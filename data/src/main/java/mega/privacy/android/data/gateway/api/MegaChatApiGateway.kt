--- conflicted
+++ resolved
@@ -259,7 +259,6 @@
     fun inviteToChat(chatId: Long, userHandle: Long, listener: MegaChatRequestListenerInterface?)
 
     /**
-<<<<<<< HEAD
      * Set the chat mode to private
      * @param chatId    Chat id.
      * @param listener  Listener.
@@ -268,7 +267,8 @@
         chatId: Long,
         listener: MegaChatRequestListenerInterface?,
     )
-=======
+
+    /**
      * Query chat link
      *
      * @param chatId        Chat id.
@@ -283,5 +283,4 @@
      * @param listener      Listener.
      */
     fun removeChatLink(chatId: Long, listener: MegaChatRequestListenerInterface?)
->>>>>>> daf6f5e7
 }