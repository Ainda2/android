package mega.privacy.android.data.repository

import kotlinx.coroutines.CoroutineDispatcher
import kotlinx.coroutines.channels.awaitClose
import kotlinx.coroutines.flow.Flow
import kotlinx.coroutines.flow.callbackFlow
import kotlinx.coroutines.flow.filterIsInstance
import kotlinx.coroutines.flow.flowOn
import kotlinx.coroutines.flow.map
import kotlinx.coroutines.flow.mapNotNull
import kotlinx.coroutines.withContext
import mega.privacy.android.data.extensions.failWithError
import mega.privacy.android.data.gateway.MegaLocalStorageGateway
import mega.privacy.android.data.gateway.api.MegaApiGateway
import mega.privacy.android.data.gateway.api.MegaChatApiGateway
import mega.privacy.android.data.listener.OptionalMegaChatRequestListenerInterface
import mega.privacy.android.data.mapper.ChatRequestMapper
import mega.privacy.android.data.mapper.ChatRoomMapper
import mega.privacy.android.data.mapper.ChatScheduledMeetingMapper
import mega.privacy.android.data.mapper.ChatScheduledMeetingOccurrMapper
import mega.privacy.android.data.model.ChatRoomUpdate
import mega.privacy.android.data.model.ScheduledMeetingUpdate
import mega.privacy.android.domain.entity.ChatRequest
import mega.privacy.android.domain.entity.chat.ChatRoom
import mega.privacy.android.domain.entity.chat.ChatScheduledMeeting
import mega.privacy.android.domain.entity.chat.ChatScheduledMeetingOccurr
import mega.privacy.android.domain.entity.node.NodeId
import mega.privacy.android.domain.qualifier.IoDispatcher
import mega.privacy.android.domain.repository.ChatRepository
import nz.mega.sdk.MegaChatError
import nz.mega.sdk.MegaChatRequest
import nz.mega.sdk.MegaError
import javax.inject.Inject
import kotlin.coroutines.Continuation
import kotlin.coroutines.suspendCoroutine

/**
 * Default implementation of [ChatRepository]
 *
 * @property megaChatApiGateway     [MegaChatApiGateway]
 * @property megaApiGateway         [MegaApiGateway]
 * @property ioDispatcher           [CoroutineDispatcher]
 * @property chatRequestMapper      [ChatRequestMapper]
 * @property localStorageGateway    [MegaLocalStorageGateway]
 * @property chatRoomMapper         [ChatRoomMapper]
 */
internal class DefaultChatRepository @Inject constructor(
    private val megaChatApiGateway: MegaChatApiGateway,
    private val megaApiGateway: MegaApiGateway,
    @IoDispatcher private val ioDispatcher: CoroutineDispatcher,
    private val chatRequestMapper: ChatRequestMapper,
    private val localStorageGateway: MegaLocalStorageGateway,
    private val chatRoomMapper: ChatRoomMapper,
    private val chatScheduledMeetingMapper: ChatScheduledMeetingMapper,
    private val chatScheduledMeetingOccurrMapper: ChatScheduledMeetingOccurrMapper,
) : ChatRepository {

    override fun notifyChatLogout(): Flow<Boolean> {
        return callbackFlow {
            val listener = OptionalMegaChatRequestListenerInterface(
                onRequestFinish = { request, e ->
                    if (request.type == MegaChatRequest.TYPE_LOGOUT) {
                        if (e.errorCode == MegaError.API_OK) {
                            trySend(true)
                        }
                    }
                }
            )

            megaChatApiGateway.addChatRequestListener(listener)

            awaitClose { megaChatApiGateway.removeChatRequestListener(listener) }
        }
    }

    override suspend fun setOpenInvite(chatId: Long): Boolean =
        withContext(ioDispatcher) {
            suspendCoroutine { continuation ->
                megaChatApiGateway.getChatRoom(chatId)?.let { chat ->
                    megaChatApiGateway.setOpenInvite(chatId,
                        !chat.isOpenInvite,
                        OptionalMegaChatRequestListenerInterface(
                            onRequestFinish = onRequestSetOpenInviteCompleted(continuation)
                        ))
                }
            }
        }

    private fun onRequestSetOpenInviteCompleted(continuation: Continuation<Boolean>) =
        { request: MegaChatRequest, error: MegaChatError ->
            if (error.errorCode == MegaChatError.ERROR_OK) {
                continuation.resumeWith(Result.success(request.flag))
            } else {
                continuation.failWithError(error)
            }
        }


    override suspend fun startChatCall(chatId: Long, enabledVideo: Boolean, enabledAudio: Boolean) =
        withContext(ioDispatcher) {
            suspendCoroutine { continuation ->
                megaChatApiGateway.startChatCall(chatId,
                    enabledVideo,
                    enabledAudio,
                    OptionalMegaChatRequestListenerInterface(
                        onRequestFinish = onRequestCompleted(continuation)
                    ))
            }
        }

    override suspend fun answerChatCall(
        chatId: Long,
        enabledVideo: Boolean,
        enabledAudio: Boolean,
        enabledSpeaker: Boolean,
    ): ChatRequest = withContext(ioDispatcher) {
        suspendCoroutine { continuation ->
            megaChatApiGateway.answerChatCall(chatId,
                enabledVideo,
                enabledAudio,
                OptionalMegaChatRequestListenerInterface(
                    onRequestFinish = onRequestCompleted(continuation)
                ))
        }
    }

    private fun onRequestCompleted(continuation: Continuation<ChatRequest>) =
        { request: MegaChatRequest, error: MegaChatError ->
            if (error.errorCode == MegaChatError.ERROR_OK) {
                continuation.resumeWith(Result.success(chatRequestMapper(request)))
            } else {
                continuation.failWithError(error)
            }
        }

    override suspend fun getChatFilesFolderId(): NodeId? =
        localStorageGateway.getChatFilesFolderHandle()?.let { NodeId(it) }

    override fun monitorChatRoomUpdates(chatId: Long) =
        megaChatApiGateway.getChatRoomUpdates(chatId)
            .filterIsInstance<ChatRoomUpdate.OnChatRoomUpdate>()
            .mapNotNull { it.chat }
            .map { chatRoomMapper(it) }
            .flowOn(ioDispatcher)

    override suspend fun getChatRoom(chatId: Long): ChatRoom? =
        withContext(ioDispatcher) {
            megaChatApiGateway.getChatRoom(chatId)?.let {
                chatRoomMapper(it)
            }
        }

    override fun monitorScheduledMeetingsUpdates(): Flow<ChatScheduledMeeting> =
        megaChatApiGateway.scheduledMeetingUpdates
            .filterIsInstance<ScheduledMeetingUpdate.OnChatSchedMeetingUpdate>()
            .mapNotNull { it.item }
            .map(chatScheduledMeetingMapper)
            .flowOn(ioDispatcher)

    override fun monitorScheduledMeetingOccurrencesUpdates(): Flow<Long> =
        megaChatApiGateway.scheduledMeetingUpdates
            .filterIsInstance<ScheduledMeetingUpdate.OnSchedMeetingOccurrencesUpdate>()
            .mapNotNull { it.chatId }
            .flowOn(ioDispatcher)

    override fun getScheduledMeeting(chatId: Long, schedId: Long): ChatScheduledMeeting? =
        megaChatApiGateway.getScheduledMeeting(chatId, schedId)?.let(chatScheduledMeetingMapper)

    override suspend fun getScheduledMeetingsByChat(chatId: Long): List<ChatScheduledMeeting>? =
        withContext(ioDispatcher) {
            megaChatApiGateway.getScheduledMeetingsByChat(chatId)?.map(chatScheduledMeetingMapper)
        }

    override suspend fun fetchScheduledMeetingOccurrencesByChat(chatId: Long): List<ChatScheduledMeetingOccurr>? =
        withContext(ioDispatcher) {
            suspendCoroutine { continuation ->
                megaChatApiGateway.fetchScheduledMeetingOccurrencesByChat(
                    chatId,
                    OptionalMegaChatRequestListenerInterface(
                        onRequestFinish = { request: MegaChatRequest, error: MegaChatError ->
                            if (error.errorCode == MegaChatError.ERROR_OK) {
                                val occurrences = mutableListOf<ChatScheduledMeetingOccurr>()
                                request.megaChatScheduledMeetingOccurrList.apply {
                                    for (i in 0..size()) {
                                        occurrences.add(chatScheduledMeetingOccurrMapper(at(i)))
                                    }
                                }
                                continuation.resumeWith(Result.success(occurrences))
                            } else {
                                continuation.failWithError(error)
                            }
                        }
                    ))
            }
        }

    override suspend fun inviteToChat(chatId: Long, contactsData: List<String>) =
        withContext(ioDispatcher) {
            contactsData.forEach { email ->
                val userHandle = megaApiGateway.getContact(email)?.handle ?: -1
                megaChatApiGateway.inviteToChat(chatId, userHandle, null)
            }
        }

<<<<<<< HEAD
    override suspend fun setPublicChatToPrivate(chatId: Long): ChatRequest =
        withContext(ioDispatcher) {
            suspendCoroutine { continuation ->
                megaChatApiGateway.setPublicChatToPrivate(chatId,
                    OptionalMegaChatRequestListenerInterface(
                        onRequestFinish = onRequestChatCallCompleted(continuation)
                    ))
            }
        }
=======
    override suspend fun queryChatLink(chatId: Long): ChatRequest = withContext(ioDispatcher) {
        suspendCoroutine { continuation ->
            megaChatApiGateway.queryChatLink(chatId,
                OptionalMegaChatRequestListenerInterface(
                    onRequestFinish = onRequestCompleted(continuation)
                ))
        }
    }

    override suspend fun removeChatLink(chatId: Long): ChatRequest = withContext(ioDispatcher) {
        suspendCoroutine { continuation ->
            megaChatApiGateway.removeChatLink(chatId,
                OptionalMegaChatRequestListenerInterface(
                    onRequestFinish = onRequestCompleted(continuation)
                ))
        }
    }
>>>>>>> daf6f5e7
}<|MERGE_RESOLUTION|>--- conflicted
+++ resolved
@@ -202,17 +202,16 @@
             }
         }
 
-<<<<<<< HEAD
     override suspend fun setPublicChatToPrivate(chatId: Long): ChatRequest =
         withContext(ioDispatcher) {
             suspendCoroutine { continuation ->
                 megaChatApiGateway.setPublicChatToPrivate(chatId,
                     OptionalMegaChatRequestListenerInterface(
-                        onRequestFinish = onRequestChatCallCompleted(continuation)
+                        onRequestFinish = onRequestCompleted(continuation)
                     ))
             }
         }
-=======
+
     override suspend fun queryChatLink(chatId: Long): ChatRequest = withContext(ioDispatcher) {
         suspendCoroutine { continuation ->
             megaChatApiGateway.queryChatLink(chatId,
@@ -230,5 +229,4 @@
                 ))
         }
     }
->>>>>>> daf6f5e7
 }