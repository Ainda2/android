--- conflicted
+++ resolved
@@ -410,12 +410,6 @@
     fun provideContactCredentialsMapper(): ContactCredentialsMapper = ::toContactCredentials
 
     /**
-<<<<<<< HEAD
-     * Provide [CountryMapper] mapper
-     */
-    @Provides
-    fun provideCountryMapper(): CountryMapper = ::toCountry
-=======
      * Provide chat scheduled meeting mapper
      */
     @Provides
@@ -431,5 +425,10 @@
     @Provides
     fun provideOfflineNodeInformationMapper(): OfflineNodeInformationMapper =
         ::toOfflineNodeInformation
->>>>>>> 76786d58
+
+    /**
+     * Provide [CountryMapper] mapper
+     */
+    @Provides
+    fun provideCountryMapper(): CountryMapper = ::toCountry
 }