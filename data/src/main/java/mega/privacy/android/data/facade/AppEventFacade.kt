--- conflicted
+++ resolved
@@ -21,19 +21,6 @@
     override val monitorCameraUploadPauseState =
         _monitorCameraUploadPauseState.toSharedFlow(appScope)
 
-<<<<<<< HEAD
-    override val monitorBatteryInfo =
-        context.registerReceiverAsFlow(Intent.ACTION_BATTERY_CHANGED).map {
-            return@map it.getIntExtra(BatteryManager.EXTRA_LEVEL, -1)
-        }.toSharedFlow(appScope)
-
-    override val monitorChargingStoppedState =
-        context.registerReceiverAsFlow(Intent.ACTION_POWER_DISCONNECTED).map {
-            true
-        }.toSharedFlow(appScope)
-
-=======
->>>>>>> e17bcce9
     override suspend fun broadcastUploadPauseState() =
         _monitorCameraUploadPauseState.emit(true)
 }
