--- conflicted
+++ resolved
@@ -729,25 +729,6 @@
             listener,
         )
 
-<<<<<<< HEAD
-    override suspend fun getUnverifiedIncomingShares(order: Int): List<MegaShare> =
-        megaApi.getUnverifiedIncomingShares(order)
-
-    override suspend fun getUnverifiedOutgoingShares(order: Int): List<MegaShare> =
-        megaApi.getUnverifiedOutgoingShares(order)
-
-    override fun openShareDialog(
-        megaNode: MegaNode,
-        listener: MegaRequestListenerInterface,
-    ) = megaApi.openShareDialog(megaNode, listener)
-
-    override fun upgradeSecurity(listener: MegaRequestListenerInterface) =
-        megaApi.upgradeSecurity(listener)
-
-    @Deprecated("This API is for testing purpose, will be deleted later")
-    override fun setSecureFlag(enable: Boolean) = megaApi.setSecureFlag(enable)
-
-=======
     override fun getFileVersionsOption(listener: MegaRequestListenerInterface) {
         megaApi.getFileVersionsOption(listener)
     }
@@ -769,5 +750,22 @@
     override fun getContactLink(handle: Long, listener: MegaRequestListenerInterface) {
         megaApi.contactLinkQuery(handle, listener)
     }
->>>>>>> 2d32307a
+
+    override suspend fun getUnverifiedIncomingShares(order: Int): List<MegaShare> =
+        megaApi.getUnverifiedIncomingShares(order)
+
+    override suspend fun getUnverifiedOutgoingShares(order: Int): List<MegaShare> =
+        megaApi.getUnverifiedOutgoingShares(order)
+
+    override fun openShareDialog(
+        megaNode: MegaNode,
+        listener: MegaRequestListenerInterface,
+    ) = megaApi.openShareDialog(megaNode, listener)
+
+    override fun upgradeSecurity(listener: MegaRequestListenerInterface) =
+        megaApi.upgradeSecurity(listener)
+
+    @Deprecated("This API is for testing purpose, will be deleted later")
+    override fun setSecureFlag(enable: Boolean) = megaApi.setSecureFlag(enable)
+
 }