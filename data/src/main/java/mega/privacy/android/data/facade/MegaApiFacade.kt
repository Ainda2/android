package mega.privacy.android.data.facade

import kotlinx.coroutines.CoroutineScope
import kotlinx.coroutines.channels.awaitClose
import kotlinx.coroutines.flow.Flow
import kotlinx.coroutines.flow.SharingStarted
import kotlinx.coroutines.flow.callbackFlow
import kotlinx.coroutines.flow.shareIn
import kotlinx.coroutines.suspendCancellableCoroutine
import mega.privacy.android.data.extensions.APP_DATA_BACKGROUND_TRANSFER
import mega.privacy.android.data.gateway.api.MegaApiGateway
import mega.privacy.android.data.listener.OptionalMegaRequestListenerInterface
import mega.privacy.android.data.listener.OptionalMegaTransferListenerInterface
import mega.privacy.android.data.model.GlobalTransfer
import mega.privacy.android.data.model.GlobalUpdate
import mega.privacy.android.data.qualifier.MegaApi
import mega.privacy.android.domain.qualifier.ApplicationScope
import nz.mega.sdk.MegaApiAndroid
import nz.mega.sdk.MegaApiJava
import nz.mega.sdk.MegaCancelToken
import nz.mega.sdk.MegaContactRequest
import nz.mega.sdk.MegaError
import nz.mega.sdk.MegaEvent
import nz.mega.sdk.MegaGlobalListenerInterface
import nz.mega.sdk.MegaLoggerInterface
import nz.mega.sdk.MegaNode
import nz.mega.sdk.MegaNodeList
import nz.mega.sdk.MegaRecentActionBucket
import nz.mega.sdk.MegaRequestListenerInterface
import nz.mega.sdk.MegaSet
import nz.mega.sdk.MegaSetElement
import nz.mega.sdk.MegaSetElementList
import nz.mega.sdk.MegaSetList
import nz.mega.sdk.MegaShare
import nz.mega.sdk.MegaTransfer
import nz.mega.sdk.MegaTransferListenerInterface
import nz.mega.sdk.MegaUser
import nz.mega.sdk.MegaUserAlert
import java.io.File
import javax.inject.Inject
import javax.inject.Singleton
import kotlin.coroutines.resume

/**
 * Mega api facade
 *
 * Implements [MegaApiGateway] and provides a facade over [MegaApiAndroid]
 *
 * @property megaApi
 */
@Singleton
internal class MegaApiFacade @Inject constructor(
    @MegaApi private val megaApi: MegaApiAndroid,
    @ApplicationScope private val sharingScope: CoroutineScope,
) : MegaApiGateway {

    override fun getInvalidHandle(): Long = MegaApiAndroid.INVALID_HANDLE

    override fun multiFactorAuthAvailable(): Boolean = megaApi.multiFactorAuthAvailable()

    override fun multiFactorAuthEnabled(email: String?, listener: MegaRequestListenerInterface?) {
        megaApi.multiFactorAuthCheck(email, listener)
    }

    override fun cancelAccount(listener: MegaRequestListenerInterface?) {
        megaApi.cancelAccount(listener)
    }

    override fun createSupportTicket(
        ticketContent: String,
        listener: MegaRequestListenerInterface,
    ) {
        megaApi.createSupportTicket(ticketContent, ANDROID_SUPPORT_ISSUE, listener)
    }

    override fun startUpload(
        localPath: String,
        parentNode: MegaNode,
        fileName: String?,
        modificationTime: Long,
        appData: String?,
        isSourceTemporary: Boolean,
        shouldStartFirst: Boolean,
        cancelToken: MegaCancelToken?,
        listener: MegaTransferListenerInterface,
    ) {
        megaApi.startUpload(
            localPath,
            parentNode,
            fileName,
            modificationTime,
            appData,
            isSourceTemporary,
            shouldStartFirst,
            cancelToken,
            listener,
        )
    }

    override fun addTransferListener(listener: MegaTransferListenerInterface) =
        megaApi.addTransferListener(listener)

    override fun removeTransferListener(listener: MegaTransferListenerInterface) =
        megaApi.removeTransferListener(listener)

    override fun startUploadForSupport(
        path: String,
        listener: MegaTransferListenerInterface,
    ) {
        megaApi.startUploadForSupport(path, false, listener)
    }

    override val myUser: MegaUser?
        get() = megaApi.myUser
    override val myUserHandle: Long
        get() = megaApi.myUserHandleBinary
    override val accountEmail: String?
        get() = megaApi.myEmail
    override val isBusinessAccount: Boolean
        get() = megaApi.isBusinessAccount
    override val isMasterBusinessAccount: Boolean
        get() = megaApi.isMasterBusinessAccount
    override val isEphemeralPlusPlus: Boolean
        get() = megaApi.isEphemeralPlusPlus
    override val accountAuth: String
        get() = megaApi.accountAuth
    override val myCredentials: String?
        get() = megaApi.myCredentials
    override val dumpSession: String?
        get() = megaApi.dumpSession()

    override suspend fun areTransfersPaused(): Boolean =
        megaApi.areTransfersPaused(MegaTransfer.TYPE_DOWNLOAD) ||
                megaApi.areTransfersPaused(MegaTransfer.TYPE_UPLOAD)

    override suspend fun areUploadTransfersPaused(): Boolean =
        megaApi.areTransfersPaused(MegaTransfer.TYPE_UPLOAD)

    override suspend fun getRootNode(): MegaNode? = megaApi.rootNode

    override suspend fun getRubbishBinNode(): MegaNode? = megaApi.rubbishNode

    override suspend fun getSdkVersion(): String = megaApi.version

    override val globalUpdates: Flow<GlobalUpdate> = callbackFlow {
        val listener = object : MegaGlobalListenerInterface {
            override fun onUsersUpdate(
                api: MegaApiJava?,
                users: ArrayList<MegaUser>?,
            ) {
                trySend(GlobalUpdate.OnUsersUpdate(users))
            }

            override fun onUserAlertsUpdate(
                api: MegaApiJava?,
                userAlerts: ArrayList<MegaUserAlert>?,
            ) {
                trySend(GlobalUpdate.OnUserAlertsUpdate(userAlerts))
            }

            override fun onNodesUpdate(
                api: MegaApiJava?,
                nodeList: ArrayList<MegaNode>?,
            ) {
                trySend(GlobalUpdate.OnNodesUpdate(nodeList))
            }

            override fun onReloadNeeded(api: MegaApiJava?) {
                trySend(GlobalUpdate.OnReloadNeeded)
            }

            override fun onAccountUpdate(api: MegaApiJava?) {
                trySend(GlobalUpdate.OnAccountUpdate)
            }

            override fun onContactRequestsUpdate(
                api: MegaApiJava?,
                requests: ArrayList<MegaContactRequest>?,
            ) {
                trySend(GlobalUpdate.OnContactRequestsUpdate(requests))
            }

            override fun onEvent(api: MegaApiJava?, event: MegaEvent?) {
                trySend(GlobalUpdate.OnEvent(event))
            }

            override fun onSetsUpdate(api: MegaApiJava?, sets: java.util.ArrayList<MegaSet>?) {
                trySend(GlobalUpdate.OnSetsUpdate(sets))
            }

            override fun onSetElementsUpdate(
                api: MegaApiJava?,
                elements: java.util.ArrayList<MegaSetElement>?,
            ) {
                trySend(GlobalUpdate.OnSetElementsUpdate(elements))
            }
        }

        megaApi.addGlobalListener(listener)

        awaitClose { megaApi.removeGlobalListener(listener) }
    }.shareIn(
        sharingScope,
        SharingStarted.WhileSubscribed()
    )

    override val globalTransfer: Flow<GlobalTransfer> = callbackFlow {
        val listener = OptionalMegaTransferListenerInterface(
            onTransferStart = { transfer ->
                trySend(GlobalTransfer.OnTransferStart(transfer))
            },
            onTransferFinish = { transfer, error ->
                trySend(GlobalTransfer.OnTransferFinish(transfer, error))
            },
            onTransferUpdate = { transfer ->
                trySend(GlobalTransfer.OnTransferUpdate(transfer))
            },
            onTransferTemporaryError = { transfer, error ->
                trySend(GlobalTransfer.OnTransferTemporaryError(transfer, error))
            },
            onTransferData = { transfer, buffer ->
                trySend(GlobalTransfer.OnTransferData(transfer, buffer))
            }
        )

        megaApi.addTransferListener(listener)

        awaitClose {
            megaApi.removeTransferListener(listener)
        }
    }.shareIn(sharingScope, SharingStarted.WhileSubscribed(), 1)

    override fun getFavourites(
        node: MegaNode?,
        count: Int,
        listener: MegaRequestListenerInterface?,
    ) {
        megaApi.getFavourites(node, count, listener)
    }

    override suspend fun getMegaNodeByHandle(nodeHandle: Long): MegaNode? =
        megaApi.getNodeByHandle(nodeHandle)

    override suspend fun getNodeByPath(path: String?, megaNode: MegaNode?): MegaNode? =
        megaApi.getNodeByPath(path, megaNode)

    override suspend fun getFingerprint(filePath: String): String? =
        megaApi.getFingerprint(filePath)

    override suspend fun getNodesByOriginalFingerprint(
        originalFingerprint: String,
        parentNode: MegaNode?,
    ): MegaNodeList? = megaApi.getNodesByOriginalFingerprint(originalFingerprint, parentNode)

    override suspend fun getNodeByFingerprintAndParentNode(
        fingerprint: String,
        parentNode: MegaNode?,
    ): MegaNode? = megaApi.getNodeByFingerprint(fingerprint, parentNode)

    override suspend fun getNodeByFingerprint(fingerprint: String): MegaNode? =
        megaApi.getNodeByFingerprint(fingerprint)

    override fun setOriginalFingerprint(
        node: MegaNode,
        originalFingerprint: String,
        listener: MegaRequestListenerInterface?,
    ) {
        megaApi.setOriginalFingerprint(node, originalFingerprint, listener)
    }

    override suspend fun hasVersion(node: MegaNode): Boolean = megaApi.hasVersions(node)

    override suspend fun getNumVersions(node: MegaNode): Int = megaApi.getNumVersions(node)

    override suspend fun getParentNode(node: MegaNode): MegaNode? = megaApi.getParentNode(node)

    override suspend fun getChildNode(parentNode: MegaNode?, name: String?): MegaNode? =
        megaApi.getChildNode(parentNode, name)

    override suspend fun getChildrenByNode(parentNode: MegaNode, order: Int?): List<MegaNode> =
        if (order == null)
            megaApi.getChildren(parentNode)
        else
            megaApi.getChildren(parentNode, order)

    override suspend fun getIncomingSharesNode(order: Int?): List<MegaNode> =
        if (order == null)
            megaApi.inShares
        else
            megaApi.getInShares(order)

    override suspend fun getOutgoingSharesNode(order: Int?): List<MegaShare> =
        if (order == null)
            megaApi.outShares
        else
            megaApi.getOutShares(order)

    override suspend fun isPendingShare(node: MegaNode): Boolean = megaApi.isPendingShare(node)

    override suspend fun getPublicLinks(order: Int?): List<MegaNode> =
        if (order == null)
            megaApi.publicLinks
        else
            megaApi.getPublicLinks(order)


    override suspend fun getNumChildFolders(node: MegaNode): Int = megaApi.getNumChildFolders(node)

    override suspend fun getNumChildFiles(node: MegaNode): Int = megaApi.getNumChildFiles(node)

    override fun setAutoAcceptContactsFromLink(
        disableAutoAccept: Boolean,
        listener: MegaRequestListenerInterface,
    ) = megaApi.setContactLinksOption(disableAutoAccept, listener)

    override fun isAutoAcceptContactsFromLinkEnabled(listener: MegaRequestListenerInterface) =
        megaApi.getContactLinksOption(listener)

    override fun getFolderInfo(node: MegaNode?, listener: MegaRequestListenerInterface) =
        megaApi.getFolderInfo(node, listener)

    override fun setNodeFavourite(node: MegaNode?, favourite: Boolean) {
        megaApi.setNodeFavourite(node, favourite)
    }

    override fun addLogger(logger: MegaLoggerInterface) = MegaApiAndroid.addLoggerObject(logger)

    override fun removeLogger(logger: MegaLoggerInterface) =
        MegaApiAndroid.removeLoggerObject(logger)

    override fun setLogLevel(logLevel: Int) = MegaApiAndroid.setLogLevel(logLevel)

    override fun setUseHttpsOnly(enabled: Boolean) = megaApi.useHttpsOnly(enabled)

    override suspend fun getLoggedInUser(): MegaUser? = megaApi.myUser

    override fun getThumbnail(
        node: MegaNode,
        thumbnailFilePath: String,
        listener: MegaRequestListenerInterface?,
    ) {
        if (listener == null) {
            megaApi.getThumbnail(node, thumbnailFilePath)
        } else {
            megaApi.getThumbnail(node, thumbnailFilePath, listener)
        }
    }

    override fun handleToBase64(handle: Long): String = MegaApiAndroid.handleToBase64(handle)

    override fun base64ToHandle(base64Handle: String): Long =
        MegaApiAndroid.base64ToHandle(base64Handle)

    override fun cancelTransfer(transfer: MegaTransfer, listener: MegaRequestListenerInterface?) {
        if (listener != null) {
            megaApi.cancelTransfer(transfer, listener)
        } else {
            megaApi.cancelTransfer(transfer)
        }
    }

    override fun cancelAllUploadTransfers(listener: MegaRequestListenerInterface?) {
        if (listener != null) {
            megaApi.cancelTransfers(MegaTransfer.TYPE_UPLOAD, listener)
        } else {
            megaApi.cancelTransfers(MegaTransfer.TYPE_UPLOAD)
        }
    }

    override suspend fun getNumUnreadUserAlerts(): Int = megaApi.numUnreadUserAlerts

    override suspend fun getInboxNode(): MegaNode? = megaApi.inboxNode

    override suspend fun hasChildren(node: MegaNode): Boolean = megaApi.hasChildren(node)

    override fun registerPushNotifications(
        deviceType: Int,
        newToken: String,
        listener: MegaRequestListenerInterface,
    ) = megaApi.registerPushNotifications(deviceType, newToken, listener)

    override fun fastLogin(session: String, listener: MegaRequestListenerInterface) =
        megaApi.fastLogin(session, listener)

    override fun fetchNodes(listener: MegaRequestListenerInterface) =
        megaApi.fetchNodes(listener)

    override fun retryPendingConnections() = megaApi.retryPendingConnections()

    override suspend fun getTransfers(type: Int): List<MegaTransfer> = megaApi.getTransfers(type)

    override suspend fun getTransfersByTag(tag: Int): MegaTransfer? = megaApi.getTransferByTag(tag)

    override fun startDownload(
        node: MegaNode,
        localPath: String,
        fileName: String?,
        appData: String?,
        startFirst: Boolean,
        cancelToken: MegaCancelToken?,
        listener: MegaTransferListenerInterface?,
    ) = megaApi.startDownload(node, localPath, fileName, appData, startFirst, cancelToken, listener)

    override fun getUserEmail(userHandle: Long, callback: MegaRequestListenerInterface) =
        megaApi.getUserEmail(userHandle, callback)

    override suspend fun getContact(email: String): MegaUser? = megaApi.getContact(email)

    override suspend fun getUserAlerts(): List<MegaUserAlert> = megaApi.userAlerts

    @Suppress("DEPRECATION")
    override suspend fun sendEvent(eventID: Int, message: String) =
        megaApi.sendEvent(eventID, message)

    override suspend fun getUserAvatarColor(megaUser: MegaUser): String =
        megaApi.getUserAvatarColor(megaUser)

    override suspend fun getUserAvatarColor(userHandle: Long): String =
        megaApi.getUserAvatarColor(userHandleToBase64(userHandle))

    override suspend fun getUserAvatar(user: MegaUser, destinationPath: String): Boolean {
        return suspendCancellableCoroutine { continuation ->
            val listener = OptionalMegaRequestListenerInterface(
                onRequestFinish = { _, e ->
                    continuation.resume(e.errorCode == MegaError.API_OK)
                })

            continuation.invokeOnCancellation { megaApi.removeRequestListener(listener) }
            megaApi.getUserAvatar(
                user,
                destinationPath,
                listener
            )
        }
    }

    override suspend fun acknowledgeUserAlerts() {
        megaApi.acknowledgeUserAlerts()
    }

    override suspend fun getIncomingContactRequests(): ArrayList<MegaContactRequest> =
        megaApi.incomingContactRequests

    override suspend fun searchByType(
        cancelToken: MegaCancelToken,
        order: Int,
        type: Int,
        target: Int,
    ): List<MegaNode> = megaApi.searchByType(cancelToken, order, type, target)

    override suspend fun getPublicLinks(): List<MegaNode> = megaApi.publicLinks

    override fun getPreview(
        node: MegaNode,
        previewFilePath: String,
        listener: MegaRequestListenerInterface,
    ) = megaApi.getPreview(node, previewFilePath, listener)

    override fun getFullImage(
        node: MegaNode,
        fullFile: File,
        highPriority: Boolean,
        listener: MegaTransferListenerInterface,
    ) {
        megaApi.startDownload(
            node,
            fullFile.absolutePath,
            fullFile.name,
            APP_DATA_BACKGROUND_TRANSFER,
            highPriority,
            null,
            listener
        )
    }

    override suspend fun isInRubbish(node: MegaNode): Boolean = megaApi.isInRubbish(node)

    override suspend fun isInInbox(node: MegaNode): Boolean = megaApi.isInInbox(node)

    override suspend fun getChildren(parentNodes: MegaNodeList, order: Int): List<MegaNode> =
        megaApi.getChildren(parentNodes, order)

    override suspend fun getChildren(parent: MegaNode, order: Int): List<MegaNode> =
        megaApi.getChildren(parent, order)

    override suspend fun moveTransferToLast(
        transfer: MegaTransfer,
        listener: MegaRequestListenerInterface,
    ) = megaApi.moveTransferToLast(transfer, listener)

    override suspend fun moveTransferBefore(
        transfer: MegaTransfer,
        prevTransfer: MegaTransfer,
        listener: MegaRequestListenerInterface,
    ) = megaApi.moveTransferBefore(transfer, prevTransfer, listener)

    override suspend fun moveTransferToFirst(
        transfer: MegaTransfer,
        listener: MegaRequestListenerInterface,
    ) = megaApi.moveTransferToFirst(transfer, listener)

    override suspend fun isBusinessAccountActive(): Boolean = megaApi.isBusinessAccountActive

    companion object {
        private const val ANDROID_SUPPORT_ISSUE = 10
    }

    override suspend fun getContacts(): List<MegaUser> = megaApi.contacts

    override suspend fun areCredentialsVerified(megaUser: MegaUser): Boolean =
        megaApi.areCredentialsVerified(megaUser)

    override fun getUserAlias(userHandle: Long, listener: MegaRequestListenerInterface) =
        megaApi.getUserAlias(userHandle, listener)

    override fun getContactAvatar(
        emailOrHandle: String,
        path: String,
        listener: MegaRequestListenerInterface,
    ) = megaApi.getUserAvatar(emailOrHandle, path, listener)

    override fun getUserAttribute(
        emailOrHandle: String,
        type: Int,
        listener: MegaRequestListenerInterface,
    ) = megaApi.getUserAttribute(emailOrHandle, type, listener)

    override fun userHandleToBase64(userHandle: Long): String =
        MegaApiJava.userHandleToBase64(userHandle)

    override fun getUserAttribute(
        user: MegaUser,
        type: Int,
        listener: MegaRequestListenerInterface,
    ) = megaApi.getUserAttribute(user, type, listener)

    override fun getRecentActionsAsync(
        days: Long,
        maxNodes: Long,
        listener: MegaRequestListenerInterface,
    ) = megaApi.getRecentActionsAsync(days, maxNodes, listener)

    override fun copyNode(
        nodeToCopy: MegaNode,
        newNodeParent: MegaNode,
        newNodeName: String,
        listener: MegaRequestListenerInterface?,
    ) {
        listener?.let {
            megaApi.copyNode(nodeToCopy, newNodeParent, newNodeName, it)
        } ?: megaApi.copyNode(nodeToCopy, newNodeParent, newNodeName)
    }

    override fun copyBucket(bucket: MegaRecentActionBucket): MegaRecentActionBucket =
        megaApi.copyBucket(bucket)

    override fun checkAccessErrorExtended(node: MegaNode, level: Int): MegaError =
        megaApi.checkAccessErrorExtended(node, level)

    override fun getPricing(listener: MegaRequestListenerInterface?) {
        megaApi.getPricing(listener)
    }

    override fun getPaymentMethods(listener: MegaRequestListenerInterface?) {
        megaApi.getPaymentMethods(listener)
    }

    override fun getAccountDetails(listener: MegaRequestListenerInterface?) {
        megaApi.getAccountDetails(listener)
    }

    override fun getSpecificAccountDetails(
        storage: Boolean,
        transfer: Boolean,
        pro: Boolean,
        listener: MegaRequestListenerInterface,
    ) {
        megaApi.getSpecificAccountDetails(storage, transfer, pro, listener)
    }

    override fun creditCardQuerySubscriptions(listener: MegaRequestListenerInterface?) {
        megaApi.creditCardQuerySubscriptions(listener)
    }

    override fun getUserAttribute(
        attributeIdentifier: Int,
        listener: MegaRequestListenerInterface,
    ) {
        megaApi.getUserAttribute(attributeIdentifier, listener)
    }

    override suspend fun areAccountAchievementsEnabled(): Boolean = megaApi.isAchievementsEnabled

    override fun getAccountAchievements(listener: MegaRequestListenerInterface?) =
        megaApi.getAccountAchievements(listener)

    override suspend fun authorizeNode(node: MegaNode): MegaNode? = megaApi.authorizeNode(node)

    override suspend fun httpServerGetLocalLink(node: MegaNode): String? =
        megaApi.httpServerGetLocalLink(node)

    override suspend fun httpServerIsRunning() = megaApi.httpServerIsRunning()

    override suspend fun httpServerStart() = megaApi.httpServerStart()

    override suspend fun httpServerStop() = megaApi.httpServerStop()

    override suspend fun httpServerSetMaxBufferSize(bufferSize: Int) =
        megaApi.httpServerSetMaxBufferSize(bufferSize)

    override suspend fun getPublicLinks(order: Int): List<MegaNode> = megaApi.getPublicLinks(order)

    override suspend fun getInShares(order: Int): List<MegaNode> = megaApi.getInShares(order)

    override suspend fun getInShares(user: MegaUser): List<MegaNode> = megaApi.getInShares(user)

    override suspend fun getOutShares(order: Int): List<MegaShare> = megaApi.getOutShares(order)

    override suspend fun getRubbishNode(): MegaNode = megaApi.rubbishNode

    override fun createSet(name: String, listener: MegaRequestListenerInterface) =
        megaApi.createSet(name, listener)

    override fun createSetElement(sid: Long, node: Long, listener: MegaRequestListenerInterface) =
        megaApi.createSetElement(sid, node, "", listener)

    override suspend fun removeSetElement(sid: Long, eid: Long) =
        megaApi.removeSetElement(sid, eid)

    override suspend fun getSets(): MegaSetList = megaApi.sets

    override suspend fun getSet(sid: Long): MegaSet? = megaApi.getSet(sid)

    override suspend fun getSetElements(sid: Long): MegaSetElementList = megaApi.getSetElements(sid)

    override fun removeSet(sid: Long, listener: MegaRequestListenerInterface) =
        megaApi.removeSet(sid, listener)

    override fun updateSetName(sid: Long, name: String?, listener: MegaRequestListenerInterface?) =
        megaApi.updateSetName(sid, name, listener)

    override fun updateSetName(sid: Long, name: String?) =
        megaApi.updateSetName(sid, name)

    override fun removeRequestListener(listener: MegaRequestListenerInterface) =
        megaApi.removeRequestListener(listener)

    override fun getUserCredentials(user: MegaUser, listener: MegaRequestListenerInterface) =
        megaApi.getUserCredentials(user, listener)

    override fun resetCredentials(user: MegaUser, listener: MegaRequestListenerInterface) =
        megaApi.resetCredentials(user, listener)

    override fun verifyCredentials(user: MegaUser, listener: MegaRequestListenerInterface) =
        megaApi.verifyCredentials(user, listener)

    override fun getCountryCallingCodes(listener: MegaRequestListenerInterface) =
        megaApi.getCountryCallingCodes(listener)

    override fun logout(listener: MegaRequestListenerInterface?) {
        if (listener == null) {
            megaApi.logout()
        } else {
            megaApi.logout(listener)
        }
    }

    override fun sendSMSVerificationCode(
        phoneNumber: String,
        reVerifyingWhitelisted: Boolean,
        listener: MegaRequestListenerInterface,
    ) {
        if (reVerifyingWhitelisted) {
            megaApi.sendSMSVerificationCode(phoneNumber, listener, true)
        } else {
            megaApi.sendSMSVerificationCode(phoneNumber, listener)
        }
    }

    override fun resetSmsVerifiedPhoneNumber(listener: MegaRequestListenerInterface?) {
        if (listener == null) {
            megaApi.resetSmsVerifiedPhoneNumber()
        } else {
            megaApi.resetSmsVerifiedPhoneNumber(listener)
        }
    }

    override fun getExtendedAccountDetails(
        sessions: Boolean,
        purchases: Boolean,
        transactions: Boolean,
        listener: MegaRequestListenerInterface,
    ) {
        megaApi.getExtendedAccountDetails(sessions, purchases, transactions, listener)
    }

    override fun contactLinkCreate(renew: Boolean, listener: MegaRequestListenerInterface) {
        megaApi.contactLinkCreate(renew, listener)
    }

    override fun contactLinkDelete(handle: Long, listener: MegaRequestListenerInterface) {
        megaApi.contactLinkDelete(handle, listener)
    }

    override fun isChatNotifiable(chatId: Long): Boolean =
        megaApi.isChatNotifiable(chatId)

    override fun inviteContact(email: String, listener: MegaRequestListenerInterface) =
        megaApi.inviteContact(email, null, MegaContactRequest.INVITE_ACTION_ADD, listener)

    override fun inviteContact(
        email: String,
        handle: Long,
        message: String?,
        listener: MegaRequestListenerInterface,
    ) = megaApi.inviteContact(
        email,
        message,
        MegaContactRequest.INVITE_ACTION_ADD,
        handle,
        listener
    )

    override fun outgoingContactRequests(): ArrayList<MegaContactRequest> =
        megaApi.outgoingContactRequests

    override fun createFolder(
        name: String,
        parent: MegaNode,
        listener: MegaRequestListenerInterface,
    ) = megaApi.createFolder(name, parent, listener)

    override fun setCameraUploadsFolders(
        primaryFolder: Long,
        secondaryFolder: Long,
        listener: MegaRequestListenerInterface,
    ) = megaApi.setCameraUploadsFolders(primaryFolder, secondaryFolder, listener)

    override fun renameNode(
        node: MegaNode,
        newName: String,
        listener: MegaRequestListenerInterface,
    ) = megaApi.renameNode(node, newName, listener)

    override fun authorizeChatNode(node: MegaNode, authorizationToken: String): MegaNode? =
        megaApi.authorizeChatNode(node, authorizationToken)

    override fun submitPurchaseReceipt(
        gateway: Int,
        receipt: String?,
        listener: MegaRequestListenerInterface,
    ) = megaApi.submitPurchaseReceipt(gateway, receipt, listener)

    override fun submitPurchaseReceipt(
        gateway: Int,
        receipt: String?,
        lastPublicHandle: Long,
        lastPublicHandleType: Int,
        lastAccessTimestamp: Long,
        listener: MegaRequestListenerInterface,
    ) = megaApi.submitPurchaseReceipt(
        gateway,
        receipt,
        lastPublicHandle,
        lastPublicHandleType,
        lastAccessTimestamp,
        listener,
    )

    override fun setMyChatFilesFolder(nodeHandle: Long, listener: MegaRequestListenerInterface) =
        megaApi.setMyChatFilesFolder(
            nodeHandle,
            listener,
        )

    override fun getFileVersionsOption(listener: MegaRequestListenerInterface) {
        megaApi.getFileVersionsOption(listener)
    }

    @Suppress("DEPRECATION")
    @Deprecated(
        "Function related to statistics will be reviewed in future updates to\n" +
                "     * provide more data and avoid race conditions. They could change or be removed in the current form."
    )
    override val numberOfPendingUploads: Int
        get() = megaApi.numPendingUploads

    override fun setFileVersionsOption(disable: Boolean, listener: MegaRequestListenerInterface) {
        megaApi.setFileVersionsOption(disable, listener)
    }

    override fun isUserLoggedIn(): Int = megaApi.isLoggedIn
    override fun cancelTransferByTag(transferTag: Int, listener: MegaRequestListenerInterface?) {
        megaApi.cancelTransferByTag(transferTag, listener)
    }

    override fun getContactLink(handle: Long, listener: MegaRequestListenerInterface) {
        megaApi.contactLinkQuery(handle, listener)
    }

    override fun checkValidNodeFile(node: MegaNode, nodeFile: File?) =
        nodeFile?.canRead() == true && nodeFile.length() == node.size
                && node.fingerprint == megaApi.getFingerprint(nodeFile.absolutePath)

<<<<<<< HEAD
    override suspend fun getUnverifiedIncomingShares(order: Int): List<MegaShare> =
        megaApi.getUnverifiedIncomingShares(order)

    override suspend fun getUnverifiedOutgoingShares(order: Int): List<MegaShare> =
        megaApi.getUnverifiedOutgoingShares(order)

    override fun openShareDialog(
        megaNode: MegaNode,
        listener: MegaRequestListenerInterface,
    ) = megaApi.openShareDialog(megaNode, listener)

    override fun upgradeSecurity(listener: MegaRequestListenerInterface) =
        megaApi.upgradeSecurity(listener)

    @Deprecated("This API is for testing purpose, will be deleted later")
    override fun setSecureFlag(enable: Boolean) = megaApi.setSecureFlag(enable)

=======
    override fun changeEmail(email: String, listener: MegaRequestListenerInterface) =
        megaApi.changeEmail(email, listener)

    @Suppress("DEPRECATION")
    @Deprecated(
        "Function related to statistics will be reviewed in future updates to\n" +
                " * provide more data and avoid race conditions. They could change or be removed in the current form."
    )
    override fun resetTotalUploads() {
        megaApi.resetTotalUploads()
    }

    override fun confirmAccount(
        confirmationLink: String,
        password: String,
        listener: MegaRequestListenerInterface,
    ) = megaApi.confirmAccount(confirmationLink, password, listener)

    override suspend fun getExportMasterKey(): String? = megaApi.exportMasterKey()

    override fun setMasterKeyExported(listener: MegaRequestListenerInterface?) {
        megaApi.masterKeyExported(listener)
    }

    override fun setUserAttribute(
        type: Int,
        value: String,
        listener: MegaRequestListenerInterface
    ) = megaApi.setUserAttribute(type, value, listener)
>>>>>>> 8f236dfe
}<|MERGE_RESOLUTION|>--- conflicted
+++ resolved
@@ -802,25 +802,6 @@
         nodeFile?.canRead() == true && nodeFile.length() == node.size
                 && node.fingerprint == megaApi.getFingerprint(nodeFile.absolutePath)
 
-<<<<<<< HEAD
-    override suspend fun getUnverifiedIncomingShares(order: Int): List<MegaShare> =
-        megaApi.getUnverifiedIncomingShares(order)
-
-    override suspend fun getUnverifiedOutgoingShares(order: Int): List<MegaShare> =
-        megaApi.getUnverifiedOutgoingShares(order)
-
-    override fun openShareDialog(
-        megaNode: MegaNode,
-        listener: MegaRequestListenerInterface,
-    ) = megaApi.openShareDialog(megaNode, listener)
-
-    override fun upgradeSecurity(listener: MegaRequestListenerInterface) =
-        megaApi.upgradeSecurity(listener)
-
-    @Deprecated("This API is for testing purpose, will be deleted later")
-    override fun setSecureFlag(enable: Boolean) = megaApi.setSecureFlag(enable)
-
-=======
     override fun changeEmail(email: String, listener: MegaRequestListenerInterface) =
         megaApi.changeEmail(email, listener)
 
@@ -850,5 +831,22 @@
         value: String,
         listener: MegaRequestListenerInterface
     ) = megaApi.setUserAttribute(type, value, listener)
->>>>>>> 8f236dfe
+
+    override suspend fun getUnverifiedIncomingShares(order: Int): List<MegaShare> =
+        megaApi.getUnverifiedIncomingShares(order)
+
+    override suspend fun getUnverifiedOutgoingShares(order: Int): List<MegaShare> =
+        megaApi.getUnverifiedOutgoingShares(order)
+
+    override fun openShareDialog(
+        megaNode: MegaNode,
+        listener: MegaRequestListenerInterface,
+    ) = megaApi.openShareDialog(megaNode, listener)
+
+    override fun upgradeSecurity(listener: MegaRequestListenerInterface) =
+        megaApi.upgradeSecurity(listener)
+
+    @Deprecated("This API is for testing purpose, will be deleted later")
+    override fun setSecureFlag(enable: Boolean) = megaApi.setSecureFlag(enable)
+
 }