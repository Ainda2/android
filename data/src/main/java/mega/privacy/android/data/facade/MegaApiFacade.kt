package mega.privacy.android.data.facade

import kotlinx.coroutines.CoroutineScope
import kotlinx.coroutines.channels.awaitClose
import kotlinx.coroutines.flow.Flow
import kotlinx.coroutines.flow.SharingStarted
import kotlinx.coroutines.flow.callbackFlow
import kotlinx.coroutines.flow.shareIn
import kotlinx.coroutines.suspendCancellableCoroutine
import mega.privacy.android.data.gateway.api.MegaApiGateway
import mega.privacy.android.data.listener.OptionalMegaRequestListenerInterface
import mega.privacy.android.data.listener.OptionalMegaTransferListenerInterface
import mega.privacy.android.data.model.GlobalTransfer
import mega.privacy.android.data.model.GlobalUpdate
import mega.privacy.android.data.qualifier.MegaApi
import mega.privacy.android.domain.qualifier.ApplicationScope
import nz.mega.sdk.MegaApiAndroid
import nz.mega.sdk.MegaApiJava
import nz.mega.sdk.MegaCancelToken
import nz.mega.sdk.MegaContactRequest
import nz.mega.sdk.MegaError
import nz.mega.sdk.MegaEvent
import nz.mega.sdk.MegaGlobalListenerInterface
import nz.mega.sdk.MegaLoggerInterface
import nz.mega.sdk.MegaNode
import nz.mega.sdk.MegaNodeList
import nz.mega.sdk.MegaRecentActionBucket
import nz.mega.sdk.MegaRequestListenerInterface
import nz.mega.sdk.MegaSet
import nz.mega.sdk.MegaSetElement
import nz.mega.sdk.MegaSetElementList
import nz.mega.sdk.MegaSetList
import nz.mega.sdk.MegaShare
import nz.mega.sdk.MegaTransfer
import nz.mega.sdk.MegaTransferListenerInterface
import nz.mega.sdk.MegaUser
import nz.mega.sdk.MegaUserAlert
import javax.inject.Inject
import javax.inject.Singleton
import kotlin.coroutines.resume

/**
 * Mega api facade
 *
 * Implements [MegaApiGateway] and provides a facade over [MegaApiAndroid]
 *
 * @property megaApi
 */
@Singleton
internal class MegaApiFacade @Inject constructor(
    @MegaApi private val megaApi: MegaApiAndroid,
    @ApplicationScope private val sharingScope: CoroutineScope,
) : MegaApiGateway {

    override fun getInvalidHandle(): Long = MegaApiAndroid.INVALID_HANDLE

    override fun multiFactorAuthAvailable(): Boolean = megaApi.multiFactorAuthAvailable()

    override fun multiFactorAuthEnabled(email: String?, listener: MegaRequestListenerInterface?) {
        megaApi.multiFactorAuthCheck(email, listener)
    }

    override fun cancelAccount(listener: MegaRequestListenerInterface?) {
        megaApi.cancelAccount(listener)
    }

    override fun createSupportTicket(
        ticketContent: String,
        listener: MegaRequestListenerInterface,
    ) {
        megaApi.createSupportTicket(ticketContent, ANDROID_SUPPORT_ISSUE, listener)
    }

    override fun startUpload(
        localPath: String,
        parentNode: MegaNode,
        fileName: String?,
        modificationTime: Long,
        appData: String?,
        isSourceTemporary: Boolean,
        shouldStartFirst: Boolean,
        cancelToken: MegaCancelToken?,
        listener: MegaTransferListenerInterface,
    ) {
        megaApi.startUpload(
            localPath,
            parentNode,
            fileName,
            modificationTime,
            appData,
            isSourceTemporary,
            shouldStartFirst,
            cancelToken,
            listener,
        )
    }

    override fun addTransferListener(listener: MegaTransferListenerInterface) =
        megaApi.addTransferListener(listener)

    override fun removeTransferListener(listener: MegaTransferListenerInterface) =
        megaApi.removeTransferListener(listener)

    override fun startUploadForSupport(
        path: String,
        listener: MegaTransferListenerInterface,
    ) {
        megaApi.startUploadForSupport(path, false, listener)
    }

    override val myUser: MegaUser?
        get() = megaApi.myUser
    override val myUserHandle: Long
        get() = megaApi.myUserHandleBinary
    override val accountEmail: String?
        get() = megaApi.myEmail
    override val isBusinessAccount: Boolean
        get() = megaApi.isBusinessAccount
    override val isMasterBusinessAccount: Boolean
        get() = megaApi.isMasterBusinessAccount
    override val isEphemeralPlusPlus: Boolean
        get() = megaApi.isEphemeralPlusPlus
    override val accountAuth: String
        get() = megaApi.accountAuth
    override val myCredentials: String?
        get() = megaApi.myCredentials

    override suspend fun areTransfersPaused(): Boolean =
        megaApi.areTransfersPaused(MegaTransfer.TYPE_DOWNLOAD) ||
                megaApi.areTransfersPaused(MegaTransfer.TYPE_UPLOAD)

    override suspend fun areUploadTransfersPaused(): Boolean =
        megaApi.areTransfersPaused(MegaTransfer.TYPE_UPLOAD)

    override suspend fun getRootNode(): MegaNode? = megaApi.rootNode

    override suspend fun getRubbishBinNode(): MegaNode? = megaApi.rubbishNode

    override suspend fun getSdkVersion(): String = megaApi.version

    override val globalUpdates: Flow<GlobalUpdate> = callbackFlow {
        val listener = object : MegaGlobalListenerInterface {
            override fun onUsersUpdate(
                api: MegaApiJava?,
                users: ArrayList<MegaUser>?,
            ) {
                trySend(GlobalUpdate.OnUsersUpdate(users))
            }

            override fun onUserAlertsUpdate(
                api: MegaApiJava?,
                userAlerts: ArrayList<MegaUserAlert>?,
            ) {
                trySend(GlobalUpdate.OnUserAlertsUpdate(userAlerts))
            }

            override fun onNodesUpdate(
                api: MegaApiJava?,
                nodeList: ArrayList<MegaNode>?,
            ) {
                trySend(GlobalUpdate.OnNodesUpdate(nodeList))
            }

            override fun onReloadNeeded(api: MegaApiJava?) {
                trySend(GlobalUpdate.OnReloadNeeded)
            }

            override fun onAccountUpdate(api: MegaApiJava?) {
                trySend(GlobalUpdate.OnAccountUpdate)
            }

            override fun onContactRequestsUpdate(
                api: MegaApiJava?,
                requests: ArrayList<MegaContactRequest>?,
            ) {
                trySend(GlobalUpdate.OnContactRequestsUpdate(requests))
            }

            override fun onEvent(api: MegaApiJava?, event: MegaEvent?) {
                trySend(GlobalUpdate.OnEvent(event))
            }

            override fun onSetsUpdate(api: MegaApiJava?, sets: java.util.ArrayList<MegaSet>?) {
                trySend(GlobalUpdate.OnSetsUpdate(sets))
            }

            override fun onSetElementsUpdate(
                api: MegaApiJava?,
                elements: java.util.ArrayList<MegaSetElement>?,
            ) {
                trySend(GlobalUpdate.OnSetElementsUpdate(elements))
            }
        }

        megaApi.addGlobalListener(listener)

        awaitClose { megaApi.removeGlobalListener(listener) }
    }.shareIn(
        sharingScope,
        SharingStarted.WhileSubscribed()
    )

    override val globalTransfer: Flow<GlobalTransfer> = callbackFlow {
        val listener = OptionalMegaTransferListenerInterface(
            onTransferStart = { transfer ->
                trySend(GlobalTransfer.OnTransferStart(transfer))
            },
            onTransferFinish = { transfer, error ->
                trySend(GlobalTransfer.OnTransferFinish(transfer, error))
            },
            onTransferUpdate = { transfer ->
                trySend(GlobalTransfer.OnTransferUpdate(transfer))
            },
            onTransferTemporaryError = { transfer, error ->
                trySend(GlobalTransfer.OnTransferTemporaryError(transfer, error))
            },
            onTransferData = { transfer, buffer ->
                trySend(GlobalTransfer.OnTransferData(transfer, buffer))
            }
        )

        megaApi.addTransferListener(listener)

        awaitClose {
            megaApi.removeTransferListener(listener)
        }
    }.shareIn(sharingScope, SharingStarted.WhileSubscribed(), 1)

    override fun getFavourites(
        node: MegaNode?,
        count: Int,
        listener: MegaRequestListenerInterface?,
    ) {
        megaApi.getFavourites(node, count, listener)
    }

    override suspend fun getMegaNodeByHandle(nodeHandle: Long): MegaNode? =
        megaApi.getNodeByHandle(nodeHandle)

    override suspend fun getNodeByPath(path: String?, megaNode: MegaNode?): MegaNode? =
        megaApi.getNodeByPath(path, megaNode)

    override suspend fun getFingerprint(filePath: String): String? =
        megaApi.getFingerprint(filePath)

    override suspend fun getNodesByOriginalFingerprint(
        originalFingerprint: String,
        parentNode: MegaNode?,
    ): MegaNodeList? = megaApi.getNodesByOriginalFingerprint(originalFingerprint, parentNode)

    override suspend fun getNodeByFingerprintAndParentNode(
        fingerprint: String,
        parentNode: MegaNode?,
    ): MegaNode? = megaApi.getNodeByFingerprint(fingerprint, parentNode)

    override suspend fun getNodeByFingerprint(fingerprint: String): MegaNode? =
        megaApi.getNodeByFingerprint(fingerprint)

    override fun setOriginalFingerprint(
        node: MegaNode,
        originalFingerprint: String,
        listener: MegaRequestListenerInterface?,
    ) {
        megaApi.setOriginalFingerprint(node, originalFingerprint, listener)
    }

    override suspend fun hasVersion(node: MegaNode): Boolean = megaApi.hasVersions(node)

    override suspend fun getParentNode(node: MegaNode): MegaNode? = megaApi.getParentNode(node)

    override suspend fun getChildNode(parentNode: MegaNode?, name: String?): MegaNode? =
        megaApi.getChildNode(parentNode, name)

    override suspend fun getChildrenByNode(parentNode: MegaNode, order: Int?): List<MegaNode> =
        if (order == null)
            megaApi.getChildren(parentNode)
        else
            megaApi.getChildren(parentNode, order)

    override suspend fun getIncomingSharesNode(order: Int?): List<MegaNode> =
        if (order == null)
            megaApi.inShares
        else
            megaApi.getInShares(order)

    override suspend fun getOutgoingSharesNode(order: Int?): List<MegaShare> =
        if (order == null)
            megaApi.outShares
        else
            megaApi.getOutShares(order)

    override suspend fun isPendingShare(node: MegaNode): Boolean = megaApi.isPendingShare(node)

    override suspend fun getPublicLinks(order: Int?): List<MegaNode> =
        if (order == null)
            megaApi.publicLinks
        else
            megaApi.getPublicLinks(order)


    override suspend fun getNumChildFolders(node: MegaNode): Int = megaApi.getNumChildFolders(node)

    override suspend fun getNumChildFiles(node: MegaNode): Int = megaApi.getNumChildFiles(node)

    override fun setAutoAcceptContactsFromLink(
        disableAutoAccept: Boolean,
        listener: MegaRequestListenerInterface,
    ) = megaApi.setContactLinksOption(disableAutoAccept, listener)

    override fun isAutoAcceptContactsFromLinkEnabled(listener: MegaRequestListenerInterface) =
        megaApi.getContactLinksOption(listener)

    override fun getFolderInfo(node: MegaNode?, listener: MegaRequestListenerInterface) =
        megaApi.getFolderInfo(node, listener)

    override fun setNodeFavourite(node: MegaNode?, favourite: Boolean) {
        megaApi.setNodeFavourite(node, favourite)
    }

    override fun addLogger(logger: MegaLoggerInterface) = MegaApiAndroid.addLoggerObject(logger)

    override fun removeLogger(logger: MegaLoggerInterface) =
        MegaApiAndroid.removeLoggerObject(logger)

    override fun setLogLevel(logLevel: Int) = MegaApiAndroid.setLogLevel(logLevel)

    override fun setUseHttpsOnly(enabled: Boolean) = megaApi.useHttpsOnly(enabled)

    override suspend fun getLoggedInUser(): MegaUser? = megaApi.myUser

    override fun getThumbnail(
        node: MegaNode,
        thumbnailFilePath: String,
        listener: MegaRequestListenerInterface?,
    ) {
        if (listener == null) {
            megaApi.getThumbnail(node, thumbnailFilePath)
        } else {
            megaApi.getThumbnail(node, thumbnailFilePath, listener)
        }
    }

    override fun handleToBase64(handle: Long): String = MegaApiAndroid.handleToBase64(handle)

    override fun base64ToHandle(base64Handle: String): Long =
        MegaApiAndroid.base64ToHandle(base64Handle)

    override fun cancelTransfer(transfer: MegaTransfer, listener: MegaRequestListenerInterface?) {
        if (listener != null) {
            megaApi.cancelTransfer(transfer, listener)
        } else {
            megaApi.cancelTransfer(transfer)
        }
    }

    override fun cancelAllUploadTransfers(listener: MegaRequestListenerInterface?) {
        if (listener != null) {
            megaApi.cancelTransfers(MegaTransfer.TYPE_UPLOAD, listener)
        } else {
            megaApi.cancelTransfers(MegaTransfer.TYPE_UPLOAD)
        }
    }

    override suspend fun getNumUnreadUserAlerts(): Int = megaApi.numUnreadUserAlerts

    override suspend fun getInboxNode(): MegaNode? = megaApi.inboxNode

    override suspend fun hasChildren(node: MegaNode): Boolean = megaApi.hasChildren(node)

    override fun registerPushNotifications(
        deviceType: Int,
        newToken: String,
        listener: MegaRequestListenerInterface,
    ) = megaApi.registerPushNotifications(deviceType, newToken, listener)

    override fun fastLogin(session: String, listener: MegaRequestListenerInterface) =
        megaApi.fastLogin(session, listener)

    override fun fetchNodes(listener: MegaRequestListenerInterface) =
        megaApi.fetchNodes(listener)

    override fun retryPendingConnections() = megaApi.retryPendingConnections()

    override suspend fun getTransfers(type: Int): List<MegaTransfer> = megaApi.getTransfers(type)

    override suspend fun getTransfersByTag(tag: Int): MegaTransfer? = megaApi.getTransferByTag(tag)

    override fun startDownload(
        node: MegaNode,
        localPath: String,
        fileName: String?,
        appData: String?,
        startFirst: Boolean,
        cancelToken: MegaCancelToken?,
        listener: MegaTransferListenerInterface?,
    ) = megaApi.startDownload(node, localPath, fileName, appData, startFirst, cancelToken, listener)

    override fun getUserEmail(userHandle: Long, callback: MegaRequestListenerInterface) =
        megaApi.getUserEmail(userHandle, callback)

    override suspend fun getContact(email: String): MegaUser? = megaApi.getContact(email)

    override suspend fun getUserAlerts(): List<MegaUserAlert> = megaApi.userAlerts

    @Suppress("DEPRECATION")
    override suspend fun sendEvent(eventID: Int, message: String) =
        megaApi.sendEvent(eventID, message)

    override suspend fun getUserAvatarColor(megaUser: MegaUser): String =
        megaApi.getUserAvatarColor(megaUser)

    override suspend fun getUserAvatarColor(userHandle: Long): String =
        megaApi.getUserAvatarColor(userHandleToBase64(userHandle))

    override suspend fun getUserAvatar(user: MegaUser, destinationPath: String): Boolean {
        return suspendCancellableCoroutine { continuation ->
            val listener = OptionalMegaRequestListenerInterface(
                onRequestFinish = { _, e ->
                    continuation.resume(e.errorCode == MegaError.API_OK)
                })

            continuation.invokeOnCancellation { megaApi.removeRequestListener(listener) }
            megaApi.getUserAvatar(
                user,
                destinationPath,
                listener
            )
        }
    }

    override suspend fun acknowledgeUserAlerts() {
        megaApi.acknowledgeUserAlerts()
    }

    override suspend fun getIncomingContactRequests(): ArrayList<MegaContactRequest> =
        megaApi.incomingContactRequests

    override suspend fun searchByType(
        cancelToken: MegaCancelToken,
        order: Int,
        type: Int,
        target: Int,
    ): List<MegaNode> = megaApi.searchByType(cancelToken, order, type, target)

    override suspend fun getPublicLinks(): List<MegaNode> = megaApi.publicLinks

    override fun getPreview(
        node: MegaNode,
        previewFilePath: String,
        listener: MegaRequestListenerInterface,
    ) = megaApi.getPreview(node, previewFilePath, listener)

    override suspend fun isInRubbish(node: MegaNode): Boolean = megaApi.isInRubbish(node)

    override suspend fun getChildren(parentNodes: MegaNodeList, order: Int): List<MegaNode> =
        megaApi.getChildren(parentNodes, order)

    override suspend fun getChildren(parent: MegaNode, order: Int): List<MegaNode> =
        megaApi.getChildren(parent, order)

    override suspend fun moveTransferToLast(
        transfer: MegaTransfer,
        listener: MegaRequestListenerInterface,
    ) = megaApi.moveTransferToLast(transfer, listener)

    override suspend fun moveTransferBefore(
        transfer: MegaTransfer,
        prevTransfer: MegaTransfer,
        listener: MegaRequestListenerInterface,
    ) = megaApi.moveTransferBefore(transfer, prevTransfer, listener)

    override suspend fun moveTransferToFirst(
        transfer: MegaTransfer,
        listener: MegaRequestListenerInterface,
    ) = megaApi.moveTransferToFirst(transfer, listener)

    override suspend fun isBusinessAccountActive(): Boolean = megaApi.isBusinessAccountActive

    companion object {
        private const val ANDROID_SUPPORT_ISSUE = 10
    }

    override suspend fun getContacts(): List<MegaUser> = megaApi.contacts

    override suspend fun areCredentialsVerified(megaUser: MegaUser): Boolean =
        megaApi.areCredentialsVerified(megaUser)

    override fun getUserAlias(userHandle: Long, listener: MegaRequestListenerInterface) =
        megaApi.getUserAlias(userHandle, listener)

    override fun getContactAvatar(
        emailOrHandle: String,
        path: String,
        listener: MegaRequestListenerInterface,
    ) = megaApi.getUserAvatar(emailOrHandle, path, listener)

    override fun getUserAttribute(
        emailOrHandle: String,
        type: Int,
        listener: MegaRequestListenerInterface,
    ) = megaApi.getUserAttribute(emailOrHandle, type, listener)

    override fun userHandleToBase64(userHandle: Long): String =
        MegaApiJava.userHandleToBase64(userHandle)

    override fun getUserAttribute(
        user: MegaUser,
        type: Int,
        listener: MegaRequestListenerInterface,
    ) = megaApi.getUserAttribute(user, type, listener)

    override fun getRecentActionsAsync(
        days: Long,
        maxNodes: Long,
        listener: MegaRequestListenerInterface,
    ) = megaApi.getRecentActionsAsync(days, maxNodes, listener)

    override fun copyNode(
        nodeToCopy: MegaNode,
        newNodeParent: MegaNode,
        newNodeName: String,
        listener: MegaRequestListenerInterface?,
    ) {
        listener?.let {
            megaApi.copyNode(nodeToCopy, newNodeParent, newNodeName, it)
        } ?: megaApi.copyNode(nodeToCopy, newNodeParent, newNodeName)
    }

    override fun copyBucket(bucket: MegaRecentActionBucket): MegaRecentActionBucket =
        megaApi.copyBucket(bucket)

    override fun checkAccessErrorExtended(node: MegaNode, level: Int): MegaError =
        megaApi.checkAccessErrorExtended(node, level)

    override fun getPricing(listener: MegaRequestListenerInterface?) {
        megaApi.getPricing(listener)
    }

    override fun getPaymentMethods(listener: MegaRequestListenerInterface?) {
        megaApi.getPaymentMethods(listener)
    }

    override fun getAccountDetails(listener: MegaRequestListenerInterface?) {
        megaApi.getAccountDetails(listener)
    }

    override fun getSpecificAccountDetails(
        storage: Boolean,
        transfer: Boolean,
        pro: Boolean,
        listener: MegaRequestListenerInterface,
    ) {
        megaApi.getSpecificAccountDetails(storage, transfer, pro, listener)
    }

    override fun creditCardQuerySubscriptions(listener: MegaRequestListenerInterface?) {
        megaApi.creditCardQuerySubscriptions(listener)
    }

    override fun getUserAttribute(
        attributeIdentifier: Int,
        listener: MegaRequestListenerInterface,
    ) {
        megaApi.getUserAttribute(attributeIdentifier, listener)
    }

    override suspend fun areAccountAchievementsEnabled(): Boolean = megaApi.isAchievementsEnabled

    override fun getAccountAchievements(listener: MegaRequestListenerInterface?) =
        megaApi.getAccountAchievements(listener)

    override suspend fun authorizeNode(node: MegaNode): MegaNode? = megaApi.authorizeNode(node)

    override suspend fun httpServerGetLocalLink(node: MegaNode): String? =
        megaApi.httpServerGetLocalLink(node)

    override suspend fun httpServerIsRunning() = megaApi.httpServerIsRunning()

    override suspend fun httpServerStart() = megaApi.httpServerStart()

    override suspend fun httpServerStop() = megaApi.httpServerStop()

    override suspend fun httpServerSetMaxBufferSize(bufferSize: Int) =
        megaApi.httpServerSetMaxBufferSize(bufferSize)

    override suspend fun getPublicLinks(order: Int): List<MegaNode> = megaApi.getPublicLinks(order)

    override suspend fun getInShares(order: Int): List<MegaNode> = megaApi.getInShares(order)

    override suspend fun getInShares(user: MegaUser): List<MegaNode> = megaApi.getInShares(user)

    override suspend fun getOutShares(order: Int): List<MegaShare> = megaApi.getOutShares(order)

    override suspend fun getRubbishNode(): MegaNode = megaApi.rubbishNode

    override fun createSet(name: String, listener: MegaRequestListenerInterface) =
        megaApi.createSet(name, listener)

    override suspend fun createSetElement(sid: Long, node: Long) =
        megaApi.createSetElement(sid, node)

    override suspend fun getSets(): MegaSetList = megaApi.sets

    override suspend fun getSet(sid: Long): MegaSet? = megaApi.getSet(sid)

    override suspend fun getSetElements(sid: Long): MegaSetElementList = megaApi.getSetElements(sid)

    override fun removeSet(sid: Long, listener: MegaRequestListenerInterface) =
        megaApi.removeSet(sid, listener)

    override fun removeRequestListener(listener: MegaRequestListenerInterface) =
        megaApi.removeRequestListener(listener)

    override fun getUserCredentials(user: MegaUser, listener: MegaRequestListenerInterface) =
        megaApi.getUserCredentials(user, listener)

    override fun resetCredentials(user: MegaUser, listener: MegaRequestListenerInterface) =
        megaApi.resetCredentials(user, listener)

    override fun verifyCredentials(user: MegaUser, listener: MegaRequestListenerInterface) =
        megaApi.verifyCredentials(user, listener)

    override fun getCountryCallingCodes(listener: MegaRequestListenerInterface) =
        megaApi.getCountryCallingCodes(listener)

    override fun logout(listener: MegaRequestListenerInterface?) {
        if (listener == null) {
            megaApi.logout()
        } else {
            megaApi.logout(listener)
        }
    }

    override fun sendSMSVerificationCode(
        phoneNumber: String,
        reVerifyingWhitelisted: Boolean,
        listener: MegaRequestListenerInterface,
    ) {
        if (reVerifyingWhitelisted) {
            megaApi.sendSMSVerificationCode(phoneNumber, listener, true)
        } else {
            megaApi.sendSMSVerificationCode(phoneNumber, listener)
        }
    }

    override fun resetSmsVerifiedPhoneNumber(listener: MegaRequestListenerInterface?) {
        if (listener == null) {
            megaApi.resetSmsVerifiedPhoneNumber()
        } else {
            megaApi.resetSmsVerifiedPhoneNumber(listener)
        }
    }

    override fun getExtendedAccountDetails(
        sessions: Boolean,
        purchases: Boolean,
        transactions: Boolean,
        listener: MegaRequestListenerInterface,
    ) {
        megaApi.getExtendedAccountDetails(sessions, purchases, transactions, listener)
    }

    override fun contactLinkCreate(renew: Boolean, listener: MegaRequestListenerInterface) {
        megaApi.contactLinkCreate(renew, listener)
    }

    override fun contactLinkDelete(handle: Long, listener: MegaRequestListenerInterface) {
        megaApi.contactLinkDelete(handle, listener)
    }

    override fun isChatNotifiable(chatId: Long): Boolean =
        megaApi.isChatNotifiable(chatId)

    override fun inviteContact(email: String, listener: MegaRequestListenerInterface) =
        megaApi.inviteContact(email, null, MegaContactRequest.INVITE_ACTION_ADD, listener)

    override fun outgoingContactRequests(): ArrayList<MegaContactRequest> =
        megaApi.outgoingContactRequests

    override fun createFolder(
        name: String,
        parent: MegaNode,
        listener: MegaRequestListenerInterface,
    ) = megaApi.createFolder(name, parent, listener)

    override fun setCameraUploadsFolders(
        primaryFolder: Long,
        secondaryFolder: Long,
        listener: MegaRequestListenerInterface,
    ) = megaApi.setCameraUploadsFolders(primaryFolder, secondaryFolder, listener)

    override fun authorizeChatNode(node: MegaNode, authorizationToken: String): MegaNode? =
        megaApi.authorizeChatNode(node, authorizationToken)

    override fun submitPurchaseReceipt(
        gateway: Int,
        receipt: String?,
        listener: MegaRequestListenerInterface,
    ) = megaApi.submitPurchaseReceipt(gateway, receipt, listener)

    override fun submitPurchaseReceipt(
        gateway: Int,
        receipt: String?,
        lastPublicHandle: Long,
        lastPublicHandleType: Int,
        lastAccessTimestamp: Long,
        listener: MegaRequestListenerInterface,
    ) = megaApi.submitPurchaseReceipt(
        gateway,
        receipt,
        lastPublicHandle,
        lastPublicHandleType,
        lastAccessTimestamp,
        listener,
    )

    override fun setMyChatFilesFolder(nodeHandle: Long, listener: MegaRequestListenerInterface) =
        megaApi.setMyChatFilesFolder(
            nodeHandle,
            listener,
        )
<<<<<<< HEAD
=======

    override suspend fun getUnverifiedIncomingShares(order: Int): List<MegaShare> =
        megaApi.getUnverifiedIncomingShares(order)

    override suspend fun getUnverifiedOutgoingShares(order: Int): List<MegaShare> =
        megaApi.getUnverifiedIncomingShares(order)

    override fun openShareDialog(
        megaNode: MegaNode,
        listener: MegaRequestListenerInterface,
    ) = megaApi.openShareDialog(megaNode, listener)

    override fun upgradeSecurity(listener: MegaRequestListenerInterface) =
        megaApi.upgradeSecurity(listener)

>>>>>>> 8b044318
}<|MERGE_RESOLUTION|>--- conflicted
+++ resolved
@@ -719,8 +719,6 @@
             nodeHandle,
             listener,
         )
-<<<<<<< HEAD
-=======
 
     override suspend fun getUnverifiedIncomingShares(order: Int): List<MegaShare> =
         megaApi.getUnverifiedIncomingShares(order)
@@ -736,5 +734,4 @@
     override fun upgradeSecurity(listener: MegaRequestListenerInterface) =
         megaApi.upgradeSecurity(listener)
 
->>>>>>> 8b044318
 }