--- conflicted
+++ resolved
@@ -19,14 +19,8 @@
 import mega.privacy.android.data.mapper.AccountTypeMapper
 import mega.privacy.android.data.mapper.CurrencyMapper
 import mega.privacy.android.data.mapper.MegaAchievementMapper
-<<<<<<< HEAD
 import mega.privacy.android.data.mapper.MyAccountCredentialsMapper
-import mega.privacy.android.data.mapper.SkuMapper
-import mega.privacy.android.data.mapper.SubscriptionPlanListMapper
-import mega.privacy.android.data.mapper.SubscriptionPlanMapper
-=======
 import mega.privacy.android.data.mapper.SubscriptionOptionListMapper
->>>>>>> 85e188b2
 import mega.privacy.android.data.mapper.UserAccountMapper
 import mega.privacy.android.data.mapper.UserUpdateMapper
 import mega.privacy.android.data.model.GlobalUpdate
@@ -53,34 +47,19 @@
 /**
  * Default implementation of [AccountRepository]
  *
-<<<<<<< HEAD
- * @property myAccountInfoFacade        [AccountInfoWrapper]
- * @property megaApiGateway             [MegaApiGateway]
- * @property megaChatApiGateway         [MegaChatApiGateway]
- * @property dbHandler                  [DatabaseHandler]
- * @property ioDispatcher               [CoroutineDispatcher]
- * @property userUpdateMapper           [UserUpdateMapper]
- * @property localStorageGateway        [MegaLocalStorageGateway]
- * @property userAccountMapper          [UserAccountMapper]
- * @property accountTypeMapper          [AccountTypeMapper]
- * @property subscriptionPlanMapper     [SubscriptionPlanMapper]
- * @property currencyMapper             [CurrencyMapper]
- * @property skuMapper                  [SkuMapper]
- * @property subscriptionPlanListMapper [SubscriptionPlanListMapper]
- * @property megaAchievementMapper      [MegaAchievementMapper]
- * @property myAccountCredentialsMapper [MyAccountCredentialsMapper]
-=======
- * @property myAccountInfoFacade
- * @property megaApiGateway
- * @property megaChatApiGateway
- * @property ioDispatcher
- * @property userUpdateMapper
- * @property localStorageGateway
- * @property userAccountMapper
- * @property accountTypeMapper
- * @property currencyMapper
- * @property subscriptionOptionListMapper
->>>>>>> 85e188b2
+ * @property myAccountInfoFacade          [AccountInfoWrapper]
+ * @property megaApiGateway               [MegaApiGateway]
+ * @property megaChatApiGateway           [MegaChatApiGateway]
+ * @property dbHandler                    [DatabaseHandler]
+ * @property ioDispatcher                 [CoroutineDispatcher]
+ * @property userUpdateMapper             [UserUpdateMapper]
+ * @property localStorageGateway          [MegaLocalStorageGateway]
+ * @property userAccountMapper            [UserAccountMapper]
+ * @property accountTypeMapper            [AccountTypeMapper]
+ * @property currencyMapper               [CurrencyMapper]
+ * @property subscriptionOptionListMapper [SubscriptionOptionListMapper]
+ * @property megaAchievementMapper        [MegaAchievementMapper]
+ * @property myAccountCredentialsMapper   [MyAccountCredentialsMapper]
  */
 @ExperimentalContracts
 internal class DefaultAccountRepository @Inject constructor(
@@ -160,7 +139,7 @@
         }
     }
 
-    override suspend fun requestDeleteAccountLink() = withContext<Unit>(ioDispatcher) {
+    override suspend fun requestDeleteAccountLink() = withContext(ioDispatcher) {
         suspendCoroutine { continuation ->
             megaApiGateway.cancelAccount(
                 OptionalMegaRequestListenerInterface(
