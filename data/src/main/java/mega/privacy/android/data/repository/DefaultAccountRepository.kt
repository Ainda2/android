--- conflicted
+++ resolved
@@ -268,10 +268,6 @@
         myAccountInfoFacade.handleAccountDetail(request)
     }
 
-<<<<<<< HEAD
-    override suspend fun getMyCredentials() = withContext(ioDispatcher) {
-        megaApiGateway.myCredentials
-=======
     override suspend fun getExtendedAccountDetails(
         sessions: Boolean,
         purchases: Boolean,
@@ -293,6 +289,9 @@
             }
         }
         myAccountInfoFacade.handleAccountDetail(request)
->>>>>>> 16d255c4
+    }
+
+    override suspend fun getMyCredentials() = withContext(ioDispatcher) {
+        megaApiGateway.myCredentials
     }
 }