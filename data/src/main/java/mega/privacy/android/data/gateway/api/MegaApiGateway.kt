package mega.privacy.android.data.gateway.api

import kotlinx.coroutines.flow.Flow
import mega.privacy.android.data.model.GlobalTransfer
import mega.privacy.android.data.model.GlobalUpdate
import nz.mega.sdk.MegaCancelToken
import nz.mega.sdk.MegaContactRequest
import nz.mega.sdk.MegaError
import nz.mega.sdk.MegaLoggerInterface
import nz.mega.sdk.MegaNode
import nz.mega.sdk.MegaNodeList
import nz.mega.sdk.MegaRecentActionBucket
import nz.mega.sdk.MegaRequestListenerInterface
import nz.mega.sdk.MegaSet
import nz.mega.sdk.MegaSetElementList
import nz.mega.sdk.MegaSetList
import nz.mega.sdk.MegaShare
import nz.mega.sdk.MegaTransfer
import nz.mega.sdk.MegaTransferListenerInterface
import nz.mega.sdk.MegaUser
import nz.mega.sdk.MegaUserAlert

/**
 * Mega api gateway
 *
 * @constructor Create empty Mega api gateway
 */
interface MegaApiGateway {

    /**
     * Get Invalid Handle
     */
    fun getInvalidHandle(): Long

    /**
     * Is Multi factor auth available
     *
     * @return true if available, else false
     */
    fun multiFactorAuthAvailable(): Boolean

    /**
     * Is Multi factor auth enabled
     *
     * @param email
     * @param listener
     */
    fun multiFactorAuthEnabled(email: String?, listener: MegaRequestListenerInterface?)

    /**
     * Cancel account
     *
     * @param listener
     */
    fun cancelAccount(listener: MegaRequestListenerInterface?)

    /**
     * Create support ticket
     *
     * @param ticketContent
     * @param listener
     */
    fun createSupportTicket(
        ticketContent: String,
        listener: MegaRequestListenerInterface,
    )

    /**
     * Upload a file or folder
     *
     * @param localPath The local path of the file or folder
     * @param parentNode The parent node for the file or folder
     * @param fileName The custom file name for the file or folder. Leave the parameter as "null"
     * if there are no changes
     * @param modificationTime The custom modification time for the file or folder, denoted in
     * seconds since the epoch
     * @param appData The custom app data to save, which can be nullable
     * @param isSourceTemporary Whether the temporary file or folder that is created for upload
     * should be deleted or not
     * @param shouldStartFirst Whether the file or folder should be placed on top of the upload
     * queue or not
     * @param cancelToken The token to cancel an ongoing file or folder upload, which can be
     * nullable
     * @param listener The [MegaTransferListenerInterface] to track the upload
     */
    fun startUpload(
        localPath: String,
        parentNode: MegaNode,
        fileName: String?,
        modificationTime: Long,
        appData: String?,
        isSourceTemporary: Boolean,
        shouldStartFirst: Boolean,
        cancelToken: MegaCancelToken?,
        listener: MegaTransferListenerInterface,
    )

    /**
     * Adds a [MegaTransferListenerInterface] to listen for Transfer events
     *
     * @param listener [MegaTransferListenerInterface]
     */
    fun addTransferListener(listener: MegaTransferListenerInterface)

    /**
     * Removes [MegaTransferListenerInterface] to stop listening for Transfer events
     *
     * @param listener [MegaTransferListenerInterface]
     */
    fun removeTransferListener(listener: MegaTransferListenerInterface)

    /**
     * Start upload for support
     *
     * @param path of file to upload
     * @param listener
     */
    fun startUploadForSupport(
        path: String,
        listener: MegaTransferListenerInterface,
    )

    /**
     * Handle for the account
     */
    val myUserHandle: Long

    /**
     * [MegaUser] for the account
     */
    val myUser: MegaUser?

    /**
     * Registered email address for the account
     */
    val accountEmail: String?

    /**
     * Is business account
     */
    val isBusinessAccount: Boolean

    /**
     * Is master business account
     */
    val isMasterBusinessAccount: Boolean

    /**
     * Is ephemeral plus plus account.
     */
    val isEphemeralPlusPlus: Boolean

    /**
     * Authentication token that can be used to identify the user account.
     */
    val accountAuth: String

    /**
     * Fingerprint of the signing key of the current account
     */
    val myCredentials: String?

    /**
     * Are transfers paused (downloads and uploads)
     */
    suspend fun areTransfersPaused(): Boolean

    /**
     * Are upload transfers paused
     */
    suspend fun areUploadTransfersPaused(): Boolean

    /**
     * Root node of the account
     *
     * All accounts have a root node, therefore if it is null the account has not been logged in or
     * initialised yet for some reason.
     *
     */
    suspend fun getRootNode(): MegaNode?

    /**
     * Get the parent node of a MegaNode
     *
     * @param node
     * @return the parent node of the node, null if node doesn't exist or
     *         is the root node
     */
    suspend fun getParentNode(node: MegaNode): MegaNode?

    /**
     * Get the child node with the provided name
     *
     * @param parentNode
     * @param name
     * @return mega node or null if doesn't exist
     */
    suspend fun getChildNode(parentNode: MegaNode?, name: String?): MegaNode?

    /**
     * Rubbish bin node of the account
     *
     * All accounts have a rubbish bin node, therefore if it is null the account has not been logged in or
     * initialised yet for some reason.
     *
     */
    suspend fun getRubbishBinNode(): MegaNode?

    /**
     * Sdk version
     */
    suspend fun getSdkVersion(): String

    /**
     * Global updates
     */
    val globalUpdates: Flow<GlobalUpdate>

    /**
     * Global transfer
     */
    val globalTransfer: Flow<GlobalTransfer>

    /**
     * Get favourites
     * @param node Node and its children that will be searched for favourites. Search all nodes if null
     * @param count if count is zero return all favourite nodes, otherwise return only 'count' favourite nodes
     * @param listener MegaRequestListener to track this request
     */
    fun getFavourites(node: MegaNode?, count: Int, listener: MegaRequestListenerInterface?)

    /**
     * Get MegaNode by node handle
     * @param nodeHandle node handle
     * @return MegaNode
     */
    suspend fun getMegaNodeByHandle(nodeHandle: Long): MegaNode?

    /**
     * Get the MegaNode by path
     *
     * @param path
     * @param megaNode Base node if the path is relative
     * @return megaNode in the path or null
     */
    suspend fun getNodeByPath(path: String?, megaNode: MegaNode?): MegaNode?

    /**
     * Get the fingerprint of a file by path
     *
     * @param filePath file path
     * @return fingerprint
     */
    suspend fun getFingerprint(filePath: String): String?

    /**
     * Get MegaNode by original fingerprint
     * @param originalFingerprint
     * @param parentNode MegaNode
     * @return MegaNodeList
     */
    suspend fun getNodesByOriginalFingerprint(
        originalFingerprint: String,
        parentNode: MegaNode?,
    ): MegaNodeList?

    /**
     * Get MegaNode by fingerprint and parent node
     * @param fingerprint
     * @param parentNode MegaNode
     * @return MegaNode
     */
    suspend fun getNodeByFingerprintAndParentNode(
        fingerprint: String,
        parentNode: MegaNode?,
    ): MegaNode?

    /**
     * Get MegaNode by fingerprint only
     * @param fingerprint
     * @return MegaNode
     */
    suspend fun getNodeByFingerprint(fingerprint: String): MegaNode?

    /**
     * Sets the original fingerprint of a [MegaNode]
     *
     * @param node the [MegaNode] to attach the [originalFingerprint] to
     * @param originalFingerprint the fingerprint of the file before modification
     * @param listener the [MegaRequestListenerInterface] for callback events. It can be nullable
     */
    fun setOriginalFingerprint(
        node: MegaNode,
        originalFingerprint: String,
        listener: MegaRequestListenerInterface?,
    )

    /**
     * Check the node if has version
     * @param node node that is checked
     * @return true is has version
     */
    suspend fun hasVersion(node: MegaNode): Boolean

    /**
     * Get children nodes by node
     * @param parentNode parent node
     * @param order order for the returned list, if null the default order is applied
     * @return children nodes list
     */
    suspend fun getChildrenByNode(parentNode: MegaNode, order: Int? = null): List<MegaNode>

    /**
     * Get a list of all incoming shares
     *
     * @param order sort order, if null the default order is applied
     * @return List of MegaNode that other users are sharing with this account
     */
    suspend fun getIncomingSharesNode(order: Int?): List<MegaNode>

    /**
     * Get a list of all outgoing shares
     *
     * @param order sort order, if null the default order is applied
     * @return List of MegaNode of all active and pending outbound shared by current user
     */
    suspend fun getOutgoingSharesNode(order: Int?): List<MegaShare>

    /**
     * Check if a MegaNode is pending to be shared with another User. This situation
     * happens when a node is to be shared with a User which is not a contact yet.
     *
     * @param node Node to check
     * @return true is the MegaNode is pending to be shared, otherwise false
     */
    suspend fun isPendingShare(node: MegaNode): Boolean

    /**
     * Get a list with all public links
     *
     * Valid value for order are: MegaApi::ORDER_NONE, MegaApi::ORDER_DEFAULT_ASC,
     * MegaApi::ORDER_DEFAULT_DESC, MegaApi::ORDER_LINK_CREATION_ASC,
     * MegaApi::ORDER_LINK_CREATION_DESC
     *
     * @param order sort order, if null the default order is applied
     * @return List of MegaNode corresponding of a public link
     */
    suspend fun getPublicLinks(order: Int?): List<MegaNode>

    /**
     * Get child folder number of current folder
     * @param node current folder node
     * @return child folder number
     */
    suspend fun getNumChildFolders(node: MegaNode): Int

    /**
     * Get child files number of current folder
     * @param node current folder node
     * @return child files number
     */
    suspend fun getNumChildFiles(node: MegaNode): Int


    /**
     * Set auto accept contacts from link
     *
     * @param disableAutoAccept pass true to stop auto accepting contacts
     * @param listener
     */
    fun setAutoAcceptContactsFromLink(
        disableAutoAccept: Boolean,
        listener: MegaRequestListenerInterface,
    )

    /**
     * Is auto accept contacts from link enabled
     *
     * @param listener
     */
    fun isAutoAcceptContactsFromLinkEnabled(listener: MegaRequestListenerInterface)


    /**
     * Get folder info
     *
     * @param node
     * @param listener
     */
    fun getFolderInfo(node: MegaNode?, listener: MegaRequestListenerInterface)

    /**
     * Set node favourite as a node attribute.
     *
     * @param node      Node that will receive the information.
     * @param favourite if true set node as favourite, otherwise remove the attribute
     */
    fun setNodeFavourite(node: MegaNode?, favourite: Boolean)

    /**
     * Add logger
     *
     * @param logger
     */
    fun addLogger(logger: MegaLoggerInterface)

    /**
     * Remove logger
     *
     * @param logger
     */
    fun removeLogger(logger: MegaLoggerInterface)


    /**
     * Set logging level
     *
     * @param logLevel
     */
    fun setLogLevel(logLevel: Int)

    /**
     * Set use https only
     *
     * @param enabled
     */
    fun setUseHttpsOnly(enabled: Boolean)

    /**
     * Get logged in user
     *
     * @return the current user if logged in, otherwise null
     */
    suspend fun getLoggedInUser(): MegaUser?

    /**
     * Get thumbnail from server
     *
     * @param node
     * @param thumbnailFilePath thumbnail file path
     * @param listener
     */
    fun getThumbnail(
        node: MegaNode,
        thumbnailFilePath: String,
        listener: MegaRequestListenerInterface? = null,
    )

    /**
     * Converts the handle of a node to a Base64-encoded string
     *
     * @param handle Node handle to be converted
     * @return Base64-encoded node handle
     */
    fun handleToBase64(handle: Long): String

    /**
     * Converts a Base64-encoded node handle to a handle.
     *
     * @param base64Handle Base64-encoded node handle.
     * @return Node handle.
     */
    fun base64ToHandle(base64Handle: String): Long

    /**
     * Cancels a [MegaTransfer]
     *
     * @param transfer the [MegaTransfer] to cancel
     * @param listener a [MegaRequestListenerInterface] for callback purposes. It can be nullable
     */
    fun cancelTransfer(transfer: MegaTransfer, listener: MegaRequestListenerInterface?)

    /**
     * Cancels all [MegaTransfer] uploads
     *
     * @param listener a [MegaRequestListenerInterface] for callback purposes. It can be nullable
     */
    fun cancelAllUploadTransfers(listener: MegaRequestListenerInterface?)

    /**
     * Gets the number of unread user alerts for the logged in user.
     *
     * @return Number of unread user alerts.
     */
    suspend fun getNumUnreadUserAlerts(): Int

    /**
     * Inbox node of the account
     *
     * @return The Inbox node if exists, null otherwise.
     */
    suspend fun getInboxNode(): MegaNode?

    /**
     * Checks if the provided node has children.
     *
     * @param node  The MegaNode to check.
     * @return True if the node has children, false otherwise.
     */
    suspend fun hasChildren(node: MegaNode): Boolean

    /**
     * Registers push notifications.
     *
     * @param deviceType    Type of device.
     * @param newToken      New push token.
     * @param listener      Listener.
     */
    fun registerPushNotifications(
        deviceType: Int,
        newToken: String,
        listener: MegaRequestListenerInterface,
    )

    /**
     * Performs a fast login.
     *
     * @param session   Required for fast login.
     * @param listener  Listener.
     */
    fun fastLogin(session: String, listener: MegaRequestListenerInterface)

    /**
     * Performs fetch nodes.
     *
     * @param listener  Listener.
     */
    fun fetchNodes(listener: MegaRequestListenerInterface)

    /**
     * Retries all pending requests.
     */
    fun retryPendingConnections()

    /**
     * Gets all transfers of a specific type (downloads or uploads).
     * If the parameter isn't MegaTransfer::TYPE_DOWNLOAD or MegaTransfer::TYPE_UPLOAD
     * this function returns an empty list.
     *
     * @param type MegaTransfer::TYPE_DOWNLOAD or MegaTransfer::TYPE_UPLOAD
     * @return List with transfers of the desired type.
     */
    suspend fun getTransfers(type: Int): List<MegaTransfer>

    /**
     * Get the transfer with a transfer tag
     * That tag can be got using MegaTransfer::getTag
     * You take the ownership of the returned value
     *
     * @param tag tag to check
     * @return MegaTransfer object with that tag, or NULL if there isn't any
     * active transfer with it
     */
    suspend fun getTransfersByTag(tag: Int): MegaTransfer?

    /**
     * Starts a download.
     *
     * @param node        MegaNode that identifies the file or folder.
     * @param localPath   Destination path for the file or folder.
     * @param fileName    Custom file name for the file or folder in local destination
     * @param appData     Custom app data to save in the MegaTransfer object.
     * @param startFirst  Puts the transfer on top of the download queue.
     * @param cancelToken MegaCancelToken to be able to cancel a folder/file download process.
     * @param listener    MegaTransferListener to track this transfer.
     */
    fun startDownload(
        node: MegaNode,
        localPath: String,
        fileName: String?,
        appData: String?,
        startFirst: Boolean,
        cancelToken: MegaCancelToken?,
        listener: MegaTransferListenerInterface?,
    )

    /**
     * Get user email
     *
     * @param userHandle
     * @param callback
     */
    fun getUserEmail(userHandle: Long, callback: MegaRequestListenerInterface)

    /**
     * Get contact
     *
     * @param email
     * @return Mega user associated with the email address
     */
    suspend fun getContact(email: String): MegaUser?

    /**
     * Get user alerts
     *
     * @return all user alerts
     */
    suspend fun getUserAlerts(): List<MegaUserAlert>

    /**
     * Send a MEGA Stats event
     *
     * @param eventID
     * @param message
     */
    suspend fun sendEvent(eventID: Int, message: String)

    /**
     * Acknowledge user alerts
     */
    suspend fun acknowledgeUserAlerts()

    /**
     * Get incoming contact requests
     *
     * @return all incoming contact requests or null
     */
    suspend fun getIncomingContactRequests(): ArrayList<MegaContactRequest>?

    /**
     * Get the default color for the avatar
     *
     * @param megaUser
     * @return The RGB color as a string with 3 components in hex: #RGB. Ie. "#FF6A19"
     */
    suspend fun getUserAvatarColor(megaUser: MegaUser): String

    /**
     * Get the default color for the avatar
     *
     * @param userHandle
     * @return The RGB color as a string with 3 components in hex: #RGB. Ie. "#FF6A19"
     */
    suspend fun getUserAvatarColor(userHandle: Long): String

    /**
     * Get user avatar
     *
     * @param user
     * @param destinationPath destination path file
     *
     * @return true if success
     */
    suspend fun getUserAvatar(user: MegaUser, destinationPath: String): Boolean

    /**
     * Allow to search nodes with the specific options, [order] & [type] & [target]
     *
     * @param cancelToken
     * @param order
     * @param type
     * @param target
     * @return Mega list
     */
    suspend fun searchByType(
        cancelToken: MegaCancelToken,
        order: Int,
        type: Int,
        target: Int,
    ): List<MegaNode>

    /**
     * Get children nodes by megaNodeList
     * @param parentNodes parent nodes
     * @param order order for the returned list
     * @return children nodes list
     */
    suspend fun getChildren(
        parentNodes: MegaNodeList,
        order: Int,
    ): List<MegaNode>

    /**
     * Get children nodes by megaNodeList
     * @param parent parent node
     * @param order order for the returned list
     * @return children nodes list
     */
    suspend fun getChildren(parent: MegaNode, order: Int): List<MegaNode>

    /**
     * Get a list with all public links
     *
     * @return List of MegaNode objects that are shared with everyone via public link
     */
    suspend fun getPublicLinks(): List<MegaNode>

    /**
     * Get preview from server
     *
     * @param node
     * @param previewFilePath preview file path
     * @param listener
     */
    fun getPreview(
        node: MegaNode,
        previewFilePath: String,
        listener: MegaRequestListenerInterface,
    )

    /**
     * Check is megaNode in Rubbish bin
     *
     * @param node MegaNode
     * @return True in, else not in
     */
    suspend fun isInRubbish(node: MegaNode): Boolean

    /**
     * Move a transfer to the top of the transfer queue
     *
     * @param transfer Transfer to move
     * @param listener MegaRequestListener to track this request
     */
    suspend fun moveTransferToFirst(transfer: MegaTransfer, listener: MegaRequestListenerInterface)

    /**
     * Move a transfer to the bottom of the transfer queue
     *
     * @param transfer Transfer to move
     * @param listener MegaRequestListener to track this request
     */
    suspend fun moveTransferToLast(transfer: MegaTransfer, listener: MegaRequestListenerInterface)

    /**
     * Move a transfer before another one in the transfer queue
     *
     * @param transfer     Transfer to move
     * @param prevTransfer Transfer with the target position
     * @param listener     MegaRequestListener to track this request
     */
    suspend fun moveTransferBefore(
        transfer: MegaTransfer,
        prevTransfer: MegaTransfer,
        listener: MegaRequestListenerInterface,
    )

    /**
     * Gets all contacts of this MEGA account.
     *
     * @return List of [MegaUser] with all the contacts.
     */
    suspend fun getContacts(): List<MegaUser>

    /**
     * Checks if credentials are verified for the given user.
     *
     * @param megaUser [MegaUser] of the contact whose credentials want to be checked.
     * @return True if verified, false otherwise.
     */
    suspend fun areCredentialsVerified(megaUser: MegaUser): Boolean

    /**
     * Gets a user alias if exists.
     *
     * @param userHandle User handle.
     * @param listener   Listener.
     */
    fun getUserAlias(userHandle: Long, listener: MegaRequestListenerInterface)

    /**
     * Gets the avatar of a contact if exists.
     *
     * @param emailOrHandle Email or user handle (Base64 encoded) to get the attribute.
     * @param path          Path in which the avatar will be stored if exists.
     * @param listener      Listener.
     * @return The path of the avatar if exists.
     */
    fun getContactAvatar(
        emailOrHandle: String,
        path: String,
        listener: MegaRequestListenerInterface,
    )

    /**
     * Gets an attribute of any user in MEGA.
     *
     * @param emailOrHandle Email or user handle (Base64 encoded) to get the attribute.
     * @param type          Attribute type.
     */
    fun getUserAttribute(emailOrHandle: String, type: Int, listener: MegaRequestListenerInterface)

    /**
     * Converts a user handle to a Base64-encoded string.
     *
     * @param userHandle User handle.
     * @return Base64-encoded user handle.
     */
    fun userHandleToBase64(userHandle: Long): String

    /**
     * Gets an attribute of any user in MEGA.
     *
     * @param user Email or user handle (Base64 encoded) to get the attribute.
     * @param type Attribute type.
     */
    fun getUserAttribute(user: MegaUser, type: Int, listener: MegaRequestListenerInterface)

    /**
     * Get the list of recent actions
     *
     * @param days     Age of actions since added/modified nodes will be considered (in days).
     * @param maxNodes Maximum amount of nodes to be considered.
     * @param listener [MegaRequestListenerInterface]
     */
    fun getRecentActionsAsync(
        days: Long,
        maxNodes: Long,
        listener: MegaRequestListenerInterface,
    )

    /**
     * Copy a [MegaNode] and move it to a new [MegaNode] while updating its name
     *
     * @param nodeToCopy the [MegaNode] to copy
     * @param newNodeParent the [MegaNode] that [nodeToCopy] will be moved to
     * @param newNodeName the new name for [nodeToCopy] once it is moved to [newNodeParent]
     * @param listener a [MegaRequestListenerInterface] for callback purposes. It can be nullable
     */
    fun copyNode(
        nodeToCopy: MegaNode,
        newNodeParent: MegaNode,
        newNodeName: String,
        listener: MegaRequestListenerInterface?,
    )

    /**
     * Creates a copy of MegaRecentActionBucket required for its usage in the app.
     *
     * @param bucket The MegaRecentActionBucket received.
     * @return A copy of MegaRecentActionBucket.
     */
    fun copyBucket(bucket: MegaRecentActionBucket): MegaRecentActionBucket

    /**
     * Check access error extended
     *
     * @param node
     * @param level
     *
     * - [MegaShare.ACCESS_UNKNOWN]
     * - [MegaShare.ACCESS_READ]
     * - [MegaShare.ACCESS_READWRITE]
     * - [MegaShare.ACCESS_FULL]
     * - [MegaShare.ACCESS_OWNER]
     *
     * @return success or failed
     */
    fun checkAccessErrorExtended(node: MegaNode, level: Int): MegaError

    /**
     * Checks whether the user's Business Account is currently active or not
     *
     * @return True if the user's Business Account is currently active, or
     * false if inactive or if the user is not under a Business Account
     */
    suspend fun isBusinessAccountActive(): Boolean

    /**
     * Get pricing
     *
     * @param listener
     */
    fun getPricing(listener: MegaRequestListenerInterface?)

    /**
     * Get payment methods
     *
     * @param listener
     */
    fun getPaymentMethods(listener: MegaRequestListenerInterface?)

    /**
     * Get account details
     */
    fun getAccountDetails(listener: MegaRequestListenerInterface?)

    /**
     * Get specific account details
     *
     * @param storage
     * @param transfer
     * @param pro
     */
    fun getSpecificAccountDetails(
        storage: Boolean,
        transfer: Boolean,
        pro: Boolean,
        listener: MegaRequestListenerInterface,
    )

    /**
     * Get the credit card subscriptions of the account
     *
     * @param listener
     */
    fun creditCardQuerySubscriptions(listener: MegaRequestListenerInterface?)

    /**
     * Get the selected user attribute for the logged in user
     */
    fun getUserAttribute(attributeIdentifier: Int, listener: MegaRequestListenerInterface)

    /**
     * Returns if accounts achievements enabled
     */
    suspend fun areAccountAchievementsEnabled(): Boolean

    /**
     * Get account achievements
     *
     * @param listener : MegaRequestListenerInterface
     */
    fun getAccountAchievements(listener: MegaRequestListenerInterface?)

    /**
     * Returns a MegaNode that can be downloaded with any instance of MegaApi
     *
     * @param node MegaNode to authorize
     * @return Authorized node, or NULL if the node can't be authorized
     */
    suspend fun authorizeNode(node: MegaNode): MegaNode?

    /**
     * Returns a URL to a node in the local HTTP proxy server
     *
     * @param node Node to generate the local HTTP link
     * @return URL to the node in the local HTTP proxy server, otherwise NULL
     */
    suspend fun httpServerGetLocalLink(node: MegaNode): String?

    /**
     * Check if the HTTP proxy server is running
     *
     * @return 0 if the server is not running. Otherwise the port in which it's listening to
     */
    suspend fun httpServerIsRunning(): Int

    /**
     * Start an HTTP proxy server in specified port
     *
     * @return True if the server is ready, false if the initialization failed
     */
    suspend fun httpServerStart(): Boolean

    /**
     * Stop the HTTP proxy server
     */
    suspend fun httpServerStop()

    /**
     * Set the maximum buffer size for the internal buffer
     *
     * @param bufferSize Maximum buffer size (in bytes) or a number <= 0 to use the
     *                   internal default value
     */
    suspend fun httpServerSetMaxBufferSize(bufferSize: Int)

    /**
     * Get a list with all public links
     *
     * @param order Sorting order to use
     * @return List of MegaNode objects that are shared with everyone via public link
     */
    suspend fun getPublicLinks(order: Int): List<MegaNode>

    /**
     * Get a list with all inbound sharings
     *
     * @param order Sorting order to use
     * @return List of MegaNode objects that other users are sharing with this account
     */
    suspend fun getInShares(order: Int): List<MegaNode>

    /**
     * Get a list with all inbound sharings from one MegaUser
     *
     * @param user MegaUser sharing folders with this account
     * @return List of MegaNode objects that this user is sharing with this account
     */
    suspend fun getInShares(user: MegaUser): List<MegaNode>

    /**
     * Get a list with all active and pending outbound sharings
     *
     * @param order Sorting order to use
     * @return List of MegaShare objects
     */
    suspend fun getOutShares(order: Int): List<MegaShare>

    /**
     * Returns the rubbish node of the account.
     *
     * @return Rubbish node of the account.
     */
    suspend fun getRubbishNode(): MegaNode

    /**
     * Create a new MegaSet item
     *
     * @param name the name of the set
     * @param listener [MegaRequestListenerInterface]
     */
    fun createSet(name: String, listener: MegaRequestListenerInterface)

    /**
     * Create a new element for the set
     *
     * @param sid the ID of the set
     * @param node the node handle of the node which will be assigned as the set's new element
     */
    suspend fun createSetElement(sid: Long, node: Long)

    /**
     * Get a list of all Sets available for current user.
     * The response value is stored as a MegaSetList.
     * You take the ownership of the returned value
     *
     * @return list of Sets
     */
    suspend fun getSets(): MegaSetList

    /**
     * Get the Set with the given id, for current user.
     * The response value is stored as a MegaSet.
     * You take the ownership of the returned value
     *
     * @param sid the id of the Set to be retrieved
     * @return the requested Set, or null if not found
     */
    suspend fun getSet(sid: Long): MegaSet?

    /**
     * Get all Elements in the Set with given id, for current user.
     * The response value is stored as a MegaSetElementList.
     *
     * @param sid the id of the Set owning the Elements
     * @return all Elements in that Set, or null if not found or none added
     */
    suspend fun getSetElements(sid: Long): MegaSetElementList

    /**
     * Request to remove a Set
     *
     * The associated request type with this request is MegaRequest::TYPE_REMOVE_SET
     * Valid data in the MegaRequest object received on callbacks:
     * - MegaRequest::getParentHandle - Returns id of the Set to be removed
     *
     * On the onRequestFinish error, the error code associated to the MegaError can be:
     * - MegaError::API_ENOENT - Set could not be found.
     * - MegaError::API_EINTERNAL - Received answer could not be read.
     * - MegaError::API_EARGS - Malformed (from API).
     * - MegaError::API_EACCESS - Permissions Error (from API).
     *
     * @param sid the id of the Set to be removed
     * @param listener MegaRequestListener to track this request
     */
    fun removeSet(sid: Long, listener: MegaRequestListenerInterface)

    /**
     * Remove request listener
     */
    fun removeRequestListener(listener: MegaRequestListenerInterface)

    /**
     * Gets the credentials of a given user.
     *
     * @param user     MegaUser of a contact.
     * @param listener MegaRequestListener to track this request.
     */
    fun getUserCredentials(user: MegaUser, listener: MegaRequestListenerInterface)

    /**
     * Resets credentials of a given user
     *
     * @param user     MegaUser of a contact.
     * @param listener MegaRequestListener to track this request.
     */
    fun resetCredentials(user: MegaUser, listener: MegaRequestListenerInterface)

    /**
     * Verifies credentials of a given user.
     *
     * @param user     MegaUser of a contact.
     * @param listener MegaRequestListener to track this request.
     */
    fun verifyCredentials(user: MegaUser, listener: MegaRequestListenerInterface)

    /**
     * Requests the currently available country calling codes
     *
     * @param listener [MegaRequestListenerInterface] to track this request
     */
    fun getCountryCallingCodes(listener: MegaRequestListenerInterface)

    /**
     * Logout of the MEGA account invalidating the session
     *
     * @param listener [MegaRequestListenerInterface] to track this request
     */
    fun logout(listener: MegaRequestListenerInterface?)

    /**
     * Provide a phone number to get verification code.
     *
     * @param phoneNumber the phone number to receive the txt with verification code.
     * @param reVerifyingWhitelisted to check whether to re verify whitelisted
     * @param listener [MegaRequestListenerInterface]    callback of this request.
     */
    fun sendSMSVerificationCode(
        phoneNumber: String,
        reVerifyingWhitelisted: Boolean,
        listener: MegaRequestListenerInterface,
    )

    /**
     * Reset the verified phone number for the account logged in.
     * <p>
     * The associated request type with this request is MegaRequest::TYPE_RESET_SMS_VERIFIED_NUMBER
     * If there's no verified phone number associated for the account logged in, the error code
     * provided in onRequestFinish is MegaError::API_ENOENT.
     *
     * @param listener [MegaRequestListenerInterface] to track this request
     */
    fun resetSmsVerifiedPhoneNumber(listener: MegaRequestListenerInterface?)


    /**
     * Get extended account details
     *
     * @param sessions
     * @param purchases
     * @param transactions
     * @param listener
     */
    fun getExtendedAccountDetails(
        sessions: Boolean,
        purchases: Boolean,
        transactions: Boolean,
        listener: MegaRequestListenerInterface,
    )

    /**
     * Create a contact link
     *
     * @param renew – True to invalidate the previous contact link (if any).
     * @param listener – MegaRequestListener to track this request
     */
    fun contactLinkCreate(renew: Boolean, listener: MegaRequestListenerInterface)

    /**
     * Delete a contact link
     *
     * @param handle   Handle of the contact link to delete
     *                 If the parameter is INVALID_HANDLE, the active contact link is deleted
     * @param listener MegaRequestListener to track this request
     *
     */
    fun contactLinkDelete(handle: Long, listener: MegaRequestListenerInterface)

    /**
     * Returns whether notifications about a chat have to be generated.
     *
     * @param chatId    Chat id
     * @return          True if notifications has to be created, false otherwise.
     */
    fun isChatNotifiable(chatId: Long): Boolean

    /**
     * Invite contact
     *
     * @param email     User email
     * @param listener  MegaRequestListener to track this request
     */
    fun inviteContact(email: String, listener: MegaRequestListenerInterface)

    /**
     * Get outgoing contact requests
     *
     * @return list of [MegaContactRequest]
     */
    fun outgoingContactRequests(): ArrayList<MegaContactRequest>

    /**
     * Create a folder in the MEGA account
     *
     *
     * The associated request type with this request is MegaRequest::TYPE_CREATE_FOLDER
     * Valid data in the MegaRequest object received on callbacks:
     * - MegaRequest::getParentHandle - Returns the handle of the parent folder
     * - MegaRequest::getName - Returns the name of the new folder
     *
     *
     * Valid data in the MegaRequest object received in onRequestFinish when the error code
     * is MegaError::API_OK:
     * - MegaRequest::getNodeHandle - Handle of the new folder
     * - MegaRequest::getFlag - True if target folder (\c parent) was overridden
     *
     *
     * If the MEGA account is a business account and it's status is expired, onRequestFinish will
     * be called with the error code MegaError::API_EBUSINESSPASTDUE.
     *
     * @param name     Name of the new folder
     * @param parent   Parent folder
     * @param listener MegaRequestListener to track this request
     */
    fun createFolder(name: String, parent: MegaNode, listener: MegaRequestListenerInterface)

    /**
     * Set Camera Uploads for both primary and secondary target folder.
     *
     *
     * If only one of the target folders wants to be set, simply pass a INVALID_HANDLE to
     * as the other target folder and it will remain untouched.
     *
     *
     * The associated request type with this request is MegaRequest::TYPE_SET_ATTR_USER
     * Valid data in the MegaRequest object received on callbacks:
     * - MegaRequest::getParamType - Returns the attribute type MegaApi::USER_ATTR_CAMERA_UPLOADS_FOLDER
     * - MegaRequest::getNodehandle - Returns the provided node handle for primary folder
     * - MegaRequest::getParentHandle - Returns the provided node handle for secondary folder
     *
     * @param primaryFolder   MegaHandle of the node to be used as primary target folder
     * @param secondaryFolder MegaHandle of the node to be used as secondary target folder
     * @param listener        MegaRequestListener to track this request
     */
    fun setCameraUploadsFolders(
        primaryFolder: Long,
        secondaryFolder: Long,
        listener: MegaRequestListenerInterface,
    )

    /**
     * Gets a MegaNode that can be downloaded/copied with a chat-authorization
     *
     * During preview of chat-links, you need to call this method to authorize the MegaNode
     * from a node-attachment message, so the API allows to access to it. The parameter to
     * authorize the access can be retrieved from MegaChatRoom::getAuthorizationToken when
     * the chatroom in in preview mode.
     *
     * @param node               MegaNode to authorize
     * @param authorizationToken Authorization token (public handle of the chatroom in B64url encoding)
     * @return Authorized node, or NULL if the node can't be authorized
     */
    fun authorizeChatNode(node: MegaNode, authorizationToken: String): MegaNode?

    /**
     * Submit a purchase receipt for verification
     * <p>
     * The associated request type with this request is MegaRequest::TYPE_SUBMIT_PURCHASE_RECEIPT
     * Valid data in the MegaRequest object received on callbacks:
     * - MegaRequest::getNumber - Returns the payment gateway
     * - MegaRequest::getText - Returns the purchase receipt
     *
     * @param gateway  Payment gateway
     *                 Currently supported payment gateways are:
     *                 - MegaApi::PAYMENT_METHOD_ITUNES = 2
     *                 - MegaApi::PAYMENT_METHOD_GOOGLE_WALLET = 3
     *                 - MegaApi::PAYMENT_METHOD_WINDOWS_STORE = 13
     * @param receipt  Purchase receipt
     * @param listener MegaRequestListener to track this request
     */
    fun submitPurchaseReceipt(
        gateway: Int,
        receipt: String?,
        listener: MegaRequestListenerInterface,
    )

    /**
     * Submit a purchase receipt for verification
     * <p>
     * The associated request type with this request is MegaRequest::TYPE_SUBMIT_PURCHASE_RECEIPT
     * Valid data in the MegaRequest object received on callbacks:
     * - MegaRequest::getNumber - Returns the payment gateway
     * - MegaRequest::getText - Returns the purchase receipt
     * - MegaRequest::getNodeHandle - Returns the last public node handle accessed
     * - MegaRequest::getParamType - Returns the type of lastPublicHandle
     * - MegaRequest::getTransferredBytes - Returns the timestamp of the last access
     *
     * @param gateway              Payment gateway
     *                             Currently supported payment gateways are:
     *                             - MegaApi::PAYMENT_METHOD_ITUNES = 2
     *                             - MegaApi::PAYMENT_METHOD_GOOGLE_WALLET = 3
     *                             - MegaApi::PAYMENT_METHOD_WINDOWS_STORE = 13
     * @param receipt              Purchase receipt
     * @param lastPublicHandle     Last public node handle accessed by the user in the last 24h
     * @param lastPublicHandleType Indicates the type of lastPublicHandle, valid values are:
     *                             - MegaApi::AFFILIATE_TYPE_ID = 1
     *                             - MegaApi::AFFILIATE_TYPE_FILE_FOLDER = 2
     *                             - MegaApi::AFFILIATE_TYPE_CHAT = 3
     *                             - MegaApi::AFFILIATE_TYPE_CONTACT = 4
     * @param lastAccessTimestamp  Timestamp of the last access
     * @param listener             MegaRequestListener to track this request
     */
    fun submitPurchaseReceipt(
        gateway: Int,
        receipt: String?,
        lastPublicHandle: Long,
        lastPublicHandleType: Int,
        lastAccessTimestamp: Long,
        listener: MegaRequestListenerInterface,
    )

    /**
     * Set My Chat Files target folder.
     *
     *
     * The associated request type with this request is MegaRequest::TYPE_SET_ATTR_USER
     * Valid data in the MegaRequest object received on callbacks:
     * - MegaRequest::getParamType - Returns the attribute type MegaApi::USER_ATTR_MY_CHAT_FILES_FOLDER
     * - MegaRequest::getMegaStringMap - Returns a MegaStringMap.
     * The key "h" in the map contains the nodehandle specified as parameter encoded in B64
     *
     * @param nodeHandle MegaHandle of the node to be used as target folder
     * @param listener   MegaRequestListener to track this request
     */
    fun setMyChatFilesFolder(nodeHandle: Long, listener: MegaRequestListenerInterface)
<<<<<<< HEAD
=======

    /**
     * Function to get unverified incoming shares from [MegaApi]
     *
     * @param order : Sort order
     * @return List of [MegaShare]
     */
    suspend fun getUnverifiedIncomingShares(order: Int): List<MegaShare>

    /**
     * Function to get unverified outgoing shares from [MegaApi]
     *
     * @param order : Sort order
     * @return List of [MegaShare]
     */
    suspend fun getUnverifiedOutgoingShares(order: Int): List<MegaShare>

    /**
     * Creates a new share key for the node if there is no share key already created.
     *
     * @param megaNode : [MegaNode] object which needs to be shared
     * @param listener : Listener to track this request
     */
    fun openShareDialog(
        megaNode: MegaNode,
        listener: MegaRequestListenerInterface,
    )

    /**
     * Update cryptographic security
     *
     * @param listener : Listener to track this request
     */
    fun upgradeSecurity(listener: MegaRequestListenerInterface)
>>>>>>> 8b044318
}<|MERGE_RESOLUTION|>--- conflicted
+++ resolved
@@ -1315,8 +1315,6 @@
      * @param listener   MegaRequestListener to track this request
      */
     fun setMyChatFilesFolder(nodeHandle: Long, listener: MegaRequestListenerInterface)
-<<<<<<< HEAD
-=======
 
     /**
      * Function to get unverified incoming shares from [MegaApi]
@@ -1351,5 +1349,4 @@
      * @param listener : Listener to track this request
      */
     fun upgradeSecurity(listener: MegaRequestListenerInterface)
->>>>>>> 8b044318
 }