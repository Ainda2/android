package mega.privacy.android.data.gateway.api

import kotlinx.coroutines.flow.Flow
import mega.privacy.android.data.model.GlobalTransfer
import mega.privacy.android.data.model.GlobalUpdate
import nz.mega.sdk.MegaCancelToken
import nz.mega.sdk.MegaContactRequest
import nz.mega.sdk.MegaError
import nz.mega.sdk.MegaLoggerInterface
import nz.mega.sdk.MegaNode
import nz.mega.sdk.MegaNodeList
import nz.mega.sdk.MegaRecentActionBucket
import nz.mega.sdk.MegaRequestListenerInterface
import nz.mega.sdk.MegaSet
import nz.mega.sdk.MegaSetElementList
import nz.mega.sdk.MegaSetList
import nz.mega.sdk.MegaShare
import nz.mega.sdk.MegaTransfer
import nz.mega.sdk.MegaTransferListenerInterface
import nz.mega.sdk.MegaUser
import nz.mega.sdk.MegaUserAlert

/**
 * Mega api gateway
 *
 * @constructor Create empty Mega api gateway
 */
interface MegaApiGateway {

    /**
     * Get Invalid Handle
     */
    fun getInvalidHandle(): Long

    /**
     * Is Multi factor auth available
     *
     * @return true if available, else false
     */
    fun multiFactorAuthAvailable(): Boolean

    /**
     * Is Multi factor auth enabled
     *
     * @param email
     * @param listener
     */
    fun multiFactorAuthEnabled(email: String?, listener: MegaRequestListenerInterface?)

    /**
     * Cancel account
     *
     * @param listener
     */
    fun cancelAccount(listener: MegaRequestListenerInterface?)

    /**
     * Create support ticket
     *
     * @param ticketContent
     * @param listener
     */
    fun createSupportTicket(
        ticketContent: String,
        listener: MegaRequestListenerInterface,
    )

    /**
     * Upload a file or folder
     *
     * @param localPath The local path of the file or folder
     * @param parentNode The parent node for the file or folder
     * @param fileName The custom file name for the file or folder. Leave the parameter as "null"
     * if there are no changes
     * @param modificationTime The custom modification time for the file or folder, denoted in
     * seconds since the epoch
     * @param appData The custom app data to save, which can be nullable
     * @param isSourceTemporary Whether the temporary file or folder that is created for upload
     * should be deleted or not
     * @param shouldStartFirst Whether the file or folder should be placed on top of the upload
     * queue or not
     * @param cancelToken The token to cancel an ongoing file or folder upload, which can be
     * nullable
     * @param listener The [MegaTransferListenerInterface] to track the upload
     */
    fun startUpload(
        localPath: String,
        parentNode: MegaNode,
        fileName: String?,
        modificationTime: Long,
        appData: String?,
        isSourceTemporary: Boolean,
        shouldStartFirst: Boolean,
        cancelToken: MegaCancelToken?,
        listener: MegaTransferListenerInterface,
    )

    /**
     * Adds a [MegaTransferListenerInterface] to listen for Transfer events
     *
     * @param listener [MegaTransferListenerInterface]
     */
    fun addTransferListener(listener: MegaTransferListenerInterface)

    /**
     * Removes [MegaTransferListenerInterface] to stop listening for Transfer events
     *
     * @param listener [MegaTransferListenerInterface]
     */
    fun removeTransferListener(listener: MegaTransferListenerInterface)

    /**
     * Start upload for support
     *
     * @param path of file to upload
     * @param listener
     */
    fun startUploadForSupport(
        path: String,
        listener: MegaTransferListenerInterface,
    )

    /**
     * Handle for the account
     */
    val myUserHandle: Long

    /**
     * [MegaUser] for the account
     */
    val myUser: MegaUser?

    /**
     * Registered email address for the account
     */
    val accountEmail: String?

    /**
     * Is business account
     */
    val isBusinessAccount: Boolean

    /**
     * Is master business account
     */
    val isMasterBusinessAccount: Boolean

    /**
     * Is ephemeral plus plus account.
     */
    val isEphemeralPlusPlus: Boolean

    /**
     * Authentication token that can be used to identify the user account.
     */
    val accountAuth: String

    /**
     * Fingerprint of the signing key of the current account
     */
    val myCredentials: String?

    /**
     * Are transfers paused (downloads and uploads)
     */
    suspend fun areTransfersPaused(): Boolean

    /**
     * Are upload transfers paused
     */
    suspend fun areUploadTransfersPaused(): Boolean

    /**
     * Root node of the account
     *
     * All accounts have a root node, therefore if it is null the account has not been logged in or
     * initialised yet for some reason.
     *
     */
    suspend fun getRootNode(): MegaNode?

    /**
     * Get the parent node of a MegaNode
     *
     * @param node
     * @return the parent node of the node, null if node doesn't exist or
     *         is the root node
     */
    suspend fun getParentNode(node: MegaNode): MegaNode?

    /**
     * Get the child node with the provided name
     *
     * @param parentNode
     * @param name
     * @return mega node or null if doesn't exist
     */
    suspend fun getChildNode(parentNode: MegaNode?, name: String?): MegaNode?

    /**
     * Rubbish bin node of the account
     *
     * All accounts have a rubbish bin node, therefore if it is null the account has not been logged in or
     * initialised yet for some reason.
     *
     */
    suspend fun getRubbishBinNode(): MegaNode?

    /**
     * Sdk version
     */
    suspend fun getSdkVersion(): String

    /**
     * Global updates
     */
    val globalUpdates: Flow<GlobalUpdate>

    /**
     * Global transfer
     */
    val globalTransfer: Flow<GlobalTransfer>

    /**
     * Get favourites
     * @param node Node and its children that will be searched for favourites. Search all nodes if null
     * @param count if count is zero return all favourite nodes, otherwise return only 'count' favourite nodes
     * @param listener MegaRequestListener to track this request
     */
    fun getFavourites(node: MegaNode?, count: Int, listener: MegaRequestListenerInterface?)

    /**
     * Get MegaNode by node handle
     * @param nodeHandle node handle
     * @return MegaNode
     */
    suspend fun getMegaNodeByHandle(nodeHandle: Long): MegaNode?

    /**
     * Get the MegaNode by path
     *
     * @param path
     * @param megaNode Base node if the path is relative
     * @return megaNode in the path or null
     */
    suspend fun getNodeByPath(path: String?, megaNode: MegaNode?): MegaNode?

    /**
     * Get the fingerprint of a file by path
     *
     * @param filePath file path
     * @return fingerprint
     */
    suspend fun getFingerprint(filePath: String): String?

    /**
     * Get MegaNode by original fingerprint
     * @param originalFingerprint
     * @param parentNode MegaNode
     * @return MegaNodeList
     */
    suspend fun getNodesByOriginalFingerprint(
        originalFingerprint: String,
        parentNode: MegaNode?,
    ): MegaNodeList?

    /**
     * Get MegaNode by fingerprint and parent node
     * @param fingerprint
     * @param parentNode MegaNode
     * @return MegaNode
     */
    suspend fun getNodeByFingerprintAndParentNode(
        fingerprint: String,
        parentNode: MegaNode?,
    ): MegaNode?

    /**
     * Get MegaNode by fingerprint only
     * @param fingerprint
     * @return MegaNode
     */
    suspend fun getNodeByFingerprint(fingerprint: String): MegaNode?

    /**
     * Sets the original fingerprint of a [MegaNode]
     *
     * @param node the [MegaNode] to attach the [originalFingerprint] to
     * @param originalFingerprint the fingerprint of the file before modification
     * @param listener the [MegaRequestListenerInterface] for callback events. It can be nullable
     */
    fun setOriginalFingerprint(
        node: MegaNode,
        originalFingerprint: String,
        listener: MegaRequestListenerInterface?,
    )

    /**
     * Check the node if has version
     * @param node node that is checked
     * @return true is has version
     */
    suspend fun hasVersion(node: MegaNode): Boolean

    /**
     * Get children nodes by node
     * @param parentNode parent node
     * @param order order for the returned list, if null the default order is applied
     * @return children nodes list
     */
    suspend fun getChildrenByNode(parentNode: MegaNode, order: Int? = null): List<MegaNode>

    /**
     * Get a list of all incoming shares
     *
     * @param order sort order, if null the default order is applied
     * @return List of MegaNode that other users are sharing with this account
     */
    suspend fun getIncomingSharesNode(order: Int?): List<MegaNode>

    /**
     * Get a list of all outgoing shares
     *
     * @param order sort order, if null the default order is applied
     * @return List of MegaNode of all active and pending outbound shared by current user
     */
    suspend fun getOutgoingSharesNode(order: Int?): List<MegaShare>

    /**
     * Check if a MegaNode is pending to be shared with another User. This situation
     * happens when a node is to be shared with a User which is not a contact yet.
     *
     * @param node Node to check
     * @return true is the MegaNode is pending to be shared, otherwise false
     */
    suspend fun isPendingShare(node: MegaNode): Boolean

    /**
     * Get a list with all public links
     *
     * Valid value for order are: MegaApi::ORDER_NONE, MegaApi::ORDER_DEFAULT_ASC,
     * MegaApi::ORDER_DEFAULT_DESC, MegaApi::ORDER_LINK_CREATION_ASC,
     * MegaApi::ORDER_LINK_CREATION_DESC
     *
     * @param order sort order, if null the default order is applied
     * @return List of MegaNode corresponding of a public link
     */
    suspend fun getPublicLinks(order: Int?): List<MegaNode>

    /**
     * Get child folder number of current folder
     * @param node current folder node
     * @return child folder number
     */
    suspend fun getNumChildFolders(node: MegaNode): Int

    /**
     * Get child files number of current folder
     * @param node current folder node
     * @return child files number
     */
    suspend fun getNumChildFiles(node: MegaNode): Int


    /**
     * Set auto accept contacts from link
     *
     * @param disableAutoAccept pass true to stop auto accepting contacts
     * @param listener
     */
    fun setAutoAcceptContactsFromLink(
        disableAutoAccept: Boolean,
        listener: MegaRequestListenerInterface,
    )

    /**
     * Is auto accept contacts from link enabled
     *
     * @param listener
     */
    fun isAutoAcceptContactsFromLinkEnabled(listener: MegaRequestListenerInterface)


    /**
     * Get folder info
     *
     * @param node
     * @param listener
     */
    fun getFolderInfo(node: MegaNode?, listener: MegaRequestListenerInterface)

    /**
     * Set node favourite as a node attribute.
     *
     * @param node      Node that will receive the information.
     * @param favourite if true set node as favourite, otherwise remove the attribute
     */
    fun setNodeFavourite(node: MegaNode?, favourite: Boolean)

    /**
     * Add logger
     *
     * @param logger
     */
    fun addLogger(logger: MegaLoggerInterface)

    /**
     * Remove logger
     *
     * @param logger
     */
    fun removeLogger(logger: MegaLoggerInterface)


    /**
     * Set logging level
     *
     * @param logLevel
     */
    fun setLogLevel(logLevel: Int)

    /**
     * Set use https only
     *
     * @param enabled
     */
    fun setUseHttpsOnly(enabled: Boolean)

    /**
     * Get logged in user
     *
     * @return the current user if logged in, otherwise null
     */
    suspend fun getLoggedInUser(): MegaUser?

    /**
     * Get thumbnail from server
     *
     * @param node
     * @param thumbnailFilePath thumbnail file path
     * @param listener
     */
    fun getThumbnail(
        node: MegaNode,
        thumbnailFilePath: String,
        listener: MegaRequestListenerInterface? = null,
    )

    /**
     * Converts the handle of a node to a Base64-encoded string
     *
     * @param handle Node handle to be converted
     * @return Base64-encoded node handle
     */
    fun handleToBase64(handle: Long): String

    /**
     * Converts a Base64-encoded node handle to a handle.
     *
     * @param base64Handle Base64-encoded node handle.
     * @return Node handle.
     */
    fun base64ToHandle(base64Handle: String): Long

    /**
     * Cancels a [MegaTransfer]
     *
     * @param transfer the [MegaTransfer] to cancel
     * @param listener a [MegaRequestListenerInterface] for callback purposes. It can be nullable
     */
    fun cancelTransfer(transfer: MegaTransfer, listener: MegaRequestListenerInterface?)

    /**
     * Cancels all [MegaTransfer] uploads
     *
     * @param listener a [MegaRequestListenerInterface] for callback purposes. It can be nullable
     */
    fun cancelAllUploadTransfers(listener: MegaRequestListenerInterface?)

    /**
     * Gets the number of unread user alerts for the logged in user.
     *
     * @return Number of unread user alerts.
     */
    suspend fun getNumUnreadUserAlerts(): Int

    /**
     * Inbox node of the account
     *
     * @return The Inbox node if exists, null otherwise.
     */
    suspend fun getInboxNode(): MegaNode?

    /**
     * Checks if the provided node has children.
     *
     * @param node  The MegaNode to check.
     * @return True if the node has children, false otherwise.
     */
    suspend fun hasChildren(node: MegaNode): Boolean

    /**
     * Registers push notifications.
     *
     * @param deviceType    Type of device.
     * @param newToken      New push token.
     * @param listener      Listener.
     */
    fun registerPushNotifications(
        deviceType: Int,
        newToken: String,
        listener: MegaRequestListenerInterface,
    )

    /**
     * Performs a fast login.
     *
     * @param session   Required for fast login.
     * @param listener  Listener.
     */
    fun fastLogin(session: String, listener: MegaRequestListenerInterface)

    /**
     * Performs fetch nodes.
     *
     * @param listener  Listener.
     */
    fun fetchNodes(listener: MegaRequestListenerInterface)

    /**
     * Retries all pending requests.
     */
    fun retryPendingConnections()

    /**
     * Gets all transfers of a specific type (downloads or uploads).
     * If the parameter isn't MegaTransfer::TYPE_DOWNLOAD or MegaTransfer::TYPE_UPLOAD
     * this function returns an empty list.
     *
     * @param type MegaTransfer::TYPE_DOWNLOAD or MegaTransfer::TYPE_UPLOAD
     * @return List with transfers of the desired type.
     */
    suspend fun getTransfers(type: Int): List<MegaTransfer>

    /**
     * Get the transfer with a transfer tag
     * That tag can be got using MegaTransfer::getTag
     * You take the ownership of the returned value
     *
     * @param tag tag to check
     * @return MegaTransfer object with that tag, or NULL if there isn't any
     * active transfer with it
     */
    suspend fun getTransfersByTag(tag: Int): MegaTransfer?

    /**
     * Starts a download.
     *
     * @param node        MegaNode that identifies the file or folder.
     * @param localPath   Destination path for the file or folder.
     * @param fileName    Custom file name for the file or folder in local destination
     * @param appData     Custom app data to save in the MegaTransfer object.
     * @param startFirst  Puts the transfer on top of the download queue.
     * @param cancelToken MegaCancelToken to be able to cancel a folder/file download process.
     * @param listener    MegaTransferListener to track this transfer.
     */
    fun startDownload(
        node: MegaNode,
        localPath: String,
        fileName: String?,
        appData: String?,
        startFirst: Boolean,
        cancelToken: MegaCancelToken?,
        listener: MegaTransferListenerInterface?,
    )

    /**
     * Get user email
     *
     * @param userHandle
     * @param callback
     */
    fun getUserEmail(userHandle: Long, callback: MegaRequestListenerInterface)

    /**
     * Get contact
     *
     * @param email
     * @return Mega user associated with the email address
     */
    suspend fun getContact(email: String): MegaUser?

    /**
     * Get user alerts
     *
     * @return all user alerts
     */
    suspend fun getUserAlerts(): List<MegaUserAlert>

    /**
     * Send a MEGA Stats event
     *
     * @param eventID
     * @param message
     */
    suspend fun sendEvent(eventID: Int, message: String)

    /**
     * Acknowledge user alerts
     */
    suspend fun acknowledgeUserAlerts()

    /**
     * Get incoming contact requests
     *
     * @return all incoming contact requests or null
     */
    suspend fun getIncomingContactRequests(): ArrayList<MegaContactRequest>?

    /**
     * Get the default color for the avatar
     *
     * @param megaUser
     * @return The RGB color as a string with 3 components in hex: #RGB. Ie. "#FF6A19"
     */
    suspend fun getUserAvatarColor(megaUser: MegaUser): String

    /**
     * Get the default color for the avatar
     *
     * @param userHandle
     * @return The RGB color as a string with 3 components in hex: #RGB. Ie. "#FF6A19"
     */
    suspend fun getUserAvatarColor(userHandle: Long): String

    /**
     * Get user avatar
     *
     * @param user
     * @param destinationPath destination path file
     *
     * @return true if success
     */
    suspend fun getUserAvatar(user: MegaUser, destinationPath: String): Boolean

    /**
     * Allow to search nodes with the specific options, [order] & [type] & [target]
     *
     * @param cancelToken
     * @param order
     * @param type
     * @param target
     * @return Mega list
     */
    suspend fun searchByType(
        cancelToken: MegaCancelToken,
        order: Int,
        type: Int,
        target: Int,
    ): List<MegaNode>

    /**
     * Get children nodes by megaNodeList
     * @param parentNodes parent nodes
     * @param order order for the returned list
     * @return children nodes list
     */
    suspend fun getChildren(
        parentNodes: MegaNodeList,
        order: Int,
    ): List<MegaNode>

    /**
     * Get children nodes by megaNodeList
     * @param parent parent node
     * @param order order for the returned list
     * @return children nodes list
     */
    suspend fun getChildren(parent: MegaNode, order: Int): List<MegaNode>

    /**
     * Get a list with all public links
     *
     * @return List of MegaNode objects that are shared with everyone via public link
     */
    suspend fun getPublicLinks(): List<MegaNode>

    /**
     * Get preview from server
     *
     * @param node
     * @param previewFilePath preview file path
     * @param listener
     */
    fun getPreview(
        node: MegaNode,
        previewFilePath: String,
        listener: MegaRequestListenerInterface,
    )

    /**
     * Check is megaNode in Rubbish bin
     *
     * @param node MegaNode
     * @return True in, else not in
     */
    suspend fun isInRubbish(node: MegaNode): Boolean

    /**
     * Move a transfer to the top of the transfer queue
     *
     * @param transfer Transfer to move
     * @param listener MegaRequestListener to track this request
     */
    suspend fun moveTransferToFirst(transfer: MegaTransfer, listener: MegaRequestListenerInterface)

    /**
     * Move a transfer to the bottom of the transfer queue
     *
     * @param transfer Transfer to move
     * @param listener MegaRequestListener to track this request
     */
    suspend fun moveTransferToLast(transfer: MegaTransfer, listener: MegaRequestListenerInterface)

    /**
     * Move a transfer before another one in the transfer queue
     *
     * @param transfer     Transfer to move
     * @param prevTransfer Transfer with the target position
     * @param listener     MegaRequestListener to track this request
     */
    suspend fun moveTransferBefore(
        transfer: MegaTransfer,
        prevTransfer: MegaTransfer,
        listener: MegaRequestListenerInterface,
    )

    /**
     * Gets all contacts of this MEGA account.
     *
     * @return List of [MegaUser] with all the contacts.
     */
    suspend fun getContacts(): List<MegaUser>

    /**
     * Checks if credentials are verified for the given user.
     *
     * @param megaUser [MegaUser] of the contact whose credentials want to be checked.
     * @return True if verified, false otherwise.
     */
    suspend fun areCredentialsVerified(megaUser: MegaUser): Boolean

    /**
     * Gets a user alias if exists.
     *
     * @param userHandle User handle.
     * @param listener   Listener.
     */
    fun getUserAlias(userHandle: Long, listener: MegaRequestListenerInterface)

    /**
     * Gets the avatar of a contact if exists.
     *
     * @param emailOrHandle Email or user handle (Base64 encoded) to get the attribute.
     * @param path          Path in which the avatar will be stored if exists.
     * @param listener      Listener.
     * @return The path of the avatar if exists.
     */
    fun getContactAvatar(
        emailOrHandle: String,
        path: String,
        listener: MegaRequestListenerInterface,
    )

    /**
     * Gets an attribute of any user in MEGA.
     *
     * @param emailOrHandle Email or user handle (Base64 encoded) to get the attribute.
     * @param type          Attribute type.
     */
    fun getUserAttribute(emailOrHandle: String, type: Int, listener: MegaRequestListenerInterface)

    /**
     * Converts a user handle to a Base64-encoded string.
     *
     * @param userHandle User handle.
     * @return Base64-encoded user handle.
     */
    fun userHandleToBase64(userHandle: Long): String

    /**
     * Gets an attribute of any user in MEGA.
     *
     * @param user Email or user handle (Base64 encoded) to get the attribute.
     * @param type Attribute type.
     */
    fun getUserAttribute(user: MegaUser, type: Int, listener: MegaRequestListenerInterface)

    /**
     * Get the list of recent actions
     *
     * @param days     Age of actions since added/modified nodes will be considered (in days).
     * @param maxNodes Maximum amount of nodes to be considered.
     * @param listener [MegaRequestListenerInterface]
     */
    fun getRecentActionsAsync(
        days: Long,
        maxNodes: Long,
        listener: MegaRequestListenerInterface,
    )

    /**
     * Copy a [MegaNode] and move it to a new [MegaNode] while updating its name
     *
     * @param nodeToCopy the [MegaNode] to copy
     * @param newNodeParent the [MegaNode] that [nodeToCopy] will be moved to
     * @param newNodeName the new name for [nodeToCopy] once it is moved to [newNodeParent]
     * @param listener a [MegaRequestListenerInterface] for callback purposes. It can be nullable
     */
    fun copyNode(
        nodeToCopy: MegaNode,
        newNodeParent: MegaNode,
        newNodeName: String,
        listener: MegaRequestListenerInterface?,
    )

    /**
     * Creates a copy of MegaRecentActionBucket required for its usage in the app.
     *
     * @param bucket The MegaRecentActionBucket received.
     * @return A copy of MegaRecentActionBucket.
     */
    fun copyBucket(bucket: MegaRecentActionBucket): MegaRecentActionBucket

    /**
     * Check access error extended
     *
     * @param node
     * @param level
     *
     * - [MegaShare.ACCESS_UNKNOWN]
     * - [MegaShare.ACCESS_READ]
     * - [MegaShare.ACCESS_READWRITE]
     * - [MegaShare.ACCESS_FULL]
     * - [MegaShare.ACCESS_OWNER]
     *
     * @return success or failed
     */
    fun checkAccessErrorExtended(node: MegaNode, level: Int): MegaError

    /**
     * Checks whether the user's Business Account is currently active or not
     *
     * @return True if the user's Business Account is currently active, or
     * false if inactive or if the user is not under a Business Account
     */
    suspend fun isBusinessAccountActive(): Boolean

    /**
     * Get pricing
     *
     * @param listener
     */
    fun getPricing(listener: MegaRequestListenerInterface?)

    /**
     * Get payment methods
     *
     * @param listener
     */
    fun getPaymentMethods(listener: MegaRequestListenerInterface?)

    /**
     * Get account details
     */
    fun getAccountDetails(listener: MegaRequestListenerInterface?)

    /**
     * Get specific account details
     *
     * @param storage
     * @param transfer
     * @param pro
     */
    fun getSpecificAccountDetails(
        storage: Boolean,
        transfer: Boolean,
        pro: Boolean,
        listener: MegaRequestListenerInterface,
    )

    /**
     * Get the credit card subscriptions of the account
     *
     * @param listener
     */
    fun creditCardQuerySubscriptions(listener: MegaRequestListenerInterface?)

    /**
     * Get the selected user attribute for the logged in user
     */
    fun getUserAttribute(attributeIdentifier: Int, listener: MegaRequestListenerInterface)

    /**
     * Returns if accounts achievements enabled
     */
    suspend fun areAccountAchievementsEnabled(): Boolean

    /**
     * Get account achievements
     *
     * @param listener : MegaRequestListenerInterface
     */
    fun getAccountAchievements(listener: MegaRequestListenerInterface?)

    /**
     * Returns a MegaNode that can be downloaded with any instance of MegaApi
     *
     * @param node MegaNode to authorize
     * @return Authorized node, or NULL if the node can't be authorized
     */
    suspend fun authorizeNode(node: MegaNode): MegaNode?

    /**
     * Returns a URL to a node in the local HTTP proxy server
     *
     * @param node Node to generate the local HTTP link
     * @return URL to the node in the local HTTP proxy server, otherwise NULL
     */
    suspend fun httpServerGetLocalLink(node: MegaNode): String?

    /**
     * Check if the HTTP proxy server is running
     *
     * @return 0 if the server is not running. Otherwise the port in which it's listening to
     */
    suspend fun httpServerIsRunning(): Int

    /**
     * Start an HTTP proxy server in specified port
     *
     * @return True if the server is ready, false if the initialization failed
     */
    suspend fun httpServerStart(): Boolean

    /**
     * Stop the HTTP proxy server
     */
    suspend fun httpServerStop()

    /**
     * Set the maximum buffer size for the internal buffer
     *
     * @param bufferSize Maximum buffer size (in bytes) or a number <= 0 to use the
     *                   internal default value
     */
    suspend fun httpServerSetMaxBufferSize(bufferSize: Int)

    /**
     * Get a list with all public links
     *
     * @param order Sorting order to use
     * @return List of MegaNode objects that are shared with everyone via public link
     */
    suspend fun getPublicLinks(order: Int): List<MegaNode>

    /**
     * Get a list with all inbound sharings
     *
     * @param order Sorting order to use
     * @return List of MegaNode objects that other users are sharing with this account
     */
    suspend fun getInShares(order: Int): List<MegaNode>

    /**
     * Get a list with all inbound sharings from one MegaUser
     *
     * @param user MegaUser sharing folders with this account
     * @return List of MegaNode objects that this user is sharing with this account
     */
    suspend fun getInShares(user: MegaUser): List<MegaNode>

    /**
     * Get a list with all active and pending outbound sharings
     *
     * @param order Sorting order to use
     * @return List of MegaShare objects
     */
    suspend fun getOutShares(order: Int): List<MegaShare>

    /**
     * Returns the rubbish node of the account.
     *
     * @return Rubbish node of the account.
     */
    suspend fun getRubbishNode(): MegaNode

    /**
     * Create a new MegaSet item
     *
     * @param name the name of the set
     * @param listener [MegaRequestListenerInterface]
     */
    fun createSet(name: String, listener: MegaRequestListenerInterface)

    /**
     * Create a new element for the set
     *
     * @param sid the ID of the set
     * @param node the node handle of the node which will be assigned as the set's new element
     */
    suspend fun createSetElement(sid: Long, node: Long)

    /**
     * Remove an element from a set
     *
     * @param sid the ID of the set
     * @param eid the SetElement ID that will be removed
     */
    suspend fun removeSetElement(sid: Long, eid: Long)

    /**
     * Get a list of all Sets available for current user.
     * The response value is stored as a MegaSetList.
     * You take the ownership of the returned value
     *
     * @return list of Sets
     */
    suspend fun getSets(): MegaSetList

    /**
     * Get the Set with the given id, for current user.
     * The response value is stored as a MegaSet.
     * You take the ownership of the returned value
     *
     * @param sid the id of the Set to be retrieved
     * @return the requested Set, or null if not found
     */
    suspend fun getSet(sid: Long): MegaSet?

    /**
     * Get all Elements in the Set with given id, for current user.
     * The response value is stored as a MegaSetElementList.
     *
     * @param sid the id of the Set owning the Elements
     * @return all Elements in that Set, or null if not found or none added
     */
    suspend fun getSetElements(sid: Long): MegaSetElementList

    /**
     * Request to remove a Set
     *
     * The associated request type with this request is MegaRequest::TYPE_REMOVE_SET
     * Valid data in the MegaRequest object received on callbacks:
     * - MegaRequest::getParentHandle - Returns id of the Set to be removed
     *
     * On the onRequestFinish error, the error code associated to the MegaError can be:
     * - MegaError::API_ENOENT - Set could not be found.
     * - MegaError::API_EINTERNAL - Received answer could not be read.
     * - MegaError::API_EARGS - Malformed (from API).
     * - MegaError::API_EACCESS - Permissions Error (from API).
     *
     * @param sid the id of the Set to be removed
     * @param listener MegaRequestListener to track this request
     */
    fun removeSet(sid: Long, listener: MegaRequestListenerInterface)

    /**
     * Remove request listener
     */
    fun removeRequestListener(listener: MegaRequestListenerInterface)

    /**
     * Gets the credentials of a given user.
     *
     * @param user     MegaUser of a contact.
     * @param listener MegaRequestListener to track this request.
     */
    fun getUserCredentials(user: MegaUser, listener: MegaRequestListenerInterface)

    /**
     * Resets credentials of a given user
     *
     * @param user     MegaUser of a contact.
     * @param listener MegaRequestListener to track this request.
     */
    fun resetCredentials(user: MegaUser, listener: MegaRequestListenerInterface)

    /**
     * Verifies credentials of a given user.
     *
     * @param user     MegaUser of a contact.
     * @param listener MegaRequestListener to track this request.
     */
    fun verifyCredentials(user: MegaUser, listener: MegaRequestListenerInterface)

    /**
     * Requests the currently available country calling codes
     *
     * @param listener [MegaRequestListenerInterface] to track this request
     */
    fun getCountryCallingCodes(listener: MegaRequestListenerInterface)

    /**
     * Logout of the MEGA account invalidating the session
     *
     * @param listener [MegaRequestListenerInterface] to track this request
     */
    fun logout(listener: MegaRequestListenerInterface?)

    /**
     * Provide a phone number to get verification code.
     *
     * @param phoneNumber the phone number to receive the txt with verification code.
     * @param reVerifyingWhitelisted to check whether to re verify whitelisted
     * @param listener [MegaRequestListenerInterface]    callback of this request.
     */
    fun sendSMSVerificationCode(
        phoneNumber: String,
        reVerifyingWhitelisted: Boolean,
        listener: MegaRequestListenerInterface,
    )

    /**
     * Reset the verified phone number for the account logged in.
     * <p>
     * The associated request type with this request is MegaRequest::TYPE_RESET_SMS_VERIFIED_NUMBER
     * If there's no verified phone number associated for the account logged in, the error code
     * provided in onRequestFinish is MegaError::API_ENOENT.
     *
     * @param listener [MegaRequestListenerInterface] to track this request
     */
    fun resetSmsVerifiedPhoneNumber(listener: MegaRequestListenerInterface?)


    /**
     * Get extended account details
     *
     * @param sessions
     * @param purchases
     * @param transactions
     * @param listener
     */
    fun getExtendedAccountDetails(
        sessions: Boolean,
        purchases: Boolean,
        transactions: Boolean,
        listener: MegaRequestListenerInterface,
    )

    /**
     * Create a contact link
     *
     * @param renew – True to invalidate the previous contact link (if any).
     * @param listener – MegaRequestListener to track this request
     */
    fun contactLinkCreate(renew: Boolean, listener: MegaRequestListenerInterface)

    /**
     * Delete a contact link
     *
     * @param handle   Handle of the contact link to delete
     *                 If the parameter is INVALID_HANDLE, the active contact link is deleted
     * @param listener MegaRequestListener to track this request
     *
     */
    fun contactLinkDelete(handle: Long, listener: MegaRequestListenerInterface)

    /**
     * Returns whether notifications about a chat have to be generated.
     *
     * @param chatId    Chat id
     * @return          True if notifications has to be created, false otherwise.
     */
    fun isChatNotifiable(chatId: Long): Boolean

    /**
     * Invite contact
     *
     * @param email     User email
     * @param listener  MegaRequestListener to track this request
     */
    fun inviteContact(email: String, listener: MegaRequestListenerInterface)

    /**
     * Get outgoing contact requests
     *
     * @return list of [MegaContactRequest]
     */
    fun outgoingContactRequests(): ArrayList<MegaContactRequest>

    /**
     * Create a folder in the MEGA account
     *
     *
     * The associated request type with this request is MegaRequest::TYPE_CREATE_FOLDER
     * Valid data in the MegaRequest object received on callbacks:
     * - MegaRequest::getParentHandle - Returns the handle of the parent folder
     * - MegaRequest::getName - Returns the name of the new folder
     *
     *
     * Valid data in the MegaRequest object received in onRequestFinish when the error code
     * is MegaError::API_OK:
     * - MegaRequest::getNodeHandle - Handle of the new folder
     * - MegaRequest::getFlag - True if target folder (\c parent) was overridden
     *
     *
     * If the MEGA account is a business account and it's status is expired, onRequestFinish will
     * be called with the error code MegaError::API_EBUSINESSPASTDUE.
     *
     * @param name     Name of the new folder
     * @param parent   Parent folder
     * @param listener MegaRequestListener to track this request
     */
    fun createFolder(name: String, parent: MegaNode, listener: MegaRequestListenerInterface)

    /**
     * Set Camera Uploads for both primary and secondary target folder.
     *
     *
     * If only one of the target folders wants to be set, simply pass a INVALID_HANDLE to
     * as the other target folder and it will remain untouched.
     *
     *
     * The associated request type with this request is MegaRequest::TYPE_SET_ATTR_USER
     * Valid data in the MegaRequest object received on callbacks:
     * - MegaRequest::getParamType - Returns the attribute type MegaApi::USER_ATTR_CAMERA_UPLOADS_FOLDER
     * - MegaRequest::getNodehandle - Returns the provided node handle for primary folder
     * - MegaRequest::getParentHandle - Returns the provided node handle for secondary folder
     *
     * @param primaryFolder   MegaHandle of the node to be used as primary target folder
     * @param secondaryFolder MegaHandle of the node to be used as secondary target folder
     * @param listener        MegaRequestListener to track this request
     */
    fun setCameraUploadsFolders(
        primaryFolder: Long,
        secondaryFolder: Long,
        listener: MegaRequestListenerInterface,
    )

    /**
     * Rename a node in the MEGA account
     *
     * @param node     Node to modify
     * @param newName  New name for the node
     * @param listener MegaRequestListener to track this request
     */
    fun renameNode(node: MegaNode, newName: String, listener: MegaRequestListenerInterface)

    /**
     * Gets a MegaNode that can be downloaded/copied with a chat-authorization
     *
     * During preview of chat-links, you need to call this method to authorize the MegaNode
     * from a node-attachment message, so the API allows to access to it. The parameter to
     * authorize the access can be retrieved from MegaChatRoom::getAuthorizationToken when
     * the chatroom in in preview mode.
     *
     * @param node               MegaNode to authorize
     * @param authorizationToken Authorization token (public handle of the chatroom in B64url encoding)
     * @return Authorized node, or NULL if the node can't be authorized
     */
    fun authorizeChatNode(node: MegaNode, authorizationToken: String): MegaNode?

    /**
     * Submit a purchase receipt for verification
     * <p>
     * The associated request type with this request is MegaRequest::TYPE_SUBMIT_PURCHASE_RECEIPT
     * Valid data in the MegaRequest object received on callbacks:
     * - MegaRequest::getNumber - Returns the payment gateway
     * - MegaRequest::getText - Returns the purchase receipt
     *
     * @param gateway  Payment gateway
     *                 Currently supported payment gateways are:
     *                 - MegaApi::PAYMENT_METHOD_ITUNES = 2
     *                 - MegaApi::PAYMENT_METHOD_GOOGLE_WALLET = 3
     *                 - MegaApi::PAYMENT_METHOD_WINDOWS_STORE = 13
     * @param receipt  Purchase receipt
     * @param listener MegaRequestListener to track this request
     */
    fun submitPurchaseReceipt(
        gateway: Int,
        receipt: String?,
        listener: MegaRequestListenerInterface,
    )

    /**
     * Submit a purchase receipt for verification
     * <p>
     * The associated request type with this request is MegaRequest::TYPE_SUBMIT_PURCHASE_RECEIPT
     * Valid data in the MegaRequest object received on callbacks:
     * - MegaRequest::getNumber - Returns the payment gateway
     * - MegaRequest::getText - Returns the purchase receipt
     * - MegaRequest::getNodeHandle - Returns the last public node handle accessed
     * - MegaRequest::getParamType - Returns the type of lastPublicHandle
     * - MegaRequest::getTransferredBytes - Returns the timestamp of the last access
     *
     * @param gateway              Payment gateway
     *                             Currently supported payment gateways are:
     *                             - MegaApi::PAYMENT_METHOD_ITUNES = 2
     *                             - MegaApi::PAYMENT_METHOD_GOOGLE_WALLET = 3
     *                             - MegaApi::PAYMENT_METHOD_WINDOWS_STORE = 13
     * @param receipt              Purchase receipt
     * @param lastPublicHandle     Last public node handle accessed by the user in the last 24h
     * @param lastPublicHandleType Indicates the type of lastPublicHandle, valid values are:
     *                             - MegaApi::AFFILIATE_TYPE_ID = 1
     *                             - MegaApi::AFFILIATE_TYPE_FILE_FOLDER = 2
     *                             - MegaApi::AFFILIATE_TYPE_CHAT = 3
     *                             - MegaApi::AFFILIATE_TYPE_CONTACT = 4
     * @param lastAccessTimestamp  Timestamp of the last access
     * @param listener             MegaRequestListener to track this request
     */
    fun submitPurchaseReceipt(
        gateway: Int,
        receipt: String?,
        lastPublicHandle: Long,
        lastPublicHandleType: Int,
        lastAccessTimestamp: Long,
        listener: MegaRequestListenerInterface,
    )

    /**
     * Set My Chat Files target folder.
     *
     *
     * The associated request type with this request is MegaRequest::TYPE_SET_ATTR_USER
     * Valid data in the MegaRequest object received on callbacks:
     * - MegaRequest::getParamType - Returns the attribute type MegaApi::USER_ATTR_MY_CHAT_FILES_FOLDER
     * - MegaRequest::getMegaStringMap - Returns a MegaStringMap.
     * The key "h" in the map contains the nodehandle specified as parameter encoded in B64
     *
     * @param nodeHandle MegaHandle of the node to be used as target folder
     * @param listener   MegaRequestListener to track this request
     */
    fun setMyChatFilesFolder(nodeHandle: Long, listener: MegaRequestListenerInterface)

    /**
     * Check if file versioning is enabled or disabled
     * <p>
     * The associated request type with this request is MegaRequest::TYPE_GET_ATTR_USER
     * <p>
     * Valid data in the MegaRequest object received on callbacks:
     * - MegaRequest::getParamType - Returns the value MegaApi::USER_ATTR_DISABLE_VERSIONS
     * <p>
     * Valid data in the MegaRequest object received in onRequestFinish when the error code
     * is MegaError::API_OK:
     * - MegaRequest::getText - "1" for disable, "0" for enable
     * - MegaRequest::getFlag - True if disabled, false if enabled
     * <p>
     * If the option has never been set, the error code will be MegaError::API_ENOENT.
     * In that case, file versioning is enabled by default and MegaRequest::getFlag returns false.
     *
     * @param listener MegaRequestListener to track this request
     */
    fun getFileVersionsOption(listener: MegaRequestListenerInterface)

    /**
     * number of pending uploads
     */
    val numberOfPendingUploads: Int

    /**
     * Enable or disable file versioning
     * <p>
     * The associated request type with this request is MegaRequest::TYPE_SET_ATTR_USER
     * <p>
     * Valid data in the MegaRequest object received on callbacks:
     * - MegaRequest::getParamType - Returns the value MegaApi::USER_ATTR_DISABLE_VERSIONS
     * <p>
     * Valid data in the MegaRequest object received in onRequestFinish:
     * - MegaRequest::getText - "1" for disable, "0" for enable
     *
     * @param disable  True to disable file versioning. False to enable it
     * @param listener MegaRequestListener to track this request
     */
    fun setFileVersionsOption(disable: Boolean, listener: MegaRequestListenerInterface)

    /**
     * Is User Logged In
     *
     * @return 0 if not logged in, Otherwise a number > 0
     */
    fun isUserLoggedIn(): Int

    /**
<<<<<<< HEAD
     * Function to get unverified incoming shares from [MegaApi]
     *
     * @param order : Sort order
     * @return List of [MegaShare]
     */
    suspend fun getUnverifiedIncomingShares(order: Int): List<MegaShare>

    /**
     * Function to get unverified outgoing shares from [MegaApi]
     *
     * @param order : Sort order
     * @return List of [MegaShare]
     */
    suspend fun getUnverifiedOutgoingShares(order: Int): List<MegaShare>

    /**
     * Creates a new share key for the node if there is no share key already created.
     *
     * @param megaNode : [MegaNode] object which needs to be shared
     * @param listener : Listener to track this request
     */
    fun openShareDialog(
        megaNode: MegaNode,
        listener: MegaRequestListenerInterface,
    )

    /**
     * Update cryptographic security
     *
     * @param listener : Listener to track this request
     */
    fun upgradeSecurity(listener: MegaRequestListenerInterface)

    /**
     * Sets the secure flag to true or false while sharing a node
     *
     * @param enable : Boolean value
     */
    @Deprecated("This API is for testing purpose, will be deleted later")
    fun setSecureFlag(enable: Boolean)
=======
     * Get contact details
     *
     * @param handle Handle of the contact
     * @param listener MegaRequestListener to track this request
     */
    fun getContactLink(handle: Long, listener: MegaRequestListenerInterface)
>>>>>>> 6a473e66
}<|MERGE_RESOLUTION|>--- conflicted
+++ resolved
@@ -1382,7 +1382,14 @@
     fun isUserLoggedIn(): Int
 
     /**
-<<<<<<< HEAD
+     * Get contact details
+     *
+     * @param handle Handle of the contact
+     * @param listener MegaRequestListener to track this request
+     */
+    fun getContactLink(handle: Long, listener: MegaRequestListenerInterface)
+
+    /**
      * Function to get unverified incoming shares from [MegaApi]
      *
      * @param order : Sort order
@@ -1423,12 +1430,4 @@
      */
     @Deprecated("This API is for testing purpose, will be deleted later")
     fun setSecureFlag(enable: Boolean)
-=======
-     * Get contact details
-     *
-     * @param handle Handle of the contact
-     * @param listener MegaRequestListener to track this request
-     */
-    fun getContactLink(handle: Long, listener: MegaRequestListenerInterface)
->>>>>>> 6a473e66
 }