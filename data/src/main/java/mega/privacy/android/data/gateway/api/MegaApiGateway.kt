package mega.privacy.android.data.gateway.api

import kotlinx.coroutines.flow.Flow
import mega.privacy.android.data.model.GlobalTransfer
import mega.privacy.android.data.model.GlobalUpdate
import nz.mega.sdk.MegaCancelToken
import nz.mega.sdk.MegaContactRequest
import nz.mega.sdk.MegaError
import nz.mega.sdk.MegaLoggerInterface
import nz.mega.sdk.MegaNode
import nz.mega.sdk.MegaNodeList
import nz.mega.sdk.MegaRecentActionBucket
import nz.mega.sdk.MegaRequestListenerInterface
import nz.mega.sdk.MegaSet
import nz.mega.sdk.MegaSetElementList
import nz.mega.sdk.MegaSetList
import nz.mega.sdk.MegaShare
import nz.mega.sdk.MegaTransfer
import nz.mega.sdk.MegaTransferListenerInterface
import nz.mega.sdk.MegaUser
import nz.mega.sdk.MegaUserAlert
import java.io.File

/**
 * Mega api gateway
 *
 * @constructor Create empty Mega api gateway
 */
interface MegaApiGateway {

    /**
     * Get Invalid Handle
     */
    fun getInvalidHandle(): Long

    /**
     * Is Multi factor auth available
     *
     * @return true if available, else false
     */
    fun multiFactorAuthAvailable(): Boolean

    /**
     * Is Multi factor auth enabled
     *
     * @param email
     * @param listener
     */
    fun multiFactorAuthEnabled(email: String?, listener: MegaRequestListenerInterface?)

    /**
     * Cancel account
     *
     * @param listener
     */
    fun cancelAccount(listener: MegaRequestListenerInterface?)

    /**
     * Create support ticket
     *
     * @param ticketContent
     * @param listener
     */
    fun createSupportTicket(
        ticketContent: String,
        listener: MegaRequestListenerInterface,
    )

    /**
     * Upload a file or folder
     *
     * @param localPath The local path of the file or folder
     * @param parentNode The parent node for the file or folder
     * @param fileName The custom file name for the file or folder. Leave the parameter as "null"
     * if there are no changes
     * @param modificationTime The custom modification time for the file or folder, denoted in
     * seconds since the epoch
     * @param appData The custom app data to save, which can be nullable
     * @param isSourceTemporary Whether the temporary file or folder that is created for upload
     * should be deleted or not
     * @param shouldStartFirst Whether the file or folder should be placed on top of the upload
     * queue or not
     * @param cancelToken The token to cancel an ongoing file or folder upload, which can be
     * nullable
     * @param listener The [MegaTransferListenerInterface] to track the upload
     */
    fun startUpload(
        localPath: String,
        parentNode: MegaNode,
        fileName: String?,
        modificationTime: Long,
        appData: String?,
        isSourceTemporary: Boolean,
        shouldStartFirst: Boolean,
        cancelToken: MegaCancelToken?,
        listener: MegaTransferListenerInterface,
    )

    /**
     * Adds a [MegaTransferListenerInterface] to listen for Transfer events
     *
     * @param listener [MegaTransferListenerInterface]
     */
    fun addTransferListener(listener: MegaTransferListenerInterface)

    /**
     * Removes [MegaTransferListenerInterface] to stop listening for Transfer events
     *
     * @param listener [MegaTransferListenerInterface]
     */
    fun removeTransferListener(listener: MegaTransferListenerInterface)

    /**
     * Start upload for support
     *
     * @param path of file to upload
     * @param listener
     */
    fun startUploadForSupport(
        path: String,
        listener: MegaTransferListenerInterface,
    )

    /**
     * Handle for the account
     */
    val myUserHandle: Long

    /**
     * [MegaUser] for the account
     */
    val myUser: MegaUser?

    /**
     * Registered email address for the account
     */
    val accountEmail: String?

    /**
     * Is business account
     */
    val isBusinessAccount: Boolean

    /**
     * Is master business account
     */
    val isMasterBusinessAccount: Boolean

    /**
     * Is ephemeral plus plus account.
     */
    val isEphemeralPlusPlus: Boolean

    /**
     * Authentication token that can be used to identify the user account.
     */
    val accountAuth: String

    /**
     * Fingerprint of the signing key of the current account
     */
    val myCredentials: String?

    /**
     * Current session key.
     */
    val dumpSession: String?

    /**
     * Are transfers paused (downloads and uploads)
     */
    suspend fun areTransfersPaused(): Boolean

    /**
     * Are upload transfers paused
     */
    suspend fun areUploadTransfersPaused(): Boolean

    /**
     * Root node of the account
     *
     * All accounts have a root node, therefore if it is null the account has not been logged in or
     * initialised yet for some reason.
     *
     */
    suspend fun getRootNode(): MegaNode?

    /**
     * Get the parent node of a MegaNode
     *
     * @param node
     * @return the parent node of the node, null if node doesn't exist or
     *         is the root node
     */
    suspend fun getParentNode(node: MegaNode): MegaNode?

    /**
     * Get the child node with the provided name
     *
     * @param parentNode
     * @param name
     * @return mega node or null if doesn't exist
     */
    suspend fun getChildNode(parentNode: MegaNode?, name: String?): MegaNode?

    /**
     * Rubbish bin node of the account
     *
     * All accounts have a rubbish bin node, therefore if it is null the account has not been logged in or
     * initialised yet for some reason.
     *
     */
    suspend fun getRubbishBinNode(): MegaNode?

    /**
     * Sdk version
     */
    suspend fun getSdkVersion(): String

    /**
     * Global updates
     */
    val globalUpdates: Flow<GlobalUpdate>

    /**
     * Global transfer
     */
    val globalTransfer: Flow<GlobalTransfer>

    /**
     * Get favourites
     * @param node Node and its children that will be searched for favourites. Search all nodes if null
     * @param count if count is zero return all favourite nodes, otherwise return only 'count' favourite nodes
     * @param listener MegaRequestListener to track this request
     */
    fun getFavourites(node: MegaNode?, count: Int, listener: MegaRequestListenerInterface?)

    /**
     * Get MegaNode by node handle
     * @param nodeHandle node handle
     * @return MegaNode
     */
    suspend fun getMegaNodeByHandle(nodeHandle: Long): MegaNode?

    /**
     * Get the MegaNode by path
     *
     * @param path
     * @param megaNode Base node if the path is relative
     * @return megaNode in the path or null
     */
    suspend fun getNodeByPath(path: String?, megaNode: MegaNode?): MegaNode?

    /**
     * Get the fingerprint of a file by path
     *
     * @param filePath file path
     * @return fingerprint
     */
    suspend fun getFingerprint(filePath: String): String?

    /**
     * Get MegaNode by original fingerprint
     * @param originalFingerprint
     * @param parentNode MegaNode
     * @return MegaNodeList
     */
    suspend fun getNodesByOriginalFingerprint(
        originalFingerprint: String,
        parentNode: MegaNode?,
    ): MegaNodeList?

    /**
     * Get MegaNode by fingerprint and parent node
     * @param fingerprint
     * @param parentNode MegaNode
     * @return MegaNode
     */
    suspend fun getNodeByFingerprintAndParentNode(
        fingerprint: String,
        parentNode: MegaNode?,
    ): MegaNode?

    /**
     * Get MegaNode by fingerprint only
     * @param fingerprint
     * @return MegaNode
     */
    suspend fun getNodeByFingerprint(fingerprint: String): MegaNode?

    /**
     * Sets the original fingerprint of a [MegaNode]
     *
     * @param node the [MegaNode] to attach the [originalFingerprint] to
     * @param originalFingerprint the fingerprint of the file before modification
     * @param listener the [MegaRequestListenerInterface] for callback events. It can be nullable
     */
    fun setOriginalFingerprint(
        node: MegaNode,
        originalFingerprint: String,
        listener: MegaRequestListenerInterface?,
    )

    /**
     * Check the node if has version
     * @param node node that is checked
     * @return true is has version
     */
    suspend fun hasVersion(node: MegaNode): Boolean

    /**
     * Get node history num versions
     */
    suspend fun getNumVersions(node: MegaNode): Int

    /**
     * Get children nodes by node
     * @param parentNode parent node
     * @param order order for the returned list, if null the default order is applied
     * @return children nodes list
     */
    suspend fun getChildrenByNode(parentNode: MegaNode, order: Int? = null): List<MegaNode>

    /**
     * Get a list of all incoming shares
     *
     * @param order sort order, if null the default order is applied
     * @return List of MegaNode that other users are sharing with this account
     */
    suspend fun getIncomingSharesNode(order: Int?): List<MegaNode>

    /**
     * Get a list of all outgoing shares
     *
     * @param order sort order, if null the default order is applied
     * @return List of MegaNode of all active and pending outbound shared by current user
     */
    suspend fun getOutgoingSharesNode(order: Int?): List<MegaShare>

    /**
     * Check if a MegaNode is pending to be shared with another User. This situation
     * happens when a node is to be shared with a User which is not a contact yet.
     *
     * @param node Node to check
     * @return true is the MegaNode is pending to be shared, otherwise false
     */
    suspend fun isPendingShare(node: MegaNode): Boolean

    /**
     * Get a list with all public links
     *
     * Valid value for order are: MegaApi::ORDER_NONE, MegaApi::ORDER_DEFAULT_ASC,
     * MegaApi::ORDER_DEFAULT_DESC, MegaApi::ORDER_LINK_CREATION_ASC,
     * MegaApi::ORDER_LINK_CREATION_DESC
     *
     * @param order sort order, if null the default order is applied
     * @return List of MegaNode corresponding of a public link
     */
    suspend fun getPublicLinks(order: Int?): List<MegaNode>

    /**
     * Get child folder number of current folder
     * @param node current folder node
     * @return child folder number
     */
    suspend fun getNumChildFolders(node: MegaNode): Int

    /**
     * Get child files number of current folder
     * @param node current folder node
     * @return child files number
     */
    suspend fun getNumChildFiles(node: MegaNode): Int


    /**
     * Set auto accept contacts from link
     *
     * @param disableAutoAccept pass true to stop auto accepting contacts
     * @param listener
     */
    fun setAutoAcceptContactsFromLink(
        disableAutoAccept: Boolean,
        listener: MegaRequestListenerInterface,
    )

    /**
     * Is auto accept contacts from link enabled
     *
     * @param listener
     */
    fun isAutoAcceptContactsFromLinkEnabled(listener: MegaRequestListenerInterface)


    /**
     * Get folder info
     *
     * @param node
     * @param listener
     */
    fun getFolderInfo(node: MegaNode?, listener: MegaRequestListenerInterface)

    /**
     * Set node favourite as a node attribute.
     *
     * @param node      Node that will receive the information.
     * @param favourite if true set node as favourite, otherwise remove the attribute
     */
    fun setNodeFavourite(node: MegaNode?, favourite: Boolean)

    /**
     * Add logger
     *
     * @param logger
     */
    fun addLogger(logger: MegaLoggerInterface)

    /**
     * Remove logger
     *
     * @param logger
     */
    fun removeLogger(logger: MegaLoggerInterface)


    /**
     * Set logging level
     *
     * @param logLevel
     */
    fun setLogLevel(logLevel: Int)

    /**
     * Set use https only
     *
     * @param enabled
     */
    fun setUseHttpsOnly(enabled: Boolean)

    /**
     * Get logged in user
     *
     * @return the current user if logged in, otherwise null
     */
    suspend fun getLoggedInUser(): MegaUser?

    /**
     * Get thumbnail from server
     *
     * @param node
     * @param thumbnailFilePath thumbnail file path
     * @param listener
     */
    fun getThumbnail(
        node: MegaNode,
        thumbnailFilePath: String,
        listener: MegaRequestListenerInterface? = null,
    )

    /**
     * Converts the handle of a node to a Base64-encoded string
     *
     * @param handle Node handle to be converted
     * @return Base64-encoded node handle
     */
    fun handleToBase64(handle: Long): String

    /**
     * Converts a Base64-encoded node handle to a handle.
     *
     * @param base64Handle Base64-encoded node handle.
     * @return Node handle.
     */
    fun base64ToHandle(base64Handle: String): Long

    /**
     * Cancels a [MegaTransfer]
     *
     * @param transfer the [MegaTransfer] to cancel
     * @param listener a [MegaRequestListenerInterface] for callback purposes. It can be nullable
     */
    fun cancelTransfer(transfer: MegaTransfer, listener: MegaRequestListenerInterface?)

    /**
     * Cancels all [MegaTransfer] uploads
     *
     * @param listener a [MegaRequestListenerInterface] for callback purposes. It can be nullable
     */
    fun cancelAllUploadTransfers(listener: MegaRequestListenerInterface?)

    /**
     * Gets the number of unread user alerts for the logged in user.
     *
     * @return Number of unread user alerts.
     */
    suspend fun getNumUnreadUserAlerts(): Int

    /**
     * Inbox node of the account
     *
     * @return The Inbox node if exists, null otherwise.
     */
    suspend fun getInboxNode(): MegaNode?

    /**
     * Checks if the provided node has children.
     *
     * @param node  The MegaNode to check.
     * @return True if the node has children, false otherwise.
     */
    suspend fun hasChildren(node: MegaNode): Boolean

    /**
     * Registers push notifications.
     *
     * @param deviceType    Type of device.
     * @param newToken      New push token.
     * @param listener      Listener.
     */
    fun registerPushNotifications(
        deviceType: Int,
        newToken: String,
        listener: MegaRequestListenerInterface,
    )

    /**
     * Performs a fast login.
     *
     * @param session   Required for fast login.
     * @param listener  Listener.
     */
    fun fastLogin(session: String, listener: MegaRequestListenerInterface)

    /**
     * Performs fetch nodes.
     *
     * @param listener  Listener.
     */
    fun fetchNodes(listener: MegaRequestListenerInterface)

    /**
     * Retries all pending requests.
     */
    fun retryPendingConnections()

    /**
     * Gets all transfers of a specific type (downloads or uploads).
     * If the parameter isn't MegaTransfer::TYPE_DOWNLOAD or MegaTransfer::TYPE_UPLOAD
     * this function returns an empty list.
     *
     * @param type MegaTransfer::TYPE_DOWNLOAD or MegaTransfer::TYPE_UPLOAD
     * @return List with transfers of the desired type.
     */
    suspend fun getTransfers(type: Int): List<MegaTransfer>

    /**
     * Get the transfer with a transfer tag
     * That tag can be got using MegaTransfer::getTag
     * You take the ownership of the returned value
     *
     * @param tag tag to check
     * @return MegaTransfer object with that tag, or NULL if there isn't any
     * active transfer with it
     */
    suspend fun getTransfersByTag(tag: Int): MegaTransfer?

    /**
     * Starts a download.
     *
     * @param node        MegaNode that identifies the file or folder.
     * @param localPath   Destination path for the file or folder.
     * @param fileName    Custom file name for the file or folder in local destination
     * @param appData     Custom app data to save in the MegaTransfer object.
     * @param startFirst  Puts the transfer on top of the download queue.
     * @param cancelToken MegaCancelToken to be able to cancel a folder/file download process.
     * @param listener    MegaTransferListener to track this transfer.
     */
    fun startDownload(
        node: MegaNode,
        localPath: String,
        fileName: String?,
        appData: String?,
        startFirst: Boolean,
        cancelToken: MegaCancelToken?,
        listener: MegaTransferListenerInterface?,
    )

    /**
     * Get user email
     *
     * @param userHandle
     * @param callback
     */
    fun getUserEmail(userHandle: Long, callback: MegaRequestListenerInterface)

    /**
     * Get contact
     *
     * @param email
     * @return Mega user associated with the email address
     */
    suspend fun getContact(email: String): MegaUser?

    /**
     * Get user alerts
     *
     * @return all user alerts
     */
    suspend fun getUserAlerts(): List<MegaUserAlert>

    /**
     * Send a MEGA Stats event
     *
     * @param eventID
     * @param message
     */
    suspend fun sendEvent(eventID: Int, message: String)

    /**
     * Acknowledge user alerts
     */
    suspend fun acknowledgeUserAlerts()

    /**
     * Get incoming contact requests
     *
     * @return all incoming contact requests or null
     */
    suspend fun getIncomingContactRequests(): ArrayList<MegaContactRequest>?

    /**
     * Get the default color for the avatar
     *
     * @param megaUser
     * @return The RGB color as a string with 3 components in hex: #RGB. Ie. "#FF6A19"
     */
    suspend fun getUserAvatarColor(megaUser: MegaUser): String

    /**
     * Get the default color for the avatar
     *
     * @param userHandle
     * @return The RGB color as a string with 3 components in hex: #RGB. Ie. "#FF6A19"
     */
    suspend fun getUserAvatarColor(userHandle: Long): String

    /**
     * Get user avatar
     *
     * @param user
     * @param destinationPath destination path file
     *
     * @return true if success
     */
    suspend fun getUserAvatar(user: MegaUser, destinationPath: String): Boolean

    /**
     * Allow to search nodes with the specific options, [order] & [type] & [target]
     *
     * @param cancelToken
     * @param order
     * @param type
     * @param target
     * @return Mega list
     */
    suspend fun searchByType(
        cancelToken: MegaCancelToken,
        order: Int,
        type: Int,
        target: Int,
    ): List<MegaNode>

    /**
     * Get children nodes by megaNodeList
     * @param parentNodes parent nodes
     * @param order order for the returned list
     * @return children nodes list
     */
    suspend fun getChildren(
        parentNodes: MegaNodeList,
        order: Int,
    ): List<MegaNode>

    /**
     * Get children nodes by megaNodeList
     * @param parent parent node
     * @param order order for the returned list
     * @return children nodes list
     */
    suspend fun getChildren(parent: MegaNode, order: Int): List<MegaNode>

    /**
     * Get a list with all public links
     *
     * @return List of MegaNode objects that are shared with everyone via public link
     */
    suspend fun getPublicLinks(): List<MegaNode>

    /**
     * Get preview from server
     *
     * @param node
     * @param previewFilePath preview file path
     * @param listener
     */
    fun getPreview(
        node: MegaNode,
        previewFilePath: String,
        listener: MegaRequestListenerInterface,
    )

    /**
     * Get Full image from server
     *
     * @param node
     * @param fullFile
     * @param highPriority
     * @param listener
     */
    fun getFullImage(
        node: MegaNode,
        fullFile: File,
        highPriority: Boolean,
        listener: MegaTransferListenerInterface,
    )

    /**
     * Check is megaNode in Rubbish bin
     *
     * @param node MegaNode
     * @return True in, else not in
     */
    suspend fun isInRubbish(node: MegaNode): Boolean

    /**
     * Check is megaNode in Inbox
     *
     * @param node MegaNode
     * @return True in, else not in
     */
    suspend fun isInInbox(node: MegaNode): Boolean

    /**
     * Move a transfer to the top of the transfer queue
     *
     * @param transfer Transfer to move
     * @param listener MegaRequestListener to track this request
     */
    suspend fun moveTransferToFirst(transfer: MegaTransfer, listener: MegaRequestListenerInterface)

    /**
     * Move a transfer to the bottom of the transfer queue
     *
     * @param transfer Transfer to move
     * @param listener MegaRequestListener to track this request
     */
    suspend fun moveTransferToLast(transfer: MegaTransfer, listener: MegaRequestListenerInterface)

    /**
     * Move a transfer before another one in the transfer queue
     *
     * @param transfer     Transfer to move
     * @param prevTransfer Transfer with the target position
     * @param listener     MegaRequestListener to track this request
     */
    suspend fun moveTransferBefore(
        transfer: MegaTransfer,
        prevTransfer: MegaTransfer,
        listener: MegaRequestListenerInterface,
    )

    /**
     * Gets all contacts of this MEGA account.
     *
     * @return List of [MegaUser] with all the contacts.
     */
    suspend fun getContacts(): List<MegaUser>

    /**
     * Checks if credentials are verified for the given user.
     *
     * @param megaUser [MegaUser] of the contact whose credentials want to be checked.
     * @return True if verified, false otherwise.
     */
    suspend fun areCredentialsVerified(megaUser: MegaUser): Boolean

    /**
     * Gets a user alias if exists.
     *
     * @param userHandle User handle.
     * @param listener   Listener.
     */
    fun getUserAlias(userHandle: Long, listener: MegaRequestListenerInterface)

    /**
     * Gets the avatar of a contact if exists.
     *
     * @param emailOrHandle Email or user handle (Base64 encoded) to get the attribute.
     * @param path          Path in which the avatar will be stored if exists.
     * @param listener      Listener.
     * @return The path of the avatar if exists.
     */
    fun getContactAvatar(
        emailOrHandle: String,
        path: String,
        listener: MegaRequestListenerInterface,
    )

    /**
     * Gets an attribute of any user in MEGA.
     *
     * @param emailOrHandle Email or user handle (Base64 encoded) to get the attribute.
     * @param type          Attribute type.
     */
    fun getUserAttribute(emailOrHandle: String, type: Int, listener: MegaRequestListenerInterface)

    /**
     * Converts a user handle to a Base64-encoded string.
     *
     * @param userHandle User handle.
     * @return Base64-encoded user handle.
     */
    fun userHandleToBase64(userHandle: Long): String

    /**
     * Gets an attribute of any user in MEGA.
     *
     * @param user Email or user handle (Base64 encoded) to get the attribute.
     * @param type Attribute type.
     */
    fun getUserAttribute(user: MegaUser, type: Int, listener: MegaRequestListenerInterface)

    /**
     * Get the list of recent actions
     *
     * @param days     Age of actions since added/modified nodes will be considered (in days).
     * @param maxNodes Maximum amount of nodes to be considered.
     * @param listener [MegaRequestListenerInterface]
     */
    fun getRecentActionsAsync(
        days: Long,
        maxNodes: Long,
        listener: MegaRequestListenerInterface,
    )

    /**
     * Copy a [MegaNode] and move it to a new [MegaNode] while updating its name if set
     *
     * @param nodeToCopy the [MegaNode] to copy
     * @param newNodeParent the [MegaNode] that [nodeToCopy] will be moved to
     * @param newNodeName the new name for [nodeToCopy] once it is moved to [newNodeParent] if it's not null, if it's null the name will be the same
     * @param listener a [MegaRequestListenerInterface] for callback purposes. It can be nullable
     */
    fun copyNode(
        nodeToCopy: MegaNode,
        newNodeParent: MegaNode,
        newNodeName: String?,
        listener: MegaRequestListenerInterface?,
    )

    /**
     * Moves a [MegaNode] to a new [MegaNode] while updating its name if set
     *
     * @param nodeToMove the [MegaNode] to move
     * @param newNodeParent the [MegaNode] that [nodeToMove] will be moved to
     * @param newNodeName the new name for [nodeToMove] if it's not null, if it's null the name will be the same
     * @param listener a [MegaRequestListenerInterface] for callback purposes. It can be nullable
     */
    fun moveNode(
        nodeToMove: MegaNode,
        newNodeParent: MegaNode,
        newNodeName: String?,
        listener: MegaRequestListenerInterface?,
    )

    /**
     * Deletes the node if it's already in the rubbish bin
     * @param node MegaNode
     * @param listener a [MegaRequestListenerInterface] for callback purposes. It can be nullable
     */
    fun deleteNode(
        node: MegaNode,
        listener: MegaRequestListenerInterface?,
    )

    /**
     * Creates a copy of MegaRecentActionBucket required for its usage in the app.
     *
     * @param bucket The MegaRecentActionBucket received.
     * @return A copy of MegaRecentActionBucket.
     */
    fun copyBucket(bucket: MegaRecentActionBucket): MegaRecentActionBucket

    /**
     * Check access error extended
     *
     * @param node
     * @param level
     *
     * - [MegaShare.ACCESS_UNKNOWN]
     * - [MegaShare.ACCESS_READ]
     * - [MegaShare.ACCESS_READWRITE]
     * - [MegaShare.ACCESS_FULL]
     * - [MegaShare.ACCESS_OWNER]
     *
     * @return success or failed
     */
    fun checkAccessErrorExtended(node: MegaNode, level: Int): MegaError

    /**
     * Checks whether the user's Business Account is currently active or not
     *
     * @return True if the user's Business Account is currently active, or
     * false if inactive or if the user is not under a Business Account
     */
    suspend fun isBusinessAccountActive(): Boolean

    /**
     * Get pricing
     *
     * @param listener
     */
    fun getPricing(listener: MegaRequestListenerInterface?)

    /**
     * Get payment methods
     *
     * @param listener
     */
    fun getPaymentMethods(listener: MegaRequestListenerInterface?)

    /**
     * Get account details
     */
    fun getAccountDetails(listener: MegaRequestListenerInterface?)

    /**
     * Get specific account details
     *
     * @param storage
     * @param transfer
     * @param pro
     */
    fun getSpecificAccountDetails(
        storage: Boolean,
        transfer: Boolean,
        pro: Boolean,
        listener: MegaRequestListenerInterface,
    )

    /**
     * Get the credit card subscriptions of the account
     *
     * @param listener
     */
    fun creditCardQuerySubscriptions(listener: MegaRequestListenerInterface?)

    /**
     * Get the selected user attribute for the logged in user
     */
    fun getUserAttribute(attributeIdentifier: Int, listener: MegaRequestListenerInterface)

    /**
     * Returns if accounts achievements enabled
     */
    suspend fun areAccountAchievementsEnabled(): Boolean

    /**
     * Get account achievements
     *
     * @param listener : MegaRequestListenerInterface
     */
    fun getAccountAchievements(listener: MegaRequestListenerInterface?)

    /**
     * Returns a MegaNode that can be downloaded with any instance of MegaApi
     *
     * @param node MegaNode to authorize
     * @return Authorized node, or NULL if the node can't be authorized
     */
    suspend fun authorizeNode(node: MegaNode): MegaNode?

    /**
     * Returns a URL to a node in the local HTTP proxy server
     *
     * @param node Node to generate the local HTTP link
     * @return URL to the node in the local HTTP proxy server, otherwise NULL
     */
    suspend fun httpServerGetLocalLink(node: MegaNode): String?

    /**
     * Check if the HTTP proxy server is running
     *
     * @return 0 if the server is not running. Otherwise the port in which it's listening to
     */
    suspend fun httpServerIsRunning(): Int

    /**
     * Start an HTTP proxy server in specified port
     *
     * @return True if the server is ready, false if the initialization failed
     */
    suspend fun httpServerStart(): Boolean

    /**
     * Stop the HTTP proxy server
     */
    suspend fun httpServerStop()

    /**
     * Set the maximum buffer size for the internal buffer
     *
     * @param bufferSize Maximum buffer size (in bytes) or a number <= 0 to use the
     *                   internal default value
     */
    suspend fun httpServerSetMaxBufferSize(bufferSize: Int)

    /**
     * Get a list with all public links
     *
     * @param order Sorting order to use
     * @return List of MegaNode objects that are shared with everyone via public link
     */
    suspend fun getPublicLinks(order: Int): List<MegaNode>

    /**
     * Get a list with all inbound sharings
     *
     * @param order Sorting order to use
     * @return List of MegaNode objects that other users are sharing with this account
     */
    suspend fun getInShares(order: Int): List<MegaNode>

    /**
     * Get a list with all inbound sharings from one MegaUser
     *
     * @param user MegaUser sharing folders with this account
     * @return List of MegaNode objects that this user is sharing with this account
     */
    suspend fun getInShares(user: MegaUser): List<MegaNode>

    /**
     * Get a list with all active and pending outbound sharings
     *
     * @param order Sorting order to use
     * @return List of MegaShare objects
     */
    suspend fun getOutShares(order: Int): List<MegaShare>

    /**
     * Returns the rubbish node of the account.
     *
     * @return Rubbish node of the account.
     */
    suspend fun getRubbishNode(): MegaNode

    /**
     * Create a new MegaSet item
     *
     * @param name the name of the set
     * @param listener [MegaRequestListenerInterface]
     */
    fun createSet(name: String, listener: MegaRequestListenerInterface)

    /**
     * Create a new element for the set
     *
     * @param sid the ID of the set
     * @param node the node handle of the node which will be assigned as the set's new element
     * @param listener MegaRequestListener to track this request
     */
    fun createSetElement(sid: Long, node: Long, listener: MegaRequestListenerInterface)

    /**
     * Remove an element from a set
     *
     * @param sid the ID of the set
     * @param eid the SetElement ID that will be removed
     */
    suspend fun removeSetElement(sid: Long, eid: Long)

    /**
     * Get a list of all Sets available for current user.
     * The response value is stored as a MegaSetList.
     * You take the ownership of the returned value
     *
     * @return list of Sets
     */
    suspend fun getSets(): MegaSetList

    /**
     * Get the Set with the given id, for current user.
     * The response value is stored as a MegaSet.
     * You take the ownership of the returned value
     *
     * @param sid the id of the Set to be retrieved
     * @return the requested Set, or null if not found
     */
    suspend fun getSet(sid: Long): MegaSet?

    /**
     * Get all Elements in the Set with given id, for current user.
     * The response value is stored as a MegaSetElementList.
     *
     * @param sid the id of the Set owning the Elements
     * @return all Elements in that Set, or null if not found or none added
     */
    suspend fun getSetElements(sid: Long): MegaSetElementList

    /**
     * Request to remove a Set
     *
     * The associated request type with this request is MegaRequest::TYPE_REMOVE_SET
     * Valid data in the MegaRequest object received on callbacks:
     * - MegaRequest::getParentHandle - Returns id of the Set to be removed
     *
     * On the onRequestFinish error, the error code associated to the MegaError can be:
     * - MegaError::API_ENOENT - Set could not be found.
     * - MegaError::API_EINTERNAL - Received answer could not be read.
     * - MegaError::API_EARGS - Malformed (from API).
     * - MegaError::API_EACCESS - Permissions Error (from API).
     *
     * @param sid the id of the Set to be removed
     * @param listener MegaRequestListener to track this request
     */
    fun removeSet(sid: Long, listener: MegaRequestListenerInterface)

    /**
     * Request to update the name of a Set
     *
     *
     * The associated request type with this request is MegaRequest::TYPE_PUT_SET
     * Valid data in the MegaRequest object received on callbacks:
     * - MegaRequest::getParentHandle - Returns id of the Set to be updated
     * - MegaRequest::getText - Returns new name of the Set
     * - MegaRequest::getParamType - Returns OPTION_SET_NAME
     *
     *
     * On the onRequestFinish error, the error code associated to the MegaError can be:
     * - MegaError::API_ENOENT - Set with the given id could not be found (before or after the request).
     * - MegaError::API_EINTERNAL - Received answer could not be read.
     * - MegaError::API_EARGS - Malformed (from API).
     * - MegaError::API_EACCESS - Permissions Error (from API).
     *
     * @param sid      the id of the Set to be updated
     * @param name     the new name that should be given to the Set
     * @param listener MegaRequestListener to track this request
     */
    fun updateSetName(sid: Long, name: String?, listener: MegaRequestListenerInterface?)

    /**
     * Request to update the name of a Set
     *
     *
     * The associated request type with this request is MegaRequest::TYPE_PUT_SET
     * Valid data in the MegaRequest object received on callbacks:
     * - MegaRequest::getParentHandle - Returns id of the Set to be updated
     * - MegaRequest::getText - Returns new name of the Set
     * - MegaRequest::getParamType - Returns OPTION_SET_NAME
     *
     *
     * On the onRequestFinish error, the error code associated to the MegaError can be:
     * - MegaError::API_ENOENT - Set with the given id could not be found (before or after the request).
     * - MegaError::API_EINTERNAL - Received answer could not be read.
     * - MegaError::API_EARGS - Malformed (from API).
     * - MegaError::API_EACCESS - Permissions Error (from API).
     *
     * @param sid  the id of the Set to be updated
     * @param name the new name that should be given to the Set
     */
    fun updateSetName(sid: Long, name: String?)

    /**
     * Request to update the cover of a Set
     *
     * The associated request type with this request is MegaRequest::TYPE_PUT_SET
     * Valid data in the MegaRequest object received on callbacks:
     * - MegaRequest::getParentHandle - Returns id of the Set to be updated
     * - MegaRequest::getNodeHandle - Returns Element id to be set as the new cover
     * - MegaRequest::getParamType - Returns OPTION_SET_COVER
     *
     * On the onRequestFinish error, the error code associated to the MegaError can be:
     * - MegaError::API_EARGS - Given Element id was not part of the current Set; Malformed (from API).
     * - MegaError::API_ENOENT - Set with the given id could not be found (before or after the request).
     * - MegaError::API_EINTERNAL - Received answer could not be read.
     * - MegaError::API_EACCESS - Permissions Error (from API).
     *
     * @param sid the id of the Set to be updated
     * @param eid the id of the Element to be set as cover
     */
    suspend fun putSetCover(sid: Long, eid: Long)

    /**
     * Remove request listener
     */
    fun removeRequestListener(listener: MegaRequestListenerInterface)

    /**
     * Gets the credentials of a given user.
     *
     * @param user     MegaUser of a contact.
     * @param listener MegaRequestListener to track this request.
     */
    fun getUserCredentials(user: MegaUser, listener: MegaRequestListenerInterface)

    /**
     * Resets credentials of a given user
     *
     * @param user     MegaUser of a contact.
     * @param listener MegaRequestListener to track this request.
     */
    fun resetCredentials(user: MegaUser, listener: MegaRequestListenerInterface)

    /**
     * Verifies credentials of a given user.
     *
     * @param user     MegaUser of a contact.
     * @param listener MegaRequestListener to track this request.
     */
    fun verifyCredentials(user: MegaUser, listener: MegaRequestListenerInterface)

    /**
     * Check the current password availability
     * @param password as password to check
     * @return true if password is the same as current password, else false
     */
    suspend fun isCurrentPassword(password: String): Boolean

    /**
     * Change the given user's password
     * @param newPassword as user's chosen new password
     * @param listener as [MegaRequestListenerInterface]
     */
    fun changePassword(newPassword: String, listener: MegaRequestListenerInterface)

    /**
     * Reset the user's password from a link
     * @param link as reset link
     * @param newPassword as user's chosen new password
     * @param masterKey as user's account master key
     * @param listener as [MegaRequestListenerInterface]
     */
    fun resetPasswordFromLink(
        link: String,
        newPassword: String,
        masterKey: String?,
        listener: MegaRequestListenerInterface,
    )

    /**
     * Check the given password's strength
     * @param password as password to test
     * @return password strength level from 0 - 4
     */
    suspend fun getPasswordStrength(password: String): Int

    /**
     * Requests the currently available country calling codes
     *
     * @param listener [MegaRequestListenerInterface] to track this request
     */
    fun getCountryCallingCodes(listener: MegaRequestListenerInterface)

    /**
     * Logout of the MEGA account invalidating the session
     *
     * @param listener [MegaRequestListenerInterface] to track this request
     */
    fun logout(listener: MegaRequestListenerInterface?)

    /**
     * Provide a phone number to get verification code.
     *
     * @param phoneNumber the phone number to receive the txt with verification code.
     * @param reVerifyingWhitelisted to check whether to re verify whitelisted
     * @param listener [MegaRequestListenerInterface]    callback of this request.
     */
    fun sendSMSVerificationCode(
        phoneNumber: String,
        reVerifyingWhitelisted: Boolean,
        listener: MegaRequestListenerInterface,
    )

    /**
     * Reset the verified phone number for the account logged in.
     * <p>
     * The associated request type with this request is MegaRequest::TYPE_RESET_SMS_VERIFIED_NUMBER
     * If there's no verified phone number associated for the account logged in, the error code
     * provided in onRequestFinish is MegaError::API_ENOENT.
     *
     * @param listener [MegaRequestListenerInterface] to track this request
     */
    fun resetSmsVerifiedPhoneNumber(listener: MegaRequestListenerInterface?)


    /**
     * Get extended account details
     *
     * @param sessions
     * @param purchases
     * @param transactions
     * @param listener
     */
    fun getExtendedAccountDetails(
        sessions: Boolean,
        purchases: Boolean,
        transactions: Boolean,
        listener: MegaRequestListenerInterface,
    )

    /**
     * Create a contact link
     *
     * @param renew – True to invalidate the previous contact link (if any).
     * @param listener – MegaRequestListener to track this request
     */
    fun contactLinkCreate(renew: Boolean, listener: MegaRequestListenerInterface)

    /**
     * Delete a contact link
     *
     * @param handle   Handle of the contact link to delete
     *                 If the parameter is INVALID_HANDLE, the active contact link is deleted
     * @param listener MegaRequestListener to track this request
     *
     */
    fun contactLinkDelete(handle: Long, listener: MegaRequestListenerInterface)

    /**
     * Returns whether notifications about a chat have to be generated.
     *
     * @param chatId    Chat id
     * @return          True if notifications has to be created, false otherwise.
     */
    fun isChatNotifiable(chatId: Long): Boolean

    /**
     * Invite contact
     *
     * @param email     User email
     * @param listener  MegaRequestListener to track this request
     */
    fun inviteContact(email: String, listener: MegaRequestListenerInterface)

    /**
     * Invite contact
     *
     * @param email     User email
     * @param message   Message
     * @param handle    User handle
     * @param listener  MegaRequestListener to track this request
     */
    fun inviteContact(
        email: String,
        handle: Long,
        message: String?,
        listener: MegaRequestListenerInterface,
    )

    /**
     * Get outgoing contact requests
     *
     * @return list of [MegaContactRequest]
     */
    fun outgoingContactRequests(): ArrayList<MegaContactRequest>

    /**
     * Create a folder in the MEGA account
     *
     *
     * The associated request type with this request is MegaRequest::TYPE_CREATE_FOLDER
     * Valid data in the MegaRequest object received on callbacks:
     * - MegaRequest::getParentHandle - Returns the handle of the parent folder
     * - MegaRequest::getName - Returns the name of the new folder
     *
     *
     * Valid data in the MegaRequest object received in onRequestFinish when the error code
     * is MegaError::API_OK:
     * - MegaRequest::getNodeHandle - Handle of the new folder
     * - MegaRequest::getFlag - True if target folder (\c parent) was overridden
     *
     *
     * If the MEGA account is a business account and it's status is expired, onRequestFinish will
     * be called with the error code MegaError::API_EBUSINESSPASTDUE.
     *
     * @param name     Name of the new folder
     * @param parent   Parent folder
     * @param listener MegaRequestListener to track this request
     */
    fun createFolder(name: String, parent: MegaNode, listener: MegaRequestListenerInterface)

    /**
     * Set Camera Uploads for both primary and secondary target folder.
     *
     *
     * If only one of the target folders wants to be set, simply pass a INVALID_HANDLE to
     * as the other target folder and it will remain untouched.
     *
     *
     * The associated request type with this request is MegaRequest::TYPE_SET_ATTR_USER
     * Valid data in the MegaRequest object received on callbacks:
     * - MegaRequest::getParamType - Returns the attribute type MegaApi::USER_ATTR_CAMERA_UPLOADS_FOLDER
     * - MegaRequest::getNodehandle - Returns the provided node handle for primary folder
     * - MegaRequest::getParentHandle - Returns the provided node handle for secondary folder
     *
     * @param primaryFolder   MegaHandle of the node to be used as primary target folder
     * @param secondaryFolder MegaHandle of the node to be used as secondary target folder
     * @param listener        MegaRequestListener to track this request
     */
    fun setCameraUploadsFolders(
        primaryFolder: Long,
        secondaryFolder: Long,
        listener: MegaRequestListenerInterface,
    )

    /**
     * Rename a node in the MEGA account
     *
     * @param node     Node to modify
     * @param newName  New name for the node
     * @param listener MegaRequestListener to track this request
     */
    fun renameNode(node: MegaNode, newName: String, listener: MegaRequestListenerInterface)

    /**
     * Gets a MegaNode that can be downloaded/copied with a chat-authorization
     *
     * During preview of chat-links, you need to call this method to authorize the MegaNode
     * from a node-attachment message, so the API allows to access to it. The parameter to
     * authorize the access can be retrieved from MegaChatRoom::getAuthorizationToken when
     * the chatroom in in preview mode.
     *
     * @param node               MegaNode to authorize
     * @param authorizationToken Authorization token (public handle of the chatroom in B64url encoding)
     * @return Authorized node, or NULL if the node can't be authorized
     */
    fun authorizeChatNode(node: MegaNode, authorizationToken: String): MegaNode?

    /**
     * Submit a purchase receipt for verification
     * <p>
     * The associated request type with this request is MegaRequest::TYPE_SUBMIT_PURCHASE_RECEIPT
     * Valid data in the MegaRequest object received on callbacks:
     * - MegaRequest::getNumber - Returns the payment gateway
     * - MegaRequest::getText - Returns the purchase receipt
     *
     * @param gateway  Payment gateway
     *                 Currently supported payment gateways are:
     *                 - MegaApi::PAYMENT_METHOD_ITUNES = 2
     *                 - MegaApi::PAYMENT_METHOD_GOOGLE_WALLET = 3
     *                 - MegaApi::PAYMENT_METHOD_WINDOWS_STORE = 13
     * @param receipt  Purchase receipt
     * @param listener MegaRequestListener to track this request
     */
    fun submitPurchaseReceipt(
        gateway: Int,
        receipt: String?,
        listener: MegaRequestListenerInterface,
    )

    /**
     * Submit a purchase receipt for verification
     * <p>
     * The associated request type with this request is MegaRequest::TYPE_SUBMIT_PURCHASE_RECEIPT
     * Valid data in the MegaRequest object received on callbacks:
     * - MegaRequest::getNumber - Returns the payment gateway
     * - MegaRequest::getText - Returns the purchase receipt
     * - MegaRequest::getNodeHandle - Returns the last public node handle accessed
     * - MegaRequest::getParamType - Returns the type of lastPublicHandle
     * - MegaRequest::getTransferredBytes - Returns the timestamp of the last access
     *
     * @param gateway              Payment gateway
     *                             Currently supported payment gateways are:
     *                             - MegaApi::PAYMENT_METHOD_ITUNES = 2
     *                             - MegaApi::PAYMENT_METHOD_GOOGLE_WALLET = 3
     *                             - MegaApi::PAYMENT_METHOD_WINDOWS_STORE = 13
     * @param receipt              Purchase receipt
     * @param lastPublicHandle     Last public node handle accessed by the user in the last 24h
     * @param lastPublicHandleType Indicates the type of lastPublicHandle, valid values are:
     *                             - MegaApi::AFFILIATE_TYPE_ID = 1
     *                             - MegaApi::AFFILIATE_TYPE_FILE_FOLDER = 2
     *                             - MegaApi::AFFILIATE_TYPE_CHAT = 3
     *                             - MegaApi::AFFILIATE_TYPE_CONTACT = 4
     * @param lastAccessTimestamp  Timestamp of the last access
     * @param listener             MegaRequestListener to track this request
     */
    fun submitPurchaseReceipt(
        gateway: Int,
        receipt: String?,
        lastPublicHandle: Long,
        lastPublicHandleType: Int,
        lastAccessTimestamp: Long,
        listener: MegaRequestListenerInterface,
    )

    /**
     * Set My Chat Files target folder.
     *
     *
     * The associated request type with this request is MegaRequest::TYPE_SET_ATTR_USER
     * Valid data in the MegaRequest object received on callbacks:
     * - MegaRequest::getParamType - Returns the attribute type MegaApi::USER_ATTR_MY_CHAT_FILES_FOLDER
     * - MegaRequest::getMegaStringMap - Returns a MegaStringMap.
     * The key "h" in the map contains the nodehandle specified as parameter encoded in B64
     *
     * @param nodeHandle MegaHandle of the node to be used as target folder
     * @param listener   MegaRequestListener to track this request
     */
    fun setMyChatFilesFolder(nodeHandle: Long, listener: MegaRequestListenerInterface)

    /**
     * Check if file versioning is enabled or disabled
     * <p>
     * The associated request type with this request is MegaRequest::TYPE_GET_ATTR_USER
     * <p>
     * Valid data in the MegaRequest object received on callbacks:
     * - MegaRequest::getParamType - Returns the value MegaApi::USER_ATTR_DISABLE_VERSIONS
     * <p>
     * Valid data in the MegaRequest object received in onRequestFinish when the error code
     * is MegaError::API_OK:
     * - MegaRequest::getText - "1" for disable, "0" for enable
     * - MegaRequest::getFlag - True if disabled, false if enabled
     * <p>
     * If the option has never been set, the error code will be MegaError::API_ENOENT.
     * In that case, file versioning is enabled by default and MegaRequest::getFlag returns false.
     *
     * @param listener MegaRequestListener to track this request
     */
    fun getFileVersionsOption(listener: MegaRequestListenerInterface)

    /**
     * number of pending uploads
     */
    val numberOfPendingUploads: Int

    /**
     * Enable or disable file versioning
     * <p>
     * The associated request type with this request is MegaRequest::TYPE_SET_ATTR_USER
     * <p>
     * Valid data in the MegaRequest object received on callbacks:
     * - MegaRequest::getParamType - Returns the value MegaApi::USER_ATTR_DISABLE_VERSIONS
     * <p>
     * Valid data in the MegaRequest object received in onRequestFinish:
     * - MegaRequest::getText - "1" for disable, "0" for enable
     *
     * @param disable  True to disable file versioning. False to enable it
     * @param listener MegaRequestListener to track this request
     */
    fun setFileVersionsOption(disable: Boolean, listener: MegaRequestListenerInterface)

    /**
     * Is User Logged In
     *
     * @return 0 if not logged in, Otherwise a number > 0
     */
    fun isUserLoggedIn(): Int

    /**
     * Cancels a Transfer by Tag
     *
     * @param transferTag the MegaTransfer Tag to cancel
     * @param listener a [MegaRequestListenerInterface] for callback purposes. It can be nullable
     */
    fun cancelTransferByTag(transferTag: Int, listener: MegaRequestListenerInterface?)

    /**
     * Get contact details
     *
     * @param handle Handle of the contact
     * @param listener MegaRequestListener to track this request
     */
    fun getContactLink(handle: Long, listener: MegaRequestListenerInterface)

    /**
     * Check valid node file
     *
     * @param node The [MegaNode] to check
     * @param nodeFile The [File] to check
     *
     * @return True if the [MegaNode] File is valid
     */
    fun checkValidNodeFile(node: MegaNode, nodeFile: File?): Boolean

    /**
     * Initialize the change of the email address associated to the account.
     *
     *
     * The associated request type with this request is MegaRequest::TYPE_GET_CHANGE_EMAIL_LINK.
     * Valid data in the MegaRequest object received on all callbacks:
     * - MegaRequest::getEmail - Returns the email for the account
     *
     *
     * If this request succeeds, a change-email link will be sent to the specified email address.
     * If no user is logged in, you will get the error code MegaError::API_EACCESS in onRequestFinish().
     *
     *
     * If the MEGA account is a sub-user business account, onRequestFinish will
     * be called with the error code MegaError::API_EMASTERONLY.
     *
     * @param email    The new email to be associated to the account.
     * @param listener MegaRequestListener to track this request
     */
    fun changeEmail(email: String, listener: MegaRequestListenerInterface)

    /**
     * Reset the number of total uploads
     * This function resets the number returned by MegaApi::getTotalUploads
     */
    @Deprecated(
        "Function related to statistics will be reviewed in future updates to\n" +
                "provide more data and avoid race conditions. They could change or be removed in the current form."
    )
    fun resetTotalUploads()

    /**
     * Get Export Master Key
     */
    suspend fun getExportMasterKey(): String?

    /**
     * Set master key exported
     * @param listener as [MegaRequestListenerInterface]
     */
    fun setMasterKeyExported(listener: MegaRequestListenerInterface?)

    /**
     * Set a public attribute of the current user
     *
     *
     * The associated request type with this request is MegaRequest::TYPE_SET_ATTR_USER
     * Valid data in the MegaRequest object received on callbacks:
     * - MegaRequest::getParamType - Returns the attribute type
     * - MegaRequest::getText - Returns the new value for the attribute
     *
     * @param type     Attribute type
     * Valid values are:
     * MegaApi::USER_ATTR_FIRSTNAME = 1
     * Set the firstname of the user (public)
     * MegaApi::USER_ATTR_LASTNAME = 2
     * Set the lastname of the user (public)
     * MegaApi::USER_ATTR_ED25519_PUBLIC_KEY = 5
     * Set the public key Ed25519 of the user (public)
     * MegaApi::USER_ATTR_CU25519_PUBLIC_KEY = 6
     * Set the public key Cu25519 of the user (public)
     * MegaApi::USER_ATTR_RUBBISH_TIME = 19
     * Set number of days for rubbish-bin cleaning scheduler (private non-encrypted)
     *
     *
     * If the MEGA account is a sub-user business account, and the value of the parameter
     * type is equal to MegaApi::USER_ATTR_FIRSTNAME or MegaApi::USER_ATTR_LASTNAME
     * onRequestFinish will be called with the error code MegaError::API_EMASTERONLY.
     * @param value    New attribute value
     * @param listener MegaRequestListener to track this request
     */
    fun setUserAttribute(type: Int, value: String, listener: MegaRequestListenerInterface)

    /**
     * Reset the number of total downloads
     * This function resets the number returned by MegaApi::getTotalDownloads
     */
    @Deprecated(
        "Function related to statistics will be reviewed in future updates to\n" +
                "provide more data and avoid race conditions. They could change or be removed in the current form."
    )
    suspend fun resetTotalDownloads()

    /**
     * Get information about a confirmation link or a new signup link
     *
     * The associated request type with this request is MegaRequest::TYPE_QUERY_SIGNUP_LINK.
     * Valid data in the MegaRequest object received on all callbacks:
     * - MegaRequest::getLink - Returns the confirmation link
     *
     * Valid data in the MegaRequest object received in onRequestFinish when the error code
     * is MegaError::API_OK:
     * - MegaRequest::getEmail - Return the email associated with the link
     * - MegaRequest::getName - Returns the name associated with the link (available only for confirmation links)
     * - MegaRequest::getFlag - Returns true if the account was automatically confirmed, otherwise false
     *
     * If MegaRequest::getFlag returns true, the account was automatically confirmed and it's not needed
     * to call MegaApi::confirmAccount. If it returns false, it's needed to call MegaApi::confirmAccount
     * as usual. New accounts (V2, starting from April 2018) do not require a confirmation with the password,
     * but old confirmation links (V1) require it, so it's needed to check that parameter in onRequestFinish
     * to know how to proceed.
     *
     * If already logged-in into a different account, you will get the error code MegaError::API_EACCESS
     * in onRequestFinish.
     * If logged-in into the account that is attempted to confirm and the account is already confirmed, you
     * will get the error code MegaError::API_EEXPIRED in onRequestFinish.
     * In both cases, the MegaRequest::getEmail will return the email of the account that was attempted
     * to confirm, and the MegaRequest::getName will return the name.
     *
     * @param link     Confirmation link (confirm) or new signup link (newsignup)
     * @param listener MegaRequestListener to track this request
     */
    fun querySignupLink(link: String, listener: MegaRequestListenerInterface)

    /**
<<<<<<< HEAD
     * Function to get unverified incoming shares from [MegaApi]
     *
     * @param order : Sort order
     * @return List of [MegaShare]
     */
    suspend fun getUnverifiedIncomingShares(order: Int): List<MegaShare>

    /**
     * Function to get unverified outgoing shares from [MegaApi]
     *
     * @param order : Sort order
     * @return List of [MegaShare]
     */
    suspend fun getUnverifiedOutgoingShares(order: Int): List<MegaShare>

    /**
     * Creates a new share key for the node if there is no share key already created.
     *
     * @param megaNode : [MegaNode] object which needs to be shared
     * @param listener : Listener to track this request
     */
    fun openShareDialog(
        megaNode: MegaNode,
        listener: MegaRequestListenerInterface,
    )

    /**
     * Update cryptographic security
     *
     * @param listener : Listener to track this request
     */
    fun upgradeSecurity(listener: MegaRequestListenerInterface)

    /**
     * Sets the secure flag to true or false while sharing a node
     *
     * @param enable : Boolean value
     */
    @Deprecated("This API is for testing purpose, will be deleted later")
    fun setSecureFlag(enable: Boolean)
=======
     * Get MegaNode given the Node File Link
     *
     * @param nodeFileLink  Public link to a file in MEGA
     * @param listener      MegaRequestListener to track this request
     */
    fun getPublicNode(
        nodeFileLink: String,
        listener: MegaRequestListenerInterface,
    )

    /**
     * Cancels all transfers of the same type.
     *
     * The associated request type with this request is MegaRequest::TYPE_CANCEL_TRANSFERS
     * Valid data in the MegaRequest object received on callbacks:
     * - MegaRequest::getParamType - Returns the first parameter
     *
     * @param direction Type of transfers to cancel.
     *                  Valid values are:
     *                  - MegaTransfer::TYPE_DOWNLOAD = 0
     *                  - MegaTransfer::TYPE_UPLOAD = 1
     */
    suspend fun cancelTransfers(direction: Int)

    /**
     * Get verified phone number
     *
     * @return verified phone number if present else null
     */
    suspend fun getVerifiedPhoneNumber(): String?

    /**
     * Verify phone number
     *
     * @param pin verification pin
     * @param listener MegaRequestListener to track this request
     */
    fun verifyPhoneNumber(pin: String, listener: MegaRequestListenerInterface)

    /**
     * Logouts of the MEGA account without invalidating the session.
     *
     * The associated request type with this request is MegaRequest::TYPE_LOGOUT
     * Valid data in the MegaRequest object received on callbacks:
     * - MegaRequest::getFlag - Returns false
     *
     * @param listener MegaRequestListener to track this request
     */
    fun localLogout(listener: MegaRequestListenerInterface)
>>>>>>> 47b556e6
}<|MERGE_RESOLUTION|>--- conflicted
+++ resolved
@@ -1697,48 +1697,6 @@
     fun querySignupLink(link: String, listener: MegaRequestListenerInterface)
 
     /**
-<<<<<<< HEAD
-     * Function to get unverified incoming shares from [MegaApi]
-     *
-     * @param order : Sort order
-     * @return List of [MegaShare]
-     */
-    suspend fun getUnverifiedIncomingShares(order: Int): List<MegaShare>
-
-    /**
-     * Function to get unverified outgoing shares from [MegaApi]
-     *
-     * @param order : Sort order
-     * @return List of [MegaShare]
-     */
-    suspend fun getUnverifiedOutgoingShares(order: Int): List<MegaShare>
-
-    /**
-     * Creates a new share key for the node if there is no share key already created.
-     *
-     * @param megaNode : [MegaNode] object which needs to be shared
-     * @param listener : Listener to track this request
-     */
-    fun openShareDialog(
-        megaNode: MegaNode,
-        listener: MegaRequestListenerInterface,
-    )
-
-    /**
-     * Update cryptographic security
-     *
-     * @param listener : Listener to track this request
-     */
-    fun upgradeSecurity(listener: MegaRequestListenerInterface)
-
-    /**
-     * Sets the secure flag to true or false while sharing a node
-     *
-     * @param enable : Boolean value
-     */
-    @Deprecated("This API is for testing purpose, will be deleted later")
-    fun setSecureFlag(enable: Boolean)
-=======
      * Get MegaNode given the Node File Link
      *
      * @param nodeFileLink  Public link to a file in MEGA
@@ -1788,5 +1746,46 @@
      * @param listener MegaRequestListener to track this request
      */
     fun localLogout(listener: MegaRequestListenerInterface)
->>>>>>> 47b556e6
+
+    /**
+     * Function to get unverified incoming shares from [MegaApi]
+     *
+     * @param order : Sort order
+     * @return List of [MegaShare]
+     */
+    suspend fun getUnverifiedIncomingShares(order: Int): List<MegaShare>
+
+    /**
+     * Function to get unverified outgoing shares from [MegaApi]
+     *
+     * @param order : Sort order
+     * @return List of [MegaShare]
+     */
+    suspend fun getUnverifiedOutgoingShares(order: Int): List<MegaShare>
+
+    /**
+     * Creates a new share key for the node if there is no share key already created.
+     *
+     * @param megaNode : [MegaNode] object which needs to be shared
+     * @param listener : Listener to track this request
+     */
+    fun openShareDialog(
+        megaNode: MegaNode,
+        listener: MegaRequestListenerInterface,
+    )
+
+    /**
+     * Update cryptographic security
+     *
+     * @param listener : Listener to track this request
+     */
+    fun upgradeSecurity(listener: MegaRequestListenerInterface)
+
+    /**
+     * Sets the secure flag to true or false while sharing a node
+     *
+     * @param enable : Boolean value
+     */
+    @Deprecated("This API is for testing purpose, will be deleted later")
+    fun setSecureFlag(enable: Boolean)
 }