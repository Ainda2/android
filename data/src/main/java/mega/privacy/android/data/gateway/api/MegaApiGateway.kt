package mega.privacy.android.data.gateway.api

import kotlinx.coroutines.flow.Flow
import mega.privacy.android.data.model.GlobalTransfer
import mega.privacy.android.data.model.GlobalUpdate
import nz.mega.sdk.MegaCancelToken
import nz.mega.sdk.MegaContactRequest
import nz.mega.sdk.MegaError
import nz.mega.sdk.MegaLoggerInterface
import nz.mega.sdk.MegaNode
import nz.mega.sdk.MegaNodeList
import nz.mega.sdk.MegaRecentActionBucket
import nz.mega.sdk.MegaRequestListenerInterface
import nz.mega.sdk.MegaSet
import nz.mega.sdk.MegaSetElementList
import nz.mega.sdk.MegaSetList
import nz.mega.sdk.MegaShare
import nz.mega.sdk.MegaTransfer
import nz.mega.sdk.MegaTransferListenerInterface
import nz.mega.sdk.MegaUser
import nz.mega.sdk.MegaUserAlert
import java.io.File

/**
 * Mega api gateway
 *
 * @constructor Create empty Mega api gateway
 */
interface MegaApiGateway {

    /**
     * Get Invalid Handle
     */
    fun getInvalidHandle(): Long

    /**
     * Is Multi factor auth available
     *
     * @return true if available, else false
     */
    fun multiFactorAuthAvailable(): Boolean

    /**
     * Is Multi factor auth enabled
     *
     * @param email
     * @param listener
     */
    fun multiFactorAuthEnabled(email: String?, listener: MegaRequestListenerInterface?)

    /**
     * Cancel account
     *
     * @param listener
     */
    fun cancelAccount(listener: MegaRequestListenerInterface?)

    /**
     * Create support ticket
     *
     * @param ticketContent
     * @param listener
     */
    fun createSupportTicket(
        ticketContent: String,
        listener: MegaRequestListenerInterface,
    )

    /**
     * Upload a file or folder
     *
     * @param localPath The local path of the file or folder
     * @param parentNode The parent node for the file or folder
     * @param fileName The custom file name for the file or folder. Leave the parameter as "null"
     * if there are no changes
     * @param modificationTime The custom modification time for the file or folder, denoted in
     * seconds since the epoch
     * @param appData The custom app data to save, which can be nullable
     * @param isSourceTemporary Whether the temporary file or folder that is created for upload
     * should be deleted or not
     * @param shouldStartFirst Whether the file or folder should be placed on top of the upload
     * queue or not
     * @param cancelToken The token to cancel an ongoing file or folder upload, which can be
     * nullable
     * @param listener The [MegaTransferListenerInterface] to track the upload
     */
    fun startUpload(
        localPath: String,
        parentNode: MegaNode,
        fileName: String?,
        modificationTime: Long,
        appData: String?,
        isSourceTemporary: Boolean,
        shouldStartFirst: Boolean,
        cancelToken: MegaCancelToken?,
        listener: MegaTransferListenerInterface,
    )

    /**
     * Adds a [MegaTransferListenerInterface] to listen for Transfer events
     *
     * @param listener [MegaTransferListenerInterface]
     */
    fun addTransferListener(listener: MegaTransferListenerInterface)

    /**
     * Removes [MegaTransferListenerInterface] to stop listening for Transfer events
     *
     * @param listener [MegaTransferListenerInterface]
     */
    fun removeTransferListener(listener: MegaTransferListenerInterface)

    /**
     * Start upload for support
     *
     * @param path of file to upload
     * @param listener
     */
    fun startUploadForSupport(
        path: String,
        listener: MegaTransferListenerInterface,
    )

    /**
     * Handle for the account
     */
    val myUserHandle: Long

    /**
     * [MegaUser] for the account
     */
    val myUser: MegaUser?

    /**
     * Registered email address for the account
     */
    val accountEmail: String?

    /**
     * Is business account
     */
    val isBusinessAccount: Boolean

    /**
     * Is master business account
     */
    val isMasterBusinessAccount: Boolean

    /**
     * Is ephemeral plus plus account.
     */
    val isEphemeralPlusPlus: Boolean

    /**
     * Authentication token that can be used to identify the user account.
     */
    val accountAuth: String

    /**
     * Fingerprint of the signing key of the current account
     */
    val myCredentials: String?

    /**
     * Current session key.
     */
    val dumpSession: String?

    /**
     * Are transfers paused (downloads and uploads)
     */
    suspend fun areTransfersPaused(): Boolean

    /**
     * Are upload transfers paused
     */
    suspend fun areUploadTransfersPaused(): Boolean

    /**
     * Root node of the account
     *
     * All accounts have a root node, therefore if it is null the account has not been logged in or
     * initialised yet for some reason.
     *
     */
    suspend fun getRootNode(): MegaNode?

    /**
     * Get the parent node of a MegaNode
     *
     * @param node
     * @return the parent node of the node, null if node doesn't exist or
     *         is the root node
     */
    suspend fun getParentNode(node: MegaNode): MegaNode?

    /**
     * Get the child node with the provided name
     *
     * @param parentNode
     * @param name
     * @return mega node or null if doesn't exist
     */
    suspend fun getChildNode(parentNode: MegaNode?, name: String?): MegaNode?

    /**
     * Rubbish bin node of the account
     *
     * All accounts have a rubbish bin node, therefore if it is null the account has not been logged in or
     * initialised yet for some reason.
     *
     */
    suspend fun getRubbishBinNode(): MegaNode?

    /**
     * Sdk version
     */
    suspend fun getSdkVersion(): String

    /**
     * Global updates
     */
    val globalUpdates: Flow<GlobalUpdate>

    /**
     * Global transfer
     */
    val globalTransfer: Flow<GlobalTransfer>

    /**
     * Get favourites
     * @param node Node and its children that will be searched for favourites. Search all nodes if null
     * @param count if count is zero return all favourite nodes, otherwise return only 'count' favourite nodes
     * @param listener MegaRequestListener to track this request
     */
    fun getFavourites(node: MegaNode?, count: Int, listener: MegaRequestListenerInterface?)

    /**
     * Get MegaNode by node handle
     * @param nodeHandle node handle
     * @return MegaNode
     */
    suspend fun getMegaNodeByHandle(nodeHandle: Long): MegaNode?

    /**
     * Get the MegaNode by path
     *
     * @param path
     * @param megaNode Base node if the path is relative
     * @return megaNode in the path or null
     */
    suspend fun getNodeByPath(path: String?, megaNode: MegaNode?): MegaNode?

    /**
     * Get the fingerprint of a file by path
     *
     * @param filePath file path
     * @return fingerprint
     */
    suspend fun getFingerprint(filePath: String): String?

    /**
     * Get MegaNode by original fingerprint
     * @param originalFingerprint
     * @param parentNode MegaNode
     * @return MegaNodeList
     */
    suspend fun getNodesByOriginalFingerprint(
        originalFingerprint: String,
        parentNode: MegaNode?,
    ): MegaNodeList?

    /**
     * Get MegaNode by fingerprint and parent node
     * @param fingerprint
     * @param parentNode MegaNode
     * @return MegaNode
     */
    suspend fun getNodeByFingerprintAndParentNode(
        fingerprint: String,
        parentNode: MegaNode?,
    ): MegaNode?

    /**
     * Get MegaNode by fingerprint only
     * @param fingerprint
     * @return MegaNode
     */
    suspend fun getNodeByFingerprint(fingerprint: String): MegaNode?

    /**
     * Sets the original fingerprint of a [MegaNode]
     *
     * @param node the [MegaNode] to attach the [originalFingerprint] to
     * @param originalFingerprint the fingerprint of the file before modification
     * @param listener the [MegaRequestListenerInterface] for callback events. It can be nullable
     */
    fun setOriginalFingerprint(
        node: MegaNode,
        originalFingerprint: String,
        listener: MegaRequestListenerInterface?,
    )

    /**
     * Check the node if has version
     * @param node node that is checked
     * @return true is has version
     */
    suspend fun hasVersion(node: MegaNode): Boolean

    /**
     * Get node history num versions
     */
    suspend fun getNumVersions(node: MegaNode): Int

    /**
     * Get children nodes by node
     * @param parentNode parent node
     * @param order order for the returned list, if null the default order is applied
     * @return children nodes list
     */
    suspend fun getChildrenByNode(parentNode: MegaNode, order: Int? = null): List<MegaNode>

    /**
     * Get a list of all incoming shares
     *
     * @param order sort order, if null the default order is applied
     * @return List of MegaNode that other users are sharing with this account
     */
    suspend fun getIncomingSharesNode(order: Int?): List<MegaNode>

    /**
     * Get a list of all outgoing shares
     *
     * @param order sort order, if null the default order is applied
     * @return List of MegaNode of all active and pending outbound shared by current user
     */
    suspend fun getOutgoingSharesNode(order: Int?): List<MegaShare>

    /**
     * Check if a MegaNode is pending to be shared with another User. This situation
     * happens when a node is to be shared with a User which is not a contact yet.
     *
     * @param node Node to check
     * @return true is the MegaNode is pending to be shared, otherwise false
     */
    suspend fun isPendingShare(node: MegaNode): Boolean

    /**
     * Get a list with all public links
     *
     * Valid value for order are: MegaApi::ORDER_NONE, MegaApi::ORDER_DEFAULT_ASC,
     * MegaApi::ORDER_DEFAULT_DESC, MegaApi::ORDER_LINK_CREATION_ASC,
     * MegaApi::ORDER_LINK_CREATION_DESC
     *
     * @param order sort order, if null the default order is applied
     * @return List of MegaNode corresponding of a public link
     */
    suspend fun getPublicLinks(order: Int?): List<MegaNode>

    /**
     * Get child folder number of current folder
     * @param node current folder node
     * @return child folder number
     */
    suspend fun getNumChildFolders(node: MegaNode): Int

    /**
     * Get child files number of current folder
     * @param node current folder node
     * @return child files number
     */
    suspend fun getNumChildFiles(node: MegaNode): Int


    /**
     * Set auto accept contacts from link
     *
     * @param disableAutoAccept pass true to stop auto accepting contacts
     * @param listener
     */
    fun setAutoAcceptContactsFromLink(
        disableAutoAccept: Boolean,
        listener: MegaRequestListenerInterface,
    )

    /**
     * Is auto accept contacts from link enabled
     *
     * @param listener
     */
    fun isAutoAcceptContactsFromLinkEnabled(listener: MegaRequestListenerInterface)


    /**
     * Get folder info
     *
     * @param node
     * @param listener
     */
    fun getFolderInfo(node: MegaNode?, listener: MegaRequestListenerInterface)

    /**
     * Set node favourite as a node attribute.
     *
     * @param node      Node that will receive the information.
     * @param favourite if true set node as favourite, otherwise remove the attribute
     */
    fun setNodeFavourite(node: MegaNode?, favourite: Boolean)

    /**
     * Add logger
     *
     * @param logger
     */
    fun addLogger(logger: MegaLoggerInterface)

    /**
     * Remove logger
     *
     * @param logger
     */
    fun removeLogger(logger: MegaLoggerInterface)


    /**
     * Set logging level
     *
     * @param logLevel
     */
    fun setLogLevel(logLevel: Int)

    /**
     * Set use https only
     *
     * @param enabled
     */
    fun setUseHttpsOnly(enabled: Boolean)

    /**
     * Get logged in user
     *
     * @return the current user if logged in, otherwise null
     */
    suspend fun getLoggedInUser(): MegaUser?

    /**
     * Get thumbnail from server
     *
     * @param node
     * @param thumbnailFilePath thumbnail file path
     * @param listener
     */
    fun getThumbnail(
        node: MegaNode,
        thumbnailFilePath: String,
        listener: MegaRequestListenerInterface? = null,
    )

    /**
     * Converts the handle of a node to a Base64-encoded string
     *
     * @param handle Node handle to be converted
     * @return Base64-encoded node handle
     */
    fun handleToBase64(handle: Long): String

    /**
     * Converts a Base64-encoded node handle to a handle.
     *
     * @param base64Handle Base64-encoded node handle.
     * @return Node handle.
     */
    fun base64ToHandle(base64Handle: String): Long

    /**
     * Cancels a [MegaTransfer]
     *
     * @param transfer the [MegaTransfer] to cancel
     * @param listener a [MegaRequestListenerInterface] for callback purposes. It can be nullable
     */
    fun cancelTransfer(transfer: MegaTransfer, listener: MegaRequestListenerInterface?)

    /**
     * Cancels all [MegaTransfer] uploads
     *
     * @param listener a [MegaRequestListenerInterface] for callback purposes. It can be nullable
     */
    fun cancelAllUploadTransfers(listener: MegaRequestListenerInterface?)

    /**
     * Gets the number of unread user alerts for the logged in user.
     *
     * @return Number of unread user alerts.
     */
    suspend fun getNumUnreadUserAlerts(): Int

    /**
     * Inbox node of the account
     *
     * @return The Inbox node if exists, null otherwise.
     */
    suspend fun getInboxNode(): MegaNode?

    /**
     * Checks if the provided node has children.
     *
     * @param node  The MegaNode to check.
     * @return True if the node has children, false otherwise.
     */
    suspend fun hasChildren(node: MegaNode): Boolean

    /**
     * Registers push notifications.
     *
     * @param deviceType    Type of device.
     * @param newToken      New push token.
     * @param listener      Listener.
     */
    fun registerPushNotifications(
        deviceType: Int,
        newToken: String,
        listener: MegaRequestListenerInterface,
    )

    /**
     * Performs a fast login.
     *
     * @param session   Required for fast login.
     * @param listener  Listener.
     */
    fun fastLogin(session: String, listener: MegaRequestListenerInterface)

    /**
     * Performs fetch nodes.
     *
     * @param listener  Listener.
     */
    fun fetchNodes(listener: MegaRequestListenerInterface)

    /**
     * Retries all pending requests.
     */
    fun retryPendingConnections()

    /**
     * Gets all transfers of a specific type (downloads or uploads).
     * If the parameter isn't MegaTransfer::TYPE_DOWNLOAD or MegaTransfer::TYPE_UPLOAD
     * this function returns an empty list.
     *
     * @param type MegaTransfer::TYPE_DOWNLOAD or MegaTransfer::TYPE_UPLOAD
     * @return List with transfers of the desired type.
     */
    suspend fun getTransfers(type: Int): List<MegaTransfer>

    /**
     * Get the transfer with a transfer tag
     * That tag can be got using MegaTransfer::getTag
     * You take the ownership of the returned value
     *
     * @param tag tag to check
     * @return MegaTransfer object with that tag, or NULL if there isn't any
     * active transfer with it
     */
    suspend fun getTransfersByTag(tag: Int): MegaTransfer?

    /**
     * Starts a download.
     *
     * @param node        MegaNode that identifies the file or folder.
     * @param localPath   Destination path for the file or folder.
     * @param fileName    Custom file name for the file or folder in local destination
     * @param appData     Custom app data to save in the MegaTransfer object.
     * @param startFirst  Puts the transfer on top of the download queue.
     * @param cancelToken MegaCancelToken to be able to cancel a folder/file download process.
     * @param listener    MegaTransferListener to track this transfer.
     */
    fun startDownload(
        node: MegaNode,
        localPath: String,
        fileName: String?,
        appData: String?,
        startFirst: Boolean,
        cancelToken: MegaCancelToken?,
        listener: MegaTransferListenerInterface?,
    )

    /**
     * Get user email
     *
     * @param userHandle
     * @param callback
     */
    fun getUserEmail(userHandle: Long, callback: MegaRequestListenerInterface)

    /**
     * Get contact
     *
     * @param email
     * @return Mega user associated with the email address
     */
    suspend fun getContact(email: String): MegaUser?

    /**
     * Get user alerts
     *
     * @return all user alerts
     */
    suspend fun getUserAlerts(): List<MegaUserAlert>

    /**
     * Send a MEGA Stats event
     *
     * @param eventID
     * @param message
     */
    suspend fun sendEvent(eventID: Int, message: String)

    /**
     * Acknowledge user alerts
     */
    suspend fun acknowledgeUserAlerts()

    /**
     * Get incoming contact requests
     *
     * @return all incoming contact requests or null
     */
    suspend fun getIncomingContactRequests(): ArrayList<MegaContactRequest>?

    /**
     * Get the default color for the avatar
     *
     * @param megaUser
     * @return The RGB color as a string with 3 components in hex: #RGB. Ie. "#FF6A19"
     */
    suspend fun getUserAvatarColor(megaUser: MegaUser): String

    /**
     * Get the default color for the avatar
     *
     * @param userHandle
     * @return The RGB color as a string with 3 components in hex: #RGB. Ie. "#FF6A19"
     */
    suspend fun getUserAvatarColor(userHandle: Long): String

    /**
     * Get user avatar
     *
     * @param user
     * @param destinationPath destination path file
     *
     * @return true if success
     */
    suspend fun getUserAvatar(user: MegaUser, destinationPath: String): Boolean

    /**
     * Allow to search nodes with the specific options, [order] & [type] & [target]
     *
     * @param cancelToken
     * @param order
     * @param type
     * @param target
     * @return Mega list
     */
    suspend fun searchByType(
        cancelToken: MegaCancelToken,
        order: Int,
        type: Int,
        target: Int,
    ): List<MegaNode>

    /**
     * Get children nodes by megaNodeList
     * @param parentNodes parent nodes
     * @param order order for the returned list
     * @return children nodes list
     */
    suspend fun getChildren(
        parentNodes: MegaNodeList,
        order: Int,
    ): List<MegaNode>

    /**
     * Get children nodes by megaNodeList
     * @param parent parent node
     * @param order order for the returned list
     * @return children nodes list
     */
    suspend fun getChildren(parent: MegaNode, order: Int): List<MegaNode>

    /**
     * Get a list with all public links
     *
     * @return List of MegaNode objects that are shared with everyone via public link
     */
    suspend fun getPublicLinks(): List<MegaNode>

    /**
     * Get preview from server
     *
     * @param node
     * @param previewFilePath preview file path
     * @param listener
     */
    fun getPreview(
        node: MegaNode,
        previewFilePath: String,
        listener: MegaRequestListenerInterface,
    )

    /**
     * Get Full image from server
     *
     * @param node
     * @param fullFile
     * @param highPriority
     * @param listener
     */
    fun getFullImage(
        node: MegaNode,
        fullFile: File,
        highPriority: Boolean,
        listener: MegaTransferListenerInterface,
    )

    /**
     * Check is megaNode in Rubbish bin
     *
     * @param node MegaNode
     * @return True in, else not in
     */
    suspend fun isInRubbish(node: MegaNode): Boolean

    /**
     * Check is megaNode in Inbox
     *
     * @param node MegaNode
     * @return True in, else not in
     */
    suspend fun isInInbox(node: MegaNode): Boolean

    /**
     * Move a transfer to the top of the transfer queue
     *
     * @param transfer Transfer to move
     * @param listener MegaRequestListener to track this request
     */
    suspend fun moveTransferToFirst(transfer: MegaTransfer, listener: MegaRequestListenerInterface)

    /**
     * Move a transfer to the bottom of the transfer queue
     *
     * @param transfer Transfer to move
     * @param listener MegaRequestListener to track this request
     */
    suspend fun moveTransferToLast(transfer: MegaTransfer, listener: MegaRequestListenerInterface)

    /**
     * Move a transfer before another one in the transfer queue
     *
     * @param transfer     Transfer to move
     * @param prevTransfer Transfer with the target position
     * @param listener     MegaRequestListener to track this request
     */
    suspend fun moveTransferBefore(
        transfer: MegaTransfer,
        prevTransfer: MegaTransfer,
        listener: MegaRequestListenerInterface,
    )

    /**
     * Gets all contacts of this MEGA account.
     *
     * @return List of [MegaUser] with all the contacts.
     */
    suspend fun getContacts(): List<MegaUser>

    /**
     * Checks if credentials are verified for the given user.
     *
     * @param megaUser [MegaUser] of the contact whose credentials want to be checked.
     * @return True if verified, false otherwise.
     */
    suspend fun areCredentialsVerified(megaUser: MegaUser): Boolean

    /**
     * Gets a user alias if exists.
     *
     * @param userHandle User handle.
     * @param listener   Listener.
     */
    fun getUserAlias(userHandle: Long, listener: MegaRequestListenerInterface)

    /**
     * Gets the avatar of a contact if exists.
     *
     * @param emailOrHandle Email or user handle (Base64 encoded) to get the attribute.
     * @param path          Path in which the avatar will be stored if exists.
     * @param listener      Listener.
     * @return The path of the avatar if exists.
     */
    fun getContactAvatar(
        emailOrHandle: String,
        path: String,
        listener: MegaRequestListenerInterface,
    )

    /**
     * Gets an attribute of any user in MEGA.
     *
     * @param emailOrHandle Email or user handle (Base64 encoded) to get the attribute.
     * @param type          Attribute type.
     */
    fun getUserAttribute(emailOrHandle: String, type: Int, listener: MegaRequestListenerInterface)

    /**
     * Converts a user handle to a Base64-encoded string.
     *
     * @param userHandle User handle.
     * @return Base64-encoded user handle.
     */
    fun userHandleToBase64(userHandle: Long): String

    /**
     * Gets an attribute of any user in MEGA.
     *
     * @param user Email or user handle (Base64 encoded) to get the attribute.
     * @param type Attribute type.
     */
    fun getUserAttribute(user: MegaUser, type: Int, listener: MegaRequestListenerInterface)

    /**
     * Get the list of recent actions
     *
     * @param days     Age of actions since added/modified nodes will be considered (in days).
     * @param maxNodes Maximum amount of nodes to be considered.
     * @param listener [MegaRequestListenerInterface]
     */
    fun getRecentActionsAsync(
        days: Long,
        maxNodes: Long,
        listener: MegaRequestListenerInterface,
    )

    /**
     * Copy a [MegaNode] and move it to a new [MegaNode] while updating its name
     *
     * @param nodeToCopy the [MegaNode] to copy
     * @param newNodeParent the [MegaNode] that [nodeToCopy] will be moved to
     * @param newNodeName the new name for [nodeToCopy] once it is moved to [newNodeParent]
     * @param listener a [MegaRequestListenerInterface] for callback purposes. It can be nullable
     */
    fun copyNode(
        nodeToCopy: MegaNode,
        newNodeParent: MegaNode,
        newNodeName: String,
        listener: MegaRequestListenerInterface?,
    )

    /**
     * Creates a copy of MegaRecentActionBucket required for its usage in the app.
     *
     * @param bucket The MegaRecentActionBucket received.
     * @return A copy of MegaRecentActionBucket.
     */
    fun copyBucket(bucket: MegaRecentActionBucket): MegaRecentActionBucket

    /**
     * Check access error extended
     *
     * @param node
     * @param level
     *
     * - [MegaShare.ACCESS_UNKNOWN]
     * - [MegaShare.ACCESS_READ]
     * - [MegaShare.ACCESS_READWRITE]
     * - [MegaShare.ACCESS_FULL]
     * - [MegaShare.ACCESS_OWNER]
     *
     * @return success or failed
     */
    fun checkAccessErrorExtended(node: MegaNode, level: Int): MegaError

    /**
     * Checks whether the user's Business Account is currently active or not
     *
     * @return True if the user's Business Account is currently active, or
     * false if inactive or if the user is not under a Business Account
     */
    suspend fun isBusinessAccountActive(): Boolean

    /**
     * Get pricing
     *
     * @param listener
     */
    fun getPricing(listener: MegaRequestListenerInterface?)

    /**
     * Get payment methods
     *
     * @param listener
     */
    fun getPaymentMethods(listener: MegaRequestListenerInterface?)

    /**
     * Get account details
     */
    fun getAccountDetails(listener: MegaRequestListenerInterface?)

    /**
     * Get specific account details
     *
     * @param storage
     * @param transfer
     * @param pro
     */
    fun getSpecificAccountDetails(
        storage: Boolean,
        transfer: Boolean,
        pro: Boolean,
        listener: MegaRequestListenerInterface,
    )

    /**
     * Get the credit card subscriptions of the account
     *
     * @param listener
     */
    fun creditCardQuerySubscriptions(listener: MegaRequestListenerInterface?)

    /**
     * Get the selected user attribute for the logged in user
     */
    fun getUserAttribute(attributeIdentifier: Int, listener: MegaRequestListenerInterface)

    /**
     * Returns if accounts achievements enabled
     */
    suspend fun areAccountAchievementsEnabled(): Boolean

    /**
     * Get account achievements
     *
     * @param listener : MegaRequestListenerInterface
     */
    fun getAccountAchievements(listener: MegaRequestListenerInterface?)

    /**
     * Returns a MegaNode that can be downloaded with any instance of MegaApi
     *
     * @param node MegaNode to authorize
     * @return Authorized node, or NULL if the node can't be authorized
     */
    suspend fun authorizeNode(node: MegaNode): MegaNode?

    /**
     * Returns a URL to a node in the local HTTP proxy server
     *
     * @param node Node to generate the local HTTP link
     * @return URL to the node in the local HTTP proxy server, otherwise NULL
     */
    suspend fun httpServerGetLocalLink(node: MegaNode): String?

    /**
     * Check if the HTTP proxy server is running
     *
     * @return 0 if the server is not running. Otherwise the port in which it's listening to
     */
    suspend fun httpServerIsRunning(): Int

    /**
     * Start an HTTP proxy server in specified port
     *
     * @return True if the server is ready, false if the initialization failed
     */
    suspend fun httpServerStart(): Boolean

    /**
     * Stop the HTTP proxy server
     */
    suspend fun httpServerStop()

    /**
     * Set the maximum buffer size for the internal buffer
     *
     * @param bufferSize Maximum buffer size (in bytes) or a number <= 0 to use the
     *                   internal default value
     */
    suspend fun httpServerSetMaxBufferSize(bufferSize: Int)

    /**
     * Get a list with all public links
     *
     * @param order Sorting order to use
     * @return List of MegaNode objects that are shared with everyone via public link
     */
    suspend fun getPublicLinks(order: Int): List<MegaNode>

    /**
     * Get a list with all inbound sharings
     *
     * @param order Sorting order to use
     * @return List of MegaNode objects that other users are sharing with this account
     */
    suspend fun getInShares(order: Int): List<MegaNode>

    /**
     * Get a list with all inbound sharings from one MegaUser
     *
     * @param user MegaUser sharing folders with this account
     * @return List of MegaNode objects that this user is sharing with this account
     */
    suspend fun getInShares(user: MegaUser): List<MegaNode>

    /**
     * Get a list with all active and pending outbound sharings
     *
     * @param order Sorting order to use
     * @return List of MegaShare objects
     */
    suspend fun getOutShares(order: Int): List<MegaShare>

    /**
     * Returns the rubbish node of the account.
     *
     * @return Rubbish node of the account.
     */
    suspend fun getRubbishNode(): MegaNode

    /**
     * Create a new MegaSet item
     *
     * @param name the name of the set
     * @param listener [MegaRequestListenerInterface]
     */
    fun createSet(name: String, listener: MegaRequestListenerInterface)

    /**
     * Create a new element for the set
     *
     * @param sid the ID of the set
     * @param node the node handle of the node which will be assigned as the set's new element
     * @param listener MegaRequestListener to track this request
     */
    fun createSetElement(sid: Long, node: Long, listener: MegaRequestListenerInterface)

    /**
     * Remove an element from a set
     *
     * @param sid the ID of the set
     * @param eid the SetElement ID that will be removed
     */
    suspend fun removeSetElement(sid: Long, eid: Long)

    /**
     * Get a list of all Sets available for current user.
     * The response value is stored as a MegaSetList.
     * You take the ownership of the returned value
     *
     * @return list of Sets
     */
    suspend fun getSets(): MegaSetList

    /**
     * Get the Set with the given id, for current user.
     * The response value is stored as a MegaSet.
     * You take the ownership of the returned value
     *
     * @param sid the id of the Set to be retrieved
     * @return the requested Set, or null if not found
     */
    suspend fun getSet(sid: Long): MegaSet?

    /**
     * Get all Elements in the Set with given id, for current user.
     * The response value is stored as a MegaSetElementList.
     *
     * @param sid the id of the Set owning the Elements
     * @return all Elements in that Set, or null if not found or none added
     */
    suspend fun getSetElements(sid: Long): MegaSetElementList

    /**
     * Request to remove a Set
     *
     * The associated request type with this request is MegaRequest::TYPE_REMOVE_SET
     * Valid data in the MegaRequest object received on callbacks:
     * - MegaRequest::getParentHandle - Returns id of the Set to be removed
     *
     * On the onRequestFinish error, the error code associated to the MegaError can be:
     * - MegaError::API_ENOENT - Set could not be found.
     * - MegaError::API_EINTERNAL - Received answer could not be read.
     * - MegaError::API_EARGS - Malformed (from API).
     * - MegaError::API_EACCESS - Permissions Error (from API).
     *
     * @param sid the id of the Set to be removed
     * @param listener MegaRequestListener to track this request
     */
    fun removeSet(sid: Long, listener: MegaRequestListenerInterface)

    /**
     * Request to update the name of a Set
     *
     *
     * The associated request type with this request is MegaRequest::TYPE_PUT_SET
     * Valid data in the MegaRequest object received on callbacks:
     * - MegaRequest::getParentHandle - Returns id of the Set to be updated
     * - MegaRequest::getText - Returns new name of the Set
     * - MegaRequest::getParamType - Returns OPTION_SET_NAME
     *
     *
     * On the onRequestFinish error, the error code associated to the MegaError can be:
     * - MegaError::API_ENOENT - Set with the given id could not be found (before or after the request).
     * - MegaError::API_EINTERNAL - Received answer could not be read.
     * - MegaError::API_EARGS - Malformed (from API).
     * - MegaError::API_EACCESS - Permissions Error (from API).
     *
     * @param sid      the id of the Set to be updated
     * @param name     the new name that should be given to the Set
     * @param listener MegaRequestListener to track this request
     */
    fun updateSetName(sid: Long, name: String?, listener: MegaRequestListenerInterface?)

    /**
     * Request to update the name of a Set
     *
     *
     * The associated request type with this request is MegaRequest::TYPE_PUT_SET
     * Valid data in the MegaRequest object received on callbacks:
     * - MegaRequest::getParentHandle - Returns id of the Set to be updated
     * - MegaRequest::getText - Returns new name of the Set
     * - MegaRequest::getParamType - Returns OPTION_SET_NAME
     *
     *
     * On the onRequestFinish error, the error code associated to the MegaError can be:
     * - MegaError::API_ENOENT - Set with the given id could not be found (before or after the request).
     * - MegaError::API_EINTERNAL - Received answer could not be read.
     * - MegaError::API_EARGS - Malformed (from API).
     * - MegaError::API_EACCESS - Permissions Error (from API).
     *
     * @param sid  the id of the Set to be updated
     * @param name the new name that should be given to the Set
     */
    fun updateSetName(sid: Long, name: String?)

    /**
     * Remove request listener
     */
    fun removeRequestListener(listener: MegaRequestListenerInterface)

    /**
     * Gets the credentials of a given user.
     *
     * @param user     MegaUser of a contact.
     * @param listener MegaRequestListener to track this request.
     */
    fun getUserCredentials(user: MegaUser, listener: MegaRequestListenerInterface)

    /**
     * Resets credentials of a given user
     *
     * @param user     MegaUser of a contact.
     * @param listener MegaRequestListener to track this request.
     */
    fun resetCredentials(user: MegaUser, listener: MegaRequestListenerInterface)

    /**
     * Verifies credentials of a given user.
     *
     * @param user     MegaUser of a contact.
     * @param listener MegaRequestListener to track this request.
     */
    fun verifyCredentials(user: MegaUser, listener: MegaRequestListenerInterface)

    /**
     * Requests the currently available country calling codes
     *
     * @param listener [MegaRequestListenerInterface] to track this request
     */
    fun getCountryCallingCodes(listener: MegaRequestListenerInterface)

    /**
     * Logout of the MEGA account invalidating the session
     *
     * @param listener [MegaRequestListenerInterface] to track this request
     */
    fun logout(listener: MegaRequestListenerInterface?)

    /**
     * Provide a phone number to get verification code.
     *
     * @param phoneNumber the phone number to receive the txt with verification code.
     * @param reVerifyingWhitelisted to check whether to re verify whitelisted
     * @param listener [MegaRequestListenerInterface]    callback of this request.
     */
    fun sendSMSVerificationCode(
        phoneNumber: String,
        reVerifyingWhitelisted: Boolean,
        listener: MegaRequestListenerInterface,
    )

    /**
     * Reset the verified phone number for the account logged in.
     * <p>
     * The associated request type with this request is MegaRequest::TYPE_RESET_SMS_VERIFIED_NUMBER
     * If there's no verified phone number associated for the account logged in, the error code
     * provided in onRequestFinish is MegaError::API_ENOENT.
     *
     * @param listener [MegaRequestListenerInterface] to track this request
     */
    fun resetSmsVerifiedPhoneNumber(listener: MegaRequestListenerInterface?)


    /**
     * Get extended account details
     *
     * @param sessions
     * @param purchases
     * @param transactions
     * @param listener
     */
    fun getExtendedAccountDetails(
        sessions: Boolean,
        purchases: Boolean,
        transactions: Boolean,
        listener: MegaRequestListenerInterface,
    )

    /**
     * Create a contact link
     *
     * @param renew – True to invalidate the previous contact link (if any).
     * @param listener – MegaRequestListener to track this request
     */
    fun contactLinkCreate(renew: Boolean, listener: MegaRequestListenerInterface)

    /**
     * Delete a contact link
     *
     * @param handle   Handle of the contact link to delete
     *                 If the parameter is INVALID_HANDLE, the active contact link is deleted
     * @param listener MegaRequestListener to track this request
     *
     */
    fun contactLinkDelete(handle: Long, listener: MegaRequestListenerInterface)

    /**
     * Returns whether notifications about a chat have to be generated.
     *
     * @param chatId    Chat id
     * @return          True if notifications has to be created, false otherwise.
     */
    fun isChatNotifiable(chatId: Long): Boolean

    /**
     * Invite contact
     *
     * @param email     User email
     * @param listener  MegaRequestListener to track this request
     */
    fun inviteContact(email: String, listener: MegaRequestListenerInterface)

    /**
     * Invite contact
     *
     * @param email     User email
     * @param message   Message
     * @param handle    User handle
     * @param listener  MegaRequestListener to track this request
     */
    fun inviteContact(
        email: String,
        handle: Long,
        message: String?,
        listener: MegaRequestListenerInterface,
    )

    /**
     * Get outgoing contact requests
     *
     * @return list of [MegaContactRequest]
     */
    fun outgoingContactRequests(): ArrayList<MegaContactRequest>

    /**
     * Create a folder in the MEGA account
     *
     *
     * The associated request type with this request is MegaRequest::TYPE_CREATE_FOLDER
     * Valid data in the MegaRequest object received on callbacks:
     * - MegaRequest::getParentHandle - Returns the handle of the parent folder
     * - MegaRequest::getName - Returns the name of the new folder
     *
     *
     * Valid data in the MegaRequest object received in onRequestFinish when the error code
     * is MegaError::API_OK:
     * - MegaRequest::getNodeHandle - Handle of the new folder
     * - MegaRequest::getFlag - True if target folder (\c parent) was overridden
     *
     *
     * If the MEGA account is a business account and it's status is expired, onRequestFinish will
     * be called with the error code MegaError::API_EBUSINESSPASTDUE.
     *
     * @param name     Name of the new folder
     * @param parent   Parent folder
     * @param listener MegaRequestListener to track this request
     */
    fun createFolder(name: String, parent: MegaNode, listener: MegaRequestListenerInterface)

    /**
     * Set Camera Uploads for both primary and secondary target folder.
     *
     *
     * If only one of the target folders wants to be set, simply pass a INVALID_HANDLE to
     * as the other target folder and it will remain untouched.
     *
     *
     * The associated request type with this request is MegaRequest::TYPE_SET_ATTR_USER
     * Valid data in the MegaRequest object received on callbacks:
     * - MegaRequest::getParamType - Returns the attribute type MegaApi::USER_ATTR_CAMERA_UPLOADS_FOLDER
     * - MegaRequest::getNodehandle - Returns the provided node handle for primary folder
     * - MegaRequest::getParentHandle - Returns the provided node handle for secondary folder
     *
     * @param primaryFolder   MegaHandle of the node to be used as primary target folder
     * @param secondaryFolder MegaHandle of the node to be used as secondary target folder
     * @param listener        MegaRequestListener to track this request
     */
    fun setCameraUploadsFolders(
        primaryFolder: Long,
        secondaryFolder: Long,
        listener: MegaRequestListenerInterface,
    )

    /**
     * Rename a node in the MEGA account
     *
     * @param node     Node to modify
     * @param newName  New name for the node
     * @param listener MegaRequestListener to track this request
     */
    fun renameNode(node: MegaNode, newName: String, listener: MegaRequestListenerInterface)

    /**
     * Gets a MegaNode that can be downloaded/copied with a chat-authorization
     *
     * During preview of chat-links, you need to call this method to authorize the MegaNode
     * from a node-attachment message, so the API allows to access to it. The parameter to
     * authorize the access can be retrieved from MegaChatRoom::getAuthorizationToken when
     * the chatroom in in preview mode.
     *
     * @param node               MegaNode to authorize
     * @param authorizationToken Authorization token (public handle of the chatroom in B64url encoding)
     * @return Authorized node, or NULL if the node can't be authorized
     */
    fun authorizeChatNode(node: MegaNode, authorizationToken: String): MegaNode?

    /**
     * Submit a purchase receipt for verification
     * <p>
     * The associated request type with this request is MegaRequest::TYPE_SUBMIT_PURCHASE_RECEIPT
     * Valid data in the MegaRequest object received on callbacks:
     * - MegaRequest::getNumber - Returns the payment gateway
     * - MegaRequest::getText - Returns the purchase receipt
     *
     * @param gateway  Payment gateway
     *                 Currently supported payment gateways are:
     *                 - MegaApi::PAYMENT_METHOD_ITUNES = 2
     *                 - MegaApi::PAYMENT_METHOD_GOOGLE_WALLET = 3
     *                 - MegaApi::PAYMENT_METHOD_WINDOWS_STORE = 13
     * @param receipt  Purchase receipt
     * @param listener MegaRequestListener to track this request
     */
    fun submitPurchaseReceipt(
        gateway: Int,
        receipt: String?,
        listener: MegaRequestListenerInterface,
    )

    /**
     * Submit a purchase receipt for verification
     * <p>
     * The associated request type with this request is MegaRequest::TYPE_SUBMIT_PURCHASE_RECEIPT
     * Valid data in the MegaRequest object received on callbacks:
     * - MegaRequest::getNumber - Returns the payment gateway
     * - MegaRequest::getText - Returns the purchase receipt
     * - MegaRequest::getNodeHandle - Returns the last public node handle accessed
     * - MegaRequest::getParamType - Returns the type of lastPublicHandle
     * - MegaRequest::getTransferredBytes - Returns the timestamp of the last access
     *
     * @param gateway              Payment gateway
     *                             Currently supported payment gateways are:
     *                             - MegaApi::PAYMENT_METHOD_ITUNES = 2
     *                             - MegaApi::PAYMENT_METHOD_GOOGLE_WALLET = 3
     *                             - MegaApi::PAYMENT_METHOD_WINDOWS_STORE = 13
     * @param receipt              Purchase receipt
     * @param lastPublicHandle     Last public node handle accessed by the user in the last 24h
     * @param lastPublicHandleType Indicates the type of lastPublicHandle, valid values are:
     *                             - MegaApi::AFFILIATE_TYPE_ID = 1
     *                             - MegaApi::AFFILIATE_TYPE_FILE_FOLDER = 2
     *                             - MegaApi::AFFILIATE_TYPE_CHAT = 3
     *                             - MegaApi::AFFILIATE_TYPE_CONTACT = 4
     * @param lastAccessTimestamp  Timestamp of the last access
     * @param listener             MegaRequestListener to track this request
     */
    fun submitPurchaseReceipt(
        gateway: Int,
        receipt: String?,
        lastPublicHandle: Long,
        lastPublicHandleType: Int,
        lastAccessTimestamp: Long,
        listener: MegaRequestListenerInterface,
    )

    /**
     * Set My Chat Files target folder.
     *
     *
     * The associated request type with this request is MegaRequest::TYPE_SET_ATTR_USER
     * Valid data in the MegaRequest object received on callbacks:
     * - MegaRequest::getParamType - Returns the attribute type MegaApi::USER_ATTR_MY_CHAT_FILES_FOLDER
     * - MegaRequest::getMegaStringMap - Returns a MegaStringMap.
     * The key "h" in the map contains the nodehandle specified as parameter encoded in B64
     *
     * @param nodeHandle MegaHandle of the node to be used as target folder
     * @param listener   MegaRequestListener to track this request
     */
    fun setMyChatFilesFolder(nodeHandle: Long, listener: MegaRequestListenerInterface)

    /**
     * Check if file versioning is enabled or disabled
     * <p>
     * The associated request type with this request is MegaRequest::TYPE_GET_ATTR_USER
     * <p>
     * Valid data in the MegaRequest object received on callbacks:
     * - MegaRequest::getParamType - Returns the value MegaApi::USER_ATTR_DISABLE_VERSIONS
     * <p>
     * Valid data in the MegaRequest object received in onRequestFinish when the error code
     * is MegaError::API_OK:
     * - MegaRequest::getText - "1" for disable, "0" for enable
     * - MegaRequest::getFlag - True if disabled, false if enabled
     * <p>
     * If the option has never been set, the error code will be MegaError::API_ENOENT.
     * In that case, file versioning is enabled by default and MegaRequest::getFlag returns false.
     *
     * @param listener MegaRequestListener to track this request
     */
    fun getFileVersionsOption(listener: MegaRequestListenerInterface)

    /**
     * number of pending uploads
     */
    val numberOfPendingUploads: Int

    /**
     * Enable or disable file versioning
     * <p>
     * The associated request type with this request is MegaRequest::TYPE_SET_ATTR_USER
     * <p>
     * Valid data in the MegaRequest object received on callbacks:
     * - MegaRequest::getParamType - Returns the value MegaApi::USER_ATTR_DISABLE_VERSIONS
     * <p>
     * Valid data in the MegaRequest object received in onRequestFinish:
     * - MegaRequest::getText - "1" for disable, "0" for enable
     *
     * @param disable  True to disable file versioning. False to enable it
     * @param listener MegaRequestListener to track this request
     */
    fun setFileVersionsOption(disable: Boolean, listener: MegaRequestListenerInterface)

    /**
     * Is User Logged In
     *
     * @return 0 if not logged in, Otherwise a number > 0
     */
    fun isUserLoggedIn(): Int

    /**
     * Cancels a Transfer by Tag
     *
     * @param transferTag the MegaTransfer Tag to cancel
     * @param listener a [MegaRequestListenerInterface] for callback purposes. It can be nullable
     */
    fun cancelTransferByTag(transferTag: Int, listener: MegaRequestListenerInterface?)

    /**
     * Get contact details
     *
     * @param handle Handle of the contact
     * @param listener MegaRequestListener to track this request
     */
    fun getContactLink(handle: Long, listener: MegaRequestListenerInterface)

    /**
     * Check valid node file
     *
     * @param node The [MegaNode] to check
     * @param nodeFile The [File] to check
     *
     * @return True if the [MegaNode] File is valid
     */
    fun checkValidNodeFile(node: MegaNode, nodeFile: File?): Boolean

    /**
     * Initialize the change of the email address associated to the account.
     *
     *
     * The associated request type with this request is MegaRequest::TYPE_GET_CHANGE_EMAIL_LINK.
     * Valid data in the MegaRequest object received on all callbacks:
     * - MegaRequest::getEmail - Returns the email for the account
     *
     *
     * If this request succeeds, a change-email link will be sent to the specified email address.
     * If no user is logged in, you will get the error code MegaError::API_EACCESS in onRequestFinish().
     *
     *
     * If the MEGA account is a sub-user business account, onRequestFinish will
     * be called with the error code MegaError::API_EMASTERONLY.
     *
     * @param email    The new email to be associated to the account.
     * @param listener MegaRequestListener to track this request
     */
    fun changeEmail(email: String, listener: MegaRequestListenerInterface)

    /**
     * Reset the number of total uploads
     * This function resets the number returned by MegaApi::getTotalUploads
     */
    @Deprecated(
        "Function related to statistics will be reviewed in future updates to\n" +
                "provide more data and avoid race conditions. They could change or be removed in the current form."
    )
    fun resetTotalUploads()

    /**
     * Get Export Master Key
     */
    suspend fun getExportMasterKey(): String?

    /**
     * Set master key exported
     * @param listener as [MegaRequestListenerInterface]
     */
    fun setMasterKeyExported(listener: MegaRequestListenerInterface?)

    /**
     * Set a public attribute of the current user
     *
     *
     * The associated request type with this request is MegaRequest::TYPE_SET_ATTR_USER
     * Valid data in the MegaRequest object received on callbacks:
     * - MegaRequest::getParamType - Returns the attribute type
     * - MegaRequest::getText - Returns the new value for the attribute
     *
     * @param type     Attribute type
     * Valid values are:
     * MegaApi::USER_ATTR_FIRSTNAME = 1
     * Set the firstname of the user (public)
     * MegaApi::USER_ATTR_LASTNAME = 2
     * Set the lastname of the user (public)
     * MegaApi::USER_ATTR_ED25519_PUBLIC_KEY = 5
     * Set the public key Ed25519 of the user (public)
     * MegaApi::USER_ATTR_CU25519_PUBLIC_KEY = 6
     * Set the public key Cu25519 of the user (public)
     * MegaApi::USER_ATTR_RUBBISH_TIME = 19
     * Set number of days for rubbish-bin cleaning scheduler (private non-encrypted)
     *
     *
     * If the MEGA account is a sub-user business account, and the value of the parameter
     * type is equal to MegaApi::USER_ATTR_FIRSTNAME or MegaApi::USER_ATTR_LASTNAME
     * onRequestFinish will be called with the error code MegaError::API_EMASTERONLY.
     * @param value    New attribute value
     * @param listener MegaRequestListener to track this request
     */
    fun setUserAttribute(type: Int, value: String, listener: MegaRequestListenerInterface)

    /**
<<<<<<< HEAD
     * Function to get unverified incoming shares from [MegaApi]
     *
     * @param order : Sort order
     * @return List of [MegaShare]
     */
    suspend fun getUnverifiedIncomingShares(order: Int): List<MegaShare>

    /**
     * Function to get unverified outgoing shares from [MegaApi]
     *
     * @param order : Sort order
     * @return List of [MegaShare]
     */
    suspend fun getUnverifiedOutgoingShares(order: Int): List<MegaShare>

    /**
     * Creates a new share key for the node if there is no share key already created.
     *
     * @param megaNode : [MegaNode] object which needs to be shared
     * @param listener : Listener to track this request
     */
    fun openShareDialog(
        megaNode: MegaNode,
        listener: MegaRequestListenerInterface,
    )

    /**
     * Update cryptographic security
     *
     * @param listener : Listener to track this request
     */
    fun upgradeSecurity(listener: MegaRequestListenerInterface)

    /**
     * Sets the secure flag to true or false while sharing a node
     *
     * @param enable : Boolean value
     */
    @Deprecated("This API is for testing purpose, will be deleted later")
    fun setSecureFlag(enable: Boolean)
=======
     * Reset the number of total downloads
     * This function resets the number returned by MegaApi::getTotalDownloads
     */
    @Deprecated(
        "Function related to statistics will be reviewed in future updates to\n" +
                "provide more data and avoid race conditions. They could change or be removed in the current form."
    )
    suspend fun resetTotalDownloads()

    /**
     * Get information about a confirmation link or a new signup link
     *
     * The associated request type with this request is MegaRequest::TYPE_QUERY_SIGNUP_LINK.
     * Valid data in the MegaRequest object received on all callbacks:
     * - MegaRequest::getLink - Returns the confirmation link
     *
     * Valid data in the MegaRequest object received in onRequestFinish when the error code
     * is MegaError::API_OK:
     * - MegaRequest::getEmail - Return the email associated with the link
     * - MegaRequest::getName - Returns the name associated with the link (available only for confirmation links)
     * - MegaRequest::getFlag - Returns true if the account was automatically confirmed, otherwise false
     *
     * If MegaRequest::getFlag returns true, the account was automatically confirmed and it's not needed
     * to call MegaApi::confirmAccount. If it returns false, it's needed to call MegaApi::confirmAccount
     * as usual. New accounts (V2, starting from April 2018) do not require a confirmation with the password,
     * but old confirmation links (V1) require it, so it's needed to check that parameter in onRequestFinish
     * to know how to proceed.
     *
     * If already logged-in into a different account, you will get the error code MegaError::API_EACCESS
     * in onRequestFinish.
     * If logged-in into the account that is attempted to confirm and the account is already confirmed, you
     * will get the error code MegaError::API_EEXPIRED in onRequestFinish.
     * In both cases, the MegaRequest::getEmail will return the email of the account that was attempted
     * to confirm, and the MegaRequest::getName will return the name.
     *
     * @param link     Confirmation link (confirm) or new signup link (newsignup)
     * @param listener MegaRequestListener to track this request
     */
    fun querySignupLink(link: String, listener: MegaRequestListenerInterface)
>>>>>>> d89b6833
}<|MERGE_RESOLUTION|>--- conflicted
+++ resolved
@@ -1576,48 +1576,6 @@
     fun setUserAttribute(type: Int, value: String, listener: MegaRequestListenerInterface)
 
     /**
-<<<<<<< HEAD
-     * Function to get unverified incoming shares from [MegaApi]
-     *
-     * @param order : Sort order
-     * @return List of [MegaShare]
-     */
-    suspend fun getUnverifiedIncomingShares(order: Int): List<MegaShare>
-
-    /**
-     * Function to get unverified outgoing shares from [MegaApi]
-     *
-     * @param order : Sort order
-     * @return List of [MegaShare]
-     */
-    suspend fun getUnverifiedOutgoingShares(order: Int): List<MegaShare>
-
-    /**
-     * Creates a new share key for the node if there is no share key already created.
-     *
-     * @param megaNode : [MegaNode] object which needs to be shared
-     * @param listener : Listener to track this request
-     */
-    fun openShareDialog(
-        megaNode: MegaNode,
-        listener: MegaRequestListenerInterface,
-    )
-
-    /**
-     * Update cryptographic security
-     *
-     * @param listener : Listener to track this request
-     */
-    fun upgradeSecurity(listener: MegaRequestListenerInterface)
-
-    /**
-     * Sets the secure flag to true or false while sharing a node
-     *
-     * @param enable : Boolean value
-     */
-    @Deprecated("This API is for testing purpose, will be deleted later")
-    fun setSecureFlag(enable: Boolean)
-=======
      * Reset the number of total downloads
      * This function resets the number returned by MegaApi::getTotalDownloads
      */
@@ -1657,5 +1615,46 @@
      * @param listener MegaRequestListener to track this request
      */
     fun querySignupLink(link: String, listener: MegaRequestListenerInterface)
->>>>>>> d89b6833
+
+    /**
+     * Function to get unverified incoming shares from [MegaApi]
+     *
+     * @param order : Sort order
+     * @return List of [MegaShare]
+     */
+    suspend fun getUnverifiedIncomingShares(order: Int): List<MegaShare>
+
+    /**
+     * Function to get unverified outgoing shares from [MegaApi]
+     *
+     * @param order : Sort order
+     * @return List of [MegaShare]
+     */
+    suspend fun getUnverifiedOutgoingShares(order: Int): List<MegaShare>
+
+    /**
+     * Creates a new share key for the node if there is no share key already created.
+     *
+     * @param megaNode : [MegaNode] object which needs to be shared
+     * @param listener : Listener to track this request
+     */
+    fun openShareDialog(
+        megaNode: MegaNode,
+        listener: MegaRequestListenerInterface,
+    )
+
+    /**
+     * Update cryptographic security
+     *
+     * @param listener : Listener to track this request
+     */
+    fun upgradeSecurity(listener: MegaRequestListenerInterface)
+
+    /**
+     * Sets the secure flag to true or false while sharing a node
+     *
+     * @param enable : Boolean value
+     */
+    @Deprecated("This API is for testing purpose, will be deleted later")
+    fun setSecureFlag(enable: Boolean)
 }