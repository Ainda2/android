package mega.privacy.android.data.gateway.api

import kotlinx.coroutines.flow.Flow
import mega.privacy.android.data.model.GlobalTransfer
import mega.privacy.android.data.model.GlobalUpdate
import nz.mega.sdk.MegaCancelToken
import nz.mega.sdk.MegaContactRequest
import nz.mega.sdk.MegaError
import nz.mega.sdk.MegaLoggerInterface
import nz.mega.sdk.MegaNode
import nz.mega.sdk.MegaNodeList
import nz.mega.sdk.MegaRecentActionBucket
import nz.mega.sdk.MegaRequestListenerInterface
import nz.mega.sdk.MegaSet
import nz.mega.sdk.MegaSetElementList
import nz.mega.sdk.MegaSetList
import nz.mega.sdk.MegaShare
import nz.mega.sdk.MegaTransfer
import nz.mega.sdk.MegaTransferListenerInterface
import nz.mega.sdk.MegaUser
import nz.mega.sdk.MegaUserAlert
import java.io.File

/**
 * Mega api gateway
 *
 * @constructor Create empty Mega api gateway
 */
interface MegaApiGateway {

    /**
     * Get Invalid Handle
     */
    fun getInvalidHandle(): Long

    /**
     * Is Multi factor auth available
     *
     * @return true if available, else false
     */
    fun multiFactorAuthAvailable(): Boolean

    /**
     * Is Multi factor auth enabled
     *
     * @param email
     * @param listener
     */
    fun multiFactorAuthEnabled(email: String?, listener: MegaRequestListenerInterface?)

    /**
     * Cancel account
     *
     * @param listener
     */
    fun cancelAccount(listener: MegaRequestListenerInterface?)

    /**
     * Create support ticket
     *
     * @param ticketContent
     * @param listener
     */
    fun createSupportTicket(
        ticketContent: String,
        listener: MegaRequestListenerInterface,
    )

    /**
     * Upload a file or folder
     *
     * @param localPath The local path of the file or folder
     * @param parentNode The parent node for the file or folder
     * @param fileName The custom file name for the file or folder. Leave the parameter as "null"
     * if there are no changes
     * @param modificationTime The custom modification time for the file or folder, denoted in
     * seconds since the epoch
     * @param appData The custom app data to save, which can be nullable
     * @param isSourceTemporary Whether the temporary file or folder that is created for upload
     * should be deleted or not
     * @param shouldStartFirst Whether the file or folder should be placed on top of the upload
     * queue or not
     * @param cancelToken The token to cancel an ongoing file or folder upload, which can be
     * nullable
     * @param listener The [MegaTransferListenerInterface] to track the upload
     */
    fun startUpload(
        localPath: String,
        parentNode: MegaNode,
        fileName: String?,
        modificationTime: Long,
        appData: String?,
        isSourceTemporary: Boolean,
        shouldStartFirst: Boolean,
        cancelToken: MegaCancelToken?,
        listener: MegaTransferListenerInterface,
    )

    /**
     * Adds a [MegaTransferListenerInterface] to listen for Transfer events
     *
     * @param listener [MegaTransferListenerInterface]
     */
    fun addTransferListener(listener: MegaTransferListenerInterface)

    /**
     * Removes [MegaTransferListenerInterface] to stop listening for Transfer events
     *
     * @param listener [MegaTransferListenerInterface]
     */
    fun removeTransferListener(listener: MegaTransferListenerInterface)

    /**
     * Start upload for support
     *
     * @param path of file to upload
     * @param listener
     */
    fun startUploadForSupport(
        path: String,
        listener: MegaTransferListenerInterface,
    )

    /**
     * Handle for the account
     */
    val myUserHandle: Long

    /**
     * [MegaUser] for the account
     */
    val myUser: MegaUser?

    /**
     * Registered email address for the account
     */
    val accountEmail: String?

    /**
     * Is business account
     */
    val isBusinessAccount: Boolean

    /**
     * Is master business account
     */
    val isMasterBusinessAccount: Boolean

    /**
     * Is ephemeral plus plus account.
     */
    val isEphemeralPlusPlus: Boolean

    /**
     * Authentication token that can be used to identify the user account.
     */
    val accountAuth: String

    /**
     * Fingerprint of the signing key of the current account
     */
    val myCredentials: String?

    /**
     * Current session key.
     */
    val dumpSession: String?

    /**
     * Are transfers paused (downloads and uploads)
     */
    suspend fun areTransfersPaused(): Boolean

    /**
     * Are upload transfers paused
     */
    suspend fun areUploadTransfersPaused(): Boolean

    /**
     * Root node of the account
     *
     * All accounts have a root node, therefore if it is null the account has not been logged in or
     * initialised yet for some reason.
     *
     */
    suspend fun getRootNode(): MegaNode?

    /**
     * Get the parent node of a MegaNode
     *
     * @param node
     * @return the parent node of the node, null if node doesn't exist or
     *         is the root node
     */
    suspend fun getParentNode(node: MegaNode): MegaNode?

    /**
     * Get the child node with the provided name
     *
     * @param parentNode
     * @param name
     * @return mega node or null if doesn't exist
     */
    suspend fun getChildNode(parentNode: MegaNode?, name: String?): MegaNode?

    /**
     * Rubbish bin node of the account
     *
     * All accounts have a rubbish bin node, therefore if it is null the account has not been logged in or
     * initialised yet for some reason.
     *
     */
    suspend fun getRubbishBinNode(): MegaNode?

    /**
     * Sdk version
     */
    suspend fun getSdkVersion(): String

    /**
     * Global updates
     */
    val globalUpdates: Flow<GlobalUpdate>

    /**
     * Global transfer
     */
    val globalTransfer: Flow<GlobalTransfer>

    /**
     * Get favourites
     * @param node Node and its children that will be searched for favourites. Search all nodes if null
     * @param count if count is zero return all favourite nodes, otherwise return only 'count' favourite nodes
     * @param listener MegaRequestListener to track this request
     */
    fun getFavourites(node: MegaNode?, count: Int, listener: MegaRequestListenerInterface?)

    /**
     * Get MegaNode by node handle
     * @param nodeHandle node handle
     * @return MegaNode
     */
    suspend fun getMegaNodeByHandle(nodeHandle: Long): MegaNode?

    /**
     * Get the MegaNode by path
     *
     * @param path
     * @param megaNode Base node if the path is relative
     * @return megaNode in the path or null
     */
    suspend fun getNodeByPath(path: String?, megaNode: MegaNode?): MegaNode?

    /**
     * Get the fingerprint of a file by path
     *
     * @param filePath file path
     * @return fingerprint
     */
    suspend fun getFingerprint(filePath: String): String?

    /**
     * Get MegaNode by original fingerprint
     * @param originalFingerprint
     * @param parentNode MegaNode
     * @return MegaNodeList
     */
    suspend fun getNodesByOriginalFingerprint(
        originalFingerprint: String,
        parentNode: MegaNode?,
    ): MegaNodeList?

    /**
     * Get MegaNode by fingerprint and parent node
     * @param fingerprint
     * @param parentNode MegaNode
     * @return MegaNode
     */
    suspend fun getNodeByFingerprintAndParentNode(
        fingerprint: String,
        parentNode: MegaNode?,
    ): MegaNode?

    /**
     * Get MegaNode by fingerprint only
     * @param fingerprint
     * @return MegaNode
     */
    suspend fun getNodeByFingerprint(fingerprint: String): MegaNode?

    /**
     * Sets the original fingerprint of a [MegaNode]
     *
     * @param node the [MegaNode] to attach the [originalFingerprint] to
     * @param originalFingerprint the fingerprint of the file before modification
     * @param listener the [MegaRequestListenerInterface] for callback events. It can be nullable
     */
    fun setOriginalFingerprint(
        node: MegaNode,
        originalFingerprint: String,
        listener: MegaRequestListenerInterface?,
    )

    /**
     * Check the node if has version
     * @param node node that is checked
     * @return true is has version
     */
    suspend fun hasVersion(node: MegaNode): Boolean

    /**
     * Get children nodes by node
     * @param parentNode parent node
     * @param order order for the returned list, if null the default order is applied
     * @return children nodes list
     */
    suspend fun getChildrenByNode(parentNode: MegaNode, order: Int? = null): List<MegaNode>

    /**
     * Get a list of all incoming shares
     *
     * @param order sort order, if null the default order is applied
     * @return List of MegaNode that other users are sharing with this account
     */
    suspend fun getIncomingSharesNode(order: Int?): List<MegaNode>

    /**
     * Get a list of all outgoing shares
     *
     * @param order sort order, if null the default order is applied
     * @return List of MegaNode of all active and pending outbound shared by current user
     */
    suspend fun getOutgoingSharesNode(order: Int?): List<MegaShare>

    /**
     * Check if a MegaNode is pending to be shared with another User. This situation
     * happens when a node is to be shared with a User which is not a contact yet.
     *
     * @param node Node to check
     * @return true is the MegaNode is pending to be shared, otherwise false
     */
    suspend fun isPendingShare(node: MegaNode): Boolean

    /**
     * Get a list with all public links
     *
     * Valid value for order are: MegaApi::ORDER_NONE, MegaApi::ORDER_DEFAULT_ASC,
     * MegaApi::ORDER_DEFAULT_DESC, MegaApi::ORDER_LINK_CREATION_ASC,
     * MegaApi::ORDER_LINK_CREATION_DESC
     *
     * @param order sort order, if null the default order is applied
     * @return List of MegaNode corresponding of a public link
     */
    suspend fun getPublicLinks(order: Int?): List<MegaNode>

    /**
     * Get child folder number of current folder
     * @param node current folder node
     * @return child folder number
     */
    suspend fun getNumChildFolders(node: MegaNode): Int

    /**
     * Get child files number of current folder
     * @param node current folder node
     * @return child files number
     */
    suspend fun getNumChildFiles(node: MegaNode): Int


    /**
     * Set auto accept contacts from link
     *
     * @param disableAutoAccept pass true to stop auto accepting contacts
     * @param listener
     */
    fun setAutoAcceptContactsFromLink(
        disableAutoAccept: Boolean,
        listener: MegaRequestListenerInterface,
    )

    /**
     * Is auto accept contacts from link enabled
     *
     * @param listener
     */
    fun isAutoAcceptContactsFromLinkEnabled(listener: MegaRequestListenerInterface)


    /**
     * Get folder info
     *
     * @param node
     * @param listener
     */
    fun getFolderInfo(node: MegaNode?, listener: MegaRequestListenerInterface)

    /**
     * Set node favourite as a node attribute.
     *
     * @param node      Node that will receive the information.
     * @param favourite if true set node as favourite, otherwise remove the attribute
     */
    fun setNodeFavourite(node: MegaNode?, favourite: Boolean)

    /**
     * Add logger
     *
     * @param logger
     */
    fun addLogger(logger: MegaLoggerInterface)

    /**
     * Remove logger
     *
     * @param logger
     */
    fun removeLogger(logger: MegaLoggerInterface)


    /**
     * Set logging level
     *
     * @param logLevel
     */
    fun setLogLevel(logLevel: Int)

    /**
     * Set use https only
     *
     * @param enabled
     */
    fun setUseHttpsOnly(enabled: Boolean)

    /**
     * Get logged in user
     *
     * @return the current user if logged in, otherwise null
     */
    suspend fun getLoggedInUser(): MegaUser?

    /**
     * Get thumbnail from server
     *
     * @param node
     * @param thumbnailFilePath thumbnail file path
     * @param listener
     */
    fun getThumbnail(
        node: MegaNode,
        thumbnailFilePath: String,
        listener: MegaRequestListenerInterface? = null,
    )

    /**
     * Converts the handle of a node to a Base64-encoded string
     *
     * @param handle Node handle to be converted
     * @return Base64-encoded node handle
     */
    fun handleToBase64(handle: Long): String

    /**
     * Converts a Base64-encoded node handle to a handle.
     *
     * @param base64Handle Base64-encoded node handle.
     * @return Node handle.
     */
    fun base64ToHandle(base64Handle: String): Long

    /**
     * Cancels a [MegaTransfer]
     *
     * @param transfer the [MegaTransfer] to cancel
     * @param listener a [MegaRequestListenerInterface] for callback purposes. It can be nullable
     */
    fun cancelTransfer(transfer: MegaTransfer, listener: MegaRequestListenerInterface?)

    /**
     * Cancels all [MegaTransfer] uploads
     *
     * @param listener a [MegaRequestListenerInterface] for callback purposes. It can be nullable
     */
    fun cancelAllUploadTransfers(listener: MegaRequestListenerInterface?)

    /**
     * Gets the number of unread user alerts for the logged in user.
     *
     * @return Number of unread user alerts.
     */
    suspend fun getNumUnreadUserAlerts(): Int

    /**
     * Inbox node of the account
     *
     * @return The Inbox node if exists, null otherwise.
     */
    suspend fun getInboxNode(): MegaNode?

    /**
     * Checks if the provided node has children.
     *
     * @param node  The MegaNode to check.
     * @return True if the node has children, false otherwise.
     */
    suspend fun hasChildren(node: MegaNode): Boolean

    /**
     * Registers push notifications.
     *
     * @param deviceType    Type of device.
     * @param newToken      New push token.
     * @param listener      Listener.
     */
    fun registerPushNotifications(
        deviceType: Int,
        newToken: String,
        listener: MegaRequestListenerInterface,
    )

    /**
     * Performs a fast login.
     *
     * @param session   Required for fast login.
     * @param listener  Listener.
     */
    fun fastLogin(session: String, listener: MegaRequestListenerInterface)

    /**
     * Performs fetch nodes.
     *
     * @param listener  Listener.
     */
    fun fetchNodes(listener: MegaRequestListenerInterface)

    /**
     * Retries all pending requests.
     */
    fun retryPendingConnections()

    /**
     * Gets all transfers of a specific type (downloads or uploads).
     * If the parameter isn't MegaTransfer::TYPE_DOWNLOAD or MegaTransfer::TYPE_UPLOAD
     * this function returns an empty list.
     *
     * @param type MegaTransfer::TYPE_DOWNLOAD or MegaTransfer::TYPE_UPLOAD
     * @return List with transfers of the desired type.
     */
    suspend fun getTransfers(type: Int): List<MegaTransfer>

    /**
     * Get the transfer with a transfer tag
     * That tag can be got using MegaTransfer::getTag
     * You take the ownership of the returned value
     *
     * @param tag tag to check
     * @return MegaTransfer object with that tag, or NULL if there isn't any
     * active transfer with it
     */
    suspend fun getTransfersByTag(tag: Int): MegaTransfer?

    /**
     * Starts a download.
     *
     * @param node        MegaNode that identifies the file or folder.
     * @param localPath   Destination path for the file or folder.
     * @param fileName    Custom file name for the file or folder in local destination
     * @param appData     Custom app data to save in the MegaTransfer object.
     * @param startFirst  Puts the transfer on top of the download queue.
     * @param cancelToken MegaCancelToken to be able to cancel a folder/file download process.
     * @param listener    MegaTransferListener to track this transfer.
     */
    fun startDownload(
        node: MegaNode,
        localPath: String,
        fileName: String?,
        appData: String?,
        startFirst: Boolean,
        cancelToken: MegaCancelToken?,
        listener: MegaTransferListenerInterface?,
    )

    /**
     * Get user email
     *
     * @param userHandle
     * @param callback
     */
    fun getUserEmail(userHandle: Long, callback: MegaRequestListenerInterface)

    /**
     * Get contact
     *
     * @param email
     * @return Mega user associated with the email address
     */
    suspend fun getContact(email: String): MegaUser?

    /**
     * Get user alerts
     *
     * @return all user alerts
     */
    suspend fun getUserAlerts(): List<MegaUserAlert>

    /**
     * Send a MEGA Stats event
     *
     * @param eventID
     * @param message
     */
    suspend fun sendEvent(eventID: Int, message: String)

    /**
     * Acknowledge user alerts
     */
    suspend fun acknowledgeUserAlerts()

    /**
     * Get incoming contact requests
     *
     * @return all incoming contact requests or null
     */
    suspend fun getIncomingContactRequests(): ArrayList<MegaContactRequest>?

    /**
     * Get the default color for the avatar
     *
     * @param megaUser
     * @return The RGB color as a string with 3 components in hex: #RGB. Ie. "#FF6A19"
     */
    suspend fun getUserAvatarColor(megaUser: MegaUser): String

    /**
     * Get the default color for the avatar
     *
     * @param userHandle
     * @return The RGB color as a string with 3 components in hex: #RGB. Ie. "#FF6A19"
     */
    suspend fun getUserAvatarColor(userHandle: Long): String

    /**
     * Get user avatar
     *
     * @param user
     * @param destinationPath destination path file
     *
     * @return true if success
     */
    suspend fun getUserAvatar(user: MegaUser, destinationPath: String): Boolean

    /**
     * Allow to search nodes with the specific options, [order] & [type] & [target]
     *
     * @param cancelToken
     * @param order
     * @param type
     * @param target
     * @return Mega list
     */
    suspend fun searchByType(
        cancelToken: MegaCancelToken,
        order: Int,
        type: Int,
        target: Int,
    ): List<MegaNode>

    /**
     * Get children nodes by megaNodeList
     * @param parentNodes parent nodes
     * @param order order for the returned list
     * @return children nodes list
     */
    suspend fun getChildren(
        parentNodes: MegaNodeList,
        order: Int,
    ): List<MegaNode>

    /**
     * Get children nodes by megaNodeList
     * @param parent parent node
     * @param order order for the returned list
     * @return children nodes list
     */
    suspend fun getChildren(parent: MegaNode, order: Int): List<MegaNode>

    /**
     * Get a list with all public links
     *
     * @return List of MegaNode objects that are shared with everyone via public link
     */
    suspend fun getPublicLinks(): List<MegaNode>

    /**
     * Get preview from server
     *
     * @param node
     * @param previewFilePath preview file path
     * @param listener
     */
    fun getPreview(
        node: MegaNode,
        previewFilePath: String,
        listener: MegaRequestListenerInterface,
    )

    /**
     * Get Full image from server
     *
     * @param node
     * @param fullFile
     * @param highPriority
     * @param listener
     */
    fun getFullImage(
        node: MegaNode,
        fullFile: File,
        highPriority: Boolean,
        listener: MegaTransferListenerInterface,
    )

    /**
     * Check is megaNode in Rubbish bin
     *
     * @param node MegaNode
     * @return True in, else not in
     */
    suspend fun isInRubbish(node: MegaNode): Boolean

    /**
     * Move a transfer to the top of the transfer queue
     *
     * @param transfer Transfer to move
     * @param listener MegaRequestListener to track this request
     */
    suspend fun moveTransferToFirst(transfer: MegaTransfer, listener: MegaRequestListenerInterface)

    /**
     * Move a transfer to the bottom of the transfer queue
     *
     * @param transfer Transfer to move
     * @param listener MegaRequestListener to track this request
     */
    suspend fun moveTransferToLast(transfer: MegaTransfer, listener: MegaRequestListenerInterface)

    /**
     * Move a transfer before another one in the transfer queue
     *
     * @param transfer     Transfer to move
     * @param prevTransfer Transfer with the target position
     * @param listener     MegaRequestListener to track this request
     */
    suspend fun moveTransferBefore(
        transfer: MegaTransfer,
        prevTransfer: MegaTransfer,
        listener: MegaRequestListenerInterface,
    )

    /**
     * Gets all contacts of this MEGA account.
     *
     * @return List of [MegaUser] with all the contacts.
     */
    suspend fun getContacts(): List<MegaUser>

    /**
     * Checks if credentials are verified for the given user.
     *
     * @param megaUser [MegaUser] of the contact whose credentials want to be checked.
     * @return True if verified, false otherwise.
     */
    suspend fun areCredentialsVerified(megaUser: MegaUser): Boolean

    /**
     * Gets a user alias if exists.
     *
     * @param userHandle User handle.
     * @param listener   Listener.
     */
    fun getUserAlias(userHandle: Long, listener: MegaRequestListenerInterface)

    /**
     * Gets the avatar of a contact if exists.
     *
     * @param emailOrHandle Email or user handle (Base64 encoded) to get the attribute.
     * @param path          Path in which the avatar will be stored if exists.
     * @param listener      Listener.
     * @return The path of the avatar if exists.
     */
    fun getContactAvatar(
        emailOrHandle: String,
        path: String,
        listener: MegaRequestListenerInterface,
    )

    /**
     * Gets an attribute of any user in MEGA.
     *
     * @param emailOrHandle Email or user handle (Base64 encoded) to get the attribute.
     * @param type          Attribute type.
     */
    fun getUserAttribute(emailOrHandle: String, type: Int, listener: MegaRequestListenerInterface)

    /**
     * Converts a user handle to a Base64-encoded string.
     *
     * @param userHandle User handle.
     * @return Base64-encoded user handle.
     */
    fun userHandleToBase64(userHandle: Long): String

    /**
     * Gets an attribute of any user in MEGA.
     *
     * @param user Email or user handle (Base64 encoded) to get the attribute.
     * @param type Attribute type.
     */
    fun getUserAttribute(user: MegaUser, type: Int, listener: MegaRequestListenerInterface)

    /**
     * Get the list of recent actions
     *
     * @param days     Age of actions since added/modified nodes will be considered (in days).
     * @param maxNodes Maximum amount of nodes to be considered.
     * @param listener [MegaRequestListenerInterface]
     */
    fun getRecentActionsAsync(
        days: Long,
        maxNodes: Long,
        listener: MegaRequestListenerInterface,
    )

    /**
     * Copy a [MegaNode] and move it to a new [MegaNode] while updating its name
     *
     * @param nodeToCopy the [MegaNode] to copy
     * @param newNodeParent the [MegaNode] that [nodeToCopy] will be moved to
     * @param newNodeName the new name for [nodeToCopy] once it is moved to [newNodeParent]
     * @param listener a [MegaRequestListenerInterface] for callback purposes. It can be nullable
     */
    fun copyNode(
        nodeToCopy: MegaNode,
        newNodeParent: MegaNode,
        newNodeName: String,
        listener: MegaRequestListenerInterface?,
    )

    /**
     * Creates a copy of MegaRecentActionBucket required for its usage in the app.
     *
     * @param bucket The MegaRecentActionBucket received.
     * @return A copy of MegaRecentActionBucket.
     */
    fun copyBucket(bucket: MegaRecentActionBucket): MegaRecentActionBucket

    /**
     * Check access error extended
     *
     * @param node
     * @param level
     *
     * - [MegaShare.ACCESS_UNKNOWN]
     * - [MegaShare.ACCESS_READ]
     * - [MegaShare.ACCESS_READWRITE]
     * - [MegaShare.ACCESS_FULL]
     * - [MegaShare.ACCESS_OWNER]
     *
     * @return success or failed
     */
    fun checkAccessErrorExtended(node: MegaNode, level: Int): MegaError

    /**
     * Checks whether the user's Business Account is currently active or not
     *
     * @return True if the user's Business Account is currently active, or
     * false if inactive or if the user is not under a Business Account
     */
    suspend fun isBusinessAccountActive(): Boolean

    /**
     * Get pricing
     *
     * @param listener
     */
    fun getPricing(listener: MegaRequestListenerInterface?)

    /**
     * Get payment methods
     *
     * @param listener
     */
    fun getPaymentMethods(listener: MegaRequestListenerInterface?)

    /**
     * Get account details
     */
    fun getAccountDetails(listener: MegaRequestListenerInterface?)

    /**
     * Get specific account details
     *
     * @param storage
     * @param transfer
     * @param pro
     */
    fun getSpecificAccountDetails(
        storage: Boolean,
        transfer: Boolean,
        pro: Boolean,
        listener: MegaRequestListenerInterface,
    )

    /**
     * Get the credit card subscriptions of the account
     *
     * @param listener
     */
    fun creditCardQuerySubscriptions(listener: MegaRequestListenerInterface?)

    /**
     * Get the selected user attribute for the logged in user
     */
    fun getUserAttribute(attributeIdentifier: Int, listener: MegaRequestListenerInterface)

    /**
     * Returns if accounts achievements enabled
     */
    suspend fun areAccountAchievementsEnabled(): Boolean

    /**
     * Get account achievements
     *
     * @param listener : MegaRequestListenerInterface
     */
    fun getAccountAchievements(listener: MegaRequestListenerInterface?)

    /**
     * Returns a MegaNode that can be downloaded with any instance of MegaApi
     *
     * @param node MegaNode to authorize
     * @return Authorized node, or NULL if the node can't be authorized
     */
    suspend fun authorizeNode(node: MegaNode): MegaNode?

    /**
     * Returns a URL to a node in the local HTTP proxy server
     *
     * @param node Node to generate the local HTTP link
     * @return URL to the node in the local HTTP proxy server, otherwise NULL
     */
    suspend fun httpServerGetLocalLink(node: MegaNode): String?

    /**
     * Check if the HTTP proxy server is running
     *
     * @return 0 if the server is not running. Otherwise the port in which it's listening to
     */
    suspend fun httpServerIsRunning(): Int

    /**
     * Start an HTTP proxy server in specified port
     *
     * @return True if the server is ready, false if the initialization failed
     */
    suspend fun httpServerStart(): Boolean

    /**
     * Stop the HTTP proxy server
     */
    suspend fun httpServerStop()

    /**
     * Set the maximum buffer size for the internal buffer
     *
     * @param bufferSize Maximum buffer size (in bytes) or a number <= 0 to use the
     *                   internal default value
     */
    suspend fun httpServerSetMaxBufferSize(bufferSize: Int)

    /**
     * Get a list with all public links
     *
     * @param order Sorting order to use
     * @return List of MegaNode objects that are shared with everyone via public link
     */
    suspend fun getPublicLinks(order: Int): List<MegaNode>

    /**
     * Get a list with all inbound sharings
     *
     * @param order Sorting order to use
     * @return List of MegaNode objects that other users are sharing with this account
     */
    suspend fun getInShares(order: Int): List<MegaNode>

    /**
     * Get a list with all inbound sharings from one MegaUser
     *
     * @param user MegaUser sharing folders with this account
     * @return List of MegaNode objects that this user is sharing with this account
     */
    suspend fun getInShares(user: MegaUser): List<MegaNode>

    /**
     * Get a list with all active and pending outbound sharings
     *
     * @param order Sorting order to use
     * @return List of MegaShare objects
     */
    suspend fun getOutShares(order: Int): List<MegaShare>

    /**
     * Returns the rubbish node of the account.
     *
     * @return Rubbish node of the account.
     */
    suspend fun getRubbishNode(): MegaNode

    /**
     * Create a new MegaSet item
     *
     * @param name the name of the set
     * @param listener [MegaRequestListenerInterface]
     */
    fun createSet(name: String, listener: MegaRequestListenerInterface)

    /**
     * Create a new element for the set
     *
     * @param sid the ID of the set
     * @param node the node handle of the node which will be assigned as the set's new element
     * @param listener MegaRequestListener to track this request
     */
    fun createSetElement(sid: Long, node: Long, listener: MegaRequestListenerInterface)

    /**
     * Remove an element from a set
     *
     * @param sid the ID of the set
     * @param eid the SetElement ID that will be removed
     */
    suspend fun removeSetElement(sid: Long, eid: Long)

    /**
     * Get a list of all Sets available for current user.
     * The response value is stored as a MegaSetList.
     * You take the ownership of the returned value
     *
     * @return list of Sets
     */
    suspend fun getSets(): MegaSetList

    /**
     * Get the Set with the given id, for current user.
     * The response value is stored as a MegaSet.
     * You take the ownership of the returned value
     *
     * @param sid the id of the Set to be retrieved
     * @return the requested Set, or null if not found
     */
    suspend fun getSet(sid: Long): MegaSet?

    /**
     * Get all Elements in the Set with given id, for current user.
     * The response value is stored as a MegaSetElementList.
     *
     * @param sid the id of the Set owning the Elements
     * @return all Elements in that Set, or null if not found or none added
     */
    suspend fun getSetElements(sid: Long): MegaSetElementList

    /**
     * Request to remove a Set
     *
     * The associated request type with this request is MegaRequest::TYPE_REMOVE_SET
     * Valid data in the MegaRequest object received on callbacks:
     * - MegaRequest::getParentHandle - Returns id of the Set to be removed
     *
     * On the onRequestFinish error, the error code associated to the MegaError can be:
     * - MegaError::API_ENOENT - Set could not be found.
     * - MegaError::API_EINTERNAL - Received answer could not be read.
     * - MegaError::API_EARGS - Malformed (from API).
     * - MegaError::API_EACCESS - Permissions Error (from API).
     *
     * @param sid the id of the Set to be removed
     * @param listener MegaRequestListener to track this request
     */
    fun removeSet(sid: Long, listener: MegaRequestListenerInterface)

    /**
     * Request to update the name of a Set
     *
     *
     * The associated request type with this request is MegaRequest::TYPE_PUT_SET
     * Valid data in the MegaRequest object received on callbacks:
     * - MegaRequest::getParentHandle - Returns id of the Set to be updated
     * - MegaRequest::getText - Returns new name of the Set
     * - MegaRequest::getParamType - Returns OPTION_SET_NAME
     *
     *
     * On the onRequestFinish error, the error code associated to the MegaError can be:
     * - MegaError::API_ENOENT - Set with the given id could not be found (before or after the request).
     * - MegaError::API_EINTERNAL - Received answer could not be read.
     * - MegaError::API_EARGS - Malformed (from API).
     * - MegaError::API_EACCESS - Permissions Error (from API).
     *
     * @param sid      the id of the Set to be updated
     * @param name     the new name that should be given to the Set
     * @param listener MegaRequestListener to track this request
     */
    fun updateSetName(sid: Long, name: String?, listener: MegaRequestListenerInterface?)

    /**
     * Request to update the name of a Set
     *
     *
     * The associated request type with this request is MegaRequest::TYPE_PUT_SET
     * Valid data in the MegaRequest object received on callbacks:
     * - MegaRequest::getParentHandle - Returns id of the Set to be updated
     * - MegaRequest::getText - Returns new name of the Set
     * - MegaRequest::getParamType - Returns OPTION_SET_NAME
     *
     *
     * On the onRequestFinish error, the error code associated to the MegaError can be:
     * - MegaError::API_ENOENT - Set with the given id could not be found (before or after the request).
     * - MegaError::API_EINTERNAL - Received answer could not be read.
     * - MegaError::API_EARGS - Malformed (from API).
     * - MegaError::API_EACCESS - Permissions Error (from API).
     *
     * @param sid  the id of the Set to be updated
     * @param name the new name that should be given to the Set
     */
    fun updateSetName(sid: Long, name: String?)

    /**
     * Remove request listener
     */
    fun removeRequestListener(listener: MegaRequestListenerInterface)

    /**
     * Gets the credentials of a given user.
     *
     * @param user     MegaUser of a contact.
     * @param listener MegaRequestListener to track this request.
     */
    fun getUserCredentials(user: MegaUser, listener: MegaRequestListenerInterface)

    /**
     * Resets credentials of a given user
     *
     * @param user     MegaUser of a contact.
     * @param listener MegaRequestListener to track this request.
     */
    fun resetCredentials(user: MegaUser, listener: MegaRequestListenerInterface)

    /**
     * Verifies credentials of a given user.
     *
     * @param user     MegaUser of a contact.
     * @param listener MegaRequestListener to track this request.
     */
    fun verifyCredentials(user: MegaUser, listener: MegaRequestListenerInterface)

    /**
     * Requests the currently available country calling codes
     *
     * @param listener [MegaRequestListenerInterface] to track this request
     */
    fun getCountryCallingCodes(listener: MegaRequestListenerInterface)

    /**
     * Logout of the MEGA account invalidating the session
     *
     * @param listener [MegaRequestListenerInterface] to track this request
     */
    fun logout(listener: MegaRequestListenerInterface?)

    /**
     * Provide a phone number to get verification code.
     *
     * @param phoneNumber the phone number to receive the txt with verification code.
     * @param reVerifyingWhitelisted to check whether to re verify whitelisted
     * @param listener [MegaRequestListenerInterface]    callback of this request.
     */
    fun sendSMSVerificationCode(
        phoneNumber: String,
        reVerifyingWhitelisted: Boolean,
        listener: MegaRequestListenerInterface,
    )

    /**
     * Reset the verified phone number for the account logged in.
     * <p>
     * The associated request type with this request is MegaRequest::TYPE_RESET_SMS_VERIFIED_NUMBER
     * If there's no verified phone number associated for the account logged in, the error code
     * provided in onRequestFinish is MegaError::API_ENOENT.
     *
     * @param listener [MegaRequestListenerInterface] to track this request
     */
    fun resetSmsVerifiedPhoneNumber(listener: MegaRequestListenerInterface?)


    /**
     * Get extended account details
     *
     * @param sessions
     * @param purchases
     * @param transactions
     * @param listener
     */
    fun getExtendedAccountDetails(
        sessions: Boolean,
        purchases: Boolean,
        transactions: Boolean,
        listener: MegaRequestListenerInterface,
    )

    /**
     * Create a contact link
     *
     * @param renew – True to invalidate the previous contact link (if any).
     * @param listener – MegaRequestListener to track this request
     */
    fun contactLinkCreate(renew: Boolean, listener: MegaRequestListenerInterface)

    /**
     * Delete a contact link
     *
     * @param handle   Handle of the contact link to delete
     *                 If the parameter is INVALID_HANDLE, the active contact link is deleted
     * @param listener MegaRequestListener to track this request
     *
     */
    fun contactLinkDelete(handle: Long, listener: MegaRequestListenerInterface)

    /**
     * Returns whether notifications about a chat have to be generated.
     *
     * @param chatId    Chat id
     * @return          True if notifications has to be created, false otherwise.
     */
    fun isChatNotifiable(chatId: Long): Boolean

    /**
     * Invite contact
     *
     * @param email     User email
     * @param listener  MegaRequestListener to track this request
     */
    fun inviteContact(email: String, listener: MegaRequestListenerInterface)

    /**
     * Invite contact
     *
     * @param email     User email
     * @param message   Message
     * @param handle    User handle
     * @param listener  MegaRequestListener to track this request
     */
    fun inviteContact(
        email: String,
        handle: Long,
        message: String?,
        listener: MegaRequestListenerInterface,
    )

    /**
     * Get outgoing contact requests
     *
     * @return list of [MegaContactRequest]
     */
    fun outgoingContactRequests(): ArrayList<MegaContactRequest>

    /**
     * Create a folder in the MEGA account
     *
     *
     * The associated request type with this request is MegaRequest::TYPE_CREATE_FOLDER
     * Valid data in the MegaRequest object received on callbacks:
     * - MegaRequest::getParentHandle - Returns the handle of the parent folder
     * - MegaRequest::getName - Returns the name of the new folder
     *
     *
     * Valid data in the MegaRequest object received in onRequestFinish when the error code
     * is MegaError::API_OK:
     * - MegaRequest::getNodeHandle - Handle of the new folder
     * - MegaRequest::getFlag - True if target folder (\c parent) was overridden
     *
     *
     * If the MEGA account is a business account and it's status is expired, onRequestFinish will
     * be called with the error code MegaError::API_EBUSINESSPASTDUE.
     *
     * @param name     Name of the new folder
     * @param parent   Parent folder
     * @param listener MegaRequestListener to track this request
     */
    fun createFolder(name: String, parent: MegaNode, listener: MegaRequestListenerInterface)

    /**
     * Set Camera Uploads for both primary and secondary target folder.
     *
     *
     * If only one of the target folders wants to be set, simply pass a INVALID_HANDLE to
     * as the other target folder and it will remain untouched.
     *
     *
     * The associated request type with this request is MegaRequest::TYPE_SET_ATTR_USER
     * Valid data in the MegaRequest object received on callbacks:
     * - MegaRequest::getParamType - Returns the attribute type MegaApi::USER_ATTR_CAMERA_UPLOADS_FOLDER
     * - MegaRequest::getNodehandle - Returns the provided node handle for primary folder
     * - MegaRequest::getParentHandle - Returns the provided node handle for secondary folder
     *
     * @param primaryFolder   MegaHandle of the node to be used as primary target folder
     * @param secondaryFolder MegaHandle of the node to be used as secondary target folder
     * @param listener        MegaRequestListener to track this request
     */
    fun setCameraUploadsFolders(
        primaryFolder: Long,
        secondaryFolder: Long,
        listener: MegaRequestListenerInterface,
    )

    /**
     * Rename a node in the MEGA account
     *
     * @param node     Node to modify
     * @param newName  New name for the node
     * @param listener MegaRequestListener to track this request
     */
    fun renameNode(node: MegaNode, newName: String, listener: MegaRequestListenerInterface)

    /**
     * Gets a MegaNode that can be downloaded/copied with a chat-authorization
     *
     * During preview of chat-links, you need to call this method to authorize the MegaNode
     * from a node-attachment message, so the API allows to access to it. The parameter to
     * authorize the access can be retrieved from MegaChatRoom::getAuthorizationToken when
     * the chatroom in in preview mode.
     *
     * @param node               MegaNode to authorize
     * @param authorizationToken Authorization token (public handle of the chatroom in B64url encoding)
     * @return Authorized node, or NULL if the node can't be authorized
     */
    fun authorizeChatNode(node: MegaNode, authorizationToken: String): MegaNode?

    /**
     * Submit a purchase receipt for verification
     * <p>
     * The associated request type with this request is MegaRequest::TYPE_SUBMIT_PURCHASE_RECEIPT
     * Valid data in the MegaRequest object received on callbacks:
     * - MegaRequest::getNumber - Returns the payment gateway
     * - MegaRequest::getText - Returns the purchase receipt
     *
     * @param gateway  Payment gateway
     *                 Currently supported payment gateways are:
     *                 - MegaApi::PAYMENT_METHOD_ITUNES = 2
     *                 - MegaApi::PAYMENT_METHOD_GOOGLE_WALLET = 3
     *                 - MegaApi::PAYMENT_METHOD_WINDOWS_STORE = 13
     * @param receipt  Purchase receipt
     * @param listener MegaRequestListener to track this request
     */
    fun submitPurchaseReceipt(
        gateway: Int,
        receipt: String?,
        listener: MegaRequestListenerInterface,
    )

    /**
     * Submit a purchase receipt for verification
     * <p>
     * The associated request type with this request is MegaRequest::TYPE_SUBMIT_PURCHASE_RECEIPT
     * Valid data in the MegaRequest object received on callbacks:
     * - MegaRequest::getNumber - Returns the payment gateway
     * - MegaRequest::getText - Returns the purchase receipt
     * - MegaRequest::getNodeHandle - Returns the last public node handle accessed
     * - MegaRequest::getParamType - Returns the type of lastPublicHandle
     * - MegaRequest::getTransferredBytes - Returns the timestamp of the last access
     *
     * @param gateway              Payment gateway
     *                             Currently supported payment gateways are:
     *                             - MegaApi::PAYMENT_METHOD_ITUNES = 2
     *                             - MegaApi::PAYMENT_METHOD_GOOGLE_WALLET = 3
     *                             - MegaApi::PAYMENT_METHOD_WINDOWS_STORE = 13
     * @param receipt              Purchase receipt
     * @param lastPublicHandle     Last public node handle accessed by the user in the last 24h
     * @param lastPublicHandleType Indicates the type of lastPublicHandle, valid values are:
     *                             - MegaApi::AFFILIATE_TYPE_ID = 1
     *                             - MegaApi::AFFILIATE_TYPE_FILE_FOLDER = 2
     *                             - MegaApi::AFFILIATE_TYPE_CHAT = 3
     *                             - MegaApi::AFFILIATE_TYPE_CONTACT = 4
     * @param lastAccessTimestamp  Timestamp of the last access
     * @param listener             MegaRequestListener to track this request
     */
    fun submitPurchaseReceipt(
        gateway: Int,
        receipt: String?,
        lastPublicHandle: Long,
        lastPublicHandleType: Int,
        lastAccessTimestamp: Long,
        listener: MegaRequestListenerInterface,
    )

    /**
     * Set My Chat Files target folder.
     *
     *
     * The associated request type with this request is MegaRequest::TYPE_SET_ATTR_USER
     * Valid data in the MegaRequest object received on callbacks:
     * - MegaRequest::getParamType - Returns the attribute type MegaApi::USER_ATTR_MY_CHAT_FILES_FOLDER
     * - MegaRequest::getMegaStringMap - Returns a MegaStringMap.
     * The key "h" in the map contains the nodehandle specified as parameter encoded in B64
     *
     * @param nodeHandle MegaHandle of the node to be used as target folder
     * @param listener   MegaRequestListener to track this request
     */
    fun setMyChatFilesFolder(nodeHandle: Long, listener: MegaRequestListenerInterface)

    /**
     * Check if file versioning is enabled or disabled
     * <p>
     * The associated request type with this request is MegaRequest::TYPE_GET_ATTR_USER
     * <p>
     * Valid data in the MegaRequest object received on callbacks:
     * - MegaRequest::getParamType - Returns the value MegaApi::USER_ATTR_DISABLE_VERSIONS
     * <p>
     * Valid data in the MegaRequest object received in onRequestFinish when the error code
     * is MegaError::API_OK:
     * - MegaRequest::getText - "1" for disable, "0" for enable
     * - MegaRequest::getFlag - True if disabled, false if enabled
     * <p>
     * If the option has never been set, the error code will be MegaError::API_ENOENT.
     * In that case, file versioning is enabled by default and MegaRequest::getFlag returns false.
     *
     * @param listener MegaRequestListener to track this request
     */
    fun getFileVersionsOption(listener: MegaRequestListenerInterface)

    /**
     * number of pending uploads
     */
    val numberOfPendingUploads: Int

    /**
     * Enable or disable file versioning
     * <p>
     * The associated request type with this request is MegaRequest::TYPE_SET_ATTR_USER
     * <p>
     * Valid data in the MegaRequest object received on callbacks:
     * - MegaRequest::getParamType - Returns the value MegaApi::USER_ATTR_DISABLE_VERSIONS
     * <p>
     * Valid data in the MegaRequest object received in onRequestFinish:
     * - MegaRequest::getText - "1" for disable, "0" for enable
     *
     * @param disable  True to disable file versioning. False to enable it
     * @param listener MegaRequestListener to track this request
     */
    fun setFileVersionsOption(disable: Boolean, listener: MegaRequestListenerInterface)

    /**
     * Is User Logged In
     *
     * @return 0 if not logged in, Otherwise a number > 0
     */
    fun isUserLoggedIn(): Int

    /**
     * Cancels a Transfer by Tag
     *
     * @param transferTag the MegaTransfer Tag to cancel
     * @param listener a [MegaRequestListenerInterface] for callback purposes. It can be nullable
     */
    fun cancelTransferByTag(transferTag: Int, listener: MegaRequestListenerInterface?)

    /**
     * Get contact details
     *
     * @param handle Handle of the contact
     * @param listener MegaRequestListener to track this request
     */
    fun getContactLink(handle: Long, listener: MegaRequestListenerInterface)

<<<<<<< HEAD
    /**
     * Function to get unverified incoming shares from [MegaApi]
     *
     * @param order : Sort order
     * @return List of [MegaShare]
     */
    suspend fun getUnverifiedIncomingShares(order: Int): List<MegaShare>

    /**
     * Function to get unverified outgoing shares from [MegaApi]
     *
     * @param order : Sort order
     * @return List of [MegaShare]
     */
    suspend fun getUnverifiedOutgoingShares(order: Int): List<MegaShare>

    /**
     * Creates a new share key for the node if there is no share key already created.
     *
     * @param megaNode : [MegaNode] object which needs to be shared
     * @param listener : Listener to track this request
     */
    fun openShareDialog(
        megaNode: MegaNode,
        listener: MegaRequestListenerInterface,
    )

    /**
     * Update cryptographic security
     *
     * @param listener : Listener to track this request
     */
    fun upgradeSecurity(listener: MegaRequestListenerInterface)

    /**
     * Sets the secure flag to true or false while sharing a node
     *
     * @param enable : Boolean value
     */
    @Deprecated("This API is for testing purpose, will be deleted later")
    fun setSecureFlag(enable: Boolean)
=======
    fun checkValidNodeFile(node: MegaNode, nodeFile: File?): Boolean
>>>>>>> 1b5e528b
}<|MERGE_RESOLUTION|>--- conflicted
+++ resolved
@@ -1479,7 +1479,8 @@
      */
     fun getContactLink(handle: Long, listener: MegaRequestListenerInterface)
 
-<<<<<<< HEAD
+    fun checkValidNodeFile(node: MegaNode, nodeFile: File?): Boolean
+
     /**
      * Function to get unverified incoming shares from [MegaApi]
      *
@@ -1521,7 +1522,4 @@
      */
     @Deprecated("This API is for testing purpose, will be deleted later")
     fun setSecureFlag(enable: Boolean)
-=======
-    fun checkValidNodeFile(node: MegaNode, nodeFile: File?): Boolean
->>>>>>> 1b5e528b
 }