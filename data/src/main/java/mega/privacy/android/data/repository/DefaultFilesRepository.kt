--- conflicted
+++ resolved
@@ -463,7 +463,6 @@
         }
     }
 
-<<<<<<< HEAD
     override suspend fun getUnverifiedIncomingShares(order: SortOrder): List<ShareData> =
         withContext(ioDispatcher) {
             megaApiGateway.getUnverifiedIncomingShares(sortOrderIntMapper(order)).map {
@@ -482,27 +481,12 @@
         suspendCancellableCoroutine { continuation ->
             val listener = continuation.getRequestListener { return@getRequestListener }
             megaApiGateway.openShareDialog(megaNode, listener)
-=======
-    override suspend fun getFileVersionsOption(forceRefresh: Boolean): Boolean =
-        fileVersionsOptionCache.get()?.takeUnless { forceRefresh }
-            ?: fetchFileVersionsOption().also {
-                fileVersionsOptionCache.set(it)
-            }
-
-    private suspend fun fetchFileVersionsOption(): Boolean = withContext(ioDispatcher) {
-        return@withContext suspendCancellableCoroutine { continuation ->
-            val listener = continuation.getRequestListener {
-                it.flag
-            }
-            megaApiGateway.getFileVersionsOption(listener)
->>>>>>> 2d32307a
             continuation.invokeOnCancellation {
                 megaApiGateway.removeRequestListener(listener)
             }
         }
     }
 
-<<<<<<< HEAD
     override suspend fun upgradeSecurity() = withContext(ioDispatcher) {
         suspendCancellableCoroutine { continuation ->
             val listener = continuation.getRequestListener { return@getRequestListener }
@@ -515,7 +499,26 @@
 
     override suspend fun setSecureFlag(enable: Boolean) = withContext(ioDispatcher) {
         megaApiGateway.setSecureFlag(enable)
-=======
+    }
+
+    override suspend fun getFileVersionsOption(forceRefresh: Boolean): Boolean =
+        fileVersionsOptionCache.get()?.takeUnless { forceRefresh }
+            ?: fetchFileVersionsOption().also {
+                fileVersionsOptionCache.set(it)
+            }
+
+    private suspend fun fetchFileVersionsOption(): Boolean = withContext(ioDispatcher) {
+        return@withContext suspendCancellableCoroutine { continuation ->
+            val listener = continuation.getRequestListener {
+                it.flag
+            }
+            megaApiGateway.getFileVersionsOption(listener)
+            continuation.invokeOnCancellation {
+                megaApiGateway.removeRequestListener(listener)
+            }
+        }
+    }
+
     override suspend fun getLocalFile(fileNode: FileNode) =
         fileGateway.getLocalFile(
             fileName = fileNode.name,
@@ -541,6 +544,5 @@
 
     override suspend fun removeGPSCoordinates(filePath: String) = withContext(ioDispatcher) {
         fileGateway.removeGPSCoordinates(filePath)
->>>>>>> 2d32307a
     }
 }