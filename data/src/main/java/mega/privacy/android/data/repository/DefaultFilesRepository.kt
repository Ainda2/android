package mega.privacy.android.data.repository

import android.content.Context
import dagger.hilt.android.qualifiers.ApplicationContext
import kotlinx.coroutines.CoroutineDispatcher
import kotlinx.coroutines.flow.Flow
import kotlinx.coroutines.flow.filterIsInstance
import kotlinx.coroutines.flow.flowOn
import kotlinx.coroutines.flow.mapNotNull
import kotlinx.coroutines.suspendCancellableCoroutine
import kotlinx.coroutines.withContext
import mega.privacy.android.data.cache.Cache
import mega.privacy.android.data.constant.CacheFolderConstant
import mega.privacy.android.data.extensions.APP_DATA_BACKGROUND_TRANSFER
import mega.privacy.android.data.extensions.failWithError
import mega.privacy.android.data.extensions.getFileName
import mega.privacy.android.data.extensions.getRequestListener
import mega.privacy.android.data.gateway.CacheFolderGateway
import mega.privacy.android.data.gateway.FileGateway
import mega.privacy.android.data.gateway.MegaLocalStorageGateway
import mega.privacy.android.data.gateway.api.MegaApiFolderGateway
import mega.privacy.android.data.gateway.api.MegaApiGateway
import mega.privacy.android.data.gateway.api.MegaChatApiGateway
import mega.privacy.android.data.gateway.api.StreamingGateway
import mega.privacy.android.data.listener.OptionalMegaRequestListenerInterface
import mega.privacy.android.data.listener.OptionalMegaTransferListenerInterface
import mega.privacy.android.data.mapper.ChatFilesFolderUserAttributeMapper
import mega.privacy.android.data.mapper.FileTypeInfoMapper
import mega.privacy.android.data.mapper.MegaExceptionMapper
import mega.privacy.android.data.mapper.MegaShareMapper
import mega.privacy.android.data.mapper.NodeMapper
import mega.privacy.android.data.mapper.OfflineNodeInformationMapper
import mega.privacy.android.data.mapper.SortOrderIntMapper
import mega.privacy.android.data.model.GlobalUpdate
import mega.privacy.android.data.qualifier.FileVersionsOption
import mega.privacy.android.domain.entity.FolderVersionInfo
import mega.privacy.android.domain.entity.ShareData
import mega.privacy.android.domain.entity.SortOrder
import mega.privacy.android.domain.entity.node.FileNode
import mega.privacy.android.domain.entity.node.FolderNode
import mega.privacy.android.domain.entity.node.Node
import mega.privacy.android.domain.entity.node.NodeId
import mega.privacy.android.domain.entity.node.UnTypedNode
import mega.privacy.android.domain.entity.node.ViewerNode
import mega.privacy.android.domain.exception.MegaException
import mega.privacy.android.domain.exception.NullFileException
import mega.privacy.android.domain.exception.SynchronisationException
import mega.privacy.android.domain.qualifier.IoDispatcher
import mega.privacy.android.domain.repository.FileRepository
import nz.mega.sdk.MegaApiJava
import nz.mega.sdk.MegaError
import nz.mega.sdk.MegaNode
import nz.mega.sdk.MegaNodeList
import nz.mega.sdk.MegaRequest
import javax.inject.Inject
import kotlin.coroutines.Continuation
import kotlin.coroutines.suspendCoroutine

/**
 * Default implementation of [FilesRepository]
 *
 * @property context
 * @property megaApiGateway
 * @property megaApiFolderGateway
 * @property megaChatApiGateway
 * @property ioDispatcher
 * @property megaLocalStorageGateway
 * @property megaShareMapper
 * @property megaExceptionMapper
 * @property sortOrderIntMapper
 * @property cacheFolderGateway
 * @property nodeMapper
 * @property fileTypeInfoMapper
 * @property offlineNodeInformationMapper
 * @property fileGateway
 * @property chatFilesFolderUserAttributeMapper
 * @property streamingGateway
 */
internal class DefaultFilesRepository @Inject constructor(
    @ApplicationContext private val context: Context,
    private val megaApiGateway: MegaApiGateway,
    private val megaApiFolderGateway: MegaApiFolderGateway,
    private val megaChatApiGateway: MegaChatApiGateway,
    @IoDispatcher private val ioDispatcher: CoroutineDispatcher,
    private val megaLocalStorageGateway: MegaLocalStorageGateway,
    private val megaShareMapper: MegaShareMapper,
    private val megaExceptionMapper: MegaExceptionMapper,
    private val sortOrderIntMapper: SortOrderIntMapper,
    private val cacheFolderGateway: CacheFolderGateway,
    private val nodeMapper: NodeMapper,
    private val fileTypeInfoMapper: FileTypeInfoMapper,
    private val offlineNodeInformationMapper: OfflineNodeInformationMapper,
    private val fileGateway: FileGateway,
    private val chatFilesFolderUserAttributeMapper: ChatFilesFolderUserAttributeMapper,
    @FileVersionsOption private val fileVersionsOptionCache: Cache<Boolean>,
    private val streamingGateway: StreamingGateway,
) : FilesRepository, FileRepository {

    override suspend fun copyNode(
        nodeToCopy: MegaNode,
        newNodeParent: MegaNode,
        newNodeName: String,
    ): NodeId = withContext(ioDispatcher) {
        suspendCoroutine { continuation ->
            megaApiGateway.copyNode(
                nodeToCopy = nodeToCopy,
                newNodeParent = newNodeParent,
                newNodeName = newNodeName,
                listener = OptionalMegaRequestListenerInterface(
                    onRequestFinish = { request, error ->
                        if (error.errorCode == MegaError.API_OK && request.type == MegaRequest.TYPE_COPY) {
                            continuation.resumeWith(Result.success(NodeId(request.nodeHandle)))
                        } else {
                            continuation.failWithError(error)
                        }
                    }
                )
            )
        }
    }

    @Throws(MegaException::class)
    override suspend fun getRootFolderVersionInfo(): FolderVersionInfo =
        withContext(ioDispatcher) {
            val rootNode = megaApiGateway.getRootNode()
            suspendCoroutine { continuation ->
                megaApiGateway.getFolderInfo(
                    rootNode,
                    OptionalMegaRequestListenerInterface(
                        onRequestFinish = onRequestFolderInfoCompleted(continuation)
                    )
                )
            }
        }

    private fun onRequestFolderInfoCompleted(continuation: Continuation<FolderVersionInfo>) =
        { request: MegaRequest, error: MegaError ->
            if (error.errorCode == MegaError.API_OK) {
                continuation.resumeWith(
                    Result.success(
                        with(request.megaFolderInfo) {
                            FolderVersionInfo(
                                numVersions,
                                versionsSize
                            )
                        }
                    )
                )
            } else {
                continuation.failWithError(error)
            }
        }

    override suspend fun getRootNode(): MegaNode? = withContext(ioDispatcher) {
        megaApiGateway.getRootNode()
    }

    override suspend fun getInboxNode(): MegaNode? = withContext(ioDispatcher) {
        megaApiGateway.getInboxNode()
    }

    override suspend fun getRubbishBinNode(): MegaNode? = withContext(ioDispatcher) {
        megaApiGateway.getRubbishBinNode()
    }

    override suspend fun isInRubbish(node: MegaNode): Boolean = withContext(ioDispatcher) {
        megaApiGateway.isInRubbish(node)
    }

    override suspend fun getParentNode(node: MegaNode): MegaNode? = withContext(ioDispatcher) {
        megaApiGateway.getParentNode(node)
    }

    override suspend fun getChildNode(parentNode: MegaNode?, name: String?): MegaNode? =
        withContext(ioDispatcher) {
            megaApiGateway.getChildNode(parentNode, name)
        }

    override suspend fun getChildrenNode(parentNode: MegaNode, order: SortOrder): List<MegaNode> =
        withContext(ioDispatcher) {
            megaApiGateway.getChildrenByNode(parentNode, sortOrderIntMapper(order))
        }

    override suspend fun getNodeByPath(path: String?, megaNode: MegaNode?): MegaNode? =
        withContext(ioDispatcher) {
            megaApiGateway.getNodeByPath(path, megaNode)
        }

    override suspend fun getNodeByHandle(handle: Long): MegaNode? = withContext(ioDispatcher) {
        megaApiGateway.getMegaNodeByHandle(handle)
    }

    override suspend fun getFingerprint(filePath: String): String? = withContext(ioDispatcher) {
        megaApiGateway.getFingerprint(filePath)
    }

    override suspend fun getNodesByOriginalFingerprint(
        originalFingerprint: String,
        parentNode: MegaNode?,
    ): MegaNodeList? = withContext(ioDispatcher) {
        megaApiGateway.getNodesByOriginalFingerprint(originalFingerprint, parentNode)
    }

    override suspend fun getNodeByFingerprintAndParentNode(
        fingerprint: String,
        parentNode: MegaNode?,
    ): MegaNode? = withContext(ioDispatcher) {
        megaApiGateway.getNodeByFingerprintAndParentNode(fingerprint, parentNode)
    }

    override suspend fun getNodeByFingerprint(fingerprint: String): MegaNode? =
        withContext(ioDispatcher) {
            megaApiGateway.getNodeByFingerprint(fingerprint)
        }

    override suspend fun setOriginalFingerprint(node: MegaNode, originalFingerprint: String) {
        withContext(ioDispatcher) {
            suspendCoroutine { continuation ->
                megaApiGateway.setOriginalFingerprint(
                    node = node,
                    originalFingerprint = originalFingerprint,
                    listener = OptionalMegaRequestListenerInterface(
                        onRequestFinish = { request, error ->
                            if (error.errorCode == MegaError.API_OK && request.type == MegaRequest.TYPE_SET_ATTR_NODE) {
                                continuation.resumeWith(Result.success(Unit))
                            } else {
                                continuation.failWithError(error)
                            }
                        }
                    )
                )
            }
        }
    }

    override suspend fun getIncomingSharesNode(order: SortOrder): List<MegaNode> =
        withContext(ioDispatcher) {
            megaApiGateway.getIncomingSharesNode(sortOrderIntMapper(order))
        }

    override suspend fun getOutgoingSharesNode(order: SortOrder): List<ShareData> =
        withContext(ioDispatcher) {
            megaApiGateway.getOutgoingSharesNode(sortOrderIntMapper(order))
                .map { megaShareMapper(it) }
        }

    override suspend fun isNodeInRubbish(handle: Long) = withContext(ioDispatcher) {
        megaApiGateway.getMegaNodeByHandle(handle)?.let { megaApiGateway.isInRubbish(it) } ?: false
    }

    override suspend fun authorizeNode(handle: Long): MegaNode? = withContext(ioDispatcher) {
        megaApiFolderGateway.authorizeNode(handle)
    }

    override suspend fun getPublicLinks(order: SortOrder): List<MegaNode> =
        withContext(ioDispatcher) {
            megaApiGateway.getPublicLinks(sortOrderIntMapper(order))
        }

    override suspend fun isPendingShare(node: MegaNode): Boolean = withContext(ioDispatcher) {
        megaApiGateway.isPendingShare(node)
    }

    override suspend fun hasInboxChildren(): Boolean = withContext(ioDispatcher) {
        megaApiGateway.getInboxNode()?.let { megaApiGateway.hasChildren(it) } ?: false
    }

    override suspend fun downloadBackgroundFile(viewerNode: ViewerNode): String =
        withContext(ioDispatcher) {
            getMegaNode(viewerNode)?.let { node ->
                suspendCoroutine { continuation ->
                    val file = cacheFolderGateway.getCacheFile(CacheFolderConstant.TEMPORARY_FOLDER,
                        node.getFileName())
                    if (file == null) {
                        continuation.resumeWith(Result.failure(NullFileException()))
                        return@suspendCoroutine
                    }

                    megaApiGateway.startDownload(
                        node = node,
                        localPath = file.absolutePath,
                        fileName = file.name,
                        appData = APP_DATA_BACKGROUND_TRANSFER,
                        startFirst = true,
                        cancelToken = null,
                        listener = OptionalMegaTransferListenerInterface(
                            onTransferTemporaryError = { _, error ->
                                continuation.failWithError(error)
                            },
                            onTransferFinish = { _, error ->
                                if (error.errorCode == MegaError.API_OK) {
                                    continuation.resumeWith(Result.success(file.absolutePath))
                                } else {
                                    continuation.failWithError(error)
                                }
                            }
                        )
                    )
                }
            } ?: throw NullPointerException()
        }

    suspend fun getMegaNode(viewerNode: ViewerNode): MegaNode? = withContext(ioDispatcher) {
        when (viewerNode) {
            is ViewerNode.ChatNode -> getMegaNodeFromChat(viewerNode)
            is ViewerNode.FileLinkNode -> MegaNode.unserialize(viewerNode.serializedNode)
            is ViewerNode.FolderLinkNode -> getMegaNodeFromFolderLink(viewerNode)
            is ViewerNode.GeneralNode -> megaApiGateway.getMegaNodeByHandle(viewerNode.id)
        }
    }

    private suspend fun getMegaNodeFromChat(chatNode: ViewerNode.ChatNode) =
        withContext(ioDispatcher) {
            with(chatNode) {
                val messageChat = megaChatApiGateway.getMessage(chatId, messageId)
                    ?: megaChatApiGateway.getMessageFromNodeHistory(chatId, messageId)

                if (messageChat != null) {
                    val node = messageChat.megaNodeList.get(0)
                    val chat = megaChatApiGateway.getChatRoom(chatId)

                    if (chat?.isPreview == true) {
                        megaApiGateway.authorizeChatNode(node, chat.authorizationToken)
                    } else {
                        node
                    }
                } else null
            }
        }

    private suspend fun getMegaNodeFromFolderLink(folderLinkNode: ViewerNode.FolderLinkNode) =
        withContext(ioDispatcher) {
            megaApiGateway.getMegaNodeByHandle(folderLinkNode.id)?.let {
                megaApiFolderGateway.authorizeNode(it)
            }
        }

    override suspend fun checkAccessErrorExtended(node: MegaNode, level: Int): MegaException =
        withContext(ioDispatcher) {
            megaExceptionMapper(megaApiGateway.checkAccessErrorExtended(node, level))
        }

    override suspend fun getBackupFolderId(): NodeId =
        withContext(ioDispatcher) {
            val backupsFolderAttributeIdentifier = MegaApiJava.USER_ATTR_MY_BACKUPS_FOLDER
            suspendCancellableCoroutine { continuation ->
                megaApiGateway.getUserAttribute(backupsFolderAttributeIdentifier,
                    OptionalMegaRequestListenerInterface(
                        onRequestFinish = { request, error ->
                            if (request.paramType == backupsFolderAttributeIdentifier) {
                                if (error.errorCode == MegaError.API_OK) {
                                    continuation.resumeWith(Result.success(NodeId(request.nodeHandle)))
                                } else {
                                    continuation.failWithError(error)
                                }
                            }
                        }
                    ))
            }
        }

    override suspend fun getNodeById(nodeId: NodeId) = withContext(ioDispatcher) {
        megaApiGateway.getMegaNodeByHandle(nodeId.longValue)?.let {
            nodeMapper(
                it,
                cacheFolderGateway::getThumbnailCacheFilePath,
                megaApiGateway::hasVersion,
                megaApiGateway::getNumChildFolders,
                megaApiGateway::getNumChildFiles,
                fileTypeInfoMapper,
                megaApiGateway::isPendingShare,
                megaApiGateway::isInRubbish,
            )
        }
    }

    override suspend fun getNodeChildren(folderNode: FolderNode): List<UnTypedNode> {
        return withContext(ioDispatcher) {
            megaApiGateway.getMegaNodeByHandle(folderNode.id.longValue)?.let { parent ->
                megaApiGateway.getChildrenByNode(parent)
                    .map {
                        nodeMapper(
                            it,
                            cacheFolderGateway::getThumbnailCacheFilePath,
                            megaApiGateway::hasVersion,
                            megaApiGateway::getNumChildFolders,
                            megaApiGateway::getNumChildFiles,
                            fileTypeInfoMapper,
                            megaApiGateway::isPendingShare,
                            megaApiGateway::isInRubbish,
                        )
                    }
            } ?: throw SynchronisationException("Non null node found be null when fetched from api")
        }
    }

    override fun monitorNodeUpdates(): Flow<List<Node>> {
        return megaApiGateway.globalUpdates
            .filterIsInstance<GlobalUpdate.OnNodesUpdate>()
            .mapNotNull {
                it.nodeList?.map { megaNode ->
                    nodeMapper(
                        megaNode,
                        cacheFolderGateway::getThumbnailCacheFilePath,
                        megaApiGateway::hasVersion,
                        megaApiGateway::getNumChildFolders,
                        megaApiGateway::getNumChildFiles,
                        fileTypeInfoMapper,
                        megaApiGateway::isPendingShare,
                        megaApiGateway::isInRubbish,
                    )
                }
            }
            .flowOn(ioDispatcher)
    }

    override suspend fun isNodeInRubbishOrDeleted(nodeHandle: Long): Boolean =
        withContext(ioDispatcher) {
            megaApiGateway.getMegaNodeByHandle(nodeHandle)?.let { megaApiGateway.isInRubbish(it) }
                ?: true
        }

    override suspend fun getOfflineNodeInformation(nodeId: NodeId) =
        withContext(ioDispatcher) {
            megaLocalStorageGateway.getOfflineInformation(nodeId.longValue)
                ?.let { offlineNodeInformationMapper(it) }
        }

    override suspend fun getOfflinePath() =
        withContext(ioDispatcher) { fileGateway.getOfflineFilesRootPath() }

    override suspend fun getOfflineInboxPath() =
        withContext(ioDispatcher) { fileGateway.getOfflineFilesInboxRootPath() }

    override suspend fun createFolder(name: String) = withContext(ioDispatcher) {
        val megaNode = megaApiGateway.getRootNode()
        megaNode?.let { parentMegaNode ->
            suspendCancellableCoroutine { continuation ->
                val listener = continuation.getRequestListener { it.nodeHandle }
                megaApiGateway.createFolder(name, parentMegaNode, listener)
                continuation.invokeOnCancellation {
                    megaApiGateway.removeRequestListener(listener)
                }
            }
        }
    }

    override suspend fun setMyChatFilesFolder(nodeHandle: Long) = withContext(ioDispatcher) {
        suspendCancellableCoroutine { continuation ->
            val listener = continuation.getRequestListener {
                chatFilesFolderUserAttributeMapper(it.megaStringMap)?.let { value ->
                    megaApiGateway.base64ToHandle(value)
                        .takeIf { handle -> handle != megaApiGateway.getInvalidHandle() }
                }
            }
            megaApiGateway.setMyChatFilesFolder(nodeHandle, listener)
            continuation.invokeOnCancellation {
                megaApiGateway.removeRequestListener(listener)
            }
        }
    }

<<<<<<< HEAD
    override suspend fun getUnverifiedIncomingShares(order: SortOrder): List<ShareData> =
        withContext(ioDispatcher) {
            megaApiGateway.getUnverifiedIncomingShares(sortOrderIntMapper(order)).map {
                megaShareMapper(it)
            }
        }

    override suspend fun getUnverifiedOutgoingShares(order: SortOrder): List<ShareData> =
        withContext(ioDispatcher) {
            megaApiGateway.getUnverifiedOutgoingShares(sortOrderIntMapper(order)).map {
                megaShareMapper(it)
            }
        }

    override suspend fun openShareDialog(megaNode: MegaNode) = withContext(ioDispatcher) {
        suspendCancellableCoroutine { continuation ->
            val listener = continuation.getRequestListener { return@getRequestListener }
            megaApiGateway.openShareDialog(megaNode, listener)
=======
    override suspend fun getFileVersionsOption(forceRefresh: Boolean): Boolean =
        fileVersionsOptionCache.get()?.takeUnless { forceRefresh }
            ?: fetchFileVersionsOption().also {
                fileVersionsOptionCache.set(it)
            }

    private suspend fun fetchFileVersionsOption(): Boolean = withContext(ioDispatcher) {
        return@withContext suspendCancellableCoroutine { continuation ->
            val listener = continuation.getRequestListener {
                it.flag
            }
            megaApiGateway.getFileVersionsOption(listener)
>>>>>>> 01c6eb2a
            continuation.invokeOnCancellation {
                megaApiGateway.removeRequestListener(listener)
            }
        }
    }

<<<<<<< HEAD
    override suspend fun upgradeSecurity() = withContext(ioDispatcher) {
        suspendCancellableCoroutine { continuation ->
            val listener = continuation.getRequestListener { return@getRequestListener }
            megaApiGateway.upgradeSecurity(listener)
            continuation.invokeOnCancellation {
                megaApiGateway.removeRequestListener(listener)
            }
        }
    }

    override suspend fun setSecureFlag(enable: Boolean) = withContext(ioDispatcher) {
        megaApiGateway.setSecureFlag(enable)
=======
    override suspend fun getLocalFile(fileNode: FileNode) =
        fileGateway.getLocalFile(
            fileName = fileNode.name,
            fileSize = fileNode.size,
            lastModifiedDate = fileNode.modificationTime,
        )

    override suspend fun getFileStreamingUri(node: Node) = withContext(ioDispatcher) {
        megaApiGateway.getMegaNodeByHandle(node.id.longValue)?.let {
            streamingGateway.getLocalLink(it)
        }
>>>>>>> 01c6eb2a
    }
}<|MERGE_RESOLUTION|>--- conflicted
+++ resolved
@@ -460,7 +460,37 @@
         }
     }
 
-<<<<<<< HEAD
+    override suspend fun getFileVersionsOption(forceRefresh: Boolean): Boolean =
+        fileVersionsOptionCache.get()?.takeUnless { forceRefresh }
+            ?: fetchFileVersionsOption().also {
+                fileVersionsOptionCache.set(it)
+            }
+
+    private suspend fun fetchFileVersionsOption(): Boolean = withContext(ioDispatcher) {
+        return@withContext suspendCancellableCoroutine { continuation ->
+            val listener = continuation.getRequestListener {
+                it.flag
+            }
+            megaApiGateway.getFileVersionsOption(listener)
+            continuation.invokeOnCancellation {
+                megaApiGateway.removeRequestListener(listener)
+            }
+        }
+    }
+
+    override suspend fun getLocalFile(fileNode: FileNode) =
+        fileGateway.getLocalFile(
+            fileName = fileNode.name,
+            fileSize = fileNode.size,
+            lastModifiedDate = fileNode.modificationTime,
+        )
+
+    override suspend fun getFileStreamingUri(node: Node) = withContext(ioDispatcher) {
+        megaApiGateway.getMegaNodeByHandle(node.id.longValue)?.let {
+            streamingGateway.getLocalLink(it)
+        }
+    }
+
     override suspend fun getUnverifiedIncomingShares(order: SortOrder): List<ShareData> =
         withContext(ioDispatcher) {
             megaApiGateway.getUnverifiedIncomingShares(sortOrderIntMapper(order)).map {
@@ -479,27 +509,12 @@
         suspendCancellableCoroutine { continuation ->
             val listener = continuation.getRequestListener { return@getRequestListener }
             megaApiGateway.openShareDialog(megaNode, listener)
-=======
-    override suspend fun getFileVersionsOption(forceRefresh: Boolean): Boolean =
-        fileVersionsOptionCache.get()?.takeUnless { forceRefresh }
-            ?: fetchFileVersionsOption().also {
-                fileVersionsOptionCache.set(it)
-            }
-
-    private suspend fun fetchFileVersionsOption(): Boolean = withContext(ioDispatcher) {
-        return@withContext suspendCancellableCoroutine { continuation ->
-            val listener = continuation.getRequestListener {
-                it.flag
-            }
-            megaApiGateway.getFileVersionsOption(listener)
->>>>>>> 01c6eb2a
             continuation.invokeOnCancellation {
                 megaApiGateway.removeRequestListener(listener)
             }
         }
     }
 
-<<<<<<< HEAD
     override suspend fun upgradeSecurity() = withContext(ioDispatcher) {
         suspendCancellableCoroutine { continuation ->
             val listener = continuation.getRequestListener { return@getRequestListener }
@@ -512,18 +527,5 @@
 
     override suspend fun setSecureFlag(enable: Boolean) = withContext(ioDispatcher) {
         megaApiGateway.setSecureFlag(enable)
-=======
-    override suspend fun getLocalFile(fileNode: FileNode) =
-        fileGateway.getLocalFile(
-            fileName = fileNode.name,
-            fileSize = fileNode.size,
-            lastModifiedDate = fileNode.modificationTime,
-        )
-
-    override suspend fun getFileStreamingUri(node: Node) = withContext(ioDispatcher) {
-        megaApiGateway.getMegaNodeByHandle(node.id.longValue)?.let {
-            streamingGateway.getLocalLink(it)
-        }
->>>>>>> 01c6eb2a
     }
 }