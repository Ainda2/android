--- conflicted
+++ resolved
@@ -8,13 +8,8 @@
         applicationId "mega.privacy.android.app"
         minSdkVersion 21
         targetSdkVersion 27
-<<<<<<< HEAD
-        versionCode 245
-        versionName "3.6.3 (245)"
-=======
         versionCode 246
         versionName "3.6.3 (246)"
->>>>>>> 20089960
         multiDexEnabled true
     }
 
