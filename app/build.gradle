--- conflicted
+++ resolved
@@ -86,12 +86,8 @@
     implementation 'androidx.appcompat:appcompat:1.1.0'
     implementation 'androidx.legacy:legacy-support-v4:1.0.0'
     implementation 'androidx.exifinterface:exifinterface:1.2.0'
-<<<<<<< HEAD
-    implementation 'com.google.android.material:material:1.1.0'
-=======
     implementation 'com.google.android.material:material:1.2.0'
     implementation 'com.google.android.gms:play-services-wallet:18.0.0'
->>>>>>> ea4d918e
     implementation 'androidx.recyclerview:recyclerview:1.1.0'
     implementation 'com.github.nirhart:parallaxscroll:1.0'
     implementation 'androidx.palette:palette:1.0.0'
@@ -125,12 +121,8 @@
     implementation 'io.reactivex.rxjava3:rxjava:3.0.4'
 
     annotationProcessor 'com.github.bumptech.glide:compiler:4.9.0'
-<<<<<<< HEAD
-=======
     implementation "org.jetbrains.kotlin:kotlin-stdlib-jdk7:$kotlin_version"
     implementation "org.jetbrains.anko:anko-commons:$anko_version"
-}
->>>>>>> ea4d918e
 
     //GMS
     gmsImplementation 'com.google.android.gms:play-services-wallet:18.0.0'
@@ -146,6 +138,7 @@
     hmsImplementation 'com.huawei.hms:maps:4.0.1.301'
     hmsImplementation 'com.huawei.hms:iap:4.0.2.300'
 }
+
 def taskRequests = gradle.getStartParameter().getTaskRequests().toString()
 if (taskRequests.contains("Hms")) {
     apply plugin: 'com.huawei.agconnect'
