apply plugin: 'com.android.application'

android {
    compileSdkVersion 29
    buildToolsVersion '29.0.3'

    defaultConfig {
        applicationId "mega.privacy.android.app"
        minSdkVersion 21
<<<<<<< HEAD
        targetSdkVersion 28
        versionCode 299
        versionName "3.7.5 (299)"
=======
        targetSdkVersion 29
        versionCode 298
        versionName "3.7.5 (298)"
>>>>>>> f272cfe1
        multiDexEnabled true
        ndk.abiFilters 'armeabi-v7a','x86', 'x86_64', 'arm64-v8a'
    }

    sourceSets.main {
        java {
            srcDirs += 'src/main/jni/mega/sdk/bindings/java/nz/mega/sdk'
            srcDirs += 'src/main/jni/megachat/sdk/bindings/java/nz/mega/sdk'
            exclude '**/MegaApiSwing.java'
        }
        jni.srcDirs = [] //disable automatic ndk-build
        jniLibs.srcDir 'src/main/libs' // This is not necessary unless you have precompiled libraries in your project.
    }

    buildTypes {
        debug {
            //  minifyEnabled false
            //   proguardFiles getDefaultProguardFile('proguard-android.txt'), 'proguard-rules.pro'
        }
        release {
            //  minifyEnabled false
            //  proguardFiles getDefaultProguardFile('proguard-android.txt'), 'proguard-rules.pro'
        }
    }

    lintOptions {
        checkReleaseBuilds false
        // Or, if you prefer, you can continue to check for errors in release builds,
        // but continue the build even when errors are found:
        // abortOnError false
    }

    dexOptions{
        jumboMode = true
    }

    compileOptions {
        sourceCompatibility = 1.8
        targetCompatibility = 1.8
    }

//    task megaSDK(type: Exec, description: 'Compile MEGA SDK via NDK') {
//        workingDir 'src/main/jni'
//        commandLine './build.sh', 'all'
//    }
//
//    tasks.withType(JavaCompile) {
//        compileTask -> compileTask.dependsOn megaSDK
//    }
}

dependencies {
    implementation fileTree(dir: 'libs', include: ['*.jar'])
    implementation 'androidx.appcompat:appcompat:1.1.0'
    implementation 'androidx.legacy:legacy-support-v4:1.0.0'
    implementation 'androidx.exifinterface:exifinterface:1.1.0'
    implementation 'com.google.android.material:material:1.1.0'
    implementation 'com.google.android.gms:play-services-wallet:18.0.0'
    implementation 'androidx.recyclerview:recyclerview:1.1.0'
    implementation 'com.github.nirhart:parallaxscroll:1.0'
    implementation 'androidx.palette:palette:1.0.0'
    implementation 'com.google.firebase:firebase-messaging:20.1.2'
    implementation 'com.google.firebase:firebase-core:17.2.3'
    implementation 'androidx.cardview:cardview:1.0.0'
    implementation 'com.vdurmont:emoji-java:4.0.0'
    implementation 'com.google.android.exoplayer:exoplayer:2.8.0'
    implementation 'com.google.zxing:core:3.4.0'
    implementation 'com.budiyev.android:code-scanner:1.8.3'
    implementation "com.squareup.picasso:picasso:2.71828"
    implementation 'me.leolin:ShortcutBadger:1.1.22@aar'
    implementation 'com.brandongogetap:stickyheaders:0.5.1'
    implementation 'com.github.bumptech.glide:glide:4.9.0'
    implementation 'com.github.ittianyu:BottomNavigationViewEx:2.0.4'
    implementation 'androidx.multidex:multidex:2.0.1'
    implementation 'androidx.emoji:emoji:1.0.0'
    implementation 'androidx.emoji:emoji-appcompat:1.0.0'
    implementation 'androidx.emoji:emoji-bundled:1.0.0'
    implementation 'androidx.preference:preference:1.1.0'
    implementation 'com.google.android.gms:play-services-location:17.0.0'
    implementation 'com.google.android.gms:play-services-maps:17.0.0'
    implementation 'com.google.maps.android:android-maps-utils:0.5'
    implementation 'io.supercharge:shimmerlayout:2.1.0'
    implementation 'net.opacapp:multiline-collapsingtoolbar:27.1.1'
    implementation 'com.github.tony19:named-regexp:0.2.5'
    implementation 'org.hamcrest:hamcrest-library:1.3'
    implementation 'com.google.code.gson:gson:2.8.5'
    implementation 'com.android.billingclient:billing:2.1.0'

    annotationProcessor 'com.github.bumptech.glide:compiler:4.9.0'
}

apply plugin: 'com.google.gms.google-services'<|MERGE_RESOLUTION|>--- conflicted
+++ resolved
@@ -7,15 +7,9 @@
     defaultConfig {
         applicationId "mega.privacy.android.app"
         minSdkVersion 21
-<<<<<<< HEAD
-        targetSdkVersion 28
+        targetSdkVersion 29
         versionCode 299
         versionName "3.7.5 (299)"
-=======
-        targetSdkVersion 29
-        versionCode 298
-        versionName "3.7.5 (298)"
->>>>>>> f272cfe1
         multiDexEnabled true
         ndk.abiFilters 'armeabi-v7a','x86', 'x86_64', 'arm64-v8a'
     }
