apply plugin: 'com.android.application'
apply plugin: 'kotlin-android'
apply plugin: 'kotlin-android-extensions'
apply plugin: 'kotlin-kapt'
apply plugin: 'dagger.hilt.android.plugin'
apply plugin: 'androidx.navigation.safeargs.kotlin'

// Get the MEGA SDK commit hash using Git
def getSdkGitHash = { ->
    def stdout = new ByteArrayOutputStream()
    exec {
        workingDir 'src/main/jni/mega/sdk'
        commandLine 'git', 'rev-parse', '--short', 'HEAD'
        standardOutput = stdout
    }
    return stdout.toString().trim()
}

// Get the MEGAchat (Karere) commit hash using Git
def getKarereGitHash = { ->
    def stdout = new ByteArrayOutputStream()
    exec {
        workingDir 'src/main/jni/megachat/sdk'
        commandLine 'git', 'rev-parse', '--short', 'HEAD'
        standardOutput = stdout
    }
    return stdout.toString().trim()
}

android {
    compileSdkVersion rootProject.compileSdkVersion
    buildToolsVersion rootProject.buildToolsVerion

    buildFeatures {
        dataBinding = true
        viewBinding = true
    }

    defaultConfig {
        applicationId "mega.privacy.android.app"

        minSdkVersion rootProject.minSdkVersion
        targetSdkVersion rootProject.targetSdkVersion
<<<<<<< HEAD
        versionCode 355
        versionName "4.0.1 (355)"
=======
        versionCode rootProject.versionCode
        versionName "$rootProject.appVersion ($rootProject.versionCode)"
>>>>>>> 5f5f9ce2

        multiDexEnabled true
        ndk.abiFilters 'armeabi-v7a','x86', 'x86_64', 'arm64-v8a'

        buildConfigField ("String", "USER_AGENT", "\"MEGAAndroid/${appVersion}_${versionCode}\"")
        resValue ("string", "app_version", "\"${versionName}\"")
        resValue ("string", "sdk_version", "\"${getSdkGitHash()}\"")
        resValue ("string", "karere_version", "\"${getKarereGitHash()}\"")
    }

    sourceSets.main {
        java {
            srcDirs += 'src/main/jni/mega/sdk/bindings/java'
            srcDirs += 'src/main/jni/megachat/sdk/bindings/java'
            exclude '**/MegaApiSwing.java'
        }
        jni.srcDirs = [] //disable automatic ndk-build
        jniLibs.srcDir 'src/main/libs' // This is not necessary unless you have precompiled libraries in your project.
    }

    buildTypes {
        debug {
            debuggable true
            //  minifyEnabled false
            //   proguardFiles getDefaultProguardFile('proguard-android.txt'), 'proguard-rules.pro'
        }
        release {
            //  minifyEnabled false
            //  proguardFiles getDefaultProguardFile('proguard-android.txt'), 'proguard-rules.pro'
        }
    }

    lintOptions {
        checkReleaseBuilds false
        // Or, if you prefer, you can continue to check for errors in release builds,
        // but continue the build even when errors are found:
        // abortOnError false
    }

    dexOptions{
        jumboMode = true
    }

    compileOptions {
        // Flag to enable support for the new language APIs
        coreLibraryDesugaringEnabled true
        // Sets Java compatibility to Java 8
        sourceCompatibility JavaVersion.VERSION_1_8
        targetCompatibility JavaVersion.VERSION_1_8
    }

    kotlinOptions {
        jvmTarget = "1.8"
    }
//    task megaSDK(type: Exec, description: 'Compile MEGA SDK via NDK') {
//        workingDir 'src/main/jni'
//        commandLine './build.sh', 'all'
//    }
//
//    tasks.withType(JavaCompile) {
//        compileTask -> compileTask.dependsOn megaSDK
//    }

    flavorDimensions "service"
    productFlavors {
        gms {
            dimension "service"
        }
        hms {
            dimension "service"
            applicationId = "mega.privacy.android.app.huawei"
        }
    }
}

dependencies {
    implementation fileTree(dir: 'libs', include: ['*.jar'])

    // App dependencies
    implementation "androidx.appcompat:appcompat:$appCompatVersion"
    implementation "androidx.cardview:cardview:$cardViewVersion"
    implementation "com.google.android.material:material:$materialVersion"
    implementation "androidx.recyclerview:recyclerview:$recyclerViewVersion"
    implementation "org.jetbrains.kotlinx:kotlinx-coroutines-android:$coroutinesVersion"
    implementation "org.jetbrains.kotlinx:kotlinx-coroutines-core:$coroutinesVersion"
    implementation "androidx.legacy:legacy-support-$legacySupportVersion"
    implementation "androidx.constraintlayout:constraintlayout:$constraintLayoutVersion"
    implementation "androidx.viewpager2:viewpager2:$viewPagerVersion"
    implementation "com.google.code.gson:gson:$gsonVersion"

    // Architecture Components
    implementation "androidx.fragment:fragment-ktx:$fragmentKtxVersion"

    implementation "androidx.lifecycle:lifecycle-extensions:$lifecycleVersion"
    implementation "androidx.lifecycle:lifecycle-livedata-ktx:$lifecycleVersion"
    implementation "androidx.lifecycle:lifecycle-viewmodel-ktx:$lifecycleVersion"
    implementation "androidx.lifecycle:lifecycle-runtime-ktx:$lifecycleVersion"
    implementation "androidx.lifecycle:lifecycle-reactivestreams-ktx:$lifecycleVersion"
    implementation "androidx.lifecycle:lifecycle-livedata-core-ktx:$lifecycleVersion"
    implementation "androidx.lifecycle:lifecycle-common-java8:$lifecycleVersion"
    implementation "androidx.lifecycle:lifecycle-viewmodel:$lifecycleVersion"
    implementation "androidx.lifecycle:lifecycle-process:$lifecycleVersion"

    implementation "androidx.navigation:navigation-runtime-ktx:$navigationVersion"
    implementation "androidx.navigation:navigation-fragment-ktx:$navigationVersion"
    implementation "androidx.navigation:navigation-ui-ktx:$navigationVersion"

    // Kotlin
    implementation "androidx.core:core-ktx:$ktxVersion"
    implementation "org.jetbrains.kotlin:kotlin-stdlib:$kotlinVersion"

    // Hilt
    implementation "com.google.dagger:hilt-android:$hiltVersion"
    kapt "com.google.dagger:hilt-android-compiler:$hiltVersion"
    implementation "androidx.hilt:hilt-lifecycle-viewmodel:$hiltAndroidXVersion"
    kapt "androidx.hilt:hilt-compiler:$hiltAndroidXVersion"

    // Other libs
    implementation 'androidx.legacy:legacy-support-v4:1.0.0'
    implementation 'androidx.exifinterface:exifinterface:1.3.0'
    implementation 'com.google.android.material:material:1.2.1'
    implementation 'androidx.recyclerview:recyclerview:1.1.0'
    implementation 'com.github.nirhart:parallaxscroll:1.0'
    implementation 'androidx.palette:palette:1.0.0'
    implementation 'androidx.cardview:cardview:1.0.0'
    implementation 'com.vdurmont:emoji-java:4.0.0'
    implementation 'com.google.android.exoplayer:exoplayer-core:2.11.8'
    implementation 'com.google.android.exoplayer:exoplayer-ui:2.11.8'
    implementation(name: 'exoplayer-extension-ffmpeg-2.11.8', ext: 'aar')
    implementation 'com.google.zxing:core:3.4.0'
    implementation 'com.budiyev.android:code-scanner:1.8.3'
    implementation 'me.leolin:ShortcutBadger:1.1.22@aar'
    implementation 'com.brandongogetap:stickyheaders:0.6.1'
    implementation 'com.github.ittianyu:BottomNavigationViewEx:2.0.4'
    implementation 'androidx.multidex:multidex:2.0.1'
    implementation 'androidx.emoji:emoji:1.1.0'
    implementation 'androidx.emoji:emoji-appcompat:1.1.0'
    implementation 'androidx.emoji:emoji-bundled:1.1.0'
    implementation 'androidx.preference:preference:1.1.1'
    implementation 'io.supercharge:shimmerlayout:2.1.0'
    implementation 'net.opacapp:multiline-collapsingtoolbar:27.1.1'
    implementation 'com.github.tony19:named-regexp:0.2.5'
    implementation 'org.hamcrest:hamcrest-library:1.3'
    implementation 'com.google.code.gson:gson:2.8.5'
    implementation 'jp.wasabeef:blurry:2.1.0'
    implementation 'com.github.meganz.AndroidDocumentScanner:documentscanner:2.0.2'

    implementation "io.reactivex.rxjava3:rxjava:$rxJavaVersion"
    implementation "io.reactivex.rxjava3:rxandroid:$rxAndroidVersion"
    implementation "io.reactivex.rxjava3:rxkotlin:3.0.1"
    implementation "org.jetbrains.anko:anko-commons:$ankoVersion"

    coreLibraryDesugaring 'com.android.tools:desugar_jdk_libs:1.0.10'

    implementation "com.facebook.fresco:fresco:$frescoVersion"
    implementation "com.facebook.fresco:animated-gif:$frescoVersion"
    implementation "com.facebook.fresco:animated-webp:$frescoVersion"
    implementation "com.facebook.fresco:webpsupport:$frescoVersion"

    implementation "org.jetbrains.kotlin:kotlin-stdlib-jdk7:$kotlinVersion"

    implementation "com.github.zhpanvip:BannerViewPager:$bannerViewPagerVersion"

    implementation "org.jetbrains.anko:anko-commons:$ankoVersion"

    implementation 'com.squareup.retrofit2:retrofit:2.9.0'
    implementation 'com.squareup.retrofit2:converter-gson:2.9.0'

    implementation "android.arch.lifecycle:common-java8:$lifecycleVersion"

    implementation "com.jeremyliao:live-event-bus-x:$liveEventBus"

    //GMS
    gmsImplementation 'com.google.firebase:firebase-core:18.0.0'
    gmsImplementation 'com.google.firebase:firebase-messaging:21.0.1'
    gmsImplementation 'com.android.billingclient:billing:3.0.2'
    gmsImplementation 'com.google.android.gms:play-services-location:17.1.0'
    gmsImplementation 'com.google.android.gms:play-services-maps:17.0.0'
    gmsImplementation 'com.google.maps.android:android-maps-utils:0.5'
    gmsImplementation "com.google.android.gms:play-services-ads:$playServicesAdsVersion"

    //HMS
    hmsImplementation 'com.huawei.hms:push:4.0.2.300'
    hmsImplementation 'com.huawei.hms:location:4.0.2.300'
    hmsImplementation 'com.huawei.hms:maps:4.0.1.301'
    hmsImplementation 'com.huawei.hms:iap:4.0.2.300'
}

def taskRequests = gradle.getStartParameter().getTaskRequests().toString()
if (taskRequests.contains("Hms")) {
    apply plugin: 'com.huawei.agconnect'
} else if (taskRequests.contains("Gms")) {
    apply plugin: 'com.google.gms.google-services'
}<|MERGE_RESOLUTION|>--- conflicted
+++ resolved
@@ -41,13 +41,8 @@
 
         minSdkVersion rootProject.minSdkVersion
         targetSdkVersion rootProject.targetSdkVersion
-<<<<<<< HEAD
-        versionCode 355
-        versionName "4.0.1 (355)"
-=======
         versionCode rootProject.versionCode
         versionName "$rootProject.appVersion ($rootProject.versionCode)"
->>>>>>> 5f5f9ce2
 
         multiDexEnabled true
         ndk.abiFilters 'armeabi-v7a','x86', 'x86_64', 'arm64-v8a'
