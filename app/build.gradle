apply plugin: 'com.android.application'
apply plugin: 'kotlin-android'
apply plugin: 'kotlin-android-extensions'
apply plugin: 'kotlin-kapt'
apply plugin: 'dagger.hilt.android.plugin'
apply plugin: 'androidx.navigation.safeargs.kotlin'

android {
    compileSdkVersion rootProject.compileSdkVersion
    buildToolsVersion rootProject.buildToolsVerion

    buildFeatures {
        dataBinding = true
        viewBinding = true
    }

    defaultConfig {
        applicationId "mega.privacy.android.app"
<<<<<<< HEAD

        minSdkVersion rootProject.minSdkVersion
        targetSdkVersion rootProject.targetSdkVersion
        versionCode 334
        versionName "3.8.1 (334)"

=======
        minSdkVersion 21
        targetSdkVersion 29
        versionCode 335
        versionName "3.8.1 (335)"
>>>>>>> cb432c28
        multiDexEnabled true
        ndk.abiFilters 'armeabi-v7a','x86', 'x86_64', 'arm64-v8a'
    }

    sourceSets.main {
        java {
            srcDirs += 'src/main/jni/mega/sdk/bindings/java'
            srcDirs += 'src/main/jni/megachat/sdk/bindings/java'
            exclude '**/MegaApiSwing.java'
        }
        jni.srcDirs = [] //disable automatic ndk-build
        jniLibs.srcDir 'src/main/libs' // This is not necessary unless you have precompiled libraries in your project.
    }

    buildTypes {
        debug {
            //  minifyEnabled false
            //   proguardFiles getDefaultProguardFile('proguard-android.txt'), 'proguard-rules.pro'
        }
        release {
            //  minifyEnabled false
            //  proguardFiles getDefaultProguardFile('proguard-android.txt'), 'proguard-rules.pro'
        }
    }

    lintOptions {
        checkReleaseBuilds false
        // Or, if you prefer, you can continue to check for errors in release builds,
        // but continue the build even when errors are found:
        // abortOnError false
    }

    dexOptions{
        jumboMode = true
    }

    compileOptions {
        // Flag to enable support for the new language APIs
        coreLibraryDesugaringEnabled true
        // Sets Java compatibility to Java 8
        sourceCompatibility JavaVersion.VERSION_1_8
        targetCompatibility JavaVersion.VERSION_1_8
    }

    kotlinOptions {
        jvmTarget = "1.8"
    }
//    task megaSDK(type: Exec, description: 'Compile MEGA SDK via NDK') {
//        workingDir 'src/main/jni'
//        commandLine './build.sh', 'all'
//    }
//
//    tasks.withType(JavaCompile) {
//        compileTask -> compileTask.dependsOn megaSDK
//    }
}

dependencies {
    implementation fileTree(dir: 'libs', include: ['*.jar'])

    // App dependencies
    implementation "androidx.appcompat:appcompat:$appCompatVersion"
    implementation "androidx.cardview:cardview:$cardViewVersion"
    implementation "com.google.android.material:material:$materialVersion"
    implementation "androidx.recyclerview:recyclerview:$recyclerViewVersion"
    implementation "org.jetbrains.kotlinx:kotlinx-coroutines-android:$coroutinesVersion"
    implementation "org.jetbrains.kotlinx:kotlinx-coroutines-core:$coroutinesVersion"
    implementation "androidx.legacy:legacy-support-$legacySupportVersion"
    implementation "androidx.constraintlayout:constraintlayout:$constraintLayoutVersion"
    implementation "androidx.viewpager2:viewpager2:$viewPagerVersion"
    implementation "com.google.code.gson:gson:$gsonVersion"

    // Architecture Components
    implementation "androidx.room:room-runtime:$roomVersion"
    implementation "androidx.room:room-ktx:$roomVersion"
    kapt "androidx.room:room-compiler:$roomVersion"

    implementation "androidx.fragment:fragment-ktx:$fragmentKtxVersion"

    implementation "androidx.lifecycle:lifecycle-extensions:$lifecycleVersion"
    implementation "androidx.lifecycle:lifecycle-livedata-ktx:$lifecycleVersion"
    implementation "androidx.lifecycle:lifecycle-viewmodel-ktx:$lifecycleVersion"
    implementation "androidx.lifecycle:lifecycle-runtime-ktx:$lifecycleVersion"
    implementation "androidx.lifecycle:lifecycle-reactivestreams-ktx:$lifecycleVersion"
    implementation "androidx.lifecycle:lifecycle-livedata-core-ktx:$lifecycleVersion"
    implementation "androidx.lifecycle:lifecycle-common-java8:$lifecycleVersion"

    implementation "androidx.navigation:navigation-runtime-ktx:$navigationVersion"
    implementation "androidx.navigation:navigation-fragment-ktx:$navigationVersion"
    implementation "androidx.navigation:navigation-ui-ktx:$navigationVersion"

    // Kotlin
    implementation "androidx.core:core-ktx:$ktxVersion"
    implementation "org.jetbrains.kotlin:kotlin-stdlib:$kotlinVersion"

    // Hilt
    implementation "com.google.dagger:hilt-android:$hiltVersion"
    kapt "com.google.dagger:hilt-android-compiler:$hiltVersion"
    implementation "androidx.hilt:hilt-lifecycle-viewmodel:$hiltAndroidXVersion"
    kapt "androidx.hilt:hilt-compiler:$hiltAndroidXVersion"

    // Other libs
    implementation 'androidx.legacy:legacy-support-v4:1.0.0'
    implementation 'androidx.exifinterface:exifinterface:1.3.0'
    implementation 'com.google.android.gms:play-services-wallet:18.1.1'
    implementation 'com.github.nirhart:parallaxscroll:1.0'
    implementation 'androidx.palette:palette:1.0.0'
    implementation 'com.google.firebase:firebase-messaging:20.3.0'
    implementation 'com.google.firebase:firebase-core:17.5.0'
    implementation 'com.vdurmont:emoji-java:4.0.0'
    implementation 'com.google.android.exoplayer:exoplayer-core:2.11.8'
    implementation 'com.google.android.exoplayer:exoplayer-ui:2.11.8'
    implementation(name: 'exoplayer-extension-ffmpeg-2.11.8', ext: 'aar')
    implementation 'com.google.zxing:core:3.4.0'
    implementation 'com.budiyev.android:code-scanner:1.8.3'
    implementation 'me.leolin:ShortcutBadger:1.1.22@aar'
    implementation 'com.brandongogetap:stickyheaders:0.6.1'
    implementation 'com.github.ittianyu:BottomNavigationViewEx:2.0.4'
    implementation 'androidx.multidex:multidex:2.0.1'
    implementation 'androidx.emoji:emoji:1.1.0'
    implementation 'androidx.emoji:emoji-appcompat:1.1.0'
    implementation 'androidx.emoji:emoji-bundled:1.1.0'
    implementation 'androidx.preference:preference:1.1.1'
    implementation 'com.google.android.gms:play-services-location:17.1.0'
    implementation 'com.google.android.gms:play-services-maps:17.0.0'
    implementation 'com.google.maps.android:android-maps-utils:0.5'
    implementation 'io.supercharge:shimmerlayout:2.1.0'
    implementation 'net.opacapp:multiline-collapsingtoolbar:27.1.1'
    implementation 'com.github.tony19:named-regexp:0.2.5'
    implementation 'org.hamcrest:hamcrest-library:1.3'
    implementation 'com.google.code.gson:gson:2.8.5'
    implementation 'jp.wasabeef:blurry:2.1.0'
    implementation 'com.android.billingclient:billing:3.0.1'

    implementation "io.reactivex.rxjava3:rxjava:$rxJavaVersion"
    implementation "io.reactivex.rxjava3:rxandroid:$rxAndroidVersion"
    implementation "org.jetbrains.anko:anko-commons:$ankoVersion"

    coreLibraryDesugaring 'com.android.tools:desugar_jdk_libs:1.0.10'

    implementation 'androidx.lifecycle:lifecycle-viewmodel:2.2.0'

    implementation "com.facebook.fresco:fresco:$frescoVersion"
    implementation "com.facebook.fresco:animated-gif:$frescoVersion"
    implementation "com.facebook.fresco:animated-webp:$frescoVersion"
    implementation "com.facebook.fresco:webpsupport:$frescoVersion"

    implementation "org.jetbrains.kotlin:kotlin-stdlib-jdk7:$kotlinVersion"

    implementation 'io.reactivex.rxjava3:rxandroid:3.0.0'
    implementation 'io.reactivex.rxjava3:rxjava:3.0.4'
    implementation "org.jetbrains.anko:anko-commons:$ankoVersion"

    implementation 'com.squareup.retrofit2:retrofit:2.9.0'
    implementation 'com.squareup.retrofit2:converter-gson:2.9.0'
}

apply plugin: 'com.google.gms.google-services'<|MERGE_RESOLUTION|>--- conflicted
+++ resolved
@@ -16,19 +16,12 @@
 
     defaultConfig {
         applicationId "mega.privacy.android.app"
-<<<<<<< HEAD
 
         minSdkVersion rootProject.minSdkVersion
         targetSdkVersion rootProject.targetSdkVersion
-        versionCode 334
-        versionName "3.8.1 (334)"
-
-=======
-        minSdkVersion 21
-        targetSdkVersion 29
         versionCode 335
         versionName "3.8.1 (335)"
->>>>>>> cb432c28
+
         multiDexEnabled true
         ndk.abiFilters 'armeabi-v7a','x86', 'x86_64', 'arm64-v8a'
     }
