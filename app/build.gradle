apply plugin: 'com.android.application'

android {
    compileSdkVersion 29
    buildToolsVersion '29.0.3'

    defaultConfig {
        applicationId "mega.privacy.android.app"
        minSdkVersion 21
        targetSdkVersion 29
        versionCode 319
        versionName "3.7.8 (319)"
        multiDexEnabled true
        ndk.abiFilters 'armeabi-v7a','x86', 'x86_64', 'arm64-v8a'
    }

    sourceSets.main {
        java {
            srcDirs += 'src/main/jni/mega/sdk/bindings/java'
            srcDirs += 'src/main/jni/megachat/sdk/bindings/java'
            exclude '**/MegaApiSwing.java'
        }
        jni.srcDirs = [] //disable automatic ndk-build
        jniLibs.srcDir 'src/main/libs' // This is not necessary unless you have precompiled libraries in your project.
    }

    buildTypes {
        debug {
            //  minifyEnabled false
            //   proguardFiles getDefaultProguardFile('proguard-android.txt'), 'proguard-rules.pro'
        }
        release {
            //  minifyEnabled false
            //  proguardFiles getDefaultProguardFile('proguard-android.txt'), 'proguard-rules.pro'
        }
    }

    lintOptions {
        checkReleaseBuilds false
        // Or, if you prefer, you can continue to check for errors in release builds,
        // but continue the build even when errors are found:
        // abortOnError false
    }

    dexOptions{
        jumboMode = true
    }

    compileOptions {
        sourceCompatibility = 1.8
        targetCompatibility = 1.8
    }

//    task megaSDK(type: Exec, description: 'Compile MEGA SDK via NDK') {
//        workingDir 'src/main/jni'
//        commandLine './build.sh', 'all'
//    }
//
//    tasks.withType(JavaCompile) {
//        compileTask -> compileTask.dependsOn megaSDK
//    }
}

dependencies {
    implementation fileTree(dir: 'libs', include: ['*.jar'])
    implementation 'androidx.appcompat:appcompat:1.1.0'
    implementation 'androidx.legacy:legacy-support-v4:1.0.0'
    implementation 'androidx.exifinterface:exifinterface:1.2.0'
    implementation 'com.google.android.material:material:1.1.0'
    implementation 'com.google.android.gms:play-services-wallet:18.0.0'
    implementation 'androidx.recyclerview:recyclerview:1.1.0'
    implementation 'com.github.nirhart:parallaxscroll:1.0'
    implementation 'androidx.palette:palette:1.0.0'
    implementation 'com.google.firebase:firebase-messaging:20.2.3'
    implementation 'com.google.firebase:firebase-core:17.4.4'
    implementation 'androidx.cardview:cardview:1.0.0'
    implementation 'com.vdurmont:emoji-java:4.0.0'
    implementation 'com.google.android.exoplayer:exoplayer:2.8.0'
    implementation 'com.google.zxing:core:3.4.0'
    implementation 'com.budiyev.android:code-scanner:1.8.3'
    implementation "com.squareup.picasso:picasso:2.71828"
    implementation 'me.leolin:ShortcutBadger:1.1.22@aar'
    implementation 'com.brandongogetap:stickyheaders:0.5.1'
    implementation 'com.github.bumptech.glide:glide:4.9.0'
    implementation 'com.github.ittianyu:BottomNavigationViewEx:2.0.4'
    implementation 'androidx.multidex:multidex:2.0.1'
    implementation 'androidx.emoji:emoji:1.1.0'
    implementation 'androidx.emoji:emoji-appcompat:1.1.0'
    implementation 'androidx.emoji:emoji-bundled:1.1.0'
    implementation 'androidx.preference:preference:1.1.1'
    implementation 'com.google.android.gms:play-services-location:17.0.0'
    implementation 'com.google.android.gms:play-services-maps:17.0.0'
    implementation 'com.google.maps.android:android-maps-utils:0.5'
    implementation 'io.supercharge:shimmerlayout:2.1.0'
    implementation 'net.opacapp:multiline-collapsingtoolbar:27.1.1'
    implementation 'com.github.tony19:named-regexp:0.2.5'
    implementation 'org.hamcrest:hamcrest-library:1.3'
    implementation 'com.google.code.gson:gson:2.8.5'
    implementation 'com.android.billingclient:billing:2.1.0'
<<<<<<< HEAD
    implementation 'jp.wasabeef:blurry:2.1.0'
=======

    implementation 'io.reactivex.rxjava3:rxandroid:3.0.0'
    implementation 'io.reactivex.rxjava3:rxjava:3.0.4'

>>>>>>> 0fa36b97
    annotationProcessor 'com.github.bumptech.glide:compiler:4.9.0'
}

apply plugin: 'com.google.gms.google-services'<|MERGE_RESOLUTION|>--- conflicted
+++ resolved
@@ -97,14 +97,10 @@
     implementation 'org.hamcrest:hamcrest-library:1.3'
     implementation 'com.google.code.gson:gson:2.8.5'
     implementation 'com.android.billingclient:billing:2.1.0'
-<<<<<<< HEAD
     implementation 'jp.wasabeef:blurry:2.1.0'
-=======
-
     implementation 'io.reactivex.rxjava3:rxandroid:3.0.0'
     implementation 'io.reactivex.rxjava3:rxjava:3.0.4'
 
->>>>>>> 0fa36b97
     annotationProcessor 'com.github.bumptech.glide:compiler:4.9.0'
 }
 
