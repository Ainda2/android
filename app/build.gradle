--- conflicted
+++ resolved
@@ -10,13 +10,8 @@
         applicationId "mega.privacy.android.app"
         minSdkVersion 21
         targetSdkVersion 29
-<<<<<<< HEAD
-        versionCode 339
-        versionName "3.8.1 (339)"
-=======
         versionCode 338
         versionName "3.8.2 (338)"
->>>>>>> 00aea49a
         multiDexEnabled true
         ndk.abiFilters 'armeabi-v7a','x86', 'x86_64', 'arm64-v8a'
     }
