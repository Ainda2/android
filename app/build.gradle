apply plugin: 'com.android.application'
apply plugin: 'kotlin-android'
apply plugin: 'kotlin-android-extensions'
apply plugin: 'kotlin-kapt'
apply plugin: 'dagger.hilt.android.plugin'
apply plugin: 'androidx.navigation.safeargs.kotlin'

android {
    compileSdkVersion rootProject.compileSdkVersion
    buildToolsVersion rootProject.buildToolsVerion

    buildFeatures {
        dataBinding = true
        viewBinding = true
    }

    defaultConfig {
        applicationId "mega.privacy.android.app"
<<<<<<< HEAD
        minSdkVersion rootProject.minSdkVersion
        targetSdkVersion rootProject.targetSdkVersion
        versionCode 333
        versionName "3.8.1 (333)"
=======
        minSdkVersion 21
        targetSdkVersion 29
        versionCode 334
        versionName "3.8.1 (334)"
>>>>>>> 088dc156
        multiDexEnabled true
        ndk.abiFilters 'armeabi-v7a','x86', 'x86_64', 'arm64-v8a'
    }

    sourceSets.main {
        java {
            srcDirs += 'src/main/jni/mega/sdk/bindings/java'
            srcDirs += 'src/main/jni/megachat/sdk/bindings/java'
            exclude '**/MegaApiSwing.java'
        }
        jni.srcDirs = [] //disable automatic ndk-build
        jniLibs.srcDir 'src/main/libs' // This is not necessary unless you have precompiled libraries in your project.
    }

    buildTypes {
        debug {
            //  minifyEnabled false
            //   proguardFiles getDefaultProguardFile('proguard-android.txt'), 'proguard-rules.pro'
        }
        release {
            //  minifyEnabled false
            //  proguardFiles getDefaultProguardFile('proguard-android.txt'), 'proguard-rules.pro'
        }
    }

    lintOptions {
        checkReleaseBuilds false
        // Or, if you prefer, you can continue to check for errors in release builds,
        // but continue the build even when errors are found:
        // abortOnError false
    }

    dexOptions{
        jumboMode = true
    }

    compileOptions {
        // Flag to enable support for the new language APIs
        coreLibraryDesugaringEnabled true
        // Sets Java compatibility to Java 8
        sourceCompatibility JavaVersion.VERSION_1_8
        targetCompatibility JavaVersion.VERSION_1_8
    }

    kotlinOptions {
        jvmTarget = "1.8"
    }
//    task megaSDK(type: Exec, description: 'Compile MEGA SDK via NDK') {
//        workingDir 'src/main/jni'
//        commandLine './build.sh', 'all'
//    }
//
//    tasks.withType(JavaCompile) {
//        compileTask -> compileTask.dependsOn megaSDK
//    }
}

dependencies {
    implementation fileTree(dir: 'libs', include: ['*.jar'])

    // App dependencies
    implementation "androidx.appcompat:appcompat:$appCompatVersion"
    implementation "androidx.cardview:cardview:$cardViewVersion"
    implementation "com.google.android.material:material:$materialVersion"
    implementation "androidx.recyclerview:recyclerview:$recyclerViewVersion"
    implementation "org.jetbrains.kotlinx:kotlinx-coroutines-android:$coroutinesVersion"
    implementation "org.jetbrains.kotlinx:kotlinx-coroutines-core:$coroutinesVersion"
    implementation "androidx.legacy:legacy-support-$legacySupportVersion"
    implementation "androidx.constraintlayout:constraintlayout:$constraintLayoutVersion"
    implementation "androidx.viewpager2:viewpager2:$viewPagerVersion"
    implementation "com.google.code.gson:gson:$gsonVersion"

    // Architecture Components
    implementation "androidx.room:room-runtime:$roomVersion"
    implementation "androidx.room:room-ktx:$roomVersion"
    kapt "androidx.room:room-compiler:$roomVersion"

    implementation "androidx.fragment:fragment-ktx:$fragmentKtxVersion"

    implementation "androidx.lifecycle:lifecycle-extensions:$lifecycleVersion"
    implementation "androidx.lifecycle:lifecycle-livedata-ktx:$lifecycleVersion"
    implementation "androidx.lifecycle:lifecycle-viewmodel-ktx:$lifecycleVersion"
    implementation "androidx.lifecycle:lifecycle-runtime-ktx:$lifecycleVersion"
    implementation "androidx.lifecycle:lifecycle-reactivestreams-ktx:$lifecycleVersion"
    implementation "androidx.lifecycle:lifecycle-livedata-core-ktx:$lifecycleVersion"
    implementation "androidx.lifecycle:lifecycle-common-java8:$lifecycleVersion"

    implementation "androidx.navigation:navigation-runtime-ktx:$navigationVersion"
    implementation "androidx.navigation:navigation-fragment-ktx:$navigationVersion"
    implementation "androidx.navigation:navigation-ui-ktx:$navigationVersion"

    // Kotlin
    implementation "androidx.core:core-ktx:$ktxVersion"
    implementation "org.jetbrains.kotlin:kotlin-stdlib:$kotlinVersion"

    // Hilt
    implementation "com.google.dagger:hilt-android:$hiltVersion"
    kapt "com.google.dagger:hilt-android-compiler:$hiltVersion"
    implementation "androidx.hilt:hilt-lifecycle-viewmodel:$hiltAndroidXVersion"
    kapt "androidx.hilt:hilt-compiler:$hiltAndroidXVersion"

    // Other libs
    implementation 'androidx.legacy:legacy-support-v4:1.0.0'
    implementation 'androidx.exifinterface:exifinterface:1.3.0'
    implementation 'com.google.android.gms:play-services-wallet:18.1.1'
    implementation 'com.github.nirhart:parallaxscroll:1.0'
    implementation 'androidx.palette:palette:1.0.0'
    implementation 'com.google.firebase:firebase-messaging:20.3.0'
    implementation 'com.google.firebase:firebase-core:17.5.0'
    implementation 'com.vdurmont:emoji-java:4.0.0'
    implementation 'com.google.android.exoplayer:exoplayer-core:2.11.8'
    implementation 'com.google.android.exoplayer:exoplayer-ui:2.11.8'
    implementation(name: 'exoplayer-extension-ffmpeg-2.11.8', ext: 'aar')
    implementation 'com.google.zxing:core:3.4.0'
    implementation 'com.budiyev.android:code-scanner:1.8.3'
    implementation 'me.leolin:ShortcutBadger:1.1.22@aar'
    implementation 'com.brandongogetap:stickyheaders:0.6.1'
    implementation 'com.github.ittianyu:BottomNavigationViewEx:2.0.4'
    implementation 'androidx.multidex:multidex:2.0.1'
    implementation 'androidx.emoji:emoji:1.1.0'
    implementation 'androidx.emoji:emoji-appcompat:1.1.0'
    implementation 'androidx.emoji:emoji-bundled:1.1.0'
    implementation 'androidx.preference:preference:1.1.1'
    implementation 'com.google.android.gms:play-services-location:17.1.0'
    implementation 'com.google.android.gms:play-services-maps:17.0.0'
    implementation 'com.google.maps.android:android-maps-utils:0.5'
    implementation 'io.supercharge:shimmerlayout:2.1.0'
    implementation 'net.opacapp:multiline-collapsingtoolbar:27.1.1'
    implementation 'com.github.tony19:named-regexp:0.2.5'
    implementation 'org.hamcrest:hamcrest-library:1.3'
    implementation 'com.google.code.gson:gson:2.8.5'
    implementation 'jp.wasabeef:blurry:2.1.0'
    implementation 'com.android.billingclient:billing:3.0.1'

    implementation "io.reactivex.rxjava3:rxjava:$rxJavaVersion"
    implementation "io.reactivex.rxjava3:rxandroid:$rxAndroidVersion"
    implementation "org.jetbrains.anko:anko-commons:$ankoVersion"

    coreLibraryDesugaring 'com.android.tools:desugar_jdk_libs:1.0.10'

    implementation 'androidx.lifecycle:lifecycle-viewmodel:2.2.0'

    implementation "com.facebook.fresco:fresco:$frescoVersion"
    implementation "com.facebook.fresco:animated-gif:$frescoVersion"
    implementation "com.facebook.fresco:animated-webp:$frescoVersion"
    implementation "com.facebook.fresco:webpsupport:$frescoVersion"

    implementation "org.jetbrains.kotlin:kotlin-stdlib-jdk7:$kotlinVersion"

    implementation 'io.reactivex.rxjava3:rxandroid:3.0.0'
    implementation 'io.reactivex.rxjava3:rxjava:3.0.4'
    implementation "org.jetbrains.anko:anko-commons:$ankoVersion"

    implementation 'com.squareup.retrofit2:retrofit:2.9.0'
    implementation 'com.squareup.retrofit2:converter-gson:2.9.0'
}

apply plugin: 'com.google.gms.google-services'<|MERGE_RESOLUTION|>--- conflicted
+++ resolved
@@ -16,17 +16,12 @@
 
     defaultConfig {
         applicationId "mega.privacy.android.app"
-<<<<<<< HEAD
+
         minSdkVersion rootProject.minSdkVersion
         targetSdkVersion rootProject.targetSdkVersion
-        versionCode 333
-        versionName "3.8.1 (333)"
-=======
-        minSdkVersion 21
-        targetSdkVersion 29
         versionCode 334
         versionName "3.8.1 (334)"
->>>>>>> 088dc156
+
         multiDexEnabled true
         ndk.abiFilters 'armeabi-v7a','x86', 'x86_64', 'arm64-v8a'
     }
