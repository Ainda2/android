apply plugin: 'com.android.application'
apply plugin: 'kotlin-android'
apply plugin: 'kotlin-android-extensions'

android {
    compileSdkVersion 29
    buildToolsVersion '29.0.3'

    defaultConfig {
        applicationId "mega.privacy.android.app"
        minSdkVersion 21
        targetSdkVersion 29
        versionCode 327
        versionName "3.7.9 (327)"
        multiDexEnabled true
        ndk.abiFilters 'armeabi-v7a','x86', 'x86_64', 'arm64-v8a'
    }

    sourceSets.main {
        java {
            srcDirs += 'src/main/jni/mega/sdk/bindings/java'
            srcDirs += 'src/main/jni/megachat/sdk/bindings/java'
            exclude '**/MegaApiSwing.java'
        }
        jni.srcDirs = [] //disable automatic ndk-build
        jniLibs.srcDir 'src/main/libs' // This is not necessary unless you have precompiled libraries in your project.
    }

    buildTypes {
        debug {
            //  minifyEnabled false
            //   proguardFiles getDefaultProguardFile('proguard-android.txt'), 'proguard-rules.pro'
        }
        release {
            //  minifyEnabled false
            //  proguardFiles getDefaultProguardFile('proguard-android.txt'), 'proguard-rules.pro'
        }
    }

    lintOptions {
        checkReleaseBuilds false
        // Or, if you prefer, you can continue to check for errors in release builds,
        // but continue the build even when errors are found:
        // abortOnError false
    }

    dexOptions{
        jumboMode = true
    }

    compileOptions {
        // Flag to enable support for the new language APIs
        coreLibraryDesugaringEnabled true
        // Sets Java compatibility to Java 8
        sourceCompatibility JavaVersion.VERSION_1_8
        targetCompatibility JavaVersion.VERSION_1_8
    }

    buildFeatures {
        viewBinding true
    }

//    task megaSDK(type: Exec, description: 'Compile MEGA SDK via NDK') {
//        workingDir 'src/main/jni'
//        commandLine './build.sh', 'all'
//    }
//
//    tasks.withType(JavaCompile) {
//        compileTask -> compileTask.dependsOn megaSDK
//    }

    flavorDimensions "service"
    productFlavors {
        gms {
            dimension "service"
        }
        hms {
            dimension "service"
            applicationId = "mega.privacy.android.app.huawei"
        }
    }
}

dependencies {
    implementation fileTree(dir: 'libs', include: ['*.jar'])
    implementation 'androidx.appcompat:appcompat:1.2.0'
    implementation 'androidx.legacy:legacy-support-v4:1.0.0'
    implementation 'androidx.exifinterface:exifinterface:1.3.0'
    implementation 'com.google.android.material:material:1.2.1'
    implementation 'com.google.android.gms:play-services-wallet:18.1.1'
    implementation 'androidx.recyclerview:recyclerview:1.1.0'
    implementation 'com.github.nirhart:parallaxscroll:1.0'
    implementation 'androidx.palette:palette:1.0.0'
<<<<<<< HEAD
=======
    implementation 'com.google.firebase:firebase-messaging:20.3.0'
    implementation 'com.google.firebase:firebase-core:17.5.0'
>>>>>>> 83226115
    implementation 'androidx.cardview:cardview:1.0.0'
    implementation 'com.vdurmont:emoji-java:4.0.0'
    implementation 'com.google.android.exoplayer:exoplayer-core:2.11.8'
    implementation 'com.google.android.exoplayer:exoplayer-ui:2.11.8'
    implementation(name: 'exoplayer-extension-ffmpeg-2.11.8', ext: 'aar')
    implementation 'com.google.zxing:core:3.4.0'
    implementation 'com.budiyev.android:code-scanner:1.8.3'
    implementation 'me.leolin:ShortcutBadger:1.1.22@aar'
    implementation 'com.brandongogetap:stickyheaders:0.5.1'
    implementation 'com.github.ittianyu:BottomNavigationViewEx:2.0.4'
    implementation 'androidx.multidex:multidex:2.0.1'
<<<<<<< HEAD
    implementation 'androidx.emoji:emoji:1.0.0'
    implementation 'androidx.emoji:emoji-appcompat:1.0.0'
    implementation 'androidx.emoji:emoji-bundled:1.0.0'
    implementation 'androidx.preference:preference:1.1.0'
=======
    implementation 'androidx.emoji:emoji:1.1.0'
    implementation 'androidx.emoji:emoji-appcompat:1.1.0'
    implementation 'androidx.emoji:emoji-bundled:1.1.0'
    implementation 'androidx.preference:preference:1.1.1'
    implementation 'com.google.android.gms:play-services-location:17.1.0'
    implementation 'com.google.android.gms:play-services-maps:17.0.0'
    implementation 'com.google.maps.android:android-maps-utils:0.5'
>>>>>>> 83226115
    implementation 'io.supercharge:shimmerlayout:2.1.0'
    implementation 'net.opacapp:multiline-collapsingtoolbar:27.1.1'
    implementation 'com.github.tony19:named-regexp:0.2.5'
    implementation 'org.hamcrest:hamcrest-library:1.3'
    implementation 'com.google.code.gson:gson:2.8.5'

    coreLibraryDesugaring 'com.android.tools:desugar_jdk_libs:1.0.10'

    implementation 'androidx.lifecycle:lifecycle-viewmodel:2.2.0'
    implementation 'com.facebook.fresco:fresco:2.3.0'
    implementation 'com.facebook.fresco:animated-gif:2.3.0'
    implementation 'com.facebook.fresco:animated-webp:2.3.0'
    implementation 'com.facebook.fresco:webpsupport:2.3.0'

    implementation 'io.reactivex.rxjava3:rxandroid:3.0.0'
    implementation 'io.reactivex.rxjava3:rxjava:3.0.4'

    implementation "org.jetbrains.kotlin:kotlin-stdlib-jdk7:$kotlin_version"
    implementation "org.jetbrains.anko:anko-commons:$anko_version"

    //GMS
    gmsImplementation 'com.google.android.gms:play-services-wallet:18.0.0'
    gmsImplementation 'com.google.firebase:firebase-messaging:20.2.3'
    gmsImplementation 'com.android.billingclient:billing:2.1.0'
    gmsImplementation 'com.google.android.gms:play-services-location:17.0.0'
    gmsImplementation 'com.google.android.gms:play-services-maps:17.0.0'
    gmsImplementation 'com.google.maps.android:android-maps-utils:0.5'

    //HMS
    hmsImplementation 'com.huawei.hms:push:4.0.2.300'
    hmsImplementation 'com.huawei.hms:location:4.0.2.300'
    hmsImplementation 'com.huawei.hms:maps:4.0.1.301'
    hmsImplementation 'com.huawei.hms:iap:4.0.2.300'
}

def taskRequests = gradle.getStartParameter().getTaskRequests().toString()
if (taskRequests.contains("Hms")) {
    apply plugin: 'com.huawei.agconnect'
} else if (taskRequests.contains("Gms")) {
    apply plugin: 'com.google.gms.google-services'
}<|MERGE_RESOLUTION|>--- conflicted
+++ resolved
@@ -91,11 +91,8 @@
     implementation 'androidx.recyclerview:recyclerview:1.1.0'
     implementation 'com.github.nirhart:parallaxscroll:1.0'
     implementation 'androidx.palette:palette:1.0.0'
-<<<<<<< HEAD
-=======
     implementation 'com.google.firebase:firebase-messaging:20.3.0'
     implementation 'com.google.firebase:firebase-core:17.5.0'
->>>>>>> 83226115
     implementation 'androidx.cardview:cardview:1.0.0'
     implementation 'com.vdurmont:emoji-java:4.0.0'
     implementation 'com.google.android.exoplayer:exoplayer-core:2.11.8'
@@ -107,12 +104,6 @@
     implementation 'com.brandongogetap:stickyheaders:0.5.1'
     implementation 'com.github.ittianyu:BottomNavigationViewEx:2.0.4'
     implementation 'androidx.multidex:multidex:2.0.1'
-<<<<<<< HEAD
-    implementation 'androidx.emoji:emoji:1.0.0'
-    implementation 'androidx.emoji:emoji-appcompat:1.0.0'
-    implementation 'androidx.emoji:emoji-bundled:1.0.0'
-    implementation 'androidx.preference:preference:1.1.0'
-=======
     implementation 'androidx.emoji:emoji:1.1.0'
     implementation 'androidx.emoji:emoji-appcompat:1.1.0'
     implementation 'androidx.emoji:emoji-bundled:1.1.0'
@@ -120,7 +111,6 @@
     implementation 'com.google.android.gms:play-services-location:17.1.0'
     implementation 'com.google.android.gms:play-services-maps:17.0.0'
     implementation 'com.google.maps.android:android-maps-utils:0.5'
->>>>>>> 83226115
     implementation 'io.supercharge:shimmerlayout:2.1.0'
     implementation 'net.opacapp:multiline-collapsingtoolbar:27.1.1'
     implementation 'com.github.tony19:named-regexp:0.2.5'
