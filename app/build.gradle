--- conflicted
+++ resolved
@@ -176,13 +176,8 @@
 
     implementation "org.jetbrains.kotlin:kotlin-stdlib-jdk7:$kotlinVersion"
 
-<<<<<<< HEAD
     implementation "com.github.zhpanvip:BannerViewPager:$bannerViewPagerVersion"
 
-    implementation 'io.reactivex.rxjava3:rxandroid:3.0.0'
-    implementation 'io.reactivex.rxjava3:rxjava:3.0.4'
-=======
->>>>>>> f7a6d9a7
     implementation "org.jetbrains.anko:anko-commons:$ankoVersion"
 
     implementation 'com.squareup.retrofit2:retrofit:2.9.0'
