apply plugin: 'com.android.application'
apply plugin: 'kotlin-android'
apply plugin: 'kotlin-android-extensions'
apply plugin: 'kotlin-kapt'
apply plugin: 'dagger.hilt.android.plugin'
apply plugin: 'androidx.navigation.safeargs.kotlin'

android {
    compileSdkVersion rootProject.compileSdkVersion
    buildToolsVersion rootProject.buildToolsVerion

    buildFeatures {
        dataBinding = true
        viewBinding = true
    }

    defaultConfig {
        applicationId "mega.privacy.android.app"

        minSdkVersion rootProject.minSdkVersion
        targetSdkVersion rootProject.targetSdkVersion
        versionCode 335
        versionName "3.8.1 (335)"

        multiDexEnabled true
        ndk.abiFilters 'armeabi-v7a','x86', 'x86_64', 'arm64-v8a'
    }

    sourceSets.main {
        java {
            srcDirs += 'src/main/jni/mega/sdk/bindings/java'
            srcDirs += 'src/main/jni/megachat/sdk/bindings/java'
            exclude '**/MegaApiSwing.java'
        }
        jni.srcDirs = [] //disable automatic ndk-build
        jniLibs.srcDir 'src/main/libs' // This is not necessary unless you have precompiled libraries in your project.
    }

    buildTypes {
        debug {
            //  minifyEnabled false
            //   proguardFiles getDefaultProguardFile('proguard-android.txt'), 'proguard-rules.pro'
        }
        release {
            //  minifyEnabled false
            //  proguardFiles getDefaultProguardFile('proguard-android.txt'), 'proguard-rules.pro'
        }
    }

    lintOptions {
        checkReleaseBuilds false
        // Or, if you prefer, you can continue to check for errors in release builds,
        // but continue the build even when errors are found:
        // abortOnError false
    }

    dexOptions{
        jumboMode = true
    }

    compileOptions {
        // Flag to enable support for the new language APIs
        coreLibraryDesugaringEnabled true
        // Sets Java compatibility to Java 8
        sourceCompatibility JavaVersion.VERSION_1_8
        targetCompatibility JavaVersion.VERSION_1_8
    }

    kotlinOptions {
        jvmTarget = "1.8"
    }
//    task megaSDK(type: Exec, description: 'Compile MEGA SDK via NDK') {
//        workingDir 'src/main/jni'
//        commandLine './build.sh', 'all'
//    }
//
//    tasks.withType(JavaCompile) {
//        compileTask -> compileTask.dependsOn megaSDK
//    }
}

dependencies {
    implementation fileTree(dir: 'libs', include: ['*.jar'])

    // App dependencies
    implementation "androidx.appcompat:appcompat:$appCompatVersion"
    implementation "androidx.cardview:cardview:$cardViewVersion"
    implementation "com.google.android.material:material:$materialVersion"
    implementation "androidx.recyclerview:recyclerview:$recyclerViewVersion"
    implementation "org.jetbrains.kotlinx:kotlinx-coroutines-android:$coroutinesVersion"
    implementation "org.jetbrains.kotlinx:kotlinx-coroutines-core:$coroutinesVersion"
    implementation "androidx.legacy:legacy-support-$legacySupportVersion"
    implementation "androidx.constraintlayout:constraintlayout:$constraintLayoutVersion"
    implementation "androidx.viewpager2:viewpager2:$viewPagerVersion"
    implementation "com.google.code.gson:gson:$gsonVersion"

    // Architecture Components
    implementation "androidx.fragment:fragment-ktx:$fragmentKtxVersion"

    implementation "androidx.lifecycle:lifecycle-extensions:$lifecycleVersion"
    implementation "androidx.lifecycle:lifecycle-livedata-ktx:$lifecycleVersion"
    implementation "androidx.lifecycle:lifecycle-viewmodel-ktx:$lifecycleVersion"
    implementation "androidx.lifecycle:lifecycle-runtime-ktx:$lifecycleVersion"
    implementation "androidx.lifecycle:lifecycle-reactivestreams-ktx:$lifecycleVersion"
    implementation "androidx.lifecycle:lifecycle-livedata-core-ktx:$lifecycleVersion"
    implementation "androidx.lifecycle:lifecycle-common-java8:$lifecycleVersion"

    implementation "androidx.navigation:navigation-runtime-ktx:$navigationVersion"
    implementation "androidx.navigation:navigation-fragment-ktx:$navigationVersion"
    implementation "androidx.navigation:navigation-ui-ktx:$navigationVersion"

    // Kotlin
    implementation "androidx.core:core-ktx:$ktxVersion"
    implementation "org.jetbrains.kotlin:kotlin-stdlib:$kotlinVersion"

    // Hilt
    implementation "com.google.dagger:hilt-android:$hiltVersion"
    kapt "com.google.dagger:hilt-android-compiler:$hiltVersion"
    implementation "androidx.hilt:hilt-lifecycle-viewmodel:$hiltAndroidXVersion"
    kapt "androidx.hilt:hilt-compiler:$hiltAndroidXVersion"

    // Other libs
    implementation 'androidx.legacy:legacy-support-v4:1.0.0'
    implementation 'androidx.exifinterface:exifinterface:1.3.0'
    implementation 'com.google.android.gms:play-services-wallet:18.1.1'
    implementation 'com.github.nirhart:parallaxscroll:1.0'
    implementation 'androidx.palette:palette:1.0.0'
    implementation 'com.google.firebase:firebase-messaging:20.3.0'
    implementation 'com.google.firebase:firebase-core:17.5.0'
    implementation 'com.vdurmont:emoji-java:4.0.0'
    implementation 'com.google.android.exoplayer:exoplayer-core:2.11.8'
    implementation 'com.google.android.exoplayer:exoplayer-ui:2.11.8'
    implementation(name: 'exoplayer-extension-ffmpeg-2.11.8', ext: 'aar')
    implementation 'com.google.zxing:core:3.4.0'
    implementation 'com.budiyev.android:code-scanner:1.8.3'
    implementation 'me.leolin:ShortcutBadger:1.1.22@aar'
    implementation 'com.brandongogetap:stickyheaders:0.6.1'
    implementation 'com.github.ittianyu:BottomNavigationViewEx:2.0.4'
    implementation 'androidx.multidex:multidex:2.0.1'
    implementation 'androidx.emoji:emoji:1.1.0'
    implementation 'androidx.emoji:emoji-appcompat:1.1.0'
    implementation 'androidx.emoji:emoji-bundled:1.1.0'
    implementation 'androidx.preference:preference:1.1.1'
    implementation 'com.google.android.gms:play-services-location:17.1.0'
    implementation 'com.google.android.gms:play-services-maps:17.0.0'
    implementation 'com.google.maps.android:android-maps-utils:0.5'
    implementation 'io.supercharge:shimmerlayout:2.1.0'
    implementation 'net.opacapp:multiline-collapsingtoolbar:27.1.1'
    implementation 'com.github.tony19:named-regexp:0.2.5'
    implementation 'org.hamcrest:hamcrest-library:1.3'
    implementation 'com.google.code.gson:gson:2.8.5'
    implementation 'jp.wasabeef:blurry:2.1.0'
    implementation 'com.android.billingclient:billing:3.0.1'

    implementation "io.reactivex.rxjava3:rxjava:$rxJavaVersion"
    implementation "io.reactivex.rxjava3:rxandroid:$rxAndroidVersion"
    implementation "org.jetbrains.anko:anko-commons:$ankoVersion"

    coreLibraryDesugaring 'com.android.tools:desugar_jdk_libs:1.0.10'

    implementation 'androidx.lifecycle:lifecycle-viewmodel:2.2.0'

    implementation "com.facebook.fresco:fresco:$frescoVersion"
    implementation "com.facebook.fresco:animated-gif:$frescoVersion"
    implementation "com.facebook.fresco:animated-webp:$frescoVersion"
    implementation "com.facebook.fresco:webpsupport:$frescoVersion"

    implementation "org.jetbrains.kotlin:kotlin-stdlib-jdk7:$kotlinVersion"

<<<<<<< HEAD
    implementation 'com.jaeger.statusbarutil:library:1.5.1'
=======
    implementation 'io.reactivex.rxjava3:rxandroid:3.0.0'
    implementation 'io.reactivex.rxjava3:rxjava:3.0.4'
    implementation "org.jetbrains.anko:anko-commons:$ankoVersion"

    implementation 'com.squareup.retrofit2:retrofit:2.9.0'
    implementation 'com.squareup.retrofit2:converter-gson:2.9.0'
>>>>>>> f9b57d26
}

apply plugin: 'com.google.gms.google-services'<|MERGE_RESOLUTION|>--- conflicted
+++ resolved
@@ -167,16 +167,12 @@
 
     implementation "org.jetbrains.kotlin:kotlin-stdlib-jdk7:$kotlinVersion"
 
-<<<<<<< HEAD
-    implementation 'com.jaeger.statusbarutil:library:1.5.1'
-=======
     implementation 'io.reactivex.rxjava3:rxandroid:3.0.0'
     implementation 'io.reactivex.rxjava3:rxjava:3.0.4'
     implementation "org.jetbrains.anko:anko-commons:$ankoVersion"
 
     implementation 'com.squareup.retrofit2:retrofit:2.9.0'
     implementation 'com.squareup.retrofit2:converter-gson:2.9.0'
->>>>>>> f9b57d26
 }
 
 apply plugin: 'com.google.gms.google-services'