--- conflicted
+++ resolved
@@ -499,7 +499,11 @@
             android:launchMode="singleTop">
         </activity>
 
-<<<<<<< HEAD
+        <activity
+            android:name="mega.privacy.android.app.textFileEditor.TextFileEditorActivity"
+            android:launchMode="singleTop">
+        </activity>
+
         <activity android:name=".meeting.activity.MeetingActivity"
             android:screenOrientation="portrait"
             android:label="@string/app_name"
@@ -508,12 +512,6 @@
         <activity android:name=".meeting.activity.LeftMeetingActivity"
             android:screenOrientation="portrait"
             android:windowSoftInputMode="adjustResize"/>
-=======
-        <activity
-            android:name="mega.privacy.android.app.textFileEditor.TextFileEditorActivity"
-            android:launchMode="singleTop">
-        </activity>
->>>>>>> c25daed0
 
         <service
             android:name="mega.privacy.android.app.lollipop.megachat.ChatUploadService"
