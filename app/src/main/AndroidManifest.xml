--- conflicted
+++ resolved
@@ -53,10 +53,6 @@
     <uses-permission android:name="android.permission.FOREGROUND_SERVICE" />
     <uses-permission android:name="android.permission.SYSTEM_ALERT_WINDOW" />
     <uses-permission android:name="android.permission.USE_FULL_SCREEN_INTENT" />
-<<<<<<< HEAD
-    <uses-permission android:name="android.permission.USE_BIOMETRIC" /> <!-- <uses-permission android:name="android.permission.READ_CALL_LOG"/> -->
-    <!-- <uses-permission android:name="android.permission.WRITE_CALL_LOG"/> -->
-=======
     <uses-permission android:name="android.permission.USE_BIOMETRIC" />
 
     <!-- For apps targeting Android 12 (API level 31) and higher,
@@ -67,7 +63,6 @@
     <!-- <uses-permission android:name="android.permission.READ_CALL_LOG"/> -->
     <!-- <uses-permission android:name="android.permission.WRITE_CALL_LOG"/> -->
 
->>>>>>> 26b6e5a4
     <queries>
 
         <!-- Camera -->
@@ -151,13 +146,6 @@
             android:label="@string/app_name"></activity>
         <activity
             android:name=".OpenLinkActivity"
-<<<<<<< HEAD
-            android:launchMode="singleTask"
-            android:screenOrientation="portrait">
-            <intent-filter>
-                <action android:name="android.intent.action.VIEW" />
-
-=======
             android:exported="true"
             android:launchMode="singleTask"
             android:screenOrientation="portrait">
@@ -174,18 +162,6 @@
             <intent-filter>
                 <action android:name="android.intent.action.VIEW" />
 
->>>>>>> 26b6e5a4
-                <category android:name="android.intent.category.DEFAULT" />
-                <category android:name="android.intent.category.BROWSABLE" />
-
-                <data
-<<<<<<< HEAD
-                    android:host="mega.co.nz"
-                    android:scheme="https"></data>
-            </intent-filter>
-            <intent-filter>
-                <action android:name="android.intent.action.VIEW" />
-
                 <category android:name="android.intent.category.DEFAULT" />
                 <category android:name="android.intent.category.BROWSABLE" />
 
@@ -193,17 +169,9 @@
                     android:host="www.mega.co.nz"
                     android:scheme="https"></data>
             </intent-filter>
-            <intent-filter>
-                <action android:name="android.intent.action.VIEW" />
-
-=======
-                    android:host="www.mega.co.nz"
-                    android:scheme="https"></data>
-            </intent-filter>
             <intent-filter android:autoVerify="true">
                 <action android:name="android.intent.action.VIEW" />
 
->>>>>>> 26b6e5a4
                 <category android:name="android.intent.category.DEFAULT" />
                 <category android:name="android.intent.category.BROWSABLE" />
 
@@ -248,10 +216,7 @@
             android:launchMode="singleTop"></activity>
         <activity
             android:name=".lollipop.FileExplorerActivityLollipop"
-<<<<<<< HEAD
-=======
             android:exported="true"
->>>>>>> 26b6e5a4
             android:label="@string/app_name"
             android:launchMode="singleTask"
             android:windowSoftInputMode="adjustNothing">
@@ -284,10 +249,7 @@
             android:label="@string/app_name"></activity>
         <activity
             android:name=".providers.FileProviderActivity"
-<<<<<<< HEAD
-=======
             android:exported="false"
->>>>>>> 26b6e5a4
             android:label="@string/app_name"
             android:screenOrientation="locked">
             <intent-filter>
@@ -397,10 +359,7 @@
             android:label="@string/app_name"></activity>
         <activity
             android:name=".lollipop.PdfViewerActivityLollipop"
-<<<<<<< HEAD
-=======
             android:exported="true"
->>>>>>> 26b6e5a4
             android:label="@string/pdf_app_name"
             android:launchMode="singleTop">
             <intent-filter>
@@ -588,12 +547,8 @@
         </receiver>
         <receiver
             android:name=".receivers.CameraEventReceiver"
-<<<<<<< HEAD
-            android:enabled="true">
-=======
             android:enabled="true"
             android:exported="false">
->>>>>>> 26b6e5a4
             <intent-filter>
                 <action android:name="com.android.camera.NEW_PICTURE" />
                 <action android:name="android.hardware.action.NEW_PICTURE" />
@@ -605,36 +560,24 @@
         </receiver>
         <receiver
             android:name=".receivers.NetworkStateReceiver"
-<<<<<<< HEAD
-            android:enabled="true">
-=======
             android:enabled="true"
             android:exported="false">
->>>>>>> 26b6e5a4
             <intent-filter>
                 <action android:name="android.net.conn.CONNECTIVITY_CHANGE" />
             </intent-filter>
         </receiver>
         <receiver
             android:name=".receivers.ChargeEventReceiver"
-<<<<<<< HEAD
-            android:enabled="true">
-=======
             android:enabled="true"
             android:exported="false">
->>>>>>> 26b6e5a4
             <intent-filter>
                 <action android:name="android.intent.action.ACTION_POWER_CONNECTED" />
             </intent-filter>
         </receiver>
         <receiver
             android:name=".receivers.BootEventReceiver"
-<<<<<<< HEAD
-            android:enabled="true">
-=======
             android:enabled="true"
             android:exported="false">
->>>>>>> 26b6e5a4
             <intent-filter>
                 <action android:name="android.intent.action.BOOT_COMPLETED" />
             </intent-filter>
