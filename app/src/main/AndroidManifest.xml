--- conflicted
+++ resolved
@@ -17,16 +17,15 @@
         android:largeScreens="true"
         android:xlargeScreens="true"
         android:anyDensity="true"/>
-
-    <uses-permission android:name="android.permission.INTERNET" />
+    <uses-permission android:name="android.permission.INTERNET"/>
     <uses-permission
         android:name="android.permission.WRITE_EXTERNAL_STORAGE"
         android:maxSdkVersion="29" />
-    <uses-permission android:name="android.permission.READ_EXTERNAL_STORAGE" />
-    <uses-permission android:name="android.permission.ACCESS_NETWORK_STATE" />
-    <uses-permission android:name="android.permission.WAKE_LOCK" />
+    <uses-permission android:name="android.permission.READ_EXTERNAL_STORAGE"/>
+    <uses-permission android:name="android.permission.ACCESS_NETWORK_STATE"/>
+    <uses-permission android:name="android.permission.WAKE_LOCK"/>
     <uses-permission android:name="android.permission.CAMERA" />
-    <uses-permission android:name="com.google.android.apps.photos.permission.GOOGLE_PHOTOS" />
+    <uses-permission android:name="com.google.android.apps.photos.permission.GOOGLE_PHOTOS"/>
     <uses-permission android:name="android.permission.READ_CONTACTS" />
     <uses-permission android:name="com.android.vending.BILLING" />
     <uses-permission android:name="android.permission.VIBRATE" />
@@ -36,7 +35,7 @@
     <uses-permission android:name="android.permission.BLUETOOTH" />
     <uses-permission android:name="android.permission.FLAG_SHOW_WHEN_LOCKED" />
     <uses-permission android:name="android.permission.ACCESS_FINE_LOCATION" />
-    <uses-permission android:name="android.permission.RECEIVE_BOOT_COMPLETED" />
+	<uses-permission android:name="android.permission.RECEIVE_BOOT_COMPLETED" />
     <uses-permission android:name="android.permission.FOREGROUND_SERVICE" />
     <uses-permission android:name="android.permission.SYSTEM_ALERT_WINDOW" />
     <uses-permission android:name="android.permission.USE_FULL_SCREEN_INTENT" />
@@ -51,7 +50,6 @@
     <!-- <uses-permission android:name="android.permission.WRITE_CALL_LOG"/> -->
 
     <queries>
-
         <!-- Camera -->
         <intent>
             <action android:name="android.media.action.IMAGE_CAPTURE" />
@@ -60,16 +58,13 @@
         <!-- Content opened outside the app -->
         <intent>
             <action android:name="android.intent.action.VIEW" />
-
             <data android:mimeType="application/*" />
         </intent>
 
         <!-- URLs opened outside the app -->
         <intent>
             <action android:name="android.intent.action.VIEW" />
-
             <category android:name="android.intent.category.BROWSABLE" />
-
             <data
                 android:host="*"
                 android:mimeType="application/*"
@@ -81,139 +76,131 @@
     </queries>
 
     <application
-        android:name=".MegaApplication"
+        android:name="mega.privacy.android.app.MegaApplication"
         android:allowBackup="false"
         android:icon="@mipmap/ic_launcher_mega"
         android:label="@string/app_name"
         android:requestLegacyExternalStorage="true"
         android:roundIcon="@mipmap/ic_launcher_mega_round"
-        android:screenOrientation="fullUser"
         android:theme="@style/Theme.Mega"
-        android:usesCleartextTraffic="true">
+        android:usesCleartextTraffic="true"
+        android:screenOrientation="fullUser">
 
         <meta-data
             android:name="fontProviderRequests"
             android:value="Noto Color Emoji Compat" />
 
         <activity
-            android:name=".lollipop.LoginActivityLollipop"
+            android:name="mega.privacy.android.app.lollipop.LoginActivityLollipop"
             android:label="@string/login_text"
             android:screenOrientation="portrait"
-            android:windowSoftInputMode="stateAlwaysHidden"></activity>
-
-        <activity
-            android:name=".activities.WebViewActivity"
+            android:windowSoftInputMode="stateAlwaysHidden">
+        </activity>
+
+        <activity
+            android:name="mega.privacy.android.app.activities.WebViewActivity"
             android:configChanges="orientation|screenSize"
             android:label="@string/app_name"
             android:launchMode="singleTop" />
 
         <activity
-            android:name=".lollipop.ManagerActivityLollipop"
+            android:name="mega.privacy.android.app.lollipop.ManagerActivityLollipop"
             android:exported="true"
             android:label="@string/app_name"
             android:launchMode="singleTop"
             android:windowSoftInputMode="adjustNothing">
+
             <intent-filter>
                 <action android:name="android.intent.action.SEARCH" />
                 <action android:name="android.intent.action.MAIN" />
-
                 <category android:name="android.intent.category.LAUNCHER" />
             </intent-filter>
 
-            <meta-data
-                android:name="android.app.searchable"
+            <meta-data android:name="android.app.searchable"
                 android:resource="@xml/searchable" />
         </activity>
 
         <activity
-            android:name=".lollipop.megaachievements.AchievementsActivity"
-            android:label="@string/app_name"></activity>
-
-        <activity
-            android:name=".OpenLinkActivity"
+            android:name="mega.privacy.android.app.lollipop.megaachievements.AchievementsActivity"
+            android:label="@string/app_name">
+        </activity>
+
+        <activity android:name="OpenLinkActivity"
             android:exported="true"
             android:launchMode="singleTask"
-            android:screenOrientation="portrait">
-            <intent-filter android:autoVerify="true">
-                <action android:name="android.intent.action.VIEW" />
-
-                <category android:name="android.intent.category.DEFAULT" />
-                <category android:name="android.intent.category.BROWSABLE" />
-
-                <data
-                    android:host="mega.co.nz"
-                    android:scheme="https"></data>
-            </intent-filter>
-            <intent-filter android:autoVerify="true">
-                <action android:name="android.intent.action.VIEW" />
-
-                <category android:name="android.intent.category.DEFAULT" />
-                <category android:name="android.intent.category.BROWSABLE" />
-
-                <data
-                    android:host="www.mega.co.nz"
-                    android:scheme="https"></data>
-            </intent-filter>
-            <intent-filter android:autoVerify="true">
-                <action android:name="android.intent.action.VIEW" />
-
-                <category android:name="android.intent.category.DEFAULT" />
-                <category android:name="android.intent.category.BROWSABLE" />
-
-                <data android:scheme="https" />
-                <data android:host="mega.nz" />
-            </intent-filter>
-            <intent-filter android:autoVerify="true">
-                <action android:name="android.intent.action.VIEW" />
-
-                <category android:name="android.intent.category.DEFAULT" />
-                <category android:name="android.intent.category.BROWSABLE" />
-
-                <data
-                    android:host="www.mega.nz"
-                    android:scheme="https"></data>
-            </intent-filter>
-            <intent-filter android:autoVerify="true">
-                <action android:name="android.intent.action.VIEW" />
-
-                <category android:name="android.intent.category.DEFAULT" />
-                <category android:name="android.intent.category.BROWSABLE" />
-
-                <data android:scheme="mega"></data>
-            </intent-filter>
-        </activity>
-
-        <activity
-            android:name=".lollipop.FullScreenImageViewerLollipop"
+            android:screenOrientation="portrait" >
+            <intent-filter android:exported="true">
+                <action android:name="android.intent.action.VIEW" ></action>
+                <category android:name="android.intent.category.DEFAULT" ></category>
+                <category android:name="android.intent.category.BROWSABLE" ></category>
+                <data android:host="mega.co.nz" android:scheme="https" > </data>
+            </intent-filter>
+
+            <intent-filter android:exported="true">
+                <action android:name="android.intent.action.VIEW" ></action>
+                <category android:name="android.intent.category.DEFAULT" ></category>
+                <category android:name="android.intent.category.BROWSABLE" ></category>
+                <data android:host="www.mega.co.nz" android:scheme="https" > </data>
+            </intent-filter>
+
+            <intent-filter android:exported="true">
+                <action android:name="android.intent.action.VIEW" ></action>
+                <category android:name="android.intent.category.DEFAULT" ></category>
+                <category android:name="android.intent.category.BROWSABLE" ></category>
+                <data android:host="mega.nz" android:scheme="https" > </data>
+            </intent-filter>
+
+            <intent-filter android:exported="true">
+                <action android:name="android.intent.action.VIEW" ></action>
+                <category android:name="android.intent.category.DEFAULT" ></category>
+                <category android:name="android.intent.category.BROWSABLE" ></category>
+                <data android:host="www.mega.nz" android:scheme="https" > </data>
+            </intent-filter>
+
+            <intent-filter android:exported="true">
+                <action android:name="android.intent.action.VIEW" ></action>
+                <category android:name="android.intent.category.DEFAULT" ></category>
+                <category android:name="android.intent.category.BROWSABLE" ></category>
+                <data android:scheme="mega" > </data>
+            </intent-filter>
+        </activity>
+
+        <activity
+            android:name="mega.privacy.android.app.lollipop.FullScreenImageViewerLollipop"
             android:label="@string/full_screen_image_viewer_label"
             android:launchMode="singleTop"
-            android:theme="@style/Theme.Dark.FullScreen.Draggable"
-            android:uiOptions="splitActionBarWhenNarrow"></activity>
-
-        <activity
-            android:name=".lollipop.megachat.ChatFullScreenImageViewer"
+            android:uiOptions="splitActionBarWhenNarrow"
+            android:theme="@style/Theme.Dark.FullScreen.Draggable">
+        </activity>
+
+        <activity
+            android:name="mega.privacy.android.app.lollipop.megachat.ChatFullScreenImageViewer"
             android:label="@string/full_screen_image_viewer_label"
             android:launchMode="singleTop"
-            android:theme="@style/Theme.Dark.FullScreen.Draggable"
-            android:uiOptions="splitActionBarWhenNarrow"></activity>
-
-        <activity
-            android:name=".lollipop.ContactFileListActivityLollipop"
+            android:uiOptions="splitActionBarWhenNarrow"
+            android:theme="@style/Theme.Dark.FullScreen.Draggable">
+        </activity>
+
+        <activity
+            android:name="mega.privacy.android.app.lollipop.ContactFileListActivityLollipop"
             android:label="@string/contact_properties_activity"
-            android:launchMode="singleTop"></activity>
-
-        <activity
-            android:name=".lollipop.FileContactListActivityLollipop"
-            android:configChanges="orientation|screenSize"
+            android:launchMode="singleTop">
+        </activity>
+
+        <activity
+            android:name="mega.privacy.android.app.lollipop.FileContactListActivityLollipop"
             android:label="@string/file_properties_shared_folder_select_contact"
-            android:launchMode="singleTop"></activity>
-
-        <activity
-            android:name=".lollipop.FileExplorerActivityLollipop"
+            android:launchMode="singleTop"
+            android:configChanges="orientation|screenSize">
+        </activity>
+
+        <activity
+            android:name="mega.privacy.android.app.lollipop.FileExplorerActivityLollipop"
             android:exported="true"
             android:label="@string/app_name"
             android:launchMode="singleTask"
             android:windowSoftInputMode="adjustNothing">
+
             <intent-filter>
                 <action android:name="android.intent.action.SEND" />
 
@@ -231,195 +218,199 @@
         </activity>
 
         <activity
-            android:name=".lollipop.megachat.ChatExplorerActivity"
-            android:label="@string/app_name"></activity>
-
-        <activity
-            android:name=".lollipop.megachat.NodeAttachmentHistoryActivity"
-            android:label="@string/app_name"></activity>
-
-        <activity
-            android:name=".lollipop.CountryCodePickerActivityLollipop"
-            android:label="@string/app_name"></activity>
-
-        <activity
-            android:name=".providers.PasscodeFileProviderActivity"
-            android:label="@string/app_name"></activity>
-
-        <activity
-            android:name=".providers.FileProviderActivity"
+            android:name="mega.privacy.android.app.lollipop.megachat.ChatExplorerActivity"
+            android:label="@string/app_name">
+        </activity>
+
+        <activity
+            android:name="mega.privacy.android.app.lollipop.megachat.NodeAttachmentHistoryActivity"
+            android:label="@string/app_name">
+        </activity>
+
+        <activity
+            android:name="mega.privacy.android.app.lollipop.CountryCodePickerActivityLollipop"
+            android:label="@string/app_name">
+        </activity>
+
+        <activity android:name="mega.privacy.android.app.providers.PasscodeFileProviderActivity"
+            android:label="@string/app_name">
+        </activity>
+
+        <activity android:name="mega.privacy.android.app.providers.FileProviderActivity"
             android:exported="true"
             android:label="@string/app_name"
             android:screenOrientation="locked">
-            <intent-filter>
-                <action android:name="android.intent.action.PICK" />
-
-                <category android:name="android.intent.category.DEFAULT" />
-                <category android:name="android.intent.category.OPENABLE" />
-
-                <data android:mimeType="text/*" />
-                <data android:mimeType="application/*" />
-                <data android:mimeType="audio/*" />
-                <data android:mimeType="video/*" />
-                <data android:mimeType="image/*" />
-                <data android:mimeType="x-conference/*" />
-                <data android:mimeType="model/*" />
-                <data android:mimeType="chemical/*" />
+
+            <intent-filter>
+                <action
+                    android:name="android.intent.action.PICK"/>
+                <category
+                    android:name="android.intent.category.DEFAULT"/>
+                <category
+                    android:name="android.intent.category.OPENABLE"/>
+                <data android:mimeType="text/*"/>
+                <data android:mimeType="application/*"/>
+                <data android:mimeType="audio/*"/>
+                <data android:mimeType="video/*"/>
+                <data android:mimeType="image/*"/>
+                <data android:mimeType="x-conference/*"/>
+                <data android:mimeType="model/*"/>
+                <data android:mimeType="chemical/*"/>
             </intent-filter>
             <intent-filter>
                 <action android:name="android.intent.action.GET_CONTENT" />
-
                 <category android:name="android.intent.category.OPENABLE" />
                 <category android:name="android.intent.category.DEFAULT" />
-
-                <data android:mimeType="text/*" />
-                <data android:mimeType="application/*" />
-                <data android:mimeType="audio/*" />
-                <data android:mimeType="video/*" />
-                <data android:mimeType="image/*" />
-                <data android:mimeType="x-conference/*" />
-                <data android:mimeType="model/*" />
-                <data android:mimeType="chemical/*" />
-            </intent-filter>
-        </activity>
-
-        <activity
-            android:name=".lollipop.FileStorageActivityLollipop"
+                <data android:mimeType="text/*"/>
+                <data android:mimeType="application/*"/>
+                <data android:mimeType="audio/*"/>
+                <data android:mimeType="video/*"/>
+                <data android:mimeType="image/*"/>
+                <data android:mimeType="x-conference/*"/>
+                <data android:mimeType="model/*"/>
+                <data android:mimeType="chemical/*"/>
+            </intent-filter>
+        </activity>
+
+        <activity
+            android:name="mega.privacy.android.app.lollipop.FileStorageActivityLollipop"
+            android:label="@string/app_name"
             android:configChanges="orientation|screenSize"
-            android:label="@string/app_name"></activity>
-
-        <activity
-            android:name=".lollipop.FolderLinkActivityLollipop"
-            android:configChanges="orientation|screenSize"
-            android:label="@string/app_name"></activity>
-
-        <activity
-            android:name=".lollipop.megachat.ContactAttachmentActivityLollipop"
-            android:configChanges="orientation|screenSize"
-            android:label="@string/app_name"></activity>
-
-        <activity
-            android:name=".lollipop.TestPasswordActivity"
-            android:configChanges="orientation|screenSize"
-            android:label="@string/app_name"></activity>
-
-        <activity
-            android:name=".lollipop.FileLinkActivityLollipop"
-            android:configChanges="orientation|screenSize"
-            android:label="@string/app_name"></activity>
-
-        <activity
-            android:name=".OpenPasswordLinkActivity"
+            >
+        </activity>
+
+        <activity
+            android:name="mega.privacy.android.app.lollipop.FolderLinkActivityLollipop"
+            android:label="@string/app_name"
+            android:configChanges="orientation|screenSize">
+        </activity>
+
+        <activity
+            android:name="mega.privacy.android.app.lollipop.megachat.ContactAttachmentActivityLollipop"
+            android:label="@string/app_name"
+            android:configChanges="orientation|screenSize">
+        </activity>
+
+        <activity
+            android:name="mega.privacy.android.app.lollipop.TestPasswordActivity"
+            android:label="@string/app_name"
+            android:configChanges="orientation|screenSize">
+        </activity>
+
+        <activity
+            android:name="mega.privacy.android.app.lollipop.FileLinkActivityLollipop"
+            android:label="@string/app_name"
+            android:configChanges="orientation|screenSize">
+        </activity>
+
+        <activity
+            android:name="mega.privacy.android.app.OpenPasswordLinkActivity"
+            android:label=""
+            android:launchMode="singleTop"
             android:configChanges="orientation|screenSize"
             android:excludeFromRecents="true"
-            android:label=""
-            android:launchMode="singleTop"
-            android:theme="@style/Theme.MaterialComponents.DayNight.Dialog"></activity>
-
-        <activity
-            android:name=".lollipop.ChangePasswordActivityLollipop"
-            android:label="@string/my_account_change_password"></activity>
-
-        <activity
-            android:name=".getLink.GetLinkActivity"
-            android:configChanges="screenSize|orientation"></activity>
-
-        <activity
-            android:name=".activities.settingsActivities.PasscodeLockActivity"
+            android:theme="@style/Theme.MaterialComponents.DayNight.Dialog">
+        </activity>
+
+        <activity
+            android:name="mega.privacy.android.app.lollipop.ChangePasswordActivityLollipop"
+            android:label="@string/my_account_change_password">
+        </activity>
+
+        <activity
+            android:name="mega.privacy.android.app.getLink.GetLinkActivity"
+            android:configChanges="screenSize|orientation">
+        </activity>
+
+        <activity
+            android:name="mega.privacy.android.app.activities.settingsActivities.PasscodeLockActivity"
             android:label="@string/settings_passcode_lock"
             android:launchMode="singleInstance"
-            android:windowSoftInputMode="adjustResize|stateVisible" />
-
-        <activity
-<<<<<<< HEAD
-            android:name=".lollipop.ZipBrowserActivityLollipop"
-            android:configChanges="orientation|screenSize"
-            android:label="@string/zip_browser_activity"></activity>
-=======
-            android:name="mega.privacy.android.app.zippreview.ui.ZipBrowserActivity"
+            android:windowSoftInputMode="adjustResize|stateVisible"/>
+
+        <activity
+            android:name="mega.privacy.android.app.lollipop.ZipBrowserActivityLollipop"
             android:label="@string/zip_browser_activity"
             android:configChanges="orientation|screenSize">
         </activity>
->>>>>>> d0f446f5
-
-        <activity
-            android:name=".lollipop.AddContactActivityLollipop"
-            android:label="@string/app_name"
-            android:windowSoftInputMode="adjustNothing"></activity>
-
-        <activity
-            android:name=".lollipop.InviteContactActivity"
-            android:label="@string/app_name"
-            android:windowSoftInputMode="adjustNothing"></activity>
-
-        <activity
-            android:name=".lollipop.megachat.ChatActivityLollipop"
-            android:label="@string/app_name"
-            android:launchMode="singleTask"
-            android:windowSoftInputMode="stateHidden|adjustResize"></activity>
-
-        <activity
-            android:name=".lollipop.megachat.ArchivedChatsActivity"
-            android:label="@string/app_name"></activity>
-
-        <activity
-            android:name=".lollipop.ContactInfoActivityLollipop"
-            android:label="@string/app_name"></activity>
-
-        <activity
-            android:name=".lollipop.FileInfoActivityLollipop"
-            android:label="@string/app_name"></activity>
-
+
+        <activity
+            android:name="mega.privacy.android.app.lollipop.AddContactActivityLollipop"
+            android:label="@string/app_name"
+            android:windowSoftInputMode="adjustNothing">
+        </activity>
+
+	    <activity
+		    android:name="mega.privacy.android.app.lollipop.InviteContactActivity"
+		    android:label="@string/app_name"
+		    android:windowSoftInputMode="adjustNothing">
+	    </activity>
+
+        <activity
+            android:name="mega.privacy.android.app.lollipop.megachat.ChatActivityLollipop"
+            android:label="@string/app_name"
+            android:windowSoftInputMode="stateHidden|adjustResize"
+            android:launchMode="singleTask">
+        </activity>
+
+        <activity
+            android:name="mega.privacy.android.app.lollipop.megachat.ArchivedChatsActivity"
+            android:label="@string/app_name">
+        </activity>
+
+        <activity
+            android:name="mega.privacy.android.app.lollipop.ContactInfoActivityLollipop"
+            android:label="@string/app_name">
+        </activity>
+
+        <activity
+            android:name="mega.privacy.android.app.lollipop.FileInfoActivityLollipop"
+            android:label="@string/app_name">
+        </activity>
         <activity
             android:name=".activities.OfflineFileInfoActivity"
             android:label="@string/app_name" />
 
         <activity
-            android:name=".lollipop.VersionsFileActivity"
-            android:label="@string/app_name"></activity>
-
-        <activity
-            android:name=".lollipop.megachat.GroupChatInfoActivityLollipop"
-            android:label="@string/app_name"></activity>
-
-        <activity
-            android:name=".lollipop.PdfViewerActivityLollipop"
+            android:name="mega.privacy.android.app.lollipop.VersionsFileActivity"
+            android:label="@string/app_name">
+        </activity>
+
+        <activity
+            android:name="mega.privacy.android.app.lollipop.megachat.GroupChatInfoActivityLollipop"
+            android:label="@string/app_name">
+        </activity>
+
+        <activity
+            android:name="mega.privacy.android.app.lollipop.PdfViewerActivityLollipop"
             android:exported="true"
             android:label="@string/pdf_app_name"
             android:launchMode="singleTop">
             <intent-filter>
                 <action android:name="android.intent.action.VIEW" />
-
                 <category android:name="android.intent.category.DEFAULT" />
-
                 <data android:mimeType="application/pdf" />
             </intent-filter>
             <intent-filter>
                 <action android:name="android.intent.action.VIEW" />
-
                 <category android:name="android.intent.category.BROWSABLE" />
                 <category android:name="android.intent.category.DEFAULT" />
-
                 <data android:scheme="http" />
                 <data android:host="*" />
                 <data android:pathPattern=".*\\.pdf" />
             </intent-filter>
             <intent-filter>
                 <action android:name="android.intent.action.VIEW" />
-
                 <category android:name="android.intent.category.BROWSABLE" />
                 <category android:name="android.intent.category.DEFAULT" />
-
                 <data android:scheme="http" />
                 <data android:host="*" />
                 <data android:mimeType="application/pdf" />
             </intent-filter>
             <intent-filter>
                 <action android:name="android.intent.action.VIEW" />
-
                 <category android:name="android.intent.category.BROWSABLE" />
                 <category android:name="android.intent.category.DEFAULT" />
-
                 <data android:scheme="file" />
                 <data android:host="*" />
                 <data android:pathPattern=".*\\.pdf" />
@@ -428,222 +419,226 @@
 
         <activity
             android:name=".mediaplayer.VideoPlayerActivity"
-            android:theme="@style/Theme.Dark.FullScreen.Draggable"
-            android:windowSoftInputMode="adjustNothing" />
+            android:windowSoftInputMode="adjustNothing"
+            android:theme="@style/Theme.Dark.FullScreen.Draggable" />
 
         <activity
             android:name=".mediaplayer.AudioPlayerActivity"
+            android:windowSoftInputMode="adjustNothing"
             android:launchMode="singleTop"
-            android:screenOrientation="portrait"
-            android:windowSoftInputMode="adjustNothing" />
-
-        <activity
-            android:name=".lollipop.qrcode.QRCodeActivity"
-            android:label="@string/app_name"></activity>
-
-        <activity
-            android:name=".lollipop.TwoFactorAuthenticationActivity"
-            android:label="@string/app_name"></activity>
-
-        <activity
-            android:name=".lollipop.VerifyTwoFactorActivity"
-            android:label="@string/app_name"></activity>
-
-        <activity
-            android:name=".BusinessExpiredAlertActivity"
-            android:label="@string/app_name"></activity>
-
-        <activity android:name=".smsVerification.SMSVerificationActivity" />
-
-        <activity android:name=".smsVerification.SMSVerificationReceiveTxtActivity" />
-
-        <activity
-            android:name=".activities.settingsActivities.AdvancedPreferencesActivity"
+            android:screenOrientation="portrait" />
+
+        <activity
+            android:name="mega.privacy.android.app.lollipop.qrcode.QRCodeActivity"
+            android:label="@string/app_name">
+        </activity>
+
+        <activity
+            android:name="mega.privacy.android.app.lollipop.TwoFactorAuthenticationActivity"
+            android:label="@string/app_name">
+        </activity>
+
+        <activity
+            android:name="mega.privacy.android.app.lollipop.VerifyTwoFactorActivity"
+            android:label="@string/app_name">
+        </activity>
+
+        <activity
+            android:name="mega.privacy.android.app.BusinessExpiredAlertActivity"
+            android:label="@string/app_name">
+        </activity>
+
+        <activity android:name="mega.privacy.android.app.smsVerification.SMSVerificationActivity" />
+
+        <activity android:name="mega.privacy.android.app.smsVerification.SMSVerificationReceiveTxtActivity"/>
+
+        <activity
+            android:name="mega.privacy.android.app.activities.settingsActivities.AdvancedPreferencesActivity"
             android:label="@string/settings_advanced_features"
-            android:launchMode="singleTop"></activity>
-
-        <activity
-            android:name=".activities.settingsActivities.CameraUploadsPreferencesActivity"
+            android:launchMode="singleTop">
+        </activity>
+
+        <activity
+            android:name="mega.privacy.android.app.activities.settingsActivities.CameraUploadsPreferencesActivity"
             android:label="@string/section_photo_sync"
-            android:launchMode="singleTop"></activity>
-
-        <activity
-            android:name=".activities.settingsActivities.ChatNotificationsPreferencesActivity"
+            android:launchMode="singleTop">
+        </activity>
+
+        <activity
+            android:name="mega.privacy.android.app.activities.settingsActivities.ChatNotificationsPreferencesActivity"
             android:label="@string/title_properties_chat_notifications_contact"
-            android:launchMode="singleTop"></activity>
-
-        <activity
-            android:name=".activities.settingsActivities.ChatPreferencesActivity"
+            android:launchMode="singleTop">
+        </activity>
+
+        <activity
+            android:name="mega.privacy.android.app.activities.settingsActivities.ChatPreferencesActivity"
             android:label="@string/section_chat"
-            android:launchMode="singleTop"></activity>
-
-        <activity
-            android:name=".activities.settingsActivities.DownloadPreferencesActivity"
+            android:launchMode="singleTop">
+        </activity>
+
+        <activity
+            android:name="mega.privacy.android.app.activities.settingsActivities.DownloadPreferencesActivity"
             android:label="@string/download_location"
-            android:launchMode="singleTop"></activity>
-
-        <activity
-            android:name=".activities.settingsActivities.FileManagementPreferencesActivity"
+            android:launchMode="singleTop">
+        </activity>
+
+        <activity
+            android:name="mega.privacy.android.app.activities.settingsActivities.FileManagementPreferencesActivity"
             android:label="@string/settings_file_management_category"
-            android:launchMode="singleTop"></activity>
-
-        <activity
-            android:name=".activities.settingsActivities.PasscodePreferencesActivity"
+            android:launchMode="singleTop">
+        </activity>
+
+        <activity
+            android:name="mega.privacy.android.app.activities.settingsActivities.PasscodePreferencesActivity"
             android:label="@string/settings_passcode_lock_switch"
-            android:launchMode="singleTop" />
-
-        <activity
-            android:name=".activities.settingsActivities.CookiePreferencesActivity"
+            android:launchMode="singleTop"/>
+
+        <activity
+            android:name="mega.privacy.android.app.activities.settingsActivities.CookiePreferencesActivity"
             android:label="@string/settings_about_cookie_settings"
             android:launchMode="singleTop" />
 
         <activity
-            android:name=".WeakAccountProtectionAlertActivity"
-            android:label="@string/app_name"
-            android:launchMode="singleTop"></activity>
-
-        <activity
-            android:name=".activities.ManageChatHistoryActivity"
+            android:name="mega.privacy.android.app.WeakAccountProtectionAlertActivity"
+            android:label="@string/app_name"
+            android:launchMode="singleTop">
+        </activity>
+
+        <activity
+            android:name="mega.privacy.android.app.activities.ManageChatHistoryActivity"
             android:configChanges="orientation|screenSize"
             android:label="@string/title_properties_manage_chat"
-            android:launchMode="singleTop"></activity>
-
-        <activity
-            android:name=".AuthenticityCredentialsActivity"
+            android:launchMode="singleTop">
+        </activity>
+
+        <activity
+            android:name="mega.privacy.android.app.AuthenticityCredentialsActivity"
             android:label="@string/authenticity_credentials_label"
-            android:launchMode="singleTop"></activity>
-
-        <activity
-            android:name=".activities.GiphyPickerActivity"
+            android:launchMode="singleTop">
+        </activity>
+
+        <activity
+            android:name="mega.privacy.android.app.activities.GiphyPickerActivity"
             android:configChanges="orientation|screenSize"
             android:label="@string/search_giphy_title"
             android:launchMode="singleTop"
-            android:windowSoftInputMode="adjustNothing"></activity>
-
-        <activity
-            android:name=".activities.GiphyViewerActivity"
-            android:launchMode="singleTop"></activity>
-
-        <activity
-            android:name=".textEditor.TextEditorActivity"
-            android:launchMode="singleTop"></activity>
-
-        <activity
-            android:name=".contacts.ContactsActivity"
+            android:windowSoftInputMode="adjustNothing">
+
+        </activity>
+
+        <activity
+            android:name="mega.privacy.android.app.activities.GiphyViewerActivity"
+            android:launchMode="singleTop">
+        </activity>
+
+        <activity
+            android:name="mega.privacy.android.app.textEditor.TextEditorActivity"
+            android:launchMode="singleTop">
+        </activity>
+
+        <activity
+            android:name="mega.privacy.android.app.contacts.ContactsActivity"
             android:launchMode="singleTop" />
 
-        <activity
-            android:name=".meeting.activity.MeetingActivity"
+        <activity android:name=".meeting.activity.MeetingActivity"
             android:configChanges="orientation|screenSize|keyboardHidden"
-            android:label="@string/app_name"
             android:screenOrientation="portrait"
-            android:windowSoftInputMode="adjustResize" />
-
-        <activity
-            android:name=".meeting.activity.LeftMeetingActivity"
+            android:label="@string/app_name"
+            android:windowSoftInputMode="adjustResize"/>
+
+        <activity android:name=".meeting.activity.LeftMeetingActivity"
             android:screenOrientation="portrait"
-            android:windowSoftInputMode="adjustResize" />
+            android:windowSoftInputMode="adjustResize"/>
 
         <service
-            android:name=".lollipop.megachat.ChatUploadService"
-            android:exported="false"></service>
+            android:name="mega.privacy.android.app.lollipop.megachat.ChatUploadService"
+            android:exported="false" >
+        </service>
 
         <service
-            android:name=".meeting.CallService"
-            android:exported="false"></service>
+            android:name="mega.privacy.android.app.meeting.CallService"
+            android:exported="false" >
+        </service>
 
         <service
-            android:name=".DownloadService"
-            android:exported="false"></service>
+            android:name="DownloadService"
+            android:exported="false" >
+        </service>
 
         <service
-            android:name=".meeting.CallNotificationIntentService"
-            android:exported="false"></service>
+            android:name="mega.privacy.android.app.meeting.CallNotificationIntentService"
+            android:exported="false" >
+        </service>
 
         <service
-            android:name=".notifications.DownloadNotificationIntentService"
-            android:exported="false"></service>
+            android:name="mega.privacy.android.app.notifications.DownloadNotificationIntentService"
+            android:exported="false" >
+        </service>
 
         <service
-            android:name=".UploadService"
-            android:exported="false"></service>
-
-        <service
-            android:name=".mediaplayer.service.AudioPlayerService"
-            android:exported="false" />
-
-        <service
-            android:name=".mediaplayer.service.VideoPlayerService"
-            android:exported="false" />
+            android:name="UploadService"
+            android:exported="false" >
+        </service>
+
+        <service android:name=".mediaplayer.service.AudioPlayerService" android:exported="false" />
+        <service android:name=".mediaplayer.service.VideoPlayerService" android:exported="false" />
 
         <service
             android:name=".jobservices.CameraUploadsService"
-            android:foregroundServiceType="dataSync"
             android:exported="false" />
-
-        <service
-            android:name=".jobservices.CuSyncInactiveHeartbeatService"
-            android:exported="false"
-            android:permission="android.permission.BIND_JOB_SERVICE" />
-
-        <service
-            android:name=".jobservices.CameraUploadStarterService"
-            android:exported="false"
-            android:permission="android.permission.BIND_JOB_SERVICE" />
-
-        <service
-            android:name=".fcm.IncomingCallService"
-            android:exported="true" />
-
-        <service
-            android:name=".fcm.KeepAliveService"
-            android:exported="true" />
-
-
+	    <service
+		    android:name=".jobservices.CuSyncInactiveHeartbeatService"
+		    android:permission="android.permission.BIND_JOB_SERVICE"
+		    android:exported="false" />
+	    <service
+		    android:name=".jobservices.CameraUploadStarterService"
+		    android:permission="android.permission.BIND_JOB_SERVICE"
+		    android:exported="false" />
+        <service android:name=".fcm.IncomingCallService" android:exported="true"/>
+        <service android:name=".fcm.KeepAliveService" android:exported="true"/>
         <receiver
-            android:name=".receivers.CustomInstallReferrerReceiver"
+            android:name="mega.privacy.android.app.receivers.CustomInstallReferrerReceiver"
             android:exported="true">
             <intent-filter>
-                <action android:name="com.android.vending.INSTALL_REFERRER" />
+                <action
+                    android:name="com.android.vending.INSTALL_REFERRER" />
             </intent-filter>
         </receiver>
 
         <receiver
-            android:name=".receivers.CameraEventReceiver"
+            android:name="mega.privacy.android.app.receivers.CameraEventReceiver"
             android:enabled="true"
-            android:exported="false">
+            android:exported="false" >
             <intent-filter>
                 <action android:name="com.android.camera.NEW_PICTURE" />
                 <action android:name="android.hardware.action.NEW_PICTURE" />
-
                 <category android:name="android.intent.category.DEFAULT" />
-
                 <data android:mimeType="image/*" />
             </intent-filter>
         </receiver>
 
         <receiver
-            android:name=".receivers.NetworkStateReceiver"
+            android:name="mega.privacy.android.app.receivers.NetworkStateReceiver"
             android:enabled="true"
-            android:exported="false">
+            android:exported="false" >
             <intent-filter>
                 <action android:name="android.net.conn.CONNECTIVITY_CHANGE" />
             </intent-filter>
         </receiver>
 
         <receiver
-            android:name=".receivers.ChargeEventReceiver"
+            android:name="mega.privacy.android.app.receivers.ChargeEventReceiver"
             android:enabled="true"
-            android:exported="false">
+            android:exported="false" >
             <intent-filter>
                 <action android:name="android.intent.action.ACTION_POWER_CONNECTED" />
             </intent-filter>
         </receiver>
 
         <receiver
-            android:name=".receivers.BootEventReceiver"
+            android:name="mega.privacy.android.app.receivers.BootEventReceiver"
             android:enabled="true"
-            android:exported="false">
+            android:exported="false" >
             <intent-filter>
                 <action android:name="android.intent.action.BOOT_COMPLETED" />
             </intent-filter>
@@ -652,8 +647,8 @@
         <provider
             android:name="androidx.core.content.FileProvider"
             android:authorities="mega.privacy.android.app.providers.fileprovider"
-            android:exported="false"
-            android:grantUriPermissions="true">
+            android:grantUriPermissions="true"
+            android:exported="false">
             <meta-data
                 android:name="android.support.FILE_PROVIDER_PATHS"
                 android:resource="@xml/filepaths" />
@@ -665,6 +660,7 @@
             android:exported="false"
             android:label="@string/title_activity_maps"
             android:windowSoftInputMode="adjustNothing">
+
             <meta-data
                 android:name="android.support.PARENT_ACTIVITY"
                 android:value="mega.privacy.android.app.activities.PasscodeActivity" />
@@ -673,40 +669,40 @@
         <activity
             android:name=".activities.OverDiskQuotaPaywallActivity"
             android:label="@string/app_name"
-            android:launchMode="singleTop"></activity>
+            android:launchMode="singleTop">
+        </activity>
 
         <activity
             android:name="nz.mega.documentscanner.DocumentScannerActivity"
             android:launchMode="singleTop"
             android:screenOrientation="sensorPortrait"
             android:theme="@style/DocumentScannerTheme"
-            android:windowSoftInputMode="stateHidden|adjustNothing" />
-
-        <activity
-            android:name=".myAccount.editProfile.EditProfileActivity"
+            android:windowSoftInputMode="stateHidden|adjustNothing"/>
+
+        <activity
+            android:name="mega.privacy.android.app.myAccount.editProfile.EditProfileActivity"
             android:launchMode="singleTop" />
 
         <activity
-            android:name=".myAccount.MyAccountActivity"
+            android:name="mega.privacy.android.app.myAccount.MyAccountActivity"
             android:launchMode="singleTop" />
 
         <activity
-            android:name=".exportRK.ExportRecoveryKeyActivity"
+            android:name="mega.privacy.android.app.exportRK.ExportRecoveryKeyActivity"
             android:launchMode="singleTop" />
 
         <activity
-            android:name=".upgradeAccount.UpgradeAccountActivity"
+            android:name="mega.privacy.android.app.upgradeAccount.UpgradeAccountActivity"
             android:label="@string/action_upgrade_account"
             android:launchMode="singleTop" />
 
         <activity
-            android:name=".upgradeAccount.ChooseAccountActivity"
+            android:name="mega.privacy.android.app.upgradeAccount.ChooseAccountActivity"
             android:label="@string/choose_account_fragment"
             android:launchMode="singleTop" />
 
-        <receiver
-            android:name=".psa.AlarmReceiver"
-            android:exported="false">
+        <receiver android:name=".psa.AlarmReceiver"
+            android:exported="false" >
             <intent-filter>
                 <action android:name="android.intent.action.checking.psa" />
             </intent-filter>
@@ -714,13 +710,14 @@
 
         <activity
             android:name=".activities.AskForDisplayOverActivity"
-            android:launchMode="singleTask"
-            android:theme="@android:style/Theme.Translucent.NoTitleBar.Fullscreen" />
-
-        <activity
-            android:name=".activities.settingsActivities.StartScreenPreferencesActivity"
+            android:theme="@android:style/Theme.Translucent.NoTitleBar.Fullscreen"
+            android:launchMode="singleTask"/>
+
+        <activity
+            android:name="mega.privacy.android.app.activities.settingsActivities.StartScreenPreferencesActivity"
             android:label="@string/start_screen_setting"
-            android:launchMode="singleTop"></activity>
+            android:launchMode="singleTop">
+        </activity>
 
     </application>
 
