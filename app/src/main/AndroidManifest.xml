<?xml version="1.0" encoding="utf-8"?>
<manifest xmlns:android="http://schemas.android.com/apk/res/android"
    package="mega.privacy.android.app"
    android:installLocation="internalOnly"
<<<<<<< HEAD
    android:versionCode="216"
    android:versionName="3.5 (216)">
=======
    android:versionCode="220"
    android:versionName="3.5.1 (220)" >
>>>>>>> b0005a46

    <uses-feature android:name="android.hardware.camera.autofocus" android:required="false" />
    <uses-feature android:name="android.hardware.camera" android:required="false" />
    <uses-feature android:name="android.hardware.screen.portrait" android:required="false" />
    <uses-feature android:name="android.hardware.camera.front" android:required="false" />
    <uses-feature android:name="android.hardware.touchscreen" android:required="false" />
    <uses-feature android:name="android.hardware.sensor.proximity" android:required="false" />

    <supports-screens
        android:anyDensity="true"
        android:largeScreens="true"
        android:normalScreens="true"
        android:resizeable="true"
        android:smallScreens="true"
        android:xlargeScreens="true" />

    <uses-permission android:name="android.permission.INTERNET" />
    <uses-permission android:name="android.permission.WRITE_EXTERNAL_STORAGE" />
    <uses-permission android:name="android.permission.READ_EXTERNAL_STORAGE" />
    <uses-permission android:name="android.permission.ACCESS_NETWORK_STATE" />
    <uses-permission android:name="android.permission.WAKE_LOCK" />
    <uses-permission android:name="android.permission.CAMERA" />
    <uses-permission android:name="com.google.android.apps.photos.permission.GOOGLE_PHOTOS" />
    <uses-permission android:name="android.permission.READ_CONTACTS" />
    <uses-permission android:name="com.android.vending.BILLING" />
    <uses-permission android:name="android.permission.VIBRATE" />
    <uses-permission android:name="android.permission.CHANGE_NETWORK_STATE" />
    <uses-permission android:name="android.permission.MODIFY_AUDIO_SETTINGS" />
    <uses-permission android:name="android.permission.RECORD_AUDIO" />
    <uses-permission android:name="android.permission.BLUETOOTH" />
    <uses-permission android:name="android.permission.CAPTURE_VIDEO_OUTPUT" />
    <uses-permission android:name="android.permission.FLAG_SHOW_WHEN_LOCKED" />
    <uses-permission android:name="android.permission.MANAGE_DOCUMENTS" />
    <uses-permission android:name="android.permission.READ_CALL_LOG" />
    <uses-permission android:name="android.permission.WRITE_CALL_LOG" />
    <uses-permission android:name="android.permission.ACCESS_FINE_LOCATION" />

    <application
        android:name=".MegaApplication"
        android:allowBackup="false"
        android:icon="@drawable/ic_launcher"
        android:label="@string/app_name"
        android:theme="@style/Theme.Megaactionbar">
        <meta-data android:name="com.google.android.gms.version"
            android:value="@integer/google_play_services_version" />
        <meta-data
            android:name="fontProviderRequests"
            android:value="Noto Color Emoji Compat" />

        <activity
            android:name=".lollipop.LoginActivityLollipop"
            android:label="@string/login_text"
            android:screenOrientation="locked"
            android:windowSoftInputMode="stateAlwaysHidden"></activity>
        <activity
            android:name=".WebViewActivity"
            android:label="@string/app_name"
            android:launchMode="singleTop"></activity>
        <activity
            android:name=".lollipop.WebViewActivityLollipop"
            android:label="@string/app_name"
            android:launchMode="singleTop"></activity>
        <activity
            android:name=".lollipop.ManagerActivityLollipop"
            android:label="@string/app_name"
            android:launchMode="singleTop"
            android:windowSoftInputMode="adjustNothing">
            <intent-filter>
                <action android:name="android.intent.action.SEARCH" />
                <action android:name="android.intent.action.MAIN" />

                <category android:name="android.intent.category.LAUNCHER" />
            </intent-filter>

            <meta-data
                android:name="android.app.searchable"
                android:resource="@xml/searchable" />
        </activity>
        <activity
            android:name=".lollipop.megaachievements.AchievementsActivity"
            android:label="@string/app_name"
            android:theme="@style/Theme.Megaactionbar.Secondary"></activity>
        <activity android:name=".OpenLinkActivity" android:launchMode="singleTask" android:screenOrientation="portrait">
            <intent-filter>
                <action android:name="android.intent.action.VIEW" />

                <category android:name="android.intent.category.DEFAULT" />
                <category android:name="android.intent.category.BROWSABLE" />

                <data android:host="mega.co.nz" android:scheme="https"></data>
            </intent-filter>

            <intent-filter>
                <action android:name="android.intent.action.VIEW" />

                <category android:name="android.intent.category.DEFAULT" />
                <category android:name="android.intent.category.BROWSABLE" />

                <data android:host="www.mega.co.nz" android:scheme="https"></data>
            </intent-filter>

            <intent-filter>
                <action android:name="android.intent.action.VIEW" />

                <category android:name="android.intent.category.DEFAULT" />
                <category android:name="android.intent.category.BROWSABLE" />

                <data android:host="mega.nz" android:scheme="https"></data>
            </intent-filter>

            <intent-filter>
                <action android:name="android.intent.action.VIEW" />

                <category android:name="android.intent.category.DEFAULT" />
                <category android:name="android.intent.category.BROWSABLE" />

                <data android:host="www.mega.nz" android:scheme="https"></data>
            </intent-filter>
            <intent-filter>
                <action android:name="android.intent.action.VIEW" />

                <category android:name="android.intent.category.DEFAULT" />
                <category android:name="android.intent.category.BROWSABLE" />

                <data android:scheme="mega"></data>
            </intent-filter>
        </activity>
        <activity
            android:name=".lollipop.FullScreenImageViewerLollipop"
            android:label="@string/full_screen_image_viewer_label"
            android:launchMode="singleTop"
            android:theme="@style/Theme.Swipe.Back"
            android:uiOptions="splitActionBarWhenNarrow"></activity>
        <activity
            android:name=".lollipop.megachat.ChatFullScreenImageViewer"
            android:label="@string/full_screen_image_viewer_label"
            android:launchMode="singleTop"
            android:theme="@style/Theme.Swipe.Back"
            android:uiOptions="splitActionBarWhenNarrow"></activity>
        <activity
            android:name=".lollipop.ContactFileListActivityLollipop"
            android:label="@string/contact_properties_activity"
            android:launchMode="singleTop"
            android:theme="@style/Theme.Megaactionbar.Secondary"></activity>
        <activity
            android:name=".lollipop.FileContactListActivityLollipop"
            android:configChanges="orientation|screenSize"
            android:label="@string/file_properties_shared_folder_select_contact"
            android:launchMode="singleTop"
            android:theme="@style/Theme.Megaactionbar.Secondary"></activity>
        <activity
            android:name=".lollipop.FileExplorerActivityLollipop"
            android:label="@string/app_name"
            android:launchMode="singleTask"
            android:theme="@style/Theme.Megaactionbar"
            android:windowSoftInputMode="adjustNothing">
            <intent-filter>
                <action android:name="android.intent.action.SEND" />

                <category android:name="android.intent.category.DEFAULT" />

                <data android:mimeType="*/*" />
            </intent-filter>
            <intent-filter>
                <action android:name="android.intent.action.SEND_MULTIPLE" />

                <category android:name="android.intent.category.DEFAULT" />

                <data android:mimeType="*/*" />
            </intent-filter>
        </activity>
        <activity
            android:name=".lollipop.megachat.ChatExplorerActivity"
            android:label="@string/app_name"
<<<<<<< HEAD
            android:theme="@style/Theme.Megaactionbar.Secondary"></activity>
        <activity android:name=".providers.PinFileProviderActivity"
            android:label="@string/app_name"></activity>
        <activity
            android:name=".providers.FileProviderActivity"
=======
            android:theme="@style/Theme.Megaactionbar.Secondary">
        </activity>

        <activity
            android:name="mega.privacy.android.app.lollipop.megachat.NodeAttachmentHistoryActivity"
            android:label="@string/app_name"
            android:theme="@style/Theme.Megaactionbar">
        </activity>

        <activity android:name="mega.privacy.android.app.providers.PinFileProviderActivity"
            android:label="@string/app_name">
        </activity>

        <activity android:name="mega.privacy.android.app.providers.FileProviderActivity"
>>>>>>> b0005a46
            android:label="@string/app_name"
            android:screenOrientation="locked"
            android:theme="@style/Theme.Megaactionbar.Secondary">
            <intent-filter>
                <action android:name="android.intent.action.PICK" />
                <category android:name="android.intent.category.DEFAULT" />
                <category android:name="android.intent.category.OPENABLE" />

                <data android:mimeType="text/*" />
                <data android:mimeType="application/*" />
                <data android:mimeType="audio/*" />
                <data android:mimeType="video/*" />
                <data android:mimeType="image/*" />
                <data android:mimeType="x-conference/*" />
                <data android:mimeType="model/*" />
                <data android:mimeType="chemical/*" />
            </intent-filter>
            <intent-filter>
                <action android:name="android.intent.action.GET_CONTENT" />
                <category android:name="android.intent.category.OPENABLE" />
                <category android:name="android.intent.category.DEFAULT" />
                <data android:mimeType="text/*" />
                <data android:mimeType="application/*" />
                <data android:mimeType="audio/*" />
                <data android:mimeType="video/*" />
                <data android:mimeType="image/*" />
                <data android:mimeType="x-conference/*" />
                <data android:mimeType="model/*" />
                <data android:mimeType="chemical/*" />
            </intent-filter>
        </activity>
        <activity
            android:name=".lollipop.FileStorageActivityLollipop"
            android:configChanges="orientation|screenSize"
            android:label="@string/app_name"
            android:theme="@style/Theme.Megaactionbar.Secondary"></activity>
        <activity
            android:name=".lollipop.PhoneContactsActivityLollipop"
            android:label="@string/app_name"></activity>
        <activity
            android:name=".lollipop.FolderLinkActivityLollipop"
            android:configChanges="orientation|screenSize"
<<<<<<< HEAD
            android:label="@string/app_name"
            android:theme="@style/Theme.Megaactionbar.Secondary"></activity>
        <activity
            android:name=".lollipop.megachat.NodeAttachmentActivityLollipop"
=======
            android:theme="@style/Theme.Megaactionbar.Secondary">
        </activity>

        <activity
            android:name="mega.privacy.android.app.lollipop.megachat.ContactAttachmentActivityLollipop"
            android:label="@string/app_name"
>>>>>>> b0005a46
            android:configChanges="orientation|screenSize"
            android:label="@string/app_name"
            android:theme="@style/Theme.Megaactionbar.Secondary"></activity>
        <activity
            android:name=".lollipop.megachat.ContactAttachmentActivityLollipop"
            android:configChanges="orientation|screenSize"
            android:label="@string/app_name"
            android:theme="@style/Theme.Megaactionbar.Secondary"></activity>
        <activity
            android:name=".lollipop.TestPasswordActivity"
            android:configChanges="orientation|screenSize"
            android:label="@string/app_name"
            android:theme="@style/Theme.Megaactionbar.Secondary"></activity>
        <activity
            android:name=".lollipop.FileLinkActivityLollipop"
            android:configChanges="orientation|screenSize"
            android:label="@string/app_name"
            android:launchMode="singleTop"
            android:theme="@style/Theme.Megaactionbar.Secondary"></activity>
        <activity
            android:name=".OpenPasswordLinkActivity"
            android:configChanges="orientation|screenSize"
            android:label="@string/app_name"
            android:launchMode="singleTop"
            android:theme="@style/Theme.Megaactionbar.Secondary"></activity>
        <activity
            android:name=".lollipop.ChangePasswordActivityLollipop"
            android:label="@string/my_account_change_password"
            android:theme="@style/Theme.Megaactionbar.Secondary"></activity>
        <activity
            android:name=".lollipop.GetLinkActivityLollipop"
            android:configChanges="screenSize|orientation"
            android:label="@string/context_get_link_menu"
            android:theme="@style/Theme.Megaactionbar.Secondary"></activity>
        <activity
            android:name=".lollipop.SearchByDateActivityLollipop"
            android:label="@string/action_search_by_date"
            android:theme="@style/Theme.Megaactionbar.Secondary"></activity>
        <activity
            android:name=".lollipop.PinLockActivityLollipop"
            android:label="@string/settings_pin_lock"
            android:theme="@style/Theme.Megaactionbar.Secondary"
            android:windowSoftInputMode="stateVisible"></activity>
        <activity
            android:name=".lollipop.ZipBrowserActivityLollipop"
            android:configChanges="orientation|screenSize"
            android:label="@string/zip_browser_activity"
            android:theme="@style/Theme.Megaactionbar.Secondary"></activity>
        <activity
            android:name=".lollipop.AddContactActivityLollipop"
            android:label="@string/app_name"
            android:theme="@style/Theme.Add.Contacts"
            android:windowSoftInputMode="adjustNothing"></activity>
        <activity
            android:name=".lollipop.megachat.ChatActivityLollipop"
            android:label="@string/app_name"
            android:launchMode="singleTask"
            android:theme="@style/Theme.Megaactionbar.Secondary"></activity>
        <activity
            android:name=".lollipop.megachat.ArchivedChatsActivity"
            android:label="@string/app_name"
            android:theme="@style/Theme.Megaactionbar.Secondary"></activity>
        <activity
            android:name=".lollipop.ContactInfoActivityLollipop"
            android:label="@string/app_name"
            android:theme="@style/Theme.Megaactionbar.Secondary"></activity>
        <activity
            android:name=".lollipop.FileInfoActivityLollipop"
            android:label="@string/app_name"
            android:theme="@style/Theme.Megaactionbar.Secondary"></activity>
        <activity
            android:name=".lollipop.VersionsFileActivity"
            android:label="@string/app_name"
            android:theme="@style/Theme.Megaactionbar.Secondary"></activity>
        <activity
            android:name=".lollipop.megachat.GroupChatInfoActivityLollipop"
            android:label="@string/app_name"
            android:theme="@style/Theme.Megaactionbar.Secondary"></activity>
        <activity
            android:name=".lollipop.PdfViewerActivityLollipop"
            android:label="@string/pdf_app_name"
            android:launchMode="singleTop">
            <intent-filter>
                <action android:name="android.intent.action.VIEW" />

                <category android:name="android.intent.category.DEFAULT" />

                <data android:mimeType="application/pdf" />
            </intent-filter>
            <intent-filter>
                <action android:name="android.intent.action.VIEW" />

                <category android:name="android.intent.category.BROWSABLE" />
                <category android:name="android.intent.category.DEFAULT" />

                <data android:scheme="http" />
                <data android:host="*" />
                <data android:pathPattern=".*\\.pdf" />
            </intent-filter>
            <intent-filter>
                <action android:name="android.intent.action.VIEW" />

                <category android:name="android.intent.category.BROWSABLE" />
                <category android:name="android.intent.category.DEFAULT" />

                <data android:scheme="http" />
                <data android:host="*" />
                <data android:mimeType="application/pdf" />
            </intent-filter>
            <intent-filter>
                <action android:name="android.intent.action.VIEW" />

                <category android:name="android.intent.category.BROWSABLE" />
                <category android:name="android.intent.category.DEFAULT" />

                <data android:scheme="file" />
                <data android:host="*" />
                <data android:pathPattern=".*\\.pdf" />
            </intent-filter>
        </activity>
        <activity
            android:name=".lollipop.AudioVideoPlayerLollipop"
            android:label="@string/app_name"
            android:theme="@style/Theme.Swipe.Back"></activity>
        <activity
            android:name=".lollipop.qrcode.QRCodeActivity"
            android:label="@string/app_name"
            android:theme="@style/Theme.Megaactionbar.Secondary"></activity>
        <activity
            android:name=".lollipop.TwoFactorAuthenticationActivity"
            android:label="@string/app_name"
            android:theme="@style/Theme.Megaactionbar.Secondary"></activity>
        <activity
            android:name=".lollipop.megachat.calls.ChatCallActivity"
            android:label="@string/app_name"
            android:launchMode="singleTask"
            android:screenOrientation="portrait"></activity>
        <activity
            android:name=".lollipop.megachat.ChatPreferencesActivity"
            android:label="@string/contact_properties_activity"
            android:launchMode="singleTop"
            android:theme="@style/Theme.Megaactionbar.Secondary"></activity>

        <service
            android:name=".CameraSyncService"
            android:exported="false"></service>
        <service
            android:name=".lollipop.megachat.ChatUploadService"
            android:exported="false"></service>
        <service
            android:name=".lollipop.megachat.calls.CallService"
            android:exported="false"></service>
        <service
            android:name=".DownloadService"
            android:exported="false"></service>
        <service
            android:name=".lollipop.megachat.calls.CallNotificationIntentService"
            android:exported="false"></service>
        <service
            android:name=".UploadService"
            android:exported="false"></service>
        <service
            android:name=".MegaStreamingService"
            android:exported="false"></service>
        <service android:name=".fcm.MegaFirebaseMessagingService">
            <intent-filter>
                <action android:name="com.google.firebase.MESSAGING_EVENT" />
            </intent-filter>
        </service>
        <service android:name=".fcm.MegaFirebaseInstanceIDService">
            <intent-filter>
                <action android:name="com.google.firebase.INSTANCE_ID_EVENT" />
            </intent-filter>
        </service>

        <!-- Used for Google Play Store Campaign Measurement -->
        <service android:name="com.google.android.gms.analytics.CampaignTrackingService" />
        <service
            android:name=".jobservices.CameraUploadsService"
            android:exported="false"
            android:permission="android.permission.BIND_JOB_SERVICE" />
        <service
            android:name=".fcm.IncomingCallService"
            android:exported="true" />

        <receiver
            android:name=".receivers.CustomInstallReferrerReceiver"
            android:exported="true">
            <intent-filter>
                <action android:name="com.android.vending.INSTALL_REFERRER" />
            </intent-filter>
        </receiver>
        <receiver
            android:name=".receivers.CameraEventReceiver"
            android:enabled="true">
            <intent-filter>
                <action android:name="com.android.camera.NEW_PICTURE" />
                <action android:name="android.hardware.action.NEW_PICTURE" />

                <category android:name="android.intent.category.DEFAULT" />

                <data android:mimeType="image/*" />
            </intent-filter>
        </receiver>
        <receiver
            android:name=".receivers.NetworkStateReceiver"
            android:enabled="true">
            <intent-filter>
                <action android:name="android.net.conn.CONNECTIVITY_CHANGE" />
            </intent-filter>
        </receiver>
        <receiver
            android:name=".receivers.ChargeEventReceiver"
            android:enabled="true">
            <intent-filter>
                <action android:name="android.intent.action.ACTION_POWER_CONNECTED" />
            </intent-filter>
            <intent-filter>
                <action android:name="android.intent.action.ACTION_POWER_DISCONNECTED" />
            </intent-filter>
        </receiver>
        <receiver
            android:name=".receivers.BootEventReceiver"
            android:enabled="true">
            <intent-filter>
                <action android:name="android.intent.action.BOOT_COMPLETED" />
            </intent-filter>
        </receiver>

        <provider
            android:name="android.support.v4.content.FileProvider"
            android:authorities="mega.privacy.android.app.providers.fileprovider"
            android:exported="false"
            android:grantUriPermissions="true">
            <meta-data
                android:name="android.support.FILE_PROVIDER_PATHS"
                android:resource="@xml/filepaths" />
        </provider>
        <!--
             The API key for Google Maps-based APIs is defined as a string resource.
             (See the file "res/values/google_maps_api.xml").
             Note that the API key is linked to the encryption key used to sign the APK.
             You need a different API key for each encryption key, including the release key that is used to
             sign the APK for publishing.
             You can define the keys for the debug and release targets in src/debug/ and src/release/. 
        -->
        <meta-data
            android:name="com.google.android.geo.API_KEY"
            android:value="@string/google_maps_key" />

        <activity
            android:name=".lollipop.megachat.MapsActivity"
            android:label="@string/title_activity_maps"
            android:windowSoftInputMode="adjustNothing"
            android:theme="@style/Theme.Megaactionbar.Secondary">
            <meta-data
                android:name="android.support.PARENT_ACTIVITY"
                android:value="mega.privacy.android.app.lollipop.PinActivityLollipop" />
        </activity>
    </application>

</manifest><|MERGE_RESOLUTION|>--- conflicted
+++ resolved
@@ -2,36 +2,29 @@
 <manifest xmlns:android="http://schemas.android.com/apk/res/android"
     package="mega.privacy.android.app"
     android:installLocation="internalOnly"
-<<<<<<< HEAD
-    android:versionCode="216"
-    android:versionName="3.5 (216)">
-=======
     android:versionCode="220"
     android:versionName="3.5.1 (220)" >
->>>>>>> b0005a46
 
     <uses-feature android:name="android.hardware.camera.autofocus" android:required="false" />
-    <uses-feature android:name="android.hardware.camera" android:required="false" />
+    <uses-feature android:name="android.hardware.camera" android:required="false"/>
     <uses-feature android:name="android.hardware.screen.portrait" android:required="false" />
     <uses-feature android:name="android.hardware.camera.front" android:required="false" />
     <uses-feature android:name="android.hardware.touchscreen" android:required="false" />
     <uses-feature android:name="android.hardware.sensor.proximity" android:required="false" />
 
-    <supports-screens
-        android:anyDensity="true"
+    <supports-screens android:resizeable="true"
+        android:smallScreens="true"
+        android:normalScreens="true"
         android:largeScreens="true"
-        android:normalScreens="true"
-        android:resizeable="true"
-        android:smallScreens="true"
-        android:xlargeScreens="true" />
-
-    <uses-permission android:name="android.permission.INTERNET" />
-    <uses-permission android:name="android.permission.WRITE_EXTERNAL_STORAGE" />
-    <uses-permission android:name="android.permission.READ_EXTERNAL_STORAGE" />
-    <uses-permission android:name="android.permission.ACCESS_NETWORK_STATE" />
-    <uses-permission android:name="android.permission.WAKE_LOCK" />
+        android:xlargeScreens="true"
+        android:anyDensity="true"/>
+    <uses-permission android:name="android.permission.INTERNET"/>
+    <uses-permission android:name="android.permission.WRITE_EXTERNAL_STORAGE"/>
+    <uses-permission android:name="android.permission.READ_EXTERNAL_STORAGE"/>
+    <uses-permission android:name="android.permission.ACCESS_NETWORK_STATE"/>
+    <uses-permission android:name="android.permission.WAKE_LOCK"/>
     <uses-permission android:name="android.permission.CAMERA" />
-    <uses-permission android:name="com.google.android.apps.photos.permission.GOOGLE_PHOTOS" />
+    <uses-permission android:name="com.google.android.apps.photos.permission.GOOGLE_PHOTOS"/>
     <uses-permission android:name="android.permission.READ_CONTACTS" />
     <uses-permission android:name="com.android.vending.BILLING" />
     <uses-permission android:name="android.permission.VIBRATE" />
@@ -41,17 +34,18 @@
     <uses-permission android:name="android.permission.BLUETOOTH" />
     <uses-permission android:name="android.permission.CAPTURE_VIDEO_OUTPUT" />
     <uses-permission android:name="android.permission.FLAG_SHOW_WHEN_LOCKED" />
-    <uses-permission android:name="android.permission.MANAGE_DOCUMENTS" />
-    <uses-permission android:name="android.permission.READ_CALL_LOG" />
-    <uses-permission android:name="android.permission.WRITE_CALL_LOG" />
+    <uses-permission android:name="android.permission.MANAGE_DOCUMENTS"/>
+    <uses-permission android:name="android.permission.READ_CALL_LOG"/>
+    <uses-permission android:name="android.permission.WRITE_CALL_LOG"/>
     <uses-permission android:name="android.permission.ACCESS_FINE_LOCATION" />
 
     <application
-        android:name=".MegaApplication"
+        android:name="mega.privacy.android.app.MegaApplication"
         android:allowBackup="false"
         android:icon="@drawable/ic_launcher"
         android:label="@string/app_name"
-        android:theme="@style/Theme.Megaactionbar">
+        android:theme="@style/Theme.Megaactionbar" >
+
         <meta-data android:name="com.google.android.gms.version"
             android:value="@integer/google_play_services_version" />
         <meta-data
@@ -59,112 +53,121 @@
             android:value="Noto Color Emoji Compat" />
 
         <activity
-            android:name=".lollipop.LoginActivityLollipop"
+            android:name="mega.privacy.android.app.lollipop.LoginActivityLollipop"
             android:label="@string/login_text"
             android:screenOrientation="locked"
-            android:windowSoftInputMode="stateAlwaysHidden"></activity>
-        <activity
-            android:name=".WebViewActivity"
-            android:label="@string/app_name"
-            android:launchMode="singleTop"></activity>
-        <activity
-            android:name=".lollipop.WebViewActivityLollipop"
-            android:label="@string/app_name"
-            android:launchMode="singleTop"></activity>
-        <activity
-            android:name=".lollipop.ManagerActivityLollipop"
+            android:windowSoftInputMode="stateAlwaysHidden">
+        </activity>
+
+        <activity
+            android:name="WebViewActivity"
+            android:label="@string/app_name"
+            android:launchMode="singleTop" >
+        </activity>
+
+        <activity
+            android:name="mega.privacy.android.app.lollipop.WebViewActivityLollipop"
+            android:label="@string/app_name"
+            android:launchMode="singleTop">
+        </activity>
+
+        <activity
+            android:name="mega.privacy.android.app.lollipop.ManagerActivityLollipop"
             android:label="@string/app_name"
             android:launchMode="singleTop"
             android:windowSoftInputMode="adjustNothing">
+
             <intent-filter>
                 <action android:name="android.intent.action.SEARCH" />
                 <action android:name="android.intent.action.MAIN" />
-
                 <category android:name="android.intent.category.LAUNCHER" />
             </intent-filter>
 
-            <meta-data
-                android:name="android.app.searchable"
+            <meta-data android:name="android.app.searchable"
                 android:resource="@xml/searchable" />
         </activity>
-        <activity
-            android:name=".lollipop.megaachievements.AchievementsActivity"
-            android:label="@string/app_name"
-            android:theme="@style/Theme.Megaactionbar.Secondary"></activity>
-        <activity android:name=".OpenLinkActivity" android:launchMode="singleTask" android:screenOrientation="portrait">
-            <intent-filter>
-                <action android:name="android.intent.action.VIEW" />
-
-                <category android:name="android.intent.category.DEFAULT" />
-                <category android:name="android.intent.category.BROWSABLE" />
-
-                <data android:host="mega.co.nz" android:scheme="https"></data>
-            </intent-filter>
-
-            <intent-filter>
-                <action android:name="android.intent.action.VIEW" />
-
-                <category android:name="android.intent.category.DEFAULT" />
-                <category android:name="android.intent.category.BROWSABLE" />
-
-                <data android:host="www.mega.co.nz" android:scheme="https"></data>
-            </intent-filter>
-
-            <intent-filter>
-                <action android:name="android.intent.action.VIEW" />
-
-                <category android:name="android.intent.category.DEFAULT" />
-                <category android:name="android.intent.category.BROWSABLE" />
-
-                <data android:host="mega.nz" android:scheme="https"></data>
-            </intent-filter>
-
-            <intent-filter>
-                <action android:name="android.intent.action.VIEW" />
-
-                <category android:name="android.intent.category.DEFAULT" />
-                <category android:name="android.intent.category.BROWSABLE" />
-
-                <data android:host="www.mega.nz" android:scheme="https"></data>
-            </intent-filter>
-            <intent-filter>
-                <action android:name="android.intent.action.VIEW" />
-
-                <category android:name="android.intent.category.DEFAULT" />
-                <category android:name="android.intent.category.BROWSABLE" />
-
-                <data android:scheme="mega"></data>
-            </intent-filter>
-        </activity>
-        <activity
-            android:name=".lollipop.FullScreenImageViewerLollipop"
+
+        <activity
+            android:name="mega.privacy.android.app.lollipop.megaachievements.AchievementsActivity"
+            android:label="@string/app_name"
+            android:theme="@style/Theme.Megaactionbar.Secondary">
+        </activity>
+
+        <activity android:name="OpenLinkActivity" android:launchMode="singleTask" android:screenOrientation="portrait" >
+            <intent-filter>
+                <action android:name="android.intent.action.VIEW" ></action>
+                <category android:name="android.intent.category.DEFAULT" ></category>
+                <category android:name="android.intent.category.BROWSABLE" ></category>
+                <data android:host="mega.co.nz" android:scheme="https" > </data>
+            </intent-filter>
+
+            <intent-filter>
+                <action android:name="android.intent.action.VIEW" ></action>
+                <category android:name="android.intent.category.DEFAULT" ></category>
+                <category android:name="android.intent.category.BROWSABLE" ></category>
+                <data android:host="www.mega.co.nz" android:scheme="https" > </data>
+            </intent-filter>
+
+            <intent-filter>
+                <action android:name="android.intent.action.VIEW" ></action>
+                <category android:name="android.intent.category.DEFAULT" ></category>
+                <category android:name="android.intent.category.BROWSABLE" ></category>
+                <data android:host="mega.nz" android:scheme="https" > </data>
+            </intent-filter>
+
+            <intent-filter>
+                <action android:name="android.intent.action.VIEW" ></action>
+                <category android:name="android.intent.category.DEFAULT" ></category>
+                <category android:name="android.intent.category.BROWSABLE" ></category>
+                <data android:host="www.mega.nz" android:scheme="https" > </data>
+            </intent-filter>
+
+            <intent-filter>
+                <action android:name="android.intent.action.VIEW" ></action>
+                <category android:name="android.intent.category.DEFAULT" ></category>
+                <category android:name="android.intent.category.BROWSABLE" ></category>
+                <data android:scheme="mega" > </data>
+            </intent-filter>
+        </activity>
+
+        <activity
+            android:name="mega.privacy.android.app.lollipop.FullScreenImageViewerLollipop"
             android:label="@string/full_screen_image_viewer_label"
             android:launchMode="singleTop"
-            android:theme="@style/Theme.Swipe.Back"
-            android:uiOptions="splitActionBarWhenNarrow"></activity>
-        <activity
-            android:name=".lollipop.megachat.ChatFullScreenImageViewer"
+            android:uiOptions="splitActionBarWhenNarrow"
+            android:theme="@style/Theme.Swipe.Back">
+        </activity>
+
+        <activity
+            android:name="mega.privacy.android.app.lollipop.megachat.ChatFullScreenImageViewer"
             android:label="@string/full_screen_image_viewer_label"
             android:launchMode="singleTop"
-            android:theme="@style/Theme.Swipe.Back"
-            android:uiOptions="splitActionBarWhenNarrow"></activity>
-        <activity
-            android:name=".lollipop.ContactFileListActivityLollipop"
+            android:uiOptions="splitActionBarWhenNarrow"
+            android:theme="@style/Theme.Swipe.Back">
+        </activity>
+
+        <activity
+            android:name="mega.privacy.android.app.lollipop.ContactFileListActivityLollipop"
             android:label="@string/contact_properties_activity"
             android:launchMode="singleTop"
-            android:theme="@style/Theme.Megaactionbar.Secondary"></activity>
-        <activity
-            android:name=".lollipop.FileContactListActivityLollipop"
-            android:configChanges="orientation|screenSize"
+            android:theme="@style/Theme.Megaactionbar.Secondary">
+        </activity>
+
+        <activity
+            android:name="mega.privacy.android.app.lollipop.FileContactListActivityLollipop"
             android:label="@string/file_properties_shared_folder_select_contact"
             android:launchMode="singleTop"
-            android:theme="@style/Theme.Megaactionbar.Secondary"></activity>
-        <activity
-            android:name=".lollipop.FileExplorerActivityLollipop"
-            android:label="@string/app_name"
+            android:configChanges="orientation|screenSize"
+            android:theme="@style/Theme.Megaactionbar.Secondary">
+        </activity>
+
+        <activity
+            android:name="mega.privacy.android.app.lollipop.FileExplorerActivityLollipop"
             android:launchMode="singleTask"
+            android:label="@string/app_name"
             android:theme="@style/Theme.Megaactionbar"
             android:windowSoftInputMode="adjustNothing">
+
             <intent-filter>
                 <action android:name="android.intent.action.SEND" />
 
@@ -180,16 +183,10 @@
                 <data android:mimeType="*/*" />
             </intent-filter>
         </activity>
-        <activity
-            android:name=".lollipop.megachat.ChatExplorerActivity"
-            android:label="@string/app_name"
-<<<<<<< HEAD
-            android:theme="@style/Theme.Megaactionbar.Secondary"></activity>
-        <activity android:name=".providers.PinFileProviderActivity"
-            android:label="@string/app_name"></activity>
-        <activity
-            android:name=".providers.FileProviderActivity"
-=======
+
+        <activity
+            android:name="mega.privacy.android.app.lollipop.megachat.ChatExplorerActivity"
+            android:label="@string/app_name"
             android:theme="@style/Theme.Megaactionbar.Secondary">
         </activity>
 
@@ -204,275 +201,322 @@
         </activity>
 
         <activity android:name="mega.privacy.android.app.providers.FileProviderActivity"
->>>>>>> b0005a46
-            android:label="@string/app_name"
-            android:screenOrientation="locked"
-            android:theme="@style/Theme.Megaactionbar.Secondary">
-            <intent-filter>
-                <action android:name="android.intent.action.PICK" />
-                <category android:name="android.intent.category.DEFAULT" />
-                <category android:name="android.intent.category.OPENABLE" />
-
-                <data android:mimeType="text/*" />
-                <data android:mimeType="application/*" />
-                <data android:mimeType="audio/*" />
-                <data android:mimeType="video/*" />
-                <data android:mimeType="image/*" />
-                <data android:mimeType="x-conference/*" />
-                <data android:mimeType="model/*" />
-                <data android:mimeType="chemical/*" />
+            android:label="@string/app_name"
+            android:theme="@style/Theme.Megaactionbar.Secondary"
+            android:screenOrientation="locked">
+
+            <intent-filter>
+                <action
+                    android:name="android.intent.action.PICK"/>
+                <category
+                    android:name="android.intent.category.DEFAULT"/>
+                <category
+                    android:name="android.intent.category.OPENABLE"/>
+                <data android:mimeType="text/*"/>
+                <data android:mimeType="application/*"/>
+                <data android:mimeType="audio/*"/>
+                <data android:mimeType="video/*"/>
+                <data android:mimeType="image/*"/>
+                <data android:mimeType="x-conference/*"/>
+                <data android:mimeType="model/*"/>
+                <data android:mimeType="chemical/*"/>
             </intent-filter>
             <intent-filter>
                 <action android:name="android.intent.action.GET_CONTENT" />
                 <category android:name="android.intent.category.OPENABLE" />
                 <category android:name="android.intent.category.DEFAULT" />
-                <data android:mimeType="text/*" />
-                <data android:mimeType="application/*" />
-                <data android:mimeType="audio/*" />
-                <data android:mimeType="video/*" />
-                <data android:mimeType="image/*" />
-                <data android:mimeType="x-conference/*" />
-                <data android:mimeType="model/*" />
-                <data android:mimeType="chemical/*" />
-            </intent-filter>
-        </activity>
-        <activity
-            android:name=".lollipop.FileStorageActivityLollipop"
-            android:configChanges="orientation|screenSize"
-            android:label="@string/app_name"
-            android:theme="@style/Theme.Megaactionbar.Secondary"></activity>
-        <activity
-            android:name=".lollipop.PhoneContactsActivityLollipop"
-            android:label="@string/app_name"></activity>
-        <activity
-            android:name=".lollipop.FolderLinkActivityLollipop"
-            android:configChanges="orientation|screenSize"
-<<<<<<< HEAD
-            android:label="@string/app_name"
-            android:theme="@style/Theme.Megaactionbar.Secondary"></activity>
-        <activity
-            android:name=".lollipop.megachat.NodeAttachmentActivityLollipop"
-=======
+                <data android:mimeType="text/*"/>
+                <data android:mimeType="application/*"/>
+                <data android:mimeType="audio/*"/>
+                <data android:mimeType="video/*"/>
+                <data android:mimeType="image/*"/>
+                <data android:mimeType="x-conference/*"/>
+                <data android:mimeType="model/*"/>
+                <data android:mimeType="chemical/*"/>
+            </intent-filter>
+        </activity>
+
+        <activity
+            android:name="mega.privacy.android.app.lollipop.FileStorageActivityLollipop"
+            android:label="@string/app_name"
+            android:configChanges="orientation|screenSize"
+            android:theme="@style/Theme.Megaactionbar.Secondary">
+        </activity>
+
+        <activity
+            android:name="mega.privacy.android.app.lollipop.PhoneContactsActivityLollipop"
+            android:label="@string/app_name">
+        </activity>
+
+        <activity
+            android:name="mega.privacy.android.app.lollipop.FolderLinkActivityLollipop"
+            android:label="@string/app_name"
+            android:configChanges="orientation|screenSize"
             android:theme="@style/Theme.Megaactionbar.Secondary">
         </activity>
 
         <activity
             android:name="mega.privacy.android.app.lollipop.megachat.ContactAttachmentActivityLollipop"
             android:label="@string/app_name"
->>>>>>> b0005a46
-            android:configChanges="orientation|screenSize"
-            android:label="@string/app_name"
-            android:theme="@style/Theme.Megaactionbar.Secondary"></activity>
-        <activity
-            android:name=".lollipop.megachat.ContactAttachmentActivityLollipop"
-            android:configChanges="orientation|screenSize"
-            android:label="@string/app_name"
-            android:theme="@style/Theme.Megaactionbar.Secondary"></activity>
-        <activity
-            android:name=".lollipop.TestPasswordActivity"
-            android:configChanges="orientation|screenSize"
-            android:label="@string/app_name"
-            android:theme="@style/Theme.Megaactionbar.Secondary"></activity>
-        <activity
-            android:name=".lollipop.FileLinkActivityLollipop"
-            android:configChanges="orientation|screenSize"
-            android:label="@string/app_name"
-            android:launchMode="singleTop"
-            android:theme="@style/Theme.Megaactionbar.Secondary"></activity>
-        <activity
-            android:name=".OpenPasswordLinkActivity"
-            android:configChanges="orientation|screenSize"
-            android:label="@string/app_name"
-            android:launchMode="singleTop"
-            android:theme="@style/Theme.Megaactionbar.Secondary"></activity>
-        <activity
-            android:name=".lollipop.ChangePasswordActivityLollipop"
+            android:configChanges="orientation|screenSize"
+            android:theme="@style/Theme.Megaactionbar.Secondary">
+        </activity>
+
+        <activity
+            android:name="mega.privacy.android.app.lollipop.TestPasswordActivity"
+            android:label="@string/app_name"
+            android:configChanges="orientation|screenSize"
+            android:theme="@style/Theme.Megaactionbar.Secondary">
+        </activity>
+
+        <activity
+            android:name="mega.privacy.android.app.lollipop.FileLinkActivityLollipop"
+            android:label="@string/app_name"
+            android:launchMode="singleTop"
+            android:configChanges="orientation|screenSize"
+            android:theme="@style/Theme.Megaactionbar.Secondary">
+        </activity>
+
+        <activity
+            android:name="mega.privacy.android.app.OpenPasswordLinkActivity"
+            android:label="@string/app_name"
+            android:launchMode="singleTop"
+            android:configChanges="orientation|screenSize"
+            android:theme="@style/Theme.Megaactionbar.Secondary">
+        </activity>
+
+        <activity
+            android:name="mega.privacy.android.app.lollipop.ChangePasswordActivityLollipop"
             android:label="@string/my_account_change_password"
-            android:theme="@style/Theme.Megaactionbar.Secondary"></activity>
-        <activity
-            android:name=".lollipop.GetLinkActivityLollipop"
+            android:theme="@style/Theme.Megaactionbar.Secondary">
+        </activity>
+
+        <activity
+            android:name="mega.privacy.android.app.lollipop.GetLinkActivityLollipop"
             android:configChanges="screenSize|orientation"
             android:label="@string/context_get_link_menu"
-            android:theme="@style/Theme.Megaactionbar.Secondary"></activity>
-        <activity
-            android:name=".lollipop.SearchByDateActivityLollipop"
+            android:theme="@style/Theme.Megaactionbar.Secondary">
+        </activity>
+
+        <activity
+            android:name="mega.privacy.android.app.lollipop.SearchByDateActivityLollipop"
             android:label="@string/action_search_by_date"
-            android:theme="@style/Theme.Megaactionbar.Secondary"></activity>
-        <activity
-            android:name=".lollipop.PinLockActivityLollipop"
+            android:theme="@style/Theme.Megaactionbar.Secondary">
+        </activity>
+
+        <activity
+            android:name="mega.privacy.android.app.lollipop.PinLockActivityLollipop"
             android:label="@string/settings_pin_lock"
-            android:theme="@style/Theme.Megaactionbar.Secondary"
-            android:windowSoftInputMode="stateVisible"></activity>
-        <activity
-            android:name=".lollipop.ZipBrowserActivityLollipop"
-            android:configChanges="orientation|screenSize"
+            android:windowSoftInputMode="stateVisible"
+            android:theme="@style/Theme.Megaactionbar.Secondary">
+        </activity>
+
+        <activity
+            android:name="mega.privacy.android.app.lollipop.ZipBrowserActivityLollipop"
             android:label="@string/zip_browser_activity"
-            android:theme="@style/Theme.Megaactionbar.Secondary"></activity>
-        <activity
-            android:name=".lollipop.AddContactActivityLollipop"
+            android:configChanges="orientation|screenSize"
+            android:theme="@style/Theme.Megaactionbar.Secondary">
+        </activity>
+
+        <activity
+            android:name="mega.privacy.android.app.lollipop.AddContactActivityLollipop"
             android:label="@string/app_name"
             android:theme="@style/Theme.Add.Contacts"
-            android:windowSoftInputMode="adjustNothing"></activity>
-        <activity
-            android:name=".lollipop.megachat.ChatActivityLollipop"
+            android:windowSoftInputMode="adjustNothing">
+        </activity>
+
+        <activity
+            android:name="mega.privacy.android.app.lollipop.megachat.ChatActivityLollipop"
             android:label="@string/app_name"
             android:launchMode="singleTask"
-            android:theme="@style/Theme.Megaactionbar.Secondary"></activity>
-        <activity
-            android:name=".lollipop.megachat.ArchivedChatsActivity"
-            android:label="@string/app_name"
-            android:theme="@style/Theme.Megaactionbar.Secondary"></activity>
-        <activity
-            android:name=".lollipop.ContactInfoActivityLollipop"
-            android:label="@string/app_name"
-            android:theme="@style/Theme.Megaactionbar.Secondary"></activity>
-        <activity
-            android:name=".lollipop.FileInfoActivityLollipop"
-            android:label="@string/app_name"
-            android:theme="@style/Theme.Megaactionbar.Secondary"></activity>
-        <activity
-            android:name=".lollipop.VersionsFileActivity"
-            android:label="@string/app_name"
-            android:theme="@style/Theme.Megaactionbar.Secondary"></activity>
-        <activity
-            android:name=".lollipop.megachat.GroupChatInfoActivityLollipop"
-            android:label="@string/app_name"
-            android:theme="@style/Theme.Megaactionbar.Secondary"></activity>
-        <activity
-            android:name=".lollipop.PdfViewerActivityLollipop"
+            android:theme="@style/Theme.Megaactionbar.Secondary">
+        </activity>
+
+        <activity
+            android:name="mega.privacy.android.app.lollipop.megachat.ArchivedChatsActivity"
+            android:label="@string/app_name"
+            android:theme="@style/Theme.Megaactionbar.Secondary">
+        </activity>
+
+        <activity
+            android:name="mega.privacy.android.app.lollipop.ContactInfoActivityLollipop"
+            android:label="@string/app_name"
+            android:theme="@style/Theme.Megaactionbar.Secondary">
+        </activity>
+
+        <activity
+            android:name="mega.privacy.android.app.lollipop.FileInfoActivityLollipop"
+            android:label="@string/app_name"
+            android:theme="@style/Theme.Megaactionbar.Secondary">
+        </activity>
+
+        <activity
+            android:name="mega.privacy.android.app.lollipop.VersionsFileActivity"
+            android:label="@string/app_name"
+            android:theme="@style/Theme.Megaactionbar.Secondary">
+        </activity>
+
+        <activity
+            android:name="mega.privacy.android.app.lollipop.megachat.GroupChatInfoActivityLollipop"
+            android:label="@string/app_name"
+            android:theme="@style/Theme.Megaactionbar.Secondary">
+        </activity>
+
+        <activity
+            android:name="mega.privacy.android.app.lollipop.PdfViewerActivityLollipop"
             android:label="@string/pdf_app_name"
             android:launchMode="singleTop">
             <intent-filter>
                 <action android:name="android.intent.action.VIEW" />
-
-                <category android:name="android.intent.category.DEFAULT" />
-
+                <category android:name="android.intent.category.DEFAULT" />
                 <data android:mimeType="application/pdf" />
             </intent-filter>
             <intent-filter>
                 <action android:name="android.intent.action.VIEW" />
-
                 <category android:name="android.intent.category.BROWSABLE" />
                 <category android:name="android.intent.category.DEFAULT" />
-
                 <data android:scheme="http" />
                 <data android:host="*" />
                 <data android:pathPattern=".*\\.pdf" />
             </intent-filter>
             <intent-filter>
                 <action android:name="android.intent.action.VIEW" />
-
                 <category android:name="android.intent.category.BROWSABLE" />
                 <category android:name="android.intent.category.DEFAULT" />
-
                 <data android:scheme="http" />
                 <data android:host="*" />
                 <data android:mimeType="application/pdf" />
             </intent-filter>
             <intent-filter>
                 <action android:name="android.intent.action.VIEW" />
-
                 <category android:name="android.intent.category.BROWSABLE" />
                 <category android:name="android.intent.category.DEFAULT" />
-
                 <data android:scheme="file" />
                 <data android:host="*" />
                 <data android:pathPattern=".*\\.pdf" />
             </intent-filter>
         </activity>
-        <activity
-            android:name=".lollipop.AudioVideoPlayerLollipop"
-            android:label="@string/app_name"
-            android:theme="@style/Theme.Swipe.Back"></activity>
-        <activity
-            android:name=".lollipop.qrcode.QRCodeActivity"
-            android:label="@string/app_name"
-            android:theme="@style/Theme.Megaactionbar.Secondary"></activity>
-        <activity
-            android:name=".lollipop.TwoFactorAuthenticationActivity"
-            android:label="@string/app_name"
-            android:theme="@style/Theme.Megaactionbar.Secondary"></activity>
-        <activity
-            android:name=".lollipop.megachat.calls.ChatCallActivity"
-            android:label="@string/app_name"
+
+        <activity
+            android:name="mega.privacy.android.app.lollipop.AudioVideoPlayerLollipop"
+            android:label="@string/app_name"
+            android:theme="@style/Theme.Swipe.Back">
+        </activity>
+
+        <activity
+            android:name="mega.privacy.android.app.lollipop.qrcode.QRCodeActivity"
+            android:label="@string/app_name"
+            android:theme="@style/Theme.Megaactionbar.Secondary">
+        </activity>
+
+        <activity
+            android:name="mega.privacy.android.app.lollipop.TwoFactorAuthenticationActivity"
+            android:label="@string/app_name"
+            android:theme="@style/Theme.Megaactionbar.Secondary">
+        </activity>
+
+        <activity
+            android:name="mega.privacy.android.app.lollipop.megachat.calls.ChatCallActivity"
+            android:screenOrientation="portrait"
             android:launchMode="singleTask"
-            android:screenOrientation="portrait"></activity>
-        <activity
-            android:name=".lollipop.megachat.ChatPreferencesActivity"
+            android:label="@string/app_name">
+        </activity>
+
+        <activity
+            android:name="mega.privacy.android.app.lollipop.megachat.ChatPreferencesActivity"
             android:label="@string/contact_properties_activity"
-            android:launchMode="singleTop"
-            android:theme="@style/Theme.Megaactionbar.Secondary"></activity>
-
-        <service
-            android:name=".CameraSyncService"
-            android:exported="false"></service>
-        <service
-            android:name=".lollipop.megachat.ChatUploadService"
-            android:exported="false"></service>
-        <service
-            android:name=".lollipop.megachat.calls.CallService"
-            android:exported="false"></service>
-        <service
-            android:name=".DownloadService"
-            android:exported="false"></service>
-        <service
-            android:name=".lollipop.megachat.calls.CallNotificationIntentService"
-            android:exported="false"></service>
-        <service
-            android:name=".UploadService"
-            android:exported="false"></service>
-        <service
-            android:name=".MegaStreamingService"
-            android:exported="false"></service>
-        <service android:name=".fcm.MegaFirebaseMessagingService">
-            <intent-filter>
-                <action android:name="com.google.firebase.MESSAGING_EVENT" />
-            </intent-filter>
-        </service>
-        <service android:name=".fcm.MegaFirebaseInstanceIDService">
-            <intent-filter>
-                <action android:name="com.google.firebase.INSTANCE_ID_EVENT" />
-            </intent-filter>
-        </service>
-
-        <!-- Used for Google Play Store Campaign Measurement -->
-        <service android:name="com.google.android.gms.analytics.CampaignTrackingService" />
+            android:theme="@style/Theme.Megaactionbar.Secondary"
+            android:launchMode="singleTop">
+        </activity>
+
+        <service
+            android:name="CameraSyncService"
+            android:exported="false" >
+        </service>
+
+        <service
+            android:name="mega.privacy.android.app.lollipop.megachat.ChatUploadService"
+            android:exported="false" >
+        </service>
+
+        <service
+            android:name="mega.privacy.android.app.lollipop.megachat.calls.CallService"
+            android:exported="false" >
+        </service>
+
+        <service
+            android:name="DownloadService"
+            android:exported="false" >
+        </service>
+
+        <service
+            android:name="mega.privacy.android.app.lollipop.megachat.calls.CallNotificationIntentService"
+            android:exported="false" >
+        </service>
+
+        <service
+            android:name="UploadService"
+            android:exported="false" >
+        </service>
+
+        <service
+            android:name="MegaStreamingService"
+            android:exported="false" >
+        </service>
+
+        <service
+            android:name=".fcm.MegaFirebaseMessagingService">
+            <intent-filter>
+                <action android:name="com.google.firebase.MESSAGING_EVENT"/>
+            </intent-filter>
+        </service>
+
+        <service
+            android:name=".fcm.MegaFirebaseInstanceIDService">
+            <intent-filter>
+                <action android:name="com.google.firebase.INSTANCE_ID_EVENT"/>
+            </intent-filter>
+        </service>
+
+        <!-- Used for Google Play Store Campaign Measurement-->
+        <service
+            android:name="com.google.android.gms.analytics.CampaignTrackingService" />
+
         <service
             android:name=".jobservices.CameraUploadsService"
-            android:exported="false"
-            android:permission="android.permission.BIND_JOB_SERVICE" />
-        <service
-            android:name=".fcm.IncomingCallService"
-            android:exported="true" />
-
+            android:permission="android.permission.BIND_JOB_SERVICE"
+            android:exported="false" />
+        <service android:name=".fcm.IncomingCallService" android:exported="true"/>
         <receiver
-            android:name=".receivers.CustomInstallReferrerReceiver"
+            android:name="mega.privacy.android.app.receivers.CustomInstallReferrerReceiver"
             android:exported="true">
             <intent-filter>
-                <action android:name="com.android.vending.INSTALL_REFERRER" />
+                <action
+                    android:name="com.android.vending.INSTALL_REFERRER" />
             </intent-filter>
         </receiver>
+
         <receiver
-            android:name=".receivers.CameraEventReceiver"
-            android:enabled="true">
+            android:name="mega.privacy.android.app.receivers.CameraEventReceiver"
+            android:enabled="true" >
             <intent-filter>
                 <action android:name="com.android.camera.NEW_PICTURE" />
                 <action android:name="android.hardware.action.NEW_PICTURE" />
-
-                <category android:name="android.intent.category.DEFAULT" />
-
+                <category android:name="android.intent.category.DEFAULT" />
                 <data android:mimeType="image/*" />
             </intent-filter>
         </receiver>
+
         <receiver
-            android:name=".receivers.NetworkStateReceiver"
+            android:name="mega.privacy.android.app.receivers.NetworkStateReceiver"
             android:enabled="true">
             <intent-filter>
                 <action android:name="android.net.conn.CONNECTIVITY_CHANGE" />
             </intent-filter>
         </receiver>
+
         <receiver
-            android:name=".receivers.ChargeEventReceiver"
+            android:name="mega.privacy.android.app.receivers.ChargeEventReceiver"
             android:enabled="true">
             <intent-filter>
                 <action android:name="android.intent.action.ACTION_POWER_CONNECTED" />
@@ -481,8 +525,9 @@
                 <action android:name="android.intent.action.ACTION_POWER_DISCONNECTED" />
             </intent-filter>
         </receiver>
+
         <receiver
-            android:name=".receivers.BootEventReceiver"
+            android:name="mega.privacy.android.app.receivers.BootEventReceiver"
             android:enabled="true">
             <intent-filter>
                 <action android:name="android.intent.action.BOOT_COMPLETED" />
@@ -492,20 +537,21 @@
         <provider
             android:name="android.support.v4.content.FileProvider"
             android:authorities="mega.privacy.android.app.providers.fileprovider"
-            android:exported="false"
-            android:grantUriPermissions="true">
+            android:grantUriPermissions="true"
+            android:exported="false">
             <meta-data
                 android:name="android.support.FILE_PROVIDER_PATHS"
                 android:resource="@xml/filepaths" />
         </provider>
+
         <!--
-             The API key for Google Maps-based APIs is defined as a string resource.
-             (See the file "res/values/google_maps_api.xml").
-             Note that the API key is linked to the encryption key used to sign the APK.
-             You need a different API key for each encryption key, including the release key that is used to
-             sign the APK for publishing.
-             You can define the keys for the debug and release targets in src/debug/ and src/release/. 
-        -->
+               The API key for Google Maps-based APIs is defined as a string resource.
+               (See the file "res/values/google_maps_api.xml").
+               Note that the API key is linked to the encryption key used to sign the APK.
+               You need a different API key for each encryption key, including the release key that is used to
+               sign the APK for publishing.
+               You can define the keys for the debug and release targets in src/debug/ and src/release/.
+          -->
         <meta-data
             android:name="com.google.android.geo.API_KEY"
             android:value="@string/google_maps_key" />
@@ -519,6 +565,7 @@
                 android:name="android.support.PARENT_ACTIVITY"
                 android:value="mega.privacy.android.app.lollipop.PinActivityLollipop" />
         </activity>
+
     </application>
 
 </manifest>