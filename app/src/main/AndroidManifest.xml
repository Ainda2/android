<?xml version="1.0" encoding="utf-8"?>
<manifest xmlns:android="http://schemas.android.com/apk/res/android"
    package="mega.privacy.android.app"
    android:installLocation="internalOnly"
    android:versionCode="220"
    android:versionName="3.5.1 (220)" >

    <uses-feature android:name="android.hardware.camera.autofocus" android:required="false" />
    <uses-feature android:name="android.hardware.camera" android:required="false"/>
    <uses-feature android:name="android.hardware.screen.portrait" android:required="false" />
    <uses-feature android:name="android.hardware.camera.front" android:required="false" />
    <uses-feature android:name="android.hardware.touchscreen" android:required="false" />
    <uses-feature android:name="android.hardware.sensor.proximity" android:required="false" />

    <supports-screens android:resizeable="true"
        android:smallScreens="true"
        android:normalScreens="true"
        android:largeScreens="true"
        android:xlargeScreens="true"
        android:anyDensity="true"/>
    <uses-permission android:name="android.permission.INTERNET"/>
    <uses-permission android:name="android.permission.WRITE_EXTERNAL_STORAGE"/>
    <uses-permission android:name="android.permission.READ_EXTERNAL_STORAGE"/>
    <uses-permission android:name="android.permission.ACCESS_NETWORK_STATE"/>
    <uses-permission android:name="android.permission.WAKE_LOCK"/>
    <uses-permission android:name="android.permission.CAMERA" />
    <uses-permission android:name="com.google.android.apps.photos.permission.GOOGLE_PHOTOS"/>
    <uses-permission android:name="android.permission.READ_CONTACTS" />
    <uses-permission android:name="com.android.vending.BILLING" />
    <uses-permission android:name="android.permission.VIBRATE" />
    <uses-permission android:name="android.permission.CHANGE_NETWORK_STATE" />
    <uses-permission android:name="android.permission.MODIFY_AUDIO_SETTINGS" />
    <uses-permission android:name="android.permission.RECORD_AUDIO" />
    <uses-permission android:name="android.permission.BLUETOOTH" />
    <uses-permission android:name="android.permission.CAPTURE_VIDEO_OUTPUT" />
    <uses-permission android:name="android.permission.FLAG_SHOW_WHEN_LOCKED" />
    <uses-permission android:name="android.permission.MANAGE_DOCUMENTS"/>
<<<<<<< HEAD
	<uses-permission android:name="android.permission.RECEIVE_BOOT_COMPLETED" />
=======
>>>>>>> b0005a46
    <uses-permission android:name="android.permission.READ_CALL_LOG"/>
    <uses-permission android:name="android.permission.WRITE_CALL_LOG"/>

    <application
        android:name="mega.privacy.android.app.MegaApplication"
        android:allowBackup="false"
        android:icon="@drawable/ic_launcher"
        android:testOnly="false"
        android:label="@string/app_name"
        android:theme="@style/Theme.Megaactionbar" >

        <meta-data android:name="com.google.android.gms.version"
            android:value="@integer/google_play_services_version" />
        <meta-data
            android:name="fontProviderRequests"
            android:value="Noto Color Emoji Compat" />

        <activity
            android:name="mega.privacy.android.app.lollipop.LoginActivityLollipop"
            android:label="@string/login_text"
            android:screenOrientation="locked"
            android:windowSoftInputMode="stateAlwaysHidden">
        </activity>

        <activity
            android:name="WebViewActivity"
            android:label="@string/app_name"
            android:launchMode="singleTop" >
        </activity>

        <activity
            android:name="mega.privacy.android.app.lollipop.WebViewActivityLollipop"
            android:label="@string/app_name"
            android:launchMode="singleTop">
        </activity>

        <activity
            android:name="mega.privacy.android.app.lollipop.ManagerActivityLollipop"
            android:label="@string/app_name"
            android:launchMode="singleTop"
            android:windowSoftInputMode="adjustNothing">

            <intent-filter>
                <action android:name="android.intent.action.SEARCH" />
                <action android:name="android.intent.action.MAIN" />
                <category android:name="android.intent.category.LAUNCHER" />
            </intent-filter>

            <meta-data android:name="android.app.searchable"
                android:resource="@xml/searchable" />
        </activity>

        <activity
            android:name="mega.privacy.android.app.lollipop.megaachievements.AchievementsActivity"
            android:label="@string/app_name"
            android:theme="@style/Theme.Megaactionbar.Secondary">
        </activity>

        <activity android:name="OpenLinkActivity" android:launchMode="singleTask" android:screenOrientation="portrait" >
            <intent-filter>
                <action android:name="android.intent.action.VIEW" ></action>
                <category android:name="android.intent.category.DEFAULT" ></category>
                <category android:name="android.intent.category.BROWSABLE" ></category>
                <data android:host="mega.co.nz" android:scheme="https" > </data>
            </intent-filter>

            <intent-filter>
                <action android:name="android.intent.action.VIEW" ></action>
                <category android:name="android.intent.category.DEFAULT" ></category>
                <category android:name="android.intent.category.BROWSABLE" ></category>
                <data android:host="www.mega.co.nz" android:scheme="https" > </data>
            </intent-filter>

            <intent-filter>
                <action android:name="android.intent.action.VIEW" ></action>
                <category android:name="android.intent.category.DEFAULT" ></category>
                <category android:name="android.intent.category.BROWSABLE" ></category>
                <data android:host="mega.nz" android:scheme="https" > </data>
            </intent-filter>

            <intent-filter>
                <action android:name="android.intent.action.VIEW" ></action>
                <category android:name="android.intent.category.DEFAULT" ></category>
                <category android:name="android.intent.category.BROWSABLE" ></category>
                <data android:host="www.mega.nz" android:scheme="https" > </data>
            </intent-filter>

            <intent-filter>
                <action android:name="android.intent.action.VIEW" ></action>
                <category android:name="android.intent.category.DEFAULT" ></category>
                <category android:name="android.intent.category.BROWSABLE" ></category>
                <data android:scheme="mega" > </data>
            </intent-filter>
        </activity>

        <activity
            android:name="mega.privacy.android.app.lollipop.FullScreenImageViewerLollipop"
            android:label="@string/full_screen_image_viewer_label"
            android:launchMode="singleTop"
            android:uiOptions="splitActionBarWhenNarrow"
            android:theme="@style/Theme.Swipe.Back">
        </activity>

        <activity
            android:name="mega.privacy.android.app.lollipop.megachat.ChatFullScreenImageViewer"
            android:label="@string/full_screen_image_viewer_label"
            android:launchMode="singleTop"
            android:uiOptions="splitActionBarWhenNarrow"
            android:theme="@style/Theme.Swipe.Back">
        </activity>

        <activity
            android:name="mega.privacy.android.app.lollipop.ContactFileListActivityLollipop"
            android:label="@string/contact_properties_activity"
            android:launchMode="singleTop"
            android:theme="@style/Theme.Megaactionbar.Secondary">
        </activity>

        <activity
            android:name="mega.privacy.android.app.lollipop.FileContactListActivityLollipop"
            android:label="@string/file_properties_shared_folder_select_contact"
            android:launchMode="singleTop"
            android:configChanges="orientation|screenSize"
            android:theme="@style/Theme.Megaactionbar.Secondary">
        </activity>

        <activity
            android:name="mega.privacy.android.app.lollipop.FileExplorerActivityLollipop"
            android:launchMode="singleTask"
            android:label="@string/app_name"
           android:theme="@style/Theme.Megaactionbar"
           android:windowSoftInputMode="adjustNothing">

            <intent-filter>
                <action android:name="android.intent.action.SEND" />

                <category android:name="android.intent.category.DEFAULT" />

                <data android:mimeType="*/*" />
            </intent-filter>
            <intent-filter>
                <action android:name="android.intent.action.SEND_MULTIPLE" />

                <category android:name="android.intent.category.DEFAULT" />

                <data android:mimeType="*/*" />
            </intent-filter>
        </activity>

        <activity
            android:name="mega.privacy.android.app.lollipop.megachat.ChatExplorerActivity"
            android:label="@string/app_name"
            android:theme="@style/Theme.Megaactionbar.Secondary">
        </activity>

        <activity
            android:name="mega.privacy.android.app.lollipop.megachat.NodeAttachmentHistoryActivity"
            android:label="@string/app_name"
            android:theme="@style/Theme.Megaactionbar">
        </activity>

        <activity android:name="mega.privacy.android.app.providers.PinFileProviderActivity"
            android:label="@string/app_name">
        </activity>

        <activity android:name="mega.privacy.android.app.providers.FileProviderActivity"
            android:label="@string/app_name"
            android:theme="@style/Theme.Megaactionbar.Secondary"
            android:screenOrientation="locked">

            <intent-filter>
                <action
                    android:name="android.intent.action.PICK"/>
                <category
                    android:name="android.intent.category.DEFAULT"/>
                <category
                    android:name="android.intent.category.OPENABLE"/>
                <data android:mimeType="text/*"/>
                <data android:mimeType="application/*"/>
                <data android:mimeType="audio/*"/>
                <data android:mimeType="video/*"/>
                <data android:mimeType="image/*"/>
                <data android:mimeType="x-conference/*"/>
                <data android:mimeType="model/*"/>
                <data android:mimeType="chemical/*"/>
            </intent-filter>
            <intent-filter>
                <action android:name="android.intent.action.GET_CONTENT" />
                <category android:name="android.intent.category.OPENABLE" />
                <category android:name="android.intent.category.DEFAULT" />
                <data android:mimeType="text/*"/>
                <data android:mimeType="application/*"/>
                <data android:mimeType="audio/*"/>
                <data android:mimeType="video/*"/>
                <data android:mimeType="image/*"/>
                <data android:mimeType="x-conference/*"/>
                <data android:mimeType="model/*"/>
                <data android:mimeType="chemical/*"/>
            </intent-filter>
        </activity>

        <activity
            android:name="mega.privacy.android.app.lollipop.FileStorageActivityLollipop"
            android:label="@string/app_name"
            android:configChanges="orientation|screenSize"
            android:theme="@style/Theme.Megaactionbar.Secondary">
        </activity>

        <activity
            android:name="mega.privacy.android.app.lollipop.PhoneContactsActivityLollipop"
            android:label="@string/app_name">
        </activity>

        <activity
            android:name="mega.privacy.android.app.lollipop.FolderLinkActivityLollipop"
            android:label="@string/app_name"
            android:configChanges="orientation|screenSize"
            android:theme="@style/Theme.Megaactionbar.Secondary">
        </activity>

        <activity
            android:name="mega.privacy.android.app.lollipop.megachat.ContactAttachmentActivityLollipop"
            android:label="@string/app_name"
            android:configChanges="orientation|screenSize"
            android:theme="@style/Theme.Megaactionbar.Secondary">
        </activity>

        <activity
            android:name="mega.privacy.android.app.lollipop.TestPasswordActivity"
            android:label="@string/app_name"
            android:configChanges="orientation|screenSize"
            android:theme="@style/Theme.Megaactionbar.Secondary">
        </activity>

        <activity
            android:name="mega.privacy.android.app.lollipop.FileLinkActivityLollipop"
            android:label="@string/app_name"
            android:launchMode="singleTop"
            android:configChanges="orientation|screenSize"
            android:theme="@style/Theme.Megaactionbar.Secondary">
        </activity>

        <activity
            android:name="mega.privacy.android.app.OpenPasswordLinkActivity"
            android:label="@string/app_name"
            android:launchMode="singleTop"
            android:configChanges="orientation|screenSize"
            android:theme="@style/Theme.Megaactionbar.Secondary">
        </activity>

        <activity
            android:name="mega.privacy.android.app.lollipop.ChangePasswordActivityLollipop"
            android:label="@string/my_account_change_password"
            android:theme="@style/Theme.Megaactionbar.Secondary">
        </activity>

        <activity
            android:name="mega.privacy.android.app.lollipop.GetLinkActivityLollipop"
            android:configChanges="screenSize|orientation"
            android:label="@string/context_get_link_menu"
            android:theme="@style/Theme.Megaactionbar.Secondary">
        </activity>

        <activity
            android:name="mega.privacy.android.app.lollipop.SearchByDateActivityLollipop"
            android:label="@string/action_search_by_date"
            android:theme="@style/Theme.Megaactionbar.Secondary">
        </activity>

        <activity
            android:name="mega.privacy.android.app.lollipop.PinLockActivityLollipop"
            android:label="@string/settings_pin_lock"
            android:windowSoftInputMode="stateVisible"
            android:theme="@style/Theme.Megaactionbar.Secondary">
        </activity>

        <activity
            android:name="mega.privacy.android.app.lollipop.ZipBrowserActivityLollipop"
            android:label="@string/zip_browser_activity"
            android:configChanges="orientation|screenSize"
            android:theme="@style/Theme.Megaactionbar.Secondary">
        </activity>

        <activity
            android:name="mega.privacy.android.app.lollipop.AddContactActivityLollipop"
            android:label="@string/app_name"
            android:theme="@style/Theme.Add.Contacts"
            android:windowSoftInputMode="adjustNothing">
        </activity>

        <activity
            android:name="mega.privacy.android.app.lollipop.megachat.ChatActivityLollipop"
            android:label="@string/app_name"
            android:launchMode="singleTask"
            android:theme="@style/Theme.Megaactionbar.Secondary">
        </activity>

        <activity
            android:name="mega.privacy.android.app.lollipop.megachat.ArchivedChatsActivity"
            android:label="@string/app_name"
            android:theme="@style/Theme.Megaactionbar.Secondary">
        </activity>

        <activity
            android:name="mega.privacy.android.app.lollipop.ContactInfoActivityLollipop"
            android:label="@string/app_name"
            android:theme="@style/Theme.Megaactionbar.Secondary">
        </activity>

        <activity
            android:name="mega.privacy.android.app.lollipop.FileInfoActivityLollipop"
            android:label="@string/app_name"
            android:theme="@style/Theme.Megaactionbar.Secondary">
        </activity>

        <activity
            android:name="mega.privacy.android.app.lollipop.VersionsFileActivity"
            android:label="@string/app_name"
            android:theme="@style/Theme.Megaactionbar.Secondary">
        </activity>

        <activity
            android:name="mega.privacy.android.app.lollipop.megachat.GroupChatInfoActivityLollipop"
            android:label="@string/app_name"
            android:theme="@style/Theme.Megaactionbar.Secondary">
        </activity>

        <activity
            android:name="mega.privacy.android.app.lollipop.PdfViewerActivityLollipop"
            android:label="@string/pdf_app_name"
            android:launchMode="singleTop">
            <intent-filter>
                <action android:name="android.intent.action.VIEW" />
                <category android:name="android.intent.category.DEFAULT" />
                <data android:mimeType="application/pdf" />
            </intent-filter>
            <intent-filter>
                <action android:name="android.intent.action.VIEW" />
                <category android:name="android.intent.category.BROWSABLE" />
                <category android:name="android.intent.category.DEFAULT" />
                <data android:scheme="http" />
                <data android:host="*" />
                <data android:pathPattern=".*\\.pdf" />
            </intent-filter>
            <intent-filter>
                <action android:name="android.intent.action.VIEW" />
                <category android:name="android.intent.category.BROWSABLE" />
                <category android:name="android.intent.category.DEFAULT" />
                <data android:scheme="http" />
                <data android:host="*" />
                <data android:mimeType="application/pdf" />
            </intent-filter>
            <intent-filter>
                <action android:name="android.intent.action.VIEW" />
                <category android:name="android.intent.category.BROWSABLE" />
                <category android:name="android.intent.category.DEFAULT" />
                <data android:scheme="file" />
                <data android:host="*" />
                <data android:pathPattern=".*\\.pdf" />
            </intent-filter>
        </activity>

        <activity
            android:name="mega.privacy.android.app.lollipop.AudioVideoPlayerLollipop"
            android:label="@string/app_name"
            android:theme="@style/Theme.Swipe.Back">
        </activity>

        <activity
            android:name="mega.privacy.android.app.lollipop.qrcode.QRCodeActivity"
            android:label="@string/app_name"
            android:theme="@style/Theme.Megaactionbar.Secondary">
        </activity>

        <activity
            android:name="mega.privacy.android.app.lollipop.TwoFactorAuthenticationActivity"
            android:label="@string/app_name"
            android:theme="@style/Theme.Megaactionbar.Secondary">
        </activity>

        <activity
            android:name="mega.privacy.android.app.lollipop.megachat.calls.ChatCallActivity"
            android:screenOrientation="portrait"
            android:launchMode="singleTask"
            android:label="@string/app_name">
        </activity>

        <activity
            android:name="mega.privacy.android.app.lollipop.megachat.ChatPreferencesActivity"
            android:label="@string/contact_properties_activity"
            android:theme="@style/Theme.Megaactionbar.Secondary"
            android:launchMode="singleTop">
        </activity>

        <service
            android:name="CameraSyncService"
            android:exported="false" >
        </service>

        <service
            android:name="mega.privacy.android.app.lollipop.megachat.ChatUploadService"
            android:exported="false" >
        </service>

        <service
            android:name="mega.privacy.android.app.lollipop.megachat.calls.CallService"
            android:exported="false" >
        </service>

        <service
            android:name="DownloadService"
            android:exported="false" >
        </service>

        <service
            android:name="mega.privacy.android.app.lollipop.megachat.calls.CallNotificationIntentService"
            android:exported="false" >
        </service>

        <service
            android:name="UploadService"
            android:exported="false" >
        </service>

        <service
            android:name="MegaStreamingService"
            android:exported="false" >
        </service>

        <service
            android:name=".fcm.MegaFirebaseMessagingService">
            <intent-filter>
                <action android:name="com.google.firebase.MESSAGING_EVENT"/>
            </intent-filter>
        </service>

        <service
            android:name=".fcm.MegaFirebaseInstanceIDService">
            <intent-filter>
                <action android:name="com.google.firebase.INSTANCE_ID_EVENT"/>
            </intent-filter>
        </service>

        <!-- Used for Google Play Store Campaign Measurement-->
        <service
            android:name="com.google.android.gms.analytics.CampaignTrackingService" />

        <service
            android:name=".jobservices.CameraUploadsService"
            android:exported="false" />
        <service
            android:name=".jobservices.DaemonService"
            android:permission="android.permission.BIND_JOB_SERVICE"
            android:exported="false" />
<<<<<<< HEAD
	    <service
		    android:name=".jobservices.CameraUploadStarterService"
		    android:permission="android.permission.BIND_JOB_SERVICE"
		    android:exported="false" />
=======
>>>>>>> b0005a46
        <service android:name=".fcm.IncomingCallService" android:exported="true"/>
        <receiver
            android:name="mega.privacy.android.app.receivers.CustomInstallReferrerReceiver"
            android:exported="true">
            <intent-filter>
                <action
                    android:name="com.android.vending.INSTALL_REFERRER" />
            </intent-filter>
        </receiver>

        <receiver
            android:name="mega.privacy.android.app.receivers.CameraEventReceiver"
            android:enabled="true" >
            <intent-filter>
                <action android:name="com.android.camera.NEW_PICTURE" />
                <action android:name="android.hardware.action.NEW_PICTURE" />
                <category android:name="android.intent.category.DEFAULT" />
                <data android:mimeType="image/*" />
            </intent-filter>
        </receiver>

        <receiver
            android:name="mega.privacy.android.app.receivers.NetworkStateReceiver"
            android:enabled="true">
            <intent-filter>
                <action android:name="android.net.conn.CONNECTIVITY_CHANGE" />
            </intent-filter>
        </receiver>

        <receiver
            android:name="mega.privacy.android.app.receivers.ChargeEventReceiver"
            android:enabled="true">
            <intent-filter>
                <action android:name="android.intent.action.ACTION_POWER_CONNECTED" />
            </intent-filter>
            <intent-filter>
                <action android:name="android.intent.action.ACTION_POWER_DISCONNECTED" />
            </intent-filter>
        </receiver>

        <receiver
            android:name="mega.privacy.android.app.receivers.BootEventReceiver"
            android:enabled="true">
            <intent-filter>
                <action android:name="android.intent.action.BOOT_COMPLETED" />
            </intent-filter>
        </receiver>

        <provider
            android:name="android.support.v4.content.FileProvider"
            android:authorities="mega.privacy.android.app.providers.fileprovider"
            android:grantUriPermissions="true"
            android:exported="false">
            <meta-data
                android:name="android.support.FILE_PROVIDER_PATHS"
                android:resource="@xml/filepaths" />
        </provider>
    </application>

</manifest><|MERGE_RESOLUTION|>--- conflicted
+++ resolved
@@ -35,10 +35,7 @@
     <uses-permission android:name="android.permission.CAPTURE_VIDEO_OUTPUT" />
     <uses-permission android:name="android.permission.FLAG_SHOW_WHEN_LOCKED" />
     <uses-permission android:name="android.permission.MANAGE_DOCUMENTS"/>
-<<<<<<< HEAD
 	<uses-permission android:name="android.permission.RECEIVE_BOOT_COMPLETED" />
-=======
->>>>>>> b0005a46
     <uses-permission android:name="android.permission.READ_CALL_LOG"/>
     <uses-permission android:name="android.permission.WRITE_CALL_LOG"/>
 
@@ -493,13 +490,11 @@
             android:name=".jobservices.DaemonService"
             android:permission="android.permission.BIND_JOB_SERVICE"
             android:exported="false" />
-<<<<<<< HEAD
 	    <service
 		    android:name=".jobservices.CameraUploadStarterService"
 		    android:permission="android.permission.BIND_JOB_SERVICE"
 		    android:exported="false" />
-=======
->>>>>>> b0005a46
+        <service android:name=".fcm.IncomingCallService" android:exported="true"/>
         <service android:name=".fcm.IncomingCallService" android:exported="true"/>
         <receiver
             android:name="mega.privacy.android.app.receivers.CustomInstallReferrerReceiver"
