<?xml version="1.0" encoding="utf-8"?>
<resources>
    <!-- Full description text of the app in the Google Play page of the app (character limit 4000) -->
    <string name="full_description_text">MEGA zapewnia kontrolowane przez użytkownika szyfrowane przechowywanie w chmurze i czat poprzez standardowe przeglądarki internetowe, wraz z dedykowanymi aplikacjami dla urządzeń mobilnych. W przeciwieństwie do innych dostawców usług przechowywania danych w chmurze, Twoje dane są szyfrowane i odszyfrowywane wyłącznie przez Twoje urządzenia klienckie, a nigdy przez nas.\n\nPrześlij swoje pliki ze smartfona lub tabletu, a następnie wyszukaj, przechowuj, pobierz, przesyłaj strumieniowo, przeglądaj, udostępniaj, zmieniaj nazwy lub usuwaj pliki w dowolnym czasie, z dowolnego urządzenia, w dowolnym miejscu. Udostępniaj foldery swoim kontaktom i obserwuj ich aktualizacje w czasie rzeczywistym. Proces szyfrowania oznacza, że nie możemy uzyskać dostępu ani zresetować Twojego hasła, więc MUSISZ je zapamiętać (chyba że masz kopię zapasową Recovery Key) albo stracisz dostęp do swoich przechowywanych plików.\n\n\nSzyfrowany end-to-end użytkownika czat wideo MEGA pozwala na całkowitą prywatność i jest dostępny w przeglądarkach internetowych od 2016 roku. Został on rozszerzony na aplikację mobilną Mega, z historią czatu dostępną na wielu urządzeniach. Użytkownicy mogą również łatwo dodawać pliki do czatu ze swojego MEGA Cloud Drive.\n\nMEGA oferuje hojne 20 GB darmowej pamięci masowej dla wszystkich zarejestrowanych użytkowników z bonusowymi osiągnięciami, a także oferuje płatne plany ze znacznie wyższymi limitami:\n\nSubskrypcja Pro Lite: 4,99 € za miesiąc lub 49,99 € za rok daje 400 GB przestrzeni dyskowej i 1 TB limitu transferu miesięcznie.\nSubskrypcja Pro I: 9,99 € za miesiąc lub 99,99 € za rok daje 2 TB przestrzeni dyskowej i 2 TB limitu transferu miesięcznie.\nSubskrypcja Pro II: 19,99 € miesięcznie lub 199,99 € rocznie daje 8 TB przestrzeni dyskowej i 8 TB limitu transferu miesięcznie.\nAbonament Pro III: 29,99 € miesięcznie lub 299,99 € rocznie daje 16 TB przestrzeni dyskowej i 16 TB limitu transferu miesięcznie.\n\nAbonamenty są odnawiane automatycznie na kolejne okresy o tym samym czasie trwania, w tej samej cenie, co wybrany okres początkowy. Aby zarządzać subskrypcjami, po prostu dotknij ikony Sklepu Play na swoim urządzeniu mobilnym, zaloguj się za pomocą swojego identyfikatora Google (jeśli jeszcze tego nie zrobiłeś). Następnie stuknij w aplikację MEGA. Tam będziesz mógł zarządzać swoją subskrypcją. \n\nUprawnienia aplikacji: \nWRITE_EXTERNAL_STORAGE -&gt; Pobieraj swoje pliki z MEGA na urządzenie i przesyłaj pliki z urządzenia do MEGA\nCAMERA -&gt; Zrób zdjęcie i prześlij swoje zdjęcia do MEGA\nREAD_CONTACTS -. &gt; Łatwo dodawaj kontakty z urządzenia jako kontakty MEGA\nRECORD_AUDIO i CAPTURE_VIDEO_OUTPUT (mikrofon i kamera) -&gt; MEGA zapewnia szyfrowane połączenia audio/wideo end-to-end\n\n\nAby zwiększyć zaufanie użytkowników do systemu MEGA, cały kod po stronie klienta jest publikowany, dzięki czemu zainteresowani badacze bezpieczeństwa mogą ocenić proces szyfrowania. Kod naszej aplikacji mobilnej znajduje się na stronie: https://github.com/meganz/android \n\nWięcej informacji można znaleźć na naszej stronie internetowej:\nZobacz https://mega.nz/terms \n\n\nDesktop - https://mega.nz/</string>
    <!-- Short description text of the app in the Google Play page of the app (character limit 80) -->
    <string name="short_description_text">MEGA to dane w chmurze zawsze z bezpieczną prywatnością.</string>
    <!-- PRO Lite account -->
    <string name="prolite_account">Pro Lite</string>
    <!-- Name of the MEGA PDF Viewer. Keep uppercase. -->
    <string name="pdf_app_name">MEGA Podgląd plików PDF</string>
    <!-- Showing progress of elements. Example: 2 of 10. -->
    <string name="general_x_of_x">z</string>
    <!-- Answer for confirmation dialog. -->
    <string name="general_yes">Tak</string>
    <!-- Answer for confirmation dialog. -->
    <string name="general_no">Nie</string>
    <!-- dialog option cancel in alert dialog -->
    <string name="general_cancel">Anuluj</string>
    <!-- When moving a file to a location in MEGA. This is the text of the button after selection the destination -->
    <string name="general_move_to">Przenieś do</string>
    <!-- When copying a file to a location in MEGA. This is the text of the button after selection the destination -->
    <string name="general_copy_to">Skopiuj do</string>
    <!-- Selecting a specific location in MEGA. This is the text of the button -->
    <string name="general_select">Wybierz</string>
    <!-- Selecting a specific location in MEGA. This is the text of the button -->
    <string name="general_select_to_upload">Wybierz pliki</string>
    <!-- Selecting a specific location in MEGA. This is the text of the button -->
    <string name="general_select_to_download">Wybierz katalog</string>
    <!-- This is the final button when creating a folder in the dialog where the user inserts the folder name -->
    <string name="general_create">Utwórz</string>
    <!-- Item menu option upon right click on one or multiple files. -->
    <string name="general_download">Pobierz</string>
    <!-- button -->
    <string name="general_add">Dodaj</string>
    <!-- Item menu option upon right click on one or multiple files. -->
    <string name="general_move">Przenieś</string>
    <!-- Menu option to delete one or multiple selected items. -->
    <string name="general_remove">Usuń</string>
    <!-- button -->
    <string name="general_share">Udostępnij</string>
    <!-- Item menu option upon right click on one or multiple files. -->
    <string name="general_leave">Anuluj</string>
    <!-- button -->
    <string name="general_decryp">Odszyfruj</string>
    <!-- button -->
    <string name="general_export">Eksportuj</string>
    <!-- Answer for confirmation dialog. -->
    <string name="general_ok">OK</string>
    <!-- Skip a step of a configuration process. -->
    <string name="general_skip">Pomiń</string>
    <!-- Label for a button to stop some process. For example stop the Camera Uploads -->
    <string name="general_stop">Wstrzymaj</string>
    <!-- option shown when a message could not be sent -->
    <string name="general_retry">Ponów</string>
    <!-- Button to open the default web browser -->
    <string name="general_open_browser">Otwórz przeglądarkę</string>
    <!-- The title of progress dialog when loading web content -->
    <string name="general_loading">Trwa ładowanie</string>
    <!-- state while importing the file -->
    <string name="general_importing">Importowanie</string>
    <!-- state while importing the file -->
    <string name="general_forwarding">Przekierowanie</string>
    <!-- Menu option to choose to add file or folders to Cloud Drive -->
    <string name="general_import">Importuj</string>
    <!-- label of storage in upgrade/choose account page, it is being used with a variable, e.g. for LITE user it will show ‘200GB Storage’. -->
    <string name="general_storage">Pojemności</string>
    <!-- Text listed before the amount of bandwidth a user gets with a certain package. For example: “8TB Bandwidth”. Can also be translated as data transfer. -->
    <string name="general_bandwidth">Limit transferu</string>
    <!-- Text placed inside the button the user clicks when upgrading to PRO. Meaning: subscribe to this plan -->
    <string name="general_subscribe">Subskrybuj</string>
    <!-- It will be followed by the error message -->
    <string name="general_error_word">Błąd</string>
    <!-- when clicking into a menu whose functionality is not yet implemented -->
    <string name="general_not_yet_implemented">W przygotowaniu</string>
    <!-- when any file or folder is selected -->
    <string name="error_no_selection">Nie wybrano żadnego pliku lub katalogu</string>
    <!-- when trying to download a file that is already downloaded in the device -->
    <string name="general_already_downloaded">Plik został już&#160;pobrany</string>
    <!-- when trying to upload a file that is already uploaded in the folder -->
    <string name="general_already_uploaded">zostały już wgrane</string>
    <!-- Label of the option menu. When clicking this button, the app shows the info of the file -->
    <string name="general_file_info">Informacje</string>
    <!-- Label of the option menu. When clicking this button, the app shows the info of the folder -->
    <string name="general_folder_info">Informacje</string>
    <!-- Hint how to cancel the download -->
    <string name="general_show_info">Pokaż info</string>
    <!-- Error getting the root node -->
    <string name="error_general_nodes">Błąd. Proszę spróbuj ponownie.</string>
    <!-- File name (without extension) of file exported with the recovery key -->
    <string name="general_rk">MEGA-RECOVERYKEY</string>
    <!-- Local folder error in Sync Service. There are two syncs for images and videos. This error appears when the secondary media local folder doesn’t exist -->
    <string name="secondary_media_service_error_local_folder">Kopia zapasowa katalogu nie istnieje, wybierz nowy katalog</string>
    <!-- when no external card exists -->
    <string name="no_external_SD_card_detected">Nie wykryto zewnętrznego dysku</string>
    <!-- On clicking menu item upload in a incoming shared folder read only -->
    <string name="no_permissions_upload">Ten folder jest tylko do odczytu. Nie masz uprawnień do wgrwania plików</string>
    <!-- confirmation message before removing the previously downloaded MasterKey file -->
    <string name="remove_key_confirmation">Chcesz usunąć zapisany klucz</string>
    <!-- confirmation message before sending an invitation to a contact -->
    <string name="confirmation_add_contact">Czy chcesz wysłać zaproszenie do %s?</string>
    <!-- Button where the user can sign off or logout -->
    <string name="action_logout">Wyloguj się</string>
    <!-- Item menu option upon right click on one or multiple files. -->
    <string name="action_add">Wgrywane</string>
    <!-- Menu item -->
    <string name="action_create_folder">Utwórz nowy katalog</string>
    <!-- Option which allows create a new text file -->
    <string name="action_create_txt">Tworzenie nowego pliku tekstowego</string>
    <!-- Menu option to open a link. Also title of the dialog to open a link. -->
    <string name="action_open_link">Otwórz link</string>
    <!-- Menu item -->
    <string name="action_settings">Ustawienia</string>
    <!-- Search button -->
    <string name="action_search">Szukaj</string>
    <!-- Select country page title -->
    <string name="action_search_country">Wybierz swój region</string>
    <!-- Alternative text or description text for the “Play” button -->
    <string name="action_play">Play</string>
    <!-- Search button -->
    <string name="action_pause">Wstrzymaj</string>
    <!-- Menu item -->
    <string name="action_refresh">Odśwież</string>
    <!-- Menu item -->
    <string name="action_sort_by">SORTUJ</string>
    <!-- Menu item -->
    <string name="action_help">Pomoc</string>
    <!-- Change from a free account to paying MEGA -->
    <string name="action_upgrade_account">Zmień konto</string>
    <!-- Message while proceeding to upgrade the account -->
    <string name="upgrading_account_message">Aktualizacja konta</string>
    <!-- Menu item to select all the elements of a list -->
    <string name="action_select_all">Zaznacz wszystkie</string>
    <!-- Menu item to unselect all the elements of a list -->
    <string name="action_unselect_all">Wyczyść</string>
    <!-- Menu item to change from list view to grid view -->
    <string name="action_grid">Podgląd zdjęcia</string>
    <!-- Menu item to change from grid view to list view -->
    <string name="action_list">Widok listy</string>
    <!-- Title of the preference Recovery key on Settings section -->
    <string name="action_export_master_key">Kopia klucza</string>
    <!-- Menu item to let the user cancel subscriptions -->
    <string name="action_cancel_subscriptions">Anuluj subskrypcję</string>
    <!-- success message when the subscription has been canceled correctly -->
    <string name="cancel_subscription_ok">Subskrypcja została anulowana</string>
    <!-- error message when the subscription has not been canceled successfully -->
    <string name="cancel_subscription_error">Anulowanie Twojej subksrypcji nie powiodło się. Skontaktuj się z nami support&#64;mega.nz</string>
    <!-- Menu item to kill all opened sessions -->
    <string name="action_kill_all_sessions">Zamknij pozostałe sesje</string>
    <!-- Message after kill all opened sessions -->
    <string name="success_kill_all_sessions">Pozostałe sesje zostały zamnięte</string>
    <!-- Message after kill all opened sessions -->
    <string name="error_kill_all_sessions">Błąd podczas zamykania sesji</string>
    <!-- General label for files -->
    <plurals name="general_num_files">
        <item quantity="one">Plik</item>
        <item quantity="few">Plików</item>
        <item quantity="many">Plików</item>
        <item quantity="other">Pliki</item>
    </plurals>
    <!-- Indicates how many contacts a folder is shared with. Plural. e.g. Shared with 7 contacts -->
    <plurals name="general_num_shared_with">
        <item quantity="one">Współdzielone z %1$s</item>
        <item quantity="few">Udostępniony z %1$d</item>
        <item quantity="many">Udostępniony z %1$d</item>
        <item quantity="other">Udostępniony z %1$dkontaktami</item>
    </plurals>
    <!-- Alert text before download. Please do not modify the %s placeholder as it will be replaced by the size to be donwloaded -->
    <string name="alert_larger_file">%s zostanie pobrane.</string>
    <!-- Alert text before download -->
    <string name="alert_no_app">Nie masz aplikacji do otwarcia pliku %s. Czy chcesz kontynuować pobieranie?</string>
    <!-- Dialog option that permits user do not show it again -->
    <string name="checkbox_not_show_again">Nie pokazuj więcej</string>
    <!-- Press back while login to cancel current login process. -->
    <string name="confirm_cancel_login">Czy na pewno chcesz anulować bieżący proces logowania?</string>
    <!-- Login button -->
    <string name="login_text">Login</string>
    <!-- email label -->
    <string name="email_text">Email</string>
    <!-- password label -->
    <string name="password_text">Hasło</string>
    <!-- Hint of the confirmation dialog to get link with password -->
    <string name="confirm_password_text">Potwierdź hasło</string>
    <!-- in the password edittext the user can see the password or asterisks. ABC shows the letters of the password -->
    <string name="abc">ABC</string>
    <!-- This question applies to users that do not have an account on MEGA yet -->
    <string name="new_to_mega">Pierwszy raz na MEGA?</string>
    <!-- button that allows the user to create an account -->
    <string name="create_account">Utwórz konto</string>
    <!-- when the user tries to log in MEGA without typing the email -->
    <string name="error_enter_email">Wprowadź swój adres email</string>
    <!-- Title of the alert dialog when the user tries to recover the pass of a non existing account -->
    <string name="error_invalid_email">Niepoprawny adres email</string>
    <!-- when the user tries to log in MEGA without typing the password -->
    <string name="error_enter_password">Wprowadź hasło</string>
    <!-- when the user tries to log in to MEGA without a network connection -->
    <string name="error_server_connection_problem">Brak połączenia</string>
    <!-- when the user tries to log in to MEGA without a valid session -->
    <string name="error_server_expired_session">Zostałeś wylogowany z serwisu z innej lokalizacji</string>
    <!-- the first step when logging in is calculate the private and public encryption keys -->
    <string name="login_generating_key">Generowanie kluczy szyfrujących</string>
    <!-- Message displayed while the app is connecting to a MEGA server -->
    <string name="login_connecting_to_server">Trwa łączenie z serwerem</string>
    <!-- Status text when updating the file manager -->
    <string name="download_updating_filelist">Aktualizuję listę plików</string>
    <!-- title of the screen after creating an account when the user has to confirm the password to confirm the account -->
    <string name="login_confirm_account">Potwierdź konto</string>
    <!-- when the user clicks on the link sent by MEGA after creating the account, this message is shown -->
    <string name="login_querying_signup_link">Sprawdzanie poprawności linka</string>
    <!-- Attempting to activate a MEGA account for a user. -->
    <string name="login_confirming_account">Aktywacja konta</string>
    <!-- After login, updating the file list, the file list should be processed before showing it to the user -->
    <string name="login_preparing_filelist">Przygotowywanie listy plików</string>
    <!-- when the user tries to share something to MEGA without being logged -->
    <string name="login_before_share">Zaloguj się aby móc udostępnić</string>
    <!-- This toast message is shown on the login page when an email confirm link is no longer valid. -->
    <string name="reg_link_expired">Twój link potwierdzający nie jest już ważny. Twoje konto może już być aktywne lub możesz anulować rejestrację.</string>
    <!--  -->
    <string name="tour_space_title">MEGA Powierzchnia</string>
    <!--  -->
    <string name="tour_speed_title">MEGA Szybkość</string>
    <!--  -->
    <string name="tour_privacy_title">MEGA Prywatność</string>
    <!--  -->
    <string name="tour_access_title">MEGA Dostępność</string>
    <!-- Full description text of the app in the Google Play page of the app (character limit 4000) -->
    <string name="tour_space_text">Zarejestruj się teraz i otrzymaj 20 GB darmowej pamięci masowej</string>
    <!--  -->
    <string name="tour_speed_text">Wgrywanie jest szybkie. Udostępniaj pliki z każdym</string>
    <!--  -->
    <string name="tour_privacy_text">Przechowuj swoje pliki bezpiecznie z MEGA</string>
    <!--  -->
    <string name="tour_access_text">Uzyskaj szyfrowany dostęp z każdego miejsca, o każdym czasie</string>
    <!-- button that allows the user to create an account -->
    <string name="create_account_text">Utwórz konto</string>
    <!-- category in sort by action -->
    <string name="name_text">Nazwa</string>
    <!-- First Name of the user -->
    <string name="first_name_text">Imię</string>
    <!-- Last name of the user -->
    <string name="lastname_text">Nazwisko</string>
    <!-- text placed on the checkbox of acceptation of the Terms of Service -->
    <string name="tos">Akcpetuję [A]Regulamin[/A] MEGA</string>
    <!-- Text placed on the checkbox to make sure user agree that understand the danger of losing password -->
    <string name="top">Rozumiem, że [B]jeśli utracę hasło, mogę utracić dane[/B]. Przeczytaj więcej o kompleksowym szyfrowaniu [A]MEGA[/A].</string>
    <!-- Does the user already have a MEGA account -->
    <string name="already_account">Masz już konto?</string>
    <!-- warning dialog -->
    <string name="create_account_no_terms">Musisz zaakceptować regulamin</string>
    <!-- warning dialog, for user do not tick checkbox of understanding the danger of losing password -->
    <string name="create_account_no_top">Musisz zgodzić się, że rozumiesz niebezpieczeństwo utraty hasła</string>
    <!-- Warning message when the first name is a required field to submit a form. For example during the create account process. -->
    <string name="error_enter_username">Proszę podaj swoje imię</string>
    <!-- Warning dialog -->
    <string name="error_enter_userlastname">Proszę podać swoje nazwisko.</string>
    <!-- when creating the account -->
    <string name="error_short_password">Hasło jest za krótkie</string>
    <!-- when creating the account -->
    <string name="error_passwords_dont_match">Hasła do siebie nie pasują</string>
    <!-- when creating the account -->
    <string name="error_email_registered">Podany adres e-mail został&#160;już użyty podczas rejestracji.</string>
    <!--  -->
    <string name="create_account_creating_account">Łączenie z serwerem: tworzenie konta</string>
    <!--  -->
    <string name="cancel_transfer_confirmation">Anulować ten transfer?</string>
    <!--  -->
    <string name="cancel_all_transfer_confirmation">Anulować wszystkie tranfsery?</string>
    <!-- Label for any ‘Cancel all’ button to cancel transfers - (String as short as possible). -->
    <string name="cancel_all_action">Anulować całość</string>
    <!-- Warning to confirm remove selected transfers. Plural more than 1 transfer -->
    <plurals name="cancel_selected_transfers">
        <item quantity="one">Wybrany transfer zostanie anulowany.</item>
        <item quantity="few">Wybrane transfery zostaną anulowane.</item>
        <item quantity="many">Wybrane transfery zostaną anulowane.</item>
        <item quantity="other">Wybrane transfery zostaną anulowane.</item>
    </plurals>
    <!-- The name of every users root drive in the cloud of MEGA. -->
    <string name="section_cloud_drive">Dysk</string>
    <!-- Label to reference a recents section -->
    <string name="section_recents">Niedawne</string>
    <!-- title of the screen where the secondary media images are uploaded, and name of the folder where the secondary media images are uploaded -->
    <string name="section_secondary_media_uploads">Wgrywanie plików</string>
    <!-- Section name for the “Messages” section.Preferably one word. There is little space for this word. -->
    <string name="section_inbox">Skrzynka</string>
    <!-- title of the screen that shows the files saved for offline in the device -->
    <string name="section_saved_for_offline">Zapisane offline</string>
    <!-- the options of what to upload in an array. Needed for the settings, the options of what to upload. -->
    <string name="section_saved_for_offline_new">Niedostępny</string>
    <!-- Label showing the location of a node which is not in root navigation level. The first placeholder is the name of the parent folder. The second placeholder is the name of the section in which the file is. e.g. PR reviews and tickets (Cloud Drive) -->
    <string name="location_label">%1$s (%2$s)</string>
    <!-- title of the screen that shows all the shared items -->
    <string name="title_shared_items">Udostępnione elementy</string>
    <!-- title of the screen that shows all the shared items -->
    <string name="section_shared_items">Udostępnione katalogi</string>
    <!-- The title of the trash bin in the tree of the file manager. -->
    <string name="section_rubbish_bin">Kosz</string>
    <!-- Section name for the “Contacts” section.Preferably one word. There is little space for this word. -->
    <string name="section_contacts">Kontakty</string>
    <!-- Item of the navigation title for the contacts section when there is any pending incoming request -->
    <string name="section_contacts_with_notification">Kontakty [A](%1$d)[/A]</string>
    <!-- Empty state when the user has not sent any contact request to other users -->
    <string name="sent_requests_empty">[B]Brak [/B][A]zgłoszeń[/A]</string>
    <!-- Empty state when the user has not received any contact request from other users -->
    <string name="received_requests_empty">[B]Brak [/B][A]zgłoszeń[/A]</string>
    <!-- Title for the file transfer screen (with the up & download) -->
    <string name="section_transfers">Ruch</string>
    <!-- Section name for the “My Account” section.Preferably one or two words. There is little space for this. -->
    <string name="section_account">Moje konto</string>
    <!-- title of the screen where the camera images are uploaded, and name of the folder where camera images are uploaded -->
    <string name="section_photo_sync">Wgrywanie zdjęć</string>
    <!-- Capital letters. Incoming shared folders. The title of a tab -->
    <string name="tab_incoming_shares">Nadchodzące</string>
    <!-- Capital letters. Outgoing shared folders. The title of a tab -->
    <string name="tab_outgoing_shares">Wychodzące</string>
    <!-- Capital letters. Files with link. The title of a tab -->
    <string name="tab_links_shares">Linki</string>
    <!-- Label for any ‘Incoming shares’ button, link, text, title, etc. - (String as short as possible). -->
    <string name="title_incoming_shares_explorer">Udostępnienia</string>
    <!-- Title of the share with file explorer -->
    <string name="title_incoming_shares_with_explorer">Udostępnione z</string>
    <!-- message when there are no files in the Cloud drive -->
    <string name="file_browser_empty_cloud_drive">Brak plików na dysku</string>
    <!-- Text that indicates that a folder is currently empty -->
    <string name="file_browser_empty_folder">Brak plików</string>
    <!-- Title of the fragment Choose Account -->
    <string name="choose_account_fragment">WYBIERZ KONTO</string>
    <!-- The file are available “offline” (without a network Wi-Fi mobile data connection) -->
    <string name="file_properties_available_offline">Dostępne offline</string>
    <!-- category in sort by action -->
    <string name="file_properties_info_size_file">Rozmiar</string>
    <!-- When the file/folder was last modified -->
    <string name="file_properties_info_last_modified">Ostatnia zmiana</string>
    <!-- Label to display the date and time when a file/folder has been added (uploaded) to MEGA. -->
    <string name="file_properties_info_added">Dodano</string>
    <!-- the label when a folder can be accesed by public users -->
    <string name="file_properties_shared_folder_public_link">Link publiczny</string>
    <!-- Item menu option upon clicking on a file folder. Refers to the permissions of a file folder in the file manager. -->
    <string name="file_properties_shared_folder_permissions">Prawa dostępu</string>
    <!-- Title of the dialog to choose permissions when sharing. -->
    <string name="dialog_select_permissions">Uprawnienia</string>
    <!-- menu item -->
    <string name="file_properties_shared_folder_change_permissions">Zmień uprawnienia</string>
    <!-- when listing all the contacts that shares a folder -->
    <string name="file_properties_shared_folder_select_contact">Udostępnione do</string>
    <!-- send a file to a MEGA user -->
    <string name="file_properties_send_file_select_contact">Wyślij do</string>
    <!-- shows the owner of an incoming shared folder -->
    <string name="file_properties_owner">Właściciel</string>
    <!-- positive button on dialog to invite a contact -->
    <string name="contact_invite">Zaproszenie</string>
    <!-- option to reinvite a contact -->
    <string name="contact_reinvite">Zaproś ponownie</string>
    <!-- The text of the notification button that is displayed when there is a call in progress, another call is received and ignored. -->
    <string name="contact_ignore">Zignorowane</string>
    <!-- option to decline a contact invitation -->
    <string name="contact_decline">Odmowa</string>
    <!-- option to accept a contact invitation -->
    <string name="contact_accept">Zaakceptuj</string>
    <!-- Label for the option of the sliding panel to show the contact info -->
    <string name="contact_properties_activity">Informacje kontaktowe</string>
    <!-- Adding new relationships (contacts) using the actions. -->
    <string name="contacts_list_empty_text">Dodaj nowe kontakty klikając w przycisk poniżej</string>
    <!-- Add new contacts before sharing. -->
    <string name="contacts_explorer_list_empty_text">Dodaj nowy kontakt</string>
    <!-- Error message -->
    <string name="error_not_enough_free_space">Brak wystarczającej pamięci na urządzeniu</string>
    <!-- This is button text on the Get Link dialog. This lets the user get a public file/folder link without the decryption key e.g. https://mega.nz/#!Qo12lSpT. -->
    <string name="option_link_without_key">Link bez klucza</string>
    <!-- Alert Dialog to get link -->
    <string name="option_decryption_key">Klucz deszyfrowania</string>
    <!-- Alert shown when some content is sharing with chats and they are processing -->
    <string name="download_preparing_files">Przygotowywanie plików</string>
    <!-- Message when many downloads start. Plural more than 1 file. Placeholder is for include the number of downloads in runtime. -->
    <plurals name="download_began">
        <item quantity="one">Pobieranie rozpoczęte</item>
        <item quantity="few">Rozpoczęto pobieranie %1$d</item>
        <item quantity="many">Rozpoczęto pobieranie %1$d</item>
        <item quantity="other">Rozpoczęto pobieranie %1$d</item>
    </plurals>
    <!-- Message when many downloads finish. Plural more than 1 file. Placeholder is for include the number of downloads in runtime. -->
    <plurals name="download_finish">
        <item quantity="one">Pobieranie zostało zakończone</item>
        <item quantity="few">Pobieranie %1$d zostało zakończone</item>
        <item quantity="many">Pobieranie %1$d zostało zakończone</item>
        <item quantity="other">Pobieranie %1$d zostało zakończone</item>
    </plurals>
    <!-- Message when many uploads start. Plural more than 1 file. Placeholder is for include the number of uploads in runtime. -->
    <plurals name="upload_began">
        <item quantity="one">Wgrywanie rozpoczęte</item>
        <item quantity="few">Rozpoczęło się przesyłanie %1$d</item>
        <item quantity="many">Rozpoczęło się przesyłanie %1$d</item>
        <item quantity="other">Rozpoczęło się przesyłanie %1$d</item>
    </plurals>
    <!-- Message when many downloads finish. Plural more than 1 file. Placeholder is for include the number of uploads in runtime. -->
    <plurals name="upload_finish">
        <item quantity="one">Przesyłanie zostało zakończone</item>
        <item quantity="few">Przesyłanie %1$d zostało zakończone</item>
        <item quantity="many">Przesyłanie %1$d zostało zakończone</item>
        <item quantity="other">Przesyłanie %1$d zostało zakończone</item>
    </plurals>
    <!-- Warning shown when it tries to download some empty folders. Plural -->
    <plurals name="empty_folders">
        <item quantity="one">Folder jest pusty.</item>
        <item quantity="few">Foldery są puste.</item>
        <item quantity="many">Foldery są puste.</item>
        <item quantity="other">Foldery są puste.</item>
    </plurals>
    <!-- Hint how to cancel the download -->
    <string name="download_touch_to_cancel">Kliknij aby anulować</string>
    <!-- Hint how to cancel the download -->
    <string name="download_touch_to_show">Pokaż transfery</string>
    <!-- Warning message -->
    <string name="error_file_size_greater_than_4gb">Większość urządzeń nie jest wstanie pobierać plików większych niż 4GB. Twoj pobieranie prawdopodobnie nie powiedzie się</string>
    <!-- message when trying to open a downloaded file but there isn’t any app that open that file. Example: a user downloads a pdf but doesn’t have any app to read a pdf -->
    <string name="intent_not_available">Nie znaleziono aplikacji do otworzenia tego pliku na Twoim urządzeniu</string>
    <!-- Message when trying to open a location message but there isn’t any app that open that location. -->
    <string name="intent_not_available_location">W urządzeniu nie ma dostępnych aplikacji do otwierania tej lokalizacji</string>
    <!-- Message displayed when user tries to open a file with a 3rd party app using the option "Open with" but there isn't any app installed in the device which can open that file type, e.g. user tries to open a ".txt" but doesn’t have any installed 3rd party app which supports ".txt" files. -->
    <string name="intent_not_available_file">Być może nie masz zainstalowanych żadnych aplikacji obsługujących ten typ pliku.</string>
    <!-- to share an image using Facebook, Whatsapp, etc -->
    <string name="context_share_image">Udostępnij zdjęcie przez</string>
    <!-- create a link of a file and send it using an app from the device -->
    <string name="context_get_link">Udostępnij link</string>
    <!-- Delete a link label -->
    <string name="context_delete_link">Usuń link</string>
    <!-- Item menu option upon right click on one or multiple files. -->
    <string name="context_leave_menu">Anuluj</string>
    <!-- Title alert before leaving a share. -->
    <string name="alert_leave_share">Pozostaw</string>
    <!-- Item menu option upon right click on one or multiple files. -->
    <string name="context_clean_shares_menu">Usuń udostępnienie</string>
    <!-- Item menu option upon right click on one or multiple files. -->
    <string name="context_remove_link_menu">Usuń&#160;link</string>
    <!-- Warning that appears prior to remove a link of a file. Singular. -->
    <string name="context_remove_link_warning_text">Ten link nie będzie już&#160;dostępny publicznie.</string>
    <!-- Warning that appears prior to remove links of files. Plural. -->
    <plurals name="remove_links_warning_text">
        <item quantity="one">Ten link nie będzie już dostępny publicznie.</item>
        <item quantity="few">Te linki nie będą już publicznie dostępne.</item>
        <item quantity="many">Te linki nie będą już publicznie dostępne.</item>
        <item quantity="other">Te linki nie będą już publicznie dostępne.</item>
    </plurals>
    <!-- Item menu option upon right click on one or multiple files. -->
    <string name="context_rename">Zmień nazwę</string>
    <!-- Title of a dialog to rename a node. The place holder is to set the current name of the node. -->
    <string name="rename_dialog_title">Zmień nazwę %1$s</string>
    <!-- Menu option to open a link. Also title of the dialog to open a link. -->
    <string name="context_open_link_title">Otwórz link</string>
    <!-- Item menu option upon right click on one or multiple files. -->
    <string name="context_open_link">Otwórz</string>
    <!-- while renaming a file or folder -->
    <string name="context_renaming">Zmiana nazwy</string>
    <!-- while file provider is downloading a file -->
    <string name="context_preparing_provider">Przygotowywanie pliku</string>
    <!-- Item menu option upon right click on one or multiple files. -->
    <string name="context_download">Pobierz</string>
    <!-- Item menu option upon right click on one or multiple files. -->
    <string name="context_move">Przenieś</string>
    <!-- while moving a file or folder -->
    <string name="context_moving">Przenoszenie</string>
    <!-- Item menu option upon right click on one or multiple files. -->
    <string name="context_copy">Skopiuj</string>
    <!-- Item menu option upon right click on one or multiple files. -->
    <string name="context_upload">Wgrywane</string>
    <!-- while copying a file or folder -->
    <string name="context_copying">Kopiowanie</string>
    <!-- menu item -->
    <string name="context_move_to_trash">Przenieś do kosza</string>
    <!-- menu item -->
    <string name="context_delete_from_mega">Usuń z MEGA</string>
    <!-- Input field description in the create folder dialog. -->
    <string name="context_new_folder_name">Nazwa katalogu</string>
    <!-- when adding a new contact. in the dialog -->
    <string name="context_new_contact_name">E-mail</string>
    <!-- status dialog when performing the action -->
    <string name="context_creating_folder">Tworzenie katalogu</string>
    <!-- Menu item -->
    <string name="context_download_to">Zapisz do</string>
    <!-- Menu option title -->
    <string name="context_clear_rubbish">Wyczyść kosz</string>
    <!-- Ask for confirmation before removing all the elements of the rubbish bin -->
    <string name="clear_rubbish_confirmation">Za chwilę usuniesz na stałe wszystkie przedmioty ze swojego kosza na śmieci.</string>
    <!-- send cancel subscriptions dialog -->
    <string name="context_send">Wyślij</string>
    <!-- send the file to inbox -->
    <string name="context_send_file_inbox">Wyślij do</string>
    <!-- Menu option to delete one or multiple selected items. -->
    <string name="context_remove">Usuń</string>
    <!-- Menu option to delete selected items of the offline state -->
    <string name="context_delete_offline">Usuń z Offline</string>
    <!-- menu item -->
    <string name="context_share_folder">Udostępnij katalog</string>
    <!-- menu item -->
    <string name="context_send_file">Wyślij plik na czat</string>
    <!-- menu item -->
    <string name="context_send_contact">Udostępnij kontakt na czacie</string>
    <!-- open a shared folder -->
    <string name="context_view_shared_folders">Pokaż udostępnione katalogi</string>
    <!-- Item menu option upon clicking on one or multiple files. -->
    <string name="context_sharing_folder">Udostępnij</string>
    <!-- Menu option to manage a shared folder. -->
    <string name="manage_share">Zarządzaj udostępnianiem</string>
    <!-- menu item -->
    <string name="context_delete">Usuń</string>
    <!-- success message when removing a contact request -->
    <string name="context_contact_invitation_deleted">Zgłoszenie usunięte</string>
    <!-- success message when reinvite a contact -->
    <string name="context_contact_invitation_resent">Zgłoszenie wysłane</string>
    <!-- success message when sending a contact request -->
    <string name="context_contact_request_sent">Żądanie zostało pomyślnie wysłane do %s. Zobacz w zakładce Wysłane żądania.</string>
    <!-- success message when removing a contact -->
    <string name="context_contact_removed">Kontakt został usunięty</string>
    <!-- error message -->
    <string name="context_contact_not_removed">Błąd. Kontakt nie został usunięty</string>
    <!-- success message when chaning the permissionss -->
    <string name="context_permissions_changed">Uprawnienia zostały zmienione</string>
    <!-- error message -->
    <string name="context_permissions_not_changed">Błąd. Nie zmieniono uprawnień</string>
    <!-- message when trying to create a folder that already exists -->
    <string name="context_folder_already_exists">Katalog już istnieje</string>
    <!-- message when trying to create a invite a contact already that is already added -->
    <string name="context_contact_already_exists">%s jest już dodany jako kontakt</string>
    <!-- message when trying to send a file without full access -->
    <string name="context_send_no_permission">Nie masz uprawnień do wysłania tego pliku</string>
    <!-- success message when creating a folder -->
    <string name="context_folder_created">Katalog został&#160;utworzony</string>
    <!-- error message when creating a folder -->
    <string name="context_folder_no_created">Błąd. Katalog nie został utworzony</string>
    <!-- success message when renaming a node -->
    <string name="context_correctly_renamed">Zmieniono nazwę poprawnie</string>
    <!-- error message -->
    <string name="context_no_renamed">Błąd. Nie zmieniono nazwy</string>
    <!-- success message when copying a node -->
    <string name="context_correctly_copied">Skopiowano poprawnie</string>
    <!-- success message when sending a node to Inbox -->
    <string name="context_correctly_sent_node">Wysłane do skrzynki odbiorczej</string>
    <!-- error message when sending a node to Inbox -->
    <string name="context_no_sent_node">Błąd. Nie wysłane do skrzynki</string>
    <!-- error message -->
    <string name="context_no_copied">Błąd. Nie skopiowano</string>
    <!-- message that appears when a user tries to move/copy/upload a file but doesn’t choose a destination folder -->
    <string name="context_no_destination_folder">Wybierz katalog docelowy</string>
    <!-- success message when moving a node -->
    <string name="context_correctly_moved">Prznieniono poprawnie</string>
    <!-- success message when moving a node -->
    <string name="number_correctly_moved">%d elementów zostało przeniesionych pomyślnie.</string>
    <!-- success message when moving a node -->
    <string name="number_incorrectly_moved">%d elementów nie zostało przeniesione</string>
    <!-- success message when moving a node -->
    <string name="context_correctly_moved_to_rubbish">Przeniesiono do kosza</string>
    <!-- error message -->
    <string name="context_no_moved">Błąd. Nie przeniesiono</string>
    <!-- success message when sharing a folder -->
    <string name="context_correctly_shared">Poprawnie udostępniono</string>
    <!-- error message when sharing a folder -->
    <string name="context_no_shared_number">Błąd. %d udostępnień nie zostało zakończone</string>
    <!-- success message when sharing a folder -->
    <string name="context_correctly_shared_removed">Usunięto udostępnienie katalogu</string>
    <!-- error message when sharing a folder -->
    <string name="context_no_shared_number_removed">Błąd. %d operacja usuwania udostępnień nie zostało zakończona</string>
    <!-- error message -->
    <string name="context_no_shared">Błąd. Nie udostępniono</string>
    <!-- error message -->
    <string name="context_no_removed_shared">Błąd. Nie usunięte udostępnienia</string>
    <!-- success message when removing a sharing -->
    <string name="context_remove_sharing">Udostępnienie katalogu zostało usunięte</string>
    <!-- error message -->
    <string name="context_no_link">Pobieranie linku nie powiodło się</string>
    <!-- success message when removing a node from MEGA -->
    <string name="context_correctly_removed">Usunięte prawidłowo z MEGA</string>
    <!-- error message -->
    <string name="context_no_removed">Błąd. Nie usunięto z MEGA</string>
    <!-- success message when moving a node -->
    <string name="number_correctly_removed">%d elementów usunięto z MEGA</string>
    <!-- error message when moving a node -->
    <string name="number_no_removed">%d elementów nie zostało usuniętych</string>
    <!-- Success message when left shared folders -->
    <string name="number_correctly_leaved">%d folderów zostało pomyślnie opuszczonych.</string>
    <!-- Message shown when a share has been left -->
    <string name="share_left">Pozostawione</string>
    <!-- error message when moving a node -->
    <string name="number_no_leaved">%d katalogów wciąż jesteś dodany</string>
    <!-- success message when sending multiple files -->
    <string name="number_correctly_sent">Pliki zostały wysłane do %d kontaktów</string>
    <!-- error message when sending multiple files -->
    <string name="number_no_sent">Plik został wysłany do %d kontaktów</string>
    <!-- success message when sending multiple files -->
    <string name="number_correctly_sent_multifile">%d plików zostało wysłane</string>
    <!-- error message when sending multiple files -->
    <string name="number_no_sent_multifile">%d plików nie zostało wysłane</string>
    <!-- success message when sending multiple files -->
    <string name="number_correctly_copied">%d elementów zostało skopiowane</string>
    <!-- error message when sending multiple files -->
    <string name="number_no_copied">%d elementów nie zostało skopiowane</string>
    <!-- success message when removing several contacts -->
    <string name="number_contact_removed">%d kontaktów zostało usunięte</string>
    <!-- error message when removing several contacts -->
    <string name="number_contact_not_removed">%d kontaktów nie zostało usunięte</string>
    <!-- success message when sharing a file with multiple contacts -->
    <string name="number_contact_file_shared_correctly">Katalog został&#160;udostępniony z %d kontaktami</string>
    <!-- error message when sharing a file with multiple contacts -->
    <string name="number_contact_file_not_shared_">Plik nie może być udostępniony dla %d kontaktów</string>
    <!-- success message when sharing multiple files -->
    <string name="number_correctly_shared">%d katalogów zostało udostępnione</string>
    <!-- error message when sharing multiple files -->
    <string name="number_no_shared">%d katalogów nie zostało udostępnione</string>
    <!-- success message when sending a file to a contact -->
    <string name="context_correctly_copied_contact">Poprawnie wysłane do:</string>
    <!-- success message when removing all the contacts of a shared folder -->
    <string name="context_correctly_removed_sharing_contacts">Ten katalog nie jest już dostępny</string>
    <!-- error message when removing all the contacts of a shared folder -->
    <string name="context_no_removed_sharing_contacts">Wystąpił błąd. Folder jest nadal współdzielony z innym kontaktem.</string>
    <!-- option available for just one file -->
    <string name="context_select_one_file">Wybierz tylko jeden plik</string>
    <!-- success message when emptying the RB -->
    <string name="rubbish_bin_emptied">Koszt został wyczyszczony</string>
    <!-- error message when emptying the RB -->
    <string name="rubbish_bin_no_emptied">Wystąpił błąd. Kosz na śmieci nie został opróżniony.</string>
    <!-- dialog cancel subscriptions -->
    <string name="dialog_cancel_subscriptions">Mass zamiar anulować swoją subskrypcję&#160;MEGA. Prosimy o poinformowanie nas, czy możemy jakoś pomóc i wpłynąć na zmianę Twojej decyzji.</string>
    <!-- hint cancel subscriptions dialog -->
    <string name="hint_cancel_subscriptions">Wpisz swoją opinię</string>
    <!-- send cancel subscriptions dialog -->
    <string name="send_cancel_subscriptions">Wyślij</string>
    <!-- confirmation cancel subscriptions dialog -->
    <string name="confirmation_cancel_subscriptions">Dziękujemy za Twoją opinię. Czy na pewno chcesz zrezygnować z subskrypcji MEGA?</string>
    <!-- provide a reason to cancel subscriptions dialog -->
    <string name="reason_cancel_subscriptions">Twoja subskrypcja nie została anulowane. Prosimy o podane powodu anulowania</string>
    <!-- Confirmation message of the dialog shown when a subscription has been processed successfully -->
    <string name="message_user_purchased_subscription">Dziękuję. Twoja płatność jest w trakcie przetwarzania. Proszę napisz do nas na adres support&#64;mega.co.nz jeśli nie otrzymałeś aktualizacji w ciągu 24 godzin.</string>
    <!-- Pop up message shows when user purchased a lower level of subscription -->
    <string name="message_user_purchased_subscription_down_grade">Twoja nowa subskrypcja wejdzie w życie po wygaśnięciu obecnej, nowa cena zostanie naliczona w tym czasie.</string>
    <!-- Pop up message shows when user purchased a subscription with a payment method that can not be processed in real time, e.g. voucher -->
    <string name="message_user_payment_pending">Subskrypcja wejdzie w życie po przetworzeniu płatności przez Google.</string>
    <!--  -->
    <string name="subscription_type_monthly">Miesięcznie</string>
    <!--  -->
    <string name="subscription_type_yearly">Rocznie</string>
    <!-- success message after removing the public link of a folder -->
    <string name="context_node_private">Then katalog jest teraz prywatny</string>
    <!-- success message after removing a share of a folder. a contact has no access to the folder now -->
    <string name="context_share_correctly_removed">Udostępnienie zostało usunięte</string>
    <!-- Menu option to create a new folder in the file manager. -->
    <string name="menu_new_folder">Nowy katalog</string>
    <!-- Menu option to add a contact to your contact list. -->
    <string name="menu_add_contact">Dodaj kontakt</string>
    <!-- Menu option to add a contact to your contact list. -->
    <string name="menu_add_contact_and_share">Dodaj kontakt i udostępnij</string>
    <!-- Title of the alert to introduce the decryption key -->
    <string name="alert_decryption_key">Klucz deszyfrujący</string>
    <!-- Message of the alert to introduce the decryption key -->
    <string name="message_decryption_key">Wprowadź swój klucz do tego linka</string>
    <!-- error message shown on the decryption key dialog if the key typed in was wrong -->
    <string name="invalid_decryption_key">Nieprawidłowy klucz</string>
    <!-- upload to. Then choose an Image file -->
    <string name="upload_to_image">Zdjęcie</string>
    <!-- upload to. Then choose an Audio file -->
    <string name="upload_to_audio">Dzwięk</string>
    <!-- Title of the button in the contact info screen to start a video call -->
    <string name="upload_to_video">Film</string>
    <!-- upload to. Then choose to browse the file system to choose a file -->
    <string name="upload_to_filesystem">Wybierz z systemu plików</string>
    <!-- upload to. Then choose to browse the file system to choose a file -->
    <string name="upload_to_filesystem_from">Wybierz z</string>
    <!-- Label for the current uploaded size of a file. For example, 3 files, 50KB uploaded -->
    <string name="upload_uploaded">wgrany</string>
    <!-- Status text at the beginning of an upload, Status text at the beginning of an upload for 2 or more files -->
    <plurals name="upload_prepare">
        <item quantity="one">Przetwarzanie pliku</item>
        <item quantity="few">Przetwarzanie plików</item>
        <item quantity="many">Przetwarzanie plików</item>
        <item quantity="other">Przetwarzanie plików</item>
    </plurals>
    <!-- error message when downloading a file -->
    <string name="error_temporary_unavaible">Źródło chwilowo jest niedostępne, spróbuj ponownie</string>
    <!-- Error message when the selected file cannot be opened -->
    <string name="upload_can_not_open">Nie można otworzyć wybranego pliku</string>
    <!-- when a zip file is downloaded and clicked, the app unzips the file. This is the status text while unzipping the file -->
    <string name="unzipping_process">Pakowanie pliku</string>
    <!-- error message while browsing the local filesystem -->
    <string name="error_io_problem">Problem z systemem plików</string>
    <!-- error message while browsing the local filesystem -->
    <string name="general_error">Wystąpił błąd podczas przeglądania plików lokalnych.</string>
    <!-- title of the image gallery -->
    <string name="full_screen_image_viewer_label">Podgląd zdjęcia</string>
    <!-- Headline for the amount of storage space is used -->
    <string name="my_account_used_space">Używana pamięć</string>
    <!-- menu item -->
    <string name="my_account_change_password">Zmień hasło</string>
    <!-- Dialog text overquota error -->
    <string name="overquota_alert_text">Przekroczyłeś dostępny limit na pliki. Czy chcesz zmienić rodzaj swojego konta?</string>
    <!-- when did the last session happen -->
    <string name="my_account_last_session">Ostatnia sesja</string>
    <!-- message displayed while the app is changing the password -->
    <string name="my_account_changing_password">Zmiana hasła</string>
    <!-- when changing the password, the first edittext is to enter the current password -->
    <string name="my_account_change_password_oldPassword">Aktualne hasło</string>
    <!-- when changing the password -->
    <string name="my_account_change_password_newPassword1">Nowe hasło</string>
    <!-- when changing the password -->
    <string name="my_account_change_password_newPassword2">Potwierdź hasło</string>
    <!-- when changing the password or creating the account, the password is required twice and check that both times are the same -->
    <string name="my_account_change_password_dont_match">Hasła do siebie nie pasują</string>
    <!-- title of the selection of the pro account wanted -->
    <string name="upgrade_select_pricing">Wybierz plan</string>
    <!-- the user has to decide the way of payment -->
    <string name="select_membership_1">Płatność miesięczna lub roczna</string>
    <!-- choose the payment method option when no method is available -->
    <string name="no_available_payment_method">Obecnie nie ma ustawionej metody płatności dla tego planu. Proszę wybrać jedną z nich.</string>
    <!-- button to decide monthly payment. The asterisk is needed -->
    <string name="upgrade_per_month">Miesięcznie*</string>
    <!-- button to decide annually payment. The asterisk is needed -->
    <string name="upgrade_per_year">Rocznie*</string>
    <!-- the user can get the link and it’s copied to the clipboard -->
    <string name="file_properties_get_link">Link został&#160;skopiowany do schowka</string>
    <!-- before sharing an image, the preview has to be downloaded -->
    <string name="full_image_viewer_not_preview">Podgląd nie został jeszcze pobrany. Prosimy czekać</string>
    <!-- due to device is low on memory, cannot load an image preview temporarily -->
    <string name="not_load_preview_low_memory">Za mało wolnej pamięci do wyświetlenia podglądu. Proszę spróbować ponownie później.</string>
    <!-- alert when clicking a newsignup link being logged -->
    <string name="log_out_warning">Wyloguj się przed utworzeniem konta</string>
    <!-- message shown in the screen when there are not any active transfer -->
    <string name="transfers_empty">Brak aktywnych połączeń</string>
    <!-- menu item -->
    <string name="menu_pause_transfers">Zatrzymasz połączonia</string>
    <!-- menu item -->
    <string name="menu_cancel_all_transfers">Usuń wszystkie transfery</string>
    <!-- Option of the sliding panel to capture a new picture to upload to Cloud Drive or to set as user avatar -->
    <string name="menu_take_picture">Zrób zdjęcie</string>
    <!-- Dialog title, to explain why MEGA needs the ’display over other apps’ permission (Android 10) -->
    <string name="ask_for_display_over_title">Zezwalaj na powiadomienia o przychodzących połączeniach MEGA</string>
    <!-- Dialog message, to explain why MEGA needs the ’display over other apps’ permission (Android 10) -->
    <string name="ask_for_display_over_msg">Prosimy o udzielenie MEGA pozwolenia na wyświetlanie nad innymi aplikacjami do połączeń.</string>
    <!-- Prompt text shows when the user doesn’t want to make MEGA grant the ’display over other apps’ permission for now (Android 10) -->
    <string name="ask_for_display_over_explain">Nadal możesz ręcznie nadawać uprawnienia w Ustawieniach urządzenia.</string>
    <!-- the options of how to upload, but in an array. needed for the settings, how to upload the camera images. only when Wi-Fi connected -->
    <string name="cam_sync_wifi">Tylko Wi-Fi</string>
    <!-- the options of how to upload, but in an array. needed for the settings, how to upload the camera images. when Wi-Fi connected and using data plan -->
    <string name="cam_sync_data">Wi-Fi lub komórkowa transmisja danych</string>
    <!-- The upload of the user’s photos orvideos from their specified album is in progress. -->
    <string name="cam_sync_syncing">Przesyłanie z kamery w toku</string>
    <!-- confirmation question for cancelling the camera uploads -->
    <string name="cam_sync_cancel_sync">Czy chcesz zatrzymać wysyłanie z aparatu?</string>
    <!-- title of the notification when camera upload is enabled -->
    <string name="settings_camera_notif_title">Wgrywanie plików</string>
    <!-- title of the notification when camera upload is checking files -->
    <string name="settings_camera_notif_checking_title">Sprawdzanie plików do przesłania</string>
    <!-- title of the notification when camera upload is initializing -->
    <string name="settings_camera_notif_initializing_title">Inicjalizowanie obrazu z kamery</string>
    <!-- title of the notification when camera upload’s primary local folder is unavailable. -->
    <string name="camera_notif_primary_local_unavailable">Przesyłanie z kamery zostało wyłączone. Twój folder lokalny jest niedostępny.</string>
    <!-- title of the notification when camera upload’s secondary local folder is unavailable. -->
    <string name="camera_notif_secondary_local_unavailable">Przesyłanie multimediów zostało wyłączone. Twój folder lokalny jest niedostępny.</string>
    <!-- notification camera uploads complete -->
    <string name="settings_camera_notif_complete">Wgrywanie plików z kamery zakończone</string>
    <!-- settings of the Appearance section -->
    <string name="settings_appearance">Wygląd</string>
    <!-- settings of the Features section -->
    <string name="settings_features">Możliwości</string>
    <!-- label of storage in upgrade/choose account page, it is being used with a variable, e.g. for LITE user it will show ‘200GB Storage’. -->
    <string name="settings_storage">Pojemności</string>
    <!-- Settings of the Passcode -->
    <string name="settings_passcode_lock">Blokada kodem dostępu</string>
    <!-- Setting to allow the user to select the preferred passcode type -->
    <string name="settings_passcode_option">Opcje kodu dostępu</string>
    <!-- Helper text to explain why we have this `Require me to plug in` setting, placeholder - 100 to 1000 in MB -->
    <string name="settings_camera_upload_charging_helper_label">Kompresja wideo zużywa znaczne ilości energii. Proszę podłączyć urządzenie do ładowania, jeśli kompresowane filmy są większe niż %s.</string>
    <!-- Helper text to explain the things to note if enable the feature of including GPS info -->
    <string name="settings_camera_upload_include_gps_helper_label">Jeśli funkcja ta jest włączona, informacje o lokalizacji będą dołączane do zdjęć. Zachowaj ostrożność podczas ich udostępniania.</string>
    <!-- Settings category title for cache and offline files -->
    <string name="settings_advanced_features">Zaawansowane</string>
    <!-- Settings preference title for cache -->
    <string name="settings_advanced_features_cache">Wyczyść pamięć podręczną</string>
    <!-- Settings preference title for offline files -->
    <string name="settings_advanced_features_offline">Usuń pliki offline</string>
    <!-- description of switch ‘Open file when download is completed’ -->
    <string name="settings_auto_play_label">Otwórz plik po pobraniu</string>
    <!-- Settings preference title for delete account -->
    <string name="settings_delete_account">Usuń konto</string>
    <!-- Size of files in offline or cache folders -->
    <string name="settings_advanced_features_size">Obecnie używane %s</string>
    <!-- Calculating Size of files in offline or cache folders -->
    <string name="settings_advanced_features_calculating">Obliczanie</string>
    <!-- title of the setting to set the default download location -->
    <string name="settings_storage_download_location">Domyślna lokalizacja dla plików</string>
    <!-- Whether to always ask the user each time. -->
    <string name="settings_storage_ask_me_always">Zawsze pytaj o lokalizację do zapisania pliku</string>
    <!-- Whether to enable the storage in advanced devices -->
    <string name="settings_storage_advanced_devices">Wyświetl pozostałe urządzenia (zewnętrzny dysk SD)</string>
    <!-- Label of button on account page that ask user to add their phone number -->
    <string name="add_phone_number_label">Dodaj numer telefonu</string>
    <!-- enter verification code page title -->
    <string name="verify_account_title">Zweryfikuj swoje konto</string>
    <!-- Text to explain to user why to verify phone number (account suspended use case) -->
    <string name="verify_account_helper_locked">Twoje konto zostało tymczasowo zablokowane z powodu potencjalnego nadużycia. Sprawdź swój numer telefonu, aby odblokować konto.</string>
    <!-- Hint text of the country edittext for billing purposes -->
    <string name="general_country_label">Kraj</string>
    <!-- Hint text of the region edittext for choosing dial code. -->
    <string name="sms_region_label">Region</string>
    <!-- place holder for enter mobile number field -->
    <string name="verify_account_phone_number_placeholder">Twój numer telefonu</string>
    <!-- Button label - go to previous page -->
    <string name="general_back_button">Powrót</string>
    <!-- button label - quite sms verification use case -->
    <string name="verify_account_not_now_button">Nie teraz</string>
    <!-- Button label - confirm some action -->
    <string name="general_confirm_button">Potwierdź</string>
    <!-- On “add phone number” page, an error message will be shown if user click next button without select country code. -->
    <string name="verify_account_invalid_country_code">Wybierz kod regionu</string>
    <!-- On “Add phone number” page, a toast error message will be shown if the country code cannot be fetched from back end. -->
    <string name="verify_account_not_loading_country_code">Nie udało się pobrać kodów regionów.</string>
    <!-- error message if user click next button without enter a valid phone number -->
    <string name="verify_account_invalid_phone_number">Podaj poprawny numer telefonu.</string>
    <!-- Label tell user to enter received txt to below input boxes -->
    <string name="verify_account_enter_txt_label">Wprowadź kod weryfikacyjny wysłany na adres</string>
    <!-- enter verification code page title -->
    <string name="verify_account_enter_code_title">Zweryfikuj swoje konto</string>
    <!-- error message that will show to user when user entered invalid verification code -->
    <string name="verify_account_incorrect_code">Niepoprawny kod. Spróbuj ponownie lub wyślij ponownie.</string>
    <!-- text message to remind user to resend verification code -->
    <string name="verify_account_resend_label">Nie otrzymałeś kodu?</string>
    <!-- Button to resend the create account email to a new email address in case the previous email address was misspelled -->
    <string name="general_resend_button">Wyślin ponownie</string>
    <!-- error message that will show to user when host detected that the mobile number has been registered already -->
    <string name="verify_account_error_phone_number_register">Ten numer jest już powiązany z kontem MEGA.</string>
    <!-- error message that will show to user when user reached the sms verification daily limit -->
    <string name="verify_account_error_reach_limit">Osiągnąłeś dzienny limit</string>
    <!-- error message that will show to user when user reached the sms verification daily limit -->
    <string name="verify_account_error_wrong_code">Kod weryfikacyjny nie pasuje.</string>
    <!-- error message that will show to user when code has been verified -->
    <string name="verify_account_error_code_verified">Kod został zweryfikowany</string>
    <!-- error message that will show to user when user entered invalid verification code -->
    <string name="verify_account_error_invalid_code">Niepoprawny kod. Spróbuj ponownie lub wyślij ponownie.</string>
    <!-- verify phone number successfully -->
    <string name="verify_account_successfully">Twój numer telefonu został pomyślnie zweryfikowany</string>
    <!-- If the user has an internal storage and an external SD card, it has to be set on the settings screen, external storage option -->
    <string-array name="settings_storage_download_location_array">
        <item>Wewnętrzna pamięć</item>
        <item>Zwenętrzna pamięć</item>
    </string-array>
    <!-- If the user has an internal storage and an external SD card, it has to be set on the settings screen, internal storage option -->
    <string name="internal_storage_label">Wewnętrzna pamięć</string>
    <!-- If the user has an internal storage and an external SD card, it has to be set on the settings screen, external storage option -->
    <string name="external_storage_label">Zwenętrzna pamięć</string>
    <!-- choose the way the new user’s email is inserted, import from phone option -->
    <string-array name="add_contact_array">
        <item>Wpisz adres e-mail użytkownika</item>
        <item>Importuj z urządzenia</item>
    </string-array>
    <!-- settings option -->
    <string name="settings_camera_upload_on">Włącz wgrwyanie plików z kamery</string>
    <!-- settings option -->
    <string name="settings_camera_upload_turn_on">Włącz wgrywanie plików z kamery</string>
    <!-- settings option -->
    <string name="settings_camera_upload_off">Wyłącz wgrywanie plików z kamery</string>
    <!-- settings option. How to upload the camera images: via Wi-Fi only or via Wi-Fi and data plan -->
    <string name="settings_camera_upload_how_to_upload">Jak wgrywać zdjęcia</string>
    <!-- The Secondary Media uploads allows to create a second Camera Folder synchronization. Enabling it would imply to choose a new local folder and then, a new destination folder in MEGA. This is the text that appears in the settings option to enable the second synchronization. -->
    <string name="settings_secondary_upload_on">Włącz kopię zapasową zdjęc i filmów</string>
    <!-- The Secondary Media uploads allows to create a second Camera Folder synchronization. Disabling it would imply that the current second sync won’t be running anymore. This is the text that appears in the settings option to disable the second synchronization. -->
    <string name="settings_secondary_upload_off">Wyłącz kopię zapasową zdjęc i filmów</string>
    <!-- Title of shared folder explorer to choose a folder to perform an action -->
    <string name="settings_empty_folder">Wybierz katalog</string>
    <!-- the options of how to upload, but in an array. needed for the settings, how to upload the camera images. only when Wi-Fi connected -->
    <string-array name="settings_camera_upload_how_to_entries">
        <item>Wi-Fi lub komórkowa transmisja danych</item>
        <item>Tylko Wi-Fi</item>
    </string-array>
    <!-- What kind of files are going to be uploaded: images, videos or both -->
    <string name="settings_camera_upload_what_to_upload">Wgraj plik</string>
    <!-- what kind of file are going to be uploaded. Needed for the settings summary -->
    <string-array name="settings_camera_upload_file_upload_entries">
        <item>Tylko zdjęcia</item>
        <item>Tylko filmy</item>
        <item>Zdjęcia i filmy</item>
    </string-array>
    <!-- Option to choose that the camera sync will only be enable when the device is charging -->
    <string name="settings_camera_upload_charging">Tylko gdy podłączone zasilanie</string>
    <!-- Title of ‘Include location tags’ setting option. Once enabled, Camera Uploads will include the location info from pictures those are being uploaded -->
    <string name="settings_camera_upload_include_gps">Dołącz tagi lokalizacji</string>
    <!-- Option to choose that the video compression will only be enable when the device is charging -->
    <string name="settings_camera_upload_require_plug_in">Wymagaj ode mnie aktywnego ładowania mojego urządzenia</string>
    <!-- Option to choose that the camera sync will maintain the local file names when uploading -->
    <string name="settings_keep_file_names">Zachowaj nazwy plików tak jak na urządzeniu</string>
    <!-- The location of where the user photos or videos are stored in the device. -->
    <string name="settings_local_camera_upload_folder">Lokalny katalog zdjęć</string>
    <!-- The location of where the user photos or videos are stored in MEGA. -->
    <string name="settings_mega_camera_upload_folder">Katalog na pliki z kamery</string>
    <!-- The location of where the user photos or videos of the secondary sync are stored in the device. -->
    <string name="settings_local_secondary_folder">Lokalny katalog zapasowy</string>
    <!-- The location of where the user photos or videos of the secondary sync are stored in MEGA. -->
    <string name="settings_mega_secondary_folder">Katalog na kopię zapasową plików z kamery</string>
    <!-- what kind of file are going to be uploaded. Needed for the settings summary -->
    <string name="settings_camera_upload_only_photos">Tylko zdjęcia</string>
    <!-- what kind of file are going to be uploaded. Needed for the settings summary -->
    <string name="settings_camera_upload_only_videos">Tylko filmy</string>
    <!-- what kind of file are going to be uploaded. Needed for the settings summary -->
    <string name="settings_camera_upload_photos_and_videos">Zdjęcia i filmy</string>
    <!-- status text when no custom photo sync folder has been set -->
    <string name="settings_pin_lock_code_not_set">Nie ustawiono</string>
    <!-- Settings of the Passcode -->
    <string name="settings_passcode_lock_switch">Blokada PIN</string>
    <!-- Settings option to change Passcode. -->
    <string name="settings_change_passcode">Zmień&#160;kod</string>
    <!-- Settings option screen to change Passcode. -->
    <string name="title_change_passcode">Zmiana blokady kodem dostępu</string>
    <!-- Settings option to set the timer to ask for passcode. -->
    <string name="settings_require_passcode">Wymagany kod</string>
    <!-- Option available to choose in some context to make an action immediately. -->
    <string name="action_immediately">Natychmiast</string>
    <!-- Button after the Passcode code input field -->
    <string name="pin_lock_enter">Dalej</string>
    <!-- Error message when not typing the Passcode code correctly. Plural. The placeholder indicates the number of failed attempts. E.g. 7 failed passcode attempts -->
    <plurals name="passcode_lock_alert_attempts">
        <item quantity="one">1 nieudana próba podania hasła</item>
        <item quantity="few">%1$d nieudanych prób wprowadzenia kodu</item>
        <item quantity="many">%1$d nieudanych prób wprowadzenia kodu</item>
        <item quantity="other">%1$d nieudanych prób wprowadzenia kodu</item>
    </plurals>
    <!-- Error message when not typing the Passcode code correctly -->
    <string name="pin_lock_alert">Zostaniesz wylogowany, a Twoje pliki offline zostaną usunięte po 10 nieudanych próbach.</string>
    <!-- error message when not typing the Passcode code correctly -->
    <string name="pin_lock_incorrect">Niepoprawny kod</string>
    <!-- Error message when not typing the Passcode correctly and have several attempts left. The placeholder is to display the number of attempts left in runtime. -->
    <plurals name="pin_lock_incorrect_alert">
        <item quantity="one">Błędny kod dostępu, spróbuj ponownie. Pozostała Ci 1 próba</item>
        <item quantity="few">Błędny kod dostępu, spróbuj ponownie. Pozostało Ci %2dprób</item>
        <item quantity="many">Błędny kod dostępu, spróbuj ponownie. Pozostało Ci %2dprób</item>
        <item quantity="other">Błędny kod dostępu, spróbuj ponownie. Pozostało Ci %2d prób</item>
    </plurals>
    <!-- Error message when not typing the Passcode correctly (two times) -->
    <string name="pin_lock_not_match">Pin jest nie poprawny. Spróbuj ponownie.</string>
    <!-- Title of the screen to unlock screen with Passcode -->
    <string name="unlock_pin_title">Wprowadź pin</string>
    <!-- Title of the screen to unlock screen with Passcode in second round -->
    <string name="unlock_pin_title_2">Wprowadź ponownie pin</string>
    <!-- Title of the screen to unlock screen with Passcode -->
    <string name="reset_pin_title">Wprowadź nowy pin</string>
    <!-- Title of the screen to unlock screen with Passcode in second round -->
    <string name="reset_pin_title_2">Wprowadź ponownie pin</string>
    <!-- Text of the screen after 10 attemps with a wrong Passcode -->
    <string name="incorrect_pin_activity">Wszystkie dane zostaną usunięte i zostaniesz wylogowany za %1d sekund.</string>
    <!-- Caption of a title, in the context of “About MEGA” or “About us” -->
    <string name="settings_about">O Nas</string>
    <!-- Preference screen item action button -->
    <string name="settings_about_privacy_policy">Polityka Prywatności</string>
    <!--  -->
    <string name="settings_about_terms_of_service">Regulamin serwisu</string>
    <!-- App means “Application” -->
    <string name="settings_about_app_version">Wersja aplikacji</string>
    <!-- Title of the label where the SDK version is shown -->
    <string name="settings_about_sdk_version">Wersja MEGA SDK</string>
    <!-- Title of the label where the MEGAchat SDK version is shown -->
    <string name="settings_about_karere_version">Wersja MEGAchat SDK</string>
    <!-- Link to the public code of the app -->
    <string name="settings_about_code_link_title">Zobacz kod źródłowy</string>
    <!--  -->
    <string name="january">Styczeń</string>
    <!--  -->
    <string name="february">Luty</string>
    <!--  -->
    <string name="march">Marzec</string>
    <!--  -->
    <string name="april">Kwiecień</string>
    <!--  -->
    <string name="may">Maj</string>
    <!--  -->
    <string name="june">Czerwiec</string>
    <!--  -->
    <string name="july">Lipiec</string>
    <!--  -->
    <string name="august">Sierpień</string>
    <!--  -->
    <string name="september">Wrzesień</string>
    <!--  -->
    <string name="october">Październik</string>
    <!--  -->
    <string name="november">Listopad</string>
    <!--  -->
    <string name="december">Grudzień</string>
    <!-- title of the screen that shows the ZIP files -->
    <string name="zip_browser_activity">Podgląd ZIP</string>
    <!-- title of the My Account screen -->
    <string name="my_account_title">Rodzaj konta</string>
    <!-- Label to indicate the date when the current subscription renews -->
    <string name="renews_on">Odnawia się w dniu&#160;</string>
    <!-- title of the Expiration Date -->
    <string name="expires_on">Wygasa z dniem&#160;</string>
    <!--  -->
    <string name="free_account">Darmowe</string>
    <!-- info message shown to the user when the Camera Uploads folder has been created -->
    <string name="camera_uploads_created">Folder dla zdjęć został&#160;utworzony</string>
    <!-- category in sort by action -->
    <string name="sortby_name">Nazwa</string>
    <!-- sort files alphabetically ascending -->
    <string name="sortby_name_ascending">Rosnąco</string>
    <!-- sort files alphabetically descending -->
    <string name="sortby_name_descending">Malejąco</string>
    <!-- category in sort by action -->
    <string name="sortby_date">Data</string>
    <!-- category in sort by action -->
    <string name="sortby_creation_date">Data utworzenia</string>
    <!-- category in sort by action -->
    <string name="sortby_modification_date">Data modyfikacji</string>
    <!-- category in sort by action -->
    <string name="sortby_link_creation_date">Data utworzenia linku</string>
    <!-- sort files by date newest first -->
    <string name="sortby_date_newest">najnowsze</string>
    <!-- sort files by date oldest first -->
    <string name="sortby_date_oldest">najstarsze</string>
    <!-- category in sort by action -->
    <string name="sortby_size">Rozmiar</string>
    <!-- sort files by size largest first -->
    <string name="sortby_size_largest_first">największe</string>
    <!-- sort files by size smallest first -->
    <string name="sortby_size_smallest_first">najmnieszy</string>
    <!-- Title of sort by media type options -->
    <string name="sortby_type">Typ mediów</string>
    <!-- sort option, sort media files by photos first -->
    <string name="sortby_type_photo_first">Zdjęcia</string>
    <!-- sort option, sort media files by videos first -->
    <string name="sortby_type_video_first">Filmy</string>
    <!-- Title to choose the type of Passcode -->
    <string name="pin_lock_type">Rodzaj kodu</string>
    <!-- Passcode with 4 digits -->
    <string name="four_pin_lock">4 cyfry</string>
    <!-- Passcode with 6 digits -->
    <string name="six_pin_lock">6 cyfr</string>
    <!-- Passcode alphanumeric -->
    <string name="AN_pin_lock">Alfanumeryczny</string>
    <!-- Confirmation message when enabling logs in the app -->
    <string name="settings_enable_logs">Logowanie jest uruchomione</string>
    <!-- Confirmation message when disabling logs in the app -->
    <string name="settings_disable_logs">Logowanie jest zablokowane</string>
    <!-- Snackbar error message triggered by host error when user is trying to setup MEGA Camera Uploads folder in settings page -->
    <string name="error_unable_to_setup_cloud_folder">Nie można skonfigurować folderu MEGA Camera Uploads</string>
    <!-- Message displayed when the user denies the required permissions during the logs activation -->
    <string name="logs_not_enabled_permissions">Dzienniki nie zostały włączone, ponieważ odmówiono wymaganych uprawnień</string>
    <!-- Option in the sliding panel to open the folder which contains the file selected after performing a search -->
    <string name="search_open_location">Otwórz łącze</string>
    <!-- message when a temporary error on logging in is due to SDK is waiting for the server to complete a request due to an API lock -->
    <string name="servers_busy">Ten proces zajmuje więcej czasu niż standardowo. Prosimy czekać.</string>
    <!-- Label in My Account section to show user account type -->
    <string name="my_account_free">Darmowe konto</string>
    <!-- Type of account info added to the feedback email sent to support -->
    <string name="my_account_prolite">Konto Pro Lite</string>
    <!-- Label in My Account section to show user account type -->
    <string name="my_account_pro1">Konto Pro I</string>
    <!-- Label in My Account section to show user account type -->
    <string name="my_account_pro2">Konto Pro II</string>
    <!-- Label in My Account section to show user account type -->
    <string name="my_account_pro3">Konto Pro III</string>
    <!-- Type of account info added to the feedback email sent to support -->
    <string name="my_account_prolite_feedback_email">Konto Pro Lite</string>
    <!--  -->
    <string name="backup_title">Zapisz swój klucz</string>
    <!-- Subtitle of the screen to backup the master key -->
    <string name="backup_subtitle">Twoje hasło odblokowuje klucz</string>
    <!-- First paragraph of the screen to backup the master key -->
    <string name="backup_first_paragraph">Twoje dane są możliwe do odczytynia tylko w procesie deszyfrowania, do którego potrzebny jest Twój klucz, który jest zabezpieczony hasłem. Ozancza to, że jeżeli zapomnisz hasło, twój klucz nie będzie mógł być odszyfrowany i utracisz dostęp do plików.</string>
    <!-- Summary of the preference Recovery key on Settings section -->
    <string name="backup_second_paragraph">Zapisanie klucza i przechowywanie go w bezpiecznym miejscu, umożliwi w przeszłości ustawienie nowego hasła bez ryzyka utraty danych.</string>
    <!-- Third paragraph of the screen to backup the master key -->
    <string name="backup_third_paragraph">Atak zewnętrzny na Twoje dane nie może odbyć się wyłącznie za pomocą klucza. Do uzyskania dostępu do danych potrzebny będzie również dostęp do Twojego e-mail.</string>
    <!-- Sentence to inform the user the available actions in the screen to backup the master key -->
    <string name="backup_action">Skopiuj klucz do schowka i zapisz jako plik tekstowy</string>
    <!-- Action of a button to save something -->
    <string name="save_action">Zapisz</string>
    <!-- Alert message when the master key has been successfully copied to the ClipBoard -->
    <string name="copy_MK_confirmation">Klucz odzyskiwania został pomyślnie skopiowany</string>
    <!-- Button to change the password -->
    <string name="change_pass">Zmień</string>
    <!-- Positive button to perform a general action -->
    <string name="general_positive_button">TAK</string>
    <!-- Negative button to perform a general action -->
    <string name="general_negative_button">NIE</string>
    <!-- Option of the overflow menu to show the screen info to reset the password -->
    <string name="forgot_pass_menu">Zapomniałeś hasła?</string>
    <!-- Button in the Login screen to reset the password -->
    <string name="forgot_pass">Zapomniałeś hasła?</string>
    <!-- First paragraph of the screen when the password has been forgotten -->
    <string name="forgot_pass_first_paragraph">Jeżeli posiadasz kopię klucza, możesz zresetować swojego hasło klikając TAK. Dane nie zostaną&#160;utracone.</string>
    <!-- Second paragraph of the screen when the password has been forgotten -->
    <string name="forgot_pass_second_paragraph">Wciąż możesz zapisać swój klucz, jeżeli posiadasz aktywną sesję MEGA w innej przeglądarce na tym lub innym komputerze. Jeżeli nie masz aktywnej sesji, nie możesz odszyfrować aktualnego konta i zalecamy utworzenie nowego konta z tym samym adresem email poprzez wybranie NIE.</string>
    <!-- Sentence to ask to the user if he has the master key in the screen when the password has been forgotten -->
    <string name="forgot_pass_action">Czy posiadasz kopię swojego klucza?</string>
    <!-- Title of the alert message to ask for the link to reset the pass with the MK -->
    <string name="title_alert_reset_with_MK">Super!</string>
    <!-- Hint of the text where the user can write his e-mail -->
    <string name="edit_text_insert_mail">wpisz email tutaj</string>
    <!-- Text of the alert message to ask for the link to reset the pass with the MK -->
    <string name="text_alert_reset_with_MK">Wpisz adres e-mail poniżej. Otrzymasz link w którym będziesz mógł umieścić swój klucz i zresetować hasło.</string>
    <!-- Hint of the text when the user can write his master key -->
    <string name="edit_text_insert_mk">Wprowadź swój klucz tutaj</string>
    <!-- Hint of the text where the user can write his password -->
    <string name="edit_text_insert_pass">wpisz hasło tutaj</string>
    <!-- Text shown in the last alert dialog to confirm delete user account -->
    <string name="delete_account_text_last_step">Jest to ostatni krok do usunięcia konta. W ten sposób trwale utracisz wszystkie dane przechowywane w chmurze. Wpisz swoje hasło poniżej.</string>
    <!-- Title of the alert dialog to inform the user that have to check the email -->
    <string name="email_verification_title">Weryfikacje email</string>
    <!-- Text of the alert dialog to inform the user that have to check the email -->
    <string name="email_verification_text">Sprawdź swój email aby kontynuować.</string>
    <!-- Text to inform the user when an error occurs -->
    <string name="general_text_error">Wystąpił błąd, spróbuj ponownie.</string>
    <!-- Alert to inform the user that have to be logged in to perform the action -->
    <string name="alert_not_logged_in">Musisz się zalogować aby kontynuować.</string>
    <!-- Error message when a user attempts to change their email without an active login session. -->
    <string name="change_email_not_logged_in">Musisz być zalogowany, aby dokończyć zmianę adresu e-mail. Zaloguj się ponownie przy użyciu aktualnego adresu e-mail, a następnie ponownie naciśnij link potwierdzający.</string>
    <!-- Text displayed to inform that the email was successfully changed. Please keep the placeholder, it will be replaced with the new email address. -->
    <string name="email_changed">Gratulacje, twój nowy adres e-mail dla tego konta MEGA to: %1$s</string>
    <!-- Error when the user leaves empty the password field -->
    <string name="invalid_string">Niepoprawne</string>
    <!-- Text of the toast when the user enters invalid text which is neither a valid phone number nor a valid email -->
    <string name="invalid_input">Niepoprawne dane wejściowe</string>
    <!-- Title of the alert dialog when the user tries to recover the pass of a non existing account -->
    <string name="invalid_email_title">Niepoprawny adres email</string>
    <!-- Title of the alert dialog when the user tries to recover the pass of a non existing account -->
    <string name="invalid_email_text">Sprawdź adres e-mail ponownie.</string>
    <!-- Title of the dialog to write the Recovery Key after opening the recovery link -->
    <string name="title_dialog_insert_MK">Reset hasła</string>
    <!-- Text of the dialog to write the Recovery Key after opening the recovery link -->
    <string name="text_dialog_insert_MK">Wprowadź swój klucz poniżej</string>
    <!-- Text of the alert when the pass has been correctly changed -->
    <string name="pass_changed_alert">Twoje hasło zostało zmienione.</string>
    <!-- Title of the dialog to park an account -->
    <string name="park_account_dialog_title">Zaparkuj konto</string>
    <!-- Button to park an account -->
    <string name="park_account_button">Zaparkuj</string>
    <!-- Title of the screen to park an account -->
    <string name="park_account_title">Upss!</string>
    <!-- First paragraph of the screen to park an account -->
    <string name="park_account_first_paragraph">Ze względu na mechanizmy szyfrowania, nie będziesz miał możliwości dostępu do swoich danych bez prawidłowgo hasła lub klucza.</string>
    <!-- Second paragraph of the screen to park an account -->
    <string name="park_account_second_paragraph">Możesz zaparkować swoje konto i utworzyć nowe na ten sam adres email. Twoje dane będą przechowywane przez 60 dni. W przypadku chęci odzyskania danych napisz do nas support&#64;mega.nz</string>
    <!-- Text of the dialog message to ask for the link to park the account -->
    <string name="dialog_park_account">Wprowadź adres email poniżej. Otrzymasz link, który umożliwi zachowanie Twojego konta.</string>
    <!-- Text shown in the last alert dialog to park an account -->
    <string name="park_account_text_last_step">To jest ostatni krok przed zawieszeniem konta, wprowadź noweg hasło. Twoje dane będą&#160;przechowywanie przez conajmniej 60 dni. Jeżeli chcesz odwiesić swoje konto, skontaktuj się z support&#64;mega.nz</string>
    <!-- Title of the screen to write the new password after opening the recovery link -->
    <string name="title_enter_new_password">Wprowadź nowe hasło</string>
    <!-- Message when the user tries to open a recovery pass link and it has expired -->
    <string name="recovery_link_expired">Link do odzyskania hasła wygasł, proszę spróbować ponownie.</string>
    <!-- Text of the alert after opening the recovery link to reset pass being logged. -->
    <string name="text_reset_pass_logged_in">Twój klucz zapasowy zostanie użyty do zresetowania hasła. Proszę podać nowe hasło.</string>
    <!-- Text of the alert dialog to inform the user that have to check the email after clicking the option forgot pass -->
    <string name="email_verification_text_change_pass">Wyślemy do Ciebie link, który umożliwi ci zresetowanie hasła.</string>
    <!-- Button to upgrade the account to PRO account in My Account Section -->
    <string name="my_account_upgrade_pro">Zmień</string>
    <!-- Button to upgrade the account to PRO account in the panel that appears randomly -->
    <string name="my_account_upgrade_pro_panel">Zmień teraz</string>
    <!-- Message to promote PRO accounts -->
    <string name="get_pro_account">Rozwiń swoją chmurę.[A]Uzyskaj zwiększone limity pamięci i transferu dzięki kontu Pro.</string>
    <!-- success message when the MasterKey file has been downloaded -->
    <string name="toast_master_key">Klucz odzyskiwania do MEGA został zapisany do: %1s.[A]Plik z Twoim kluczem odzyskiwania znajdziesz w sekcji Zapisane dla Offline.[A]Uwaga: ponieważ plik z Twoim kluczem odzyskiwania zostanie usunięty po wylogowaniu, przechowuj go w bezpiecznym miejscu poza swoim kontem MEGA.</string>
    <!-- Error shown when the user tries to change his mail to one that is already used -->
    <string name="mail_already_used">Ten adres e-mail jest już używany. Proszę użyć innego adresu e-mail.</string>
    <!-- Error shown when the user tries to change his mail while the user has already requested a confirmation link for that email address -->
    <string name="mail_changed_confirm_requested">Link potwierdzający został już wygenerowany dla podanego adresu email.</string>
    <!-- Error shown when the user tries to change his mail while the email is the same as the old -->
    <string name="mail_same_as_old">Jest to Twój dotychczasowy adres e-mail.</string>
    <!-- Text shown in the last alert dialog to change the email associated to an account -->
    <string name="change_mail_text_last_step">To jest ostatni moment na zmianę adresu email. Wprowadź swoje hasło poniżej.</string>
    <!-- Title of the alert dialog to change the email associated to an account -->
    <string name="change_mail_title_last_step">Zmień email</string>
    <!-- Iitle of the warning when the user is running out of space -->
    <string name="title_new_warning_out_space">Kończy Ci się miejsce na dysku.</string>
    <!-- Text of the warning when the user is running out of space -->
    <string name="new_warning_out_space">W pełni wykorzystaj swoje konto MEGA, przechodząc na wersję Pro.</string>
    <!-- Iitle of sliding panel to choose the option to edit the profile picture -->
    <string name="title_options_avatar_panel">Edytuj zdjęcie profilu</string>
    <!-- Option of the sliding panel to capture a new picture to upload to Cloud Drive or to set as user avatar -->
    <string name="take_photo_avatar_panel">Zrób zdjęcie</string>
    <!-- Option of the sliding panel to change the avatar by choosing an existing picture -->
    <string name="choose_photo_avatar_panel">Wybierz zdjęcie</string>
    <!-- Option of the sliding panel to delete the existing avatar -->
    <string name="delete_avatar_panel">Usuń zdjęcie</string>
    <!-- Alert when the user introduces his MK to reset pass incorrectly -->
    <string name="incorrect_MK">Wprowadzony klucz nie pasuje do tego konta. Upewnij się, że posiadasz właściwy klucz i spróbuj ponownie.</string>
    <!-- Title of the alert when the user introduces his MK to reset pass incorrectly -->
    <string name="incorrect_MK_title">Klucz jest nieprawidłowy</string>
    <!-- Alert Dialog to get link -->
    <string name="option_full_link">Link z kluczem</string>
    <!-- Message shown meanwhile the app is waiting for a request -->
    <string name="recovering_info">Pobieranie danych&#8230;</string>
    <!-- Text of the alert dialog to inform the user that have to check the email to validate his new email -->
    <string name="email_verification_text_change_mail">Twój nowy adres email musi zostać zweryfikowany. Sprawdź swoją skrzynkę odbiorczą aby kontynuować.</string>
    <!-- Confirmation before deleting the avatar of the user’s profile -->
    <string name="confirmation_delete_avatar">Usunąć zdjęcia profilowe?</string>
    <!-- Title of the Dialog to edit the profile attributes of the user’s account -->
    <string name="title_edit_profile_info">Edytuj</string>
    <!-- Alert Dialog to get link -->
    <string name="title_set_expiry_date">Ustaw datę wygaśnięcia</string>
    <!-- Title of the dialog to get link with password -->
    <string name="title_set_password_protection">Dodaj zabezpieczenie hasłem</string>
    <!-- Subtitle of the dialog to get link -->
    <string name="subtitle_set_expiry_date">(TYLKO PRO)</string>
    <!-- Alert Dialog to get link with password -->
    <string name="set_password_protection_dialog">Ustaw hasło</string>
    <!-- Hint of the dialog to get link with password -->
    <string name="hint_set_password_protection_dialog">Wprowadź&#160;hasło</string>
    <!-- Hint of the confirmation dialog to get link with password -->
    <string name="hint_confirm_password_protection_dialog">Potwierdź hasło</string>
    <!-- Status text at the beginning of getting a link -->
    <string name="link_request_status">Przetwarzanie&#8230;</string>
    <!-- Option of the sliding panel to edit the link of a node -->
    <string name="edit_link_option">Zarządzaj linkiem</string>
    <!-- Error alert dialog shown when changing the password the user provides an incorrect password -->
    <string name="old_password_provided_incorrect">Wprowadzone hasło jest niepoprawne.</string>
    <!-- success message when reinviting multiple contacts -->
    <string name="number_correctly_reinvite_contact_request">%d zaproszeń został wysłanych poprawnie.</string>
    <!-- success message when reinviting multiple contacts -->
    <string name="number_correctly_delete_contact_request">%d zgłoszeń zostało usuniętych.</string>
    <!-- error message when reinviting multiple contacts -->
    <string name="number_no_delete_contact_request">%1$d zgłoszeń zostało usuniętych, ale %2$d zgłoszeń nie zostało usuniętych.</string>
    <!-- confirmation message before removing a contact request. -->
    <string name="confirmation_delete_contact_request">Czy chcesz usunąć zaproszenia dla %s?</string>
    <!-- confirmation message before removing mutiple contact request -->
    <string name="confirmation_remove_multiple_contact_request">Czy chcesz usunąć te %d zaproszeń?</string>
    <!-- success message when replying to multiple received request -->
    <string name="number_correctly_invitation_reply_sent">%d odpowiedzi zostało wysłane.</string>
    <!-- error message when replying to multiple received request -->
    <string name="number_incorrectly_invitation_reply_sent">%1$d odpowiedzi wysłane ale %2$d nie zostało wysłane.</string>
    <!-- Referring to a invitation request in the Contacts section. Plural. e.g. 5 requests -->
    <plurals name="general_num_request">
        <item quantity="one">1 zgłoszenie</item>
        <item quantity="few">%1$d zgłoszenia</item>
        <item quantity="many">%1$d zgłoszenia</item>
        <item quantity="other">%1$d zgłoszenia</item>
    </plurals>
    <!-- Confirmation before removing the outgoing shares of a folder -->
    <plurals name="confirmation_remove_outgoing_shares">
        <item quantity="one">Katalog jest udostępniony z %1$d. Usunąć udostępnienie?</item>
        <item quantity="few">Katalog jest udostępniony z %1$d. Usunąć wszystkie udostępnienia?</item>
        <item quantity="many">Katalog jest udostępniony z %1$d. Usunąć wszystkie udostępnienia?</item>
        <item quantity="other">Katalog jest udostępniony z %1$d. Usunąć wszystkie udostępnienia?</item>
    </plurals>
    <!-- Error message when the credentials to login are incorrect. -->
    <string name="error_incorrect_email_or_password">Email i/lub hasło jest nieprawidłowe. Spróbuj ponownie.</string>
    <!-- Error message when trying to login and the account is suspended. -->
    <string name="error_account_suspended">Twoje konto zostało zawieszone ze względu na naruszenie Regulaminu serwisu. Prosimy o kontakt support&#64;mega.nz</string>
    <!-- Error message when to many attempts to login. -->
    <string name="too_many_attempts_login">Zbyt wiele nieudanych prób logowania. Zaczekaj godzinę.</string>
    <!-- Error message when trying to login to an account not validated. -->
    <string name="account_not_validated_login">To konto nie zostało jeszcze zweryfikowane. Proszę sprawdzić email.</string>
    <!-- Error message shown when opening a folder link which doesn’t exist -->
    <string name="general_error_folder_not_found">Link do katalogu jest niedostępny</string>
    <!-- Error message shown when opening a folder link which has been removed due to ToS/AUP violation -->
    <string name="folder_link_unavaible_ToS_violation">Link został usunięty z powodu naruszenia zasad regulaminu lub praw autorskich.</string>
    <!-- Error message shown when opening a file link which doesn’t exist -->
    <string name="general_error_file_not_found">Link pliku jest niedostępny</string>
    <!-- Error message shown when opening a file link which has been removed due to ToS/AUP violation -->
    <string name="file_link_unavaible_ToS_violation">Plik został usunięty z powodu naruszenia regulaminu serwisu.</string>
    <!-- Error message shown when opening a folder link or file link which has been corrupt or deformed -->
    <string name="link_broken">Ten adres URL jest uszkodzony lub zdeformowany. Link, do którego próbujesz uzyskać dostęp, nie istnieje.</string>
    <!-- Title of the screen after creating the account. That screen asks the user to confirm the account by checking the email -->
    <string name="confirm_email_text">Oczekiwanie na potwierdzenia konta.</string>
    <!-- Text below the title that explains the user should check the email and click the link to confirm the account -->
    <string name="confirm_email_explanation">Sprawdź swoją wiadomość e-mail i kliknij link, aby potwierdzić swoje konto.</string>
    <!-- Plural of items which contains a folder. 2 items -->
    <plurals name="general_num_items">
        <item quantity="one">1 element</item>
        <item quantity="few">%1$d elementów</item>
        <item quantity="many">%1$d elementów</item>
        <item quantity="other">%1$d elementów</item>
    </plurals>
    <!-- Error message shown when opening a file or folder link which account has been removed due to ToS/AUP violation -->
    <string name="file_link_unavaible_delete_account">Konto użytkownika zostało zablokowane ze względu na wielokrotne naruszenie Regulaminu serwisu.</string>
    <!-- Error message shown after login into a folder link with an invalid decryption key -->
    <string name="general_error_invalid_decryption_key">Podany klucz do katalogu jest nieprawidłowy.</string>
    <!-- Title of the label in the my account section. It shows the credentials of the current user so it can be used to be verified by other contacts -->
    <string name="my_account_my_credentials">Moje uprawnienia</string>
    <!-- Word to indicate the limited bandwidth of the free accounts -->
    <string name="limited_bandwith">Ograniczony</string>
    <!-- Item of the navigation title for the chat section -->
    <string name="section_chat">Chat</string>
    <!-- Item of the navigation title for the chat section when there is any unread message -->
    <string name="section_chat_with_notification">Czat [A](%1$d)[/A]</string>
    <!-- Confirmation button of the dialog to archive a chat -->
    <string name="tab_archive_chat">Archiwizuj</string>
    <!-- Message shown when the user has no recent chats -->
    <string name="recent_chat_empty_invite">Zaproś swoich znajomych do rozmowy i korzystaj z prywatnego i bezpiecznego czata.</string>
    <!-- Initial of the word hour to show the duration of a video or audio call -->
    <string name="initial_hour">g</string>
    <!-- Initial of the word minute to show the duration of a video or audio call -->
    <string name="initial_minute">m</string>
    <!-- Initial of the word second to show the duration of a video or audio call -->
    <string name="initial_second">s</string>
    <!-- Title shown when multiselection is enable in chat tabs -->
    <string name="selected_items">%d wybrano</string>
    <!-- Message to confirm if the user wants to delete a contact from a shared folder -->
    <string name="remove_contact_shared_folder">Kontakt %s zostanie usunięty z udostępnionego katalogu.</string>
    <!-- Message to confirm if the user wants to delete a multiple contacts from a shared folder -->
    <string name="remove_multiple_contacts_shared_folder">Kontakty %d zostaną usunięte z udostępnionego katalogu.</string>
    <!-- success message when removing a contact from a shared folder -->
    <string name="number_correctly_removed_from_shared">%d usunięto prawidłowo z udostępnionego katalogu</string>
    <!-- success message when removing a contact from a shared folder -->
    <string name="number_incorrectly_removed_from_shared">%d kontaktów nie zostało pomyślnie usuniętych</string>
    <!-- success message when changing permissions of contacts for a shared folder, place holder: number of contacts effected -->
    <string name="number_permission_correctly_changed_from_shared">Pomyślnie zaktualizowano uprawnienia dla kontaktów %d</string>
    <!-- success message when changing permissions of contacts for a shared folder, place holder: number of contacts effected -->
    <string name="number_permission_incorrectly_changed_from_shared">Nie można zaktualizować uprawnień do kontaktów %d</string>
    <!-- Message shown while the contact list from the device is being read and then shown to the user -->
    <string name="contacts_list_empty_text_loading">Pobieranie kontaktów z telefonu&#8230;</string>
    <!-- Warning message when reinviting multiple contacts -->
    <string name="number_existing_invite_contact_request">%d żądań zostało już wysłanych.</string>
    <!-- success message when reinviting multiple contacts -->
    <string name="number_correctly_invite_contact_request">%d zaproszeń zostało poprawnie wysłanych.</string>
    <!-- error message when reinviting multiple contacts -->
    <string name="number_no_invite_contact_request">%1$d zaproszeń zostało wyslane ale %2$d nie zostały wysłane.</string>
    <!-- Word next to own user’s message in chat screen -->
    <string name="chat_me_text_bracket">%1s (Ja)</string>
    <!-- Hint shown in the field to write a message in the chat screen -->
    <string name="type_message_hint">Wpisz wiadomość</string>
    <!-- button -->
    <string name="general_mute">Wycisz</string>
    <!-- button -->
    <string name="general_unmute">Wyłącz wyciszenie</string>
    <!-- Title of the dialogue to mute the general chat notifications. -->
    <string name="title_dialog_mute_chat_notifications">Nie przeszkadzać</string>
    <!-- Subtitle of the dialogue to mute the general chat notifications. -->
    <string name="subtitle_dialog_mute_chat_notifications">Wycisz powiadomienia czatu dla</string>
    <!-- Title of the dialogue to mute the notifications of a specific chat. -->
    <string name="title_dialog_mute_chatroom_notifications">Wycisz powiadomienia</string>
    <!-- Label for the setting option that indicates the general notifications are enabled. -->
    <string name="mute_chat_notification_option_on">Wł</string>
    <!-- Label for the dialog box option to mute a chat. This option will indicate that notifications for that chat are enabled. -->
    <string name="mute_chatroom_notification_option_off">Wył</string>
    <!-- Label for the dialog box option to mute a chat. This option will indicate that chat notifications will be disabled until tomorrow at 8 a.m. -->
    <string name="mute_chatroom_notification_option_until_tomorrow_morning">Do jutra rano</string>
    <!-- Label for the dialog box option to mute a chat. This option will indicate that chat notifications will be disabled until today at 8 a.m. -->
    <string name="mute_chatroom_notification_option_until_this_morning">Aż do dzisiejszego ranka</string>
    <!-- Label for the dialog box option to mute a chat. This option will indicate that chat notifications will be disabled until turn it off again. -->
    <string name="mute_chatroom_notification_option_forever">Dopóki ich nie włączę</string>
    <!-- Message when a chat has been silenced, for a specific time, successfully. For example: Chat notifications will be muted for 1 hour -->
    <string name="success_muting_a_chat_for_specific_time">Powiadomienia o czacie zostaną wyciszone na %s</string>
    <!-- Message to indicate the chat has been muted, until a specific time (24 hours format). Plural, used for any format different to 01:XX, e.g. 14:15 -->
    <plurals name="success_muting_chat_until_specific_time">
        <item quantity="one">Powiadomienia czatu będą wyciszone do czasu %1$s</item>
        <item quantity="few">Powiadomienia czatu będą wyciszone do czasu %1$s</item>
        <item quantity="many">Powiadomienia czatu będą wyciszone do czasu %1$s</item>
        <item quantity="other">Powiadomienia czatu będą wyciszone do czasu %1$s</item>
    </plurals>
    <!-- Message to indicate the chat has been muted, until a specific day and time (24 hours format). Plural, used for any format different to 01:XX, e.g. Chat notifications will be muted until tomorrow at 08:00 -->
    <plurals name="success_muting_chat_until_specific_date_and_time">
        <item quantity="one">Powiadomienia czatu będą wyciszone do %1$s o %2$s.</item>
        <item quantity="few">Powiadomienia czatu będą wyciszone do %1$s o %2$s.</item>
        <item quantity="many">Powiadomienia czatu będą wyciszone do %1$s o %2$s.</item>
        <item quantity="other">Powiadomienia czatu będą wyciszone do %1$s o %2$s.</item>
    </plurals>
    <!-- Message when select the option Do not disturb but the notifications are already muted -->
    <string name="notifications_are_already_muted">Powiadomienia czatu są wyciszone</string>
    <!-- Message when a chat has been unmuted successfully. -->
    <string name="success_unmuting_a_chat">Powiadomienia czatu włączone</string>
    <!-- String to indicate the time in 24h format until which a specific chat is muted. Plural, used for any format different to 1:XX, e.g. 14:15 -->
    <plurals name="chat_notifications_muted_until_specific_time">
        <item quantity="one">Wyciszone do %1$s</item>
        <item quantity="few">Wyciszone do %1$s</item>
        <item quantity="many">Wyciszone do %1$s</item>
        <item quantity="other">Wyciszone do %1$s</item>
    </plurals>
    <!-- Title of the section to enable notifications in the Contact Properties screen -->
    <string name="title_properties_chat_contact_notifications">Powiadomienia</string>
    <!-- Title of the section to choose the sound of incoming messages in the Contact Properties screen -->
    <string name="title_properties_chat_contact_message_sound">Dzwięk wiadomości</string>
    <!-- Title of the section to clear the chat content in the Contact Properties screen -->
    <string name="title_properties_chat_clear_chat">Wyczyść czat</string>
    <!-- Title of the section to share the contact in the Contact Properties screen -->
    <string name="title_properties_chat_share_contact">Udostępnij kontakt</string>
    <!-- Title of the screen to select the ringtone of the calls -->
    <string name="call_ringtone_title">Dzwięk dzwonka</string>
    <!-- Title of the screen to select the sound of the notifications -->
    <string name="notification_sound_title">Dzwięk powiadomień</string>
    <!-- Button to clear the chat history -->
    <string name="general_clear">Wyczyść</string>
    <!-- Message show when the history of a chat has been successfully deleted -->
    <string name="clear_history_success">Historia czatu została wyczyszczona</string>
    <!-- Message show when the history of a chat hasn’t been successfully deleted -->
    <string name="clear_history_error">Wystąpił błąd. Historia czatów nie została pomyślnie wyczyszczona</string>
    <!-- Menu item to add participants to a chat -->
    <string name="add_participants_menu_item">Dodaj uczestnikow</string>
    <!-- Menu item to remove a participants from a chat -->
    <string name="remove_participant_menu_item">Usuń uczestnika</string>
    <!-- Message about MEGA when there are no message in the chat screen -->
    <string name="mega_info_empty_screen">Chroń swoje rozmowy wykorzystując szyfrowanie, zapewniające:</string>
    <!-- Message about MEGA when there are no message in the chat screen -->
    <string name="mega_authenticity_empty_screen">System zapewnia weryfikację, że przesyłane dane pochodzą od zweyfikowanej osoby i że zawartość nie została zmieniona poczas transferu danych.</string>
    <!-- Message about MEGA when there are no message in the chat screen -->
    <string name="mega_confidentiality_empty_screen">Tylko nadawca i odbiorca wiadomości mogą&#160;rozszyfrować jej treść.</string>
    <!-- Message about MEGA when there are no message in the chat screen -->
    <string name="title_mega_info_empty_screen">MEGA</string>
    <!-- Message about MEGA when there are no message in the chat screen -->
    <string name="title_mega_authenticity_empty_screen">Autentyczność</string>
    <!-- Message about MEGA when there are no message in the chat screen -->
    <string name="title_mega_confidentiality_empty_screen">Poufność</string>
    <!-- Error message shown when opening a cancel link with an account that not corresponds to the link -->
    <string name="error_not_logged_with_correct_account">Ten link nie jest powiązany z tym kontem. Zaloguj się na właściwe konto.</string>
    <!-- Message when the user tries to open a cancel link and it has expired -->
    <string name="cancel_link_expired">Ważność tego linka wygasła, spróbuj ponownie.</string>
    <!-- Text shown after searching and no results found -->
    <string name="no_results_found">Nic nie znaleziono</string>
    <!-- the options of what to upload in an array. Needed for the settings, the options of what to upload. -->
    <string name="offline_status">Niedostępny</string>
    <!-- the options of what to upload in an array. Needed for the settings, the options of what to upload. -->
    <string name="online_status">Online</string>
    <!-- the options of what to upload in an array. Needed for the settings, the options of what to upload. -->
    <string name="away_status">Nieaktywny</string>
    <!-- the options of what to upload in an array. Needed for the settings, the options of what to upload. -->
    <string name="busy_status">Zajęty</string>
    <!-- Info label about the status of the user -->
    <string name="invalid_status">Brak połączenia</string>
    <!-- Text shown when a message has been deleted in the chat -->
    <string name="text_deleted_message">Wiadomość została usunięta</string>
    <!-- Text shown when a message has been deleted in the chat -->
    <string name="text_deleted_message_by">[A]Wiadomość została usunięta przez [/A][B]%1$s[/B]</string>
    <!-- Confirmation before deleting messages -->
    <string name="confirmation_delete_several_messages">Usunąć wiadomości?</string>
    <!-- Confirmation before deleting one message -->
    <string name="confirmation_delete_one_message">Usunąć wiadomość?</string>
    <!-- Label for the sliding panel of a group chat -->
    <string name="group_chat_label">Czat grupowy</string>
    <!-- Label for the option of the sliding panel to show the info of a chat group -->
    <string name="group_chat_info_label">Info</string>
    <!-- Label for the option of the sliding panel to start a one to one chat -->
    <string name="group_chat_start_conversation_label">Rozpocznij rozmowę</string>
    <!-- Label for the option of the sliding panel to edit the profile -->
    <string name="group_chat_edit_profile_label">Edytuj profil</string>
    <!-- Title of the section to leave a group content in the Contact Properties screen -->
    <string name="title_properties_chat_leave_chat">Opuść grupę</string>
    <!-- Label for participants of a group chat -->
    <string name="participants_chat_label">Uczestnicy</string>
    <!-- Text of the confirm dialog shown when it wants to remove a contact from a chat -->
    <string name="confirmation_remove_chat_contact">Usuń %s z tego czata?</string>
    <!-- Label to explain the read only participant permission in the options panel of the group info screen -->
    <string name="observer_permission_label_participants_panel">Tylko odczyt</string>
    <!-- Label to show the participant permission in the options panel of the group info screen -->
    <string name="standard_permission_label_participants_panel">Standard</string>
    <!-- Label to show the participant permission in the options panel of the group info screen -->
    <string name="administrator_permission_label_participants_panel">Moderator</string>
    <!-- Text appended to a edited message. -->
    <string name="edited_message_text">(edytowany)</string>
    <!-- Option in menu to change title of a chat group. -->
    <string name="change_title_option">Zmień&#160;tytuł</string>
    <!-- confirmation message before leaving a group chat -->
    <string name="confirmation_leave_group_chat">Jeżeli opuścisz czat, nie będziesz miał możliwości czytania oraz wysyłania w ramach czatu.</string>
    <!-- title confirmation message before leaving a group chat -->
    <string name="title_confirmation_leave_group_chat">Chcesz opuścić czat?</string>
    <!-- Message show when a participant hasn’t been successfully invited to a group chat -->
    <string name="add_participant_error_already_exists">Uczestnik został już dodany do tej rozmowy</string>
    <!-- success message when inviting multiple contacts to a group chat -->
    <string name="number_correctly_add_participant">%d uczestników zostało poprawnie zaproszonych</string>
    <!-- error message when inviting multiple contacts to a group chat -->
    <string name="number_no_add_participant_request">%1$d uczestników zostało dodanych, jednak %2$d nie zostało zaproszonych.</string>
    <!-- chat message when the permissions for a user has been changed -->
    <string name="message_permissions_changed">[A]%1$s[/A][B] został zmieniony na [/B][C]%2$s[/C][D] przez [/D][E]%3$s[/E]</string>
    <!-- chat message when a participant was added to a group chat -->
    <string name="message_add_participant">[A]%1$s[/A][B] dołączył do rozmowy na zaproszenie od [/B][C]%2$s[/C]</string>
    <!-- chat message when a participant was removed from a group chat -->
    <string name="message_remove_participant">[A]%1$s[/A][B] został usunięty z rozmowy przez [/B][C]%2$s[/C]</string>
    <!-- Message shown when a participant change the title of a group chat. -->
    <string name="change_title_messages">[A]%1$s[/A][B] zmienił nazwę czatu grupowego na [/B] [C]“%2$s”[/C]</string>
    <!-- chat message when a participant left a group chat -->
    <string name="message_participant_left_group_chat">[A]%1$s[/A][B] opuścił czat[/B]</string>
    <!-- chat message alert when the message have to been manually -->
    <string name="manual_retry_alert">Wiadomość nie została wysłana. Kliknij po więcej opcji</string>
    <!-- Chat alert of an attachment message when the upload is in progress but the queue of transfers is paused. -->
    <string name="manual_resume_alert">Transfery wstrzymane. Dotknij, aby wznowić.</string>
    <!-- message shown when the status of the user coudn’t be changed -->
    <string name="changing_status_error">Błąd: Twój status nie został zmieniony</string>
    <!-- message shown when a user couldn’t leave chat -->
    <string name="leave_chat_error">Wystąpił błąd podczas opuszczania czatu</string>
    <!-- message shown when a chat has not been created -->
    <string name="create_chat_error">Wystąpił błąd podczas tworzenia czatu</string>
    <!-- settings of the chat to choose the status -->
    <string name="settings_chat_vibration">Wibracje</string>
    <!-- Button text shown on SMS verification page, if the user wants to logout current suspended account and login with another account, user can press this button to logout -->
    <string name="sms_logout">[A]Wyloguj się[/A], aby użyć MEGA z innym kontem</string>
    <!-- On SMS verification page, if the user presses the logout button, a dialog with this text will show to ask for user’s confirmation. -->
    <string name="confirm_logout_from_sms_verification">Czy na pewno chcesz się wylogować z bieżącego konta?</string>
    <!-- Text shown when a message has been deleted in the chat -->
    <string name="non_format_text_deleted_message_by">Ta wiadomość została usunięta przez %1$s</string>
    <!-- Text shown when the chat history has been successfully deleted. -->
    <string name="history_cleared_message">Historia czatu została wyczyszczona</string>
    <!-- Text shown when the chat history was cleared by someone -->
    <string name="non_format_history_cleared_by">Historia rozmowy została usunięta przez %1$s</string>
    <!-- chat message when the permissions for a user has been changed -->
    <string name="non_format_message_permissions_changed">%1$s został zmieniony na %2$s przez %3$s</string>
    <!-- chat message when a participant was added to a group chat -->
    <string name="non_format_message_add_participant">%1$s został dodany do czatu na zaproszenie %2$s</string>
    <!-- chat message when a participant was removed from a group chat -->
    <string name="non_format_message_remove_participant">%1$s został usunięty z czatu przez %2$s</string>
    <!-- Message shown when a participant change the title of a group chat. -->
    <string name="non_format_change_title_messages">%1$s zmienił nazwę czatu grupowego na “%2$s”</string>
    <!-- chat message when a participant left a group chat -->
    <string name="non_format_message_participant_left_group_chat">%1$s opuścił czat</string>
    <!-- success alert when the user copy some messages to the clipboard -->
    <string name="messages_copied_clipboard">Skopiowana do schowka</string>
    <!-- Title of the error dialog when opening a chat -->
    <string name="chat_error_open_title">Błąd czatu!</string>
    <!-- Message of the error dialog when opening a chat -->
    <string name="chat_error_open_message">Ten czat nie został otwarty prawidłowo</string>
    <!-- Menu option to add a contact to your contact list. -->
    <string name="menu_choose_contact">Wybierz kontakt</string>
    <!-- Title of the contact list -->
    <plurals name="general_selection_num_contacts">
        <item quantity="one">%1$d kontakt</item>
        <item quantity="few">%1$d kontakty</item>
        <item quantity="many">%1$d kontakty</item>
        <item quantity="other">%1$d kontakty</item>
    </plurals>
    <!-- Message shown when the folder sharing process fails -->
    <string name="error_sharing_folder">Błąd udostępniania folderu. Proszę spróbuj ponownie.</string>
    <!-- confirmation message before removing a contact, Plural -->
    <plurals name="confirmation_remove_contact">
        <item quantity="one">Wszystkie dane powiązane w wybranym kontaktem zostaną usunięte.</item>
        <item quantity="few">Wszystkie dane powiązane w wybranymi kontaktami zostaną usunięte.</item>
        <item quantity="many">Wszystkie dane powiązane w wybranymi kontaktami zostaną usunięte.</item>
        <item quantity="other">Wszystkie dane powiązane w wybranymi kontaktami zostaną usunięte.</item>
    </plurals>
    <!-- title of confirmation alert before removing a contact, Plural -->
    <plurals name="title_confirmation_remove_contact">
        <item quantity="one">Usuń kontakt?</item>
        <item quantity="few">Usuąć kontakty?</item>
        <item quantity="many">Usuąć kontakty?</item>
        <item quantity="other">Usuąć kontakty?</item>
    </plurals>
    <!-- option shown when a message could not be sent -->
    <string name="message_option_retry">Ponów</string>
    <!-- title of the menu for a non sent message -->
    <string name="title_message_not_sent_options">Wiadomość nie została wysłana</string>
    <!-- title of the menu for an uploading message with attachment -->
    <string name="title_message_uploading_options">Przesyłanie załącznika</string>
    <!-- message shown when a chat has no messages -->
    <string name="no_conversation_history">Brak historii rozmowy</string>
    <!-- title of confirmation alert before removing a contact, Plural -->
    <plurals name="user_typing">
        <item quantity="one">%1$s [A]pisze&#8230;[/A]</item>
        <item quantity="few">%1$s [A]piszą&#8230;[/A]</item>
        <item quantity="many">%1$s [A]piszą&#8230;[/A]</item>
        <item quantity="other">%1$s [A]piszą&#8230;[/A]</item>
    </plurals>
    <!-- text that appear when there are more than 2 people writing at that time in a chat. For example User1, user2 and more are typing… -->
    <string name="more_users_typing">%1$s [A]i pozostali piszą&#8230;[/A]</string>
    <!-- More button in contact info page -->
    <string name="label_more">Więcej</string>
    <!-- Text button -->
    <string name="label_close">Zamknij</string>
    <!-- Title of the general tab in My Account Section -->
    <string name="tab_my_account_general">Ogólne</string>
    <!-- label of storage in upgrade/choose account page, it is being used with a variable, e.g. for LITE user it will show ‘200GB Storage’. -->
    <string name="tab_my_account_storage">Pojemności</string>
    <!-- label of storage in upgrade/choose account page, it is being used with a variable, e.g. for LITE user it will show ‘200GB Storage’. -->
    <string name="label_storage_upgrade_account">Pojemności</string>
    <!-- Title of the section about the transfer quota in the storage tab in My Account Section -->
    <string name="label_transfer_quota_upgrade_account">Limit transferu</string>
    <!-- Title of the section about the transfer quota in the storage tab in My Account Section -->
    <string name="label_transfer_quota_achievements">Limit transferu</string>
    <!-- Title of the section about the plan in the storage tab in My Account Section -->
    <string name="account_plan">Pakiet</string>
    <!-- Title of the section about the storage space in the storage tab in My Account Section -->
    <string name="storage_space">Wielkość pamięci</string>
    <!-- Title of the section about the transfer quota in the storage tab in My Account Section -->
    <string name="transfer_quota">Limit transferu</string>
    <!-- Label in section the storage tab in My Account Section -->
    <string name="available_space">Dostępne</string>
    <!-- Label in section the storage tab in My Account Section when no info info is received -->
    <string name="not_available">nie dostępne</string>
    <!-- Label in section the storage tab when the account is Free -->
    <string name="no_bylling_cycle">Bez miesięcznych opłat</string>
    <!-- String to show the transfer quota and the used space in My Account section -->
    <string name="my_account_of_string">%1$s [A]z %2$s[/A]</string>
    <!-- Confirmation message before removing something from the Offline section. -->
    <string name="confirmation_delete_from_save_for_offline">Usunąć z trybu offline?</string>
    <!-- Label for the option of action menu to change the chat status -->
    <string name="set_status_option_label">Ustaw status</string>
    <!-- Label for the option of setting to change the colour theme -->
    <string name="set_color_theme_label">Motyw kolorystyczny</string>
    <!-- Answer for confirmation dialog. -->
    <string name="general_dismiss">Anuluj</string>
    <!-- Label for any ‘Not available’ button, link, text, title, etc. - (String as short as possible). -->
    <string name="general_not_available">Nie dostępne</string>
    <!-- Accepted request invitacion alert -->
    <string name="context_invitacion_reply_accepted">Zaproszenie zaakceptowane</string>
    <!-- Declined request invitacion alert -->
    <string name="context_invitacion_reply_declined">Zaproszenie odrzucone</string>
    <!-- Ignored request invitacion alert -->
    <string name="context_invitacion_reply_ignored">Zaproszenie zignorowane</string>
    <!-- Content of a normal message that cannot be recognized -->
    <string name="error_message_unrecognizable">Wiadomości nierozpoznane</string>
    <!-- Title of the settings section to configure the autoaway of chat presence -->
    <string name="settings_autoaway_title">Auto-drzemka</string>
    <!-- Subtitle of the settings section to configure the autoaway of chat presence -->
    <string name="settings_autoaway_subtitle">Ustaw niedostępny status po czasie</string>
    <!-- Value in the settings section of the autoaway chat presence -->
    <string name="settings_autoaway_value">%1d minut</string>
    <!-- Title of the settings section to configure the status persistence of chat presence -->
    <string name="settings_persistence_title">Widoczny status</string>
    <!-- Subtitle of the settings section to configure the status persistence of chat presence -->
    <string name="settings_persistence_subtitle">Pozostaw mój status bez zmiany nawet gdy żadne z moich urządzeń nie jest podłączone</string>
    <!-- Title of the dialog to set the value of the auto away preference -->
    <string name="title_dialog_set_autoaway_value">Ustaw limit czasowy</string>
    <!-- Button to set a value -->
    <string name="button_set">Ustaw</string>
    <!-- Button to set a value -->
    <string name="hint_minutes">minut</string>
    <!-- the options of what to upload in an array. Needed for the settings, the options of what to upload. -->
    <string-array name="settings_status_entries">
        <item>Online</item>
        <item>Nieaktywny</item>
        <item>Zajęty</item>
        <item>Niedostępny</item>
    </string-array>
    <!-- Text that indicates that a the offline section is currently empty -->
    <string name="offline_empty_folder">Nie masz plików w Offline</string>
    <!-- Positive confirmation to enable logs -->
    <string name="general_enable">Odblokuj</string>
    <!-- Positive confirmation to allow MEGA to read contacts book. -->
    <string name="general_allow">Zezwól</string>
    <!-- Dialog to confirm the action of enabling logs -->
    <string name="enable_log_text_dialog">Logi mogą zawierać dane dotyczące Twojego konta</string>
    <!-- Dialog to confirm the reconnect action -->
    <string name="confirmation_to_reconnect">Dostęp do sieci został przywrócony. Połączy z MEGA?</string>
    <!-- Message shown meanwhile the app is waiting for a the chat status -->
    <string name="loading_status">Pobieranie statusu&#8230;</string>
    <!-- Error when a message cannot be edited -->
    <string name="error_editing_message">Wiadomość nie może być edytowana</string>
    <!-- Label to show the number of transfers in progress, Plural -->
    <plurals name="text_number_transfers">
        <item quantity="one">%1$d z %2$d plik</item>
        <item quantity="few">%1$d of %2$d plików</item>
        <item quantity="many">%1$d of %2$d plików</item>
        <item quantity="other">%1$d of %2$d plików</item>
    </plurals>
    <!-- Progress text shown when user stop upload/download and the app is waiting for async response -->
    <string name="label_process_finishing">Proces się kończy&#8230;</string>
    <!-- positive button on dialog to view a contact -->
    <string name="option_to_transfer_manager">Pokaż</string>
    <!-- Label of the modal bottom sheet to pause all transfers -->
    <string name="option_to_pause_transfers">Wstrzymaj wszystkie operacje</string>
    <!-- Label of the modal bottom sheet to resume all transfers -->
    <string name="option_to_resume_transfers">Wznów wszystkie transfery</string>
    <!-- Label of the modal bottom sheet to clear completed transfers -->
    <string name="option_to_clear_transfers">Wyczyść wszystkie transfery</string>
    <!-- Label indicating action to retry failed or cancelled transfers -->
    <string name="option_to_retry_transfers">Ponów wszystkie transfery</string>
    <!-- Dialog to confirm the action of pausing one transfer -->
    <string name="menu_pause_individual_transfer">Wstrzymaj transfer?</string>
    <!-- Dialog to confirm the action of restarting one transfer -->
    <string name="menu_resume_individual_transfer">Wznów transfer?</string>
    <!-- Button to confirm the action of restarting one transfer -->
    <string name="button_resume_individual_transfer">Wznów</string>
    <!-- Dialog to confirm before removing completed transfers -->
    <string name="confirmation_to_clear_completed_transfers">Wyczyścić wszystkie transfery?</string>
    <!-- Title of the tab section for transfers in progress -->
    <string name="title_tab_in_progress_transfers">W trakcie</string>
    <!-- Title of the tab section for completed transfers -->
    <string name="title_tab_completed_transfers">Zakończone</string>
    <!-- Text shown in playlist subtitle item when a file is reproducing but it is paused -->
    <string name="transfer_paused">Zatrzymane</string>
    <!-- Possible state of a transfer -->
    <string name="transfer_queued">Zakolejkowane</string>
    <!-- Possible state of a transfer. When the transfer is finishing -->
    <string name="transfer_completing">Zakończenie</string>
    <!-- Possible state of a transfer. When the transfer is retrying -->
    <string name="transfer_retrying">Ponawianie</string>
    <!-- Possible state of a transfer. When the transfer was cancelled -->
    <string name="transfer_cancelled">Anulowane</string>
    <!-- Possible state of a transfer -->
    <string name="transfer_unknown">Nieznane</string>
    <!-- Title of the panel where the progress of the transfers is shown -->
    <string name="paused_transfers_title">Wstrzymane transfery</string>
    <!-- message shown in the screen when there are not any active transfer -->
    <string name="completed_transfers_empty">Niezakonczone transfery</string>
    <!-- Text of the notification shown when the upload service is running, Plural -->
    <plurals name="upload_service_notification">
        <item quantity="one">Wgrywanie %1$d z %2$d pliku</item>
        <item quantity="few">Wgrywanie %1$d z %2$d plików</item>
        <item quantity="many">Wgrywanie %1$d z %2$d plików</item>
        <item quantity="other">Wgrywanie %1$d z %2$d plików</item>
    </plurals>
    <!-- Text of the notification shown when the upload service is running, Plural -->
    <plurals name="upload_service_paused_notification">
        <item quantity="one">Wgrywanie %1$d z %2$d pliku (wstrzymane)</item>
        <item quantity="few">Wgrywanie %1$d z %2$d plików (wstrzymane)</item>
        <item quantity="many">Wgrywanie %1$d z %2$d plików (wstrzymane)</item>
        <item quantity="other">Wgrywanie %1$d z %2$d plików (wstrzymane)</item>
    </plurals>
    <!-- Text of the notification shown when the folder upload service is running, Text of the notification shown when the folder upload service is running - plural e.g. Uploading 1 of 2 folders -->
    <plurals name="folder_upload_service_notification">
        <item quantity="one">Przesyłanie %1$d do folderu %2$d</item>
        <item quantity="few">Wgrywanie %1$d z %2$d katalogów</item>
        <item quantity="many">Wgrywanie %1$d z %2$d katalogów</item>
        <item quantity="other">Wgrywanie %1$d z %2$d katalogów</item>
    </plurals>
    <!-- Text of the notification shown when the folder upload service is running, Text of the notification shown when the folder upload service is running - plural e.g. Uploading 1 of 2 folders -->
    <plurals name="folder_upload_service_paused_notification">
        <item quantity="one">Wgrywanie %1$d z %2$d katalogu (wstrzymane)</item>
        <item quantity="few">Wgrywanie %1$d z %2$d katalogów (wstrzymane)</item>
        <item quantity="many">Wgrywanie %1$d z %2$d katalogów (wstrzymane)</item>
        <item quantity="other">Wgrywanie %1$d z %2$d katalogów (wstrzymane)</item>
    </plurals>
    <!-- Text of the notification shown when the upload service has finished, Plural -->
    <plurals name="upload_service_final_notification">
        <item quantity="one">Wgrano %1$d plik</item>
        <item quantity="few">Wgrano %1$d plików</item>
        <item quantity="many">Wgrano %1$d plików</item>
        <item quantity="other">Wgrano %1$d plików</item>
    </plurals>
    <!-- Text of the notification shown when the upload service has finished, Plural -->
    <plurals name="upload_service_notification_already_uploaded">
        <item quantity="one">1 plik już wgrany</item>
        <item quantity="few">%1$d plików już wgranych</item>
        <item quantity="many">%1$d plików już wgranych</item>
        <item quantity="other">%1$d plików już wgranych</item>
    </plurals>
    <!-- Text of the notification shown when the folder upload service has finished, Text of the notification shown when the folder upload service has finished - plural  e.g. Uploaded 2 folders -->
    <plurals name="folder_upload_service_final_notification">
        <item quantity="one">Wgrano %1$d katalog</item>
        <item quantity="few">Wgrano %1$d katalogów</item>
        <item quantity="many">Wgrano %1$d katalogów</item>
        <item quantity="other">Wgrano %1$d katalogów</item>
    </plurals>
    <!-- label for the total file size of multiple files and/or folders (no need to put the colon punctuation in the translation) -->
    <string name="general_total_size">Rozmiar: %1$s</string>
    <!-- Text of the notification shown when the upload service has finished with any transfer error, Plural -->
    <plurals name="upload_service_failed">
        <item quantity="one">%1$d plik nie został&#160;wgrany</item>
        <item quantity="few">%1$d plików nie zostało wgranych</item>
        <item quantity="many">%1$d plików nie zostało wgranych</item>
        <item quantity="other">%1$d plików nie zostało wgranych</item>
    </plurals>
    <!-- Text of the notification shown when the upload service has finished with any copied file instead uploaded, Plural -->
    <plurals name="copied_service_upload">
        <item quantity="one">%1$d pliku skopiowane</item>
        <item quantity="few">%1$d plików skopiowanych</item>
        <item quantity="many">%1$d plików skopiowanych</item>
        <item quantity="other">%1$d plików skopiowanych</item>
    </plurals>
    <!-- Text of the notification shown when the download service do not download because the file is already on the device, Plural -->
    <plurals name="already_downloaded_service">
        <item quantity="one">%1$d plik pobranych poprzednio</item>
        <item quantity="few">%1$d plików pobranych poprzednio</item>
        <item quantity="many">%1$d plików pobranych poprzednio</item>
        <item quantity="other">%1$d plików pobranych poprzednio</item>
    </plurals>
    <!-- Text of the notification shown when the download service has finished, Plural -->
    <plurals name="download_service_final_notification">
        <item quantity="one">Pobieranie %1$d plik</item>
        <item quantity="few">Pobieranie %1$d plików</item>
        <item quantity="many">Pobieranie %1$d plików</item>
        <item quantity="other">Pobieranie %1$d plików</item>
    </plurals>
    <!-- Text of the notification shown when the download service has finished with any error, Plural -->
    <plurals name="download_service_final_notification_with_details">
        <item quantity="one">Pobrano %1$d %2$d plik</item>
        <item quantity="few">Pobrano %1$d %2$d plików</item>
        <item quantity="many">Pobrano %1$d %2$d plików</item>
        <item quantity="other">Pobrano %1$d %2$d plików</item>
    </plurals>
    <!-- Text of the notification shown when the download service has finished with any transfer error, Plural -->
    <plurals name="download_service_failed">
        <item quantity="one">%1$d nie został pobrany</item>
        <item quantity="few">%1$d nie zostało pobranych</item>
        <item quantity="many">%1$d nie zostało pobranych</item>
        <item quantity="other">%1$d nie zostało pobranych</item>
    </plurals>
    <!-- Text of the notification shown when the download service is running, Plural -->
    <plurals name="download_service_notification">
        <item quantity="one">Pobieranie %1$d z %2$d plik</item>
        <item quantity="few">Pobieranie %1$d z %2$d plików</item>
        <item quantity="many">Pobieranie %1$d z %2$d plików</item>
        <item quantity="other">Pobieranie %1$d z %2$d plików</item>
    </plurals>
    <!-- Text of the notification shown when the download service is paused, Plural -->
    <plurals name="download_service_paused_notification">
        <item quantity="one">Pobieranie %1$d z %2$d pliku (wstrzymane)</item>
        <item quantity="few">Pobieranie %1$d z %2$d plików (wstrzymane)</item>
        <item quantity="many">Pobieranie %1$d z %2$d plików (wstrzymane)</item>
        <item quantity="other">Pobieranie %1$d z %2$d plików (wstrzymane)</item>
    </plurals>
    <!-- Title of the alert when the transfer quota is exceeded. -->
    <string name="title_depleted_transfer_overquota">Niewystarczająca wielkość transferu</string>
    <!-- Text of the alert when the transfer quota is depleted. The placeholder indicates the time left for the transfer quota to be reset. For instance: 30m 45s -->
    <string name="current_text_depleted_transfer_overquota">Pobieranie w kolejce przekracza aktualny limit transferu dostępny dla Twojego adresu IP i dlatego zostało przerwane. Uaktualnij swoje konto lub poczekaj %s, aby kontynuować.</string>
    <!-- Text of the alert when the transfer quota is depleted. The placeholder indicates the time left for the transfer quota to be reset. For instance: 30m 45s -->
    <string name="text_depleted_transfer_overquota">Przekroczono limit transferu dla tego adresu IP. Uaktualnij swoje konto lub poczekaj %s, aby kontynuować pobieranie.</string>
    <!-- Button to show plans in the alert when the transfer quota is depleted -->
    <string name="plans_depleted_transfer_overquota">Zobacz nasze abonamenty</string>
    <!-- Button option of the alert when the transfer quota is depleted -->
    <string name="continue_without_account_transfer_overquota">Kontynuuj bez konta</string>
    <!-- this is used for example when downloading 1 file or 2 files, Plural of file. 2 files -->
    <plurals name="new_general_num_files">
        <item quantity="one">%1$d plik</item>
        <item quantity="few">%1$d pliki</item>
        <item quantity="many">%1$d pliki</item>
        <item quantity="other">%1$d pliki</item>
    </plurals>
    <!-- Menu option -->
    <string name="general_view">Zobacz pliki</string>
    <!-- Menu option to choose to add file or folders to Cloud Drive -->
    <string name="add_to_cloud">Importuj</string>
    <!-- Menu option to choose to add file to Cloud Drive in the chat -->
    <string name="add_to_cloud_node_chat">Dodaj do Cloud Drive</string>
    <!-- Menu option -->
    <string name="general_view_contacts">Pokaż kontakty</string>
    <!-- Message displayed when a file has been successfully imported to Cloud Drive -->
    <string name="import_success_message">Pomyślnie dodano do usługi Cloud Drive</string>
    <!-- Menu option -->
    <string name="import_success_error">Błąd. Nie dodano do dysku</string>
    <!-- Label in login screen to inform about the chat initialization proccess -->
    <string name="chat_connecting">Trwa łączenie&#8230;</string>
    <!-- message when trying to invite a contact with a pending request -->
    <string name="context_contact_already_invited">%s został już zaproszony. Sprawdź oczekujące zaproszenia.</string>
    <!-- Hint text explaining that you can change the email and resend the create account link to the new email address -->
    <string name="confirm_email_misspelled">Jeśli adres e-mail został błędnie wpisany, popraw go i kliknij przycisk [A]Wyślij ponownie[A].</string>
    <!-- Button to resend the create account email to a new email address in case the previous email address was misspelled -->
    <string name="confirm_email_misspelled_resend">Wyślin ponownie</string>
    <!-- Text shown after the confirmation email has been sent to the new email address -->
    <string name="confirm_email_misspelled_email_sent">Email został wysłany</string>
    <!-- text_copyright_alert_title -->
    <string name="copyright_alert_title">Informacja do wszystkich użytkowników, dotycząca ochrony praw autorskich</string>
    <!-- text_copyright_alert_first_paragraph -->
    <string name="copyright_alert_first_paragraph">MEGA respektuje prawa autorskie innych osób i wymaga tego samego od pozostałych użytkowników MEGA.</string>
    <!-- text_copyright_alert_second_paragraph -->
    <string name="copyright_alert_second_paragraph">Zabronione jest wykorzystywanie MEGA do naruszania praw autorskich. Nie możesz wgrywać, pobierać, przechowywać, udostępniać plików naruszających prawa autorskie.</string>
    <!-- text of the Agree button -->
    <string name="copyright_alert_agree_button">Zgadzam się</string>
    <!-- text of the Disagree button -->
    <string name="copyright_alert_disagree_button">Niezgadzam się</string>
    <!-- Hint how to cancel the download -->
    <string name="download_show_info">Pokaż info</string>
    <!-- Error message when removing public links of nodes. Plural. -->
    <plurals name="context_link_removal_error">
        <item quantity="one">Usunięcie linku nie powiodło się. Spróbuj ponownie później.</item>
        <item quantity="few">Nie udało się usunąć niektórych linków. Spróbuj ponownie później.</item>
        <item quantity="many">Nie udało się usunąć niektórych linków. Spróbuj ponownie później.</item>
        <item quantity="other">Nie udało się usunąć niektórych linków. Spróbuj ponownie później.</item>
    </plurals>
    <!-- Error message when creating public links of nodes. Plural. -->
    <plurals name="context_link_export_error">
        <item quantity="one">Utworzenie łącza nie powiodło się. Spróbuj ponownie później.</item>
        <item quantity="few">Nie udało się utworzyć niektórych linków. Spróbuj ponownie później.</item>
        <item quantity="many">Nie udało się utworzyć niektórych linków. Spróbuj ponownie później.</item>
        <item quantity="other">Nie udało się utworzyć niektórych linków. Spróbuj ponownie później.</item>
    </plurals>
    <!-- Message when some public links were removed successfully. Plural. -->
    <plurals name="context_link_removal_success">
        <item quantity="one">Link usunięty pomyślnie.</item>
        <item quantity="few">Linki zostały usunięte pomyślnie.</item>
        <item quantity="many">Linki zostały usunięte pomyślnie.</item>
        <item quantity="other">Linki zostały usunięte pomyślnie.</item>
    </plurals>
    <!-- error message -->
    <string name="context_link_action_error">Działanie łącza nie powiodło się. Spróbuj ponownie później.</string>
    <!-- title of the dialog shown when sending or sharing a folder -->
    <string name="title_write_user_email">Wpisz adres e-mail użytkownika</string>
    <!-- title of the screen to see the details of several node attachments -->
    <string name="activity_title_files_attached">Pliki załączone</string>
    <!-- title of the screen to see the details of several contact attachments -->
    <string name="activity_title_contacts_attached">Kontakty załączone</string>
    <!--  -->
    <string name="alert_user_is_not_contact">Użytkownik nie jest Twoim kontaktem</string>
    <!--  -->
    <string name="camera_uploads_cellular_connection">Użyj połączenia 3G</string>
    <!--  -->
    <string name="camera_uploads_upload_videos">Wgraj filmy</string>
    <!-- Message when an user avatar has been changed successfully -->
    <string name="success_changing_user_avatar">Zdjęcie profilowe zostało zaktualizowane</string>
    <!-- Message when an error ocurred when changing an user avatar -->
    <string name="error_changing_user_avatar_image_not_available">Błąd. Wybrany obraz nie istnieje</string>
    <!-- Message when an error ocurred when changing an user avatar -->
    <string name="error_changing_user_avatar">Błąd podczas zmiany zdjęcia profilowego</string>
    <!-- Message when an user avatar has been deleted successfully -->
    <string name="success_deleting_user_avatar">Zdjęcie profilowe zostało usunięte</string>
    <!-- Message when an error ocurred when deleting an user avatar -->
    <string name="error_deleting_user_avatar">Błąd podczas usuwanie zdjęcia profilowego</string>
    <!-- Message when an error ocurred when changing an user attribute -->
    <string name="error_changing_user_attributes">Wystąpił błąd podczas zmiany imienia</string>
    <!-- Message when an user attribute has been changed successfully -->
    <string name="success_changing_user_attributes">Twoje imię zostało zaktualizowane</string>
    <!-- Message show when a participant has been successfully invited to a group chat -->
    <string name="add_participant_success">Uczestnik został dodany</string>
    <!-- Message show when a participant hasn’t been successfully invited to a group chat -->
    <string name="add_participant_error">Błąd. Uczestnik nie został dodany</string>
    <!-- Message show when a participant has been successfully removed from a group chat -->
    <string name="remove_participant_success">Uczestnik został usunięty</string>
    <!-- Message show when a participant hasn’t been successfully removed from a group chat -->
    <string name="remove_participant_error">Błąd. Uczestnik nie został usunięty</string>
    <!--  -->
    <string name="no_files_selected_warning">Nie wybrano plików</string>
    <!--  -->
    <string name="attachment_upload_panel_from_cloud">Z dysku</string>
    <!--  -->
    <string name="attachment_upload_panel_contact">Kontakt</string>
    <!--  -->
    <string name="attachment_upload_panel_photo">Z urządzenia</string>
    <!-- Button and title of dialog shown when the user wants to delete permanently their account. -->
    <string name="delete_account">Usuń konto</string>
    <!-- Text shown in the alert dialog to confirm the deletion of an account -->
    <string name="delete_account_text">Jeśli usuniesz swoje konto, nie będziesz miał dostępu do swoich danych konta, swoich MEGA kontaktów lub rozmów.\nNie będziesz mógł cofnąć tej czynności.</string>
    <!-- menu item -->
    <string name="delete_button">Usuń</string>
    <!--  -->
    <string name="file_properties_info_info_file">Info</string>
    <!-- Refers to the size of a file. -->
    <string name="file_properties_info_size">Całkowity rozmiar</string>
    <!-- header of a status field for what content a user has shared to you -->
    <string name="file_properties_info_content">Zawiera</string>
    <!--  -->
    <string name="file_properties_shared_folder_public_link_name">Link</string>
    <!-- Refers to access rights for a file folder. -->
    <string name="file_properties_shared_folder_full_access">Pełen dostęp</string>
    <!-- Label to explain the read only participant permission in the options panel of the group info screen -->
    <string name="file_properties_shared_folder_read_only">Tylko odczyt</string>
    <!-- Refers to access rights for a file folder. (with the & needed. Don’t use the symbol itself. Use &) -->
    <string name="file_properties_shared_folder_read_write">Oczyt i zapis</string>
    <!-- State of an attachment message when the upload is in progress but the queue of transfers is paused. -->
    <string name="attachment_uploading_state_paused">Transfery zatrzymane!</string>
    <!-- label to indicate the state of an upload in chat -->
    <string name="attachment_uploading_state_uploading">Wgrywanie&#8230;</string>
    <!--  -->
    <string name="attachment_uploading_state_compressing">Kompresja&#8230;</string>
    <!--  -->
    <string name="attachment_uploading_state_error">Błąd. Nie wysłano.</string>
    <!-- When a multiple download is started, some of the files could have already been downloaded before. This message shows the number of files that has already been downloaded and the number of files pending -->
    <string name="already_downloaded_multiple">%d plików już pobrano.</string>
    <!-- When a multiple download is started, some of the files could have already been downloaded before. This message shows the number of files that are pending in plural. placeholder: number of files -->
    <string name="pending_multiple">%d plików oczekuje.</string>
    <!--  -->
    <string name="contact_is_me">Brak dostępnych opcji, wybrałeś siebie</string>
    <!-- Confirmation before deleting one attachment -->
    <string name="confirmation_delete_one_attachment">Usunąć załącznik?</string>
    <!-- Menu option -->
    <string name="general_view_with_revoke">Pokaż pliki (%1$d usunięto)</string>
    <!-- Success message when the attachment has been sent to a chat -->
    <string name="success_attaching_node_from_cloud">Plik wysłany do %1$s</string>
    <!-- Success message when the attachment has been sent to a many chats -->
    <string name="success_attaching_node_from_cloud_chats">Plik wysłany do %1$d czatów</string>
    <!-- Error message when the attachment cannot be sent -->
    <string name="error_attaching_node_from_cloud">Błąd. Plik nie został&#160;wysłany</string>
    <!-- Error message when the attachment cannot be sent to any of the selected chats -->
    <string name="error_attaching_node_from_cloud_chats">Błąd. Plik nie został wysłany do wybranych czatów.</string>
    <!-- Error message when the attachment cannot be revoked -->
    <string name="error_revoking_node">Błąd. Załącznik nie został usunięty</string>
    <!-- settings option -->
    <string name="settings_set_up_automatic_uploads">Skonfiguruj automatyczne wgrywanie</string>
    <!-- Message sound option when no sound has been selected for chat notifications -->
    <string name="settings_chat_silent_sound_not">Wycisz</string>
    <!-- messages string in chat notification -->
    <string name="messages_chat_notification">wiadomości</string>
    <!-- part of the string in incoming shared folder notification -->
    <string name="incoming_folder_notification">od</string>
    <!-- title of incoming shared folder notification -->
    <string name="title_incoming_folder_notification">Nowy udostępniony katalog</string>
    <!-- title of the notification for a new incoming contact request -->
    <string name="title_contact_request_notification">Nowy kontakt</string>
    <!-- Title of the section to clear the chat content in the Manage chat history screen -->
    <string name="title_properties_chat_clear">Wyczyść&#160;historię&#160;czatu</string>
    <!-- Title of the section to remove contact in the Contact Properties screen -->
    <string name="title_properties_remove_contact">Usuń kontakt</string>
    <!-- Title of the section to enable notifications in the Contact Properties screen -->
    <string name="title_properties_chat_notifications_contact">Powiadomienia Chat</string>
    <!-- Text shown when the chat history was cleared by someone -->
    <string name="history_cleared_by">[A]%1$s[/A][B] usunął historię rozmowy[/B]</string>
    <!-- Notification title to show the number of unread chats, unread messages -->
    <string name="number_messages_chat_notification">%1$d nieprzeczytanych rozmów</string>
    <!-- Item menu option upon clicking on one or multiple files. -->
    <string name="context_permissions_changing_folder">Zmiana uprawnień</string>
    <!-- Item menu option upon clicking on one or multiple files. -->
    <string name="context_removing_contact_folder">Usuwanie kontaktu z udostępnionego katalogu</string>
    <!-- confirmation message before removing a file -->
    <string name="confirmation_move_to_rubbish">Przenieść do kosza?</string>
    <!-- confirmation message before removing CU folder -->
    <string name="confirmation_move_cu_folder_to_rubbish">Czy na pewno chcesz przenieść ten folder do Kosza na śmieci? Spowoduje to wyłączenie przesyłania z aparatu.</string>
    <!-- Confirmation message before removing MU folder -->
    <string name="confirmation_move_mu_folder_to_rubbish">Czy na pewno chcesz przenieść ten folder do kosza na śmieci? Spowoduje to wyłączenie dodatkowego przesyłania multimediów.</string>
    <!-- confirmation message before removing a file -->
    <string name="confirmation_move_to_rubbish_plural">Przenieść do kosza?</string>
    <!-- confirmation message before removing a file -->
    <string name="confirmation_delete_from_mega">Usunąć z MEGA?</string>
    <!-- label to indicate the state of an upload in chat -->
    <string name="attachment_uploading_state">Wgrywanie&#8230;</string>
    <!-- Title of the section to enable notifications in the Contact Properties screen -->
    <string name="title_properties_contact_notifications_for_chat">Powiadomienia Chat</string>
    <!-- title of the section for achievements -->
    <string name="achievements_title">Osiągnięcia</string>
    <!-- subtitle of the section for achievements -->
    <string name="achievements_subtitle">Zaproś znajomych i odbierz nagrody</string>
    <!-- title of the introduction for the achievements screen -->
    <string name="figures_achievements_text_referrals">%1$s pamięci masowej za każde udane zaproszenie. Ważny przez 365 dni.</string>
    <!-- sentence to detail the figures of storage and transfer quota related to each achievement -->
    <string name="figures_achievements_text">%1$s przechowywania danych. Ważny przez 365 dni.</string>
    <!-- title of the section for unlocked rewards -->
    <string name="unlocked_rewards_title">Nagrody</string>
    <!-- title of the section for unlocked storage quota -->
    <string name="unlocked_storage_title">Limit pamięci</string>
    <!-- title of the section for referral bonuses in achivements section (maximum 24 chars) -->
    <string name="title_referral_bonuses">Premie za zaproszenia</string>
    <!-- Title of the section for install a mobile app in achivements section (maximum 31 chars) -->
    <string name="title_install_app">Zainstaluj aplikację mobilną</string>
    <!-- Title of the section for add phone number in achivements section (maximum 30 chars) -->
    <string name="title_add_phone">Dodaj numer telefonu</string>
    <!-- title of the section for install megasync in achivements section (maximum 24 chars) -->
    <string name="title_regitration">Zarejestruj bonus</string>
    <!-- title of the section for install a mobile app bonuses in achivements section (maximum 24 chars) -->
    <string name="title_install_desktop">Pobierz aplikację MEGA Desktop</string>
    <!-- title of the section for base quota in achivements section -->
    <string name="title_base_quota">Podstawowy limit</string>
    <!-- Text that indicates that no pictures have been uploaded to the Camera Uploads section -->
    <string name="camera_uploads_empty">Brak plików w Przesyłanych z aparatu</string>
    <!-- indicates the number of days left related to a achievement -->
    <string name="general_num_days_left">%1$d d pozostało</string>
    <!-- State to indicate something has expired (achivements of business status account for instance) -->
    <string name="expired_label">Wygasło</string>
    <!-- title of the advanced setting to choose the use of https -->
    <string name="setting_title_use_https_only">Nie używaj HTTP</string>
    <!-- subtitle of the advanced setting to choose the use of https -->
    <string name="setting_subtitle_use_https_only">Zaznacz tą opcję tylko w przypadku problemów z transferem plików. W normalnej sytuacji HTTP jest wystarczający ponieważ wszystkie pliki są szyfrowane.</string>
    <!-- title of screen to invite friends and get an achievement -->
    <string name="title_achievement_invite_friends">Jak to działa</string>
    <!-- first paragraph of screen to invite friends and get an achievement -->
    <string name="first_paragraph_achievement_invite_friends">Zaproś swoich znajomych do założenia konta MEGA Free i zainstalowania aplikacji MEGA Mobile App. Za każde pomyślne założenie konta i instalację aplikacji otrzymasz bonus w postaci darmowego miejsca do przechowywania danych.</string>
    <!-- second paragraph of screen to invite friends and get an achievement -->
    <string name="second_paragraph_achievement_invite_friends">Premia za bezpłatne przechowywanie dotyczy tylko nowych zaproszeń, w których zainstalowana jest aplikacja MEGA Mobile lub MEGA Desktop.</string>
    <!-- explanation of screen to invite friends and get an achievement -->
    <string name="card_title_invite_friends">Wybierz kontakty z listy w telefonie lub wpisz adresy email.</string>
    <!-- title of the dialog to confirm the contact request -->
    <string name="title_confirmation_invite_friends">Zaproś znajomych do MEGA</string>
    <!-- Text shown when the user sends a contact invitation -->
    <string name="subtitle_confirmation_invite_friends">Zaproszenie wysłane</string>
    <!-- paragraph of the dialog to confirm the contact request -->
    <string name="paragraph_confirmation_invite_friends">Poleć znajomym MEGA i zainstalowanie aplikację. Tak długo jak Twoi znajomi używają tego samego adresu do rejestracji, otrzymasz dodatkowe bonusy do swojego konta.</string>
    <!-- Error shown when the user writes a email with an incorrect format -->
    <string name="invalid_email_to_invite">Email nie jest prawidłowy</string>
    <!-- info paragraph about the achievement install megasync -->
    <string name="paragraph_info_achievement_install_desktop">Po zainstalowaniu aplikacji MEGA desktop otrzymujesz %1$s bezpłatnej przestrzeni dyskowej, ważnej przez 365 dni. Aplikacja MEGA jest dostępna dla systemów Windows, macOS i większości dystrybucji Linuksa.</string>
    <!-- info paragraph about the achievement install mobile app -->
    <string name="paragraph_info_achievement_install_mobile_app">Po zainstalowaniu aplikacji mobilnej MEGA Mobile App otrzymujesz %1$s bezpłatnej przestrzeni dyskowej, ważnej przez 365 dni. Oferujemy aplikacje mobilne dla systemów iOS i Android.</string>
    <!-- info paragraph about the achievement ‘add phone number’. Placeholder 1: bonus storage space e.g. 20GB. Placeholder 2: bonus transfer quota e.g. 50GB -->
    <string name="paragraph_info_achievement_add_phone">Po zweryfikowaniu numeru telefonu otrzymasz %1$s darmowej przestrzeni dyskowej, ważnej przez 365 dni.</string>
    <!-- info paragraph about the completed achievement install megasync -->
    <string name="result_paragraph_info_achievement_install_desktop">Otrzymałeś %1$s przestrzeni dyskowej za instalację naszej aplikacji desktopowej MEGA.</string>
    <!-- info paragraph about the completed achievement install mobile app -->
    <string name="result_paragraph_info_achievement_install_mobile_app">Otrzymałeś %1$s przestrzeni dyskowej za instalację MEGA Mobile App.</string>
    <!-- info paragraph about the completed achievement of ‘add phone number’. Placeholder 1: bonus storage space e.g. 20GB. Placeholder 2: bonus transfer quota e.g. 50GB -->
    <string name="result_paragraph_info_achievement_add_phone">Otrzymałeś %1$s przestrzeni dyskowej za weryfikację Twojego numeru telefonu.</string>
    <!-- info paragraph about the completed achievement registration -->
    <string name="result_paragraph_info_achievement_registration">Otrzymałeś %1$s powierzchni na pliki jako bonus za rejestrację.</string>
    <!-- info paragraph about the completed achievement registration -->
    <string name="expiration_date_for_achievements">Bonus wygasa za %1$d dni</string>
    <!-- menu items -->
    <plurals name="context_share_folders">
        <item quantity="one">Udostępnij katalog</item>
        <item quantity="few">Udostępnione katalogi</item>
        <item quantity="many">Udostępnione katalogi</item>
        <item quantity="other">Udostępnione katalogi</item>
    </plurals>
    <!-- confirmation message before leaving some incoming shared folders -->
    <plurals name="confirmation_leave_share_folder">
        <item quantity="one">Jeśli opuścisz folder, nie będziesz go więcej widzieć.</item>
        <item quantity="few">Jeśli opuścisz te foldery, nie będziesz mógł ich ponownie zobaczyć.</item>
        <item quantity="many">Jeśli opuścisz te foldery, nie będziesz mógł ich ponownie zobaczyć.</item>
        <item quantity="other">Jeśli opuścisz te foldery, nie będziesz mógł ich ponownie zobaczyć.</item>
    </plurals>
    <!-- Info of a contact if there is no folders shared with him -->
    <string name="no_folders_shared">Brak udostępnionych katalogów</string>
    <!-- Menu item -->
    <string name="settings_help">Pomoc</string>
    <!-- Settings preference title for help centre -->
    <string name="settings_help_centre">Centrum pomocy</string>
    <!-- Settings preference title for send feedback -->
    <string name="settings_help_preference">Wyślij opinię</string>
    <!-- mail subject -->
    <string name="setting_feedback_subject">Opinia Android</string>
    <!-- mail body -->
    <string name="setting_feedback_body">Prosimy o przedstawienie swoich opinii tutaj:</string>
    <!-- mail body -->
    <string name="settings_feedback_body_device_model">Model urządzenia</string>
    <!-- mail body -->
    <string name="settings_feedback_body_android_version">Wersja Adroid</string>
    <!-- Title of the dialog to create a new text file by inserting the name -->
    <string name="dialog_title_new_text_file">Nowy plik tekstowy</string>
    <!-- Title of the dialog to create a new file by inserting the name -->
    <string name="dialog_title_new_file">Nowy plik</string>
    <!-- Input field description in the create file dialog. -->
    <string name="context_new_file_name">Nazwa pliku</string>
    <!-- Title of the dialog to create a new link by inserting the name, e.g. when try to share a web link to your Cloud Drive or incoming shares. -->
    <string name="dialog_title_new_link">Nazwa linku</string>
    <!-- Input field description in the create link dialog, e.g. when try to share a web link to your Cloud Drive or incoming shares. -->
    <string name="context_new_link_name">Link URL</string>
    <!-- Title of the field subject when a new file is created to upload -->
    <string name="new_file_subject_when_uploading">TYTUŁ</string>
    <!-- Title of the field content when a new file is created to upload -->
    <string name="new_file_content_when_uploading">TREŚĆ</string>
    <!-- Title of the field email when a new contact is created to upload -->
    <string name="new_file_email_when_uploading">EMAIL</string>
    <!-- Item of a menu to forward a message chat to another chatroom -->
    <string name="forward_menu_item">Do przodu</string>
    <!-- name of the button to attach file from MEGA to another app -->
    <string name="general_attach">Załącz</string>
    <!-- when add or share a file with a new contact, it can type by name or mail -->
    <string name="type_contact">Imię lub email</string>
    <!-- when add or share a file with a new contact, message displayed to warn that the maximum number has been reached -->
    <string name="max_add_contact">Nie można dodać więcej kontaktów w tej chwili</string>
    <!-- when changing the password , the old password and new password are equals -->
    <string name="old_and_new_passwords_equals">Nowe hasło nie może być identyczne jak poprzednie</string>
    <!-- Menu item -->
    <string name="action_search_by_date">Szukaj wg. daty</string>
    <!-- title of a button to apply search by date -->
    <string name="general_apply">Zastosuj</string>
    <!-- title of a button to apply search by month -->
    <string name="general_search_month">Ostatni miesiąc</string>
    <!-- title of a button to apply search by year -->
    <string name="general_search_year">Ostatni rok</string>
    <!-- title of a Search by date tag -->
    <string name="label_set_day">Wybierz dzień</string>
    <!-- the user can’t choose this date -->
    <string name="snackbar_search_by_date">Data nie jest prawidłowa</string>
    <!-- Error shown when the user left a name empty -->
    <string name="empty_name">Nieprawidłowa nazwa</string>
    <!-- Error shown when the user left names empty and names typed with not allowed characters -->
    <string name="general_incorrect_names">Proszę poprawić nazwy plików przed kontynuowaniem</string>
    <!-- Error text for invalid characters -->
    <string name="invalid_characters">Nieprawidłowe znaki</string>
    <!-- Error shown when the user writes a character not allowed -->
    <string name="invalid_characters_defined">Następujące znaki są niedozwolone: ” * / : &lt; &gt; ? \ |</string>
    <!-- Warning show to the user after try to import files to MEGA with empty names. Plural. When more than one file name have this error. -->
    <plurals name="empty_names">
        <item quantity="one">Nazwa pliku nie może być pusta.</item>
        <item quantity="few">Nazwy plików nie mogą być puste.</item>
        <item quantity="many">Nazwy plików nie mogą być puste.</item>
        <item quantity="other">Nazwy plików nie mogą być puste.</item>
    </plurals>
    <!-- Label shown when audio file is playing -->
    <string name="audio_play">Plik audio</string>
    <!-- when open PDF Viewer, the pdf that it try to open is damaged or does not exist -->
    <string name="corrupt_pdf_dialog_text">Błąd. Plik pdf jest uszkodzony lub nie istnieje.</string>
    <!-- Label to include info of the user email in the feedback form -->
    <string name="user_account_feedback">Konto użytkownika</string>
    <!-- Label shown in MEGA pdf-viewer when it open a PDF save in smartphone storage -->
    <string name="save_to_mega">Zapisz na mój\nCloud Drive</string>
    <!-- Error message when creating a chat one to one with a contact that already has a chat -->
    <string name="chat_already_exists">Ten czat już istnieje</string>
    <!-- before sharing a file, has to be downloaded -->
    <string name="not_download">Plik nie został jeszcze pobrany</string>
    <!-- Error shown when a user is starting a chat or adding new participants in a group chat and writes a contact mail that has not added -->
    <string name="not_permited_add_email_to_invite">Tylko kontakty z MEGA mogą być dodane</string>
    <!-- Info label about the connectivity state of the chat -->
    <string name="invalid_connection_state">Ponowne łączenie się na czacie</string>
    <!-- Message show when a call cannot be established -->
    <string name="call_error">Wystąpił błąd i połączenie nie może zostać nawiązane.</string>
    <!-- Title of dialog to evaluate the app -->
    <string name="title_evaluate_the_app_panel">Podoba Ci się MEGA Mobile App?</string>
    <!-- Label to show rate the app -->
    <string name="rate_the_app_panel">Tak, oceń aplikację</string>
    <!-- Label to show send feedback -->
    <string name="send_feedback_panel">Nie, wyślij opinię</string>
    <!-- title of the section advanced options on the get link screen -->
    <string name="link_advanced_options">Opcje zaawansowane</string>
    <!-- Message to show when users deny to permit the permissions to read and write on external storage on setting default download location -->
    <string name="download_requires_permission">MEGA potrzebuje uprawnień do odczytu i zapisu na zewnętrznej pamięci masowej, aby pobrać tam pliki.</string>
    <!-- Default download location is on old sd card, but currently the user installed a new SD card, need user to reset download location. -->
    <string name="old_sdcard_unavailable">Stara karta SD nie jest dostępna. Ustaw nową katalog pobierania.</string>
    <!-- Dialog title to ask download to internal storage or external storage. -->
    <string name="title_select_download_location">Wybierz lokalizację pobierania</string>
    <!-- Title of the section to invite contacts if the user has denied the contacts permmissions -->
    <string name="no_contacts_permissions">Nie przyznano uprawnień</string>
    <!-- Option of the sliding panel to go to QR code section -->
    <string name="choose_qr_option_panel">Mój kod QR</string>
    <!-- Title of the screen that shows the options to the QR code -->
    <string name="section_qr_code">Kod QR</string>
    <!-- Option in menu of section  My QR code to reset the QR code -->
    <string name="action_reset_qr">Zresetuj kod QR</string>
    <!-- Option in menu of section  My QR code to delete the QR code -->
    <string name="action_delete_qr">Usuń kod QR</string>
    <!-- Option shown in QR code bottom sheet dialog to save QR code in Cloud Drive -->
    <string name="save_cloud_drive">Na Cloud Drive</string>
    <!-- Option shown in QR code bottom sheet dialog to save QR code in File System -->
    <string name="save_file_system">Do systemu plików</string>
    <!-- Title of QR code section -->
    <string name="section_my_code">Mój kod</string>
    <!-- Title of QR code scan section -->
    <string name="section_scan_code">Skanuj kod</string>
    <!-- Title of QR code settings that permits or not contacts that scan my QR code will be automatically added to my contact list -->
    <string name="settings_qrcode_autoaccept">Automatycznie akceptuj</string>
    <!-- Subtitle of QR code settings auto-accept -->
    <string name="setting_subtitle_qrcode_autoccept">Użytkownicy MEGA, którzy skanują Twój kod QR, zostaną automatycznie dodani do Twojej listy kontaktów.</string>
    <!-- Subtitle of QR code settings that reset the code -->
    <string name="setting_subtitle_qrcode_reset">Poprzedni kod QR nie będzie już ważny</string>
    <!-- Text shown when it has been copied the QR code link -->
    <string name="qrcode_link_copied">Link skopiowany do schowka</string>
    <!-- Text shown when it has been reseted the QR code successfully -->
    <string name="qrcode_reset_successfully">Kod QR został zresetowany</string>
    <!-- Text shown when it has been deleted the QR code successfully -->
    <string name="qrcode_delete_successfully">Kod QR został usunięty</string>
    <!-- Text shown when it has not been reseted the QR code successfully -->
    <string name="qrcode_reset_not_successfully">Kod QR nie został zresetowany z powodu błędu. Proszę spróbuj ponownie.</string>
    <!-- Text shown when it has not been delete the QR code successfully -->
    <string name="qrcode_delete_not_successfully">Kod QR nie został usunięty z powodu błędu. Proszę spróbuj ponownie.</string>
    <!-- Title of dialog shown when a contact request has been sent with QR code -->
    <string name="invite_sent">Zaproszenie wysłane</string>
    <!-- Text of dialog shown when a contact request has been sent. -->
    <string name="invite_sent_text">Użytkownik został zaproszony i po zaakceptowaniu pojawi się na Twojej liście kontaktów.</string>
    <!-- Text of dialog shown when multiple contacts request has been sent -->
    <string name="invite_sent_text_multi">Użytkownik został zaproszony i pojawi się&#160;na liście Twoich kontaktów po akceptacji zaproszenia.</string>
    <!-- Text shown when it tries to share the QR and occurs an error to process the action -->
    <string name="error_share_qr">Wystąpił błąd podczas próby udostępnienia pliku QR. Być może plik nie istnieje. Spróbuj ponownie później.</string>
    <!-- Text shown when it tries to upload to Cloud Drive the QR and occurs an error to process the action -->
    <string name="error_upload_qr">Wystąpił błąd podczas próby przesłania pliku QR. Być może plik nie istnieje. Spróbuj ponownie później.</string>
    <!-- Text shown when it tries to download to File System the QR and occurs an error to process the action -->
    <string name="error_download_qr">Wystąpił błąd podczas próby pobrania pliku QR. Być może plik nie istnieje. Spróbuj ponownie później.</string>
    <!-- Text shown when it tries to download to File System the QR and the action has success -->
    <string name="success_download_qr">Kod QR został pobrany do %s</string>
    <!-- Title of dialog shown when a contact request has not been sent with QR code -->
    <string name="invite_not_sent">Zaproszenie nie zostało wysłane</string>
    <!-- Text of dialog shown when a contact request has not been sent with QR code -->
    <string name="invite_not_sent_text">Kod QR lub link do kontaktu jest nieprawidłowy. Spróbuj zeskanować prawidłowy kod lub otworzyć prawidłowy link.</string>
    <!-- Text of dialog shown when a contact request has not been sent with QR code because of is already a contact -->
    <string name="invite_not_sent_text_already_contact">Zaproszenie nie zostało wysłane. %s jest już&#160;na liście Twoich kontaktów.</string>
    <!-- Text of dialog shown when a contact request has not been sent with QR code because of some error -->
    <string name="invite_not_sent_text_error">Wystąpił błąd i zaproszenie nie zostało wysłane.</string>
    <!-- Text of alert dialog informing that the qr is generating -->
    <string name="generatin_qr">Generowanie kodu QR...</string>
    <!-- Title of QR code scan menu item -->
    <string name="menu_item_scan_code">Skanowanie kodu QR</string>
    <!-- get the contact link and copy it -->
    <string name="button_copy_link">Skopiuj link</string>
    <!-- Create QR code -->
    <string name="button_create_qr">Tworzenie kodu QR</string>
    <!-- Text shown when it has been created the QR code successfully -->
    <string name="qrcode_create_successfully">Kod QR został utworzony</string>
    <!-- Text shown in QR code scan fragment to help and guide the user in the action -->
    <string name="qrcode_scan_help">Zeskanuj kod QR swoim urządzeniem</string>
    <!-- positive button on dialog to view a contact -->
    <string name="contact_view">Pokaż</string>
    <!-- Item menu option to reproduce audio or video in external reproductors -->
    <string name="external_play">Otwórz z</string>
    <!-- to share a file using Facebook, Whatsapp, etc -->
    <string name="context_share">Udostępnij za pomocą</string>
    <!-- Message shown if the user choose enable button and he is not logged in -->
    <string name="error_enable_chat_before_login">Zaloguj się przed włączeniem czatu</string>
    <!-- title of a tag to search for a specific period within the search by date option in Camera upload -->
    <string name="label_set_period">Ustaw okres</string>
    <!-- Text of the empty screen when there are not chat conversations -->
    <string name="context_empty_chat_recent">[B]Zaproś przyjaciół do [/B][A]Czatu[/A][B] i ciesz się naszą zaszyfrowaną platformą z prywatnością i bezpieczeństwem[/B].</string>
    <!-- Text of the empty screen when there are not elements in the Rubbish Bin -->
    <string name="context_empty_rubbish_bin">[B]Pusty [/B][A]kosz na śmieci[/A]</string>
    <!-- Text of the empty screen when there are not elements in  Inbox -->
    <string name="context_empty_inbox">[B]Brak plików w twojej [/B][A]skrzynce odbiorczej[/A]</string>
    <!-- Text of the empty screen when there are not elements in Cloud Drive -->
    <string name="context_empty_cloud_drive">[B]Brak plików w twoim [/B][A]Cloud Drive[/A]</string>
    <!-- Text of the empty screen when there are not elements in Saved for Offline -->
    <string name="context_empty_offline">[B]Brak plików [/B][A]Zapisane dla Offline[/A]</string>
    <!-- Text of the empty screen when there are not contacts. No dot at the end because is for an empty state. The format placeholders are to showing it in different colors. -->
    <string name="context_empty_contacts">[B]Brak [/B][A]kontaktów[/A]</string>
    <!-- Message shown when the user has no chats -->
    <string name="recent_chat_empty">[A]Brak[/A] [B]Rozmów[/B]</string>
    <!-- Message shown when the chat is section is loading the conversations -->
    <string name="recent_chat_loading_conversations">[A]Trwa ładowanie[/A] [B]Rozmowy&#8230;[/B]</string>
    <!-- Text of the empty screen when there are not elements in Incoming -->
    <string name="context_empty_incoming">[B]Brak plików [/B][A]Zapisane dla Offline[/A]</string>
    <!-- Text of the empty screen when there are not elements in Outgoing -->
    <string name="context_empty_outgoing">[B]Nie [/B][A]Wychodzące foldery współdzielone[/A]</string>
    <!-- Text of the empty screen when there are not elements in Links. Please, keep the place holders to format the string -->
    <string name="context_empty_links">[B]Brak [/B][A]linków[/A][B][/B]</string>
    <!-- Title of the sent requests tab. Capital letters -->
    <string name="tab_sent_requests">Wysłane zgłoszenia</string>
    <!-- Title of the received requests tab. Capital letters -->
    <string name="tab_received_requests">Otrzymane zgłoszenia</string>
    <!-- Title dialog overquota error -->
    <string name="overquota_alert_title">Dostępny limit został przekroczony</string>
    <!-- error message shown when an account confirmation link or reset password link is invalid for unknown reasons -->
    <string name="invalid_link">Link nieprawidłowy, poproś o prawidłowy link</string>
    <!-- error message shown on the link password dialog if the password typed in was wrong -->
    <string name="invalid_link_password">Nieprawidłowe hasło do łącza</string>
    <!-- Error message shown when user tries to open a not valid MEGA link -->
    <string name="open_link_not_valid_link">Link, który próbujesz otworzyć, nie jest prawidłowym linkiem MEGA.</string>
    <!-- Message shown when a link is being processing -->
    <string name="processing_link">Przetwarzanie linku&#8230;</string>
    <!-- Message shown when it is creating an acount and it is been introduced a very weak or weak password -->
    <string name="passwd_weak">Twoje hasło można łatwo odgadnąć. Spróbuj zwiększyć swoje hasło. Połącz wielkie i małe litery. Dodaj znaki specjalne. Nie używaj nazw ani słów słownikowych.</string>
    <!-- Message shown when it is creating an acount and it is been introduced a medium password -->
    <string name="passwd_medium">Twoje hasło jest wystarczająco bezpieczne aby kontynuować, ale rekomendujemy wzmocnienie hasła później.</string>
    <!-- Message shown when it is creating an acount and it is been introduced a good password -->
    <string name="passwd_good">To hasło będzie wytrzymałe na najbardziej wyrafinowane ataki brute-force. Upewnij się, że jesteś w stanie je zapamiętać.</string>
    <!-- Message shown when it is creating an acount and it is been introduced a strong password -->
    <string name="passwd_strong">To hasło będzie wytrzymałe na najbardziej wyrafinowane ataki brute-force. Upewnij się, że jesteś w stanie je zapamiętać.</string>
    <!-- Password very weak -->
    <string name="pass_very_weak">Bardzo słaby</string>
    <!-- Password weak -->
    <string name="pass_weak">Słabe</string>
    <!-- Password medium -->
    <string name="pass_medium">Średnie</string>
    <!-- Password good -->
    <string name="pass_good">Dobre</string>
    <!-- Password strong -->
    <string name="pass_strong">Silne</string>
    <!-- Text displayed in several parts when there is a call in progress (notification, recent chats list, etc). -->
    <string name="title_notification_call_in_progress">Rozmowa w trakcie</string>
    <!-- Subtitle of the notification shown on the action bar when there is a call in progress -->
    <string name="action_notification_call_in_progress">Kliknij, aby powrócić do połączenia</string>
    <!-- Button in the notification shown on the action bar when there is a call in progress -->
    <string name="button_notification_call_in_progress">Powrót do rozmowy</string>
    <!-- When it lists contacts of MEGA, the title of list’s header -->
    <string name="contacts_mega">Na MEGA</string>
    <!-- When it lists contacts of phone, the title of list’s header -->
    <string name="contacts_phone">Kontakty z telefonu</string>
    <!-- Message error shown when trying to log in on an account has been suspended due to multiple breaches of Terms of Service -->
    <string name="account_suspended_multiple_breaches_ToS">Twoje konto zostało zawieszone ze względu na liczne naruszenia regulaminu MEGA. Sprawdź swoją skrzynkę odbiorczą.</string>
    <!-- Message error shown when trying to log in on an account has been suspended due to breach of Terms of Service -->
    <string name="account_suspended_breache_ToS">Twoje konto zostało zlikwidowane z powodu naruszenia warunków korzystania z usług firmy MEGA, w tym między innymi klauzuli 15.</string>
    <!-- In a chat conversation when you try to send device’s images but images are still loading -->
    <string name="file_storage_loading">Ładowanie plików</string>
    <!-- In a chat conversation when you try to send device’s images but there aren’t available images -->
    <string name="file_storage_empty_folder">Brak plików</string>
    <!-- Size in bytes. The placeholder is for the size value, please adjust the position based on linguistics -->
    <string name="label_file_size_byte">%s B</string>
    <!-- Size in kilobytes. The placeholder is for the size value, please adjust the position based on linguistics -->
    <string name="label_file_size_kilo_byte">%s KB</string>
    <!-- Size in megabytes. The placeholder is for the size value, please adjust the position based on linguistics -->
    <string name="label_file_size_mega_byte">%s MB</string>
    <!-- Size in gigabytes. The placeholder is for the size value, please adjust the position based on linguistics -->
    <string name="label_file_size_giga_byte">%s GB</string>
    <!-- Size in terabytes. The placeholder is for the size value, please adjust the position based on linguistics -->
    <string name="label_file_size_tera_byte">%s TB</string>
    <!-- Speed in bytes. The placeholder is for the speed value, please adjust the position based on linguistics -->
    <string name="label_file_speed_byte">%s B/s</string>
    <!-- Speed in kilobytes. The placeholder is for the speed value, please adjust the position based on linguistics -->
    <string name="label_file_speed_kilo_byte">%s KB/s</string>
    <!-- Speed in megabytes. The placeholder is for the speed value, please adjust the position based on linguistics -->
    <string name="label_file_speed_mega_byte">%s MB/s</string>
    <!-- Speed in gigabytes. The placeholder is for the speed value, please adjust the position based on linguistics -->
    <string name="label_file_speed_giga_byte">%s MB/s</string>
    <!-- Speed in terabytes. The placeholder is for the speed value, please adjust the position based on linguistics -->
    <string name="label_file_speed_tera_byte">%s TB/s</string>
    <!-- Size in megabytes. -->
    <string name="label_mega_byte">MB</string>
    <!-- Number of versions of a file shown on the screen info of the file, version items -->
    <plurals name="number_of_versions">
        <item quantity="one">%1$d wersja</item>
        <item quantity="few">%1$d wersji</item>
        <item quantity="many">%1$d wersji</item>
        <item quantity="other">%1$d wersji</item>
    </plurals>
    <!-- Title of the section Versions for files -->
    <string name="title_section_versions">Wersje</string>
    <!-- Header of the item to show the current version of a file in a list -->
    <string name="header_current_section_item">Aktualna wersja</string>
    <!--  -->
    <plurals name="header_previous_section_item">
        <item quantity="one">Poprzednia wersja</item>
        <item quantity="few">Poprzednie wersje</item>
        <item quantity="many">Poprzednie wersje</item>
        <item quantity="other">Poprzednie wersje</item>
    </plurals>
    <!-- option menu to revert a file version -->
    <string name="general_revert">Wycofaj</string>
    <!-- option menu to clear all the previous versions -->
    <string name="menu_item_clear_versions">Usuń poprzednie wersje</string>
    <!-- Title of the dialog to confirm that a version os going to be deleted, version items -->
    <plurals name="title_dialog_delete_version">
        <item quantity="one">Usunąć wersję?</item>
        <item quantity="few">Usunąć wersje?</item>
        <item quantity="many">Usunąć wersje?</item>
        <item quantity="other">Usunąć wersje?</item>
    </plurals>
    <!-- Content of the dialog to confirm that a version is going to be deleted -->
    <string name="content_dialog_delete_version">Ta wersja zostanie całkowicie usunięta.</string>
    <!-- Content of the dialog to confirm that several versions are going to be deleted -->
    <string name="content_dialog_delete_multiple_version">Te %d wersji zostanie całkowicie usunięte.</string>
    <!-- Title of the notification shown when a file is uploading to a chat -->
    <string name="chat_upload_title_notification">Wgrywanie pliku</string>
    <!-- Label for the option on setting to set up the quality of multimedia files uploaded to the chat -->
    <string name="settings_chat_upload_quality">Jakość wideo</string>
    <!-- Label for the option on setting to set up the quality of video files to be uploaded -->
    <string name="settings_video_upload_quality">Jakość wideo</string>
    <!-- Text shown when the user refuses to permit the storage permission when enable camera upload -->
    <string name="on_refuse_storage_permission">Przesyłanie z aparatu musi mieć dostęp do zdjęć i innych multimediów w urządzeniu. Przejdź do strony ustawień i udziel pozwolenia.</string>
    <!-- the options for the option on setting to set up the quality of multimedia files uploaded to the chat, the options of medium quality multimedia file to  upload. -->
    <string-array name="settings_chat_upload_quality_entries">
        <item>Oryginalna jakość</item>
        <item>Średniej jakości</item>
    </string-array>
    <!-- Title of the notification for a missed call -->
    <string name="missed_call_notification_title">Opuszczone rozmowy</string>
    <!-- Refers to a location of file -->
    <string name="file_properties_info_location">Lokalizacja</string>
    <!-- Title of the label to show the size of the current files inside a folder -->
    <string name="file_properties_folder_current_versions">Aktualne wersja</string>
    <!-- Title of the label to show the size of the versioned files inside a folder -->
    <string name="file_properties_folder_previous_versions">Poprzednie wersje</string>
    <!-- Number of versioned files inside a folder shown on the screen info of the folder, version items -->
    <plurals name="number_of_versions_inside_folder">
        <item quantity="one">%1$d wersja pliku</item>
        <item quantity="few">%1$d wersja plików</item>
        <item quantity="many">%1$d wersja plików</item>
        <item quantity="other">%1$d wersja plików</item>
    </plurals>
    <!-- Confirmation message after forwarding one or several messages, version items -->
    <string name="messages_forwarded_success">Przekierowane wiadomości</string>
    <!-- Error message after forwarding one or several messages to several chats -->
    <string name="messages_forwarded_error">Błąd. Nie przekazano poprawnie</string>
    <!-- Error message if any of the forwarded messages fails, message items -->
    <plurals name="messages_forwarded_partial_error">
        <item quantity="one">Błąd. %1$d wiadomość nie została pomyślnie przekazana</item>
        <item quantity="few">Błąd. %1$d wiadomości nie zostały pomyślnie przekazane</item>
        <item quantity="many">Błąd. %1$d wiadomości nie zostały pomyślnie przekazane</item>
        <item quantity="other">Błąd. %1$d wiadomości nie zostały pomyślnie przekazane</item>
    </plurals>
    <!-- Error non existing resource after forwarding one or several messages to several chats, message items -->
    <plurals name="messages_forwarded_error_not_available">
        <item quantity="one">Błąd. Zasób nie jest już dostępny</item>
        <item quantity="few">Błąd. Zasoby nie są już dostępne</item>
        <item quantity="many">Błąd. Zasoby nie są już dostępne</item>
        <item quantity="other">Błąd. Zasoby nie są już dostępne</item>
    </plurals>
    <!-- The title of fragment Turn on Notifications -->
    <string name="turn_on_notifications_title">Włączyć powiadomienia</string>
    <!-- The subtitle of fragment Turn on Notifications -->
    <string name="turn_on_notifications_subtitle">W ten sposób natychmiast zobaczysz nowe wiadomości\nna telefonie z Androidem.</string>
    <!-- First step to turn on notifications -->
    <string name="turn_on_notifications_first_step">Otwórz urządzenie z Androidem [A]Ustawienia[/A]</string>
    <!-- Second step to turn on notifications -->
    <string name="turn_on_notifications_second_step">Otwórz [A]aplikacje i powiadomienia[/A]</string>
    <!-- Third step to turn on notifications -->
    <string name="turn_on_notifications_third_step">Wybierz [A]MEGA[/A]</string>
    <!-- Fourth step to turn on notifications -->
    <string name="turn_on_notifications_fourth_step">Otwórz [A]powiadomienia aplikacji[/A]</string>
    <!-- Fifth step to turn on notifications -->
    <string name="turn_on_notifications_fifth_step">Przełącz na Włącz i wybierz swoje preferencje</string>
    <!-- Alert message after sending to chat one or several messages to several chats, version items -->
    <plurals name="files_send_to_chat_success">
        <item quantity="one">Plik wysłany poprawnie</item>
        <item quantity="few">Pliki wysłane</item>
        <item quantity="many">Pliki wysłane</item>
        <item quantity="other">Pliki wysłane</item>
    </plurals>
    <!-- Error message after sending to chat one or several messages to several chats -->
    <string name="files_send_to_chat_error">Błąd. Niepoprawnie wysłane</string>
    <!-- menu option to send a file to a chat -->
    <string name="context_send_file_to_chat">Wyślij do czatu</string>
    <!-- Title of the dialog ‘Do you remember your password?’ -->
    <string name="remember_pwd_dialog_title">Czy pamiętasz swoje hasło?</string>
    <!-- Text of the dialog ‘Recovery Key exported’ when the user wants logout -->
    <string name="remember_pwd_dialog_text_logout">Za chwilę się wylogujesz, przetestuj swoje hasło, aby je zapamiętać.\nJeśli zgubisz hasło, utracisz dostęp do swoich danych MEGA.</string>
    <!-- Text of the dialog ‘Do you remember your password?’ -->
    <string name="remember_pwd_dialog_text">Sprawdź hasło, aby je zapamiętać. Jeśli zgubisz hasło, utracisz dostęp do swoich danych MEGA.</string>
    <!-- Dialog option that permits user do not show it again -->
    <string name="general_do_not_show">Nie pokazuj więcej</string>
    <!-- Button of the dialog ‘Do you remember your password?’ that permits user test his password -->
    <string name="remember_pwd_dialog_button_test">Przetestuj hasło</string>
    <!-- Title of the activity that permits user test his password -->
    <string name="test_pwd_title">Przetestuj swoje hasło</string>
    <!-- Message shown to the user when is testing her password and it is correct -->
    <string name="test_pwd_accepted">Hasło zaakceptowane</string>
    <!-- Message shown to the user when is testing her password and it is wrong -->
    <string name="test_pwd_wrong">Błędne hasło.\nUtwórz kopię zapasową klucza odzyskiwania tak szybko, jak to możliwe!</string>
    <!-- Text of the dialog ‘Recovery Key exported’ when the user wants logout -->
    <string name="recovery_key_exported_dialog_text_logout">Za chwilę się wylogujesz, przetestuj swoje hasło, aby je zapamiętać.\nJeśli zgubisz hasło, utracisz dostęp do swoich danych MEGA.</string>
    <!-- Option that permits user copy to clipboard -->
    <string name="option_copy_to_clipboard">Skopiuj do schowka</string>
    <!-- Option that permits user export his recovery key -->
    <string name="option_export_recovery_key">Eksportowanie klucza</string>
    <!-- Option that permits user logout -->
    <string name="proceed_to_logout">Wyloguj się</string>
    <!-- Title of the preference Recovery key on Settings section -->
    <string name="recovery_key_bottom_sheet">Klucz zapasowy</string>
    <!-- Option that permits user save on File System -->
    <string name="option_save_on_filesystem">Zapisz w systemie plików</string>
    <!-- Message shown when something has been copied to clipboard -->
    <string name="message_copied_to_clipboard">Skopiowano do schowka</string>
    <!-- text of the label to show that you have messages unread in the chat conversation -->
    <string name="message_jump_latest">Przejdz do ostatniej</string>
    <!-- text of the label to show that you have new messages in the chat conversation -->
    <string name="message_new_messages">Nowe wiadomości</string>
    <!-- Title of the notification shown on the action bar when there is a incoming call -->
    <string name="notification_subtitle_incoming">Nadchodzące połączenie</string>
    <!-- Text for the notification action to launch the incoming call page -->
    <string name="notification_incoming_action">Wróc do rozmowy</string>
    <!-- Text asking to go to system setting to enable allow display over other apps (needed for calls in Android 10) -->
    <string name="notification_enable_display">Wyskakujące okienka w tle MEGA są wyłączone. \nNaciśnij, aby zmienić ustawienia.</string>
    <!-- Subtitle to show the number of unread messages on a chat, unread messages -->
    <plurals name="number_unread_messages">
        <item quantity="one">%1$s nieprzeczytana wiadomość</item>
        <item quantity="few">%1$s nieprzeczytanych wiadomości</item>
        <item quantity="many">%1$s nieprzeczytanych wiadomości</item>
        <item quantity="other">%1$s nieprzeczytanych wiadomości</item>
    </plurals>
    <!-- Notification title to show the number of unread chats, unread messages -->
    <plurals name="plural_number_messages_chat_notification">
        <item quantity="one">%1$d nieprzeczytany czat</item>
        <item quantity="few">%1$d nieprzeczytanych rozmów</item>
        <item quantity="many">%1$d nieprzeczytanych rozmów</item>
        <item quantity="other">%1$d nieprzeczytanych rozmów</item>
    </plurals>
    <!-- Message shown when a chat is opened and the messages are being recovered -->
    <string name="chat_loading_messages">[A]Ładowanie[/A] [B]Wiadomości&#8230;[/B]</string>
    <!-- Error message shown when opening a file link which doesn’t exist -->
    <string name="general_error_internal_node_not_found">Nie znaleziono pliku lub folderu. Czy jesteś zalogowany na innym koncie w przeglądarce? Możesz uzyskać dostęp tylko do plików lub folderów z konta, na którym jesteś zalogowany w aplikacji</string>
    <!-- menu option to loop video or audio file -->
    <string name="context_loop_video">Pętla</string>
    <!-- Title of the category Security options on Settings section -->
    <string name="settings_security_options_title">Bezpieczeństwo</string>
    <!-- Title of the preference Recovery key on Settings section -->
    <string name="settings_recovery_key_title">Kopia klucza</string>
    <!-- Summary of the preference Recovery key on Settings section -->
    <string name="settings_recovery_key_summary">Zapisanie klucza i przechowywanie go w bezpiecznym miejscu, umożliwi w przeszłości ustawienie nowego hasła bez ryzyka utraty danych.</string>
    <!-- message when a temporary error on logging in is due to connectivity issues -->
    <string name="login_connectivity_issues">Brak połączenia z MEGA. Sprawdź swoje połączenie do sieci i spróbuj ponownie.</string>
    <!-- message when a temporary error on logging in is due to servers busy -->
    <string name="login_servers_busy">Serwery są zbyt zajęte. Proszę czekać.</string>
    <!-- message when a temporary error on logging in is due to SDK is waiting for the server to complete a request due to an API lock -->
    <string name="login_API_lock">Ten proces zajmuje więcej czasu niż standardowo. Prosimy czekać.</string>
    <!-- message when a temporary error on logging in is due to SDK is waiting for the server to complete a request due to a rate limit -->
    <string name="login_API_rate">Za dużo zgłoszeń. Proszę czekać.</string>
    <!-- Message when previous login is being cancelled -->
    <string name="login_in_progress">Anulowanie procesu logowania. Proszę czekać&#8230;</string>
    <!-- when open audio video player, the file that it try to open is not supported -->
    <string name="unsupported_file_type">Nieobsługiwany typ pliku.</string>
    <!-- when open audio video player, the file that it try to open is damaged or does not exist -->
    <string name="corrupt_video_dialog_text">Błąd. Plik jest uszkodzony lub nie istnieje.</string>
    <!-- Title of the screen Playlist -->
    <string name="section_playlist">Playlista</string>
    <!-- Text shown in playlist subtitle item when a file is reproducing -->
    <string name="playlist_state_playing">Trwa odtwarzanie&#8230;</string>
    <!-- Text shown in playlist subtitle item when a file is reproducing but it is paused -->
    <string name="playlist_state_paused">Zatrzymane</string>
    <!-- Menu option to print the recovery key from Offline section -->
    <string name="context_option_print">Drukuj</string>
    <!-- Message when the recovery key has been successfully saved on the filesystem -->
    <string name="save_MK_confirmation">Klucz zapasowy został pomyślnie zapisany</string>
    <!-- label to indicate that a share is still pending on outgoing shares of a node -->
    <string name="pending_outshare_indicator">(Oczekujące)</string>
    <!-- Title of the dialog to disable the rich links previews on chat -->
    <string name="option_enable_chat_rich_preview">Zaawansowane podglądy adresów URL</string>
    <!-- Button to allow the rich links previews on chat -->
    <string name="button_always_rich_links">Pozwalaj zawsze</string>
    <!-- Button do not allow now the rich links previews on chat -->
    <string name="button_not_now_rich_links">Nie teraz</string>
    <!-- Button do not allow the rich links previews on chat -->
    <string name="button_never_rich_links">Nigdy</string>
    <!-- Title of the dialog to enable the rich links previews on chat -->
    <string name="title_enable_rich_links">Włącz podgląd linków</string>
    <!-- Text of the dialog to enable the rich links previews on chat -->
    <string name="text_enable_rich_links">Zwiększ możliwości MEGAchat. Linki będą pobierane bez szyfrowania.</string>
    <!-- Subtitle of a MEGA rich link without the decryption key -->
    <string name="subtitle_mega_rich_link_no_key">Stuknij, aby wprowadzić klucz odszyfrowywania</string>
    <!-- when the user tries to creates a MEGA account or tries to change his password and the password strength is very weak -->
    <string name="error_password">Wprowadź mocniejsze hasło</string>
    <!-- title of the notification for an acceptance of a contact request -->
    <string name="title_acceptance_contact_request_notification">Nowy kontakt</string>
    <!-- Notification title to show the number of incoming contact request, contact requests -->
    <plurals name="plural_number_contact_request_notification">
        <item quantity="one">%1$d oczekujące żądanie kontaktu</item>
        <item quantity="few">%1$d oczekujących żądań kontaktu</item>
        <item quantity="many">%1$d oczekujących żądań kontaktu</item>
        <item quantity="other">%1$d oczekujących żądań kontaktu</item>
    </plurals>
    <!-- title of the notification for a new incoming contact request -->
    <string name="title_new_contact_request_notification">Nowy kontakt</string>
    <!-- Hint shown in the field to write a message in the chat screen (chat with customized title) -->
    <string name="type_message_hint_with_title">Napisz wiadomość do “%s”&#8230;</string>
    <!-- Empty state message shown in the screen when there are not any active transfer -->
    <string name="transfers_empty_new">[B]Brak aktywnych[/B][A] transferów[/A]</string>
    <!-- Empty state message shown in the screen when there are not any active transfer -->
    <string name="completed_transfers_empty_new">[B]Brak ukończonych[/B][A] transferów[/A]</string>
    <!-- Empty state text that indicates that a folder is currently empty -->
    <string name="file_browser_empty_folder_new">[B]Pusty[/B][A] katalog[/A]</string>
    <!-- Hint shown in the field to write a message in the chat screen (chat with customized title) -->
    <string name="type_message_hint_with_customized_title">Napisz wiadomość do “%s”&#8230;</string>
    <!-- Hint shown in the field to write a message in the chat screen (chat with default title) -->
    <string name="type_message_hint_with_default_title">Napisz wiadomość do %s&#8230;</string>
    <!-- Title of setting Two-Factor Authentication -->
    <string name="settings_2fa">Uwierzytelnianie dwuetapowe</string>
    <!-- Subtitle of setting Two-Factor Authentication when the preference is disabled -->
    <string name="setting_subtitle_2fa">Uwierzytelnianie dwuetapowe to druga warstwa zabezpieczeń Twojego konta.</string>
    <!-- Title of the screen Two-Factor Authentication -->
    <string name="title_2fa">Dlaczego potrzebujesz uwierzytelniania dwuskładnikowego?</string>
    <!--  -->
    <string name="two_factor_authentication_explain">Uwierzytelnianie dwuskładnikowe to druga warstwa zabezpieczeń Twojego konta. Co oznacza, że nawet jeśli ktoś zna twoje hasło, nie może uzyskać do niego dostępu, nie mając dostępu do sześciocyfrowego kodu, do którego masz dostęp.</string>
    <!-- Button that permits user begin with the process of enable Two-Factor Authentication -->
    <string name="button_setup_2fa">Rozpocznij instalację</string>
    <!-- Text that explain how to do with Two-Factor Authentication QR -->
    <string name="explain_qr_seed_2fa_1">Zeskanuj lub skopiuj materiał siewny do aplikacji Authenticator.</string>
    <!-- Text that explain how to do with Two-Factor Authentication seed -->
    <string name="explain_qr_seed_2fa_2">Pamiętaj, aby wykonać kopię zapasową tego materiału siewnego w bezpieczne miejsce na wypadek utraty urządzenia.</string>
    <!-- Text that explain how to confirm Two-Factor Authentication -->
    <string name="explain_confirm_2fa">Wprowadź 6-cyfrowy kod wygenerowany przez aplikację Authenticator.</string>
    <!-- Text button -->
    <string name="general_verify">Weryfikacja</string>
    <!-- Text button -->
    <string name="general_next">Dalej</string>
    <!-- Text button -->
    <string name="general_previous">Poprzedni</string>
    <!-- Text of the alert dialog to inform the user when an error occurs when try to enable seed or QR of Two-Factor Authentication -->
    <string name="qr_seed_text_error">Wystąpił błąd podczas generowania kodu źródłowego lub kodu QR. Spróbuj ponownie.</string>
    <!-- Title of the screen shown when the user enabled correctly Two-Factor Authentication -->
    <string name="title_2fa_enabled">Uwierzytelnianie dwuetapowe włączone</string>
    <!-- Description of the screen shown when the user enabled correctly Two-Factor Authentication -->
    <string name="description_2fa_enabled">Gdy następnym razem zalogujesz się na swoje konto, zostaniesz poproszony o podanie 6-cyfrowego kodu podanego przez aplikację Authenticator.</string>
    <!-- Recommendation displayed after enable Two-Factor Authentication -->
    <string name="recommendation_2fa_enabled">Zapisz swój <b>klucz odzwyskiwania</b> w bezpiecznym miejscu, aby uniknąć problemów w przypadku utraty dostępu do aplikacji, lub jeśli chcesz wyłączyć uwierzytelnianie dwuetapowe.</string>
    <!-- Error shown when a user tries to enable Two-Factor Authentication and introduce an invalid code -->
    <string name="pin_error_2fa">Nieprawidłowy kod</string>
    <!-- Title of screen Lost authenticator decive -->
    <string name="lost_your_authenticator_device">Zgubiłeś swoje urządzenie?</string>
    <!-- Title of screen Login verification with Two-Factor Authentication -->
    <string name="login_verification">Weryfikacja logowania</string>
    <!-- Subtitle of screen verify Two-Factor Authentication for changing password -->
    <string name="verify_2fa_subtitle_change_password">Zmień hasło</string>
    <!-- Subtitle of screen verify Two-Factor Authentication for changing email -->
    <string name="verify_2fa_subtitle_change_email">Zmień email</string>
    <!-- Subtitle of screen verify Two-Factor Authentication for cancelling account -->
    <string name="verify_2fa_subtitle_delete_account">Usuń konto</string>
    <!-- Subtitle of screen verify Two-Factor Authentication for disabling Two-Factor Authentication -->
    <string name="verify_2fa_subtitle_diable_2fa">Zablokuj</string>
    <!-- Title of screen Lost authenticator decive -->
    <string name="title_lost_authenticator_device">Zgubiłeś swoje urządzenie?</string>
    <!-- When the user tries to disable Two-Factor Authentication and some error ocurr in the process -->
    <string name="error_disable_2fa">Wystąpił błąd podczas próby wyłączenia uwierzytelniania dwuetapowego. Proszę spróbuj ponownie.</string>
    <!-- When the user tries to enable Two-Factor Authentication and some error ocurr in the process -->
    <string name="error_enable_2fa">Wystąpił błąd podczas próby włączenia uwierzytelniania dwuetapowego. Proszę spróbuj ponownie.</string>
    <!-- Title of the dialog shown when a new account is created to suggest user enable Two-Factor Authentication -->
    <string name="title_enable_2fa">Włącz uwierzytelnianie dwuskładnikowe</string>
    <!-- Label shown when it disables the Two-Factor Authentication -->
    <string name="label_2fa_disabled">Uwierzytelnianie dwuetapowe wyłączone</string>
    <!-- Text of the button which action is to show the authentication apps -->
    <string name="open_app_button">Otwórz w</string>
    <!-- message when trying to open a link that contains the seed to enable Two-Factor Authentication but there isn’t any app that open it -->
    <string name="intent_not_available_2fa">Nie ma żadnej dostępnej aplikacji do włączania uwierzytelniania dwuetapowego na Twoim urządzeniu</string>
    <!-- Text button -->
    <string name="general_close">Zamknij</string>
    <!-- Label shown when Two-Factor Authentication has been enabled to alert user that has to back up his Recovery Key before finish the process -->
    <string name="backup_rk_2fa_end">Wyeksportuj klucz odzyskiwania, aby zakończyć</string>
    <!-- Title of dialog shown when it tries to open an authentication app and there is no installed -->
    <string name="no_authentication_apps_title">Aplikacja do uwierzytelniania dwuskładnikowego</string>
    <!-- Message shown to ask user if wants to open Google Play to install some authenticator app -->
    <string name="open_play_store_2fa">Czy chcesz otworzyć Google Play, aby zainstalować aplikację Authenticator App?</string>
    <!-- Label Play Store -->
    <string name="play_store_label">Play Store</string>
    <!-- Text shown in an alert explaining how to continue to enable Two-Factor Authentication -->
    <string name="text_2fa_help">Potrzebujesz aplikacji uwierzytelniającej, by włączyć 2FA na MEGA. Możesz pobrać i zainstalować aplikację Google Authenticator, Duo Mobile, Authy lub Microsoft Authenticator na swój telefon lub tablet.</string>
    <!-- success message when importing multiple files from -->
    <string name="number_correctly_imported_from_chat">%d udostępnionych plików</string>
    <!-- error message when importing multiple files from chat -->
    <string name="number_no_imported_from_chat">%d plików nieudostępniono</string>
    <!-- button’s text to open a full screen image -->
    <string name="preview_content">Podgląd</string>
    <!-- message shown when the user clicks on media file chat message, there is no network connection and the file is not been downloaded -->
    <string name="no_network_connection_on_play_file">Brak połączenia sieciowego. Plik nie został pobrany i nie może być przesyłany strumieniowo.</string>
    <!-- message shown when the user open a file, the file is not been opened due to unknown reason -->
    <string name="error_fail_to_open_file_general">Nie można otworzyć pliku.</string>
    <!-- message shown when the user open a file, there is no network connection and the file is not been downloaded -->
    <string name="error_fail_to_open_file_no_network">Brak połączenia z siecią. Proszę połączyć się ponownie, aby otworzyć plik.</string>
    <!-- message when trying to save for offline a file that already exists -->
    <string name="file_already_exists">Plik już istnieje w Zapisane dla trybu offline</string>
    <!-- Error message if forwarding a message failed, many messages -->
    <plurals name="error_forwarding_messages">
        <item quantity="one">Wiadomość nie została przesłana dalej</item>
        <item quantity="few">Wiadomości nie zostały przesłane</item>
        <item quantity="many">Wiadomości nie zostały przesłane</item>
        <item quantity="other">Wiadomości nie zostały przesłane</item>
    </plurals>
    <!-- Title of the dialog to disable the rich links previews on chat -->
    <string name="title_confirmation_disable_rich_links">Podgląd linków</string>
    <!-- Text of the dialog to disable the rich links previews on chat -->
    <string name="text_confirmation_disable_rich_links">Wyłączasz podgląd adresów URL. Możesz je ponownie włączyć w Ustawieniach. Czy chcesz kontynuować?</string>
    <!-- Message shown when a call ends. -->
    <string name="call_missed_messages">[A]Nieodebrane połączenie[/A]</string>
    <!-- Message shown when a call ends. -->
    <string name="call_rejected_messages">[A]Połączenie zostało odrzucone[/A]</string>
    <!-- Message shown when a call ends. -->
    <string name="call_cancelled_messages">[A]Połączenie zostało anulowane[/A]</string>
    <!-- Message shown when a call ends. -->
    <string name="call_failed_messages">[A]Połączenie nie powiodło się[/A]</string>
    <!-- Message shown when a call ends. -->
    <string name="call_not_answered_messages">[A]Połączenie nie zostało odebrane[/A]</string>
    <!-- Indicates that can type a contact email -->
    <string name="contact_email">E-mail</string>
    <!-- When it tries to add a contact in a list an is already added -->
    <string name="contact_not_added">Już dodałeś ten kontakt.</string>
    <!-- Content of a normal message that cannot be recognized -->
    <string name="error_message_invalid_format">Nieprawidłowy format wiadomości</string>
    <!-- Content of a normal message that cannot be recognized -->
    <string name="error_message_invalid_signature">Nieprawidłowy podpis wiadomości</string>
    <!-- When the user tries to reproduce a file through streaming and ocurred an error creating it -->
    <string name="error_streaming">Wystąpił błąd podczas próby utworzenia strumienia</string>
    <!-- Menu option to restore an item from the Rubbish bin -->
    <string name="context_restore">Odzyskaj</string>
    <!-- success message when a node was restore from Rubbish bin -->
    <string name="context_correctly_node_restored">Przywrócono do %s</string>
    <!-- error message when a node was restore from Rubbish bin -->
    <string name="context_no_restored">Wystąpił błąd. Element nie został przywrócony.</string>
    <!-- menu item from contact section to send a message to a contact -->
    <string name="context_send_message">Wyślij wiadomość</string>
    <!-- Message shown when a contact is successfully sent to several chats, more contacts -->
    <plurals name="plural_contact_sent_to_chats">
        <item quantity="one">Kontakt wysłany na czaty z powodzeniem</item>
        <item quantity="few">Kontakty wysłane z powodzeniem na czaty</item>
        <item quantity="many">Kontakty wysłane z powodzeniem na czaty</item>
        <item quantity="other">Kontakty wysłane z powodzeniem na czaty</item>
    </plurals>
    <!-- Error message on opening a MEGAdrop folder link -->
    <string name="error_MEGAdrop_not_supported">Foldery MEGAdrop nie są jeszcze obsługiwane</string>
    <!-- Pre overquota error dialog when trying to copy or import a file -->
    <string name="pre_overquota_alert_text">Nie można ukończyć tej akcji, ponieważ spowoduje to przekroczenie bieżącego limitu miejsca. Czy chcesz uaktualnić swoje konto?</string>
    <!-- Title of the section Archived chats -->
    <string name="archived_chats_title_section">Zarchiwizowane czaty</string>
    <!-- Text of the option to show the arhived chat, it shows the number of archived chats -->
    <string name="archived_chats_show_option">Zarchiwizowane rozmowy (%d)</string>
    <!-- Title of the option on the chat list to archive a chat -->
    <string name="archive_chat_option">Zarchiwizuj czat</string>
    <!-- Title of the option on the chat list to unarchive a chat -->
    <string name="unarchive_chat_option">Odarchiwizuj czat</string>
    <!-- Confirmation button of the dialog to archive a chat -->
    <string name="general_archive">Archiwizuj</string>
    <!-- Confirmation button of the dialog to unarchive a chat -->
    <string name="general_unarchive">Rozpakuj archiwum</string>
    <!-- Message shown when a chat is successfully archived, it shows the name of the chat -->
    <string name="success_archive_chat">%s czat został zarchiwizowany.</string>
    <!-- Error message shown when a chat has not be archived, it shows the name of the chat -->
    <string name="error_archive_chat">Błąd. %s czat nie został zarchiwizowany.</string>
    <!-- Message shown when a chat is successfully unarchived, it shows the name of the chat -->
    <string name="success_unarchive_chat">%s czat został przywrócony.</string>
    <!-- Error message shown when a chat has not be unarchived, it shows the name of the chat -->
    <string name="error_unarchive_chat">Błąd. %s czat nie mógł zostać przywrócony.</string>
    <!-- Message shown when the user has no archived chats -->
    <string name="archived_chats_empty">[A]Nie[/A] [B]Zarchiwizowane czaty[/B]</string>
    <!-- Subtitle of chat screen when the chat is inactive -->
    <string name="inactive_chat">Nieaktywny czat</string>
    <!-- Subtitle of chat screen when the chat is archived -->
    <string name="archived_chat">Zarchiwizowany czat</string>
    <!-- Title of the layout to join a group call from the chat screen -->
    <string name="join_call_layout">Kliknij, aby dołączyć do połączenia</string>
    <!-- Label shown when the user wants to add contacts into his MEGA account -->
    <string name="invite_contacts">Zaproś kontakty</string>
    <!-- Label shown when the user wants to share something with other contacts -->
    <string name="share_with">Udostępnij za pomocą</string>
    <!-- Message shown while the contact list from the device and from MEGA is being read and then shown to the user -->
    <string name="contacts_list_empty_text_loading_share">Ładowanie kontaktów&#8230;</string>
    <!-- Title of the screen New Group -->
    <string name="title_new_group">Nowa grupa</string>
    <!-- Subtitle of the screen New Group -->
    <string name="subtitle_new_group">Wpisz nazwę grupy</string>
    <!-- Hint of edittext shown when it is creating a new group to guide user to type the name of the group -->
    <string name="hint_type_group">Nazwij swoją grupę</string>
    <!-- Text of the confirm dialog shown when it wants to remove a contact from a chat -->
    <string name="confirmation_delete_contact">Usuń %s z tego czata?</string>
    <!-- Settings preference title to show file versions info of the account -->
    <string name="settings_file_management_file_versions_title">Wersje plików</string>
    <!-- Settings preference subtitle to show file versions info of the account -->
    <string name="settings_file_management_file_versions_subtitle">%1$d wersje plików, łącznie w %2$s</string>
    <!-- Title of the section File management on Settings section -->
    <string name="settings_file_management_category">Zarządzanie plikami</string>
    <!-- Option in Settings to delete all the versions of the account -->
    <string name="settings_file_management_delete_versions">Usuń wszystkie starsze wersje moich plików</string>
    <!-- subtitle of the option in Settings to delete all the versions of the account -->
    <string name="settings_file_management_subtitle_delete_versions">Wszystkie bieżące pliki pozostaną. Tylko historyczne wersje twoich plików zostaną usunięte.</string>
    <!-- Text of the dialog to delete all the file versions of the account -->
    <string name="text_confirmation_dialog_delete_versions">Zamierzasz usunąć historie wersji wszystkich plików. Każda wersja pliku udostępniona Ci z kontaktu będzie musiała zostać usunięta przez użytkownika.\n\n Należy pamiętać, że bieżące pliki nie zostaną usunięte.</string>
    <!-- success message when deleting all the versions of the account -->
    <string name="success_delete_versions">Wersje plików zostały pomyślnie usunięte</string>
    <!-- error message when deleting all the versions of the account -->
    <string name="error_delete_versions">Wystąpił błąd podczas próby usunięcia wszystkich poprzednich wersji plików. Spróbuj ponownie później.</string>
    <!-- Title of the option to enable or disable file versioning on Settings section -->
    <string name="settings_enable_file_versioning_title">Wersja pliku</string>
    <!-- Subtitle of the option to enable or disable file versioning on Settings section -->
    <string name="settings_enable_file_versioning_subtitle">Włącz lub wyłącz kontrolę wersji dla całego konta. \n Wyłączenie kontroli wersji nie uniemożliwia twojemu kontaktowi tworzenia nowych wersji w folderach współdzielonych.</string>
    <!-- section title to select a chat to send a file -->
    <string name="choose_chat">Wybierz czat</string>
    <!-- Hint shown to guide user on activity add contacts -->
    <string name="type_mail">Wprowadź nazwę lub e-mail</string>
    <!-- Text of the confirm dialog shown when it wants to add a contact from a QR scaned -->
    <string name="confirmation_invite_contact">Dodać %s do swoich kontaktów?</string>
    <!-- Text of the confirm dialog shown when it wants to add a contact from a QR scaned and is already added before -->
    <string name="confirmation_not_invite_contact">Dodałeś już kontakt %s.</string>
    <!-- Text of the confirm dialog shown when it wants to add a contact from a QR scaned and is already added before -->
    <string name="confirmation_invite_contact_already_added">Dodałeś już kontakt %s.</string>
    <!-- Text of the confirm dialog shown when it wants to add a contact from a QR scaned -->
    <string name="confirmation_share_contact">Udostępnić za pomocą %s?</string>
    <!-- Text button for init a group chat -->
    <string name="new_group_chat_label">Nowy czat grupowy</string>
    <!-- Label shown when the user wants to add contacts into a chat conversation -->
    <string name="send_contacts">Wyślij kontakty</string>
    <!-- Title of the alert when the account have been logged out from another client -->
    <string name="title_alert_logged_out">Wyloguj się</string>
    <!-- Text shown to indicate user that his account has already been confirmed -->
    <string name="account_confirmed">Twoje konto zostało aktywowane. Proszę się zalogować.</string>
    <!-- Text shown to indicate user that his account should be confirmed typing his password -->
    <string name="confirm_account">Wprowadź hasło, w celu potwierdzenia konta</string>
    <!-- Error shown if a user tries to add their own email address as a contact -->
    <string name="error_own_email_as_contact">Nie ma potrzeby podawania własnego adresu email</string>
    <!-- Error shown when a user tries to enable Two-Factor Authentication and introduce an invalid code -->
    <string name="invalid_code">Nieprawidłowy kod</string>
    <!-- Text of the dialog shown when the storage of a FREE account is almost full -->
    <string name="text_almost_full_warning">Cloud Drive jest prawie pełny. Przejdź na wersję Pro i uzyskaj do %1$s miejsca na dane i %2$s przydziału transferu.</string>
    <!-- Text of the dialog shown when the storage of a PRO I or II account is almost full -->
    <string name="text_almost_full_warning_pro_account">Cloud Drive jest prawie pełny. Uaktualnij teraz i uzyskaj do %1$s przestrzeni dyskowej i %2$s limitu transferu.</string>
    <!-- Text of the dialog shown when the storage of a PRO III account is almost full -->
    <string name="text_almost_full_warning_pro3_account">Cloud Drive jest prawie pełny. Jeśli potrzebujesz więcej miejsca, skontaktuj się z pomocą techniczną MEGA, aby uzyskać niestandardowy plan.</string>
    <!-- Text of the dialog shown when the storage of a FREE account is full -->
    <string name="text_storage_full_warning">Cloud Drive jest pełny. Przejdź na wersję Pro i uzyskaj do %1$s miejsca na dane i %2$s przydziału transferu.</string>
    <!-- Text of the dialog shown when the storage of a PRO I or II account is full -->
    <string name="text_storage_full_warning_pro_account">Dysk w chmurze jest pełny. Uaktualnij teraz i uzyskaj do %1$s przestrzeni dyskowej i %2$s limitu transferu.</string>
    <!-- Text of the dialog shown when the storage of a PRO III account is full -->
    <string name="text_storage_full_warning_pro3_account">Cloud Drive jest pełny. Jeśli potrzebujesz więcej miejsca, skontaktuj się z pomocą techniczną MEGA, aby uzyskać niestandardowy plan.</string>
    <!-- Button of the dialog shown when the storage is almost full to see the available PRO plans -->
    <string name="button_plans_almost_full_warning">Zobacz abonamenty</string>
    <!-- Button of the dialog shown when the storage is almost full to custom a plan -->
    <string name="button_custom_almost_full_warning">Niestandardowy plan</string>
    <!-- Button of the dialog shown when the storage is almost full to get bonus -->
    <string name="button_bonus_almost_full_warning">Odbierz bonus</string>
    <!-- Mail title to upgrade to a custom plan -->
    <string name="title_mail_upgrade_plan">Przejdź na niestandardowy abonament</string>
    <!-- Mail subject to upgrade to a custom plan -->
    <string name="subject_mail_upgrade_plan">Zapytaj nas, jak możesz przejść na niestandardowy abonament:</string>
    <!-- Used in chat list screen to indicate in a chat list item that the message was sent by me, followed by the message -->
    <string name="word_me">Ja:</string>
    <!-- Title of the button in the contact info screen to start an audio call -->
    <string name="call_button">Połączenie</string>
    <!-- Title of the button in the contact info screen to send a message -->
    <string name="message_button">Wiadomość</string>
    <!-- Title of the button in the contact info screen to start a video call -->
    <string name="video_button">Film</string>
    <!-- Title of file explorer to send a link -->
    <string name="title_file_explorer_send_link">Wyślij link do&#8230;</string>
    <!-- Title of chat explorer to send a link or file to a chat -->
    <string name="title_chat_explorer">Wysłać do&#8230;</string>
    <!-- Title of cloud explorer to upload a link or file -->
    <string name="title_cloud_explorer">Przesłać do&#8230;</string>
    <!-- More button in contact info page -->
    <string name="contact_info_button_more">Więcej</string>
    <!-- Section title to select a file to perform an action, more files -->
    <plurals name="plural_select_file">
        <item quantity="one">Wybierz plik</item>
        <item quantity="few">Wybierz pliki</item>
        <item quantity="many">Wybierz pliki</item>
        <item quantity="other">Wybierz pliki</item>
    </plurals>
    <!-- Title of confirmation dialog of sending invitation to a contact -->
    <string name="title_confirm_send_invitation">Zaprosić %1$s?</string>
    <!-- Title of shared folder explorer to choose a folder to perform an action -->
    <string name="title_share_folder_explorer">Wybierz katalog</string>
    <!-- Popup message shown if an user try to login while there is still living transfer -->
    <string name="login_warning_abort_transfers">Wszystkie transfery zostaną anulowane, czy chcesz się zalogować?</string>
    <!-- Popup message shown if an user try to login while there is still living transfer -->
    <string name="logout_warning_abort_transfers">Wszystkie transfery zostaną anulowane, czy chcesz się wylogować?</string>
    <!-- Label to explain the read only participant permission in the options panel of the group info screen -->
    <string name="subtitle_read_only_permissions">Tylko odczyt</string>
    <!-- Label shown the total space and the used space in an account -->
    <string name="used_space">[A]%1$s [/A][B]z %2$s użyte[/B]</string>
    <!-- title of the alert dialog when the user is changing the API URL to staging -->
    <string name="staging_api_url_title">Przejdź na serwer testowy?</string>
    <!-- Text of the alert dialog when the user is changing the API URL to staging -->
    <string name="staging_api_url_text">Czy na pewno chcesz przejść na serwer testowy? Twoje konto może mieć nieodwracalne problemy.</string>
    <!-- Title of the confirmation dialog to open the camera app and lose the relay of the local camera on the in progress call -->
    <string name="title_confirmation_open_camera_on_chat">Otwarta kamera?</string>
    <!-- Text of the confirmation dialog to open the camera app and lose the relay of the local camera on the in progress call -->
    <string name="confirmation_open_camera_on_chat">Jeśli otworzysz kamerę, transmisja wideo zostanie wstrzymana w bieżącym połączeniu.</string>
    <!-- Title of the notification when there is unknown activity on the Chat -->
    <string name="notification_chat_undefined_title">Aktywność na czacie</string>
    <!-- Content of the notification when there is unknown activity on the Chat -->
    <string name="notification_chat_undefined_content">Możesz mieć nowe wiadomości</string>
    <!-- When app is retrieving push message -->
    <string name="retrieving_message_title">Pobieranie wiadomości</string>
    <!-- Title of Rubbish bin scheduler option in settings to enable or disable the functionality -->
    <string name="settings_rb_scheduler_enable_title">Opróżnianie kosza</string>
    <!-- Subtitle of Rubbish bin scheduler option in settings to enable or disable the functionality in free accounts -->
    <string name="settings_rb_scheduler_enable_subtitle">Kosz na śmieci jest automatycznie sprawdzany.</string>
    <!-- Title of Rubbish bin scheduler option in settings to enable or disable the functionality in PRO accounts -->
    <string name="settings_rb_scheduler_enable_period_PRO">Minimalny okres to 7 dni.</string>
    <!-- Title of Rubbish bin scheduler option in settings to enable or disable the functionality in PRO accounts -->
    <string name="settings_rb_scheduler_enable_period_FREE">Minimalny okres to 7 dni, a maksymalny okres 30 dni.</string>
    <!-- Sub title of compression queue notification option in settings indicating the size limits. Please keep the placeholders because are to show the size limits including units in runtime. For example: The minimum size is 100MB and the maximum size is 1000MB. -->
    <string name="settings_compression_queue_subtitle">Minimalny rozmiar to %1$s, a maksymalny rozmiar to %2$s.</string>
    <!-- Title of Rubbish bin scheduler option in settings to set up the number of days of the rubbish bin scheduler -->
    <string name="settings_rb_scheduler_select_days_title">Usuń pliki starsze niż</string>
    <!-- Time in days (plural). The placeholder is for the time value, please adjust the position based on linguistics -->
    <string name="settings_rb_scheduler_select_days_subtitle">%d dni</string>
    <!-- Title of popup that userd to set compression queue size (in MB) in settings -->
    <string name="settings_video_compression_queue_size_popup_title">Powiadamiaj mnie, gdy rozmiar jest większy niż</string>
    <!-- Title of compression queue size option in settings -->
    <string name="settings_video_compression_queue_size_title">Jeśli filmy do skompresowania są większe niż</string>
    <!-- Text of the alert when a FREE user tries to disable the RB scheduler -->
    <string name="settings_rb_scheduler_alert_disabling">Aby wyłączyć harmonogram czyszczenia Kosza na śmieci lub ustawić dłuższy okres retencji, należy wykupić plan Pro.</string>
    <!-- Picker text to choose custom retention time. This option indicates several days -->
    <string name="hint_days">dni</string>
    <!-- Title of the option to generate a public chat link -->
    <string name="get_chat_link_option">Uzyskaj link do czatu</string>
    <!-- Title of the option to manage a public chat link -->
    <string name="manage_chat_link_option">Zarządzaj linkiem do czatu</string>
    <!-- Title of the option to make a public chat private -->
    <string name="make_chat_private_option">Włącz rotację klucza szyfrowania</string>
    <!-- Title of the view to inform that a chat is private -->
    <string name="private_chat">Włączona rotacja klucza szyfrowania</string>
    <!-- Text of the dialog to change a public chat to private (enable encryption key rotation) -->
    <string name="make_chat_private_option_text">Limit rozmiaru nie może być aObrót klucza szyfrowania jest nieco bezpieczniejszy, ale nie pozwala na utworzenie łącza do czatu, a nowi uczestnicy nie zobaczą poprzednich wiadomości.</string>
    <!-- Text of the option to change a public chat to private (enable encrypted key rotation) -->
    <string name="make_chat_private_not_available_text">Rotacja klucza szyfrowania jest wyłączona dla wątków z więcej niż 100 uczestnikami.</string>
    <!-- Warning show to the user when tries to make private a public chat and the chat has more than 100 participants -->
    <string name="warning_make_chat_private">Nie można zmienić tego czatu na prywatny, ponieważ przekroczono limit uczestników.</string>
    <!-- Text shown when a moderator of a chat create a chat link. Please keep the placeholder because is to show the moderator’s name in runtime. -->
    <string name="message_created_chat_link">[A]%1$s[/A][B] utworzył link do czatu.[/B]</string>
    <!-- Text shown when a moderator of a chat delete a chat link. Please keep the placeholder because is to show the moderator’s name in runtime. -->
    <string name="message_deleted_chat_link">[A]%1$s[/A][B] usunął link do czatu.[/B]</string>
    <!-- Title of the option to delete a chat link -->
    <string name="action_delete_link">Usuń łącze do czatu</string>
    <!-- Title of the alert when a chat link is invalid -->
    <string name="title_alert_chat_link_error">Link do czatu</string>
    <!-- Text of the dialog to confirm after closing all other sessions -->
    <string name="confirmation_close_sessions_text">Spowoduje to wylogowanie wszystkich innych aktywnych sesji oprócz bieżącego.</string>
    <!-- Title of the dialog to confirm after closing all other sessions -->
    <string name="confirmation_close_sessions_title">Czy chcesz zamknąć wszystkie inne sesje?</string>
    <!-- Subtitle chat screen for groups with permissions and not archived, Plural of participant. 2 participants -->
    <string name="number_of_participants">%d uczestników</string>
    <!-- Label of the button to join a chat by a chat link -->
    <string name="action_join">Dołącz</string>
    <!-- Label for observers of a group chat -->
    <string name="observers_chat_label">Obserwatorzy</string>
    <!-- Message on the title of the chat screen if there were any error loading the chat link -->
    <string name="error_chat_link">Błąd podczas ładowania linku do czatu.</string>
    <!-- Message on the title of the chat screen if there were any error loading the chat link without logging -->
    <string name="error_chat_link_init_error">Błąd inicjowania czatu podczas ładowania łącza czatu.</string>
    <!-- Message on the alert to preview a chat link if the user is already a participant -->
    <string name="alert_already_participant_chat_link">Uczestniczysz już w tym czacie.</string>
    <!-- Message on the alert to close a chat preview if the link is invalid -->
    <string name="alert_invalid_preview">Ten podgląd czatu nie jest już dostępny. Jeśli opuścisz podgląd, nie będziesz mógł go ponownie otworzyć.</string>
    <!-- Text shown when a moderator changes the chat to private. Please keep the placeholder because is to show the moderator’s name in runtime. -->
    <string name="message_set_chat_private">[A]%1$s[/A][B] włączył rotację klucza szyfrującego.[/B]</string>
    <!-- error message shown when a chat link is invalid -->
    <string name="invalid_chat_link">Ta rozmowa nie jest już dostępna</string>
    <!-- error message shown when a chat link is not well formed -->
    <string name="invalid_chat_link_args">Nieprawidłowy link do czatu</string>
    <!-- When it is creating a new group chat, this option permits to establish it private or public -->
    <string name="ekr_label">Rotacja klucza szyfrowania</string>
    <!-- Text of the dialog to change a public chat to private (enable encryption key rotation) -->
    <string name="ekr_explanation">Limit rozmiaru nie może być aObrót klucza szyfrowania jest nieco bezpieczniejszy, ale nie pozwala na utworzenie łącza do czatu, a nowi uczestnicy nie zobaczą poprzednich wiadomości.</string>
    <!-- Text of the dialog to change a public chat to private (enable encryption key rotation) -->
    <string name="subtitle_chat_message_enabled_ERK">Limit rozmiaru nie może być aObrót klucza szyfrowania jest nieco bezpieczniejszy, ale nie pozwala na utworzenie łącza do czatu, a nowi uczestnicy nie zobaczą poprzednich wiadomości.</string>
    <!-- Menu item -->
    <string name="action_open_chat_link">Otwórz link do czatu</string>
    <!-- Message shown when a contact request has not been sent because the invitation has been sent before -->
    <string name="invite_not_sent_already_sent">Zaproszenie do kontaktu %s zostało wysłane wcześniej i można się z nim zapoznać na karcie Żądania wysłane.</string>
    <!-- Label shown to indicate the QR is saving in Cloud Drive -->
    <string name="save_qr_cloud_drive">Zapisywanie %s w Cloud Drive&#8230;</string>
    <!-- General label for folders -->
    <string name="general_folders">Katalogi</string>
    <!-- General label for files -->
    <string name="general_files">Pliki</string>
    <!-- Item menu option upon right click on one or multiple files -->
    <string name="general_save_to_device">Zapisz na urządzeniu</string>
    <!-- Title of cloud explorer to upload a file -->
    <string name="title_upload_explorer">Wgraj na MEGA</string>
    <!-- Label choose destination -->
    <string name="choose_destionation">Wybierz miejsce docelowe</string>
    <!-- Label that indicates show more items -->
    <string name="general_show_more">Pokaż więcej</string>
    <!-- Label that indicates show less items -->
    <string name="general_show_less">Pokaż mniej</string>
    <!-- Subtitle of the historic notification for a new contact request -->
    <string name="notification_new_contact_request">[A]%s [/A][B]wysłał Ci zaproszenie.[/B]</string>
    <!-- Subtitle of the historic notification for a new contact -->
    <string name="notification_new_contact">[A]%s [/A][B]jest w Twoich kontaktach.[/B]</string>
    <!-- Subtitle of the historic notification for a new shared folder -->
    <string name="notification_new_shared_folder">[B]Nowy katalog udostępniony od [/B][A]%s.[/A]</string>
    <!-- Subtitle of the historic notification for a reminder new contact request -->
    <string name="notification_reminder_contact_request">[A]Przypomnienie: [/A][B]%s [/B][C]wysłał Ci zaproszenie.[/C]</string>
    <!-- Title of the historic notification for a contact request cancelled -->
    <string name="title_contact_request_notification_cancelled">Żądanie kontaktu zostało anulowane</string>
    <!-- Subtitle of the historic notification for contact request cancelled -->
    <string name="subtitle_contact_request_notification_cancelled">[A]%s [/A][B]anulował zaproszenie.[/B]</string>
    <!-- Title of the historic notification when an user deletes you as contact -->
    <string name="title_contact_notification_deleted">Kontakt został usunięty</string>
    <!-- Subtitle of the historic notification when an user deletes you as contact -->
    <string name="subtitle_contact_notification_deleted">[A]%s [/A][B]usunął Cię z kontaktów.[/B]</string>
    <!-- Title of the historic notification when an user blocks you as contact -->
    <string name="title_contact_notification_blocked">Kontakt zablokowany</string>
    <!-- Subtitle of the historic notification when an user blocks you as contact -->
    <string name="subtitle_contact_notification_blocked">[A]%s [/A][B]zablokował Cię jako kontakt.[/B]</string>
    <!-- Item of the navigation title for the notification section when there is any unread -->
    <string name="section_notification_with_unread">Powiadomienia [A](%1$d)[/A]</string>
    <!-- Text shown in the notifications section. When a contact has nickname, nickname (email) will be shown -->
    <string name="section_notification_user_with_nickname">[A]%1$s (%2$s)[/A]</string>
    <!-- Title of the historic notification for an account deleted -->
    <string name="title_account_notification_deleted">Konto usunięte</string>
    <!-- Subtitle of the historic notification for an account deleted -->
    <string name="subtitle_account_notification_deleted">[B]Konto [/B][A]%s[/A][B] zostało usunięte.[/B]</string>
    <!-- Subtitle of file takedown historic notification -->
    <string name="subtitle_file_takedown_notification">[A]Twój publiczny plik [/A][B]%s[/B][C] został usunięty.[/C]</string>
    <!-- Subtitle of folder takedown historic notification -->
    <string name="subtitle_folder_takedown_notification">[A]Twój publiczny katalog [/A][B]%s[/B][C] został usunięty.[/C]</string>
    <!-- Popup notification text on mouse-over of taken down file. -->
    <string name="message_file_takedown_pop_out_notification">Plik został zgłoszony jako naruszenie praw autorskich.</string>
    <!-- Popup notification text on mouse-over taken down folder. -->
    <string name="message_folder_takedown_pop_out_notification">Katalog został zgłoszony jako naruszenie praw autorskich.</string>
    <!-- option to dispute taken down file or folder -->
    <string name="dispute_takendown_file">Roztrzyganie sporów</string>
    <!-- Error shown when download a file that has violated ToS/AUP. -->
    <string name="error_download_takendown_node">Niedostępny z powodu naruszenia ToS / AUP</string>
    <!-- Alert shown when some files were not downloaded due to ToS/AUP violation, Plural of taken down files. 2 files -->
    <plurals name="alert_taken_down_files">
        <item quantity="one">Plik %d nie został pobrany z powodu naruszenia ToS / AUP.</item>
        <item quantity="few">Pliki %d nie zostały pobrane z powodu naruszenia zasad ToS / AUP.</item>
        <item quantity="many">Pliki %d nie zostały pobrane z powodu naruszenia zasad ToS / AUP.</item>
        <item quantity="other">Pliki %d nie zostały pobrane z powodu naruszenia zasad ToS / AUP.</item>
    </plurals>
    <!-- Subtitle of a file takedown reinstated historic notification -->
    <string name="subtitle_file_takedown_reinstated_notification">[A]Twój publiczny plik [/A][B]%s[/B][C] został przywrócony.[/C]</string>
    <!-- Subtitle of a folder takedown reinstated historic notification -->
    <string name="subtitle_folder_takedown_reinstated_notification">[A]Twój publiczny katalog [/A][B]%s[/B][C] został przywrócony.[/C]</string>
    <!-- Title of the historic notification for outgoing contact requests -->
    <string name="title_outgoing_contact_request">Zgłoszenie wysłane</string>
    <!-- Title of the historic notification for incoming contact requests -->
    <string name="title_incoming_contact_request">Otrzymane zgłoszenie</string>
    <!-- Subtitle of the historic notification for contact request denied -->
    <string name="subtitle_outgoing_contact_request_denied">[A]%s [/A][B]odmówił zaproszenia.[/B]</string>
    <!-- Subtitle of the historic notification for contact request accepted -->
    <string name="subtitle_outgoing_contact_request_accepted">[A]%s [/A][B]zaakceptował zaproszenie.[/B]</string>
    <!-- Subtitle of the historic notification for deleted shared folders (one or many) -->
    <string name="notification_deleted_shared_folder">[B]Dostęp do katalogów udostępnionych przez [/B][A]%s[/A][B] został usunięty.[/B]</string>
    <!-- Subtitle of the historic notification when a contact leaves a shared folder -->
    <string name="notification_left_shared_folder">[A]%s[/A][B] opuśił katalog.[/B]</string>
    <!-- Subtitle of the historic notification when a contact leaves a shared folder and the name of the folder is known -->
    <string name="notification_left_shared_folder_with_name">[A]%1$s[/A][B] opuścił katalog [/B][A]%2$s.[/A]</string>
    <!-- Subtitle of the historic notification for incoming contact request ignored -->
    <string name="subtitle_incoming_contact_request_ignored">[B]Zaproszenie od [/B][A]%s [/A][B]zostało zignorowane[/B]</string>
    <!-- Subtitle of the historic notification for incoming contact request accepted -->
    <string name="subtitle_incoming_contact_request_accepted">[B]Zaproszenie od [/B][A]%s [/A][B]zostało zaakceptowane[/B]</string>
    <!-- Subtitle of the historic notification for incoming contact request declined -->
    <string name="subtitle_incoming_contact_request_denied">[B]Zaproszenie od [/B][A]%s [/A][B]zostało anulowane[/B]</string>
    <!-- Subtitle of the Upgrade account section -->
    <string name="type_of_my_account">Twoje aktualne konto [A]%s[/A]</string>
    <!-- Footnote to clarify the storage space is subject to the achievement program -->
    <string name="footnote_achievements">Podlega zasadom opisanym w programie osiągnięć.</string>
    <!-- Title label for the current payment method during account upgrading -->
    <string name="payment_method">Sposób płatności</string>
    <!-- title of billing period -->
    <string name="billing_period_title">Okres rozliczeniowy</string>
    <!-- Option of one-off (month) billing. Placeholder: purchase price. -->
    <string name="billed_one_off_month">[A]Jednorazowo (miesiąc)[/A] %s</string>
    <!-- Option of one-off (year) billing. Placeholder: purchase price. -->
    <string name="billed_one_off_year">[A]Jednorazowo (rok)[/A] %s</string>
    <!-- Option of monthly billing period. Placeholder: purchase price -->
    <string name="billed_monthly_text">[A]Miesięcznie[/A] %s/miesiąc</string>
    <!-- Option of yearly billing period. Placeholder: purchase price -->
    <string name="billed_yearly_text">[A]Rocznie[/A] %s/rok</string>
    <!-- dialog option cancel in alert dialog -->
    <string name="button_cancel">Anuluj</string>
    <!-- dialog option continue in alert dialog -->
    <string name="button_continue">Kontynuuj</string>
    <!-- one of the payment methods -->
    <string name="payment_method_google_wallet">[A]Google Pay[/A] (subskrypcja)</string>
    <!-- one of the payment methods -->
    <string name="payment_method_huawei_wallet">[A]HUAWEI Pay[/A] (subskrypcja)</string>
    <!-- Capital letters. Text of the label of a new historic notifications -->
    <string name="new_label_notification_item">NOWY</string>
    <!-- When user is on PRO 3 plan, we will display an extra label to notify user that they can still contact support to have a customised plan. -->
    <string name="label_custom_plan">Aby uaktualnić bieżącą subskrypcję, prosimy o kontakt z naszym zespołem pomocy technicznej w celu uzyskania [A]planu niestandardowego[/A].</string>
    <!-- Input field description in the create file dialog. -->
    <string name="context_new_file_name_hint">Nazwa pliku</string>
    <!-- Option in Settings section to enable the last active connection in chat -->
    <string name="option_enable_last_green_chat">Pokaż Ostatnio widziany&#8230;</string>
    <!-- Subtitle of the option in Settings section to enable the last active connection in chat -->
    <string name="subtitle_option_enable_last_green_chat">Pozwól swoim kontaktom zobaczyć ostatni raz, kiedy byłeś aktywny w MEGA.</string>
    <!-- title of notification when device is out of storage during camera upload -->
    <string name="title_out_of_space">Za mało miejsca do przechowywania</string>
    <!-- message will be shown when there is not enough space to perform camera upload. -->
    <string name="message_out_of_space">Za mało miejsca do przechowywania kompresji wideo.</string>
    <!-- the title of the notification that displays when compression larger than setting -->
    <string name="title_compression_size_over_limit">Rozmiar kompresji wideo jest zbyt duży</string>
    <!-- the content message of the notification that displays when compression larger than setting, placeholder: size in MB -->
    <string name="message_compression_size_over_limit">Całkowity rozmiar kompresowanych filmów przekracza %s, naładuj urządzenie, aby kontynuować.</string>
    <!-- Message displayed when the user changes the ‘Keep file names as in the device’ setting -->
    <string name="message_keep_device_name">To ustawienie zacznie obowiązywać przy następnym uruchomieniu przesyłania z kamery</string>
    <!-- Notification message when compressing video to show the compressed percentage. Please, keep the placeholder because it is for adding the percentage value at runtime. -->
    <string name="message_compress_video">%s został skompresowany</string>
    <!-- notification title when compressing video -->
    <string name="title_compress_video">Kompresowanie filmów %1$d/%2$d</string>
    <!-- error message pops up when user selected an invalid folder for camera upload -->
    <string name="error_invalid_folder_selected">Wybrano nieprawidłowy folder</string>
    <!-- Indicates the content of a folder is 1 folder and 1 file. Middle height point is to separate two fragments of text and it was not to be considered a punctuation mark. -->
    <string name="one_folder_one_file">1 folder · 1 plik</string>
    <!-- Indicates the content of a folder is 1 folder and some files. The placeholder is to set the number of files. e.g. 1 folder · 7 files. Middle height point is to separate two fragments of text and it was not to be considered a punctuation mark. -->
    <string name="one_folder_several_files">1 folder · %1$d plików</string>
    <!-- on the section notifications indicates the number of files added to a shared folder, Plural of file. 2 files -->
    <plurals name="num_files_with_parameter">
        <item quantity="one">%d plik</item>
        <item quantity="few">%d plików</item>
        <item quantity="many">%d plików</item>
        <item quantity="other">%d plików</item>
    </plurals>
    <!-- on the section notifications indicates the number of folder added to a shared folder, Plural of folder/directory. 2 folders -->
    <plurals name="num_folders_with_parameter">
        <item quantity="one">%d katalog</item>
        <item quantity="few">%d katalogów</item>
        <item quantity="many">%d katalogów</item>
        <item quantity="other">%d katalogów</item>
    </plurals>
    <!-- Indicates the content of a folder is some folders and some files. Plural of files. e.g. 7 folders · 2 files. Middle height point is to separate two fragments of text and it was not to be considered a punctuation mark. -->
    <plurals name="num_folders_num_files">
        <item quantity="one">%1$d folderów · 1 plik</item>
        <item quantity="few">%1$d folderów · %2$d plików</item>
        <item quantity="many">%1$d folderów · %2$d plików</item>
        <item quantity="other">%1$d folderów · %2$d plików</item>
    </plurals>
    <!-- Subtitle of the historic notification for new additions inside an existing shared folder. Placeholders are: email who added the folders or files, number of folders added, number of files added -->
    <string name="subtitle_notification_added_folders_and_files">[A]%1$s[/A][B] dodane %2$s i %3$s[/B]</string>
    <!-- Subtitle of the historic notification for new additions inside an existing shared folder, Plural of file. 2 files -->
    <plurals name="subtitle_notification_added_files">
        <item quantity="one">[A]%1$s [/A][B]dodał %2$d plik.[/B]</item>
        <item quantity="few">[A]%1$s [/A][B]dodał %2$d pliki.[/B]</item>
        <item quantity="many">[A]%1$s [/A][B]dodał %2$d pliki.[/B]</item>
        <item quantity="other">[A]%1$s [/A][B]dodał %2$d pliki.[/B]</item>
    </plurals>
    <!-- Subtitle of the historic notification for deletions inside an existing shared folder, Plural of item. 2 items -->
    <plurals name="subtitle_notification_deleted_items">
        <item quantity="one">[A]%1$s [/A][B]usunął %2$d element.[/B]</item>
        <item quantity="few">[A]%1$s [/A][B]usunął %2$d elementy.[/B]</item>
        <item quantity="many">[A]%1$s [/A][B]usunął %2$d elementy.[/B]</item>
        <item quantity="other">[A]%1$s [/A][B]usunął %2$d elementy.[/B]</item>
    </plurals>
    <!-- Subtitle of the historic notification for new additions inside an existing shared folder, Plural of folder. 2 folders -->
    <plurals name="subtitle_notification_added_folders">
        <item quantity="one">[A]%1$s [/A][B]dodał %2$d katalog.[/B]</item>
        <item quantity="few">[A]%1$s [/A][B]dodał %2$d katalogi.[/B]</item>
        <item quantity="many">[A]%1$s [/A][B]dodał %2$d katalogi.[/B]</item>
        <item quantity="other">[A]%1$s [/A][B]dodał %2$d katalogi.[/B]</item>
    </plurals>
    <!-- Subtitle chat screen for groups with permissions and not archived, Plural of participant. 2 participants -->
    <plurals name="subtitle_of_group_chat">
        <item quantity="one">%d uczestnik</item>
        <item quantity="few">%d uczestników</item>
        <item quantity="many">%d uczestników</item>
        <item quantity="other">%d uczestników</item>
    </plurals>
    <!--  -->
    <string name="custom_subtitle_of_group_chat">%1$s i %2$d więcej</string>
    <!-- Error when the user tries to get a public chat link for a chat with the default title -->
    <string name="message_error_set_title_get_link">Zanim wygenerujesz link do tego czatu, musisz ustawić opis:</string>
    <!-- success alert when the user copy a chat link to the clipboard -->
    <string name="chat_link_copied_clipboard">Czat Link skopiowany do schowka</string>
    <!-- Label to show the price of each plan in the upgrade account section -->
    <string name="type_month">[A]Od[/A] %s / [A]miesiąc[/A] *</string>
    <!-- the meaning of the asterisk in monthly* and annually* payment -->
    <string name="upgrade_comment">* Subskrypcja cykliczna może zostać anulowana w dowolnym momencie przed datą odnowienia.</string>
    <!-- Message shown when a call starts. -->
    <string name="call_started_messages">Połączenie rozpoczęte</string>
    <!-- Title of the dialog to inform about a SSL error -->
    <string name="ssl_error_dialog_title">Błąd klucza SSL</string>
    <!-- Text of the dialog to inform about a SSL error -->
    <string name="ssl_error_dialog_text">MEGA nie jest w stanie nawiązać bezpiecznego połączenia za pomocą SSL. Być może jesteś w publicznej sieci Wi-Fi z dodatkowymi wymaganiami.</string>
    <!-- Text of the empty screen for the notifications section -->
    <string name="context_empty_notifications">[B]Brak [/B][A]powiadomień[/A]</string>
    <!-- Permissions screen title -->
    <string name="general_setup_mega">Skonfiguruj MEGA</string>
    <!-- Permissions screen explanation -->
    <string name="setup_mega_explanation">MEGA potrzebuje twojej zgody na dostęp do twoich mediów i plików w celu ich udostępnienia. Inne uprawnienia dostępu mogą być potrzebne do wymiany zaszyfrowanych wiadomości i do wykonywania bezpiecznych połączeń.</string>
    <!-- Title of the screen asking permissions for files -->
    <string name="allow_acces_media_title">Zezwalaj na dostęp do zdjęć, multimediów i plików.</string>
    <!-- Subtitle of the screen asking permissions for files -->
    <string name="allow_acces_media_subtitle">MEGA potrzebuje Twojej zgody na dostęp do plików w celu ich udostępnienia.</string>
    <!-- Title of the screen asking permissions for camera -->
    <string name="allow_acces_camera_title">Włącz kamerę</string>
    <!-- Subtitle of the screen asking permissions for camera -->
    <string name="allow_acces_camera_subtitle">Umożliwia dostęp do aparatu w celu skanowania dokumentów, robienia zdjęć i wykonywania połączeń wideo.</string>
    <!-- Title of the screen asking permissions for microphone and write in log calls -->
    <string name="allow_acces_calls_title">Włącz połączenia</string>
    <!-- Title of the screen asking permissions for contacts -->
    <string name="allow_acces_contact_title">Udzielanie dostępu do książki adresowej</string>
    <!-- Subtitle of the screen asking permissions for contacts -->
    <string name="allow_acces_contact_subtitle">Łatwo odkrywaj kontakty z książki adresowej na MEGA.</string>
    <!-- Explanation under the subtitle of asking permissions for contacts to explain that MEGA will never use the address book data for any other purpose -->
    <string name="allow_access_contact_explanation">MEGA nie będzie wykorzystywać tych danych w żadnym innym celu i nigdy nie będzie wchodzić w interakcje z Twoimi kontaktami bez Twojej zgody.</string>
    <!-- Subtitle of the screen asking permissions for microphone -->
    <string name="allow_acces_calls_subtitle_microphone">Zezwalaj na dostęp do mikrofonu, aby wykonywać połączenia szyfrowane.</string>
    <!-- General enable access -->
    <string name="general_enable_access">Przyznaj dostęp</string>
    <!-- Title of the option on chat info screen to list all the files sent to the chat -->
    <string name="title_chat_shared_files_info">Współdzielone pliki</string>
    <!-- Error mesage when trying to remove an uploading attachment that has already finished -->
    <string name="error_message_already_sent">Załącznik już wysłany</string>
    <!-- Message shown when a group call ends. -->
    <string name="group_call_ended_message">[A]Połączenie grupowe zakończone[/A][C]. Czas trwania:[/C]</string>
    <!-- Message to indicate a call has ended and indicate the call duration. -->
    <string name="call_ended_message">[A]Rozmowa zakończona[/A][C]. Czas trwania: [/C]</string>
    <!-- Message that shows the hours of a call when it ends, more hours -->
    <plurals name="plural_call_ended_messages_hours">
        <item quantity="one">[B]%1$s godzinę[/B]</item>
        <item quantity="few">[B]%1$s godziny[/B]</item>
        <item quantity="many">[B]%1$s godziny[/B]</item>
        <item quantity="other">[B]%1$s godziny[/B]</item>
    </plurals>
    <!-- Message that shows the minutes of a call when it ends, more minutes -->
    <plurals name="plural_call_ended_messages_minutes">
        <item quantity="one">[B]%1$s minutę[/B]</item>
        <item quantity="few">[B]%1$s minut[/B]</item>
        <item quantity="many">[B]%1$s minut[/B]</item>
        <item quantity="other">[B]%1$s minut[/B]</item>
    </plurals>
    <!-- Message that shows the seconds of a call when it ends, more seconds -->
    <plurals name="plural_call_ended_messages_seconds">
        <item quantity="one">[B]%1$d sekund[/B]</item>
        <item quantity="few">[B]%1$d sekundy[/B]</item>
        <item quantity="many">[B]%1$d sekundy[/B]</item>
        <item quantity="other">[B]%1$d sekundy[/B]</item>
    </plurals>
    <!-- Message to indicate a call has ended without indicate the call duration. -->
    <string name="call_ended_no_duration_message">[A]Połączenie zakończone[/A]</string>
    <!-- Message to indicate a group call has ended without indicate the call duration. -->
    <string name="group_call_ended_no_duration_message">[A]Połączenie grupowe zakończone[/A]</string>
    <!-- String that appears when we show the last activity of a contact, when the last activity was today. For example: Last seen today 11:34a.m. -->
    <string name="last_seen_today">[A]Ostatnio widziany [/A]dzisiaj %1$s</string>
    <!-- String that appears when we show the last activity of a contact, but it’s been a long time ago that we don’t see any activity from that user -->
    <string name="last_seen_long_time_ago">[A]Ostatnio widziany [/A]dawno temu</string>
    <!-- String that appears when we show the last activity of a contact, when the last activity was before today. For example: Last seen March 14th,2018 11:34a.m. -->
    <string name="last_seen_general">[A]Ostatnio widziany [/A]%1$s %2$s</string>
    <!-- label today -->
    <string name="label_today">Dzisiaj</string>
    <!-- label yesterday -->
    <string name="label_yesterday">Przedwczoraj</string>
    <!-- label tomorrow -->
    <string name="label_tomorrow">Jutro</string>
    <!-- Text of the empty screen for the chat shared files -->
    <string name="context_empty_shared_files">[B]Brak [/B][A]udostępnionych plików[/A]</string>
    <!-- Text to indicate that a contact has joined a group call -->
    <string name="contact_joined_the_call">%1$s dołączyło do połączenia</string>
    <!-- Text to indicate that a contact has left a group call -->
    <string name="contact_left_the_call">%1$s opuścił połączenie</string>
    <!-- Warning show when a call cannot start because there are too many participants in the group chat -->
    <string name="call_error_too_many_participants_start">Połączenie nie może się rozpocząć, ponieważ przekroczona została maksymalna liczba uczestników.</string>
    <!-- Message show when a call cannot be established because there are too many participants in the group call -->
    <string name="call_error_too_many_participants">Nie można dołączyć do połączenia, ponieważ przekroczona została maksymalna liczba uczestników.</string>
    <!-- Message show when a call cannot be established because there are too many participants in the group -->
    <string name="call_error_too_many_participants_join">Nie można dołączyć do połączenia grupowego z powodu osiągnięcia maksymalnej liczby uczestników</string>
    <!-- Message show when a user cannot activate the video in a group call because the max number of videos has been reached -->
    <string name="call_error_too_many_video">Nie można dołączyć do rozmowy wideo, ponieważ przekroczona została maksymalna liczba uczestników.</string>
    <!-- Message show when a user cannot put the call on hold -->
    <string name="call_error_call_on_hold">Połączenie nie może zostać zawieszone.</string>
    <!-- Error message shown when a file cannot be opened by other app using the open with option menu -->
    <string name="error_open_file_with">Wystąpił błąd i plik nie może zostać otwarty za pomocą tej aplikacji.</string>
    <!-- Subtitle of the call screen when a incoming call is just starting -->
    <string name="incoming_call_starting">Połączenie przychodzące&#8230;</string>
    <!-- Subtitle of the call screen when a outgoing call is just starting -->
    <string name="outgoing_call_starting">Dzwonię&#8230;</string>
    <!-- Content of a invalid meta message -->
    <string name="error_meta_message_invalid">Wiadomość zawiera nieprawidłowe metadane</string>
    <!-- Title of the activity that sends a location -->
    <string name="title_activity_maps">Wyślij lokalizację</string>
    <!-- Label layout on maps activity that permits send current location -->
    <string name="current_location_label">Wyślij swoją aktualną lokalizację</string>
    <!-- Label layout on maps activity that permits send current location. Placeholder is the current location -->
    <string name="current_location_landscape_label">Wyślij swoją aktualną lokalizację: [A]%1$s[/A]</string>
    <!-- Label layout on maps activity indicating nearby places -->
    <string name="nearby_places_label">Miejsca w pobliżu</string>
    <!-- Message shown in a dialog explaining the consequences of accesing the location -->
    <string name="explanation_send_location">Ta lokalizacja zostanie otwarta za pomocą zewnętrznego dostawcy map poza zaszyfrowaną platformą MEGA.</string>
    <!-- Title of the location marker set by the user -->
    <string name="title_marker_maps">Wyślij tę lokalizację</string>
    <!-- Label shown when after a maps search and no places were found -->
    <string name="no_places_found">Nie znaleziono miejsc</string>
    <!-- Title of the dialog shown when the location is disabled -->
    <string name="gps_disabled">GPS jest wyłączony</string>
    <!-- Text of the dialog shown when the location is disabled for open location settings -->
    <string name="open_location_settings">Czy chcesz otworzyć ustawienia lokalizacji?</string>
    <!-- Info shown in the subtitle of each row of the shared files to chat: sender name . date -->
    <string name="second_row_info_item_shared_file_chat">%1$s . %2$s</string>
    <!-- After the user ticketed ’Don’t ask again’ on permission request dialog and denied, tell the user, he/she can still grant MEGA the permission in system settings. -->
    <string name="on_permanently_denied">Nadal możesz przyznać uprawnienia MEGA w ustawieniach urządzenia</string>
    <!-- Explain why MEGA needs the reading contacts permission when users deny to grant MEGA the permission. -->
    <string name="explanation_for_contacts_permission">Jeśli zezwolisz MEGA na dostęp do książki adresowej, łatwiej będziesz mógł odkryć swoje kontakty. MEGA nie będzie wykorzystywać tych danych w żadnym innym celu i nigdy nie będzie wchodzić w interakcje z Twoimi kontaktami bez Twojej zgody.</string>
    <!-- Confirmation message after forwarding one or several messages, version items -->
    <plurals name="messages_forwarded_success_plural">
        <item quantity="one">Wiadomość przesłana dalej</item>
        <item quantity="few">Przekierowane wiadomości</item>
        <item quantity="many">Przekierowane wiadomości</item>
        <item quantity="other">Przekierowane wiadomości</item>
    </plurals>
    <!-- Title of a chat message that contains geolocation info -->
    <string name="title_geolocation_message">Przypięta lokalizacja</string>
    <!-- Text of the button to indicate an attachment upload from file system -->
    <string name="attachment_upload_panel_from_device">Z systemu plików</string>
    <!-- Alert shown when a num of files have not been sent because of any error occurs, Plural of file. 2 files -->
    <plurals name="num_files_not_send">
        <item quantity="one">Plik %d nie został wysłany do czatów %d</item>
        <item quantity="few">%d plików nie zostało wysłanych do czatów %d</item>
        <item quantity="many">%d plików nie zostało wysłanych do czatów %d</item>
        <item quantity="other">%d plików nie zostało wysłanych do czatów %d</item>
    </plurals>
    <!-- Alert shown when a num of contacts have not been sent because of any error occurs, Plural of file. 2 files -->
    <plurals name="num_contacts_not_send">
        <item quantity="one">Kontakt %d nie został wysłany do czatów %d</item>
        <item quantity="few">%d kontaktów nie zostało wysłanych do czatów %d</item>
        <item quantity="many">%d kontaktów nie zostało wysłanych do czatów %d</item>
        <item quantity="other">%d kontaktów nie zostało wysłanych do czatów %d</item>
    </plurals>
    <!-- Alert shown when a num of messages have not been sent because of any error occurs, Plural of file. 2 files -->
    <plurals name="num_messages_not_send">
        <item quantity="one">Wiadomość %d nie została wysłana do czatów %d</item>
        <item quantity="few">%d wiadomości nie zostało wysłanych do %d czatów</item>
        <item quantity="many">%d wiadomości nie zostało wysłanych do %d czatów</item>
        <item quantity="other">%d wiadomości nie zostało wysłanych do %d czatów</item>
    </plurals>
    <!-- How many local contacts have been on MEGA, Plural of local contact. 2 contacts -->
    <plurals name="quantity_of_local_contact">
        <item quantity="one">Znaleziono kontakt %d na MEGA</item>
        <item quantity="few">Znaleziono %d kontaktów na MEGA</item>
        <item quantity="many">Znaleziono %d kontaktów na MEGA</item>
        <item quantity="other">Znaleziono %d kontaktów na MEGA</item>
    </plurals>
    <!-- Label displayed on the top of the chat list if none of user’s phone contacts have a MEGA account. In other case here would appear all the user’s phone contacts that have a MEGA account. -->
    <string name="no_local_contacts_on_mega">Zaproś kontakt teraz?</string>
    <!-- To see whom in your local contacts has been on MEGA -->
    <string name="see_local_contacts_on_mega">Znajdź swoje kontakty w MEGA</string>
    <!-- In APP, text used to ask for access to contacts -->
    <string name="grant_mega_access_contacts">Przyznaj MEGA dostęp do swojej książki adresowej, aby odkryć swoje kontakty w MEGA.</string>
    <!-- Getting registered contacts -->
    <string name="get_registered_contacts">Ładuję kontakty na MEGA&#8230;</string>
    <!-- Alert shown when some content have not been sent because of any error occurs -->
    <string name="content_not_send">Treść nie została wysłana do czatów %d</string>
    <!-- Label shown when a new group chat has been created correctly -->
    <string name="new_group_chat_created">Nowy czat grupowy został utworzony pomyślnie</string>
    <!-- Alert shown when some content is sharing with chats and they are processing -->
    <string name="preparing_chats">Przygotowywanie plików</string>
    <!-- Label indicating some content has been sent as message -->
    <string name="sent_as_message">Wysłane jako wiadomość.</string>
    <!-- Error message when the attachment cannot be sent to any of the selected chats -->
    <string name="error_sent_as_message">Błąd. Plik nie został wysłany do wybranych czatów.</string>
    <!-- Action delete all file versions -->
    <string name="delete_versions">Usuń poprzednie wersje</string>
    <!-- Title of the dialog shown when it wants to delete the version history of a file -->
    <string name="title_delete_version_history">Czy usunąć poprzednie wersje?</string>
    <!-- Text of the dialog shown when it wants to delete the version history of a file -->
    <string name="text_delete_version_history">Pamiętaj, że bieżący plik nie zostanie usunięty.</string>
    <!-- Alert shown when the version history was deleted correctly -->
    <string name="version_history_deleted">Poprzednie wersje zostały usunięte.</string>
    <!-- Alert shown when the version history was deleted erroneously -->
    <string name="version_history_deleted_erroneously">Poprzednie wersje nie zostały usunięte.</string>
    <!-- Confirmation message after deleted file versions, version items -->
    <plurals name="versions_deleted_succesfully">
        <item quantity="one">%d wersja usunięta pomyślnie</item>
        <item quantity="few">%d wersje zostały usunięte pomyślnie</item>
        <item quantity="many">%d wersje zostały usunięte pomyślnie</item>
        <item quantity="other">%d wersje zostały usunięte pomyślnie</item>
    </plurals>
    <!-- Alert shown when several versions are not deleted successfully -->
    <plurals name="versions_not_deleted">
        <item quantity="one">Wersja %d nie została usunięta</item>
        <item quantity="few">Nie usunięto wersji %d</item>
        <item quantity="many">Nie usunięto wersji %d</item>
        <item quantity="other">Nie usunięto wersji %d</item>
    </plurals>
    <!-- Alert shown when the user tries to realize some action in chat and has not contacts -->
    <string name="no_contacts_invite">Nie masz kontaktów MEGA. Zaproś znajomych z sekcji Kontakty.</string>
    <!-- Invite button for chat top cell -->
    <string name="invite_more">Zaproś więcej</string>
    <!-- Title of first tour screen -->
    <string name="title_tour_one">Ty przechowujesz klucze</string>
    <!-- Content of first tour screen -->
    <string name="content_tour_one">Bezpieczeństwo, dlatego istniejemy, twoje pliki są bezpieczne u nas za dobrze naoliwioną maszyną szyfrującą, gdzie tylko ty masz dostęp do twoich plików.</string>
    <!-- Title of second tour screen -->
    <string name="title_tour_two">Zaszyfrowany czat</string>
    <!-- Content of second tour screen -->
    <string name="content_tour_two">W pełni zaszyfrowany czat z połączeniami głosowymi i wideo, przesyłanie wiadomości grupowych i integracja udostępniania plików z dyskiem Cloud Drive.</string>
    <!-- Title of third tour screen -->
    <string name="title_tour_three">Stwórz swoją sieć</string>
    <!-- Content of third tour screen -->
    <string name="content_tour_three">Dodaj kontakty, utwórz sieć, współpracuj i nawiązywaj połączenia głosowe i wideo bez opuszczania MEGA</string>
    <!-- Title of fourth tour screen -->
    <string name="title_tour_four">Twoje zdjęcia w chmurze</string>
    <!-- Content of fourth tour screen -->
    <string name="content_tour_four">Przesyłanie z kamer to podstawowa funkcja każdego urządzenia mobilnego, a my jesteśmy objęci. Utwórz teraz swoje konto.</string>
    <!-- Title of the dialog shown when a pdf required password -->
    <string name="title_pdf_password">Wprowadz swoje hasło</string>
    <!-- Text of the dialog shown when a pdf required password -->
    <string name="text_pdf_password">%s to dokument PDF chroniony hasłem. Wprowadź hasło, aby otworzyć plik PDF.</string>
    <!-- Error of the dialog shown wen a pdf required password and the user types a wrong password -->
    <string name="error_pdf_password">Podałeś złe hasło, spróbuj ponownie.</string>
    <!-- Error of the dialog shown wen a pdf required password and the user has been typed three times a wrong password -->
    <string name="error_max_pdf_password">Wprowadzone hasło jest nieprawidłowe.</string>
    <!-- Alert shown when a user tries to open a file from a zip and the file is unknown or has not been possible to unzip correctly -->
    <string name="unknownn_file">Nie można otworzyć pliku. Jest to nieznany typ pliku lub nie można pomyślnie rozpakować pliku.</string>
    <!-- Alert shown when exists some call and the user tries to play an audio or video -->
    <string name="not_allow_play_alert">Nie można odtwarzać plików multimedialnych w trakcie trwania połączenia.</string>
    <!-- Text shown in the list of chats when there is a call in progress but I am not on it -->
    <string name="ongoing_call_messages">Trwające połączenie</string>
    <!-- Title of the layout to join a group call from the chat screen. The placeholder indicates the user who initiated the call -->
    <string name="join_call_layout_in_group_call">%s rozpoczął połączenie grupowe. Stuknij, aby dołączyć.</string>
    <!-- Title of the layout to return to a call -->
    <string name="call_in_progress_layout">Kliknij, aby powrócić do połączenia</string>
    <!-- message displayed when you try to start a call but it is not possible because you are already on a call -->
    <string name="not_allowed_to_start_call">Jesteś w trakcie rozmowy</string>
    <!-- chat message when a participant invites himself to a public chat using a chat link. Please keep the placeholder because is to show the participant’s name in runtime. -->
    <string name="message_joined_public_chat_autoinvitation">[A]%1$s[/A][B] dołączył do grupowego czatu.[/B]</string>
    <!-- Warning that appears prior to remove a chat link on the group info screen. -->
    <string name="context_remove_chat_link_warning_text">Ta rozmowa nie będzie już dostępna za pośrednictwem łącza czatu po jej usunięciu.</string>
    <!-- Description text of the dialog to generate a public chat link -->
    <string name="context_create_chat_link_warning_text">Rotacja zaszyfrowanego klucza nie pozwala uzyskać połączenia czatu bez tworzenia nowego czatu grupowego.</string>
    <!-- Question of the dialog to generate a public chat link -->
    <string name="context_create_chat_link_question_text">Czy chcesz utworzyć nowy czat grupowy i uzyskać link do czatu?</string>
    <!-- Text of the dialog to change a public chat to private (enable encryption key rotation) -->
    <string name="context_make_private_chat_warning_text">Limit rozmiaru nie może być aObrót klucza szyfrowania jest nieco bezpieczniejszy, ale nie pozwala na utworzenie łącza do czatu, a nowi uczestnicy nie zobaczą poprzednich wiadomości.</string>
    <!-- Message shown when a user has joined to a public chat successfully -->
    <string name="message_joined_successfully">Udało Ci się dołączyć do czatu.</string>
    <!-- Label that indicates the steps of a wizard -->
    <string name="wizard_steps_indicator">%1$d z %2$d</string>
    <!-- Hint of the Search view -->
    <string name="hint_action_search">Szukaj&#8230;</string>
    <!-- Notification button which is displayed to answer an incoming call if the call screen is not displayed for some reason. -->
    <string name="answer_call_incoming">Odpowiedź</string>
    <!-- The text of the notification button that is displayed when there is a call in progress, another call is received and ignored. -->
    <string name="ignore_call_incoming">Zignorowane</string>
    <!-- Subtitle of the call screen when a user muted the current individual call. The placeholder indicates the user who muted the call -->
    <string name="muted_contact_micro">%s wyciszył to połączenie</string>
    <!-- Subtitle of the call screen when I muted the current individual call -->
    <string name="muted_own_micro">Wyciszony</string>
    <!-- Subtitle of the call screen when the call is on hold -->
    <string name="call_on_hold">Połączenie wstrzymane</string>
    <!-- Subtitle of the call screen when a participant puts the call on hold. The placeholder indicates the user who put the call on hold -->
    <string name="session_on_hold">%s jest wstrzymane</string>
    <!-- The text of the notification button that is displayed when I receive a individual call and put the current one on hold and answer the other. -->
    <string name="hold_and_answer_call_incoming">Wstrzymaj i odpowiedz</string>
    <!-- The text of the notification button that is displayed when I receive a group call and put the current one on hold and answer the other. -->
    <string name="hold_and_join_call_incoming">Wstrzymaj i dołącz</string>
    <!-- The text of the notification button that is displayed when I receive a individual call and hang the current one and answer the other. -->
    <string name="end_and_answer_call_incoming">Zakończ i odpowiedz</string>
    <!-- The text of the notification button that is displayed when I receive a group call and hand the current one and answer the other. -->
    <string name="end_and_join_call_incoming">Zakończ i dołącz</string>
    <!-- when trying to download a file that is already downloaded in the device and has to copy in another path -->
    <string name="copy_already_downloaded">Plik już pobrany. Skopiowano do wybranej ścieżki.</string>
    <!-- Title of the dialog shown when you want to join a group call -->
    <string name="title_join_call">Dołącz do rozmowy</string>
    <!-- Text of the dialog shown when you want to join a group call -->
    <string name="text_join_call">Aby dołączyć do tego połączenia, musisz zakończyć bieżące połączenie.</string>
    <!-- Text of the dialog shown when you want to join a group call but you are in another active call -->
    <string name="text_join_another_call">Aby dołączyć do tej rozmowy, musisz zakończyć lub zawiesić bieżące połączenie.</string>
    <!-- Hint shown in the open chat link alert dialog -->
    <string name="hint_enter_chat_link">Wpisz link do czatu</string>
    <!-- Hint shown in the open link alert dialog -->
    <string name="hint_paste_link">Wklej link</string>
    <!-- Error shown when it tries to open an invalid file or folder link -->
    <string name="invalid_file_folder_link">Nieprawidłowy link do pliku lub folderu</string>
    <!-- Error shown when it tries to open an invalid file or folder link and the text view is empty -->
    <string name="invalid_file_folder_link_empty">Wprowadź prawidłowy link do pliku lub folderu</string>
    <!-- Error shown when it tries to open an invalid chat link and the text view is empty -->
    <string name="invalid_chat_link_empty">Wprowadź prawidłowy link do czatu</string>
    <!-- Error shown when it tries to open a chat link from the Cloud Drive section -->
    <string name="valid_chat_link">Wkleiłeś link do czatu.</string>
    <!-- Error shown when it tries to open a contact link from the Cloud Drive section -->
    <string name="valid_contact_link">Wkleiłeś link do kontaktu.</string>
    <!-- Menu item -->
    <string name="action_open_contact_link">Otwórz link do kontaktu</string>
    <!-- Explanation of the dialog shown to share a chat link -->
    <string name="copy_link_explanation">Ludzie mogą dołączyć do Twojej grupy za pomocą tego linku.</string>
    <!-- Label that indicates the creation of a chat link -->
    <string name="new_chat_link_label">Nowy link do czatu</string>
    <!-- Title of the dialog shown when the user it is creating a chat link and the chat has not title -->
    <string name="enter_group_name">Wprowadź nazwę grupy</string>
    <!-- Alert shown when the user it is creating a chat link and the chat has not title -->
    <string name="alert_enter_group_name">Aby utworzyć link do czatu, musisz nazwać grupę.</string>
    <!-- Text shown when an account doesn’t have any contact added and it’s trying to start a new chat conversation -->
    <string name="invite_contacts_to_start_chat">Zaproś kontakty i zacznij bezpiecznie rozmawiać za pomocą szyfrowanego czatu MEGA.</string>
    <!-- Text of the empty screen when there are not chat conversations -->
    <string name="recent_chat_empty_text">Zacznij czatować bezpiecznie ze swoimi kontaktami za pomocą szyfrowania end-to-end</string>
    <!-- Text sent to recipients to invite to be contact. Placeholder: contact link url. -->
    <string name="invite_contacts_to_start_chat_text_message">Cześć. Prowadź ze mną bezpieczne rozmowy na MEGA i otrzymaj 20 GB darmowej pamięci w chmurze. %1$s</string>
    <!-- In some cases, a user may try to get the link for a chat room, but if such is not set by an operator - it would say ‘not link available’ and not auto create it. -->
    <string name="no_chat_link_available">Brak dostępnego linku do czatu.</string>
    <!-- Alert shown when it has been deleted successfully a chat link -->
    <string name="chat_link_deleted">Usunięto link do czatu.</string>
    <!-- The status of pending contact request (ACCEPTED), placeholder is contact request creation time -->
    <string name="contact_request_status_accepted">%1$s (ZAAKCEPTOWANE)</string>
    <!-- The status of pending contact request (DELETED), placeholder is contact request creation time -->
    <string name="contact_request_status_deleted">%1$s (USUNIĘTE)</string>
    <!-- The status of pending contact request (DENIED), placeholder is contact request creation time -->
    <string name="contact_request_status_denied">%1$s (ODRZUCONE)</string>
    <!-- The status of pending contact request (IGNORED), placeholder is contact request creation time -->
    <string name="contact_request_status_ignored">%1$s (ZIGNOROWANE)</string>
    <!-- The status of pending contact request (REMINDED), placeholder is contact request creation time -->
    <string name="contact_request_status_reminded">%1$s (ZAPAMIĘTANE)</string>
    <!-- The status of pending contact request (PENDING), placeholder is contact request creation time -->
    <string name="contact_request_status_pending">%1$s (OCZEKUJĄCE)</string>
    <!-- Message shown when it restored successfully a file version -->
    <string name="version_restored">Wersja została przywrócona pomyślnie.</string>
    <!-- Text to inform that to make a recording you have to keep pressed the record button more than one second -->
    <string name="recording_less_than_second">Dotknij i przytrzymaj, aby nagrać, zwolnij, aby wysłać.</string>
    <!-- label shown when slide to cancel a voice messages -->
    <string name="slide_to_cancel">Przesuń, aby anulować</string>
    <!-- Error message when trying to play a voice message that it is not available -->
    <string name="error_message_voice_clip">Ta wiadomość głosowa nie jest dostępna</string>
    <!-- Title of popup when user click ‘Share’ button on invite contact page -->
    <string name="invite_contact_chooser_title">Zaproś znajomego przez</string>
    <!-- Action button label -->
    <string name="invite_contact_action_button">Zaproś znajomego przez&#8230;</string>
    <!-- Message displayed when multiple download starts and all files has already been downloaded before. Placeholder: number of files -->
    <plurals name="file_already_downloaded">
        <item quantity="one">1 plik pobrany</item>
        <item quantity="few">%d pliki pobrane</item>
        <item quantity="many">%d pliki pobrane</item>
        <item quantity="other">%d pliki pobrane</item>
    </plurals>
    <!-- When a multiple download is started, some of the files could have already been downloaded before. This message shows the number of files that are pending. Placeholder: number of files -->
    <plurals name="file_pending_download">
        <item quantity="one">1 plik oczekujący.</item>
        <item quantity="few">%d plików oczekujących.</item>
        <item quantity="many">%d plików oczekujących.</item>
        <item quantity="other">%d plików oczekujących.</item>
    </plurals>
    <!-- Title of the login screen -->
    <string name="login_to_mega">Zaloguj się do MEGA</string>
    <!-- Title of the create account screen -->
    <string name="create_account_title">Utwórz swoje konto MEGA</string>
    <!-- Label to reference a recents section -->
    <string name="recents_label">Niedawne</string>
    <!-- Label to reference a chats section -->
    <string name="chats_label">Czaty</string>
    <!-- Text of the empty screen when there are not elements in Recents -->
    <string name="context_empty_recents">[B]Brak plików w [/B][A]Recents[/A]</string>
    <!-- Title of a recents bucket -->
    <string name="title_bucket">%1$s i %2$d więcej</string>
    <!-- Title of a media recents bucket that only contains some images -->
    <string name="title_media_bucket_only_images">%d zdjęć</string>
    <!-- Title of a media recents bucket that only contains some videos -->
    <string name="title_media_bucket_only_videos">%d filmów</string>
    <!-- Title of a media recents bucket that contains some images and some videos -->
    <string name="title_media_bucket_images_and_videos">%1$d zdjęć i %2$d filmów</string>
    <!-- Title of a media recents bucket that contains some images and a video -->
    <string name="title_media_bucket_images_and_video">%d zdjęć i 1 film</string>
    <!-- Title of a media recents bucket that contains an image and some videos -->
    <string name="title_media_bucket_image_and_videos">1 zdjęcie i %d filmów</string>
    <!-- Title of a media recents bucket that contains an image and a video -->
    <string name="title_media_bucket_image_and_video">1 zdjęcie i 1 film</string>
    <!-- Label that indicates who uploaded a file into a recents bucket -->
    <string name="create_action_bucket">[A]utworzony przez [/A]%s</string>
    <!-- Label that indicates who updated a file into a recents bucket -->
    <string name="update_action_bucket">[A]zaktualizowane przez [/A]%s</string>
    <!-- Used in recents list screen to indicate an action done by me -->
    <string name="bucket_word_me">Ja</string>
    <!-- Text to explain the benefits of adding phone number to achievement enabled users. Placeholder 1: bonus storage space e.g. 20GB -->
    <string name="sms_add_phone_number_dialog_msg_achievement_user">Uzyskaj %1$s za dodanie swojego numeru telefonu. Ułatwia to kontaktom znalezienie Cię w MEGA.</string>
    <!-- Text to explain the benefits of adding phone number to non achievement users -->
    <string name="sms_add_phone_number_dialog_msg_non_achievement_user">Dodaj swój numer telefonu do MEGA. Ułatwia to kontaktom znalezienie Cię w MEGA.</string>
    <!-- Error message when trying to record a voice message while on a call in progress -->
    <string name="not_allowed_recording_voice_clip">Nie można nagrywać wiadomości głosowych podczas trwającego połączenia.</string>
    <!-- Text shown when it tries to upload a voice message and occurs an error to process the action -->
    <string name="error_upload_voice_clip">Wystąpił błąd podczas próby przesłania wiadomości głosowej.</string>
    <!-- Title of the notification shown on the action bar when there is a incoming call -->
    <string name="title_notification_incoming_call">Nadchodzące połączenie</string>
    <!-- Title of the notification shown on the action bar when there is a incoming group call -->
    <string name="title_notification_incoming_group_call">Przychodzące połączenie grupowe</string>
    <!-- Title of the notification shown on the action bar when there is an individual incoming video call -->
    <string name="title_notification_incoming_individual_video_call">Przychodząca rozmowa wideo</string>
    <!-- Title of the notification shown on the action bar when there is an individual incoming audio call -->
    <string name="title_notification_incoming_individual_audio_call">Przychodzące połączenie audio</string>
    <!-- The title of progress dialog when loading web content -->
    <string name="embed_web_browser_loading_title">Trwa ładowanie</string>
    <!-- The message of progress dialog when loading web content -->
    <string name="embed_web_browser_loading_message">Proszę czekać&#8230;</string>
    <!-- Head label to show the business account type -->
    <string name="account_label">Rodzaj konta</string>
    <!-- Label in My Account section to show user account type -->
    <string name="business_label">Biznes</string>
    <!-- Business user role -->
    <string name="admin_label">Admin</string>
    <!-- Business user role -->
    <string name="user_label">Użytkownik</string>
    <!-- General label to show the status of something or someone -->
    <string name="status_label">Status</string>
    <!-- State to indicate something is active (business status account for instance) -->
    <string name="active_label">Aktywne</string>
    <!-- Business account status. Payment is overdue, but the account still active in grace period -->
    <string name="payment_required_label">Płatność wymagana</string>
    <!-- Business expired account Overdue payment page header. -->
    <string name="payment_overdue_label">Opłata zaległa</string>
    <!-- Alert shown to an admin user of a business account in My Account section -->
    <string name="business_management_alert">Zarządzanie użytkownikami jest dostępne tylko z poziomu przeglądarki internetowej.</string>
    <!-- Title of the usage tab in My Account Section -->
    <string name="tab_my_account_usage">Zużycie</string>
    <!-- Title of usage storage details section in My Account -->
    <string name="usage_storage_details_label">Podział wykorzystania pamięci</string>
    <!-- Title of overall usage section in Storage -->
    <string name="overall_usage_label">Ogólne wykorzystanie</string>
    <!-- Title of transfer section in Storage -->
    <string name="transfer_label">Przesyłanie</string>
    <!-- Error shown when a Business account user (sub-user or admin) tries to remove a contact which is part of the same Business account. Please, keep the placeholder, it will be replaced with the name or email of the account, for example: Jane Appleseed or ja@mega.nz -->
    <string name="error_remove_business_contact">Nie możesz usunąć %1$s jako kontaktu, ponieważ są one częścią twojego konta firmowego.</string>
    <!-- When logging in during the grace period, the administrator of the Business account will be notified that their payment is overdue, indicating that they need to access MEGA using a desktop browser for more information -->
    <string name="grace_period_admin_alert">Wystąpił problem z ostatnią płatnością. Aby uzyskać więcej informacji, skorzystaj z MEGA przeglądarki na komputerze.</string>
    <!-- A dialog title shown to users when their business account is expired. -->
    <string name="expired_business_title">Konto biznesowe wygasło</string>
    <!-- Details shown when a Business account is expired due a payment issue. The account is opened in a view-only mode. -->
    <string name="expired_admin_business_text">Wystąpił problem z przetwarzaniem Twojej płatności. Wyświetlanie MEGA jest ograniczone tylko do momentu rozwiązania tego problemu w przeglądarce internetowej na komputerze.</string>
    <!-- A message which is shown to sub-users of expired business accounts. -->
    <string name="expired_user_business_text">Twoje konto jest obecnie [B]zawieszone[/B]. Możesz tylko przeglądać swoje dane.</string>
    <!-- Message shown when users with a business account (no administrators of a business account) try to enable the Camera Uploads, to advise them that the administrator do have the ability to view their data. -->
    <string name="camera_uploads_business_alert">MEGA nie ma dostępu do Państwa danych. Administrator konta biznesowego ma jednak dostęp do danych Camera Uploads.</string>
    <!-- General label to alert user that somehting went wrong -->
    <string name="general_something_went_wrong_error">Wystąpiły problemy</string>
    <!-- A dialog message which is shown to sub-users of expired business accounts. -->
    <string name="expired_user_business_text_2">Skontaktuj się z administratorem konta biznesowego, aby rozwiązać problem i aktywować konto.</string>
    <!-- Warning message to alert user about logout in My Account section if has offline files. -->
    <string name="logout_warning_offline">Kiedy się wylogujesz, pliki z sekcji Offline zostaną usunięte z Twojego urządzenia.</string>
    <!-- Warning message to alert user about logout in My Account section if has transfers in progress. -->
    <string name="logout_warning_transfers">Po wylogowaniu trwające przelewy zostaną anulowane.</string>
    <!-- Warning message to alert user about logout in My Account section if has offline files and transfers in progress. -->
    <string name="logout_warning_offline_and_transfers">Po wylogowaniu pliki z sekcji Offline zostaną usunięte z Twojego urządzenia, a trwające transfery zostaną anulowane.</string>
    <!-- Label to indicate that a name has not been possible to obtain for some reason -->
    <string name="unknown_name_label">Nieznana nazwa</string>
    <!-- Error when renaming a chat title and it is too long -->
    <string name="title_long">Tytuł za długi</string>
    <!-- Alert shown to the user when they is trying to create an empty group for attach a file -->
    <string name="error_creating_group_and_attaching_file">Wybierz jeden lub więcej kontaktów.</string>
    <!-- Label showing the number of contacts attached in a chat conversation, placeholder is the number of contacts -->
    <string name="contacts_sent">Wysłano %s kontaktów.</string>
    <!-- Name by default of the folder where the files sent to the chat are stored in the cloud -->
    <string name="my_chat_files_folder">Moje pliki czatu</string>
    <!-- Error shown when it was not possible to create a folder for any reason -->
    <string name="error_creating_folder">Błąd. Folder %1$s nie został utworzony</string>
    <!-- Title of an alert screen indicating the user has to verify their email -->
    <string name="verify_email_label">Zweryfikuj swój adres email</string>
    <!-- Text informing user that their account has been suspended -->
    <string name="account_temporarily_suspended">Twoje konto zostało tymczasowo zablokowane dla twojego bezpieczeństwa.</string>
    <!-- Text informing user has to follow the steps of an email to unlock their account -->
    <string name="verify_email_and_follow_steps">[A]Sprawdź swój adres e-mail[/A] i postępuj zgodnie z instrukcjami w e-mailu MEGA, aby odblokować konto.</string>
    <!-- Question which takes the user to a help screen -->
    <string name="why_am_i_seeing_this">Dlaczego to widzę?</string>
    <!-- Label of a button which action is resend an email -->
    <string name="resend_email_label">Wyślij email ponownie</string>
    <!-- Error shown when the user tries to resend the email to unblock their account before the time needed to permit send it again -->
    <string name="resend_email_error">Email już wysłany. Poczekaj kilka minut, zanim spróbujesz ponownie.</string>
    <!-- Title of a helping view about locked accounts -->
    <string name="locked_accounts_label">Zablokowane konta</string>
    <!-- Locked accounts description text by an external data breach. This text is 1 of 2 paragraph of a description -->
    <string name="locked_accounts_text_1">Możliwe, że używasz tego samego hasła do konta MEGA co do innych usług i że co najmniej jedna z tych innych usług doznała naruszenia danych.</string>
    <!-- Locked accounts description text by bad use of user password. This text is 2 of 2 paragraph of a description -->
    <string name="locked_accounts_text_2">Twoje hasło wyciekło i jest obecnie wykorzystywane przez złych aktorów do logowania się na twoje konta, w tym między innymi na twoje konto MEGA.</string>
    <!-- Button to add a nickname for a user -->
    <string name="add_nickname">Ustaw pseudonim</string>
    <!-- Button to update a nickname for a user -->
    <string name="edit_nickname">Edytuj nazwę użytkownika</string>
    <!-- Label showing that a nickname has been added -->
    <string name="snackbar_nickname_added">Dodano pseudonim</string>
    <!-- Label showing that a nickname has been added -->
    <string name="snackbar_nickname_removed">Usunięto pseudonim</string>
    <!-- Label showing that a nickname has not been added -->
    <string name="error_snackbar_nickname_added">Wystąpił błąd podczas próby dodania pseudonimu</string>
    <!-- title of a dialog to edit or remove the nickname -->
    <string name="nickname_title">Pseudonim</string>
    <!-- Text related to verified phone number. Used as title or cell description. -->
    <string name="phonenumber_title">Numer telefonu</string>
    <!-- Text shown in a call when it is trying to reconnect after lose the internet connection -->
    <string name="reconnecting_message">Ponowne połączenie</string>
    <!-- Text shown when the Internet connection is retrieved and there is a call is in progress -->
    <string name="connected_message">Wróciłeś.</string>
    <!-- Text shown in a call when the own internet connection is of low quality -->
    <string name="poor_internet_connection_message">Słabe połączenie internetowe</string>
    <!-- Text is displayed while a voice clip is being recorded -->
    <string name="recording_layout">Nagrywanie&#8230;</string>
    <!-- Text shown for the action create new file -->
    <string name="create_new_file_action">Utwórz nowy plik</string>
    <!-- Error title shown when you are trying to do an action with a file or folder and you don’t have the necessary permissions -->
    <string name="permissions_error_label">Błąd uprawnień</string>
    <!-- Confirmation dialog shown to user when they try to revert a node in an incoming ReadWrite share. -->
    <string name="alert_not_enough_permissions_revert">Nie masz odpowiednich uprawnień, aby zmienić ten plik. Czy chcesz utworzyć nowy plik?</string>
    <!-- Text shown when the creation of a version as a new file was successful -->
    <string name="version_as_new_file_created">Wersja została pomyślnie utworzona jako nowy plik.</string>
    <!-- Label indicating a date. Keep the placeholder, is to set the date. -->
    <string name="general_date_label">w %1$s</string>
    <!-- Confirmation before removing the outgoing shares of several folders. Please keep the placeholder is to set the number of folders -->
    <string name="alert_remove_several_shares">Czy na pewno chcesz przestać udostępniać te %1$d folderów?</string>
    <!-- Download location label -->
    <string name="download_location">Lokalizacja na pliki</string>
    <!-- Text asking confirmation for download location -->
    <string name="confirmation_download_location">Czy zawsze zapisywać w tej lokalizacji?</string>
    <!-- Action to show any file in its location -->
    <string name="view_in_folder_label">Wyświetl w folderze</string>
    <!-- Title of a screen to browse files -->
    <string name="browse_files_label">Przeglądaj pliki</string>
    <!-- Title of the File Provider activity -->
    <string name="file_provider_title">Załącz z&#8230;</string>
    <!-- Title of an inactive chat which was recently created (today or yesterday). Placeholder is to show the specific creation day. e.g. Chat created today -->
    <string name="inactive_chat_title_2">Chat utworzony %s</string>
    <!-- Title of an inactive chat. Placeholder is to show the creation date and time -->
    <string name="inactive_chat_title">Czat utworzony w %s</string>
    <!-- Title of the chat when multi-selection is activated -->
    <string name="select_message_title">Wybierz wiadomości</string>
    <!-- Storage root label -->
    <string name="storage_root_label">Katalog główny</string>
    <!-- The label that describes that a transfer failed. -->
    <string name="failed_label">Nie powiodło się</string>
    <!-- Text warning of transfer over quota -->
    <string name="warning_transfer_over_quota">Twoje transfery zostały przerwane. Uaktualnij swoje konto lub poczekaj %s, aby kontynuować.</string>
    <!-- Label indicating transfer over quota -->
    <string name="label_transfer_over_quota">Transfer przekroczony</string>
    <!-- Label indicating storage over quota -->
    <string name="label_storage_over_quota">Dostępny limit został przekroczony</string>
    <!-- Label indicating the action ‘upgrate account’ to get more transfer quota -->
    <string name="label_get_more_transfer_quota">Zwiększ swój transfer</string>
    <!-- Warning show to the user when a folder does not exist -->
    <string name="warning_folder_not_exists">Folder nie istnieje.</string>
    <!-- Warning show to the user when a node does not exist in cloud -->
    <string name="warning_node_not_exists_in_cloud">Plik nie może być znaleziony w Twoim dysku Cloud Drive.</string>
    <!-- Header text of the Over Disk Quota Paywall warning -->
    <string name="over_disk_quota_paywall_header">Dysk pełny</string>
    <!-- Title of the Over Disk Quota Paywall warning -->
    <string name="over_disk_quota_paywall_title">Twoje dane są zagrożone!</string>
    <!-- Text of the Over Disk Quota Paywall warning with multiple email notification. Placeholders: 1 user email, 2 and 3 list of email notification dates, 4 number of files, 5 files size (including units) and 6 required PRO plan -->
    <plurals name="over_disk_quota_paywall_text">
        <item quantity="one">Skontaktowaliśmy się z Tobą przez e-mail do %1$s na %2$s, ale nadal masz %3$s plików zajmujących %4$s na swoim koncie MEGA, co wymaga posiadania %5$s.</item>
        <item quantity="few">Skontaktowaliśmy się z Tobą przez e-mail do %1$s na %2$s i %3$s, ale nadal masz %4$s plików zajmujących %5$s na koncie MEGA, co wymaga posiadania %6$s.</item>
        <item quantity="many">Skontaktowaliśmy się z Tobą przez e-mail do %1$s na %2$s i %3$s, ale nadal masz %4$s plików zajmujących %5$s na koncie MEGA, co wymaga posiadania %6$s.</item>
        <item quantity="other">Skontaktowaliśmy się z Tobą przez e-mail do %1$s na %2$s i %3$s, ale nadal masz %4$s plików zajmujących %5$s na koncie MEGA, co wymaga posiadania %6$s.</item>
    </plurals>
    <!-- Text of the Over Disk Quota Paywall warning with no email notification info. Placeholders: 1 user email, 2 number of files, 3 files size (including units) and 4 required PRO plan -->
    <string name="over_disk_quota_paywall_text_no_warning_dates_info">Skontaktowaliśmy się z Tobą przez e-mail do %1$s, ale nadal masz %2$s plików zajmujących %3$s na Twoim koncie MEGA, co wymaga posiadania %4$s.</string>
    <!-- Text of deletion alert of the Over Disk Quota Paywall warning. Placeholder is for include the time left (including units) in MEGA red color -->
    <string name="over_disk_quota_paywall_deletion_warning">[B]Masz jeszcze [M]%s[/M] na uaktualnienie [/B]. Następnie Twoje dane podlegają usunięciu.</string>
    <!-- Text of deletion alert of the Over Disk Quota Paywall warning if no data available -->
    <string name="over_disk_quota_paywall_deletion_warning_no_data">[B]Musisz uaktualnić[/B]. Twoje dane podlegają obecnie usunięciu.</string>
    <!-- Text of deletion alert of the Over Disk Quota Paywall warning if no time left. “save” here means safeguard, protect, and not write to disk. -->
    <string name="over_disk_quota_paywall_deletion_warning_no_time_left">[B]Aby zapisać swoje dane, musisz natychmiast działać.[/B]</string>
    <!-- Time in days (plural). The placeholder is for the time value, please adjust the position based on linguistics -->
    <plurals name="label_time_in_days_full">
        <item quantity="one">1 dzień</item>
        <item quantity="few">%d dni</item>
        <item quantity="many">%d dni</item>
        <item quantity="other">%d dni</item>
    </plurals>
    <!-- Time in hours. The placeholder is for the time value, please adjust the position based on linguistics -->
    <string name="label_time_in_hours">%dg</string>
    <!-- Time in minutes. The placeholder is for the time value, please adjust the position based on linguistics -->
    <string name="label_time_in_minutes">%dm</string>
    <!-- Time in seconds. The placeholder is for the time value, please adjust the position based on linguistics -->
    <string name="label_time_in_seconds">%ds</string>
    <!-- Title for a section on the fingerprint warning dialog. Below it is a button which will allow the user to verify their contact’s fingerprint credentials. -->
    <string name="label_verify_credentials">Weryfikacja uprawnień</string>
    <!-- Label to indicate that contact’s credentials are not verified. -->
    <string name="label_not_verified">Nie zweryfikowany</string>
    <!-- Action indicating something was verified. -->
    <string name="label_verified">Zweryfikowany</string>
    <!-- ”Verify user” dialog title -->
    <string name="authenticity_credentials_label">Poświadczenia autentyczności</string>
    <!-- ”Verify user” dialog description -->
    <string name="authenticity_credentials_explanation">Najlepiej to zrobić w prawdziwym życiu spotykając się twarzą w twarz. Jeśli masz inny już sprawdzony kanał takich jak weryfikować OTR lub PGP, możesz także użyć.</string>
    <!-- Label title above your fingerprint credentials.  A credential in this case is a stored piece of information representing your identity -->
    <string name="label_your_credentials">Twoje uprawnienia</string>
    <!-- Button to reset credentials -->
    <string name="action_reset">Zresetuj</string>
    <!-- Warning shown to the user when tries to approve/reset contact credentials and another request of this type is already running. -->
    <string name="already_verifying_credentials">Aktualizowanie danych logowania. Spróbuj ponownie później.</string>
    <!-- Info message displayed when the user is joining a chat conversation -->
    <string name="joining_label">Łączę&#8230;</string>
    <!-- Info message displayed when the user is leaving a chat conversation -->
    <string name="leaving_label">Rozłączam&#8230;</string>
    <!-- Text in the confirmation dialog for removing the associated phone number of current account. -->
    <string name="remove_phone_number">Usunąć numer telefonu?</string>
    <!-- Text show in a snackbar when phone has successfully reset. -->
    <string name="remove_phone_number_success">Twój numer telefonu został pomyślnie usunięty.</string>
    <!-- Text show in a snackbar when reset phone number failed. -->
    <string name="remove_phone_number_fail">Nie udało się usunąć Twojego numeru telefonu.</string>
    <!-- Text hint shown in the global search box which sits on the top of the Homepage screen -->
    <string name="search_hint">Szukaj w MEGA</string>
    <!-- Alert shown when a user tries to reset an account wich is bloqued. -->
    <string name="error_reset_account_blocked">Konto, które próbujesz zresetować jest zablokowane.</string>
    <!-- Error message when trying to login and the account is blocked -->
    <string name="error_account_blocked">Twoje konto zostało zablokowane. Skontaktuj się z support&#64;mega.nz</string>
    <!-- Error message appears to sub-users of a business account when they try to login and they are disabled. -->
    <string name="error_business_disabled">Twoje konto zostało dezaktywowane przez administratora. Prosimy o kontakt z administratorem konta biznesowego w celu uzyskania dalszych szczegółów.</string>
    <!-- An error message which appears to sub-users of a business account when they try to login and they are deleted. -->
    <string name="error_business_removed">Twoje konto zostało usunięte przez administratora. Aby uzyskać więcej informacji, skontaktuj się z administratorem konta biznesowego.</string>
    <!-- Option in bottom sheet dialog for modifying the associated phone number of current account. -->
    <string name="option_modify_phone_number">Zmień</string>
    <!-- Option in bottom sheet dialog for modifying the associated phone number of current account. -->
    <string name="title_modify_phone_number">Zmień numer telefonu</string>
    <!-- Option in bottom sheet dialog for removing the associated phone number of current account. -->
    <string name="title_remove_phone_number">Usuń numer telefonu</string>
    <!-- Message showing to explain what will happen when the operation of -->
    <string name="modify_phone_number_message">Ta operacja usunie bieżący numer telefonu i rozpocznie proces powiązania nowego numeru telefonu z kontem.</string>
    <!-- Message for action to remove the registered phone number. -->
    <string name="remove_phone_number_message">Spowoduje to usunięcie powiązanego numeru telefonu z konta. Jeśli później zdecydujesz się dodać numer telefonu, będziesz musiał go zweryfikować.</string>
    <!-- Text of an action button indicating something was successful and it can checks it by pressing it -->
    <string name="action_see">Zobacz</string>
    <!-- “Verify user” dialog description. Please, keep the placeholder, is to set the name of a contact: Joana’s credentials -->
    <string name="label_contact_credentials">%s uprawnienia</string>
    <!-- The label under the button of opening all-documents screen. The space is reduced, so please translate this string as short as possible. -->
    <string name="category_documents">Dokumenty</string>
    <!-- The label under the button of opening all-documents screen -->
    <string name="section_documents">Dokumenty</string>
    <!-- Label of the floating action button of opening the new chat conversation -->
    <string name="fab_label_new_chat">Nowy czat</string>
    <!-- Text that indicates that there’s no photo to show -->
    <string name="homepage_empty_hint_photos">Nie znaleziono żadnych zdjęć</string>
    <!-- Text that indicates that there’s no document to show -->
    <string name="homepage_empty_hint_documents">Nie znaleziono dokumentów</string>
    <!-- Text that indicates that there’s no audio to show -->
    <string name="homepage_empty_hint_audio">Nie znaleziono plików audio</string>
    <!-- Text that indicates that there’s no video to show -->
    <string name="homepage_empty_hint_video">Nie znaleziono filmów</string>
    <!-- Title of the screen to attach GIFs -->
    <string name="search_giphy_title">Szukaj GIPHY</string>
    <!-- Label indicating an empty search of GIFs. The format placeholders are to showing it in different colors. -->
    <string name="empty_search_giphy">Nie znaleziono plików [A]GIF[/A]</string>
    <!-- Label indicating there is not available GIFs due to down server -->
    <string name="server_down_giphy">Brak dostępnych GIFów. Proszę spróbować ponownie później</string>
    <!-- Label indicating the end of Giphy list. The format placeholders are to showing it in different colors. -->
    <string name="end_of_results_giphy">[A]Koniec wyników[/A]</string>
    <!-- Title of a dialog to confirm the action of resume all transfers -->
    <string name="warning_resume_transfers">Wznowić transfery?</string>
    <!-- Option to  resume all transfers -->
    <string name="option_resume_transfers">Wznowienie</string>
    <!-- Option to  cancel a transfer -->
    <string name="option_cancel_transfer">Anulowanie przesyłania</string>
    <!-- Message of a dialog to confirm the action of resume all transfers -->
    <string name="warning_message_resume_transfers">Wznów transfery, aby kontynuować przesyłanie.</string>
    <!-- Indicator of the progress in a download/upload. Please, don’t remove the place holders: the first one is to set the percentage, the second one is to set the size of the file. Example 33% of 33.3 MB -->
    <string name="progress_size_indicator">%1$d%% z %2$s</string>
    <!-- Message showing when enable the mode for showing the special information in the chat messages. This action is performed from the settings section, clicking 5 times on the App version option -->
    <string name="show_info_chat_msg_enabled">Włączone debugowanie informacji dla wiadomości czatu</string>
    <!-- Message showing when disable the mode for showing the special information in the chat messages.. This action is performed from the settings section, clicking 5 times on the App version option -->
    <string name="show_info_chat_msg_disabled">Informacje o debugowaniu wiadomości czatu są wyłączone</string>
    <!-- Shows the error when the limit of reactions per user is reached and the user tries to add one more. Keep the placeholder because is to show limit number in runtime. -->
    <string name="limit_reaction_per_user">Osiągnąłeś maksymalny limit %d reakcji.</string>
    <!-- Shows the error when the limit of reactions per message is reached and a user tries to add one more. Keep the placeholder because is to show limit number in runtime. -->
    <string name="limit_reaction_per_message">Ta wiadomość osiągnęła maksymalny limit %d reakcji.</string>
    <!-- System message displayed to all chat participants when one of them enables retention history -->
    <string name="retention_history_changed_by">[A]%1$s[/A][B] zmienił czas usuwania komunikatu na[/B][A] %2$s[/A][B].[/B]</string>
    <!-- Title of the section to clear the chat content in the Manage chat history screen -->
    <string name="title_properties_clear_chat_history">Wyczyść&#160;historię&#160;czatu</string>
    <!-- System message that is shown to all chat participants upon disabling the Retention history -->
    <string name="retention_history_disabled">[A]%1$s[/A][B] wyłączone usuwanie komunikatów[/B]</string>
    <!-- Subtitle of the section to clear the chat content in the Manage chat history screen -->
    <string name="subtitle_properties_chat_clear">Usuń wszystkie wiadomości i pliki udostępnione w tej rozmowie. To działanie jest nieodwracalne.</string>
    <!-- Title of the history retention option -->
    <string name="title_properties_history_retention">Czyszczenie historii</string>
    <!-- Subtitle of the history retention option when history retention is disabled -->
    <string name="subtitle_properties_history_retention">Automatycznie usuwaj wiadomości starsze niż określony czas.</string>
    <!-- Label for the dialog box option to configure history retention. This option will indicate that history retention option is disabled -->
    <string name="history_retention_option_disabled">Zablokowane</string>
    <!-- Label for the dialog box option to configure history retention. This option will indicate that automatically deleted messages older than one day -->
    <string name="history_retention_option_one_day">Jeden dzień</string>
    <!-- SLabel for the dialog box option to configure history retention. This option will indicate that automatically deleted messages older than one week -->
    <string name="history_retention_option_one_week">Jeden tydzień</string>
    <!-- Label for the dialog box option to configure history retention. This option will indicate that automatically deleted messages older than one month -->
    <string name="history_retention_option_one_month">Jeden miesiąc</string>
    <!-- Label for the dialog box option to configure history retention. This option will indicate that messages older than a custom date will be deleted -->
    <string name="history_retention_option_custom">Dowolne</string>
    <!-- Title of the Manage chat history screen -->
    <string name="title_properties_manage_chat">Zarządzaj historią czatu</string>
    <!-- Subtitle of the dialogue to select a retention time -->
    <string name="subtitle_properties_manage_chat">Automatycznie usuwaj wiadomości starsze niż:</string>
    <!-- Text of the confirmation dialog to clear the chat history from Manage chat history section -->
    <string name="confirmation_clear_chat_history">Czy na pewno chcesz usunąć pełną historię tej rozmowy?</string>
    <!-- Text on the label indicating that the oldest messages of a year will be automatically deleted. -->
    <string name="subtitle_properties_manage_chat_label_year">1 rok</string>
    <!-- Picker text to choose custom retention time. This option indicates several hours -->
    <plurals name="retention_time_picker_hours">
        <item quantity="one">godzina</item>
        <item quantity="few">godziny</item>
        <item quantity="many">godzin</item>
        <item quantity="other">godzin</item>
    </plurals>
    <!-- Picker text to choose custom retention time. This option indicates several days -->
    <plurals name="retention_time_picker_days">
        <item quantity="one">dzień</item>
        <item quantity="few">dni</item>
        <item quantity="many">dni</item>
        <item quantity="other">dni</item>
    </plurals>
    <!-- Picker text to choose custom retention time. This option indicates several weeks -->
    <plurals name="retention_time_picker_weeks">
        <item quantity="one">tygodniu</item>
        <item quantity="few">tygodni</item>
        <item quantity="many">tygodni</item>
        <item quantity="other">tygodniach</item>
    </plurals>
    <!-- Picker text to choose custom retention time. This option indicates several months -->
    <plurals name="retention_time_picker_months">
        <item quantity="one">miesiąc</item>
        <item quantity="few">miesiący</item>
        <item quantity="many">miesiący</item>
        <item quantity="other">miesiące</item>
    </plurals>
    <!-- Picker text to choose custom retention time. This option indicates a year -->
    <string name="retention_time_picker_year">rok</string>
    <!-- Text on the label indicating that That the oldest messages of several hours will be automatically deleted. -->
    <plurals name="subtitle_properties_manage_chat_label_hours">
        <item quantity="one">1 godzina</item>
        <item quantity="few">%1$d godzin</item>
        <item quantity="many">%1$d godzin</item>
        <item quantity="other">%1$d godzin</item>
    </plurals>
    <!-- Text on the label indicating that That the oldest messages of several weeks will be automatically deleted. -->
    <plurals name="subtitle_properties_manage_chat_label_weeks">
        <item quantity="one">1 tydzień</item>
        <item quantity="few">%1$d tygodni</item>
        <item quantity="many">%1$d tygodni</item>
        <item quantity="other">%1$d tygodni</item>
    </plurals>
    <!-- Text on the label indicating that That the oldest messages of several months will be automatically deleted. -->
    <plurals name="subtitle_properties_manage_chat_label_months">
        <item quantity="one">1 miesiąc</item>
        <item quantity="few">%1$d miesiące</item>
        <item quantity="many">%1$d miesiące</item>
        <item quantity="other">%1$d miesiące</item>
    </plurals>
    <!-- Title indicating the select mode is enabled and ready to select transfers on Transfers section, In progress tab -->
    <string name="title_select_transfers">Wybierz transfery</string>
    <!-- Error shown to inform the priority change of a transfer failed. Please don’t remove the place holder, it’s to set the name of the transfer. Example: The priority change of the transfer “video.mp4” failed. -->
    <string name="change_of_transfer_priority_failed">Zmiana priorytetu transferu ”%1$s” nie powiodła się.</string>
    <!-- Title option to send separated the link and decryption key -->
    <string name="option_send_decryption_key_separately">Wyślij klucz deszyfrujący osobno</string>
    <!-- Explanation option to send separated the link and decryption key -->
    <string name="explanation_send_decryption_key_separately">Osobno wyeksportuj link i klucz deszyfrujący.</string>
    <!-- Label option indicating if it is pressed, an explanation will be shown with more details -->
    <string name="learn_more_option">Dowiedz się więcej</string>
    <!-- Label key referring to a link decryption key -->
    <string name="key_label">Klucz</string>
    <!-- Button which action is share the decryption key of a link -->
    <string name="button_share_key">Udostępnij klucz</string>
    <!-- Button which action is copy the decryption key of a link -->
    <string name="button_copy_key">Skopiuj klucz</string>
    <!-- Button which action is copy the password of a link -->
    <string name="button_copy_password">Skopiuj hasło</string>
    <!-- Confirmation shown informing a key link it’s copied to the clipboard -->
    <string name="key_copied_clipboard">Klucz skopiowany do schowka.</string>
    <!-- Confirmation shown informing a password link it’s copied to the clipboard -->
    <string name="password_copied_clipboard">Hasło skopiowane do schowka.</string>
    <!-- Confirmation shown informing a key link it’s copied to the clipboard -->
    <string name="link_and_key_sent">Link i klucz wysłane.</string>
    <!-- Confirmation shown informing a key link it’s copied to the clipboard -->
    <string name="link_and_password_sent">Link i hasło wysłane.</string>
    <!-- Title of a warning recommending upgrade to Pro -->
    <string name="upgrade_pro">Zmień na wersję Pro</string>
    <!-- Explanation of a warning recommending upgrade to Pro in relation to link available options -->
    <string name="link_upgrade_pro_explanation">Użytkownicy MEGA Pro mają wyłączny dostęp do dodatkowych funkcji bezpieczeństwa linków, dzięki którym Twoje konto jest jeszcze bardziej bezpieczne.</string>
    <!-- Meaning of links decryption key -->
    <string name="decryption_key_explanation">Nasz system szyfrowania end-to-end wymaga unikalnego klucza generowanego automatycznie dla tego pliku. Łącze z tym kluczem jest tworzone domyślnie, ale możesz wyeksportować klucz deszyfrowania osobno, aby uzyskać dodatkową warstwę bezpieczeństwa.</string>
    <!-- Reset password label -->
    <string name="reset_password_label">Zresetuj hasło</string>
    <!-- Warning show to the user when has enable to send the decryption key of a link separately and tries to share the link -->
    <string name="share_key_warning">Udostępnić klucz do linka?</string>
    <!-- Warning show to the user when has set a password protection of a link and tries to share the link -->
    <string name="share_password_warning">Udostępnić hasło do linka?</string>
    <!-- Button which action is share the password of a link -->
    <string name="button_share_password">Udostępnij hasło</string>
    <!-- String to share a link with its decryption key separately. Please keep the place holders, are to set the link and the key. Example: Link: https://mega.nz/file/kC42xRSK#Ud2QsvpIVYmCd1a9QUhk42wXv10jCSyPSWnXEwYX2VE Key: asfAFG3345g -->
    <string name="share_link_with_key">Link: %1$s\n\nKlucz: %2$s</string>
    <!-- String to share a link protected with password with its password.Please keep the place holders, are to set the link and the password. Example: Link: https://mega.nz/file/kC42xRSK#Ud2QsvpIVYmCd1a9QUhk42wXv10jCSyPSWnXEwYX2VE Password: asfAFG3345g -->
    <string name="share_link_with_password">Link: %1$s\n\nHasło: %2$s</string>
    <!-- Warning show to the user when the app needs permissions to share files and the user has denied them. -->
    <string name="files_required_permissions_warning">MEGA potrzebuje Twojej zgody na dostęp do Twoich plików w celu ich udostępnienia.</string>
    <!-- Context menu item. Allows user to add file/folder to favourites -->
    <string name="file_properties_favourite">Ulubione</string>
    <!-- Context menu item. Allows user to delete file/folder from favourites -->
    <string name="file_properties_unfavourite">Usuń ulubione</string>
    <!-- Context menu item. Allows to mark file/folder with own color label -->
    <string name="file_properties_label">Etykieta&#8230;</string>
    <!-- Information text to let’s the user know that they can remove a colour from a folder or file that was already marked. -->
    <string name="action_remove_label">Usuń etykietę</string>
    <!-- Title text to show label selector. -->
    <string name="title_label">Etykieta</string>
    <!-- A user can mark a folder or file with red colour. -->
    <string name="label_red">Czerwony</string>
    <!-- A user can mark a folder or file with orange colour. -->
    <string name="label_orange">Pomarańczowy</string>
    <!-- A user can mark a folder or file with yellow colour. -->
    <string name="label_yellow">Żółty</string>
    <!-- A user can mark a folder or file with green colour. -->
    <string name="label_green">Zielony</string>
    <!-- A user can mark a folder or file with blue colour. -->
    <string name="label_blue">Niebieski</string>
    <!-- A user can mark a folder or file with purple colour. -->
    <string name="label_purple">Purpurowy</string>
    <!-- A user can mark a folder or file with grey colour. -->
    <string name="label_grey">Szary</string>
    <!-- Text that indicates the song is now playing -->
    <string name="audio_player_now_playing">Teraz odtwarza</string>
    <!-- Text that indicates the song is now playing, but paused -->
    <string name="audio_player_now_playing_paused">Odtwarzanie (wstrzymane)</string>
    <!-- Title of the song info screen -->
    <string name="audio_track_info">Informacje o pliku</string>
    <!-- Action to get more information -->
    <string name="action_more_information">Więcej informacji</string>
    <!-- Preferences screen item title for Cookie Policy -->
    <string name="settings_about_cookie_policy">Polityka “ciasteczek”</string>
    <!-- Preferences screen item title for cookie settings -->
    <string name="settings_about_cookie_settings">Ustawienia ciasteczek</string>
    <!-- Cookie dialog title -->
    <string name="dialog_cookie_alert_title">Zanim przejdziesz dalej</string>
    <!-- Cookie dialog message. Please, keep the placeholders to format the string. -->
    <string name="dialog_cookie_alert_message">Korzystamy z lokalnej pamięci masowej i podobnych technologii (“pliki cookie”), aby świadczyć nasze usługi na rzecz użytkownika, poprawić jakość korzystania z naszych usług i dostosować reklamy, które użytkownik widzi, w tym za pośrednictwem stron trzecich. Zaakceptuj wykorzystanie przez nas plików cookie od początku wizyty lub dostosuj pliki cookie w Ustawieniach plików cookie. Przeczytaj więcej w naszej [A]Polityce plików cookie[/A].</string>
    <!-- Cookie dialog message showed when there are unsaved settings. -->
    <string name="dialog_cookie_alert_unsaved">Ustawienia ciasteczek nie zapisane.</string>
    <!-- Snackbar message showed when there settings has been saved successfully. -->
    <string name="dialog_cookie_snackbar_saved">Zmiany w ustawieniach plików cookie zostały zapisane</string>
    <!-- Cookie dialog third party first subtitle -->
    <string name="dialog_cookie_thirdparty_subtitle1">Cookies reklamowe Google</string>
    <!-- Cookie dialog third party second subtitle -->
    <string name="dialog_cookie_thirdparty_subtitle2">Kategoria: Cookies reklamowe</string>
    <!-- Cookie dialog third party message. Please, keep the placeholders to format the string. -->
    <string name="dialog_cookie_thirdparty_message">Używane przez Google do:\n- dostosowywania reklam wyświetlanych przez Google w naszej witrynie oraz w innych usługach i witrynach internetowych, w oparciu o takie elementy jak lokalizacja użytkownika i inne witryny, które użytkownik wcześniej odwiedził;\n- monitorowania częstotliwości wyświetlania określonych reklam;\n- zapobiegania oszustwom; oraz\n- określania, kiedy użytkownik kliknie konkretną reklamę, a następnie śledzenia następujących działań podejmowanych w odpowiedzi na tę reklamę.\nhttps://policies.google.com/technologies/partner-sites</string>
    <!-- Preference screen item title -->
    <string name="preference_cookies_accept">Zaakceptuj pliki cookie</string>
    <!-- Preference screen item title -->
    <string name="preference_cookies_essential_title">Niezbędne ciasteczka</string>
    <!-- Preference screen item summary -->
    <string name="preference_cookies_essential_summary">Niezbędne do zapewnienia Państwu ważnych funkcji i bezpiecznego dostępu do naszych usług. Z tego powodu nie wymagają one zgody.</string>
    <!-- Preference screen item title -->
    <string name="preference_cookies_preference_title">Pliki cookie dotyczące preferencji</string>
    <!-- Preference screen item summary -->
    <string name="preference_cookies_preference_summary">Pozwól nam zapamiętać wybrane przez Ciebie ustawienia wyświetlania i formatowania. Brak akceptacji tych plików cookie oznacza, że nie będziemy w stanie zapamiętać niektórych rzeczy, takich jak preferowany układ ekranu.</string>
    <!-- Preference screen item title -->
    <string name="preference_cookies_performance_title">Pliki cookie dotyczące wydajności i analizy</string>
    <!-- Preference screen item summary -->
    <string name="preference_cookies_performance_summary">Pomóż nam zrozumieć, w jaki sposób korzystasz z naszych usług i podaj nam dane, których możemy użyć do wprowadzenia ulepszeń. Brak akceptacji tych plików cookie oznacza, że będziemy mieć mniej dostępnych danych, aby pomóc w projektowaniu ulepszeń.</string>
    <!-- Preference screen item title -->
    <string name="preference_cookies_advertising_title">Reklamowe pliki cookie</string>
    <!-- Preference screen item summary -->
    <string name="preference_cookies_advertising_summary">Używane przez nas i naszych zatwierdzonych partnerów reklamowych do dostosowywania reklam, które widzisz w naszych usługach i na innych stronach internetowych na podstawie historii przeglądania. Brak akceptacji tych plików cookie oznacza, że możemy wyświetlać reklamy, które są mniej istotne.</string>
    <!-- Preference screen item title -->
    <string name="preference_cookies_thirdparty_title">Pliki cookie stron trzecich</string>
    <!-- Preference screen item summary. Please, keep the placeholders to format the string. -->
    <string name="preference_cookies_thirdparty_summary">Są to pliki cookie, które są kontrolowane przez kogoś innego niż my; używamy tych plików cookie w celu zapewnienia opisanych powyżej funkcji. Brak akceptacji tych plików cookie będzie miał różne konsekwencje w zależności od rodzaju pliku cookie, jakim jest plik cookie należący do osoby trzeciej. Kliknij “Więcej informacji” poniżej, aby uzyskać szczegółowe informacje na temat wszystkich używanych przez nas plików cookie osób trzecich.</string>
    <!-- Preference screen item state description -->
    <string name="preference_cookies_always_on">Zawsze włączone</string>
    <!-- Menu option that allows the user to scan document and upload it directly to MEGA. -->
    <string name="menu_scan_document">Zeskanuj dokument</string>
    <!-- Message displayed when clicking on a contact attached to the chat that is not my contact -->
    <string name="user_is_not_contact">%s nie ma na Twojej liście kontaktów</string>
    <!-- Option of color theme, light mode. -->
    <string name="theme_light">Jasny</string>
    <!-- Option of color theme, dark mode. -->
    <string name="theme_dark">Ciemny</string>
    <!-- Option of color theme, follow the system setting. -->
    <string name="theme_system_default">Domyślne ustawienia systemu</string>
    <!-- Option of color theme, follow the system battery saver settings. -->
    <string name="theme_battery_saver">Ustawienie przez Battery Saver</string>
    <!-- Prompt text shows when need to user select SD card root from SAF(Storage Access Framework, a system app). -->
    <string name="ask_for_select_sdcard_root">Proszę wybrać kartę SD root.</string>
    <!-- Cloud Drive screen subtitle indicating a destination is required to be selected -->
    <string name="cloud_drive_select_destination">Wybierz miejsce na dysku</string>
    <!-- Warning which alerts the user before discard changes -->
    <string name="discard_changes_warning">Odrzucić zmiany i zamknąć edytor?</string>
    <!-- Action discard -->
    <string name="discard_close_action">Odrzucić i zamknąć</string>
    <!-- Label indicating saving a file is in progress -->
    <string name="saving_file">Zapisywanie pliku&#8230;</string>
    <!-- Label indicating a file was created successfully -->
    <string name="file_created">Plik został utworzony</string>
    <!-- Warning indicating a file was not created successfully -->
    <string name="file_creation_failed">Tworzenie pliku nie powiodło się. Proszę spróbować ponownie.</string>
    <!-- Label indicating a file was saved to some folder. e.g.: File saved to Cloud Drive -->
    <string name="file_saved_to">Plik zapisany do %1$s</string>
    <!-- Warning indicating a file was not saved to some folder. e.g.: File not saved to Cloud Drive. Try again -->
    <string name="file_saved_to_failed">Plik nie został zapisany w %1$s. Spróbuj ponownie.</string>
    <!-- Label indicating a file was updated successfully -->
    <string name="file_updated">Plik został zaktualizowany</string>
    <!-- Warning indicating a file was not updated successfully -->
    <string name="file_update_failed">Aktualizacja pliku nie powiodła się. Proszę spróbować ponownie.</string>
    <!-- Warning which alerts the user a file cannot be opened -->
    <string name="error_opening_file">Plik jest zbyt duży i nie można go otworzyć ani wyświetlić jego podglądu.</string>
    <!-- Error shown when the user writes a file name without extension. The placeholder shows the file extension. e. g. File without extension (.jpg)-->
    <string name="file_without_extension">Plik bez rozszerzenia (.%1$s)</string>
    <!-- Error shown when the user writes a file name without extension -->
    <string name="file_without_extension_warning">Aby kontynuować, należy wpisać rozszerzenie pliku</string>
    <!-- Title of the warning dialog indicating the renamed name file extension is not the same -->
    <string name="file_extension_change_title">Zmiana rozszerzenia pliku</string>
    <!-- Text of the warning dialog indicating the renamed name file extension is not the same. -->
    <string name="file_extension_change_warning">Możesz nie być w stanie otworzyć tego pliku, jeśli zmienisz jego rozszerzenie.</string>
    <!-- Warning which alerts the user a file cannot be created because there is already one with the same name-->
    <string name="same_file_name_warning">Istnieje już plik o tej samej nazwie</string>
    <!-- Warning which alerts the user an item cannot be created because there is already one with the same name -->
    <string name="same_item_name_warning">Istnieje już element o tej samej nazwie</string>
    <!-- Label of the option menu. When clicking this button, the app shows the info of the related item, e.g. file, folder, contact, chat, etc. -->
    <string name="general_info">Info</string>
    <!-- Item menu option upon right click on one image or video to save it to device gallery -->
    <string name="general_save_to_gallery">Zapisz do galerii</string>
    <!-- settings of the Media section -->
    <string name="settings_media">Media</string>
    <!-- settings title of the Media section -->
    <string name="settings_media_audio_files">Pliki Audio</string>
    <!-- Settings hint that indicates the audio will still be played in background if the app is backgrounded -->
    <string name="settings_background_play_hint">Otwarzanie w tle</string>
    <!-- Text of the empty screen when there are no elements in Photos -->
    <string name="photos_empty">[B]Brak[/B] [A]zdjęć[/A]</string>
    <!-- Text to show as subtitle of Enable camera uploads screen -->
    <string name="enable_cu_subtitle">Automatyczne tworzenie kopii zapasowych zdjęć i filmów na dysku w chmurze.</string>
    <!-- Text of a button on Camera Uploads section to show all the content of the section-->
    <string name="all_view_button">Wszystko</string>
    <!-- Text of a button on Camera Uploads section to show the content of the section organized by days-->
    <string name="days_view_button">Dni</string>
    <!-- Text of a button on Camera Uploads section to show the content of the section organized by months-->
    <string name="months_view_button">Miesiące</string>
    <!-- Text of a button on Camera Uploads section to show the content of the section organized by years-->
    <string name="years_view_button">Lata</string>
    <!-- Text to show as a date on Camera Uploads section. Placeholders: [B][/B] are for formatting text; %1$s is for the month; %2$s is for the year. E.g.: "June 2020". -->
    <string name="cu_month_year_date">[B]%1$s[/B] %2$s</string>
    <!-- Text to show as a date on Camera Uploads section. Placeholders: [B][/B] are for formatting text; %1$s is for the day; %2$s is for the month; %3$s is for the year. E.g.: "30 December 2020". -->
    <string name="cu_day_month_year_date">[B]%1$s %2$s[/B] %3$s</string>
    <!-- Text to show on Camera Uploads section, indicating the upload progress. The placeholder %1$d is for set the number of pending uploads. E.g.: "Upload in progress, 300 files pending". -->
    <plurals name="cu_upload_progress">
        <item quantity="one">Trwa przesyłanie, 1 plik czeka na przesłanie.</item>
        <item quantity="few">Trwa przesyłanie, %1$d plików czeka na przesłanie.</item>
        <item quantity="many">Trwa przesyłanie, %1$d plików czeka na przesłanie.</item>
        <item quantity="other">Trwa przesyłanie, %1$d plików czeka na przesłanie.</item>
    </plurals>
    <!-- Text to show as production api server option -->
    <string name="production_api_server">Produkcyjny</string>
    <!-- Title to show in a dialog to change api server -->
    <string name="title_change_server">Inny serwer</string>
    <!-- Show line numbers action -->
    <string name="action_show_line_numbers">Pokaż numery linii</string>
    <!-- Hide line numbers action -->
    <string name="action_hide_line_numbers">Ukryj numery linii</string>
    <!-- Indicates pagination progress. E.g.: 3/49 -->
    <string name="pagination_progress">%1$s/%2$s</string>
    <!-- An error shown as transfer error when uploading something to an incoming share and the owner’s account is over its storage quota. -->
    <string name="error_share_owner_storage_quota">Właściciel przekroczył limit pamięci.</string>
    <!-- A message shown when uploading, copying or moving something to an incoming share and the owner’s account is over its storage quota. -->
    <string name="warning_share_owner_storage_quota">Plik nie może zostać wysłany, ponieważ użytkownik docelowy przekroczył limit pamięci.</string>
    <!-- Content to show in a Snackbar to tip the incompatibility-->
    <string name="version_incompatibility">Aktualizujemy MEGAchat. Twoje rozmowy mogą nie być połączone z powodu niezgodności wersji, chyba że wszystkie strony zaktualizują swoje aplikacje MEGA do najnowszej wersji.</string>
    <!-- Message displayed when multiple download starts and 1 file has already been downloaded before and 1 file is being downloaded -->
    <string name="file_already_downloaded_and_file_pending_download">1 plik już pobrany. 1 plik oczekujący na pobranie.</string>
    <!-- Message displayed when multiple download starts and 1 file has already been downloaded before and multiple files are being downloaded. Placeholder: number of files -->
    <string name="file_already_downloaded_and_files_pending_download">1 plik już pobrany. %d plików oczekujących na pobranie.</string>
    <!-- Message displayed when multiple download starts and multiple files have already been downloaded before and 1 file is being downloaded. Placeholder: number of files -->
    <string name="files_already_downloaded_and_file_pending_download">%d już pobrane pliki. 1 plik w toku.</string>
    <!-- Message displayed when multiple download starts and multiple files have already been downloaded before and multiple files are being downloaded. Placeholders: number of files -->
    <string name="files_already_downloaded_and_files_pending_download">%1$d pliki już pobrane. %2$d plików oczekujących na pobranie.</string>
    <!-- Message displayed when 1 node (file or folder) has been successfully moved to the rubbish bin and 1 node has not been moved successfully -->
    <string name="node_correctly_and_node_incorrectly_moved_to_rubbish">1 przedmiot został przeniesiony do kosza na śmieci i 1 przedmiot nie został wysłany.</string>
    <!-- Message displayed when 1 node (file or folder) has been successfully moved to the rubbish bin and multiple nodes have not been moved successfully. Placeholder: number of nodes -->
    <string name="node_correctly_and_nodes_incorrectly_moved_to_rubbish">1 element został przeniesiony do kosza, a %d elementów nie zostało wysłanych.</string>
    <!-- Message displayed when multiple nodes (files and folders) have been successfully moved to the rubbish bin and 1 node has not been moved successfully. Placeholder: number of nodes -->
    <string name="nodes_correctly_and_node_incorrectly_moved_to_rubbish">%d elementy zostały przeniesione do kosza i 1 element nie został wysłany.</string>
    <!-- Message displayed when multiple nodes (files and folders) have been successfully moved to the rubbish bin and multiple nodes have not been moved successfully. Placeholders: number of nodes -->
    <string name="nodes_correctly_and_nodes_incorrectly_moved_to_rubbish">%1$d elementy zostały przeniesione do kosza z powodzeniem, a %2$d elementów nie zostało wysłanych z powodzeniem</string>
    <!-- Message displayed when 1 node (file or folder) has been successfully restored from the rubbish bin and 1 node has not been restored successfully -->
    <string name="node_correctly_and_node_incorrectly_restored_from_rubbish">1 element został przywrócony pomyślnie i 1 element nie został przywrócony pomyślnie</string>
    <!-- Message displayed when 1 node (file or folder) has been successfully restored from the rubbish bin and multiple nodes have not been restored successfully. Placeholder: number of nodes -->
    <string name="node_correctly_and_nodes_incorrectly_restored_from_rubbish">1 element został przywrócony pomyślnie, a %d elementów nie zostało przywróconych pomyślnie</string>
    <!-- Message displayed when multiple nodes (files and folders) have been successfully restored from the rubbish bin and 1 node has not been restored successfully. Placeholder: number of nodes -->
    <string name="nodes_correctly_and_node_incorrectly_restored_from_rubbish">%d elementy przywrócone pomyślnie i 1 element nie został przywrócony pomyślnie</string>
    <!-- Message displayed when multiple nodes (files and folders) have been successfully restored from the rubbish bin and multiple nodes have not been restored successfully. Placeholders: number of nodes -->
    <string name="nodes_correctly_and_nodes_incorrectly_restored_from_rubbish">%1$d elementy zostały przywrócone pomyślnie i %2$d elementów nie zostało przywróconych pomyślnie</string>
    <!-- Message displayed when nodes (files and folders) are being moved to the rubbish bin and all nodes have been successfully moved. Placeholder: number of nodes -->
    <plurals name="number_correctly_moved_to_rubbish">
        <item quantity="one">1 element przeniesiony do kosza</item>
        <item quantity="few">%d elementy przeniesione do kosza</item>
        <item quantity="many">%d elementy przeniesione do kosza</item>
        <item quantity="other">%d elementy przeniesione do kosza</item>
    </plurals>
    <!-- Message displayed when nodes (files and folders) are being moved to the rubbish bin and all nodes have not been successfully moved. Placeholder: number of nodes -->
    <plurals name="number_incorrectly_moved_to_rubbish">
        <item quantity="one">1 element nie został przeniesiony do kosza</item>
        <item quantity="few">%d elementów nie zostało przeniesionych do kosza</item>
        <item quantity="many">%d elementów nie zostało przeniesionych do kosza</item>
        <item quantity="other">%d elementów nie zostało przeniesionych do kosza</item>
    </plurals>
    <!-- Message displayed when nodes (files and folders) are being restored from the rubbish bin and all nodes have been successfully restored. Placeholder: number of nodes -->
    <plurals name="number_correctly_restored_from_rubbish">
        <item quantity="one">1 element przywrócony pomyślnie</item>
        <item quantity="few">%d elementów przywróconych pomyślnie</item>
        <item quantity="many">%d elementów przywróconych pomyślnie</item>
        <item quantity="other">%d elementów przywróconych pomyślnie</item>
    </plurals>
    <!-- Message displayed when nodes (files and folders) are being restored from the rubbish bin and all nodes have not been successfully restored. Placeholder: number of nodes -->
    <plurals name="number_incorrectly_restored_from_rubbish">
        <item quantity="one">1 element nie został przywrócony pomyślnie</item>
        <item quantity="few">%d elementów nie zostało przywróconych pomyślnie</item>
        <item quantity="many">%d elementów nie zostało przywróconych pomyślnie</item>
        <item quantity="other">%d elementów nie zostało przywróconych pomyślnie</item>
    </plurals>
    <!-- Button of the warning dialog indicating the renamed name file extension is not the same to confirm the change. -->
    <string name="action_change_anyway">Dokonaj zmiany</string>
<<<<<<< HEAD
    <!-- Snackbar text to display if the user doesn't grant the permission to access all files on a device with Android 11 or higher -->
    <string name="snackbar_storage_permission_denied_android_11">Uprawnienia potrzebne do uzyskania dostępu do pamięci masowej.</string>
    <!-- String to show the transfer quota and the used space in My Account section. E.g.: -->
    <string name="used_storage_transfer">%1$s / %2$s</string>
    <!-- String to show the transfer quota and the used space in My Account section -->
    <string name="used_storage_transfer_percentage">%1$s%%</string>
    <!-- Size in petabytes. The placeholder is for the size value, please adjust the position based on linguistics -->
    <string name="label_file_size_peta_byte">%1$s PB</string>
    <!-- Size in exabytes. The placeholder is for the size value, please adjust the position based on linguistics -->
    <string name="label_file_size_exa_byte">%1$s EB</string>
    <!-- Title of Add phone number option in My account section -->
    <string name="add_phone_label">Dodaj swój numer telefonu</string>
    <!-- Text of the option Backup Recovery Key in My account section -->
    <string name="backup_recovery_key_subtitle">Czy pamiętasz swoje hasło?\nMEGA nie może zresetować Twojego hasła, jeśli je zapomnisz.</string>
    <!-- Action to change name -->
    <string name="change_name_action">Zmień nazwę</string>
    <!-- Action to add photo -->
    <string name="add_photo_action">Dodaj zdjęcie</string>
    <!-- Action to add phone number -->
    <string name="add_phone_number_action">Dodaj numer telefonu</string>
    <!-- Warning indicating the app needs write permissions to do any action -->
    <string name="denied_write_permissions">Aby kontynuować, MEGA potrzebuje uprawnień do zapisu w pamięci urządzenia.</string>
    <!-- Date indicating is tomorrow. E.g: Tomorrow, 3 Jul 2021 -->
    <string name="tomorrow_date">Jutro, %1$s</string>
    <!-- Title of the confirmation dialog shown when a subscription has been processed successfully -->
    <string name="title_user_purchased_subscription">Oczekiwanie na potwierdzenie</string>
    <!-- Number of social connections, showing the number of contacts the user has. E.g.: 37 connections -->
    <plurals name="my_account_connections">
        <item quantity="one">1 połączenie</item>
        <item quantity="few">%1$d połączeń</item>
        <item quantity="many">%1$d połączeń</item>
        <item quantity="other">%1$dpołączeń</item>
    </plurals>
    <!-- Section name for the “Recently Added Contacts” section. Preferably one word. -->
    <string name="section_recently_added">Ostatnio dodane</string>
    <!-- Text of the empty screen when there are not groups. No dot at the end because is for an empty state. The format placeholders are to showing it in different colors. -->
    <string name="context_empty_groups">[B]Brak[/B][A]grup[/A]</string>
    <!-- Section name for the “Contact Requests” section. Preferably one word. -->
    <string name="section_requests">Zgłoszenia</string>
    <!-- Section name for the “Groups” section. Preferably one word. -->
    <string name="section_groups">Grupy</string>
    <!-- Text informing links management is only available for single items. -->
    <string name="warning_get_links">Opcje takie jak “Wyślij klucz deszyfrujący osobno”, “Ustaw datę ważności” czy “Ustaw ochronę hasłem” są dostępne tylko dla pojedynczych elementów.</string>
    <!-- Action which allows to copy all the links showed in the list. -->
    <string name="action_copy_all">Skopiuj wszystko</string>
    <!-- Confirmation shown informing links have been sent to the selected chats -->
    <plurals name="links_sent">
        <item quantity="one">Link został pomyślnie wysłany.</item>
        <item quantity="few">Linki zostały pomyślnie wysłane.</item>
        <item quantity="many">Linki zostały pomyślnie wysłane.</item>
        <item quantity="other">Linki zostały pomyślnie wysłane.</item>
    </plurals>
    <!-- Confirmation shown informing links have been copied to the clipboard -->
    <plurals name="links_copied_clipboard">
        <item quantity="one">Link skopiowany do schowka.</item>
        <item quantity="few">Linki skopiowane do schowka.</item>
        <item quantity="many">Linki skopiowane do schowka.</item>
        <item quantity="other">Linki skopiowane do schowka.</item>
    </plurals>
    <!-- Plural string used as button label or title of the screen to get only one or several links at the same time. -->
    <plurals name="get_links">
        <item quantity="one">Pobierz link</item>
        <item quantity="few">Pobierz linki</item>
        <item quantity="many">Pobierz linki</item>
        <item quantity="other">Pobierz linki</item>
    </plurals>
=======
    <!-- Banner text when the call is in progress and I'm the only participant. -->
    <string name="banner_alone_on_the_call">Jesteś aktualnie sam</string>
    <!-- Item menu option upon right click on meeting. -->
    <string name="context_meeting">Spotkanie</string>
    <!-- Menu option that allows the user to start/join meeting. -->
    <string name="start_join_meeting">Rozpocznij/dołącz do spotkania</string>
    <!-- Label that create a meeting -->
    <string name="new_meeting">Nowe spotkanie</string>
    <!-- Label that join a meeting -->
    <string name="join_meeting">Dołącz do spotkania</string>
    <!-- Button that create a meeting -->
    <string name="btn_start_meeting">Rozpocznij spotkanie</string>
    <!-- Button that join a meeting as guest -->
    <string name="btn_join_meeting_as_guest">Dołącz jako gość</string>
    <!-- Hint shown to guide user on meeting name -->
    <string name="type_meeting_name">%sspotkanie</string>
    <!-- General label for reject the call. -->
    <string name="general_reject">Rozłącz się</string>
    <!-- General label for microphone -->
    <string name="general_mic">Mikrofon</string>
    <!-- General label for microphone muted -->
    <string name="general_mic_mute">Twój mikrofon jest wyciszony</string>
    <!-- General label for microphone unmuted -->
    <string name="general_mic_unmute">Twój mikrofon jest nie wyciszony</string>
    <!-- General label for camera -->
    <string name="general_camera">Aparat</string>
    <!-- General label for camera enable -->
    <string name="general_camera_enable">Aparat jest włączony.</string>
    <!-- General label for camera disable -->
    <string name="general_camera_disable">Kamera jest wyłączona.</string>
    <!-- Label for hold meeting -->
    <string name="meeting_hold">Zawieś</string>
    <!-- General label for speaker -->
    <string name="general_speaker">Głośnik</string>
    <!-- General label for headphone-->
    <string name="general_headphone">Słuchawki</string>
    <!-- General label for headphone on-->
    <string name="general_headphone_on">Słuchawki są aktywne</string>
    <!-- General label for speaker on-->
    <string name="general_speaker_on">Głośnik jest włączony</string>
    <!-- General label for speaker off-->
    <string name="general_speaker_off">Głośnik jest wyłączony</string>
    <!-- Label for end meeting-->
    <string name="meeting_end">Zakończ</string>
    <!-- Invite contacts as participants of the meeting-->
    <string name="invite_participants">Zaproś uczestników</string>
    <!-- The number of participants in the meeting-->
    <string name="participants_number">Uczestnicy (%d)</string>
    <!-- Pin the participant to speaker view in the meeting-->
    <string name="pin_to_speaker">Wyświetl w widoku głównym</string>
    <!-- Make the participant as moderator in the meeting-->
    <string name="make_moderator">Zrób moderatora</string>
    <!-- The title of dialog for end meeting confirmation-->
    <string name="title_end_meeting">Opuścić spotkanie teraz?</string>
    <!-- no moderator when the moderator leave meeting-->
    <string name="no_moderator">Brak moderatora</string>
    <!-- assign moderator message when the moderator leave meeting-->
    <string name="assign_moderator_message">Przed wyjazdem proszę wyznaczyć jednego lub więcej nowych moderatorów spotkania</string>
    <!-- assign moderator option when the moderator leave meeting-->
    <string name="assign_moderator">Zrób moderatora</string>
    <!-- leave anyway option when the moderator leave meeting-->
    <string name="leave_anyway">Opuść</string>
    <!-- The message alert user to pick new moderator on assign moderator page-->
    <string name="pick_new_moderator_message">Proszę o przydzielenie jednego lub więcej nowych moderatorów.</string>
    <!-- The title of dialog for changing meeting name-->
    <string name="change_meeting_name">Zmień nazwę spotkania</string>
    <!-- The number of participants in the meeting on meeting info page-->
    <string name="info_participants_number">Uczestnicy: %d</string>
    <!-- The name of moderators in the meeting on meeting info page-->
    <string name="info_moderator_name">Moderator: %s</string>
    <!-- The literal meeting link text-->
    <string name="meeting_link">Link do spotkania</string>
    <!-- Subtitle of the meeting screen-->
    <string name="duration_meeting">Czas trwania</string>
    <!-- The question in on-boarding screen asking if the user is going to join meeting as guest-->
    <string name="join_meeting_as_guest">Dołącz do spotkania jako gość</string>
    <!-- The title of the paste meeting link dialog for guest-->
    <string name="paste_meeting_link_guest_dialog_title">Zostałeś zaproszony na spotkanie.</string>
    <!-- Tell the guest to paste the meeting link in the edit box-->
    <string name="paste_meeting_link_guest_instruction">Naciśnij na przesłany link do spotkania lub wklej go tutaj</string>
    <!-- Banner text to indicate poor network quality-->
    <string name="slow_connection_meeting">Niska jakość połączenia</string>
    <!-- the message in the alert dialog for notifying the meeting has ended-->
    <string name="meeting_has_ended">Spotkanie zakończone</string>
    <!-- error message shown when a meeting link is not well formed-->
    <string name="invalid_meeting_link_args">Nieprawidłowy link do spotkania</string>
    <!-- Warning show to the user when the app needs permissions to start a meeting.-->
    <string name="meeting_permission_info">Uprawnienia dostępu wymagane dla MEGA</string>
    <!-- Message of a dialog to show user the permissions that needed-->
    <string name="meeting_permission_info_message">MEGA potrzebuje dostępu do Twojego mikrofonu i kamery podczas spotkań.</string>
    <!-- Button to confirm the action of restarting one transfer-->
    <string name="button_permission_info">Rozumiem</string>
    <!-- Warning show to the user when the app needs permissions to get the best meeting experience and the user has denied them.-->
    <string name="meeting_required_permissions_warning">Przejdź do Ustawień, aby umożliwić MEGA dostęp do kamery i mikrofonu.</string>
    <!-- The button text in the meeting ended alert dialog. Click the button to open the group chat screen of the meeting-->
    <string name="view_meeting_chat">Wyświetl czat spotkania</string>
    <!-- the content of tips when the user uses the meeting first time-->
    <string name="tip_invite_more_participants">Zaproś więcej uczestników na spotkanie. Przesuń palcem w górę, aby zaprosić.</string>
    <!-- the content of tips when the user enters recent chat page first time-->
    <string name="tip_create_meeting">Kliknij, aby utworzyć nowe spotkanie</string>
    <!-- the content of tips when the user enters start conversation page first time-->
    <string name="tip_setup_meeting">Szybko zorganizuj MEGA spotkanie dzięki naszej nowej funkcji szyfrowanych spotkań</string>
    <!-- the content of snack bar when the user be the new moderator-->
    <string name="be_new_moderator">Jesteś nowym moderatorem.</string>
    <!-- the content of snack bar when copied meeting link-->
    <string name="copied_meeting_link">Skopiowany link do spotkania.</string>
    <!-- Title of the layout to join a meeting from the chat screen. The placeholder indicates the user who initiated the meeting -->
    <string name="join_meeting_layout_in_group_call">%s rozpoczął spotkanie. Kliknij , aby dołączyć.</string>
    <!-- Title of fifth tour screen -->
    <string name="title_tour_five">MEGA Meeting</string>
    <!-- Content of fourth tour screen -->
    <string name="content_tour_five">Spotkanie wideo szyfrowane od końca do końca</string>
    <!-- Error shown when it tries to open an invalid meeting link and the text view is empty -->
    <string name="invalid_meeting_link_empty">Proszę wpisać prawidłowy link spotkania</string>
    <!-- Guest leave call-->
    <string name="more_than_meeting">Więcej niż tylko spotkania</string>
    <!-- the title of join without account on left meeting page-->
    <string name="left_meeting_join_title">Twoja prywatność ma znaczenie</string>
    <!-- the content of join without account on left meeting page-->
    <string name="left_meeting_join_content">Dołącz do największej na świecie platformy bezpiecznego przechowywania danych i współpracy w chmurze.</string>
    <!-- the bonus title of join without account on left meeting page-->
    <string name="left_meeting_bonus_title">Uzyskaj 20 GB za darmo</string>
    <!-- the bonus content of join without account on left meeting page-->
    <string name="left_meeting_bonus_content">Zarejestruj się teraz i korzystaj z zaawansowanych funkcji współpracy za darmo.</string>
    <!-- Content of ongoing call for MaterialAlertDialog-->
    <string name="ongoing_call_content">Trwa inne połączenie. Proszę zakończyć bieżące połączenie przed nawiązaniem kolejnego.</string>
    <!-- The hint text when changing meeting name-->
    <string name="new_meeting_name">Nowa nazwa spotkania</string>
    <!-- The content of dialog when failed for creating meeting-->
    <string name="meeting_is_failed_content">Nie udało się utworzyć spotkania.</string>
    <!-- Word next to own user’s name on participant list -->
    <string name="meeting_me_text_bracket">%1s [A](ja)[/A]</string>
    <!-- Menu item to change from thumbnail view to main view in meeting-->
    <string name="main_view">Widok główny</string>
>>>>>>> 4e668349
</resources><|MERGE_RESOLUTION|>--- conflicted
+++ resolved
@@ -4171,7 +4171,6 @@
     </plurals>
     <!-- Button of the warning dialog indicating the renamed name file extension is not the same to confirm the change. -->
     <string name="action_change_anyway">Dokonaj zmiany</string>
-<<<<<<< HEAD
     <!-- Snackbar text to display if the user doesn't grant the permission to access all files on a device with Android 11 or higher -->
     <string name="snackbar_storage_permission_denied_android_11">Uprawnienia potrzebne do uzyskania dostępu do pamięci masowej.</string>
     <!-- String to show the transfer quota and the used space in My Account section. E.g.: -->
@@ -4238,7 +4237,6 @@
         <item quantity="many">Pobierz linki</item>
         <item quantity="other">Pobierz linki</item>
     </plurals>
-=======
     <!-- Banner text when the call is in progress and I'm the only participant. -->
     <string name="banner_alone_on_the_call">Jesteś aktualnie sam</string>
     <!-- Item menu option upon right click on meeting. -->
@@ -4373,5 +4371,4 @@
     <string name="meeting_me_text_bracket">%1s [A](ja)[/A]</string>
     <!-- Menu item to change from thumbnail view to main view in meeting-->
     <string name="main_view">Widok główny</string>
->>>>>>> 4e668349
 </resources>