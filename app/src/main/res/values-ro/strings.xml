--- conflicted
+++ resolved
@@ -652,13 +652,8 @@
 	<string name="settings_auto_play_label" context="description of switch 'Open file when download is completed'">Open file when downloaded</string>
 
 
-<<<<<<< HEAD
 
 	<string name="settings_advanced_features_cancel_account" context="Settings preference title for canceling the account">Anulează contul</string>
-=======
-	<string name="settings_auto_play_label" context="description of switch 'Open file when download is completed'">Open file when downloaded</string>
-    <string name="settings_advanced_features_cancel_account" context="Settings preference title for canceling the account">Anulează contul</string>
->>>>>>> edcd1d18
 
     <string name="settings_advanced_features_size" context="Size of files in offline or cache folders">În prezent folosind %s</string>
     <string name="settings_advanced_features_calculating" context="Calculating Size of files in offline or cache folders">Se calculează</string>
@@ -857,11 +852,7 @@
     <string name="backup_action" context="Sentence to inform the user the available actions in the screen to backup the master key">Copiază cheia de recuperare în clipboard sau salveaz-o ca fișier text</string>
 
     <string name="save_action" context="Action of the button to save the master key as a text file">Salvează</string>
-<<<<<<< HEAD
-    <string name="copy_MK_confirmation" context="Alert message when the master key has been successfully copied to the ClipBoard">The Recovery Key has been successfully copied</string>
-=======
     <string name="copy_MK_confirmation" context="Alert message when the master key has been successfully copied to the ClipBoard">Cheia de recuperare a fost copiată cu succes în clipboard</string>
->>>>>>> edcd1d18
 
     <string name="change_pass" context="Button to change the password">Schimbă</string>
 
@@ -1462,13 +1453,8 @@
 
     <string name="download_show_info" context="Hint how to cancel the download">Afișează informații</string>
 
-<<<<<<< HEAD
-    <string name="context_link_removal_error" context="error message">Link removal failed. Try again later.</string>
-    <string name="context_link_action_error" context="error message">Link action failed. Try again later.</string>
-=======
     <string name="context_link_removal_error" context="error message">Eliminarea linkului a eșuat. Te rugăm să încerci din nou mai târziu.</string>
     <string name="context_link_action_error" context="error message">Acțiunea linkului a eșuat. Te rugăm să încerci din nou mai târziu.</string>
->>>>>>> edcd1d18
 
     <string name="title_write_user_email" context="title of the dialog shown when sending or sharing a folder">Scrie e-mailul utilizatorului</string>
 
@@ -1699,11 +1685,7 @@
     <string name="error_download_qr" context="Text shown when it tries to download to File System the QR and occurs an error to process the action">A apărut o eroare la încercarea de descărcare a fișierului QR. Poate fișierul nu există. Te rugăm să încerci din nou mai târziu.</string>
     <string name="success_download_qr" context="Text shown when it tries to download to File System the QR and the action has success">Codul QR a fost descărcat cu succes în %s</string>
     <string name="invite_not_sent" context="Title of dialog shown when a contact request has not been sent with QR code">Invitație netrimisă</string>
-<<<<<<< HEAD
-    <string name="invite_not_sent_text" context="Text of dialog shown when a contact request has not been sent with QR code">The QR code or contact link is invalid. Try to scan a valid code or to open a valid link.</string>
-=======
     <string name="invite_not_sent_text" context="Text of dialog shown when a contact request has not been sent with QR code">Codul QR sau linkul de contact este nevalid. Te rugăm să încerci să scanezi un cod valid sau să deschizi un link valid.</string>
->>>>>>> edcd1d18
     <string name="invite_not_sent_text_already_contact" context="Text of dialog shown when a contact request has not been sent with QR code because of is already a contact">Invitația nu a fost trimisă. %s este deja în lista de contacte.</string>
     <string name="invite_not_sent_text_error" context="Text of dialog shown when a contact request has not been sent with QR code because of some error">Invitația nu a fost trimisă. A apărut o eroare la procesarea acesteia.</string>
     <string name="generatin_qr" context="Text of alert dialog informing that the qr is generating">Se generează codul QR&#8230;</string>
@@ -2139,10 +2121,6 @@
     <string name="notification_chat_undefined_title" context="Title of the notification when there is unknown activity on the Chat">Activitate de chat</string>
     <string name="notification_chat_undefined_content" context="Content of the notification when there is unknown activity on the Chat">S-ar putea să ai mesaje noi</string>
 	<string name="retrieving_message_title" context="When app is retrieving push message">Retrieving message</string>
-<<<<<<< HEAD
-=======
-
->>>>>>> edcd1d18
     <string name="settings_rb_scheduler_enable_title" context="Title of Rubbish bin scheduler option in settings to enable or disable the functionality">Planificatorul de golire a coșului de gunoi</string>
     <string name="settings_rb_scheduler_enable_subtitle" context="Subtitle of Rubbish bin scheduler option in settings to enable or disable the functionality in free accounts">Coșul de gunoi este golit automat pentru tine.</string>
 
@@ -2323,17 +2301,10 @@
     <string name="allow_acces_media_title" cotext="Title of the screen asking permissions for files">Permite accesul la fotografii, conținut media și fișiere.</string>
     <string name="allow_acces_media_subtitle" context="Subtitle of the screen asking permissions for files">Pentru a partaja fotografii, conținut media și fișiere, MEGA are nevoie de permisiunea ta.</string>
     <string name="allow_acces_camera_title" cotext="Title of the screen asking permissions for camera">Activează camera</string>
-<<<<<<< HEAD
-    <string name="allow_acces_camera_subtitle" context="Subtitle of the screen asking permissions for camera">To scan documents, take pictures and make video calls allow access to your camera.</string>
-    <string name="allow_acces_calls_title" cotext="Title of the screen asking permissions for microphone and write in log calls">Activează apelurile</string>
-    <string name="allow_acces_calls_subtitle" context="Subtitle of the screen asking permissions for microphone and write in log calls">To make encrypted calls allow access to your microphone and call log.</string>
-    <string name="allow_acces_calls_subtitle_microphone" context="Subtitle of the screen asking permissions for microphone">To make encrypted calls allow access to your microphone.</string>
-=======
     <string name="allow_acces_camera_subtitle" context="Subtitle of the screen asking permissions for camera">Permite accesul la cameră pentru a scana documente, a realiza fotografii și a efectua apeluri video.</string>
     <string name="allow_acces_calls_title" cotext="Title of the screen asking permissions for microphone and write in log calls">Activează apelurile</string>
     <string name="allow_acces_calls_subtitle" context="Subtitle of the screen asking permissions for microphone and write in log calls">To make encrypted calls allow access to your microphone and call log.</string>
     <string name="allow_acces_calls_subtitle_microphone" context="Subtitle of the screen asking permissions for microphone">Permite accesul la microfon pentru a efectua apeluri criptate.</string>
->>>>>>> edcd1d18
     <string name="general_enable_access" context="General enable access">Activează accesul</string>
     <string name="title_chat_shared_files_info" context="Title of the option on chat info screen to list all the files sent to the chat">Fișiere partajate</string>
 
@@ -2445,15 +2416,9 @@
 
     <string name="message_joined_public_chat_autoinvitation" formatted="false" context="chat message when a participant invites himself to a public chat using a chat link. Please keep the placeholder because is to show the participant's name in runtime.">[A]%1$s[/A][B] s-a alăturat chatului de grup.[/B]</string>
 
-<<<<<<< HEAD
-    <string name="context_remove_chat_link_warning_text" context="Warning that appears prior to remove a chat link on the group info screen.">This conversation will no longer be accessible through the Chat Link you are about to delete.</string>
-    <string name="context_create_chat_link_warning_text" context="Description text of the dialog to generate a public chat link">Encrypted Key Rotation does not allow you to get a Chat Link without creating a new group chat.</string>
-    <string name="context_create_chat_link_question_text" context="Question of the dialog to generate a public chat link">Do you want to create a new group chat and get a Chat Link?</string>
-=======
     <string name="context_remove_chat_link_warning_text" context="Warning that appears prior to remove a chat link on the group info screen.">Această conversație nu va mai fi accesibilă prin linkul chatului odată ce acesta a fost eliminat.</string>
     <string name="context_create_chat_link_warning_text" context="Description text of the dialog to generate a public chat link">Rotația cheii criptate nu îți permite să obții un link de chat fără a crea un nou chat de grup.</string>
     <string name="context_create_chat_link_question_text" context="Question of the dialog to generate a public chat link">Vrei să creezi un nou chat de grup și să obții un link al chatului?</string>
->>>>>>> edcd1d18
 
     <string name="context_make_private_chat_warning_text" context="Text of the dialog to change a public chat to private (enable encrypted key rotation)">Rotația cheii este puțin mai sigură, dar nu îți permite să creezi un link al chatului, iar noii participanți nu vor vedea mesajele din trecut.</string>
 
