<?xml version="1.0" encoding="utf-8"?>
<navigation xmlns:android="http://schemas.android.com/apk/res/android"
    xmlns:app="http://schemas.android.com/apk/res-auto"
    xmlns:tools="http://schemas.android.com/tools"
    android:id="@+id/homepage"
<<<<<<< HEAD
    app:startDestination="@id/homepage">
  <fragment
      android:id="@+id/homepage"
      android:name="mega.privacy.android.app.lollipop.managerSections.HomepageFragment"
      tools:layout="@layout/fragment_homepage">
    <action
        android:id="@+id/action_homepage_to_fullscreen_offline"
        app:destination="@id/fullscreen_offline" />
  </fragment>
  <fragment
      android:id="@+id/fullscreen_offline"
      android:name="mega.privacy.android.app.fragments.offline.OfflineFragment"
      tools:layout="@layout/fragment_offline">
    <argument
        android:name="path"
        android:defaultValue="/"
        app:argType="string" />
    <argument
        android:name="rootFolderOnly"
        android:defaultValue="false"
        app:argType="boolean" />
    <action
        android:id="@+id/action_homepage_to_fullscreen_offline"
        app:destination="@id/fullscreen_offline" />
  </fragment>
=======
    app:startDestination="@id/homepageFragment">
    <fragment
        android:id="@+id/homepageFragment"
        android:name="mega.privacy.android.app.lollipop.managerSections.HomepageFragment"
        android:label="fragment_homepage"
        tools:layout="@layout/fragment_homepage">
        <action
            android:id="@+id/action_homepageFragment_to_photosFragment"
            app:destination="@id/photosFragment" />
    </fragment>
    <fragment
        android:id="@+id/photosFragment"
        android:name="mega.privacy.android.app.fragments.photos.PhotosFragment"
        android:label="@string/category_photos" />
>>>>>>> 2f6e9ec7
</navigation><|MERGE_RESOLUTION|>--- conflicted
+++ resolved
@@ -3,33 +3,6 @@
     xmlns:app="http://schemas.android.com/apk/res-auto"
     xmlns:tools="http://schemas.android.com/tools"
     android:id="@+id/homepage"
-<<<<<<< HEAD
-    app:startDestination="@id/homepage">
-  <fragment
-      android:id="@+id/homepage"
-      android:name="mega.privacy.android.app.lollipop.managerSections.HomepageFragment"
-      tools:layout="@layout/fragment_homepage">
-    <action
-        android:id="@+id/action_homepage_to_fullscreen_offline"
-        app:destination="@id/fullscreen_offline" />
-  </fragment>
-  <fragment
-      android:id="@+id/fullscreen_offline"
-      android:name="mega.privacy.android.app.fragments.offline.OfflineFragment"
-      tools:layout="@layout/fragment_offline">
-    <argument
-        android:name="path"
-        android:defaultValue="/"
-        app:argType="string" />
-    <argument
-        android:name="rootFolderOnly"
-        android:defaultValue="false"
-        app:argType="boolean" />
-    <action
-        android:id="@+id/action_homepage_to_fullscreen_offline"
-        app:destination="@id/fullscreen_offline" />
-  </fragment>
-=======
     app:startDestination="@id/homepageFragment">
     <fragment
         android:id="@+id/homepageFragment"
@@ -39,10 +12,28 @@
         <action
             android:id="@+id/action_homepageFragment_to_photosFragment"
             app:destination="@id/photosFragment" />
+        <action
+            android:id="@+id/action_homepage_to_fullscreen_offline"
+            app:destination="@id/fullscreen_offline" />
     </fragment>
     <fragment
         android:id="@+id/photosFragment"
         android:name="mega.privacy.android.app.fragments.photos.PhotosFragment"
         android:label="@string/category_photos" />
->>>>>>> 2f6e9ec7
+    <fragment
+        android:id="@+id/fullscreen_offline"
+        android:name="mega.privacy.android.app.fragments.offline.OfflineFragment"
+        tools:layout="@layout/fragment_offline">
+        <argument
+            android:name="path"
+            android:defaultValue="/"
+            app:argType="string" />
+        <argument
+            android:name="rootFolderOnly"
+            android:defaultValue="false"
+            app:argType="boolean" />
+        <action
+            android:id="@+id/action_homepage_to_fullscreen_offline"
+            app:destination="@id/fullscreen_offline" />
+    </fragment>
 </navigation>