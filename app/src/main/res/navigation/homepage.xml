--- conflicted
+++ resolved
@@ -22,13 +22,11 @@
             android:id="@+id/action_homepageFragment_to_documentsFragment"
             app:destination="@id/documentsFragment" />
         <action
-<<<<<<< HEAD
+            android:id="@+id/action_homepageFragment_to_audioFragment"
+            app:destination="@id/audioFragment" />
+        <action
             android:id="@+id/action_homepage_to_recentBucket"
             app:destination="@id/recentBucketFragment"/>
-=======
-            android:id="@+id/action_homepageFragment_to_audioFragment"
-            app:destination="@id/audioFragment" />
->>>>>>> 0cb18926
     </fragment>
     <fragment
         android:id="@+id/photosFragment"
