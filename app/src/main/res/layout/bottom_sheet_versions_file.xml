--- conflicted
+++ resolved
@@ -1,10 +1,7 @@
 <?xml version="1.0" encoding="utf-8"?>
 <LinearLayout xmlns:android="http://schemas.android.com/apk/res/android"
-<<<<<<< HEAD
+    xmlns:tools="http://schemas.android.com/tools"
     xmlns:app="http://schemas.android.com/apk/res-auto"
-=======
-    xmlns:tools="http://schemas.android.com/tools"
->>>>>>> 8b5ea5a5
     android:id="@+id/versions_file_bottom_sheet"
     android:layout_width="match_parent"
     android:layout_height="wrap_content"
@@ -22,34 +19,16 @@
             android:layout_width="48dp"
             android:layout_height="48dp"
             android:layout_centerVertical="true"
-<<<<<<< HEAD
-            android:layout_marginStart="12dp">
-
-            <ImageView
-                android:id="@+id/versions_file_thumbnail"
-                android:layout_width="wrap_content"
-                android:layout_height="wrap_content"
-                android:layout_centerVertical="true"
-                android:scaleType="fitCenter" />
-
-        </RelativeLayout>
-=======
             android:layout_margin="12dp"
             android:scaleType="fitCenter"
             tools:ignore="ContentDescription" />
->>>>>>> 8b5ea5a5
 
         <RelativeLayout
             android:id="@+id/versions_file_relative_layout_info"
             android:layout_width="wrap_content"
             android:layout_height="wrap_content"
             android:layout_centerVertical="true"
-<<<<<<< HEAD
-            android:layout_marginStart="12dp"
-            android:layout_toEndOf="@id/versions_file_relative_layout_thumb">
-=======
             android:layout_toEndOf="@id/versions_file_thumbnail">
->>>>>>> 8b5ea5a5
 
             <TextView
                 android:id="@+id/versions_file_name_text"
@@ -68,11 +47,8 @@
                 android:ellipsize="middle"
                 android:gravity="center_vertical"
                 android:singleLine="true"
-<<<<<<< HEAD
                 android:textAppearance="@style/TextAppearance.Mega.Body2.Secondary"
                 android:textSize="14sp" />
-=======
-                android:ellipsize="middle"/>
 
         </RelativeLayout>
 
@@ -80,11 +56,11 @@
             android:id="@+id/versions_file_relative_layout_icon"
             android:layout_width="wrap_content"
             android:layout_height="wrap_content"
-            android:layout_marginRight="47dp"
+            android:layout_marginEnd="47dp"
             android:gravity="right"
-            android:layout_alignParentRight="true"
+            android:layout_alignParentEnd="true"
             android:layout_centerVertical="true"
-            android:layout_toRightOf="@id/versions_file_relative_layout_info">
+            android:layout_toEndOf="@id/versions_file_relative_layout_info">
 
             <ImageView
                 android:id="@+id/versions_file_icon"
@@ -92,7 +68,6 @@
                 android:layout_height="wrap_content"
                 android:alpha="0.35"
                 android:background="@null"/>
->>>>>>> 8b5ea5a5
 
         </RelativeLayout>
 
