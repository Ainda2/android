--- conflicted
+++ resolved
@@ -1,13 +1,7 @@
 <?xml version="1.0" encoding="utf-8"?>
-<<<<<<< HEAD
-<LinearLayout xmlns:android="http://schemas.android.com/apk/res/android"
-    xmlns:app="http://schemas.android.com/apk/res-auto"
-    android:orientation="vertical"
-=======
 <FrameLayout xmlns:android="http://schemas.android.com/apk/res/android"
     xmlns:app="http://schemas.android.com/apk/res-auto"
     xmlns:tools="http://schemas.android.com/tools"
->>>>>>> 28087ebf
     android:layout_width="match_parent"
     android:layout_height="wrap_content">
 
@@ -33,39 +27,16 @@
             android:layout_centerVertical="true"
             android:background="@android:color/transparent"
             android:padding="16dp"
-            android:src="@drawable/ic_dots_vertical_grey" />
+            android:src="@drawable/ic_dots_vertical_grey"
+            app:tint="?android:attr/textColorSecondary" />
 
         <LinearLayout
             android:layout_width="match_parent"
-<<<<<<< HEAD
-            android:layout_height="wrap_content">
-
-            <ImageView
-                android:id="@+id/thumbnail_view"
-                android:layout_width="48dp"
-                android:layout_height="48dp"
-                android:layout_marginLeft="12dp"
-                android:layout_marginTop="12dp"
-                android:layout_marginRight="12dp"
-                android:layout_alignParentLeft="true"/>
-
-            <ImageButton
-                android:id="@+id/three_dots"
-                android:layout_width="wrap_content"
-                android:layout_height="wrap_content"
-                android:src="@drawable/ic_dots_vertical_grey"
-                android:background="@android:color/transparent"
-                android:padding="16dp"
-                android:layout_centerVertical="true"
-                android:layout_alignParentRight="true"
-                app:tint="?android:attr/textColorSecondary"/>
-=======
             android:layout_height="wrap_content"
             android:layout_toStartOf="@+id/three_dots"
             android:layout_toEndOf="@+id/thumbnail_view"
             android:orientation="vertical"
             android:paddingTop="15dp">
->>>>>>> 28087ebf
 
             <androidx.constraintlayout.widget.ConstraintLayout
                 android:layout_width="match_parent"
@@ -75,47 +46,42 @@
                     android:id="@+id/first_line_text"
                     android:layout_width="wrap_content"
                     android:layout_height="wrap_content"
-<<<<<<< HEAD
+                    android:ellipsize="middle"
+                    android:singleLine="true"
                     android:textAppearance="?attr/textAppearanceSubtitle1"
-=======
-                    android:ellipsize="middle"
->>>>>>> 28087ebf
-                    android:singleLine="true"
-                    android:textColor="@color/primary_text"
-                    android:textSize="16sp"
+                    app:layout_constrainedWidth="true"
                     app:layout_constraintBottom_toBottomOf="parent"
                     app:layout_constraintEnd_toStartOf="@id/guideline"
+                    app:layout_constraintHorizontal_bias="0"
                     app:layout_constraintStart_toStartOf="parent"
                     app:layout_constraintTop_toTopOf="parent"
-                    app:layout_constraintHorizontal_bias="0"
-                    app:layout_constrainedWidth="true"
                     tools:text="abc.png" />
 
                 <ImageView
                     android:id="@+id/img_label"
                     android:layout_width="wrap_content"
                     android:layout_height="wrap_content"
+                    android:layout_gravity="center"
                     android:layout_margin="4dp"
-                    android:layout_gravity="center"
                     android:src="@drawable/ic_circle_label"
                     android:visibility="gone"
-                    tools:visibility="visible"
+                    app:layout_constraintBottom_toBottomOf="parent"
                     app:layout_constraintStart_toEndOf="@id/first_line_text"
                     app:layout_constraintTop_toTopOf="parent"
-                    app:layout_constraintBottom_toBottomOf="parent"/>
+                    tools:visibility="visible" />
 
                 <ImageView
                     android:id="@+id/img_favourite"
                     android:layout_width="wrap_content"
                     android:layout_height="wrap_content"
+                    android:layout_gravity="center"
                     android:layout_margin="4dp"
                     android:src="@drawable/ic_favorite"
-                    android:layout_gravity="center"
                     android:visibility="gone"
-                    tools:visibility="visible"
+                    app:layout_constraintBottom_toBottomOf="parent"
                     app:layout_constraintStart_toEndOf="@id/img_label"
                     app:layout_constraintTop_toTopOf="parent"
-                    app:layout_constraintBottom_toBottomOf="parent"/>
+                    tools:visibility="visible" />
 
                 <androidx.constraintlayout.widget.Guideline
                     android:id="@+id/guideline"
@@ -131,8 +97,7 @@
                 android:layout_height="wrap_content"
                 android:ellipsize="middle"
                 android:singleLine="true"
-                android:textColor="@color/primary_text"
-                android:textSize="14sp" />
+                android:textAppearance="@style/TextAppearance.Mega.Body2.Variant" />
 
             <LinearLayout
                 android:layout_width="wrap_content"
@@ -144,16 +109,11 @@
                     android:id="@+id/name_text"
                     android:layout_width="wrap_content"
                     android:layout_height="wrap_content"
-<<<<<<< HEAD
-                    android:textAppearance="@style/TextAppearance.Mega.Body2.Variant"
-=======
                     android:layout_gravity="center_vertical"
                     android:layout_weight="1"
                     android:ellipsize="middle"
->>>>>>> 28087ebf
                     android:singleLine="true"
-                    android:textColor="@color/secondary_text"
-                    android:textSize="12sp" />
+                    android:textAppearance="@style/TextAppearance.Mega.Caption.Secondary" />
 
                 <ImageView
                     android:id="@+id/shared_image"
@@ -174,50 +134,9 @@
                     android:id="@+id/time_text"
                     android:layout_width="wrap_content"
                     android:layout_height="wrap_content"
-<<<<<<< HEAD
-                    android:orientation="horizontal"
-                    android:paddingBottom="16dp">
-
-                    <TextView
-                        android:id="@+id/name_text"
-                        android:layout_width="wrap_content"
-                        android:layout_height="wrap_content"
-                        android:textAppearance="@style/TextAppearance.Mega.Caption.Secondary"
-                        android:singleLine="true"
-                        android:ellipsize="middle"
-                        android:layout_gravity="center_vertical"
-                        android:layout_weight="1"/>
-
-                    <ImageView
-                        android:id="@+id/shared_image"
-                        android:layout_width="24dp"
-                        android:layout_height="24dp"
-                        android:layout_marginLeft="8dp"
-                        android:layout_gravity="center_vertical"/>
-
-                    <ImageView
-                        android:id="@+id/action_image"
-                        android:layout_width="wrap_content"
-                        android:layout_height="wrap_content"
-                        android:layout_marginLeft="8dp"
-                        android:layout_marginRight="8dp"
-                        android:layout_gravity="center_vertical"/>
-
-                    <TextView
-                        android:id="@+id/time_text"
-                        android:layout_width="wrap_content"
-                        android:layout_height="wrap_content"
-                        android:textAppearance="@style/TextAppearance.Mega.Caption.Secondary"
-                        android:maxLines="1"
-                        android:layout_gravity="center_vertical"/>
-
-                </LinearLayout>
-=======
                     android:layout_gravity="center_vertical"
                     android:maxLines="1"
-                    android:textColor="@color/secondary_text"
-                    android:textSize="12sp" />
->>>>>>> 28087ebf
+                    android:textAppearance="@style/TextAppearance.Mega.Caption.Secondary" />
 
             </LinearLayout>
 
@@ -234,15 +153,10 @@
             android:id="@+id/header_text"
             android:layout_width="wrap_content"
             android:layout_height="wrap_content"
-<<<<<<< HEAD
-            android:textAppearance="@style/TextAppearance.Mega.Body2.Variant"
-=======
             android:layout_centerVertical="true"
->>>>>>> 28087ebf
             android:layout_marginLeft="16dp"
             android:layout_marginRight="16dp"
-            android:textColor="@color/primary_text"
-            android:textSize="14sp" />
+            android:textAppearance="@style/TextAppearance.Mega.Body2.Variant" />
 
     </RelativeLayout>
 
