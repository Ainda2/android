--- conflicted
+++ resolved
@@ -24,19 +24,11 @@
             android:orientation="horizontal"
             android:layout_below="@id/empty_image_view_notifications"
             android:layout_centerHorizontal="true">
-
             <TextView
                 android:id="@+id/empty_text_notifications"
                 android:layout_width="wrap_content"
                 android:layout_height="wrap_content"
-<<<<<<< HEAD
-                android:textColor="?android:attr/textColorSecondary"
-=======
->>>>>>> 91486ca0
-                android:fontFamily="sans-serif"
-                android:textAllCaps="true"
-                android:textColor="@color/text_secondary"
-                android:textSize="14sp" />
+                android:textAppearance="@style/TextAppearance.Mega.Body2.Secondary.Variant.AllCaps" />
         </LinearLayout>
     </RelativeLayout>
 
