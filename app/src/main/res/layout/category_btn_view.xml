<?xml version="1.0" encoding="utf-8"?>
<merge
    xmlns:android="http://schemas.android.com/apk/res/android"
    xmlns:app="http://schemas.android.com/apk/res-auto"
    xmlns:tools="http://schemas.android.com/tools">

    <ImageView
        android:id="@+id/imageView_category"
        android:layout_width="wrap_content"
        android:layout_height="wrap_content"
        app:layout_constraintBottom_toBottomOf="parent"
        app:layout_constraintTop_toTopOf="parent"
        app:layout_constraintStart_toStartOf="parent"
        app:layout_constraintEnd_toEndOf="parent"
        tools:srcCompat="@drawable/ic_photos" />

    <TextView
        android:id="@+id/textView_category"
        android:layout_width="wrap_content"
        android:layout_height="wrap_content"
<<<<<<< HEAD
        android:layout_marginTop="@dimen/text_photo_span"
        android:textAppearance="?attr/textAppearanceCaption"
=======
        android:layout_marginBottom="@dimen/text_photo_span"
        android:textSize="12sp"
        android:textColor="@android:color/black"
>>>>>>> 28087ebf
        app:layout_constraintEnd_toEndOf="@+id/imageView_category"
        app:layout_constraintStart_toStartOf="@+id/imageView_category"
        app:layout_constraintBottom_toBottomOf="@+id/imageView_category"
        tools:text="@string/sortby_type_photo_first" />
</merge><|MERGE_RESOLUTION|>--- conflicted
+++ resolved
@@ -18,14 +18,8 @@
         android:id="@+id/textView_category"
         android:layout_width="wrap_content"
         android:layout_height="wrap_content"
-<<<<<<< HEAD
-        android:layout_marginTop="@dimen/text_photo_span"
         android:textAppearance="?attr/textAppearanceCaption"
-=======
         android:layout_marginBottom="@dimen/text_photo_span"
-        android:textSize="12sp"
-        android:textColor="@android:color/black"
->>>>>>> 28087ebf
         app:layout_constraintEnd_toEndOf="@+id/imageView_category"
         app:layout_constraintStart_toStartOf="@+id/imageView_category"
         app:layout_constraintBottom_toBottomOf="@+id/imageView_category"
