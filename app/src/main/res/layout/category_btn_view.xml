<?xml version="1.0" encoding="utf-8"?>
<merge
    xmlns:android="http://schemas.android.com/apk/res/android"
    xmlns:app="http://schemas.android.com/apk/res-auto"
    xmlns:tools="http://schemas.android.com/tools">

    <ImageView
        android:id="@+id/imageView_category"
        android:layout_width="wrap_content"
        android:layout_height="wrap_content"
        app:layout_constraintBottom_toBottomOf="parent"
        app:layout_constraintTop_toTopOf="parent"
        app:layout_constraintStart_toStartOf="parent"
        app:layout_constraintEnd_toEndOf="parent"
        tools:srcCompat="@drawable/ic_photos" />

    <androidx.appcompat.widget.AppCompatTextView
        android:id="@+id/textView_category"
        android:layout_width="0dp"
        android:layout_height="wrap_content"
        android:textAppearance="?attr/textAppearanceCaption"
        android:layout_marginBottom="@dimen/text_photo_span"
<<<<<<< HEAD
=======
        android:layout_marginHorizontal="2dp"
        android:gravity="center"
        android:singleLine="false"
        android:maxLines="1"
        app:autoSizeMaxTextSize="12sp"
        app:autoSizeMinTextSize="10sp"
        app:autoSizeStepGranularity="1sp"
        app:autoSizeTextType="uniform"
        android:ellipsize="end"
        android:textColor="@android:color/black"
>>>>>>> c5e42ed4
        app:layout_constraintEnd_toEndOf="@+id/imageView_category"
        app:layout_constraintStart_toStartOf="@+id/imageView_category"
        app:layout_constraintBottom_toBottomOf="@+id/imageView_category"
        tools:text="@string/sortby_type_photo_first" />
</merge><|MERGE_RESOLUTION|>--- conflicted
+++ resolved
@@ -20,8 +20,6 @@
         android:layout_height="wrap_content"
         android:textAppearance="?attr/textAppearanceCaption"
         android:layout_marginBottom="@dimen/text_photo_span"
-<<<<<<< HEAD
-=======
         android:layout_marginHorizontal="2dp"
         android:gravity="center"
         android:singleLine="false"
@@ -31,8 +29,6 @@
         app:autoSizeStepGranularity="1sp"
         app:autoSizeTextType="uniform"
         android:ellipsize="end"
-        android:textColor="@android:color/black"
->>>>>>> c5e42ed4
         app:layout_constraintEnd_toEndOf="@+id/imageView_category"
         app:layout_constraintStart_toStartOf="@+id/imageView_category"
         app:layout_constraintBottom_toBottomOf="@+id/imageView_category"
