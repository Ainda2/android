<?xml version="1.0" encoding="utf-8"?>
<androidx.coordinatorlayout.widget.CoordinatorLayout
    xmlns:android="http://schemas.android.com/apk/res/android"
    xmlns:app="http://schemas.android.com/apk/res-auto"
    android:layout_width="match_parent"
    android:layout_height="match_parent"
    android:id="@+id/file_link_fragment_container"
    android:fitsSystemWindows="true">

        <com.google.android.material.appbar.AppBarLayout
            android:id="@+id/app_bar"
            android:layout_width="match_parent"
            android:layout_height="216dp"
            android:fitsSystemWindows="true">

            <com.google.android.material.appbar.CollapsingToolbarLayout
                android:id="@+id/file_link_info_collapse_toolbar"
                android:layout_width="match_parent"
                android:layout_height="match_parent"
                android:fitsSystemWindows="true"
                android:theme="@style/ThemeOverlay.Mega.DefaultToolBar"
                app:collapsedTitleTextAppearance="@style/TextAppearance.Mega.Subtitle1.Medium.AllCaps"
                app:contentScrim="?attr/colorPrimary"
                app:expandedTitleTextAppearance="?attr/textAppearanceSubtitle1"
                app:layout_scrollFlags="scroll|exitUntilCollapsed">

                <RelativeLayout
                    android:id="@+id/file_link_icon_layout"
                    android:layout_width="wrap_content"
                    android:layout_height="wrap_content"
                    android:layout_marginLeft="65dp"
                    android:layout_marginTop="12dp"
                    android:layout_gravity="center_vertical|left"
                    app:layout_collapseMode="parallax"
                    android:fitsSystemWindows="true">

                    <ImageView
                        android:id="@+id/file_link_icon"
                        android:layout_width="wrap_content"
                        android:layout_height="wrap_content"
                        android:adjustViewBounds="true"
                        android:scaleType="fitCenter" />
                </RelativeLayout>

                <RelativeLayout
                    android:id="@+id/file_info_image_layout"
                    android:layout_width="match_parent"
                    android:layout_height="match_parent"
                    app:layout_collapseMode="parallax"
                    android:fitsSystemWindows="true">

                    <ImageView
                        android:id="@+id/file_info_toolbar_image"
                        android:layout_width="match_parent"
                        android:layout_height="match_parent"
                        android:adjustViewBounds="true"
                        android:fitsSystemWindows="true"
                        android:scaleType="centerCrop" />
                    <View
                        android:layout_width="match_parent"
                        android:layout_height="112dp"
                        android:layout_alignParentTop="true"
                        android:background="@drawable/gradient_shape" />

                    <View
                        android:layout_width="match_parent"
                        android:layout_height="100dp"
                        android:layout_alignParentBottom="true"
                        android:background="@drawable/actionbar_gradient_dark" />
                </RelativeLayout>


                <androidx.appcompat.widget.Toolbar
                    android:id="@+id/toolbar_file_link"
                    android:layout_width="match_parent"
                    android:layout_height="?attr/actionBarSize"
                    app:layout_collapseMode="pin"/>

            </com.google.android.material.appbar.CollapsingToolbarLayout>
        </com.google.android.material.appbar.AppBarLayout>



    <include layout="@layout/content_file_link_info_activity" />
    <!--Buttons-->
    <RelativeLayout
        android:id="@+id/buttons_layout"
        android:layout_width="match_parent"
        android:layout_height="wrap_content"
        android:layout_gravity="bottom">

        <FrameLayout
            android:id="@+id/ad_view_container"
            android:layout_width="match_parent"
            android:layout_height="wrap_content" />

        <View
            android:id="@+id/separator_3"
            android:layout_width="match_parent"
            android:layout_height="1dip"
<<<<<<< HEAD
            android:background="@color/grey_012_white_012" />
=======
            android:background="@color/black_12_alpha"
            android:layout_below="@id/ad_view_container"/>
>>>>>>> 8733254b

        <LinearLayout
            android:layout_width="match_parent"
            android:layout_height="48dp"
            android:orientation="horizontal"
            android:layout_below="@id/separator_3"
            android:gravity="end"
            android:background="@color/grey_020_grey_700">

            <Button
                android:id="@+id/file_link_button_download"
                style="?attr/borderlessButtonStyle"
                android:layout_width="wrap_content"
                android:layout_height="match_parent"
                android:layout_marginEnd="16dp"
                android:gravity="center_vertical"
                android:text="@string/general_save_to_device" />

            <Button
                android:id="@+id/file_link_button_import"
                style="?attr/borderlessButtonStyle"
                android:layout_width="wrap_content"
                android:layout_height="match_parent"
                android:layout_marginEnd="16dp"
                android:gravity="center_vertical"
                android:text="@string/add_to_cloud" />
        </LinearLayout>
    </RelativeLayout>

    <include
        layout="@layout/transfers_widget"
        android:layout_width="wrap_content"
        android:layout_height="wrap_content"
        app:layout_anchor="@+id/buttons_layout"
        app:layout_anchorGravity="top|end"
        android:layout_gravity="end"/>

</androidx.coordinatorlayout.widget.CoordinatorLayout>
<|MERGE_RESOLUTION|>--- conflicted
+++ resolved
@@ -98,12 +98,8 @@
             android:id="@+id/separator_3"
             android:layout_width="match_parent"
             android:layout_height="1dip"
-<<<<<<< HEAD
-            android:background="@color/grey_012_white_012" />
-=======
-            android:background="@color/black_12_alpha"
+            android:background="@color/grey_012_white_012"
             android:layout_below="@id/ad_view_container"/>
->>>>>>> 8733254b
 
         <LinearLayout
             android:layout_width="match_parent"
