--- conflicted
+++ resolved
@@ -28,32 +28,11 @@
             android:layout_centerHorizontal="true"
             android:orientation="horizontal">
 
-<<<<<<< HEAD
             <TextView
                 android:id="@+id/rubbishbin_list_empty_text_first"
                 android:layout_width="wrap_content"
                 android:layout_height="wrap_content"
-                android:textSize="18sp" />
+				android:textAppearance="@style/TextAppearance.Mega.Body2.Secondary.Variant.AllCaps" />
         </LinearLayout>
     </RelativeLayout>
-=======
-		<LinearLayout
-			android:id="@+id/rubbishbin_list_empty_text"
-			android:layout_width="wrap_content"
-			android:layout_height="wrap_content"
-			android:orientation="horizontal"
-			android:layout_below="@id/rubbishbin_list_empty_image"
-			android:layout_centerHorizontal="true">
-
-			<TextView
-				android:id="@+id/rubbishbin_list_empty_text_first"
-				android:layout_width="wrap_content"
-				android:layout_height="wrap_content"
-				android:fontFamily="sans-serif"
-				android:textAllCaps="true"
-				android:textColor="@color/text_secondary"
-				android:textSize="14sp" />
-	</LinearLayout>
-	</RelativeLayout>
->>>>>>> 91486ca0
 </RelativeLayout>