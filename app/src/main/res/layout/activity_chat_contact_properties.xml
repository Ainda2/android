--- conflicted
+++ resolved
@@ -141,15 +141,7 @@
                         android:layout_below="@+id/first_line_toolbar"
                         android:layout_marginLeft="72dp"
                         android:textColor="@color/white"
-<<<<<<< HEAD
-                        android:focusable="true"
-                        android:focusableInTouchMode="true"
-                        android:ellipsize="marquee"
-                        android:marqueeRepeatLimit="marquee_forever"
-                        android:scrollHorizontally="true"
-=======
                         android:ellipsize="none"
->>>>>>> b0005a46
                         android:singleLine="true"
                         android:textAppearance="@style/ToolbarTitle.Secondary"
                         android:paddingBottom="9dp"/>
