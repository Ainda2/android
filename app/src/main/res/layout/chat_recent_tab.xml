--- conflicted
+++ resolved
@@ -171,8 +171,6 @@
                     android:layout_centerHorizontal="true"
                     android:layout_centerVertical="true" />
 
-<<<<<<< HEAD
-=======
                 <TextView
                     android:id="@+id/empty_text_chat_recent_invite"
                     android:layout_width="wrap_content"
@@ -208,22 +206,12 @@
                     android:textSize="16sp" />
             </RelativeLayout>
         </ScrollView>
-        <include layout="@layout/item_call_in_progress_layout"
-            android:layout_width="match_parent"
-            android:layout_height="wrap_content"
-            android:layout_below="@id/linear_layout_add"/>
-
->>>>>>> d950288a
+
         <LinearLayout
             android:id="@+id/linear_layout_recycler"
             android:layout_width="wrap_content"
             android:layout_height="match_parent"
-<<<<<<< HEAD
             android:layout_below="@id/linear_layout_add">
-=======
-            android:layout_below="@id/call_in_progress_layout"
-            android:elevation="-1dp">
->>>>>>> d950288a
 
             <RelativeLayout
                 android:layout_width="wrap_content"
