
<LinearLayout
	xmlns:android="http://schemas.android.com/apk/res/android"
	xmlns:rounded="http://schemas.android.com/apk/res-auto"
	android:layout_width="match_parent"
	android:layout_height="match_parent"
	android:orientation="vertical"
	android:background="@color/white">

	<ScrollView
		android:id="@+id/my_account_complete_relative_layout"
		android:layout_width="match_parent"
		android:layout_height="match_parent">

		<LinearLayout
			android:id="@+id/parent_linear_layout"
			android:layout_width="match_parent"
			android:layout_height="match_parent"
			android:layout_marginBottom="8dp"
			android:background="@color/white"
			android:orientation="vertical">

			<LinearLayout
				android:id="@+id/business_account_management_container"
				android:layout_width="match_parent"
				android:layout_height="64dp"
				android:orientation="vertical"
				android:background="@color/business_alert_background">

				<TextView
					android:layout_width="match_parent"
					android:layout_height="match_parent"
					android:text="@string/business_management_alert"
					android:gravity="center_vertical"
					android:textSize="14sp"
					android:textColor="@color/mail_my_account"
					android:layout_marginLeft="16dp"
					android:layout_marginRight="16dp"/>

			</LinearLayout>

			<LinearLayout
				android:layout_width="match_parent"
				android:layout_height="wrap_content"
				android:layout_marginLeft="16dp"
				android:layout_marginRight="16dp"
				android:orientation="vertical">

				<LinearLayout
					android:id="@+id/my_account_email_layout"
					android:layout_width="match_parent"
					android:layout_height="wrap_content"
					android:layout_marginBottom="8dp"
					android:layout_marginTop="16dp"
					android:background="@color/white"
					android:gravity="left"
					android:orientation="horizontal">

					<LinearLayout
						android:id="@+id/my_account_email_text_layout"
						android:layout_width="wrap_content"
						android:layout_height="wrap_content"
						android:layout_gravity="center_vertical"
						android:background="@color/white"
						android:gravity="left"
						android:orientation="vertical">

						<RelativeLayout
							android:layout_width="wrap_content"
							android:layout_height="wrap_content">

							<mega.privacy.android.app.components.twemoji.EmojiTextView
								android:id="@+id/my_account_name"
								android:layout_width="wrap_content"
								android:layout_height="wrap_content"
								android:layout_marginBottom="7dp"
								android:ellipsize="end"
								android:maxLines="1"
								android:singleLine="true"
								android:textColor="@color/name_my_account"
								android:textSize="16sp"
								android:fontFamily="sans-serif-light"
								android:textStyle="bold"/>

							<ImageView
								android:id="@+id/my_account_edit_icon"
								android:layout_width="wrap_content"
								android:layout_height="wrap_content"
								android:layout_marginLeft="2dp"
								android:layout_toRightOf="@+id/my_account_name"
								android:src="@drawable/ic_rename_title"/>

						</RelativeLayout>

						<TextView
							android:id="@+id/my_account_email"
							android:layout_width="wrap_content"
							android:layout_height="wrap_content"
							android:ellipsize="end"
							android:maxLines="1"
							android:singleLine="true"
<<<<<<< HEAD
							android:textColor="@color/mail_my_account"
							android:textSize="14sp"/>
=======
							android:textColor="@color/name_my_account"
							android:textSize="16sp"
							rounded:emojiSize="14sp"/>
>>>>>>> 89fc7eed

						<TextView
							android:id="@+id/add_phone_number"
							android:layout_width="wrap_content"
							android:layout_height="wrap_content"
<<<<<<< HEAD
							android:layout_marginTop="7dp"
							android:ellipsize="end"
							android:maxLines="1"
							android:singleLine="true"
							android:textColor="@color/accentColor"
							android:textSize="14sp"/>
=======
							android:layout_marginLeft="2dp"
							android:layout_toRightOf="@+id/my_account_name"
							android:src="@drawable/ic_rename_title"/>
					</RelativeLayout>

					<TextView
						android:id="@+id/my_account_email"
						android:layout_width="wrap_content"
						android:layout_height="wrap_content"
						android:layout_marginBottom="7dp"
						android:ellipsize="end"
						android:maxLines="1"
						android:singleLine="true"
						android:textColor="@color/mail_my_account"
						android:textSize="14sp" />
					<TextView
						android:id="@+id/add_phone_number"
						android:layout_width="wrap_content"
						android:layout_height="wrap_content"
						android:layout_marginBottom="7dp"
						android:ellipsize="end"
						android:maxLines="1"
						android:singleLine="true"
						android:textColor="@color/accentColor"
						android:textSize="14sp"/>

				</LinearLayout>
>>>>>>> 89fc7eed

					</LinearLayout>

					<LinearLayout
						android:id="@+id/my_account_extra_layout"
						android:layout_width="fill_parent"
						android:layout_height="wrap_content"
						android:layout_alignParentRight="true"
						android:layout_gravity="center_vertical"
						android:orientation="horizontal">

						<RelativeLayout
							android:layout_width="fill_parent"
							android:layout_height="match_parent">

							<RelativeLayout
								android:id="@+id/my_account_relative_layout_avatar"
								android:layout_width="85dp"
								android:layout_height="85dp"
								android:layout_gravity="right"
								android:layout_alignParentRight="true"
								android:layout_marginRight="-14px"
								android:orientation="horizontal">

								<mega.privacy.android.app.components.RoundedImageView
									android:id="@+id/my_account_thumbnail"
									android:layout_width="40dp"
									android:layout_height="40dp"
									android:scaleType="fitCenter"
									android:layout_centerInParent="true"
									rounded:border_color="@color/border_file_properties"
									rounded:border_width="0dp"
									rounded:corner_radius="30dp" />

							</RelativeLayout>

						</RelativeLayout>

					</LinearLayout>

				</LinearLayout>

				<LinearLayout
					android:id="@+id/my_data_account_separator"
					android:layout_width="match_parent"
					android:layout_height="1dp"
					android:background="@color/divider_upgrade_account"
					android:orientation="horizontal"/>

				<LinearLayout
					android:id="@+id/my_account_achievements_layout"
					android:layout_width="match_parent"
					android:layout_height="72dp"
					android:background="@color/white"
					android:gravity="center_vertical|left"
					android:orientation="horizontal">

					<LinearLayout
						android:id="@+id/my_account_achievements_text_layout"
						android:layout_width="wrap_content"
						android:layout_height="wrap_content"
						android:background="@color/white"
						android:gravity="left"
						android:orientation="vertical">

						<TextView
							android:id="@+id/my_account_achievements_title"
							android:layout_width="wrap_content"
							android:layout_height="wrap_content"
							android:layout_marginBottom="8dp"
							android:ellipsize="end"
							android:maxLines="1"
							android:singleLine="true"
							android:text="@string/achievements_title"
							android:textColor="@color/name_my_account"
							android:textSize="14sp"
							android:fontFamily="sans-serif-light"
							android:textStyle="bold"/>

						<TextView
							android:id="@+id/my_account_achievements_subtitle"
							android:layout_width="wrap_content"
							android:layout_height="wrap_content"
							android:ellipsize="end"
							android:maxLines="1"
							android:singleLine="true"
							android:text="@string/achievements_subtitle"
							android:textColor="@color/accentColor"
							android:textSize="14sp"/>

					</LinearLayout>

				</LinearLayout>

				<LinearLayout
					android:id="@+id/my_account_achievements_separator"
					android:layout_width="match_parent"
					android:layout_height="1dp"
					android:background="@color/divider_upgrade_account"
					android:orientation="horizontal"/>

				<LinearLayout
					android:id="@+id/my_account_account_type_layout_container"
					android:layout_width="match_parent"
					android:layout_height="72dp"
					android:gravity="center_vertical"
					android:orientation="horizontal">

					<LinearLayout
						android:id="@+id/my_account_account_type_layout"
						android:layout_width="wrap_content"
						android:layout_height="wrap_content"
						android:layout_centerVertical="true"
						android:orientation="vertical">

						<TextView
							android:id="@+id/account_type_label"
							android:layout_width="wrap_content"
							android:layout_height="wrap_content"
							android:textSize="14sp"
							android:textColor="@color/mail_my_account"
							android:text="@string/account_label"/>

						<TextView
							android:id="@+id/my_account_account_type_text"
							android:layout_width="wrap_content"
							android:layout_height="wrap_content"
							android:layout_weight="1"
							android:textSize="16sp"
							android:textColor="@color/name_my_account"
							android:textAllCaps="true"
							android:fontFamily="sans-serif-light"
							android:textStyle="bold"
							android:layout_marginTop="8dp"/>

					</LinearLayout>

					<RelativeLayout
						android:layout_width="match_parent"
						android:layout_height="wrap_content">

						<RelativeLayout
							android:id="@+id/my_account_account_upgrade_layout"
							android:layout_width="wrap_content"
							android:layout_height="wrap_content"
							android:layout_alignParentRight="true"
							android:background="@color/white">

							<Button
								android:id="@+id/my_account_account_type_button"
								android:layout_width="wrap_content"
								android:layout_height="wrap_content"
								android:background="@drawable/background_button_border_accent"
								android:minHeight="0dp"
								android:paddingBottom="10dp"
								android:paddingLeft="16dp"
								android:paddingRight="16dp"
								android:paddingTop="10dp"
								android:text="@string/my_account_upgrade_pro"
								android:textColor="@color/accentColor"/>

						</RelativeLayout>

					</RelativeLayout>

				</LinearLayout>

				<LinearLayout
					android:id="@+id/my_account_type_separator"
					android:layout_width="match_parent"
					android:layout_height="1dp"
					android:background="@color/divider_upgrade_account"
					android:orientation="horizontal"/>

				<LinearLayout
					android:id="@+id/expiry_renew_layout"
					android:layout_width="match_parent"
					android:layout_height="48dp"
					android:orientation="horizontal">

					<TextView
						android:id="@+id/expiry_renew_text"
						android:layout_width="match_parent"
						android:layout_height="wrap_content"
						android:layout_weight="1"
						android:layout_gravity="center_vertical"
						android:textSize="14sp"
						android:textColor="@color/mail_my_account"/>

					<TextView
						android:id="@+id/expiry_renew_date"
						android:layout_width="match_parent"
						android:layout_height="wrap_content"
						android:layout_weight="1"
						android:layout_gravity="center_vertical"
						android:gravity="right"
						android:textSize="16sp"
						android:textColor="@color/mail_my_account"/>

				</LinearLayout>

				<LinearLayout
					android:id="@+id/expiry_renew_separator"
					android:layout_width="match_parent"
					android:layout_height="1dp"
					android:background="@color/divider_upgrade_account"
					android:orientation="horizontal"/>

				<LinearLayout
					android:id="@+id/business_account_container"
					android:layout_width="match_parent"
					android:layout_height="wrap_content"
					android:orientation="vertical">

					<LinearLayout
						android:id="@+id/business_account_type_container"
						android:layout_width="match_parent"
						android:layout_height="72dp"
						android:orientation="vertical">

						<TextView
							android:id="@+id/business_account_label"
							android:layout_width="wrap_content"
							android:layout_height="wrap_content"
							android:textSize="14sp"
							android:textColor="@color/mail_my_account"
							android:text="@string/account_label"
							android:layout_marginTop="14sp"/>

						<LinearLayout
							android:id="@+id/business_account_layout"
							android:layout_width="match_parent"
							android:layout_height="wrap_content"
							android:orientation="horizontal"
							android:layout_marginTop="8dp">

							<TextView
								android:id="@+id/business_account_text"
								android:layout_width="wrap_content"
								android:layout_height="wrap_content"
								android:layout_weight="1"
								android:textSize="16sp"
								android:textColor="@color/name_my_account"
								android:text="@string/business_label"
								android:textAllCaps="true"
								android:fontFamily="sans-serif-light"
								android:textStyle="bold"/>

							<TextView
								android:id="@+id/business_account_type_text"
								android:layout_width="wrap_content"
								android:layout_height="wrap_content"
								android:layout_weight="1"
								android:textSize="16sp"
								android:textColor="@color/accentColor"
								android:textAllCaps="true"
								android:gravity="right"/>

						</LinearLayout>

					</LinearLayout>

					<LinearLayout
						android:id="@+id/business_account_type_separator"
						android:layout_width="match_parent"
						android:layout_height="1dp"
						android:background="@color/divider_upgrade_account"
						android:orientation="horizontal"/>

					<LinearLayout
						android:id="@+id/business_account_status_container"
						android:layout_width="match_parent"
						android:layout_height="72dp"
						android:orientation="vertical">

						<LinearLayout
							android:id="@+id/business_account_status_layout"
							android:layout_width="match_parent"
							android:layout_height="wrap_content"
							android:orientation="horizontal"
							android:layout_marginTop="14dp">

							<TextView
								android:id="@+id/business_account_status_label"
								android:layout_width="wrap_content"
								android:layout_height="wrap_content"
								android:layout_weight="1"
								android:textSize="14sp"
								android:textColor="@color/mail_my_account"
								android:text="@string/status_label"/>

							<TextView
								android:id="@+id/business_account_renews_on_label"
								android:layout_width="wrap_content"
								android:layout_height="wrap_content"
								android:layout_weight="1"
								android:textSize="14sp"
								android:textColor="@color/mail_my_account"
								android:text="@string/renews_on"
								android:gravity="right"/>

						</LinearLayout>

						<LinearLayout
							android:id="@+id/business_account_renews_layout"
							android:layout_width="match_parent"
							android:layout_height="wrap_content"
							android:orientation="horizontal"
							android:layout_marginTop="8dp">

							<TextView
								android:id="@+id/business_account_status_text"
								android:layout_width="wrap_content"
								android:layout_height="wrap_content"
								android:layout_weight="1"
								android:textSize="16sp"
								android:fontFamily="sans-serif-light"
								android:textStyle="bold"/>

							<TextView
								android:id="@+id/business_account_renews_date_text"
								android:layout_width="wrap_content"
								android:layout_height="wrap_content"
								android:layout_weight="1"
								android:textSize="16sp"
								android:gravity="right"/>

						</LinearLayout>

					</LinearLayout>

					<LinearLayout
						android:id="@+id/business_account_status_separator"
						android:layout_width="match_parent"
						android:layout_height="1dp"
						android:background="@color/divider_upgrade_account"
						android:orientation="horizontal"/>

				</LinearLayout>

				<Button
					android:id="@+id/MK_button"
					android:layout_width="wrap_content"
					android:layout_height="wrap_content"
					android:layout_centerVertical="true"
					android:layout_marginTop="16dp"
					android:background="@color/accentColor"
					android:elevation="@dimen/elevation_upgrade_low"
					android:minHeight="0dp"
					android:paddingBottom="10dp"
					android:paddingLeft="16dp"
					android:paddingRight="16dp"
					android:paddingTop="10dp"
					android:text="@string/action_export_master_key"
					android:textColor="@color/white"
					android:tint="@android:color/white"/>

				<Button
					android:id="@+id/change_pass_button"
					android:layout_width="wrap_content"
					android:layout_height="wrap_content"
					android:layout_centerVertical="true"
					android:layout_marginBottom="16dp"
					android:layout_marginTop="20dp"
					android:background="@color/white"
					android:elevation="@dimen/elevation_upgrade_low"
					android:minHeight="0dp"
					android:paddingBottom="10dp"
					android:paddingLeft="16dp"
					android:paddingRight="16dp"
					android:paddingTop="10dp"
					android:text="@string/my_account_change_password"
					android:textColor="@color/name_my_account"/>

				<LinearLayout
					android:id="@+id/my_account_type_buttons_separator"
					android:layout_width="match_parent"
					android:layout_height="1dp"
					android:background="@color/divider_upgrade_account"
					android:orientation="horizontal"/>

				<RelativeLayout
					android:id="@+id/my_account_connections_layout"
					android:layout_width="fill_parent"
					android:layout_height="72dp"
					android:background="@color/white"
					android:gravity="center_vertical|left">

					<LinearLayout
						android:id="@+id/my_account_connections_text_layout"
						android:layout_width="wrap_content"
						android:layout_height="wrap_content"
						android:background="@color/white"
						android:gravity="left"
						android:layout_centerVertical="true"
						android:layout_alignParentLeft="true"
						android:orientation="vertical">

						<TextView
							android:id="@+id/my_account_connections_label"
							android:layout_width="wrap_content"
							android:layout_height="wrap_content"
							android:layout_marginBottom="4dp"
							android:text="@string/my_account_connections"
							android:textSize="14sp"
							android:textColor="@color/mail_my_account"/>

						<TextView
							android:id="@+id/my_account_connections"
							android:layout_width="wrap_content"
							android:layout_height="wrap_content"
							android:textColor="@color/name_my_account"
							android:textSize="15sp"/>

					</LinearLayout>

					<mega.privacy.android.app.components.CustomizedGridRecyclerView
						android:id="@+id/last_contacts_gridview"
						android:layout_width="70dp"
						android:layout_height="52dp"
						android:layout_centerVertical="true"
						android:paddingTop="2dp"
						android:layout_alignParentRight="true"
						android:columnWidth="20dp"/>

				</RelativeLayout>

				<LinearLayout
					android:id="@+id/my_account_connections_separator"
					android:layout_width="match_parent"
					android:layout_height="1dp"
					android:background="@color/divider_upgrade_account"
					android:orientation="horizontal"/>

				<LinearLayout
					android:id="@+id/my_account_last_session_layout"
					android:layout_width="match_parent"
					android:layout_height="72dp"
					android:background="@color/white"
					android:gravity="center_vertical"
					android:orientation="horizontal">

					<LinearLayout
						android:id="@+id/my_account_last_session_text_layout"
						android:layout_width="wrap_content"
						android:layout_height="wrap_content"
						android:layout_centerVertical="true"
						android:background="@color/white"
						android:gravity="left|center_vertical"
						android:orientation="vertical">

						<TextView
							android:id="@+id/my_account_last_session_label"
							android:layout_width="wrap_content"
							android:layout_height="wrap_content"
							android:layout_marginBottom="4dp"
							android:text="@string/my_account_last_session"
							android:textColor="@color/mail_my_account"
							android:textSize="14sp"/>

						<TextView
							android:id="@+id/my_account_last_session"
							android:layout_width="wrap_content"
							android:layout_height="wrap_content"
							android:textColor="@color/name_my_account"
							android:textSize="15sp"/>

					</LinearLayout>

					<RelativeLayout
						android:layout_width="match_parent"
						android:layout_height="wrap_content">

						<RelativeLayout
							android:id="@+id/my_account_logout_button_layout"
							android:layout_width="wrap_content"
							android:layout_height="wrap_content"
							android:layout_alignParentRight="true"
							android:background="@color/white">

							<Button
								android:id="@+id/logout_button"
								android:layout_width="wrap_content"
								android:layout_height="wrap_content"
								android:layout_centerVertical="true"
								android:background="@drawable/background_grey_button"
								android:minHeight="0dp"
								android:paddingBottom="10dp"
								android:paddingLeft="16dp"
								android:paddingRight="16dp"
								android:paddingTop="10dp"
								android:text="@string/action_logout"
								android:textColor="@color/name_my_account"/>

						</RelativeLayout>

					</RelativeLayout>

				</LinearLayout>


				<TextView
					android:id="@+id/logout_warning_text"
					android:layout_width="match_parent"
					android:layout_height="wrap_content"
					android:textSize="12sp"
					android:textColor="@color/black_40_alpha"/>

			</LinearLayout>

		</LinearLayout>

	</ScrollView>

</LinearLayout><|MERGE_RESOLUTION|>--- conflicted
+++ resolved
@@ -79,6 +79,7 @@
 								android:singleLine="true"
 								android:textColor="@color/name_my_account"
 								android:textSize="16sp"
+								rounded:emojiSize="14sp"
 								android:fontFamily="sans-serif-light"
 								android:textStyle="bold"/>
 
@@ -99,55 +100,19 @@
 							android:ellipsize="end"
 							android:maxLines="1"
 							android:singleLine="true"
-<<<<<<< HEAD
 							android:textColor="@color/mail_my_account"
 							android:textSize="14sp"/>
-=======
-							android:textColor="@color/name_my_account"
-							android:textSize="16sp"
-							rounded:emojiSize="14sp"/>
->>>>>>> 89fc7eed
 
 						<TextView
 							android:id="@+id/add_phone_number"
 							android:layout_width="wrap_content"
 							android:layout_height="wrap_content"
-<<<<<<< HEAD
 							android:layout_marginTop="7dp"
 							android:ellipsize="end"
 							android:maxLines="1"
 							android:singleLine="true"
 							android:textColor="@color/accentColor"
 							android:textSize="14sp"/>
-=======
-							android:layout_marginLeft="2dp"
-							android:layout_toRightOf="@+id/my_account_name"
-							android:src="@drawable/ic_rename_title"/>
-					</RelativeLayout>
-
-					<TextView
-						android:id="@+id/my_account_email"
-						android:layout_width="wrap_content"
-						android:layout_height="wrap_content"
-						android:layout_marginBottom="7dp"
-						android:ellipsize="end"
-						android:maxLines="1"
-						android:singleLine="true"
-						android:textColor="@color/mail_my_account"
-						android:textSize="14sp" />
-					<TextView
-						android:id="@+id/add_phone_number"
-						android:layout_width="wrap_content"
-						android:layout_height="wrap_content"
-						android:layout_marginBottom="7dp"
-						android:ellipsize="end"
-						android:maxLines="1"
-						android:singleLine="true"
-						android:textColor="@color/accentColor"
-						android:textSize="14sp"/>
-
-				</LinearLayout>
->>>>>>> 89fc7eed
 
 					</LinearLayout>
 
