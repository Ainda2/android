--- conflicted
+++ resolved
@@ -25,14 +25,8 @@
 
         <androidx.recyclerview.widget.RecyclerView
             android:id="@+id/photo_list"
-<<<<<<< HEAD
             android:layout_width="match_parent"
             android:layout_height="match_parent"
-=======
-            android:layout_width="0dp"
-            android:layout_height="0dp"
-            android:columnWidth="@dimen/photo_item_width"
->>>>>>> 3d626675
             android:paddingBottom="@dimen/grid_node_list_padding_bottom"
             app:items="@{viewModel.items}"
             app:layout_constraintBottom_toTopOf="@id/mini_audio_player"
@@ -46,25 +40,7 @@
             android:layout_width="wrap_content"
             android:layout_height="0dp"
             android:orientation="vertical"
-<<<<<<< HEAD
             android:layout_gravity="end"
-            app:visibleGone="@{viewModel.items.size() > (viewModel.searchMode ? Constants.MIN_ITEMS_SCROLLBAR : Constants.MIN_ITEMS_SCROLLBAR_GRID)}" />
-
-        <include
-            android:id="@+id/photos_view_type"
-            layout="@layout/cu_view_type_layout"
-            android:layout_width="match_parent"
-            android:layout_height="wrap_content"
-            android:layout_gravity="center_horizontal|bottom"
-            android:layout_marginStart="4dp"
-            android:layout_marginEnd="4dp"
-            android:layout_marginBottom="@dimen/cu_view_type_button_vertical_margin"/>
-
-    </androidx.coordinatorlayout.widget.CoordinatorLayout>
-=======
-            app:layout_constraintBottom_toTopOf="@id/mini_audio_player"
-            app:layout_constraintEnd_toEndOf="parent"
-            app:layout_constraintTop_toTopOf="parent"
             app:visibleGone="@{viewModel.items.size() > (viewModel.searchMode ? Constants.MIN_ITEMS_SCROLLBAR : Constants.MIN_ITEMS_SCROLLBAR_GRID)}" />
 
         <com.google.android.exoplayer2.ui.PlayerView
@@ -81,6 +57,15 @@
             app:surface_type="none"
             tools:visibility="visible" />
 
-    </androidx.constraintlayout.widget.ConstraintLayout>
->>>>>>> 3d626675
+        <include
+            android:id="@+id/photos_view_type"
+            layout="@layout/cu_view_type_layout"
+            android:layout_width="match_parent"
+            android:layout_height="wrap_content"
+            android:layout_gravity="center_horizontal|bottom"
+            android:layout_marginStart="4dp"
+            android:layout_marginEnd="4dp"
+            android:layout_marginBottom="@dimen/cu_view_type_button_vertical_margin"/>
+
+    </androidx.coordinatorlayout.widget.CoordinatorLayout>
 </layout>