<RelativeLayout xmlns:android="http://schemas.android.com/apk/res/android"
    xmlns:rounded="http://schemas.android.com/apk/res-auto"
    android:id="@+id/chat_explorer_list_item_layout"
    android:layout_width="match_parent"
    android:layout_height="wrap_content"
    android:descendantFocusability="blocksDescendants" >

    <RelativeLayout
        android:id="@+id/header_layout"
        android:layout_width="match_parent"
        android:layout_height="36dp">

<<<<<<< HEAD
        <mega.privacy.android.app.components.twemoji.EmojiTextView
            android:id="@+id/chat_explorer_list_initial_letter"
            android:layout_width="match_parent"
            android:layout_height="match_parent"
            android:layout_centerInParent="true"
            android:textSize="22sp"
            android:gravity="center_horizontal|center_vertical" />
=======
        <TextView
            android:id="@+id/label_text"
            android:layout_width="wrap_content"
            android:layout_height="wrap_content"
            android:textSize="14sp"
            android:textColor="@color/name_my_account"
            android:layout_centerVertical="true"
            android:fontFamily="sans-serif-light"
            android:textStyle="bold"
            android:layout_marginLeft="16dp"
            android:layout_marginRight="16dp"/>
>>>>>>> 39dc2707

    </RelativeLayout>

    <RelativeLayout
        android:id="@+id/item_container"
        android:layout_width="match_parent"
        android:layout_height="72dp"
        android:paddingRight="12dp">

        <RelativeLayout
            android:id="@+id/chat_explorer_list_relative_layout_avatar"
            android:layout_width="40dp"
            android:layout_height="40dp"
            android:layout_marginLeft="16dp"
            android:layout_centerVertical="true">

            <mega.privacy.android.app.components.RoundedImageView
                android:id="@+id/chat_explorer_list_avatar"
                android:layout_width="match_parent"
                android:layout_height="match_parent"
                android:layout_centerInParent="true"
                android:scaleType="fitCenter"
                rounded:border_color="@color/border_file_properties"
                rounded:border_width="0dp"
                rounded:corner_radius="30dp" />

            <TextView
                android:id="@+id/chat_explorer_list_initial_letter"
                android:layout_width="match_parent"
                android:layout_height="match_parent"
                android:layout_centerInParent="true"
                android:textSize="22sp"
                android:gravity="center_horizontal|center_vertical"
                android:paddingBottom="3dp" />

        </RelativeLayout>

        <RelativeLayout
            android:layout_width="wrap_content"
            android:layout_height="wrap_content"
            android:layout_toRightOf="@id/chat_explorer_list_relative_layout_avatar"
            android:layout_centerVertical="true">

            <LinearLayout
                android:id="@+id/chat_explorer_list_title_layout"
                android:layout_width="wrap_content"
                android:layout_height="wrap_content"
<<<<<<< HEAD
                android:textSize="16sp"
                android:layout_marginLeft="16dp"
                android:singleLine="true"
                android:maxLines="1"
                android:textColor="@color/file_list_first_row" />
=======
                android:orientation="horizontal">
>>>>>>> 39dc2707

                <mega.privacy.android.app.components.twemoji.EmojiTextView
                    android:id="@+id/chat_explorer_list_title"
                    android:layout_width="wrap_content"
                    android:layout_height="wrap_content"
                    android:textSize="16sp"
                    android:layout_marginLeft="16dp"
                    android:singleLine="true"
                    android:textColor="@color/file_list_first_row" />

                <ImageView
                    android:id="@+id/chat_explorer_list_contact_state"
                    android:layout_width="6dp"
                    android:layout_height="6dp"
                    android:layout_marginTop="8dp"
                    android:layout_marginLeft="6dp"
                    android:background="@null"
                    android:src="@drawable/circle_status_contact_offline" />

<<<<<<< HEAD
        <TextView
            android:id="@+id/chat_explorer_list_participants"
            android:layout_width="wrap_content"
            android:layout_height="wrap_content"
            android:layout_below="@id/chat_explorer_list_title_layout"
            android:layout_marginLeft="16dp"
            android:layout_marginTop="2dp"
            android:textSize="14sp"
            android:ellipsize="end"
            android:singleLine="true"
            android:textColor="@color/file_list_second_row" />
=======
            </LinearLayout>
>>>>>>> 39dc2707

            <mega.privacy.android.app.components.twemoji.EmojiTextView
                android:id="@+id/chat_explorer_list_participants"
                android:layout_width="wrap_content"
                android:layout_height="wrap_content"
                android:layout_below="@id/chat_explorer_list_title_layout"
                android:layout_marginLeft="16dp"
                android:layout_marginTop="2dp"
                android:textSize="14sp"
                android:ellipsize="end"
                android:singleLine="true"
                android:textColor="@color/file_list_second_row" />

            <mega.privacy.android.app.components.MarqueeTextView
                android:id="@+id/chat_explorer_list_last_seen_state"
                android:layout_width="wrap_content"
                android:layout_height="wrap_content"
                android:layout_below="@id/chat_explorer_list_title_layout"
                android:layout_marginLeft="16dp"
                android:layout_marginTop="2dp"
                android:textSize="14sp"
                android:singleLine="true"
                android:textColor="@color/file_list_second_row" />

        </RelativeLayout>
    </RelativeLayout>

</RelativeLayout><|MERGE_RESOLUTION|>--- conflicted
+++ resolved
@@ -9,16 +9,6 @@
         android:id="@+id/header_layout"
         android:layout_width="match_parent"
         android:layout_height="36dp">
-
-<<<<<<< HEAD
-        <mega.privacy.android.app.components.twemoji.EmojiTextView
-            android:id="@+id/chat_explorer_list_initial_letter"
-            android:layout_width="match_parent"
-            android:layout_height="match_parent"
-            android:layout_centerInParent="true"
-            android:textSize="22sp"
-            android:gravity="center_horizontal|center_vertical" />
-=======
         <TextView
             android:id="@+id/label_text"
             android:layout_width="wrap_content"
@@ -30,7 +20,6 @@
             android:textStyle="bold"
             android:layout_marginLeft="16dp"
             android:layout_marginRight="16dp"/>
->>>>>>> 39dc2707
 
     </RelativeLayout>
 
@@ -57,14 +46,13 @@
                 rounded:border_width="0dp"
                 rounded:corner_radius="30dp" />
 
-            <TextView
+            <mega.privacy.android.app.components.twemoji.EmojiTextView
                 android:id="@+id/chat_explorer_list_initial_letter"
                 android:layout_width="match_parent"
                 android:layout_height="match_parent"
                 android:layout_centerInParent="true"
                 android:textSize="22sp"
-                android:gravity="center_horizontal|center_vertical"
-                android:paddingBottom="3dp" />
+                android:gravity="center_horizontal|center_vertical" />
 
         </RelativeLayout>
 
@@ -78,15 +66,11 @@
                 android:id="@+id/chat_explorer_list_title_layout"
                 android:layout_width="wrap_content"
                 android:layout_height="wrap_content"
-<<<<<<< HEAD
                 android:textSize="16sp"
                 android:layout_marginLeft="16dp"
                 android:singleLine="true"
                 android:maxLines="1"
-                android:textColor="@color/file_list_first_row" />
-=======
-                android:orientation="horizontal">
->>>>>>> 39dc2707
+                android:textColor="@color/file_list_first_row">
 
                 <mega.privacy.android.app.components.twemoji.EmojiTextView
                     android:id="@+id/chat_explorer_list_title"
@@ -105,22 +89,7 @@
                     android:layout_marginLeft="6dp"
                     android:background="@null"
                     android:src="@drawable/circle_status_contact_offline" />
-
-<<<<<<< HEAD
-        <TextView
-            android:id="@+id/chat_explorer_list_participants"
-            android:layout_width="wrap_content"
-            android:layout_height="wrap_content"
-            android:layout_below="@id/chat_explorer_list_title_layout"
-            android:layout_marginLeft="16dp"
-            android:layout_marginTop="2dp"
-            android:textSize="14sp"
-            android:ellipsize="end"
-            android:singleLine="true"
-            android:textColor="@color/file_list_second_row" />
-=======
             </LinearLayout>
->>>>>>> 39dc2707
 
             <mega.privacy.android.app.components.twemoji.EmojiTextView
                 android:id="@+id/chat_explorer_list_participants"
