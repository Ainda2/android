<?xml version="1.0" encoding="utf-8"?>
<RelativeLayout xmlns:android="http://schemas.android.com/apk/res/android"
    xmlns:app="http://schemas.android.com/apk/res-auto"
<<<<<<< HEAD
    xmlns:tools="http://schemas.android.com/tools"
=======
>>>>>>> 6895f4f0
    android:id="@+id/item_import_layout"
    android:layout_width="0dp"
    android:layout_height="wrap_content">

    <com.facebook.drawee.view.SimpleDraweeView
        android:id="@+id/thumbnail_file"
        android:layout_width="56dp"
        android:layout_height="56dp"
        android:layout_centerVertical="true"
<<<<<<< HEAD
        android:scaleType="centerCrop"
        app:roundWithOverlayColor="@color/white"
        app:roundedCornerRadius="4dp" />
=======
        android:layout_marginStart="16dp" />
>>>>>>> 6895f4f0

    <com.google.android.material.textfield.TextInputLayout
        android:id="@+id/text_file_layout"
        android:layout_width="match_parent"
        android:layout_height="wrap_content"
<<<<<<< HEAD
        android:layout_marginStart="16dp"
        android:layout_marginEnd="16dp"
        android:layout_toStartOf="@+id/edit_icon_layout"
        android:layout_toEndOf="@+id/thumbnail_file"
        app:errorTextAppearance="@style/InputTextAppearanceError">

        <androidx.appcompat.widget.AppCompatEditText
            android:id="@+id/text_file"
            android:layout_width="match_parent"
            android:layout_height="wrap_content"
            android:fontFamily="sans-serif"
            android:inputType="textNoSuggestions"
            android:singleLine="true"
            android:textColor="@color/primary_text"
            android:textSize="16sp"
            android:theme="@style/TransparentEditText" />

    </com.google.android.material.textfield.TextInputLayout>
=======
        android:layout_centerVertical="true"
        android:layout_marginStart="20dp"
        android:layout_toStartOf="@+id/edit_icon_layout"
        android:layout_toEndOf="@+id/thumbnail_file"
        android:ellipsize="middle"
        android:gravity="start|center_vertical"
        android:singleLine="true"
        android:textAppearance="?attr/textAppearanceSubtitle1" />
>>>>>>> 6895f4f0

    <RelativeLayout
        android:id="@+id/edit_icon_layout"
        android:layout_width="wrap_content"
        android:layout_height="match_parent"
<<<<<<< HEAD
        android:layout_alignParentEnd="true"
        android:layout_marginEnd="16dp">
=======
        android:layout_alignParentEnd="true">
>>>>>>> 6895f4f0

        <ImageView
            android:id="@+id/edit_icon"
            android:layout_width="wrap_content"
            android:layout_height="wrap_content"
<<<<<<< HEAD
            android:layout_marginStart="10dp"
            android:layout_marginTop="22dp"
            android:layout_marginEnd="4dp"
            android:alpha="0.5"
            android:src="@drawable/ic_rename"
            tools:ignore="ContentDescription" />
=======
            android:layout_centerVertical="true"
            android:layout_marginStart="20dp"
            android:layout_marginEnd="16dp"
            android:src="@drawable/ic_rename"
            app:tint="?android:attr/textColorSecondary" />
>>>>>>> 6895f4f0

    </RelativeLayout>

    <View
        android:id="@+id/separator"
        android:layout_width="match_parent"
        android:layout_height="1dp"
        android:layout_alignParentBottom="true"
        android:layout_marginStart="72dp"
        android:background="@color/black_12_alpha" />

</RelativeLayout><|MERGE_RESOLUTION|>--- conflicted
+++ resolved
@@ -1,10 +1,7 @@
 <?xml version="1.0" encoding="utf-8"?>
 <RelativeLayout xmlns:android="http://schemas.android.com/apk/res/android"
     xmlns:app="http://schemas.android.com/apk/res-auto"
-<<<<<<< HEAD
     xmlns:tools="http://schemas.android.com/tools"
-=======
->>>>>>> 6895f4f0
     android:id="@+id/item_import_layout"
     android:layout_width="0dp"
     android:layout_height="wrap_content">
@@ -14,24 +11,18 @@
         android:layout_width="56dp"
         android:layout_height="56dp"
         android:layout_centerVertical="true"
-<<<<<<< HEAD
         android:scaleType="centerCrop"
         app:roundWithOverlayColor="@color/white"
         app:roundedCornerRadius="4dp" />
-=======
-        android:layout_marginStart="16dp" />
->>>>>>> 6895f4f0
 
     <com.google.android.material.textfield.TextInputLayout
         android:id="@+id/text_file_layout"
         android:layout_width="match_parent"
         android:layout_height="wrap_content"
-<<<<<<< HEAD
         android:layout_marginStart="16dp"
         android:layout_marginEnd="16dp"
         android:layout_toStartOf="@+id/edit_icon_layout"
-        android:layout_toEndOf="@+id/thumbnail_file"
-        app:errorTextAppearance="@style/InputTextAppearanceError">
+        android:layout_toEndOf="@+id/thumbnail_file">
 
         <androidx.appcompat.widget.AppCompatEditText
             android:id="@+id/text_file"
@@ -40,51 +31,27 @@
             android:fontFamily="sans-serif"
             android:inputType="textNoSuggestions"
             android:singleLine="true"
-            android:textColor="@color/primary_text"
-            android:textSize="16sp"
-            android:theme="@style/TransparentEditText" />
+            android:textSize="16sp" />
 
     </com.google.android.material.textfield.TextInputLayout>
-=======
-        android:layout_centerVertical="true"
-        android:layout_marginStart="20dp"
-        android:layout_toStartOf="@+id/edit_icon_layout"
-        android:layout_toEndOf="@+id/thumbnail_file"
-        android:ellipsize="middle"
-        android:gravity="start|center_vertical"
-        android:singleLine="true"
-        android:textAppearance="?attr/textAppearanceSubtitle1" />
->>>>>>> 6895f4f0
 
     <RelativeLayout
         android:id="@+id/edit_icon_layout"
         android:layout_width="wrap_content"
         android:layout_height="match_parent"
-<<<<<<< HEAD
         android:layout_alignParentEnd="true"
         android:layout_marginEnd="16dp">
-=======
-        android:layout_alignParentEnd="true">
->>>>>>> 6895f4f0
 
         <ImageView
             android:id="@+id/edit_icon"
             android:layout_width="wrap_content"
             android:layout_height="wrap_content"
-<<<<<<< HEAD
             android:layout_marginStart="10dp"
             android:layout_marginTop="22dp"
             android:layout_marginEnd="4dp"
             android:alpha="0.5"
             android:src="@drawable/ic_rename"
             tools:ignore="ContentDescription" />
-=======
-            android:layout_centerVertical="true"
-            android:layout_marginStart="20dp"
-            android:layout_marginEnd="16dp"
-            android:src="@drawable/ic_rename"
-            app:tint="?android:attr/textColorSecondary" />
->>>>>>> 6895f4f0
 
     </RelativeLayout>
 
@@ -94,6 +61,6 @@
         android:layout_height="1dp"
         android:layout_alignParentBottom="true"
         android:layout_marginStart="72dp"
-        android:background="@color/black_12_alpha" />
+        android:background="@color/grey_012_white_012" />
 
 </RelativeLayout>