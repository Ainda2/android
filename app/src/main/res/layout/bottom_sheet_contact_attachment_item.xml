<?xml version="1.0" encoding="utf-8"?>

<LinearLayout xmlns:android="http://schemas.android.com/apk/res/android"
    xmlns:rounded="http://schemas.android.com/apk/res-auto"
    android:id="@+id/contact_attachment_bottom_sheet"
    android:layout_width="match_parent"
    android:layout_height="wrap_content"
    android:background="@color/white"
    android:orientation="vertical">

    <LinearLayout
        android:id="@+id/contact_attachment_chat_title_layout"
        android:layout_width="match_parent"
        android:layout_height="72dp"
        android:layout_marginTop="8dp"
        android:orientation="horizontal">

        <RelativeLayout
            android:id="@+id/contact_attachment_relative_layout_avatar"
            android:layout_width="40dp"
            android:layout_height="40dp"
            android:layout_gravity="center_vertical"
            android:layout_marginLeft="16dp">

            <mega.privacy.android.app.components.RoundedImageView
                android:id="@+id/contact_attachment_thumbnail"
                android:layout_width="wrap_content"
                android:layout_height="wrap_content"
                android:layout_centerVertical="true"
                android:scaleType="fitCenter"
                rounded:border_color="@color/border_file_properties"
                rounded:border_width="0dp"
                rounded:corner_radius="20dp" />
        </RelativeLayout>

        <RelativeLayout
            android:layout_width="match_parent"
            android:layout_height="wrap_content"
            android:layout_gravity="center_vertical"
            android:layout_marginLeft="16dp"
            android:layout_toRightOf="@id/contact_attachment_relative_layout_avatar">

            <ImageView
                android:id="@+id/contact_attachment_state_circle"
                android:layout_width="6dp"
                android:layout_height="6dp"
                android:layout_alignTop="@id/contact_attachment_chat_name_text"
                android:layout_marginLeft="6dp"
                android:layout_marginTop="8dp"
                android:layout_toRightOf="@id/contact_attachment_chat_name_text"
                android:background="@null"
                android:src="@drawable/circle_status_contact_offline" />

            <mega.privacy.android.app.components.twemoji.EmojiTextView
                android:id="@+id/contact_attachment_chat_name_text"
                android:layout_width="wrap_content"
                android:layout_height="wrap_content"
                android:gravity="center_vertical"
                android:maxLines="1"
                android:singleLine="true"
                android:textColor="@color/name_my_account"
                android:textSize="16sp"
                rounded:emojiSize="14sp" />

            <mega.privacy.android.app.components.twemoji.EmojiTextView
                android:id="@+id/contact_attachment_chat_mail_text"
                android:layout_width="wrap_content"
                android:layout_height="wrap_content"
                android:layout_below="@id/contact_attachment_chat_name_text"
                android:gravity="center_vertical"
                android:maxLines="1"
                android:singleLine="true"
                android:textColor="@color/mail_my_account"
                android:textSize="14sp"
                rounded:emojiSize="12sp" />

        </RelativeLayout>

    </LinearLayout>

    <LinearLayout
        android:id="@+id/contact_title_separator"
        android:layout_width="match_parent"
        android:layout_height="1dp"
        android:layout_marginLeft="16dp"
<<<<<<< HEAD
        android:orientation="vertical"
        android:background="@color/chat_sliding_panel_separator"/>
=======
        android:background="@color/chat_sliding_panel_separator" />
>>>>>>> 8dfecd79

    <LinearLayout
        android:id="@+id/reactions_layout"
        android:layout_width="wrap_content"
        android:layout_height="wrap_content"
        android:orientation="vertical">
        <mega.privacy.android.app.lollipop.megachat.ChatReactionsFragment
            android:id="@+id/fragment_container_reactions"
            android:layout_width="match_parent"
            android:layout_height="54dp"
            android:layout_marginTop="5dp"
            android:layout_marginBottom="5dp"/>
        <LinearLayout
            android:layout_width="match_parent"
            android:layout_height="1dp"
            android:layout_marginLeft="8dp"
            android:layout_marginRight="8dp"
            android:background="@color/chat_sliding_panel_separator"
            android:orientation="vertical" />
    </LinearLayout>

    <androidx.core.widget.NestedScrollView
        android:layout_width="match_parent"
        android:layout_height="wrap_content"
        android:scrollbars="vertical">

        <LinearLayout
            android:id="@+id/items_layout"
            android:layout_width="match_parent"
            android:layout_height="wrap_content"
            android:orientation="vertical">

            <LinearLayout
                android:id="@+id/forward_layout"
                android:layout_width="match_parent"
                android:layout_height="50dp"
                android:gravity="center_vertical"
                android:orientation="horizontal"
                android:visibility="gone">

                <ImageView
                    android:id="@+id/forward_image"
                    style="@style/dialogActionButton"
                    android:layout_width="wrap_content"
                    android:layout_height="wrap_content"
                    android:layout_marginLeft="5dp"
                    android:paddingTop="2dp"
                    android:paddingBottom="2dp"
                    android:src="@drawable/ic_forward_grey"
                    android:visibility="visible" />

                <TextView
                    android:id="@+id/forward_text"
                    android:layout_width="wrap_content"
                    android:layout_height="wrap_content"
                    android:layout_marginLeft="18dp"
                    android:paddingTop="2dp"
                    android:paddingBottom="2dp"
                    android:text="@string/forward_menu_item"
                    android:textColor="@color/name_my_account"
                    android:textSize="16sp" />
            </LinearLayout>

            <LinearLayout
                android:id="@+id/select_separator"
                android:layout_width="match_parent"
                android:layout_height="1dp"
                android:layout_marginLeft="72dp"
                android:background="@color/chat_sliding_panel_separator"
                android:orientation="vertical" />

            <LinearLayout
                android:id="@+id/select_layout"
                android:layout_width="match_parent"
                android:layout_height="50dp"
                android:gravity="center_vertical"
                android:orientation="horizontal"
                android:visibility="gone">

                <ImageView
                    android:id="@+id/option_select_image"
                    style="@style/dialogActionButton"
                    android:layout_width="wrap_content"
                    android:layout_height="wrap_content"
                    android:layout_marginLeft="5dp"
                    android:paddingTop="2dp"
                    android:paddingBottom="2dp"
                    android:src="@drawable/ic_select_modal"
                    android:visibility="visible" />

                <TextView
                    android:id="@+id/option_select_text"
                    android:layout_width="wrap_content"
                    android:layout_height="wrap_content"
                    android:layout_marginLeft="18dp"
                    android:paddingTop="2dp"
                    android:paddingBottom="2dp"
                    android:text="@string/general_select"
                    android:textColor="@color/name_my_account"
                    android:textSize="16sp" />
            </LinearLayout>


            <LinearLayout
                android:id="@+id/view_separator"
                android:layout_width="match_parent"
                android:layout_height="1dp"
                android:layout_marginLeft="72dp"
                android:background="@color/chat_sliding_panel_separator"
                android:orientation="vertical" />

            <LinearLayout
                android:id="@+id/option_view_layout"
                android:layout_width="match_parent"
                android:layout_height="50dp"
                android:gravity="center_vertical"
                android:orientation="horizontal">

                <ImageView
                    android:id="@+id/option_view_image"
                    style="@style/dialogActionButton"
                    android:layout_width="wrap_content"
                    android:layout_height="wrap_content"
                    android:layout_marginLeft="5dp"
                    android:alpha="0.54"
                    android:paddingTop="2dp"
                    android:paddingBottom="2dp"
                    android:src="@drawable/info_ic"
                    android:visibility="visible" />

                <TextView
                    android:id="@+id/option_view_text"
                    android:layout_width="wrap_content"
                    android:layout_height="wrap_content"
                    android:layout_marginLeft="18dp"
                    android:paddingTop="2dp"
                    android:paddingBottom="2dp"
                    android:text="@string/general_view_contacts"
                    android:textColor="@color/name_my_account"
                    android:textSize="16sp" />
            </LinearLayout>

            <LinearLayout
                android:id="@+id/option_info_layout"
                android:layout_width="match_parent"
                android:layout_height="50dp"
                android:gravity="center_vertical"
                android:orientation="horizontal">

                <ImageView
                    android:id="@+id/option_info_image"
                    style="@style/dialogActionButton"
                    android:layout_width="wrap_content"
                    android:layout_height="wrap_content"
                    android:layout_marginLeft="5dp"
                    android:alpha="0.54"
                    android:paddingTop="2dp"
                    android:paddingBottom="2dp"
                    android:src="@drawable/info_ic"
                    android:visibility="visible" />

                <TextView
                    android:id="@+id/option_info_text"
                    android:layout_width="wrap_content"
                    android:layout_height="wrap_content"
                    android:layout_marginLeft="18dp"
                    android:paddingTop="2dp"
                    android:paddingBottom="2dp"
                    android:text="@string/file_properties_info_info_file"
                    android:textColor="@color/name_my_account"
                    android:textSize="16sp" />
            </LinearLayout>

            <LinearLayout
                android:id="@+id/separator_info"
                android:layout_width="match_parent"
                android:layout_height="1dp"
                android:layout_marginLeft="72dp"
                android:background="@color/chat_sliding_panel_separator"
                android:orientation="vertical" />

            <LinearLayout
                android:id="@+id/option_select_layout"
                android:layout_width="match_parent"
                android:layout_height="50dp"
                android:gravity="center_vertical"
                android:orientation="horizontal" >

                <ImageView
                    android:id="@+id/option_select_image"
                    style="@style/dialogActionButton"
                    android:layout_width="wrap_content"
                    android:layout_height="wrap_content"
                    android:paddingBottom="2dp"
                    android:layout_marginLeft="5dp"
                    android:paddingTop="2dp"
                    android:src="@drawable/ic_select_modal"
                    android:visibility="visible" />

                <TextView
                    android:id="@+id/option_select_text"
                    android:layout_width="wrap_content"
                    android:layout_height="wrap_content"
                    android:paddingBottom="2dp"
                    android:paddingTop="2dp"
                    android:text="@string/tab_select_mode"
                    android:layout_marginLeft="18dp"
                    android:textColor="@color/name_my_account"
                    android:textSize="16sp"/>
            </LinearLayout>
            <LinearLayout
                android:id="@+id/select_separator_info"
                android:layout_width="match_parent"
                android:layout_height="1dp"
                android:layout_marginLeft="72dp"
                android:orientation="vertical"
                android:background="@color/chat_sliding_panel_separator"/>

            <LinearLayout
                android:id="@+id/option_start_conversation_layout"
                android:layout_width="match_parent"
                android:layout_height="50dp"
                android:gravity="center_vertical"
                android:orientation="horizontal">

                <ImageView
                    android:id="@+id/option_start_conversation_image"
                    style="@style/dialogActionButton"
                    android:layout_width="wrap_content"
                    android:layout_height="wrap_content"
                    android:layout_marginLeft="5dp"
                    android:alpha="0.54"
                    android:paddingTop="2dp"
                    android:paddingBottom="2dp"
                    android:src="@drawable/ic_chat"
                    android:visibility="visible" />

                <TextView
                    android:id="@+id/option_start_conversation_text"
                    android:layout_width="wrap_content"
                    android:layout_height="wrap_content"
                    android:layout_marginLeft="18dp"
                    android:paddingTop="2dp"
                    android:paddingBottom="2dp"
                    android:text="@string/context_send_message"
                    android:textColor="@color/name_my_account"
                    android:textSize="16sp" />
            </LinearLayout>

            <LinearLayout
                android:id="@+id/option_invite_layout"
                android:layout_width="match_parent"
                android:layout_height="50dp"
                android:gravity="center_vertical"
                android:orientation="horizontal">

                <ImageView
                    android:id="@+id/option_invite"
                    style="@style/dialogActionButton"
                    android:layout_width="wrap_content"
                    android:layout_height="wrap_content"
                    android:layout_marginLeft="5dp"
                    android:paddingTop="2dp"
                    android:paddingBottom="2dp"
                    android:src="@drawable/ic_add_contact_chat_item"
                    android:tint="@color/mail_my_account"
                    android:visibility="visible" />

                <TextView
                    android:id="@+id/option_invite_text"
                    android:layout_width="wrap_content"
                    android:layout_height="wrap_content"
                    android:layout_marginLeft="18dp"
                    android:paddingTop="2dp"
                    android:paddingBottom="2dp"
                    android:text="@string/contact_invite"
                    android:textColor="@color/name_my_account"
                    android:textSize="16sp" />
            </LinearLayout>

            <LinearLayout
                android:id="@+id/delete_separator"
                android:layout_width="match_parent"
                android:layout_height="1dp"
                android:layout_marginLeft="72dp"
                android:background="@color/chat_sliding_panel_separator"
                android:orientation="vertical" />

            <LinearLayout
                android:id="@+id/delete_layout"
                android:layout_width="match_parent"
                android:layout_height="50dp"
                android:gravity="center_vertical"
                android:orientation="horizontal"
                android:visibility="gone">

                <ImageView
                    android:id="@+id/delete_image"
                    style="@style/dialogActionButton"
                    android:layout_width="wrap_content"
                    android:layout_height="wrap_content"
                    android:layout_marginLeft="5dp"
                    android:paddingTop="2dp"
                    android:paddingBottom="2dp"
                    android:src="@drawable/ic_clear_white"
                    android:tint="@color/dark_primary_color"
                    android:visibility="visible" />

                <TextView
                    android:id="@+id/delete_text"
                    android:layout_width="wrap_content"
                    android:layout_height="wrap_content"
                    android:layout_marginLeft="18dp"
                    android:paddingTop="2dp"
                    android:paddingBottom="2dp"
                    android:text="@string/context_remove"
                    android:textColor="@color/dark_primary_color"
                    android:textSize="16sp" />
            </LinearLayout>
        </LinearLayout>
    </androidx.core.widget.NestedScrollView>
</LinearLayout><|MERGE_RESOLUTION|>--- conflicted
+++ resolved
@@ -83,12 +83,9 @@
         android:layout_width="match_parent"
         android:layout_height="1dp"
         android:layout_marginLeft="16dp"
-<<<<<<< HEAD
         android:orientation="vertical"
         android:background="@color/chat_sliding_panel_separator"/>
-=======
-        android:background="@color/chat_sliding_panel_separator" />
->>>>>>> 8dfecd79
+
 
     <LinearLayout
         android:id="@+id/reactions_layout"
