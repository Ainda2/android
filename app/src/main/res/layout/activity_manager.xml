<androidx.drawerlayout.widget.DrawerLayout xmlns:android="http://schemas.android.com/apk/res/android"
    xmlns:app="http://schemas.android.com/apk/res-auto"
    xmlns:tools="http://schemas.android.com/tools"
    android:id="@+id/drawer_layout"
    android:layout_width="match_parent"
    android:layout_height="match_parent"
    android:fitsSystemWindows="true">

    <androidx.coordinatorlayout.widget.CoordinatorLayout xmlns:android="http://schemas.android.com/apk/res/android"
        xmlns:app="http://schemas.android.com/apk/res-auto"
        xmlns:tools="http://schemas.android.com/tools"
        android:id="@+id/coordinator_layout"
        android:layout_width="match_parent"
        android:layout_height="match_parent"
        android:layout_below="@id/toolbar"
        android:background="@color/white">

        <LinearLayout
            android:id="@+id/fragment_layout"
            android:layout_width="match_parent"
            android:layout_height="match_parent"
            android:layout_marginBottom="56dp"
            android:orientation="vertical">

            <com.google.android.material.appbar.AppBarLayout
                android:id="@+id/app_bar_layout"
                android:layout_width="match_parent"
                android:layout_height="wrap_content"
                android:theme="@style/Theme.Megaactionbar">

                <com.google.android.material.appbar.AppBarLayout
                    android:id="@+id/toolbar_and_tabs_layout"
                    android:layout_width="match_parent"
                    android:layout_height="wrap_content"
                    android:theme="@style/Theme.Megaactionbar">

                    <androidx.appcompat.widget.Toolbar
                        android:id="@+id/toolbar"
                        android:layout_width="match_parent"
                        android:layout_height="wrap_content"
                        android:minHeight="?attr/actionBarSize"
                        android:background="?attr/colorPrimary"
                        app:popupTheme="@style/Theme.Megaactionbar"
                        app:titleTextAppearance="@style/ToolbarTitle"
                        app:subtitleTextAppearance="@style/ToolbarSubtitle"
                        app:theme="@style/Theme.Megaactionbar"
                        tools:context=".ManagerActivityLollipop"/>

                    <com.google.android.material.tabs.TabLayout
                        android:id="@+id/sliding_tabs_contacts"
                        android:layout_width="wrap_content"
                        android:layout_height="wrap_content"
                        android:layout_gravity="center_horizontal"
                        style="@style/MyCustomTabLayout"/>

                    <com.google.android.material.tabs.TabLayout
                        android:id="@+id/sliding_tabs_shares"
                        android:layout_width="match_parent"
                        android:layout_height="wrap_content"
                        style="@style/MyCustomTabLayout"/>

                    <com.google.android.material.tabs.TabLayout
                        android:id="@+id/sliding_tabs_my_account"
                        android:layout_width="match_parent"
                        android:layout_height="wrap_content"
                        style="@style/MyCustomTabLayout"/>

                    <com.google.android.material.tabs.TabLayout
                        android:id="@+id/sliding_tabs_transfers"
                        android:layout_width="match_parent"
                        android:layout_height="wrap_content"
                        style="@style/MyCustomTabLayout"/>
                </com.google.android.material.appbar.AppBarLayout>

                <include layout="@layout/item_call_in_progress_layout"
                    android:layout_width="match_parent"
                    android:layout_height="wrap_content"
                    android:visibility="gone"
                    android:layout_alignParentTop="true" />

            </com.google.android.material.appbar.AppBarLayout>

            <androidx.viewpager.widget.ViewPager
                android:id="@+id/contact_tabs_pager"
                android:layout_width="match_parent"
                android:layout_height="0dp"
                android:layout_weight="1" />

            <androidx.viewpager.widget.ViewPager
                android:id="@+id/shares_tabs_pager"
                android:layout_width="match_parent"
                android:layout_height="0dp"
                android:layout_weight="1" />

            <androidx.viewpager.widget.ViewPager
                android:id="@+id/my_account_tabs_pager"
                android:layout_width="match_parent"
                android:layout_height="0dp"
                android:layout_weight="1" />

            <androidx.viewpager.widget.ViewPager
                android:id="@+id/transfers_tabs_pager"
                android:layout_width="match_parent"
                android:layout_height="0dp"
                android:layout_weight="1" />

            <fragment
                android:id="@+id/nav_host_fragment"
                android:name="androidx.navigation.fragment.NavHostFragment"
                android:layout_width="match_parent"
                android:layout_height="match_parent"
                app:defaultNavHost="true"
                app:navGraph="@navigation/homepage" />

            <androidx.fragment.app.FragmentContainerView
                android:id="@+id/fragment_container"
                android:layout_width="match_parent"
                android:layout_height="match_parent"
                android:layout_below="@id/app_bar_layout"
                app:layout_behavior="@string/appbar_scrolling_view_behavior" />
        </LinearLayout>

        <RelativeLayout
            android:id="@+id/container_bottom"
            android:layout_width="match_parent"
            android:layout_height="match_parent"
            android:layout_marginTop="?attr/actionBarSize">

            <include
                layout="@layout/transfers_widget"
                android:layout_width="wrap_content"
                android:layout_height="wrap_content"
                android:layout_above="@+id/floating_button"
                android:layout_alignParentEnd="true" />

            <com.google.android.material.floatingactionbutton.FloatingActionButton
                android:id="@+id/floating_button"
                android:layout_width="@dimen/fab_button_diameter"
                android:layout_height="@dimen/fab_button_diameter"
                android:layout_above="@+id/bottom_navigation_view"
                android:layout_alignParentEnd="true"
                android:layout_marginBottom="16dp"
                android:layout_marginEnd="16dp"
                android:elevation="@dimen/elevation_low"
                android:src="@drawable/ic_add_white"
                android:stateListAnimator="@anim/button_elevation"
<<<<<<< HEAD
                android:tint="@android:color/white" />
=======
                android:tint="@android:color/white"
                android:layout_above="@id/psa_layout"
                android:layout_alignParentRight="true"/>
>>>>>>> d2f80857

            <include
                android:id="@+id/psa_layout"
                layout="@layout/psa_layout"
                android:layout_width="match_parent"
                android:layout_height="wrap_content"
                android:layout_above="@id/bottom_navigation_view"
                android:visibility="gone"
                tools:visibility="visible"
                />

            <com.ittianyu.bottomnavigationviewex.BottomNavigationViewEx
                android:id="@+id/bottom_navigation_view"
                android:layout_width="match_parent"
                android:layout_height="56dp"
                android:layout_alignParentBottom="true"
                android:background="@color/dark_primary_color"
                app:itemIconTint="@drawable/bottom_navigation_item_tint"
                app:itemTextColor="@drawable/bottom_navigation_item_tint"
                app:menu="@menu/bottom_navigation_items" />

        </RelativeLayout>

        <include
            layout="@layout/layout_get_pro_account"
            android:layout_width="fill_parent"
            android:layout_height="wrap_content"
            android:layout_alignParentBottom="true"
            android:layout_gravity="bottom"
            android:elevation="@dimen/elevation_high"
            android:visibility="gone" />
    </androidx.coordinatorlayout.widget.CoordinatorLayout>

    <androidx.coordinatorlayout.widget.CoordinatorLayout
        android:id="@+id/fab_collection_layout"
        android:layout_width="match_parent"
        android:layout_height="match_parent"
        android:background="@color/transparent_white"
        android:fitsSystemWindows="true"
        android:gravity="bottom|end"
        android:visibility="gone">

        <com.google.android.material.floatingactionbutton.FloatingActionButton
            android:id="@+id/third_fab_chat"
            android:layout_width="@dimen/fab_button_diameter"
            android:layout_height="@dimen/fab_button_diameter"
            android:layout_gravity="bottom|end"
            android:layout_marginEnd="16dp"
            android:layout_marginBottom="200dp"
            android:src="@drawable/ic_add_white"
            android:visibility="invisible"
            app:backgroundTint="@color/orange"
            app:elevation="6dp"
            app:pressedTranslationZ="12dp" />

        <com.google.android.material.floatingactionbutton.FloatingActionButton
            android:id="@+id/second_fab_chat"
            android:layout_width="@dimen/fab_button_diameter"
            android:layout_height="@dimen/fab_button_diameter"
            android:layout_gravity="bottom|end"
            android:layout_marginEnd="16dp"
            android:layout_marginBottom="140dp"
            android:src="@drawable/ic_add_white"
            android:visibility="invisible"
            app:backgroundTint="@color/orange"
            app:elevation="6dp"
            app:pressedTranslationZ="12dp" />

        <com.google.android.material.floatingactionbutton.FloatingActionButton
            android:id="@+id/first_fab_chat"
            android:layout_width="@dimen/fab_button_diameter"
            android:layout_height="@dimen/fab_button_diameter"
            android:layout_gravity="bottom|end"
            android:layout_marginEnd="16dp"
            android:layout_marginBottom="80dp"
            android:src="@drawable/ic_chat"
            android:tint="@color/white"
            android:visibility="invisible"
            app:backgroundTint="@color/accentColor"
            app:elevation="6dp"
            app:pressedTranslationZ="12dp" />

        <com.google.android.material.floatingactionbutton.FloatingActionButton
            android:id="@+id/main_fab_chat"
            android:layout_width="@dimen/fab_button_diameter"
            android:layout_height="@dimen/fab_button_diameter"
            android:layout_gravity="bottom|end"
            android:layout_margin="16dp"
            android:src="@drawable/ic_add_white"
            app:backgroundTint="@color/accentColor"
            app:elevation="6dp"
            app:pressedTranslationZ="12dp" />

    </androidx.coordinatorlayout.widget.CoordinatorLayout>

    <com.google.android.material.navigation.NavigationView
        android:id="@+id/navigation_view"
        android:layout_width="wrap_content"
        android:layout_height="match_parent"
        android:layout_gravity="start"
        android:background="#ffffff">

<<<<<<< HEAD
        <ScrollView
            android:layout_width="match_parent"
            android:layout_height="match_parent"
            android:fillViewport="true">

            <include layout="@layout/navigation_view_layout" />

        </ScrollView>
=======
        <include layout="@layout/navigation_view_layout"/>
>>>>>>> d2f80857

    </com.google.android.material.navigation.NavigationView>

</androidx.drawerlayout.widget.DrawerLayout><|MERGE_RESOLUTION|>--- conflicted
+++ resolved
@@ -137,20 +137,14 @@
                 android:id="@+id/floating_button"
                 android:layout_width="@dimen/fab_button_diameter"
                 android:layout_height="@dimen/fab_button_diameter"
-                android:layout_above="@+id/bottom_navigation_view"
+                android:layout_above="@id/psa_layout"
                 android:layout_alignParentEnd="true"
                 android:layout_marginBottom="16dp"
                 android:layout_marginEnd="16dp"
                 android:elevation="@dimen/elevation_low"
                 android:src="@drawable/ic_add_white"
                 android:stateListAnimator="@anim/button_elevation"
-<<<<<<< HEAD
                 android:tint="@android:color/white" />
-=======
-                android:tint="@android:color/white"
-                android:layout_above="@id/psa_layout"
-                android:layout_alignParentRight="true"/>
->>>>>>> d2f80857
 
             <include
                 android:id="@+id/psa_layout"
@@ -253,18 +247,7 @@
         android:layout_gravity="start"
         android:background="#ffffff">
 
-<<<<<<< HEAD
-        <ScrollView
-            android:layout_width="match_parent"
-            android:layout_height="match_parent"
-            android:fillViewport="true">
-
-            <include layout="@layout/navigation_view_layout" />
-
-        </ScrollView>
-=======
         <include layout="@layout/navigation_view_layout"/>
->>>>>>> d2f80857
 
     </com.google.android.material.navigation.NavigationView>
 
