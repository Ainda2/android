--- conflicted
+++ resolved
@@ -37,7 +37,6 @@
                     app:popupTheme="@style/Theme.Megaactionbar"
                     app:subtitleTextAppearance="@style/ToolbarSubtitle"
                     app:theme="@style/Theme.Megaactionbar"
-<<<<<<< HEAD
                     app:titleTextAppearance="@style/ToolbarTitle"
                     tools:context=".ManagerActivityLollipop" />
 
@@ -45,43 +44,6 @@
                     android:id="@+id/sliding_tabs_contacts"
                     style="@style/MyCustomTabLayout"
                     android:layout_marginStart="@dimen/standard_margin"
-=======
-                    tools:context=".ManagerActivityLollipop"/>
-
-                    <com.google.android.material.tabs.TabLayout
-                        android:id="@+id/sliding_tabs_cloud"
-                        android:layout_width="match_parent"
-                        android:layout_height="wrap_content"
-                        android:layout_gravity="center_horizontal"
-                        style="@style/MyCustomTabLayout"/>
-
-                    <com.google.android.material.tabs.TabLayout
-                        android:id="@+id/sliding_tabs_contacts"
-                        android:layout_width="wrap_content"
-                        android:layout_height="wrap_content"
-                        android:layout_gravity="center_horizontal"
-                        style="@style/MyCustomTabLayout"/>
-
-                    <com.google.android.material.tabs.TabLayout
-                        android:id="@+id/sliding_tabs_shares"
-                        android:layout_width="match_parent"
-                        android:layout_height="wrap_content"
-                        style="@style/MyCustomTabLayout"/>
-
-                    <com.google.android.material.tabs.TabLayout
-                        android:id="@+id/sliding_tabs_my_account"
-                        android:layout_width="match_parent"
-                        android:layout_height="wrap_content"
-                        style="@style/MyCustomTabLayout"/>
-
-                    <com.google.android.material.tabs.TabLayout
-                        android:id="@+id/sliding_tabs_transfers"
-                        android:layout_width="match_parent"
-                        android:layout_height="wrap_content"
-                        style="@style/MyCustomTabLayout"/>
-
-                <include layout="@layout/item_call_in_progress_layout"
->>>>>>> b7652322
                     android:layout_width="match_parent"
                     android:layout_height="wrap_content"
                     android:layout_gravity="center_horizontal" />
@@ -103,8 +65,6 @@
                     style="@style/MyCustomTabLayout"
                     android:layout_width="match_parent"
                     android:layout_height="wrap_content" />
-
-                <include layout="@layout/item_transfers_overview" />
 
                 <include
                     layout="@layout/item_call_in_progress_layout"
@@ -172,15 +132,10 @@
                 android:id="@+id/floating_button"
                 android:layout_width="@dimen/fab_button_diameter"
                 android:layout_height="@dimen/fab_button_diameter"
-<<<<<<< HEAD
                 android:layout_above="@+id/bottom_navigation_view"
                 android:layout_alignParentRight="true"
                 android:layout_margin="16dp"
                 android:elevation="@dimen/elevation_low"
-=======
-                android:layout_marginBottom="16dp"
-                android:layout_marginEnd="16dp"
->>>>>>> b7652322
                 android:src="@drawable/ic_add_white"
                 android:stateListAnimator="@anim/button_elevation"
                 android:tint="@android:color/white" />
