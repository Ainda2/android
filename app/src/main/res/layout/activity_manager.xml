--- conflicted
+++ resolved
@@ -60,19 +60,14 @@
 
             </com.google.android.material.appbar.AppBarLayout>
 
-<<<<<<< HEAD
             <include
                 layout="@layout/item_call_in_progress_layout"
                 android:layout_width="match_parent"
                 android:layout_height="wrap_content"
-                android:layout_alignParentTop="true"
                 android:visibility="gone"
                 android:elevation="16dp" />
 
-            <androidx.viewpager.widget.ViewPager
-=======
             <mega.privacy.android.app.components.CustomViewPager
->>>>>>> 0d45a516
                 android:id="@+id/contact_tabs_pager"
                 android:layout_width="match_parent"
                 android:layout_height="0dp"
