<android.support.v4.widget.DrawerLayout xmlns:android="http://schemas.android.com/apk/res/android"
    xmlns:app="http://schemas.android.com/apk/res-auto"
    xmlns:tools="http://schemas.android.com/tools"
    android:id="@+id/drawer_layout"
    android:layout_width="match_parent"
    android:layout_height="match_parent"
    android:fitsSystemWindows="true">


    <android.support.design.widget.CoordinatorLayout android:id="@+id/coordinator_layout"
        xmlns:android="http://schemas.android.com/apk/res/android"
        android:background="@color/white"
        android:layout_width="match_parent"
        xmlns:tools="http://schemas.android.com/tools"
        android:layout_height="match_parent"
        android:layout_below="@id/toolbar"
        xmlns:app="http://schemas.android.com/apk/res-auto">

        <LinearLayout
            android:orientation="vertical"
            android:layout_width="match_parent"
            android:layout_height="match_parent">

            <android.support.design.widget.AppBarLayout
                android:id="@+id/app_bar_layout"
                android:layout_width="match_parent"
                android:layout_height="wrap_content"
                android:theme="@style/Theme.Megaactionbar">

                <android.support.v7.widget.Toolbar
                    android:id="@+id/toolbar"
                    android:layout_width="match_parent"
                    android:layout_height="wrap_content"
                    android:minHeight="?attr/actionBarSize"
                    android:background="?attr/colorPrimary"
                    app:popupTheme="@style/Theme.Megaactionbar"
                    app:titleTextAppearance="@style/ToolbarTitle"
<<<<<<< HEAD
                    app:theme="@style/Theme.Megaactionbar"
                    tools:context=".ManagerActivityLollipop"/>

                    <android.support.design.widget.TabLayout
                        android:id="@+id/sliding_tabs_cloud_drive"
                        android:layout_width="match_parent"
                        android:layout_height="wrap_content"
                        android:background="@color/mega"
                        style="@style/MyCustomTabLayout"/>
=======
                    app:theme="@style/ThemeOverlay.AppCompat.Dark.ActionBar"
                    tools:context=".ManagerActivityLollipop" />
>>>>>>> 4f640dd8

                    <android.support.design.widget.TabLayout
                        android:id="@+id/sliding_tabs_contacts"
                        android:layout_width="match_parent"
                        android:layout_height="wrap_content"
                        android:background="@color/mega"
                        style="@style/MyCustomTabLayout"/>

                    <android.support.design.widget.TabLayout
                        android:id="@+id/sliding_tabs_shares"
                        android:layout_width="match_parent"
                        android:layout_height="wrap_content"
                        android:background="@color/mega"
                        style="@style/MyCustomTabLayout"/>

                    <android.support.design.widget.TabLayout
                        android:id="@+id/sliding_tabs_my_account"
                        android:layout_width="match_parent"
                        android:layout_height="wrap_content"
                        android:background="@color/mega"
                        style="@style/MyCustomTabLayout"/>

                    <android.support.design.widget.TabLayout
                        android:id="@+id/sliding_tabs_transfers"
                        android:layout_width="match_parent"
                        android:layout_height="wrap_content"
                        android:background="@color/mega"
                        style="@style/MyCustomTabLayout"/>

            </android.support.design.widget.AppBarLayout>

            <android.support.v4.view.ViewPager
                android:id="@+id/contact_tabs_pager"
                android:layout_width="match_parent"
                android:layout_height="0dp"
                android:layout_weight="1" />

            <android.support.v4.view.ViewPager
                android:id="@+id/shares_tabs_pager"
                android:layout_width="match_parent"
                android:layout_height="0dp"
                android:layout_weight="1" />


            <android.support.v4.view.ViewPager
                android:id="@+id/my_account_tabs_pager"
                android:layout_width="match_parent"
                android:layout_height="0dp"
                android:layout_weight="1" />

            <android.support.v4.view.ViewPager
                android:id="@+id/transfers_tabs_pager"
                android:layout_width="match_parent"
                android:layout_height="0dp"
                android:layout_weight="1" />

            <FrameLayout
                android:id="@+id/fragment_container"
                android:layout_width="match_parent"
                android:layout_height="match_parent"
                android:layout_below="@id/app_bar_layout"
                app:layout_behavior="@string/appbar_scrolling_view_behavior"/>

        </LinearLayout>

            <android.support.design.widget.FloatingActionButton
                android:id="@+id/floating_button"
                android:layout_width="@dimen/fab_button_diameter"
                android:layout_height="@dimen/fab_button_diameter"
                android:elevation="@dimen/elevation_low"
                android:layout_margin="16dp"
                android:src="@drawable/ic_add_white"
                android:stateListAnimator="@anim/button_elevation"
                android:tint="@android:color/white"
                android:layout_gravity="bottom|right|end"/>

        <include
            android:layout_width="fill_parent"
            android:layout_height="wrap_content"
            android:layout_alignParentBottom="true"
            android:layout_gravity="bottom"
            android:elevation="@dimen/elevation_high"
            layout="@layout/layout_get_pro_account"
            android:visibility="gone" />
    </android.support.design.widget.CoordinatorLayout>

    <android.support.design.widget.CoordinatorLayout
        android:layout_width="match_parent"
        android:layout_height="match_parent"
        android:id="@+id/fab_collection_layout"
        android:background="@color/transparent_white"
        android:gravity="bottom|end"
        android:visibility="gone"
        android:fitsSystemWindows="true">

            <android.support.design.widget.FloatingActionButton
                android:id="@+id/third_fab_chat"
                android:layout_width="@dimen/fab_button_diameter"
                android:layout_height="@dimen/fab_button_diameter"
                android:layout_marginBottom="200dp"
                android:layout_gravity="bottom|end"
                android:layout_marginRight="16dp"
                android:visibility="invisible"
                app:backgroundTint="@color/orange"
                app:elevation="6dp"
                app:pressedTranslationZ="12dp"
                android:src="@drawable/ic_add_white" />

            <android.support.design.widget.FloatingActionButton
                android:id="@+id/second_fab_chat"
                android:layout_width="@dimen/fab_button_diameter"
                android:layout_height="@dimen/fab_button_diameter"
                android:layout_marginBottom="140dp"
                android:layout_gravity="bottom|end"
                android:layout_marginRight="16dp"
                android:visibility="invisible"
                app:backgroundTint="@color/orange"
                app:elevation="6dp"
                app:pressedTranslationZ="12dp"
                android:src="@drawable/ic_add_white" />

            <android.support.design.widget.FloatingActionButton
                android:id="@+id/first_fab_chat"
                android:layout_width="@dimen/fab_button_diameter"
                android:layout_height="@dimen/fab_button_diameter"
                android:layout_marginBottom="80dp"
                android:layout_gravity="bottom|end"
                android:layout_marginRight="16dp"
                android:visibility="invisible"
                app:elevation="6dp"
                app:backgroundTint="@color/accentColor"
                app:pressedTranslationZ="12dp"
                android:src="@drawable/ic_chat_white"/>

            <android.support.design.widget.FloatingActionButton
                android:id="@+id/main_fab_chat"
                android:layout_width="@dimen/fab_button_diameter"
                android:layout_height="@dimen/fab_button_diameter"
                android:layout_gravity="bottom|end"
                app:elevation="6dp"
                app:backgroundTint="@color/accentColor"
                app:pressedTranslationZ="12dp"
                android:layout_margin="16dp"
                android:src="@drawable/ic_add_white" />

    </android.support.design.widget.CoordinatorLayout>

    <android.support.design.widget.NavigationView
        android:id="@+id/navigation_view"
        android:layout_width="wrap_content"
        android:layout_height="match_parent"
        android:layout_gravity="start"
        android:background="#ffffff"
        android:clipToPadding="false"
        android:paddingBottom="80dp"
        app:itemBackground="@drawable/navigation_view_item_background"
        app:itemIconTint="@color/drawer_item_text"
        app:itemTextColor="@color/drawer_item_text"
        app:menu="@menu/navigation_drawer_items" >

        <ScrollView
            android:layout_width="wrap_content"
            android:layout_height="wrap_content"
            android:scrollbars="none"
            android:layout_gravity="bottom"
            android:layout_marginBottom="-70dp">

        <RelativeLayout
            android:id="@+id/nv_used_space_layout"
            android:layout_width="match_parent"
            android:clickable="true"
            android:layout_height="80dp"
            android:background="#ffffff">

            <TextView
                android:id="@+id/navigation_drawer_used_space_text"
                style="@style/NavDrawerAccountUsedSpaceText"
                android:text="@string/my_account_used_space"
                android:layout_marginLeft="6dp"
                tools:fontFamily="roboto"
                android:lineSpacingMultiplier="1.71" />


            <ProgressBar
                android:id="@+id/manager_used_space_bar"
                style="@style/UsedSpaceProgressBar"
                android:layout_width="match_parent"
                android:layout_height="5dp"
                android:layout_below="@id/navigation_drawer_used_space_text"
                android:layout_marginBottom="8dp"
                android:layout_marginLeft="16dp"
                android:layout_marginRight="16dp"
                android:layout_marginTop="4dp"/>

            <TextView
                android:id="@+id/navigation_drawer_used_space"
                android:layout_width="wrap_content"
                android:layout_height="wrap_content"
                android:layout_below="@id/manager_used_space_bar"
                android:paddingLeft="16dp"
                android:text="0"
                android:lineSpacingMultiplier="1.17"
                android:textColor="#ff9e9e9e"
                android:textSize="12sp"
                tools:fontFamily="roboto"/>

            <TextView
                android:id="@+id/navigation_drawer_total_space"
                android:layout_width="wrap_content"
                android:layout_height="wrap_content"
                android:layout_alignParentRight="true"
                android:layout_below="@id/manager_used_space_bar"
                android:paddingRight="16dp"
                android:text="50GB"
                android:lineSpacingMultiplier="1.17"
                android:textColor="#ff9e9e9e"
                android:textSize="12sp"
                tools:fontFamily="roboto" />
        </RelativeLayout>
        </ScrollView>
    </android.support.design.widget.NavigationView>

</android.support.v4.widget.DrawerLayout><|MERGE_RESOLUTION|>--- conflicted
+++ resolved
@@ -35,20 +35,8 @@
                     android:background="?attr/colorPrimary"
                     app:popupTheme="@style/Theme.Megaactionbar"
                     app:titleTextAppearance="@style/ToolbarTitle"
-<<<<<<< HEAD
                     app:theme="@style/Theme.Megaactionbar"
                     tools:context=".ManagerActivityLollipop"/>
-
-                    <android.support.design.widget.TabLayout
-                        android:id="@+id/sliding_tabs_cloud_drive"
-                        android:layout_width="match_parent"
-                        android:layout_height="wrap_content"
-                        android:background="@color/mega"
-                        style="@style/MyCustomTabLayout"/>
-=======
-                    app:theme="@style/ThemeOverlay.AppCompat.Dark.ActionBar"
-                    tools:context=".ManagerActivityLollipop" />
->>>>>>> 4f640dd8
 
                     <android.support.design.widget.TabLayout
                         android:id="@+id/sliding_tabs_contacts"
