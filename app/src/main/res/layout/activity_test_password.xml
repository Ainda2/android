--- conflicted
+++ resolved
@@ -163,11 +163,7 @@
                 android:layout_marginLeft="24dp"
                 android:layout_marginRight="24dp">
 
-<<<<<<< HEAD
-                <android.support.design.widget.TextInputLayout
-=======
                 <com.google.android.material.textfield.TextInputLayout
->>>>>>> b3f63831
                     android:id="@+id/test_password_text_layout"
                     android:layout_width="match_parent"
                     android:layout_height="wrap_content"
@@ -175,22 +171,6 @@
                     android:hint="@string/hint_set_password_protection_dialog"
                     app:errorEnabled="true"
                     app:errorTextAppearance="@style/InputTextAppearanceError"
-<<<<<<< HEAD
-                    app:passwordToggleDrawable="@drawable/password_toggle"
-                    app:passwordToggleTint="@color/password_color_toggle">
-
-                    <android.support.v7.widget.AppCompatEditText
-                        android:id="@+id/test_password_edittext"
-                        android:layout_width="match_parent"
-                        android:layout_height="wrap_content"
-                        android:textSize="16sp"
-                        android:imeOptions="actionNext"
-                        android:inputType="textPassword"
-                        android:theme="@style/ColorControlStyle"/>
-
-                </android.support.design.widget.TextInputLayout>
-
-=======
                     app:endIconTint="@color/password_color_toggle">
 
                     <androidx.appcompat.widget.AppCompatEditText
@@ -204,7 +184,6 @@
 
                 </com.google.android.material.textfield.TextInputLayout>
 
->>>>>>> b3f63831
                 <ImageView
                     android:id="@+id/test_password_text_error_icon"
                     android:layout_width="wrap_content"
