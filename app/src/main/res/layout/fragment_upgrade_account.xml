--- conflicted
+++ resolved
@@ -1,5 +1,4 @@
 <RelativeLayout xmlns:android="http://schemas.android.com/apk/res/android"
-<<<<<<< HEAD
     android:id="@+id/rl_view_upgrade"
     android:layout_width="match_parent"
     android:layout_height="match_parent">
@@ -629,6 +628,7 @@
                                 android:layout_below="@+id/image_business"
                                 android:text="@string/business_label"
                                 android:textAllCaps="true"
+								android:gravity="center_horizontal"
                                 android:textColor="@color/dark_blue_500_200"
                                 android:textSize="18sp" />
                         </RelativeLayout>
@@ -804,764 +804,5 @@
         android:layout_marginRight="8dp"
         android:layout_marginBottom="36dp"
         android:visibility="gone" />
-=======
-	android:layout_width="match_parent"
-	android:layout_height="match_parent"
-	android:background="@color/white"
-	android:id="@+id/rl_view_upgrade">
-
-	<ScrollView
-		android:id="@+id/scroll_view_upgrade"
-		android:layout_width="match_parent"
-		android:layout_height="wrap_content"
-		android:background="@color/white">
-
-		<LinearLayout
-			android:id="@+id/linear_layout_upgrade"
-			android:layout_width="match_parent"
-			android:layout_height="wrap_content"
-			android:orientation="vertical">
-			<RelativeLayout
-				android:id="@+id/title_my_account_type"
-				android:layout_width="match_parent"
-				android:layout_height="36dp"
-				android:layout_gravity="center"
-				android:gravity="center"
-				android:background="@color/white">
-				<TextView
-					android:id="@+id/text_of_my_account"
-					android:layout_width="wrap_content"
-					android:layout_height="wrap_content"
-					android:textColor="@color/secondary_text"
-					android:textSize="14sp"/>
-			</RelativeLayout>
-			<!-- Pro Lite -->
-			<RelativeLayout
-				android:id="@+id/upgrade_prolite_layout"
-				android:layout_width="match_parent"
-				android:layout_height="wrap_content"
-				android:background="@color/white"
-				android:layout_marginTop="8dp"
-				android:paddingTop="8dp">
-
-				<RelativeLayout
-					android:id="@+id/upgrade_prolite_layout_content"
-					android:layout_width="match_parent"
-					android:layout_height="wrap_content"
-					android:background="@android:color/transparent">
-
-					<!-- Left side (image and title) -->
-					<RelativeLayout
-						android:id="@+id/upgrade_prolite_left_side"
-						android:layout_width="121dp"
-						android:layout_height="wrap_content"
-						android:gravity="center_horizontal">
-						<RelativeLayout
-							android:background="@android:color/transparent"
-							android:layout_width="wrap_content"
-							android:layout_height="wrap_content"
-							android:paddingTop="4dp">
-							<ImageView
-								android:id="@+id/image_lite"
-								android:layout_width="wrap_content"
-								android:layout_height="wrap_content"
-								android:background="@null"
-								android:layout_centerHorizontal="true"
-								android:layout_marginBottom="5dp"
-								android:src="@drawable/ic_lite_crest"/>
-							<TextView
-								android:id="@+id/upgrade_prolite_title_text"
-								android:layout_width="wrap_content"
-								android:layout_height="wrap_content"
-								android:textColor="@color/lite_account"
-								android:text="@string/prolite_account"
-								android:layout_below="@+id/image_lite"
-								android:textSize="18sp"/>
-						</RelativeLayout>
-					</RelativeLayout>
-
-					<!-- Right side (price, storage and bandwidth)-->
-					<RelativeLayout
-						android:id="@+id/upgrade_prolite_right_side"
-						android:layout_width="match_parent"
-						android:layout_height="wrap_content"
-						android:layout_toRightOf="@id/upgrade_prolite_left_side"
-						android:gravity="center_vertical"
-						android:layout_centerVertical="true">
-
-						<TableLayout
-							android:id="@+id/table_lite"
-							android:layout_width="match_parent"
-							android:layout_height="wrap_content"
-							android:layout_centerVertical="true">
-
-							<TableRow>
-								<RelativeLayout
-									android:layout_width="wrap_content"
-									android:layout_height="wrap_content"
-									android:layout_gravity="left"
-									android:background="@drawable/border_lite"
-									android:layout_marginBottom="6dp">
-									<TextView
-										android:id="@+id/month_lite"
-										android:textStyle="bold"
-										android:layout_width="wrap_content"
-										android:layout_height="wrap_content"
-										android:textColor="@color/primary_text"
-										android:textSize="15sp" />
-								</RelativeLayout>
-							</TableRow>
-							<TableRow>
-								<RelativeLayout
-									android:layout_width="wrap_content"
-									android:layout_height="wrap_content"
-									android:layout_gravity="left"
-									android:paddingLeft="8dp"
-									android:layout_marginBottom="6dp">
-									<TextView
-										android:id="@+id/storage_lite"
-										android:layout_width="wrap_content"
-										android:layout_height="wrap_content"
-										android:textColor="@color/secondary_text"
-										android:textSize="15sp"/>
-								</RelativeLayout>
-							</TableRow>
-							<TableRow>
-								<RelativeLayout
-									android:layout_width="wrap_content"
-									android:layout_height="wrap_content"
-									android:layout_gravity="left"
-									android:paddingLeft="8dp"
-									android:layout_marginBottom="16dp">
-									<TextView
-										android:id="@+id/bandwidth_lite"
-										android:layout_width="wrap_content"
-										android:layout_height="wrap_content"
-										android:textColor="@color/secondary_text"
-										android:textSize="15sp"/>
-								</RelativeLayout>
-							</TableRow>
-						</TableLayout>
-					</RelativeLayout>
-				</RelativeLayout>
-
-				<LinearLayout
-					android:id="@+id/linear_divider"
-					android:layout_width="match_parent"
-					android:layout_height="1dp"
-					android:layout_marginLeft="16dp"
-					android:layout_marginRight="16dp"
-					android:layout_alignBottom="@id/upgrade_prolite_layout_content"
-					android:background="@color/grid_item_separator"
-					android:orientation="horizontal" />
-
-				<RelativeLayout
-					android:id="@+id/upgrade_prolite_layout_transparent"
-					android:layout_width="match_parent"
-					android:layout_height="95dp"
-					android:visibility="gone"
-					android:background="#90ffffff"/>
-
-			</RelativeLayout>
-
-			<!-- Pro I -->
-			<RelativeLayout
-				android:id="@+id/upgrade_pro_i_layout"
-				android:layout_width="match_parent"
-				android:background="@color/white"
-				android:layout_height="wrap_content"
-				android:layout_marginTop="8dp"
-				android:paddingTop="8dp">
-				<RelativeLayout
-					android:id="@+id/upgrade_pro_i_layout_content"
-					android:layout_width="match_parent"
-					android:layout_height="wrap_content">
-
-					<!-- Left side (image and title) -->
-					<RelativeLayout
-						android:id="@+id/upgrade_pro_i_left_side"
-						android:layout_width="121dp"
-						android:layout_height="wrap_content"
-						android:gravity="center_horizontal">
-						<RelativeLayout
-							android:background="@android:color/transparent"
-							android:layout_width="wrap_content"
-							android:layout_height="wrap_content"
-							android:layout_marginTop="4dp">
-							<ImageView
-								android:id="@+id/image_pro_i"
-								android:layout_width="wrap_content"
-								android:layout_height="wrap_content"
-								android:layout_centerHorizontal="true"
-								android:layout_marginBottom="5dp"
-								android:src="@drawable/ic_pro_1_crest"/>
-
-							<TextView
-								android:id="@+id/upgrade_pro_i_title_text"
-								android:layout_width="wrap_content"
-								android:layout_height="wrap_content"
-								android:textColor="@color/login_warning"
-								android:text="@string/pro1_account"
-								android:layout_below="@+id/image_pro_i"
-								android:textSize="18sp"/>
-						</RelativeLayout>
-					</RelativeLayout>
-
-					<!-- Right side (price, storage and bandwidth)-->
-					<RelativeLayout
-						android:id="@+id/upgrade_pro_i_right_side"
-						android:layout_width="match_parent"
-						android:layout_height="wrap_content"
-						android:layout_toRightOf="@id/upgrade_pro_i_left_side"
-						android:gravity="center_vertical"
-						android:layout_centerVertical="true">
-
-						<TableLayout
-							android:id="@+id/table_pro_i"
-							android:layout_width="match_parent"
-							android:layout_height="wrap_content"
-							android:layout_centerVertical="true">
-
-							<TableRow>
-								<RelativeLayout
-									android:layout_width="wrap_content"
-									android:layout_height="wrap_content"
-									android:layout_gravity="left"
-									android:background="@drawable/border_pro"
-									android:layout_marginBottom="6dp">
-									<TextView
-										android:id="@+id/month_pro_i"
-										android:layout_width="wrap_content"
-										android:layout_height="wrap_content"
-										android:textStyle="bold"
-										android:textColor="@color/primary_text"
-										android:textSize="15sp" />
-								</RelativeLayout>
-							</TableRow>
-							<TableRow>
-								<RelativeLayout
-									android:layout_width="wrap_content"
-									android:layout_height="wrap_content"
-									android:layout_gravity="left"
-									android:paddingLeft="8dp"
-									android:layout_marginBottom="6dp">
-									<TextView
-										android:id="@+id/storage_pro_i"
-										android:layout_width="wrap_content"
-										android:layout_height="wrap_content"
-										android:textColor="@color/secondary_text"
-										android:textSize="15sp" />
-								</RelativeLayout>
-							</TableRow>
-							<TableRow>
-								<RelativeLayout
-									android:layout_width="wrap_content"
-									android:layout_height="wrap_content"
-									android:layout_gravity="left"
-									android:paddingLeft="8dp"
-									android:layout_marginBottom="16dp">
-									<TextView
-										android:id="@+id/bandwidth_pro_i"
-										android:layout_width="wrap_content"
-										android:layout_height="wrap_content"
-										android:textColor="@color/secondary_text"
-										android:textSize="15sp" />
-								</RelativeLayout>
-							</TableRow>
-						</TableLayout>
-					</RelativeLayout>
-				</RelativeLayout>
-				<LinearLayout
-					android:id="@+id/linear_divider_pro_i"
-					android:layout_width="match_parent"
-					android:layout_height="1dp"
-					android:layout_marginLeft="16dp"
-					android:layout_marginRight="16dp"
-					android:layout_alignBottom="@id/upgrade_pro_i_layout_content"
-					android:background="@color/grid_item_separator"
-					android:orientation="horizontal" />
-
-				<RelativeLayout
-					android:id="@+id/upgrade_pro_i_layout_transparent"
-					android:layout_width="match_parent"
-					android:layout_height="93dp"
-					android:visibility="gone"
-					android:background="#90ffffff"/>
-
-			</RelativeLayout>
-
-			<!-- Pro II -->
-			<RelativeLayout
-				android:id="@+id/upgrade_pro_ii_layout"
-				android:layout_width="match_parent"
-				android:background="@color/white"
-				android:layout_height="wrap_content"
-				android:layout_marginTop="8dp"
-				android:paddingTop="8dp">
-				<RelativeLayout
-					android:id="@+id/upgrade_pro_ii_layout_content"
-					android:layout_width="match_parent"
-					android:layout_height="wrap_content">
-
-					<!-- Left side (image and title) -->
-					<RelativeLayout
-						android:id="@+id/upgrade_pro_ii_left_side"
-						android:layout_width="121dp"
-						android:layout_height="wrap_content"
-						android:gravity="center_horizontal">
-						<RelativeLayout
-							android:background="@android:color/transparent"
-							android:layout_width="wrap_content"
-							android:layout_height="wrap_content"
-							android:paddingTop="4dp">
-							<ImageView
-								android:id="@+id/image_pro_ii"
-								android:layout_width="wrap_content"
-								android:layout_height="wrap_content"
-								android:layout_centerHorizontal="true"
-								android:layout_marginBottom="5dp"
-								android:src="@drawable/ic_pro_2_crest"/>
-
-							<TextView
-								android:id="@+id/upgrade_pro_ii_title_text"
-								android:layout_width="wrap_content"
-								android:layout_height="wrap_content"
-								android:textColor="@color/login_warning"
-								android:text="@string/pro2_account"
-								android:layout_below="@+id/image_pro_ii"
-								android:textSize="18sp"/>
-						</RelativeLayout>
-					</RelativeLayout>
-
-					<!-- Right side (price, storage and bandwidth)-->
-					<RelativeLayout
-						android:id="@+id/upgrade_pro_ii_right_side"
-						android:layout_width="match_parent"
-						android:layout_height="wrap_content"
-						android:layout_toRightOf="@id/upgrade_pro_ii_left_side"
-						android:gravity="center_vertical"
-						android:layout_centerVertical="true">
-
-						<TableLayout
-							android:id="@+id/table_pro_ii"
-							android:layout_width="match_parent"
-							android:layout_height="match_parent"
-							android:layout_centerVertical="true">
-
-							<TableRow>
-								<RelativeLayout
-									android:layout_width="wrap_content"
-									android:layout_height="wrap_content"
-									android:layout_gravity="left"
-									android:background="@drawable/border_pro"
-									android:layout_marginBottom="6dp">
-									<TextView
-										android:id="@+id/month_pro_ii"
-										android:layout_width="wrap_content"
-										android:layout_height="wrap_content"
-										android:textStyle="bold"
-										android:textColor="@color/primary_text"
-										android:textSize="15sp" />
-								</RelativeLayout>
-							</TableRow>
-							<TableRow>
-								<RelativeLayout
-									android:layout_width="wrap_content"
-									android:layout_height="wrap_content"
-									android:layout_gravity="left"
-									android:paddingLeft="8dp"
-									android:layout_marginBottom="6dp">
-									<TextView
-										android:id="@+id/storage_pro_ii"
-										android:layout_width="wrap_content"
-										android:layout_height="wrap_content"
-										android:textColor="@color/secondary_text"
-										android:textSize="15sp" />
-								</RelativeLayout>
-							</TableRow>
-							<TableRow>
-								<RelativeLayout
-									android:layout_width="wrap_content"
-									android:layout_height="wrap_content"
-									android:layout_gravity="left"
-									android:paddingLeft="8dp"
-									android:layout_marginBottom="16dp">
-									<TextView
-										android:id="@+id/bandwidth_pro_ii"
-										android:layout_width="wrap_content"
-										android:layout_height="wrap_content"
-										android:textColor="@color/secondary_text"
-										android:textSize="15sp" />
-								</RelativeLayout>
-							</TableRow>
-						</TableLayout>
-
-					</RelativeLayout>
-				</RelativeLayout>
-
-				<LinearLayout
-					android:id="@+id/linear_divider_pro_ii"
-					android:layout_width="match_parent"
-					android:layout_height="1dp"
-					android:layout_marginLeft="16dp"
-					android:layout_marginRight="16dp"
-					android:layout_alignBottom="@id/upgrade_pro_ii_layout_content"
-					android:background="@color/grid_item_separator"
-					android:orientation="horizontal" />
-				<RelativeLayout
-					android:id="@+id/upgrade_pro_ii_layout_transparent"
-					android:layout_width="match_parent"
-					android:layout_height="93dp"
-					android:visibility="gone"
-					android:background="#90ffffff"/>
-			</RelativeLayout>
-
-			<!-- Pro III -->
-			<RelativeLayout
-				android:id="@+id/upgrade_pro_iii_layout"
-				android:layout_width="match_parent"
-				android:background="@color/white"
-				android:layout_height="wrap_content"
-				android:layout_marginTop="8dp"
-				android:paddingTop="8dp">
-
-			<RelativeLayout
-					android:id="@+id/upgrade_pro_iii_layout_content"
-					android:layout_width="match_parent"
-					android:layout_height="wrap_content">
-
-					<!-- Left side (image and title) -->
-					<RelativeLayout
-						android:id="@+id/upgrade_pro_iii_left_side"
-						android:layout_width="121dp"
-						android:layout_height="wrap_content"
-						android:gravity="center_horizontal">
-						<RelativeLayout
-							android:background="@android:color/transparent"
-							android:layout_width="wrap_content"
-							android:layout_height="wrap_content"
-							android:paddingTop="4dp">
-							<ImageView
-								android:id="@+id/image_pro_iii"
-								android:layout_width="wrap_content"
-								android:layout_height="wrap_content"
-								android:layout_centerHorizontal="true"
-								android:layout_marginBottom="5dp"
-								android:src="@drawable/ic_pro_3_crest"/>
-
-							<TextView
-								android:id="@+id/upgrade_pro_iii_title_text"
-								android:layout_width="wrap_content"
-								android:layout_height="wrap_content"
-								android:textColor="@color/login_warning"
-								android:text="@string/pro3_account"
-								android:layout_below="@+id/image_pro_iii"
-								android:textSize="18sp"/>
-						</RelativeLayout>
-					</RelativeLayout>
-
-					<!-- Right side (price, storage and bandwidth)-->
-					<RelativeLayout
-						android:id="@+id/upgrade_pro_iii_right_side"
-						android:layout_width="match_parent"
-						android:layout_height="wrap_content"
-						android:layout_toRightOf="@id/upgrade_pro_iii_left_side"
-						android:gravity="center_vertical"
-						android:layout_centerVertical="true">
-
-						<TableLayout
-							android:id="@+id/table_pro_iii"
-							android:layout_width="match_parent"
-							android:layout_height="wrap_content"
-							android:layout_centerVertical="true">
-
-							<TableRow>
-								<RelativeLayout
-									android:layout_width="wrap_content"
-									android:layout_height="wrap_content"
-									android:layout_gravity="left"
-									android:background="@drawable/border_pro"
-									android:layout_marginBottom="6dp">
-									<TextView
-										android:id="@+id/month_pro_iii"
-										android:layout_width="wrap_content"
-										android:layout_height="wrap_content"
-										android:textStyle="bold"
-										android:textColor="@color/primary_text"
-										android:textSize="15sp" />
-								</RelativeLayout>
-							</TableRow>
-							<TableRow>
-								<RelativeLayout
-									android:layout_width="wrap_content"
-									android:layout_height="wrap_content"
-									android:layout_gravity="left"
-									android:paddingLeft="8dp"
-									android:layout_marginBottom="6dp">
-									<TextView
-										android:id="@+id/storage_pro_iii"
-										android:layout_width="wrap_content"
-										android:layout_height="wrap_content"
-										android:textColor="@color/secondary_text"
-										android:textSize="15sp" />
-								</RelativeLayout>
-							</TableRow>
-							<TableRow>
-
-								<RelativeLayout
-									android:layout_width="wrap_content"
-									android:layout_height="wrap_content"
-									android:layout_gravity="left"
-									android:paddingLeft="8dp"
-									android:layout_marginBottom="16dp">
-									<TextView
-										android:id="@+id/bandwidth_pro_iii"
-										android:layout_width="wrap_content"
-										android:layout_height="wrap_content"
-										android:textColor="@color/secondary_text"
-										android:textSize="15sp" />
-								</RelativeLayout>
-							</TableRow>
-						</TableLayout>
-					</RelativeLayout>
-				</RelativeLayout>
-
-				<RelativeLayout
-					android:id="@+id/upgrade_pro_iii_layout_transparent"
-					android:layout_width="match_parent"
-					android:layout_height="93dp"
-					android:visibility="gone"
-					android:background="#90ffffff"/>
-
-			</RelativeLayout>
-
-			<TextView
-				android:id="@+id/lbl_custom_plan"
-				android:layout_width="match_parent"
-				android:layout_height="wrap_content"
-				android:layout_marginLeft="16dp"
-				android:layout_marginRight="16dp"
-				android:layout_marginTop="4dp"
-				android:layout_marginBottom="7dp"
-				android:textSize="13sp"
-				android:text="@string/label_custom_plan"/>
-
-			<LinearLayout
-				android:id="@+id/linear_divider_pro_iii"
-				android:layout_width="match_parent"
-				android:layout_height="1dp"
-				android:layout_marginLeft="16dp"
-				android:layout_marginRight="16dp"
-				android:background="@color/grid_item_separator"
-				android:orientation="horizontal" />
-
-			<!-- Business -->
-			<RelativeLayout
-				android:id="@+id/upgrade_business_layout"
-				android:layout_width="match_parent"
-				android:background="@color/white"
-				android:layout_height="wrap_content"
-				android:layout_marginTop="8dp"
-				android:paddingTop="8dp">
-
-				<RelativeLayout
-					android:id="@+id/upgrade_business_layout_content"
-					android:layout_width="match_parent"
-					android:layout_height="wrap_content">
-
-					<!-- Left side (image and title) -->
-					<RelativeLayout
-						android:id="@+id/upgrade_business_left_side"
-						android:layout_width="121dp"
-						android:layout_height="wrap_content"
-						android:gravity="center_horizontal">
-						<RelativeLayout
-							android:background="@android:color/transparent"
-							android:layout_width="wrap_content"
-							android:layout_height="wrap_content"
-							android:paddingTop="4dp">
-							<ImageView
-								android:id="@+id/image_business"
-								android:layout_width="wrap_content"
-								android:layout_height="wrap_content"
-								android:layout_centerHorizontal="true"
-								android:layout_marginBottom="5dp"
-								android:src="@drawable/ic_business_crest"/>
-
-							<TextView
-								android:id="@+id/upgrade_business_title_text"
-								android:layout_width="wrap_content"
-								android:layout_height="wrap_content"
-								android:gravity="center_horizontal"
-								android:textColor="@color/business_color"
-								android:text="@string/business_label"
-								android:layout_below="@+id/image_business"
-								android:textSize="18sp"/>
-						</RelativeLayout>
-					</RelativeLayout>
-
-					<!-- Right side (price, storage and bandwidth)-->
-					<RelativeLayout
-						android:id="@+id/upgrade_business_right_side"
-						android:layout_width="match_parent"
-						android:layout_height="wrap_content"
-						android:layout_toRightOf="@id/upgrade_business_left_side"
-						android:gravity="center_vertical"
-						android:layout_centerVertical="true">
-
-						<TableLayout
-							android:id="@+id/table_business"
-							android:layout_width="match_parent"
-							android:layout_height="wrap_content"
-							android:layout_centerVertical="true">
-
-							<TableRow>
-								<RelativeLayout
-									android:layout_width="wrap_content"
-									android:layout_height="wrap_content"
-									android:layout_gravity="left"
-									android:background="@drawable/border_business"
-									android:layout_marginBottom="6dp">
-									<TextView
-										android:id="@+id/month_business"
-										android:layout_width="wrap_content"
-										android:layout_height="wrap_content"
-										android:textStyle="bold"
-										android:textColor="@color/primary_text"
-										android:textSize="15sp" />
-								</RelativeLayout>
-							</TableRow>
-							<TableRow>
-								<RelativeLayout
-									android:layout_width="wrap_content"
-									android:layout_height="wrap_content"
-									android:layout_gravity="left"
-									android:paddingLeft="8dp"
-									android:layout_marginBottom="6dp">
-									<TextView
-										android:id="@+id/storage_business"
-										android:layout_width="wrap_content"
-										android:layout_height="wrap_content"
-										android:textColor="@color/black"
-										android:textSize="15sp"/>
-								</RelativeLayout>
-							</TableRow>
-							<TableRow>
-
-								<RelativeLayout
-									android:layout_width="wrap_content"
-									android:layout_height="wrap_content"
-									android:layout_gravity="left"
-									android:paddingLeft="8dp"
-									android:layout_marginBottom="16dp">
-									<TextView
-										android:id="@+id/bandwidth_business"
-										android:layout_width="wrap_content"
-										android:layout_height="wrap_content"
-										android:textColor="@color/black"
-										android:textSize="15sp" />
-								</RelativeLayout>
-							</TableRow>
-						</TableLayout>
-					</RelativeLayout>
-				</RelativeLayout>
-				<LinearLayout
-					android:id="@+id/linear_divider_business"
-					android:layout_width="match_parent"
-					android:layout_height="1dp"
-					android:layout_marginLeft="16dp"
-					android:layout_marginRight="16dp"
-					android:layout_alignBottom="@id/upgrade_business_layout_content"
-					android:background="@color/grid_item_separator"
-					android:orientation="horizontal" />
-
-			</RelativeLayout>
-
-			<LinearLayout
-				android:layout_width="match_parent"
-				android:layout_height="wrap_content"
-				android:background="@android:color/transparent"
-				android:layout_marginLeft="16dp"
-				android:layout_marginRight="16dp"
-				android:layout_marginTop="10dp"
-				android:layout_marginBottom="30dp"
-				android:orientation="vertical">
-				<TextView
-					android:layout_width="wrap_content"
-					android:layout_height="wrap_content"
-					android:text="@string/upgrade_comment"
-					android:textColor="@color/secondary_text"
-					android:gravity="left"
-					android:textSize="12sp"/>
-
-				<TextView
-					android:layout_width="wrap_content"
-					android:layout_height="wrap_content"
-					android:text="@string/business_account_clarification"
-					android:textColor="@color/secondary_text"
-					android:gravity="left"
-					android:textSize="12sp"
-					android:layout_marginTop="4dp"/>
-
-			</LinearLayout>
-		</LinearLayout>
-
-	</ScrollView>
-
-	<RelativeLayout
-		android:id="@+id/semitransparent_layer"
-		android:layout_width="match_parent"
-		android:layout_height="match_parent"
-		android:background="@color/status_bar_login"
-		android:visibility="gone"/>
-
-	<include
-		android:id="@+id/available_payment_methods_prolite"
-		android:layout_width="match_parent"
-		android:layout_height="wrap_content"
-		android:layout_marginTop="36dp"
-		android:layout_marginRight="8dp"
-		android:layout_marginLeft="8dp"
-		android:layout_marginBottom="36dp"
-		android:visibility="gone"
-		android:layout_centerHorizontal="true"
-		layout="@layout/available_payment_methods" />
-
-	<include
-		android:id="@+id/available_payment_methods_pro_i"
-		android:layout_width="match_parent"
-		android:layout_height="wrap_content"
-		android:layout_marginTop="36dp"
-		android:layout_marginRight="8dp"
-		android:layout_marginLeft="8dp"
-		android:layout_marginBottom="36dp"
-		android:visibility="gone"
-		android:layout_centerHorizontal="true"
-		layout="@layout/available_payment_methods" />
-
-	<include
-		android:id="@+id/available_payment_methods_pro_ii"
-		android:layout_width="match_parent"
-		android:layout_height="wrap_content"
-		android:layout_marginTop="36dp"
-		android:layout_marginRight="8dp"
-		android:layout_marginLeft="8dp"
-		android:layout_marginBottom="36dp"
-		android:visibility="gone"
-		android:layout_centerHorizontal="true"
-		layout="@layout/available_payment_methods" />
-
-	<include
-		android:id="@+id/available_payment_methods_pro_iii"
-		android:layout_width="match_parent"
-		android:layout_height="wrap_content"
-		android:layout_marginTop="36dp"
-		android:layout_marginRight="8dp"
-		android:layout_marginLeft="8dp"
-		android:layout_marginBottom="36dp"
-		android:visibility="gone"
-		android:layout_centerHorizontal="true"
-		layout="@layout/available_payment_methods" />
->>>>>>> 385c5e5c
 
 </RelativeLayout>