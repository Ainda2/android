--- conflicted
+++ resolved
@@ -534,9 +534,6 @@
 
 			</RelativeLayout>
 
-<<<<<<< HEAD
-			<!-- Business -->
-=======
 			<TextView
 				android:id="@+id/lbl_custom_plan"
 				android:layout_width="match_parent"
@@ -557,7 +554,7 @@
 				android:background="@color/grid_item_separator"
 				android:orientation="horizontal" />
 
->>>>>>> f5efe959
+			<!-- Business -->
 			<RelativeLayout
 				android:id="@+id/upgrade_business_layout"
 				android:layout_width="match_parent"
