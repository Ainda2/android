<RelativeLayout xmlns:android="http://schemas.android.com/apk/res/android"
    xmlns:rounded="http://schemas.android.com/apk/res-auto"
    xmlns:tools="http://schemas.android.com/tools"
    android:layout_width="fill_parent"
    android:layout_height="72dp"
    android:descendantFocusability="blocksDescendants"
    android:id="@+id/shared_folder_item_layout">
         
    <RelativeLayout
		android:id="@+id/shared_folder_contact_relative_layout_avatar"
        android:layout_width="40dp"
        android:layout_height="40dp"
        android:layout_marginLeft="18dp"
        android:layout_centerVertical="true">
    
	    <mega.privacy.android.app.components.RoundedImageView
            android:id="@+id/shared_folder_contact_thumbnail"
            android:layout_width="match_parent"
            android:layout_height="match_parent"
            android:scaleType="fitCenter"
            android:layout_centerInParent="true"
            rounded:corner_radius="20dp" />
    </RelativeLayout>

    <ImageView
        android:id="@+id/verified_icon"
        android:layout_width="24dp"
        android:layout_height="24dp"
        android:src="@drawable/ic_verified"
        android:layout_marginStart="42dp"
        android:layout_marginTop="8dp"
        android:visibility="gone"/>

    <RelativeLayout
        android:id="@+id/shared_folder_three_dots_layout"
        android:layout_width="wrap_content"
        android:layout_height="match_parent"
        android:layout_alignParentRight="true">

        <ImageView
            android:id="@+id/shared_folder_contact_three_dots"
            android:layout_width="wrap_content"
            android:layout_height="wrap_content"
            android:src="@drawable/ic_dots_vertical_grey"
            android:background="@null"
            android:layout_marginRight="10dp"
            android:layout_centerVertical="true" />

    </RelativeLayout>

    <RelativeLayout
        android:id="@+id/shared_folder_contact_name_layout"
        android:layout_width="wrap_content"
        android:layout_height="wrap_content"
        android:layout_marginTop="16dp"
        android:layout_toRightOf="@id/shared_folder_contact_relative_layout_avatar"
        android:layout_toLeftOf="@id/shared_folder_three_dots_layout">

        <mega.privacy.android.app.components.twemoji.EmojiTextView
            android:id="@+id/shared_folder_contact_name"
            android:layout_width="wrap_content"
            android:layout_height="wrap_content"
            android:layout_marginLeft="13dp"
            android:textAppearance="?attr/textAppearanceSubtitle1"
            rounded:emojiSize="14sp"
            android:singleLine="true"
            android:maxLines="1"/>

        <ImageView
            android:id="@+id/shared_folder_state_icon"
<<<<<<< HEAD
            android:layout_width="12dp"
            android:layout_height="12dp"
            android:layout_toRightOf="@+id/shared_folder_contact_name"
            android:layout_centerVertical="true"
            android:layout_marginTop="5dp"
            android:layout_marginLeft="4dp"
=======
            android:layout_width="6dp"
            android:layout_height="6dp"
            android:layout_toEndOf="@+id/shared_folder_contact_name"
            android:layout_centerVertical="true"
            android:layout_marginStart="8dp"
>>>>>>> 3203ca6a
            android:background="@null"
            android:visibility="gone"
            tools:src="@drawable/ic_offline_light" />

    </RelativeLayout>

    <TextView
        android:id="@+id/shared_folder_contact_permissions"
        android:layout_width="wrap_content"
        android:layout_height="wrap_content"
        android:layout_below="@id/shared_folder_contact_name_layout"
        android:layout_toRightOf="@id/shared_folder_contact_relative_layout_avatar"
        android:layout_marginLeft="13dp"
        android:ellipsize="end"
        android:maxLines="1"
        android:textAppearance="@style/TextAppearance.Mega.Subtitle2.Secondary" />

</RelativeLayout>
<|MERGE_RESOLUTION|>--- conflicted
+++ resolved
@@ -68,20 +68,11 @@
 
         <ImageView
             android:id="@+id/shared_folder_state_icon"
-<<<<<<< HEAD
-            android:layout_width="12dp"
-            android:layout_height="12dp"
-            android:layout_toRightOf="@+id/shared_folder_contact_name"
-            android:layout_centerVertical="true"
-            android:layout_marginTop="5dp"
-            android:layout_marginLeft="4dp"
-=======
             android:layout_width="6dp"
             android:layout_height="6dp"
             android:layout_toEndOf="@+id/shared_folder_contact_name"
             android:layout_centerVertical="true"
             android:layout_marginStart="8dp"
->>>>>>> 3203ca6a
             android:background="@null"
             android:visibility="gone"
             tools:src="@drawable/ic_offline_light" />
