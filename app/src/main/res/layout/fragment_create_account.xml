--- conflicted
+++ resolved
@@ -162,13 +162,9 @@
                             android:layout_height="wrap_content"
                             android:layout_marginTop="8dp"
                             app:errorEnabled="true"
-<<<<<<< HEAD
-                            app:errorTextAppearance="@style/InputTextAppearanceError">
-=======
                             app:errorTextAppearance="@style/InputTextAppearanceError"
                             app:passwordToggleDrawable="@drawable/password_toggle"
                             app:passwordToggleTint="@color/password_color_toggle">
->>>>>>> c55097b0
 
                             <android.support.v7.widget.AppCompatEditText
                                 android:id="@+id/create_account_password_text"
@@ -183,24 +179,8 @@
                         </android.support.design.widget.TextInputLayout>
 
                         <ImageView
-<<<<<<< HEAD
-                            android:id="@+id/toggle_button_passwd"
                             android:layout_width="wrap_content"
                             android:layout_height="wrap_content"
-                            android:layout_alignParentRight="true"
-                            android:layout_alignTop="@+id/create_account_password_text_layout"
-                            android:layout_marginTop="15dp"
-                            android:padding="5dp"
-                            android:src="@drawable/ic_b_shared_read"
-                            android:visibility="gone"/>
-
-                        <ImageView
-                            android:layout_width="wrap_content"
-                            android:layout_height="wrap_content"
-=======
-                            android:layout_width="wrap_content"
-                            android:layout_height="wrap_content"
->>>>>>> c55097b0
                             android:id="@+id/create_account_password_text_error_icon"
                             android:layout_alignParentRight="true"
                             android:layout_marginRight="2dp"
@@ -211,10 +191,9 @@
                         <LinearLayout
                             android:id="@+id/container_passwd_elements"
                             android:layout_width="match_parent"
-<<<<<<< HEAD
                             android:layout_height="wrap_content"
                             android:orientation="vertical"
-                            android:layout_marginTop="55dp"
+                            android:layout_marginTop="60dp"
                             android:paddingBottom="20dp"
                             android:layout_alignTop="@+id/create_account_password_text_layout"
                             android:visibility="gone">
@@ -300,7 +279,9 @@
                             android:layout_height="wrap_content"
                             android:layout_marginTop="8dp"
                             app:errorEnabled="true"
-                            app:errorTextAppearance="@style/InputTextAppearanceError">
+                            app:errorTextAppearance="@style/InputTextAppearanceError"
+                            app:passwordToggleDrawable="@drawable/password_toggle"
+                            app:passwordToggleTint="@color/password_color_toggle">
 
                             <android.support.v7.widget.AppCompatEditText
                                 android:id="@+id/create_account_password_text_confirm"
@@ -313,122 +294,6 @@
                                 android:theme="@style/ColorControlStyle"/>
 
                         </android.support.design.widget.TextInputLayout>
-
-                        <ImageView
-                            android:id="@+id/toggle_button_confirm_passwd"
-                            android:layout_width="wrap_content"
-                            android:layout_height="wrap_content"
-                            android:layout_alignParentRight="true"
-                            android:layout_alignTop="@+id/create_account_password_text_confirm_layout"
-                            android:layout_marginTop="15dp"
-                            android:padding="5dp"
-                            android:src="@drawable/ic_b_shared_read"
-                            android:visibility="gone"/>
-=======
-                            android:layout_height="wrap_content"
-                            android:orientation="vertical"
-                            android:layout_marginTop="60dp"
-                            android:paddingBottom="20dp"
-                            android:layout_alignTop="@+id/create_account_password_text_layout"
-                            android:visibility="gone">
-
-                            <LinearLayout
-                                android:layout_width="match_parent"
-                                android:layout_height="wrap_content">
-
-                                <ImageView
-                                    android:id="@+id/shape_passwd_first"
-                                    android:layout_width="match_parent"
-                                    android:layout_height="wrap_content"
-                                    android:layout_weight="1"
-                                    android:layout_marginLeft="5dp"
-                                    android:layout_marginRight="5dp"
-                                    android:background="@drawable/passwd_very_weak"/>
-                                <ImageView
-                                    android:id="@+id/shape_passwd_second"
-                                    android:layout_width="match_parent"
-                                    android:layout_height="wrap_content"
-                                    android:layout_weight="1"
-                                    android:layout_marginLeft="5dp"
-                                    android:layout_marginRight="5dp"
-                                    android:background="@drawable/shape_password"/>
-                                <ImageView
-                                    android:id="@+id/shape_passwd_third"
-                                    android:layout_width="match_parent"
-                                    android:layout_height="wrap_content"
-                                    android:layout_weight="1"
-                                    android:layout_marginLeft="5dp"
-                                    android:layout_marginRight="5dp"
-                                    android:background="@drawable/shape_password"/>
-                                <ImageView
-                                    android:id="@+id/shape_passwd_fourth"
-                                    android:layout_width="match_parent"
-                                    android:layout_height="wrap_content"
-                                    android:layout_weight="1"
-                                    android:layout_marginLeft="5dp"
-                                    android:layout_marginRight="5dp"
-                                    android:background="@drawable/shape_password"/>
-                                <ImageView
-                                    android:id="@+id/shape_passwd_fifth"
-                                    android:layout_width="match_parent"
-                                    android:layout_height="wrap_content"
-                                    android:layout_weight="1"
-                                    android:layout_marginLeft="5dp"
-                                    android:layout_marginRight="5dp"
-                                    android:background="@drawable/shape_password"/>
-
-                            </LinearLayout>
-
-                            <TextView
-                                android:id="@+id/password_type"
-                                android:layout_width="wrap_content"
-                                android:layout_height="wrap_content"
-                                android:textSize="14sp"
-                                android:textColor="@color/login_warning"
-                                android:layout_marginTop="8dp"
-                                android:layout_marginLeft="5dp"
-                                android:text="@string/pass_very_weak"/>
-
-                            <TextView
-                                android:id="@+id/password_advice_text"
-                                android:layout_width="match_parent"
-                                android:layout_height="wrap_content"
-                                android:textSize="14sp"
-                                android:layout_marginTop="6dp"
-                                android:layout_marginLeft="5dp"
-                                android:textColor="@color/name_my_account"
-                                android:text="@string/passwd_weak"/>
-
-                        </LinearLayout>
-
-                    </RelativeLayout>
-
-                    <RelativeLayout
-                        android:layout_width="match_parent"
-                        android:layout_height="wrap_content">
-
-                        <android.support.design.widget.TextInputLayout
-                            android:id="@+id/create_account_password_text_confirm_layout"
-                            android:layout_width="match_parent"
-                            android:layout_height="wrap_content"
-                            android:layout_marginTop="8dp"
-                            app:errorEnabled="true"
-                            app:errorTextAppearance="@style/InputTextAppearanceError"
-                            app:passwordToggleDrawable="@drawable/password_toggle"
-                            app:passwordToggleTint="@color/password_color_toggle">
-
-                            <android.support.v7.widget.AppCompatEditText
-                                android:id="@+id/create_account_password_text_confirm"
-                                android:layout_width="match_parent"
-                                android:layout_height="wrap_content"
-                                android:textSize="16sp"
-                                android:imeOptions="actionDone"
-                                android:inputType="textPassword"
-                                android:hint="@string/confirm_password_text"
-                                android:theme="@style/ColorControlStyle"/>
-
-                        </android.support.design.widget.TextInputLayout>
->>>>>>> c55097b0
 
                         <ImageView
                             android:layout_width="wrap_content"
@@ -492,7 +357,6 @@
         android:layout_width="match_parent"
         android:layout_height="wrap_content"
         android:layout_alignParentBottom="true">
-<<<<<<< HEAD
 
         <LinearLayout
             android:layout_width="match_parent"
@@ -528,43 +392,6 @@
 
             </LinearLayout>
 
-=======
-
-        <LinearLayout
-            android:layout_width="match_parent"
-            android:layout_height="wrap_content"
-            android:background="@color/background_create_account"
-            android:orientation="vertical" >
-
-            <LinearLayout
-                android:layout_width="match_parent"
-                android:layout_height="wrap_content"
-                android:layout_gravity="left"
-                android:layout_marginTop="18dp"
-                android:layout_marginLeft="20dp"
-                android:layout_marginRight="24dp"
-                android:orientation="horizontal" >
-
-                <CheckBox
-                    android:id="@+id/create_account_chkTOS"
-                    android:layout_width="wrap_content"
-                    android:layout_height="wrap_content"
-                    android:layout_gravity="center_vertical"
-                    android:theme="@style/ColorControlStyle"/>
-
-                <TextView
-                    android:id="@+id/tos"
-                    android:layout_width="wrap_content"
-                    android:layout_height="wrap_content"
-                    android:layout_gravity="center_vertical"
-                    android:textColor="@color/text_login"
-                    android:layout_marginRight="16dp"
-                    android:singleLine="false"
-                    android:textSize="12sp" />
-
-            </LinearLayout>
-
->>>>>>> c55097b0
             <include
                 layout="@layout/checkbox_top"
                 android:layout_width="wrap_content"
