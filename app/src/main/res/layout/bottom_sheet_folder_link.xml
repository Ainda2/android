--- conflicted
+++ resolved
@@ -1,11 +1,8 @@
 <?xml version="1.0" encoding="utf-8"?>
 
 <LinearLayout xmlns:android="http://schemas.android.com/apk/res/android"
-<<<<<<< HEAD
     xmlns:app="http://schemas.android.com/apk/res-auto"
-=======
     xmlns:tools="http://schemas.android.com/tools"
->>>>>>> 8b5ea5a5
     android:id="@+id/folder_link_bottom_sheet"
     android:layout_width="match_parent"
     android:layout_height="wrap_content"
@@ -22,35 +19,16 @@
             android:id="@+id/folder_link_thumbnail"
             android:layout_width="48dp"
             android:layout_height="48dp"
-<<<<<<< HEAD
-            android:layout_gravity="center_vertical"
-            android:layout_marginStart="12dp">
-
-            <ImageView
-                android:id="@+id/folder_link_thumbnail"
-                android:layout_width="wrap_content"
-                android:layout_height="wrap_content"
-                android:layout_centerVertical="true"
-                android:scaleType="fitCenter" />
-
-        </RelativeLayout>
-=======
             android:layout_centerVertical="true"
             android:layout_margin="12dp"
             android:scaleType="fitCenter"
             tools:ignore="ContentDescription" />
->>>>>>> 8b5ea5a5
 
         <RelativeLayout
             android:layout_width="match_parent"
             android:layout_height="wrap_content"
-<<<<<<< HEAD
-            android:layout_gravity="center_vertical"
-            android:layout_marginStart="12dp">
-=======
             android:layout_centerVertical="true"
             android:layout_toEndOf="@+id/folder_link_thumbnail">
->>>>>>> 8b5ea5a5
 
             <TextView
                 android:id="@+id/folder_link_name_text"
@@ -70,11 +48,7 @@
                 android:layout_below="@+id/folder_link_name_text"
                 android:textAppearance="@style/TextAppearance.Mega.Subtitle2.Secondary"
                 android:singleLine="true"
-<<<<<<< HEAD
                 android:ellipsize="middle" />
-=======
-                android:ellipsize="middle"/>
->>>>>>> 8b5ea5a5
 
         </RelativeLayout>
 
