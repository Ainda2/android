--- conflicted
+++ resolved
@@ -40,11 +40,12 @@
                 <android.support.design.widget.TextInputLayout
                     android:id="@+id/change_password_newPassword1_layout"
                     android:layout_width="match_parent"
-<<<<<<< HEAD
                     android:layout_height="wrap_content"
                     android:layout_marginTop="32dp"
                     app:errorEnabled="true"
-                    app:errorTextAppearance="@style/InputTextAppearanceError">
+                    app:errorTextAppearance="@style/InputTextAppearanceError"
+                    app:passwordToggleDrawable="@drawable/password_toggle"
+                    app:passwordToggleTint="@color/password_color_toggle">
 
                     <android.support.v7.widget.AppCompatEditText
                         android:id="@+id/change_password_newPassword1"
@@ -59,37 +60,6 @@
                 </android.support.design.widget.TextInputLayout>
 
                 <ImageView
-                    android:id="@+id/toggle_button_new_passwd"
-                    android:layout_width="wrap_content"
-                    android:layout_height="wrap_content"
-                    android:layout_alignParentRight="true"
-                    android:layout_alignTop="@+id/change_password_newPassword1_layout"
-                    android:layout_marginTop="15dp"
-                    android:padding="5dp"
-                    android:src="@drawable/ic_b_shared_read"
-                    android:visibility="gone"/>
-=======
-                    android:layout_height="wrap_content"
-                    android:layout_marginTop="32dp"
-                    app:errorEnabled="true"
-                    app:errorTextAppearance="@style/InputTextAppearanceError"
-                    app:passwordToggleDrawable="@drawable/password_toggle"
-                    app:passwordToggleTint="@color/password_color_toggle">
-
-                    <android.support.v7.widget.AppCompatEditText
-                        android:id="@+id/change_password_newPassword1"
-                        android:layout_width="match_parent"
-                        android:layout_height="wrap_content"
-                        android:textSize="16sp"
-                        android:imeOptions="actionNext"
-                        android:inputType="textPassword"
-                        android:hint="@string/my_account_change_password_newPassword1"
-                        android:theme="@style/ColorControlStyle"/>
-
-                </android.support.design.widget.TextInputLayout>
->>>>>>> c55097b0
-
-                <ImageView
                     android:layout_width="wrap_content"
                     android:layout_height="wrap_content"
                     android:id="@+id/change_password_newPassword1_error_icon"
@@ -104,11 +74,7 @@
                     android:layout_width="match_parent"
                     android:layout_height="wrap_content"
                     android:orientation="vertical"
-<<<<<<< HEAD
-                    android:layout_marginTop="55dp"
-=======
                     android:layout_marginTop="60dp"
->>>>>>> c55097b0
                     android:layout_marginBottom="26dp"
                     android:layout_alignTop="@+id/change_password_newPassword1_layout"
                     android:visibility="gone">
@@ -194,13 +160,9 @@
                 android:layout_height="wrap_content"
                 android:layout_marginTop="24dp"
                 app:errorEnabled="true"
-<<<<<<< HEAD
-                app:errorTextAppearance="@style/InputTextAppearanceError">
-=======
                 app:errorTextAppearance="@style/InputTextAppearanceError"
                 app:passwordToggleDrawable="@drawable/password_toggle"
                 app:passwordToggleTint="@color/password_color_toggle">
->>>>>>> c55097b0
 
                 <android.support.v7.widget.AppCompatEditText
                     android:id="@+id/change_password_newPassword2"
@@ -215,20 +177,6 @@
             </android.support.design.widget.TextInputLayout>
 
             <ImageView
-<<<<<<< HEAD
-                android:id="@+id/toggle_button_new_passwd2"
-                android:layout_width="wrap_content"
-                android:layout_height="wrap_content"
-                android:layout_alignParentRight="true"
-                android:layout_alignTop="@+id/change_password_newPassword2_layout"
-                android:layout_marginTop="15dp"
-                android:padding="5dp"
-                android:src="@drawable/ic_b_shared_read"
-                android:visibility="gone"/>
-
-            <ImageView
-=======
->>>>>>> c55097b0
                 android:layout_width="wrap_content"
                 android:layout_height="wrap_content"
                 android:id="@+id/change_password_newPassword2_error_icon"
