--- conflicted
+++ resolved
@@ -264,11 +264,10 @@
     <!--  SnackBar Button text  -->
     <color name="teal_200_teal_300">@color/teal_300</color>
 
-<<<<<<< HEAD
+    <!--  ExoPlayer Time Bar Unplayed  -->
+    <color name="grey_alpha_012_white_alpha_023">@color/white_alpha_023</color>
+
     <color name="grey_054_white_060">@color/white_alpha_060</color>
     <color name="grey_012_white_020">@color/white_alpha_020</color>
-=======
-    <!--  ExoPlayer Time Bar Unplayed  -->
-    <color name="grey_alpha_012_white_alpha_023">@color/white_alpha_023</color>
->>>>>>> 4850afcf
+
 </resources>