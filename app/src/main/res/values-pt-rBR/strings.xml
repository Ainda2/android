<?xml version="1.0" encoding="utf-8"?>
<resources>
    <string name="full_description_text" context="Full description text of the app in the Google Play page of the app">O MEGA fornece armazenamento em nuvem criptografado controlado pelo usuário e chat através de navegadores padrão e aplicativos para dispositivos móveis. Ao contrário de outros provedores de armazenamento em nuvem, os seus dados são codificados e decodificados apenas pelos seus dispositivos clientes e nunca por nós. \n \nFaça o upload de arquivos do seu smartphone ou tablet, depois pesquise, armazene, baixe, transmita, visualize, compartilhe, renomeie ou exclua os seus arquivos a qualquer momento, usando qualquer dispositivo, em qualquer lugar. Compartilhe pastas com os seus contatos e veja as atualizações deles em tempo real. O processo de criptografia significa que não podemos acessar ou redefinir a sua senha, então você PRECISA lembrá-la (a menos que você tenha a sua chave de recuperação guardada) ou você perderá o acesso aos seus arquivos armazenados. \n \nO chat de vídeo criptografado de ponta a ponta pelo usuário garante uma privacidade total, e está disponível no navegador desde 2016. Atualmente, foi ampliado para o nosso aplicativo móvel, e o histórico do chat é acessível em vários dispositivos. Os usuários também podem facilmente adicionar arquivos da sua Nuvem de arquivos no MEGA em um chat. \n\nO MEGA oferece um generoso espaço de armazenamento gratuito de 50 GB para todos os usuários registrados com bônus de Conquistas, e oferece planos pagos com limites muito maiores: \n\n\nAssinatura PRO LITE: 4,99 € por mês ou 49,99 € por ano - oferece 200 GB de espaço de armazenamento e 1 TB de cota de transferência por mês. \nAssinatura PRO I: 9,99 € por mês ou 99,99 € por ano - oferece 1 TB de espaço de armazenamento e 2 TB de cota de transferência por mês. \nAssinatura PRO II: 19,99 € por mês ou 199,99 € por ano - oferece 4 TB de espaço de armazenamento e 8 TB de cota de transferência por mês. \nAssinatura PRO III: 29,99 € por mês ou 299,99 € por ano - oferece 8 TB de espaço de armazenamento e 16 TB de cota de transferência por mês. \n \nAs assinaturas são renovadas automaticamente por períodos com a mesma duração e o mesmo preço que o período inicial escolhido. Para gerenciar as suas assinaturas, basta clicar no ícone da Play Store no seu dispositivo móvel, entrar com o seu usuário do Google (se você ainda não o fez) e depois clicar em MEGA. Você poderá gerenciar a sua assinatura lá. \n \nPermissões da aplicação: \nWRITE_EXTERNAL_STORAGE -> Baixar os seus arquivos do MEGA para o seu dispositivo e fazer o upload dos arquivos do seu dispositivo para o MEGA \nCAMERA -> Tirar fotos e fazer o upload delas para o MEGA \nREAD_CONTACTS -> Adicionar facilmente contatos do seu dispositivo como contatos no MEGA \nRECORD_AUDIO &amp; CAPTURE_VIDEO_OUTPUT (microfone e câmera) -> O MEGA oferece chamadas de áudio e vídeo criptografadas de ponta a ponta \n\n\n Para aumentar a confiança dos usuários no sistema do MEGA, todos os códigos do lado do cliente são publicados, então pesquisadores de segurança interessados ​​podem avaliar o processo de criptografia. O código do nosso aplicativo móvel está localizado em: https://github.com/meganz/android\n\nPara obter mais informações, consulte o nosso site: \nAcesse https://mega.nz/terms \n \n \n Desktop - https://mega.nz/</string>

    <!--
    <string name="short_description_text" context="Short description text of the app in the Google Play page of the app">MEGA is Cloud Storage with Powerful Always-On Privacy. 50GB for free</string>
    -->

    <string name="general_x_of_x" context="Showing progress of elements. Example: 2 of 10.">de</string>
    <string name="general_yes" context="Answer for confirmation dialog.">Sim</string>
    <string name="general_no" context="Answer for confirmation dialog.">Não</string>
    <string name="general_cancel" context="Answer for confirmation dialog.">Cancelar</string>
    <string name="general_move_to" context="When moving a file to a location in MEGA. This is the text of the button after selection the destination">Mover para</string>
    <string name="general_copy_to" context="When copying a file to a location in MEGA. This is the text of the button after selection the destination">Copiar para</string>
    <!--
    <string name="general_import_to" context="When importing a file to a location in MEGA. This is the text of the button after selection the destination">Import to</string>
    -->
    <string name="general_select" context="Selecting a specific location in MEGA. This is the text of the button">Selecionar</string>
    <string name="general_select_to_upload" context="Selecting a specific location in MEGA. This is the text of the button">Selecione os arquivos</string>
    <string name="general_select_to_download" context="Selecting a specific location in MEGA. This is the text of the button">Selecione a pasta</string>
    <string name="general_create" context="This is the final button when creating a folder in the dialog where the user inserts the folder name">Criar</string>
    <!-- This string is commented in FileStorageActivityLollipop.java
    <string name="general_upload" context="Button text when uploading a file to a previously selected location in MEGA">Upload File</string>
    -->
    <string name="general_download" context="Item menu option upon right click on one or multiple files.">Fazer download</string>
    <string name="general_add" context="button">Adicionar</string>
    <string name="general_move" context="button">Mover</string>
    <string name="general_remove" context="button">Remover</string>
    <string name="general_share" context="button">Compartilhar</string>
    <!--
    <string name="general_confirm" context="button">Confirm</string>
    -->
    <string name="general_leave" context="button">Sair</string>
    <string name="general_decryp" context="button">Decodificar</string>

    <string name="general_export" context="button">Exportar</string>

    <string name="general_retry" context="Button to try retry some action">Tentar novamente</string>
    <string name="general_open_browser" context="Button to open the default web browser">Abrir o navegador</string>
    <!--
    <string name="general_empty" context="Button to delete the contents of the trashbin. Can also be translated as &quot;clear&quot;">Empty</string>
    -->
    <string name="general_loading" context="state previous to import a file">Carregando</string>
    <string name="general_importing" context="state while importing the file">Importando</string>
    <string name="general_forwarding" context="state while importing the file">Reenviando</string>
    <string name="general_import" context="Import button. When the user clicks this button the file will be imported to his account.">Importar</string>
    <string name="general_storage" context="Text listed before the amount of storage a user gets with a certain package. For example: &quot;1TB Storage&quot;.">Armazenamento</string>
    <string name="general_bandwidth" context="Text listed before the amount of bandwidth a user gets with a certain package. For example: &quot;8TB Bandwidth&quot;. Can also be translated as data transfer.">Cota de transferência</string>
    <string name="general_subscribe" context="Text placed inside the button the user clicks when upgrading to PRO. Meaning: subscribe to this plan">Assinar</string>
    <!--
    <string name="general_continue" context="Text placed inside the button the user clicks when clicking into the FREE account. Meaning: Continue to the main screen">Continue</string>
    -->
    <string name="general_error_word" context="It will be followed by the error message">Erro</string>
    <string name="general_not_yet_implemented" context="when clicking into a menu whose functionality is not yet implemented">Não implementado</string>
    <string name="error_no_selection" context="when any file or folder is selected">Nenhum arquivo ou pasta foi selecionado</string>
    <string name="general_already_downloaded" context="when trying to download a file that is already downloaded in the device">Já foi baixado</string>
    <string name="general_already_uploaded" context="when trying to upload a file that is already uploaded in the folder">já enviado</string>
    <string name="general_file_info" context="Label of the option menu. When clicking this button, the app shows the info of the file">Informações do arquivo</string>
    <string name="general_folder_info" context="Label of the option menu. When clicking this button, the app shows the info of the folder">Informações da pasta</string>
    <!--
    <string name="general_menu" context="Title when the left menu is opened">Menu</string>
    -->
    <string name="general_show_info" context="Label of a button/notification to show info about something">Mostrar informações</string>

    <string name="error_general_nodes" context="Error getting the root node">Erro. Por favor, tente novamente.</string>

    <string name="secondary_media_service_error_local_folder" context="Local folder error in Sync Service. There are two syncs for images and videos. This error appears when the secondary media local folder doesn't exist">A pasta secundária de mídia não existe. Por favor, selecione uma pasta nova.</string>
    <string name="no_external_SD_card_detected" context="when no external card exists">Não foi detectado nenhum dispositivo de armazenamento externo.</string>
    <string name="no_permissions_upload" context="On clicking menu item upload in a incoming shared folder read only">Esta pasta é somente leitura. Você não tem permissão para fazer uploads.</string>

    <string name="remove_key_confirmation" context="confirmation message before removing the previously downloaded MasterKey file">Você está removendo a chave de recuperação exportada anteriormente.</string>
    <!--
    <string name="export_key_confirmation" context="confirmation message before downloading to the device the MasterKey file">Security warning! This is a high risk operation. Do you want to continue?</string>
    -->

    <!--
    <string name="more_options_overflow" context="title of the menu for more options for each file (rename, share, copy, move, etc)">More options</string>
    -->
    <string name="confirmation_add_contact" context="confirmation message before sending an invitation to a contact">Você quer enviar um convite para %s?</string>
    <!--
    <string name="confirmation_remove_multiple_contacts" context="confirmation message before removing mutiple contacts">Remove these %d contacts?</string>

    <string name="confirmation_move_to_rubbish" context="confirmation message before removing a file">Move to rubbish bin?</string>
    <string name="confirmation_move_to_rubbish_plural" context="confirmation message before removing a file">Move to rubbish bin?</string>

    <string name="confirmation_delete_from_mega" context="confirmation message before removing a file">Delete from MEGA?</string>
    <string name="confirmation_leave_share_folder" context="confirmation message before leaving an incoming shared folder">If you leave the folder, you will not be able to see it again</string>

    <string name="confirmation_alert" context="confirmation message before removing a file">Please confirm</string>
    -->

    <string name="action_logout" context="Button where the user can sign off or logout">Fazer logout</string>
    <string name="action_add" context="Menu item">Upload</string>
    <string name="action_create_folder" context="Menu item">Criar nova pasta</string>
    <string name="action_open_link" context="Menu item">Abrir link</string>
    <!--
    <string name="action_upload" context="Button text when choosing the destination location in MEGA">Upload to</string>
    -->

    <string name="action_settings" context="Menu item">Configurações</string>
    <string name="action_search" context="Search button">Pesquisar</string>
    <string name="action_play" context="Search button">Play</string>
    <string name="action_pause" context="Search button">Pausar</string>
    <string name="action_refresh" context="Menu item">Atualizar</string>
    <string name="action_sort_by" context="Menu item">Ordenar por</string>
    <string name="action_help" context="Menu item">Ajuda</string>
    <string name="action_upgrade_account" context="Change from a free account to paying MEGA">Upgrade</string>
    <string name="upgrading_account_message" context="Message while proceeding to upgrade the account">Fazendo o upgrade da conta</string>
    <string name="action_select_all" context="Menu item to select all the elements of a list">Selecionar tudo</string>
    <string name="action_unselect_all" context="Menu item to unselect all the elements of a list">Eliminar seleção</string>
    <string name="action_grid" context="Menu item to change from list view to grid view">Visualização em miniaturas</string>
    <string name="action_list" context="Menu item to change from grid view to list view">Visualização em lista</string>
    <string name="action_export_master_key" context="Menu item to let the user export the MasterKey">Salvar chave de recuperação</string>
    <string name="action_remove_master_key" context="Menu item to let the user remove the MasterKey (previously downloaded)">Eliminar chave de recuperação</string>
    <string name="action_cancel_subscriptions" context="Menu item to let the user cancel subscriptions">Cancelar assinatura</string>
    <string name="toast_master_key_removed" context="success message when the MasterKey file has been removed">A chave de recuperação foi removida</string>
    <string name="cancel_subscription_ok" context="success message when the subscription has been canceled correctly">A subscrição foi cancelada</string>
    <string name="cancel_subscription_error" context="error message when the subscription has not been canceled successfully">Não foi possível cancelar a sua assinatura. Por favor, entre em contato com support&#64;mega.nz</string>
    <string name="action_kill_all_sessions" context="Menu item to kill all opened sessions">Fechar outras sessões</string>
    <string name="success_kill_all_sessions" context="Message after kill all opened sessions">As sessões restantes foram fechadas</string>
    <string name="error_kill_all_sessions" context="Message after kill all opened sessions">Erro ao fechar as sessões abertas</string>

    <plurals name="general_num_files" context="this is used for example when downloading 1 file or 2 files">
        <item context="Singular of file. 1 file" quantity="one">arquivo</item>
        <item context="Plural of file. 2 files" quantity="other">arquivos</item>
    </plurals>

    <plurals name="general_num_contacts">
        <item context="referring to a contact in the contact list of the user" quantity="one">contato</item>
        <item context="Title of the contact list" quantity="other">contatos</item>
    </plurals>

    <plurals name="general_num_folders">
        <item context="Singular of folder/directory. 1 folder" quantity="one">pasta</item>
        <item context="Plural of folder/directory. 2 folders" quantity="other">pastas</item>
    </plurals>

    <plurals name="general_num_shared_folders">
        <item context="Title of the incoming shared folders of a user in singular" quantity="one">pasta compartilhada</item>
        <item context="Title of the incoming shared folders of a user in plural." quantity="other">pastas compartilhadas</item>
    </plurals>

    <!--
    <plurals name="general_num_downloads" context="in the notification. When downloading the notification is like 3 downloads.">
        <item context="Item menu option upon clicking on one or multiple files. Singular" quantity="one">download</item>
        <item context="Item menu option upon clicking on one or multiple files. Plural" quantity="other">downloads</item>
    </plurals>
    -->

    <!--
    <plurals name="general_num_uploads">
        <item context="Transfer type description in the active file transfer panel, can either be upload or download. Singular" quantity="one">upload</item>
        <item context="Transfer type description in the active file transfer panel, can either be upload or download. Plural" quantity="other">uploads</item>
    </plurals>
    -->

    <plurals name="general_num_users" context="used for example when a folder is shared with 1 user or 2 users">
        <item context="used for example when a folder is shared with 1 user" quantity="one">contato</item>
        <item context="used for example when a folder is shared with 2 or more users" quantity="other">contatos</item>
    </plurals>

    <!--
    <string name="confirmation_required" context="Alert title before download">Confirmation required</string>
    -->
    <string name="alert_larger_file" context="Alert text before download. Please do not modify the %s placeholder as it will be replaced by the size to be donwloaded">Será feito o download de %s</string>
    <string name="alert_no_app" context="Alert text before download">Não há nenhum aplicativo para abrir o arquivo %s. Você quer continuar com o download?</string>
    <string name="checkbox_not_show_again" context="Alert checkbox before download">Não mostrar novamente</string>

    <string name="login_text" context="Login button">Entrar</string>
    <string name="email_text" context="email label">E-mail</string>
    <string name="password_text" context="password label">Senha</string>
    <string name="confirm_password_text" context="label shown in the confirmation of the password when creating an account">Confirme a sua senha</string>
    <string name="abc" context="in the password edittext the user can see the password or asterisks. ABC shows the letters of the password">ABC</string>
    <!--
    <string name="dots" context="in the password edittext the user can see the password or asterisks. ··· shows asterisks instead of letters">···</string>
    -->
    <string name="new_to_mega" context="This question applies to users that do not have an account on MEGA yet">Novo no MEGA?</string>
    <string name="create_account" context="label and text button when creating the account">Criar conta</string>
    <string name="error_enter_email" context="when the user tries to log in MEGA without typing the email">Por favor, digite seu e-mail</string>
    <string name="error_invalid_email" context="error when logging in to MEGA with an invalid email">Endereço de e-mail inválido</string>
    <string name="error_enter_password" context="when the user tries to log in MEGA without typing the password">Por favor digite sua senha</string>
    <string name="error_server_connection_problem" context="when the user tries to log in to MEGA without a network connection">Não há conexão de rede</string>
    <string name="error_server_expired_session" context="when the user tries to log in to MEGA without a valid session">Você foi desconectado deste aparelho a partir de outra localização</string>
    <string name="login_generating_key" context="the first step when logging in is calculate the private and public encryption keys">Calculando chaves de criptografia</string>
    <string name="login_connecting_to_server" context="Message displayed while the app is connecting to a MEGA server">Conectando ao servidor</string>
    <string name="download_updating_filelist" context="Status text when updating the file manager">Atualizando lista de arquivos</string>
    <string name="login_confirm_account" context="title of the screen after creating an account when the user has to confirm the password to confirm the account">Confirmar conta</string>
    <string name="login_querying_signup_link" context="when the user clicks on the link sent by MEGA after creating the account, this message is shown">Checando link de validação</string>
    <string name="login_confirming_account" context="Attempting to activate a MEGA account for a user.">Ativando conta</string>
    <string name="login_preparing_filelist" context="After login, updating the file list, the file list should be processed before showing it to the user">Preparando lista de arquivos</string>
    <string name="login_before_share" context="when the user tries to share something to MEGA without being logged">Faça login para compartilhar com o MEGA</string>
    <!--
    <string name="session_problem" context="if a link to a folder cannot be fetched">Problem of retrieving files from the folder</string>
    -->

    <string name="tour_space_title">Espaço MEGA</string>
    <string name="tour_speed_title">Velocidade MEGA</string>
    <string name="tour_privacy_title">Privacidade MEGA</string>
    <string name="tour_access_title">Acesso MEGA</string>
    <string name="tour_space_text">Cadastre-se agora e ganhe 50GB de espaço gratuito.</string>
    <string name="tour_speed_text">Os envios são rápidos. Compartilhe rapidamente arquivos com todo mundo</string>
    <string name="tour_privacy_text">Mantenha todos os seus arquivos seguros com a criptografia MEGA de ponta a ponta.</string>
    <string name="tour_access_text">Tenha acesso completamente criptografado em qualquer lugar, a qualquer momento.</string>

    <string name="create_account_text" context="button that allows the user to create an account">Criar conta</string>
    <string name="name_text" context="Name of the user">Nome</string>
    <string name="lastname_text" context="Last name of the user">Sobrenome</string>
    <string name="tos" context="text placed on the checkbox of acceptation of the Terms of Service">Concordo com os Termos de serviço do [A]MEGA[/A]</string>
    <string name="already_account" context="Does the user already have a MEGA account">Já possui uma conta?</string>

    <string name="create_account_no_terms" context="warning dialog">Você precisa aceitar os nossos Termos de Serviço</string>
    <string name="error_enter_username" context="Warning dialog">Digite o seu nome</string>
    <string name="error_enter_userlastname" context="Warning dialog">Digite o seu sobrenome.</string>
    <string name="error_short_password" context="when creating the account">Senha demasiado curta</string>
    <string name="error_passwords_dont_match" context="when creating the account">As senhas não coincidem</string>
    <string name="error_email_registered" contect="when creating the account">Já existe uma conta no MEGA com esse email.</string>

    <!--
    <string name="create_account_confirm_title" context="Title that is shown when e-mail confirmation is still required for the account">Confirmation required</string>
    -->
    <!--
    <string name="create_account_confirm" context="">Please check your e-mail and click the link to login and confirm your account</string>
    -->
    <string name="create_account_creating_account">Conectando-se ao servidor: criando conta</string>

    <!--<string name="cancel_transfer_title">Delete Transfer</string>
    -->
    <string name="cancel_transfer_confirmation">Deletar esta transferência?</string>
    <string name="cancel_all_transfer_confirmation">Deletar todas as transferências?</string>

    <string name="section_cloud_drive" context="The name of every users root drive in the cloud of MEGA.">Nuvem de arquivos</string>
    <string name="section_secondary_media_uploads" context="title of the screen where the secondary media images are uploaded">Uploads de mídia</string>
    <string name="section_inbox" context="title of the screen that show the inbox">Caixa de entrada</string>
    <string name="section_saved_for_offline" context="title of the screen that shows the files saved for offline in the device">Offline</string>
    <string name="section_saved_for_offline_new" context="title of the screen that shows the files saved for offline in the device">Offline</string>
    <!--
    <string name="section_shared_with_me" context="title of the screen that shows all the folders that the user shares with other users and viceversa">Shared with me</string>
    -->
    <string name="section_shared_items" context="title of the screen that shows all the shared items">Pastas compartilhadas</string>
    <string name="section_rubbish_bin" context="The title of the trash bin in the tree of the file manager.">Lixeira</string>
    <string name="section_contacts" context="Title of the contact list">Contatos</string>

    <string name="section_contacts_with_notification" context="Item of the navigation title for the contacts section when there is any pending incoming request">Contatos [A](%1$d)[/A]</string>
    <string name="sent_requests_empty" context="the user has not sent any contact request to other users">[B]Não há [/B][A]solicitações enviadas[/A][B].[/B]</string>
    <string name="received_requests_empty" context="the user has not received any contact request from other users">[B]Não há [/B][A]solicitações recebidas[/A][B].[/B]</string>
    <string name="section_transfers" context="Title for the file transfer screen (with the up &amp; download)">Transferências</string>

    <string name="section_account" context="button to the settings of the user\'s account">Minha conta</string>
    <string name="section_photo_sync" context="title of the screen where the camera images are uploaded">Uploads da câmera</string>
    <!--
    <string name="used_space" context="Used space &quot;5MB of 100MB&quot;.">%1$s of %2$s</string>
    -->
    <string name="tab_incoming_shares" context="Capital letters. Incoming shared folders. The title of a tab">COMPARTILHADO COMIGO</string>
    <string name="tab_outgoing_shares" context="Capital letters. Outgoing shared folders. The title of a tab">COMPARTILHADO POR MIM</string>

    <string name="title_incoming_shares_explorer" context="Title of the file explorer in tab INCOMING">Compartilhado comigo</string>
	<string name="title_incoming_shares_with_explorer" context="Title of the share with file explorer">Compartilhado comigo por</string>
    <!--
    <string name="choose_folder_explorer" context="Title of the button in Incoming Shares tabs">Choose folder</string>
    -->

    <string name="file_browser_empty_cloud_drive" context="message when there are no files in the Cloud drive">Não há arquivos na sua nuvem</string>
    <!--
    <string name="file_browser_empty_rubbish_bin" context="option to empty rubbish bin">Empty Rubbish Bin</string>
    -->
    <string name="file_browser_empty_folder" context="Text that indicates that a folder is currently empty">Pasta vazia</string>

    <string name="choose_account_fragment" context="Title of the fragment Choose Account">ESCOLHER CONTA</string>

    <!--
    <string name="file_properties_activity" context="Menu item to show the properties dialog of files and or folders.">Properties</string>
    -->
    <string name="file_properties_available_offline" context="The file are available &quot;offline&quot; (without a network Wi-Fi mobile data connection)">Disponível offline</string>
    <!--
    <string name="file_properties_available_offline_on" context="Button state when a file can be saved for offline.(Capital letters)">ON</string>
    -->
    <!--
    <string name="file_properties_available_offline_off" context="Button state when a file is already saved for offline. (Capital letters)">OFF</string>
    -->
    <string name="file_properties_info_size_file" context="Refers to the size of a file.">Tamanho</string>
    <string name="file_properties_info_modified" context="when was the file modified">Modificação</string>
    <string name="file_properties_info_added" context="when was the file added in MEGA">Adicionado</string>
    <string name="file_properties_info_created" context="when the file was created">Criação</string>
    <!--
    <string name="file_properties_shared_folder_private_folder" context="the folder is private. A public user can\'t access the folder">No public link</string>
    -->
    <string name="file_properties_shared_folder_public_link" context="the label when a folder can be accesed by public users">Link público</string>

    <string name="file_properties_shared_folder_permissions" context="Item menu option upon clicking on a file folder. Refers to the permissions of a file folder in the file manager.">Permissão</string>
    <string name="dialog_select_permissions" context="Title of the dialog to choose permissions when sharing.">Permissões de compartilhamento</string>
    <string name="file_properties_shared_folder_change_permissions" context="menu item">Alterar permissões</string>
    <string name="file_properties_shared_folder_select_contact" context="when listing all the contacts that shares a folder">Compartilhado com</string>
    <string name="file_properties_send_file_select_contact" context="send a file to a MEGA user">Enviar para</string>
    <string name="file_properties_owner" context="shows the owner of an incoming shared folder">Dono</string>
    <string name="contact_invite" context="positive button on dialog to invite a contact">Convidar</string>
    <string name="contact_reinvite" context="option to reinvite a contact">Convidar novamente</string>
	<string name="contact_ignore" context="option to ignore a contact invitation">Ignorar</string>
	<string name="contact_decline" context="option to decline a contact invitation">Negado</string>
	<string name="contact_accept" context="option to accept a contact invitation">Aceitar</string>
	<string name="contact_properties_activity" context="title of the contact properties screen">Informações do contato</string>	
	<!--
    <string name="contact_file_list_activity" context="header of a status field for what content a user has shared to you">Content</string>
    -->
	<string name="contacts_list_empty_text" context="Adding new relationships (contacts) using the actions.">Adicione novos contatos usando o botão abaixo</string>	
	<!--
    <string name="no_contacts" context="When an user wants to share a folder but has not any contact yet">There are not contacts in the account. Please add them on the Contacts screen</string>
	-->
	<string name="contacts_explorer_list_empty_text" context="Add new contacts before sharing.">Adicione um novo contato para compartilhar</string>
	
	<string name="error_not_enough_free_space" context="Error message">Não há espaço livre suficiente no seu dispositivo</string>

	<string name="option_link_without_key" context="Alert Dialog to get link">Link sem chave</string>
	<string name="option_decryption_key" context="Alert Dialog to get link">Chave de decodificação</string>
	
	<!--
    <string name="download_failed" context="Error message">Download failed</string>
    -->
    <!--
	<string name="download_downloaded" context="notification message. Example: 1 file downloaded">downloaded</string>
    -->
    <!--
	<string name="download_downloading" context="Title header on the download page while the file is downloading.">Downloading</string>
	-->
    <!--
	<string name="text_downloading" context="Text located in each fragment when a download is in progress">Transferring</string>
	-->
	<string name="download_preparing_files" context="message before the download or upload start ">Preparando arquivos</string>
    <string name="download_began" context="message when the download starts">Download iniciado</string>
    <!--
    <string name="download_cancel_downloading" context="Confirmation text when attempting to cancel the download">Do you want to cancel the download?</string>
    -->
    <string name="download_touch_to_cancel" context="Hint how to cancel the download">Toque para cancelar</string>
    <string name="download_touch_to_show" context="Hint how to cancel the download">Ver as transferências</string>
    <string name="error_file_size_greater_than_4gb" context="Warning message">A maioria dos dispositivos não pode baixar arquivos com mais de 4 GB. O seu download provavelmente falhará.</string>
    <string name="intent_not_available" context="message when trying to open a downloaded file but there isn\'t any app that open that file. Example: a user downloads a pdf but doesn\'t have any app to read a pdf">Não existe nenhum aplicativo disponível para abrir este arquivo no seu dispositivo</string>

    <string name="context_share_image" context="to share an image using Facebook, Whatsapp, etc">Compartilhar imagem utilizando</string>
    <string name="context_get_link" context="create a link of a file and send it using an app from the device">Compartilhar link</string>
    <string name="context_get_link_menu" context="Item menu option upon right click on one or multiple files.">Obter Link</string>

    <!--<string name="context_manage_link_menu" context="Item menu option upon right click on one or multiple files.">Get link</string>-->

    <string name="context_leave_menu" context="Item menu option upon right click on one or multiple files.">Sair</string>
    <string name="alert_leave_share" context="Title alert before leaving a share.">Sair do compartilhamento</string>
    <string name="context_clean_shares_menu" context="Item menu option upon right click on one or multiple files.">Remover compartilhamento</string>
    <string name="context_remove_link_menu" context="Item menu option upon right click on one or multiple files.">Remover link</string>
    <string name="context_remove_link_warning_text" context="Warning that appears prior to remove a link of a file.">Este link já não estará disponível publicamente</string>
    <string name="context_rename" context="Item menu option upon right click on one or multiple files.">Renomear</string>
    <string name="context_open_link_title" context="Item menu option upon right click on one or multiple files.">Abrir link</string>
    <string name="context_open_link" context="Item menu option upon right click on one or multiple files.">Abrir</string>
    <string name="context_renaming" context="while renaming a file or folder">Renomeando</string>
    <string name="context_preparing_provider" context="while file provider is downloading a file">Preparando arquivo</string>
    <string name="context_download" context="Item menu option upon right click on one or multiple files.">Fazer download</string>

    <!--
    <string name="download_folder" context="Item menu option upon right click on one or multiple files.">Download folder</string>
    -->
    <!--
    <string name="import_folder" context="Item menu option upon right click on one or multiple files.">Import folder</string>
    -->
    <string name="context_move" context="Item menu option upon right click on one or multiple files.">Mover</string>
    <string name="context_moving" context="while moving a file or folder">Movendo</string>
    <!--
    <string name="context_sharing" context="while sharing a folder">Sharing folder</string>
    -->
    <string name="context_copy" context="Item menu option upon right click on one or multiple files.">Copiar</string>
    <string name="context_upload" context="Item menu option upon right click on one or multiple files.">Upload</string>
    <string name="context_copying" context="while copying a file or folder">Copiando</string>
    <!--
    <string name="context_creating_link" context="status text">Creating link</string>
    -->
    <!--
    <string name="context_moving_to_trash" context="status text">Moving to Rubbish Bin</string>
    -->
    <string name="context_move_to_trash" context="menu item">Mover para a lixeira</string>
    <string name="context_delete_from_mega" context="menu item">Remover do MEGA</string>
    <string name="context_new_folder_name" context="Input field description in the create folder dialog.">Nome da Pasta</string>
    <string name="context_new_contact_name" context="when adding a new contact. in the dialog">E-mail do contato</string>
    <string name="context_creating_folder" context="status dialog when performing the action">Criando pasta</string>
    <!--
    <string name="context_adding_contact" context="Adding a new relationship (contact)">Adding contact</string>
    -->
    <string name="context_download_to" context="Menu item">Salvar em</string>
    <string name="context_clear_rubbish" context="Menu option title">Esvaziar a lixeira</string>
    <string name="clear_rubbish_confirmation" context="Ask for confirmation before removing all the elements of the rubbish bin">Você vai remover permanentemente os itens da sua lixeira.</string>

    <!--<string name="context_send_link" context="get the link and send it">Send link</string>-->

    <string name="context_send" context="get the link and send it">Enviar</string>
    <string name="context_send_file_inbox" context="send the file to inbox">Enviar para um contato</string>
    <!--
    <string name="context_copy_link" context="get the link and copy it">Copy link</string>
    -->
    <string name="context_remove" context="Menu option to delete one or multiple selected items.">Remover</string>
    <string name="context_delete_offline" context="Menu option to delete selected items of the offline state">Remover de Offline</string>
    <string name="context_share_folder" context="menu item">Compartilhar pasta</string>
    <string name="context_send_file" context="menu item">Enviar arquivo ao chat</string>
    <string name="context_send_contact" context="menu item">Compartilhar contato ao chat</string>
    <string name="context_view_shared_folders" context="open a shared folder">Ver pastas compartilhadas</string>
    <string name="context_sharing_folder" context="Item menu option upon clicking on one or multiple files.">Compartilhar</string>
    <!--
    <string name="remove_all_sharing" context="status text">Removing all sharing contacts</string>
    -->
    <!--
    <string name="leave_incoming_share" context="status text">Leaving shared folder</string>
    -->
    <!--
    <string name="context_camera_folder" context="The location of where the user has the photos/videos stored.">Camera folder</string>
    -->
    <!--
    <string name="context_mega_contacts" context="when sharing a folder, the user can choose a contact from MEGA">MEGA Contacts</string>
    -->
    <!--
    <string name="context_phone_contacts" context="when sharing a folder, the user chan choose a contact from the device">Phone Contacts</string>
    -->
    <string name="context_delete" context="menu item">Deletar</string>
    <!--
    <string name="context_more" context="menu item">More</string>
    -->
    <!--
    <string name="context_contact_added" context="success message when adding a contact">Contact added</string>
    -->
    <string name="context_contact_invitation_deleted" context="success message when removing a contact request">Solicitação eliminada</string>
    <string name="context_contact_invitation_resent" context="success message when reinvite a contact">Solicitação de reenvio</string>
    <string name="context_contact_request_sent" context="success message when sending a contact request">Solicitação enviada corretamente para %s. O status pode ser consultado na aba Solicitações enviadas.</string>

    <string name="context_contact_removed" context="success message when removing a contact">Contato removido</string>
    <string name="context_contact_not_removed" context="error message">Erro. Contato não foi removido</string>
    <string name="context_permissions_changed" context="success message when chaning the permissionss">Permissões alteradas</string>
    <string name="context_permissions_not_changed" context="error message">Erro. Permissões não foram alteradas</string>
    <string name="context_folder_already_exists" context="message when trying to create a folder that already exists">Pasta já existe</string>
    <string name="context_contact_already_exists" context="message when trying to create a invite a contact already that is already added">%s já é um contato</string>
    <string name="context_send_no_permission" context="message when trying to send a file without full access">Você não tem permissão para enviar este arquivo</string>
    <string name="context_folder_created" context="success message when creating a folder">Pasta criada</string>
    <string name="context_folder_no_created" context="error message when creating a folder">Erro. Pasta não foi criada</string>
    <string name="context_correctly_renamed" context="success message when renaming a node">Renomeado corretamente</string>
    <string name="context_no_renamed" context="error message">Erro. Não foi renomeado</string>
    <string name="context_correctly_copied" context="success message when copying a node">Copiado corretamente</string>
    <!--
    <string name="context_correctly_sent" context="success message when sending a file">File sent</string>
    -->
    <!--
    <string name="context_no_sent" context="error message when sending a file">Error. File not sent</string>
    -->
    <string name="context_correctly_sent_node" context="success message when sending a node to Inbox">Enviar para a Caixa de entrada</string>
    <string name="context_no_sent_node" context="error message when sending a node to Inbox">Erro. Não enviados a Caixa de entrada</string>
    <string name="context_no_copied" context="error message">Erro. Não foi copiado</string>
    <string name="context_no_destination_folder" context="message that appears when a user tries to move/copy/upload a file but doesn't choose a destination folder">Escolha a pasta de destino</string>
    <string name="context_correctly_moved" context="success message when moving a node">Movido corretamente</string>
    <string name="number_correctly_moved" context="success message when moving a node">%d itens movidos com êxito</string>
    <string name="number_incorrectly_moved" context="success message when moving a node">%d itens não foram movidos</string>
    <string name="context_correctly_moved_to_rubbish" context="success message when moving a node">Movido à lixeira</string>
    <string name="number_correctly_moved_to_rubbish" context="success message when moving a node">%d itens movidos para a Lixeira com sucesso</string>
    <string name="number_incorrectly_moved_to_rubbish" context="success message when moving a node">&#160;e %d itens não foram enviados corretamente</string>
    <string name="context_no_moved" context="error message">Erro. Não foi movido</string>
    <string name="context_correctly_shared" context="success message when sharing a folder">Compartilhado corretamente</string>
    <string name="context_no_shared_number" context="error message when sharing a folder">Erro. %d compartilhamentos não foram concluídos</string>
    <string name="context_correctly_shared_removed" context="success message when sharing a folder">Compartilhamento removido corretamente</string>
    <string name="context_no_shared_number_removed" context="error message when sharing a folder">Erro. %d processo de remoção de compartilhamentos não foi concluído</string>
    <string name="context_no_shared" context="error message">Erro. Não foi compartilhado</string>
    <string name="context_no_removed_shared" context="error message">Erro. Não foi possível remover o compartilhamento</string>
    <string name="context_remove_sharing" context="success message when removing a sharing">Compartilhamento de pasta removido</string>
    <string name="context_no_link" context="error message">Erro ao criar o link</string>
    <string name="context_correctly_removed" context="success message when removing a node from MEGA">Deletado corretamente</string>
    <string name="context_no_removed" context="error message">Erro. Não foi removido do MEGA</string>
    <string name="number_correctly_removed" context="success message when moving a node">%d itens removidos corretamente do MEGA</string>
    <string name="number_no_removed" context="error message when moving a node">%d itens não foram removidos</string>
    <string name="number_correctly_leaved" context="success message when moving a node">Você saiu de %d pastas corretamente</string>
    <string name="number_no_leaved" context="error message when moving a node">%d pastas não foram deixadas corretamente</string>
    <string name="number_correctly_sent" context="success message when sending multiple files">O arquivo foi enviado a %d contatos</string>
    <string name="number_no_sent" context="error message when sending multiple files">O arquivo não foi enviado a %d contatos</string>
    <string name="number_correctly_sent_multifile" context="success message when sending multiple files">%d arquivos foram enviados</string>
    <string name="number_no_sent_multifile" context="error message when sending multiple files">%d arquivos não foram enviados</string>
    <string name="number_correctly_copied" context="success message when sending multiple files">%d itens foram copiados</string>
    <string name="number_no_copied" context="error message when sending multiple files">%d itens não foram copiados</string>
    <string name="number_contact_removed" context="success message when removing several contacts">%d contatos foram removidos</string>
    <string name="number_contact_not_removed" context="error message when removing several contacts">%d contatos não foram removidos</string>
    <string name="number_contact_file_shared_correctly" context="success message when sharing a file with multiple contacts">Pasta compartilhada corretamente com %d contatos</string>
    <string name="number_contact_file_not_shared_" context="error message when sharing a file with multiple contacts">O arquivo não pode ser compartilhado com %d contatos</string>
    <string name="number_correctly_shared" context="success message when sharing multiple files">%d pastas foram compartilhadas</string>
    <string name="number_no_shared" context="error message when sharing multiple files">%d pastas não foram compartilhadas</string>
    <string name="context_correctly_copied_contact" context="success message when sending a file to a contact">Enviado corretamente para:</string>
    <string name="context_correctly_removed_sharing_contacts" context="success message when removing all the contacts of a shared folder">A pasta não está mais compartilhado</string>
    <string name="context_no_removed_sharing_contacts" context="error message when removing all the contacts of a shared folder">Erro, a pasta ainda esta a ser compartilhada com outro contato</string>
    <string name="context_select_one_file" context="option available for just one file">Selecione somente um arquivo</string>
    <string name="rubbish_bin_emptied" context="success message when emptying the RB">Lixeira esvaziada com êxito</string>
    <string name="rubbish_bin_no_emptied" context="error message when emptying the RB">Erro. A lixeira não foi esvaziada</string>

    <string name="dialog_cancel_subscriptions" context="dialog cancel subscriptions">Você está prestes a cancelar a sua assinatura MEGA. Por favor, deixe-nos saber se existe alguma coisa que possamos fazer para ajudá-lo a mudar de ideia</string>
    <string name="hint_cancel_subscriptions" context="hint cancel subscriptions dialog">Digite o seu comentário aqui</string>
    <string name="send_cancel_subscriptions" context="send cancel subscriptions dialog">Enviar</string>
    <!--
    <string name="title_cancel_subscriptions" context="title cancel subscriptions dialog">Cancel Subscription</string>
    -->
    <string name="confirmation_cancel_subscriptions" context="confirmation cancel subscriptions dialog">Obrigado pelo seu comentário! Tem a certeza de que deseja cancelar a sua assinatura MEGA?</string>
    <string name="reason_cancel_subscriptions" context="provide a reason to cancel subscriptions dialog">A sua assinatura não foi cancelada. Por favor, indique um motivo para o cancelamento.</string>

    <string name="context_node_private" context="success message after removing the public link of a folder">A pasta agora é privada</string>
    <!--
    <string name="context_share_correctly_removed" context="success message after removing a share of a folder. a contact has no access to the folder now">Share removed</string>
    -->

    <string name="menu_new_folder" context="Menu option to create a new folder in the file manager.">Nova pasta</string>
    <string name="menu_add_contact" context="Menu option to add a contact to your contact list.">Adicionar novo contato</string>
    <string name="menu_add_contact_and_share" context="Menu option to add a contact to your contact list.">Adicionar contato e compartilhar</string>
    <!--
    <string name="menu_download_from_link" context="Text that is displayed in the dialog to download a MEGA link inside the app">Download from MEGA link</string>
    -->

    <string name="alert_decryption_key" context="Title of the alert to introduce the decryption key">Chave de decodificação</string>
    <string name="message_decryption_key" context="Message of the alert to introduce the decryption key">Por favor, digite a chave de decodificação deste link</string>

    <string name="upload_to_image" context="upload to. Then choose an Image file">Imagem</string>
    <string name="upload_to_audio" context="upload to. Then choose an Audio file">Áudio</string>
    <string name="upload_to_video" context="upload to. Then choose a Video file">Vídeo</string>
    <!--
    <string name="upload_to_other" context="upload to. Then choose a file which is not an Image, an Audio or a Video">Other File</string>
    -->
    <string name="upload_to_filesystem" context="upload to. Then choose to browse the file system to choose a file">Selecionar do sistema de arquivos</string>
    <string name="upload_to_filesystem_from" context="upload to. Then choose to browse the file system to choose a file">Pick from</string>
    <!--
    <string name="upload_select_file_type" context="title of the dialog for choosing if a user wants to upload an image, an audio, a video or a file from the system">Select file type</string>
    -->
    <!--
    <string name="upload_uploading" context="status text">Uploading</string>
    -->
    <!--
    <string name="upload_touch_to_cancel" context="hint to how to cancel the upload (by touching the notification)">Touch to cancel upload</string>
    -->
    <!--
    <string name="upload_failed" context="error message">Upload failed</string>
    -->
    <string name="upload_uploaded" context="Label for the current uploaded size of a file. For example, 3 files, 50KB uploaded">enviado</string>
    <!--
    <string name="upload_cancel_uploading" context="Confirmation text for cancelling an upload">Do you want to cancel the upload?</string>
    -->
    <string name="upload_prepare" context="Status text at the beginning of an upload">Processando arquivo</string>
    <string name="error_temporary_unavaible" context="error message when downloading a file">Serviço temporariamente indisponível, por favor tente novamente mais tarde</string>
    <string name="upload_can_not_open" context="Error message when the selected file cannot be opened">Não foi possível abrir o arquivo selecionado</string>
    <string name="upload_began" context="when an upload starts, a message is shown to the user">Envio iniciado</string>
    <string name="unzipping_process" context="when a zip file is downloaded and clicked, the app unzips the file. This is the status text while unzipping the file">Descompactando arquivo</string>

    <string name="error_io_problem" context="error message while browsing the local filesystem">Problema no sistema de arquivos</string>
    <string name="general_error" context="error message while browsing the local filesystem">Erro aconteceu quando executar a ação</string>

    <string name="full_screen_image_viewer_label" context="title of the image gallery">Visor de imagens</string>

    <!--
    <string name="manager_download_from_link_incorrect" context="Error message when the user entered an incorrect MEGA link format for importing">Incorrect link format</string>
    -->

    <!--
    <string name="my_account_activity" context="Title of the screen where the user account information is shown">Account</string>
    -->
    <!--
    <string name="my_account_total_space" context="Headline for the amount of total storage space">Storage Space</string>
    -->
    <!--
    <string name="my_account_free_space" context="Headline for the amount of storage space is remaining">Free Space</string>
    -->
    <string name="my_account_used_space" context="Headline for the amount of storage space is used">Espaço utilizado</string>
    <string name="my_account_change_password" context="menu item">Alterar senha</string>
    <!--
    <string name="warning_out_space" context="Warning in Cloud drive when the user is runningut of space">You\'re running out of space!\n Do you want to upgrade your account?</string>
    -->
    <!--<string name="overquota_alert_title" context="Title dialog overquota error">Storage over quota</string>-->
    <string name="overquota_alert_text" context="Dialog text overquota error">Você excedeu o limite de armazenamento da sua conta. Você quer fazer um upgrade?</string>

    <!--
    <string name="op_not_allowed" context="Dialod text overquota error">Operation not allowed</string>
    -->
    <string name="my_account_last_session" context="when did the last session happen">Última sessão</string>
    <string name="my_account_connections" context="header for the social connections, showing the number of contacts the user has">Conexões</string>

    <string name="my_account_changing_password" context="message displayed while the app is changing the password">Mudando a senha</string>
    <string name="my_account_change_password_oldPassword" context="when changing the password, the first edittext is to enter the current password">Senha atual</string>
    <string name="my_account_change_password_newPassword1" context="when changing the password">Nova senha</string>
    <string name="my_account_change_password_newPassword2" context="when changing the password">Confirme a nova senha</string>
    <!--
    <string name="my_account_change_password_error" context="Error message when the user attempts to change his password (two potential reasons in one error message).">Incorrect current password or the new passwords you provided do not match. Please try again</string>
    -->
    <!--
    <string name="my_account_change_password_error_2" context="Error message when the user attempts to change his password (two potential reasons in one error message).">Incorrect current password. Please try again</string>
    -->
    <!--
    <string name="my_account_change_password_OK" context="Success text">Password changed successfully</string>
    -->
    <string name="my_account_change_password_dont_match" context="when changing the password or creating the account, the password is required twice and check that both times are the same">Senha não corresponde</string>

    <!--
    <string name="upgrade_activity" context="title of the Upgrade screen">PRO Membership</string>
    -->
    <string name="upgrade_select_pricing" context="title of the selection of the pro account wanted">Selecionar assinatura</string>
    <string name="select_membership_1" context="the user has to decide the way of payment">Período mensal ou anual</string>

    <!--<string name="select_membership_2" context="button to go to Google Play">Google Play subscription</string>-->

    <string name="no_available_payment_method" context="choose the payment method option when no method is available">Neste momento, nenhum método de pagamento está disponível para este plano</string>

    <string name="upgrade_per_month" context="button to decide monthly payment. The asterisk is needed">Mensal*</string>
    <string name="upgrade_per_year" context="button to decide annually payment. The asterisk is needed">Anual*</string>

    <string name="file_properties_get_link" context="the user can get the link and it\'s copied to the clipboard">O link foi copiado para a área de transferência</string>
    <!--
    <string name="file_properties_remove_link" context="the user can remove the public link">The link has been removed</string>
    -->

    <string name="full_image_viewer_not_preview" context="before sharing an image, the preview has to be downloaded">A prévia ainda não foi baixada. Aguarde.</string>

    <string name="log_out_warning" context="alert when clicking a newsignup link being logged">Por favor, faça logout antes de criar a conta</string>

    <!--
    <string name="import_correct" context="success message after import a file">Imported successfully</string>
    -->

    <string name="transfers_empty" context="message shown in the screen when there are not any active transfer">Nenhuma transferência ativa</string>
    <!--
    <string name="transfers_pause" context="File uploading or downloading has been paused (until the user continues at a later stage)">All transfers are paused</string>
    -->
    <string name="menu_pause_transfers" context="menu item">Pausar transferências</string>
    <!--
    <string name="menu_restart_transfers" context="menu item">Restart transfers</string>
    -->
    <string name="menu_cancel_all_transfers" context="menu item">Deletar todas as transferências</string>

    <string name="menu_take_picture" context="menu item">Tirar foto</string>

    <string name="cam_sync_wifi" context="how to upload the camera images. only when Wi-Fi connected">Somente WiFi</string>
    <string name="cam_sync_data" context="how to upload the camera images. when Wi-Fi connected and using data plan">WiFi ou plano de dados</string>
    <string name="cam_sync_ok" context="Answer for confirmation dialog.">OK</string>
    <string name="cam_sync_skip" context="skip the step of camera upload">Pular</string>
    <string name="cam_sync_stop" context="skip the step of camera upload">Parar</string>
    <string name="cam_sync_syncing" context="The upload of the user\'s photos orvideos from their specified album is in progress.">Envio da câmera em progresso</string>
    <string name="cam_sync_cancel_sync" context="confirmation question for cancelling the camera uploads">Você quer parar os Uploads da câmera?</string>
    <!--
    <string name="settings_camera_notif_error_no_folder" context="Error message when an unavailable destination folder was selected">Destination folder is unavailable</string>
    -->
    <string name="settings_camera_notif_title" context="title of the notification when camera upload is enabled">Enviando imagens da câmera</string>
    <!--
    <string name="settings_camera_notif_error" context="notification error">Camera Uploads problem</string>
    -->
    <string name="settings_camera_notif_complete" context="notification camera uploads complete">Uploads da câmera concluídos</string>

    <string name="settings_storage" context="Text listed before the amount of storage a user gets with a certain package. For example: &quot;1TB Storage&quot;.">Armazenamento</string>
    <string name="settings_pin_lock" context="settings category title. Below this title, the pin lock settings start">Bloqueio com PIN</string>

    <string name="settings_advanced_features" context="Settings category title for cache and offline files">Avançado</string>
    <string name="settings_advanced_features_cache" context="Settings preference title for cache">Deletar cache</string>
	<string name="settings_advanced_features_offline" context="Settings preference title for offline files">Deletar arquivos offline</string>

	<string name="settings_auto_play" context="Settings category title for auto open a downloaded file">Auto Play</string>
	<string name="settings_auto_play_label" context="description of switch 'Open file when download is completed'">Open file when downloaded</string>


<<<<<<< HEAD

	<string name="settings_advanced_features_cancel_account" context="Settings preference title for canceling the account">Cancelar a sua conta</string>
=======
	<string name="settings_auto_play_label" context="description of switch 'Open file when download is completed'">Open file when downloaded</string>
    <string name="settings_advanced_features_cancel_account" context="Settings preference title for canceling the account">Cancelar a sua conta</string>
>>>>>>> edcd1d18

    <string name="settings_advanced_features_size" context="Size of files in offline or cache folders">Atualmente usando %s</string>
    <string name="settings_advanced_features_calculating" context="Calculating Size of files in offline or cache folders">Calculando</string>

    <string name="settings_storage_download_location" context="title of the setting to set the default download location">Pasta padrão de downloads</string>
    <string name="settings_storage_ask_me_always" context="Whether to always ask the user each time.">Sempre perguntar o destino do download</string>
    <string name="settings_storage_advanced_devices" context="Whether to enable the storage in advanced devices">Mostrar dispositivos avançados (SD externo)</string>

    <string-array name="settings_storage_download_location_array" context="if the user has an internal and an external SD card, it has to be set on the settings screen">
        <item context="internal storage option">Armazenamento interno</item>
        <item context="external storage option">Armazenamento externo</item>
    </string-array>

    <string-array name="add_contact_array" context="choose the way the new user's email is inserted">
        <item context="write option">Escreva e-mail do usuário</item>
        <item context="import from phone option">Importar do dispositivo</item>
    </string-array>

    <string name="settings_camera_upload_on" context="settings option">Ativar Uploads da câmera</string>
    <string name="settings_camera_upload_turn_on" context="settings option">Ativar os Uploads da câmera</string>
    <string name="settings_camera_upload_off" context="settings option">Desativar uploads da câmera</string>
    <string name="settings_camera_upload_how_to_upload" context="settings option. How to upload the camera images: via Wi-Fi only or via Wi-Fi and data plan">Como fazer o upload</string>

    <string name="settings_secondary_upload_on" context="The Secondary Media uploads allows to create a second Camera Folder synchronization. Enabling it would imply to choose a new local folder and then, a new destination folder in MEGA. This is the text that appears in the settings option to enable the second synchronization.">Ativar upload secundário de mídia</string>
    <string name="settings_secondary_upload_off" context="The Secondary Media uploads allows to create a second Camera Folder synchronization. Disabling it would imply that the current second sync won't be running anymore. This is the text that appears in the settings option to disable the second synchronization.">Desativar upload secundário de mídia</string>

    <string name="settings_empty_folder" context="settings option">Escolher pasta</string>

    <string-array name="settings_camera_upload_how_to_entries" context="the options of how to upload, but in an array. needed for the settings">
        <item context="how to upload the camera images. when Wi-Fi connected and using data plan">WiFi ou plano de dados</item>
        <item context="how to upload the camera images. only when Wi-Fi connected">Somente WiFi</item>
    </string-array>

    <string name="settings_camera_upload_what_to_upload" context="What kind of files are going to be uploaded: images, videos or both">Upload de arquivo</string>

    <string-array name="settings_camera_upload_file_upload_entries" context="the options of what to upload in an array. Needed for the settings">
        <item context="the options of what to upload.">Somente fotos</item>
        <item context="the options of what to upload.">Somente vídeos</item>
        <item context="the options of what to upload.">Fotos e vídeos</item>
    </string-array>

    <string name="settings_camera_upload_charging" context="Option to choose that the camera sync will only be enable when the device is charging">Somente quando estiver carregando</string>
    <string name="settings_keep_file_names" context="Option to choose that the camera sync will maintain the local file names when uploading">Manter o mesmo nome dos arquivos no dispositivo</string>

    <string name="settings_local_camera_upload_folder" context="The location of where the user photos or videos are stored in the device.">Pasta local da câmera</string>
    <string name="settings_mega_camera_upload_folder" context="The location of where the user photos or videos are stored in MEGA.">Pasta para os uploads da câmera no MEGA</string>

    <string name="settings_local_secondary_folder" context="The location of where the user photos or videos of the secondary sync are stored in the device.">Pasta secundária local</string>
    <string name="settings_mega_secondary_folder" context="The location of where the user photos or videos of the secondary sync are stored in MEGA.">Pasta secundária no MEGA</string>

    <string name="settings_camera_upload_only_photos" context="what kind of file are going to be uploaded. Needed for the settings summary">Somente fotos</string>
    <string name="settings_camera_upload_only_videos" context="what kind of file are going to be uploaded. Needed for the settings summary">Somente vídeos</string>
    <string name="settings_camera_upload_photos_and_videos" context="what kind of file are going to be uploaded. Needed for the settings summary">Fotos e vídeos</string>

    <!--
    <string name="settings_pin_lock_on" context="settings of the pin lock">Enable PIN Lock</string>
    -->
    <!--
    <string name="settings_pin_lock_off" context="settings of the pin lock">Disable PIN Lock</string>
    -->
    <!--
    <string name="settings_pin_lock_code" context="settings of the pin lock">PIN Code</string>
    -->
    <string name="settings_pin_lock_code_not_set" context="status text when no custom photo sync folder has been set">Não definido</string>
    <string name="settings_reset_lock_code" context="settings of the pin lock">Resetar o código PIN</string>
    <string name="settings_pin_lock_switch" context="settings of the pin lock">Bloqueio com PIN</string>

    <string name="pin_lock_enter" context="Button after the pin code input field">Enviar</string>
    <string name="pin_lock_alert" context="error message when not typing the pin code correctly">Todos os seus dados locais serão deletados e você será deslogado depois de 10 tentativas incorretas</string>
    <string name="pin_lock_incorrect" context="error message when not typing the pin code correctly">Código incorreto</string>
    <string name="pin_lock_incorrect_alert" context="error message when not typing the pin code correctly">PIN incorreto, tente novamente. Você ainda tem %2d tentativas</string>
    <string name="pin_lock_not_match" context="error message when not typing the pin code correctly (two times)">Códigos PIN não coincidem</string>
    <string name="unlock_pin_title" context="title of the screen to unlock screen with pin code">Digite o seu código PIN</string>
    <string name="unlock_pin_title_2" context="title of the screen to unlock screen with pin code in second round">Re-digite o código PIN</string>
    <string name="reset_pin_title" context="title of the screen to unlock screen with pin code">Digite o novo código PIN</string>
    <string name="reset_pin_title_2" context="title of the screen to unlock screen with pin code in second round">Re-digite o novo código PIN</string>
    <string name="incorrect_pin_activity" context="text of the screen after 10 attemps with a wrong PIN" formatted="false">Todos os seus dados locais serão deletados e você será desconectado em %1d segundos</string>

    <string name="settings_about" context="Caption of a title, in the context of &quot;About MEGA&quot; or &quot;About us&quot;">Sobre</string>
    <string name="settings_about_privacy_policy" context="App means &quot;Application&quot;">Política de privacidade</string>
    <string name="settings_about_terms_of_service" context="App means &quot;Application&quot;">Termos de serviço</string>
    <string name="settings_about_gdpr" context="setting menu that links to the GDPR terms">Regulamento de proteção de dados</string>
    <string name="settings_about_app_version" context="App means &quot;Application&quot;">Versão do aplicativo</string>
    <string name="settings_about_sdk_version" context="Title of the label where the SDK version is shown">MEGA - versão do SDK</string>
    <string name="settings_about_karere_version" context="Title of the label where the MEGAchat SDK version is shown">MEGAchat - versão do SDK</string>
    <string name="settings_about_code_link_title" context="Link to the public code of the app">Ver o código-fonte</string>

    <string name="january">Janeiro</string>
    <string name="february">Fevereiro</string>
    <string name="march">Março</string>
    <string name="april">Abril</string>
    <string name="may">Maio</string>
    <string name="june">Junho</string>
    <string name="july">Julho</string>
    <string name="august">Agosto</string>
    <string name="september">Setembro</string>
    <string name="october">Outubro</string>
    <string name="november">Novembro</string>
    <string name="december">Dezembro</string>

    <string name="zip_browser_activity" context="title of the screen that shows the ZIP files">Navegador de arquivos ZIP</string>

    <!--
    <string name="new_account" context="in login screen to create a new account">Create account now!</string>
    -->

    <string name="my_account_title" context="title of the My Account screen">Tipo de conta</string>
    <string name="renews_on" context="title of the Expiration Date">Renova em&#160;</string>
    <string name="expires_on" context="title of the Expiration Date">Expira em&#160;</string>
    <string name="free_account">GRATUITA</string>

    <!--
    <string name="free_storage" context="Not translate">50 GB</string>
    -->
    <!--
    <string name="free_bandwidth" context="Free bandwich account details">Limited</string>
    -->

    <string name="camera_uploads_created" context="info message shown to the user when the Camera Uploads folder has been created">Pasta de envios da câmera criada</string>

    <!--
    <string name="ZIP_download_permission" context="A compressed file will be downloaded and decompressed.">The ZIP file will be downloaded and unzipped</string>
    -->
    <!--
    <string name="ZIP_unzip_permission" context="A compressed file will be decompressed.">The ZIP file will be unzipped </string>
    -->

    <string name="sortby_owner_mail" context="category in sort by action">Email do proprietário</string>
    <string name="sortby_name" context="category in sort by action">Nome</string>
    <string name="sortby_name_ascending" context="sort files alphabetically ascending">Crescente</string>
    <string name="sortby_name_descending" context="sort files alphabetically descending">Decrescente</string>

    <string name="sortby_date" context="category in sort by action">Data</string>
    <string name="sortby_creation_date" context="category in sort by action">Data de criação</string>
    <string name="sortby_modification_date" context="category in sort by action">Data de modificação</string>
    <string name="sortby_date_newest" context="sort files by date newest first">Mais recente</string>
    <string name="sortby_date_oldest" context="sort files by date oldest first">Mais antigo</string>

    <string name="sortby_size" context="category in sort by action">Tamanho</string>
    <string name="sortby_size_largest_first" context="sort files by size largest first">Maior</string>
    <string name="sortby_size_smallest_first" context="sort files by size smallest first">Menor</string>

    <string name="per_month" context="in payments, for example: 4.99€ per month">por mês</string>
    <string name="per_year" context="in payments, for example: 49.99€ per year">por ano</string>

    <string name="billing_details" context="Contextual text in the beginning of the Credit Card Payment">Digite os dados de cobrança:</string>
    <string name="address1_cc" context="Hint text of the address1 edittext, which is the first line (of two) of the address">Endereço 1</string>
    <string name="address2_cc" context="Hint text of the address2 edittext, which is the second line (of two) of the address">Endereço 2 (opcional)</string>
    <string name="city_cc" context="Hint text of the city edittext for billing purposes">Cidade</string>
    <string name="state_cc" context="Hint text of the state or province edittext for billing purposes">Estado / Cidade</string>
    <string name="country_cc" context="Hint text of the country edittext for billing purposes">País</string>
    <string name="postal_code_cc" context="Hint text of the postal code edittext for billing purposes">CEP</string>

    <string name="payment_details" context="Contextual text in the beginning of the Credit Card Payment">Digite os dados de pagamento:</string>
    <string name="first_name_cc" context="Hint text of the first name of the credit card edittext for payment purposes">Primeiro nome</string>
    <string name="last_name_cc" context="Hint text of the last name of the credit card edittext for payment purposes">Ultimo nome</string>
    <string name="credit_card_number_cc" context="Hint text of the credit card number edittext for payment purposes">Número do cartão de crédito</string>
    <string name="month_cc" context="Hint text of the expiration month of the credit card for payment purposes">mês</string>
    <string name="year_cc" context="Hint text of the expiration year of the credit card for payment purposes">Ano</string>
    <string name="cvv_cc" context="Hint text of the CVV edittext for payment purposes">CVV</string>

    <string name="proceed_cc" context="Text of the button which proceeds the payment">Continuar</string>

    <string name="account_successfully_upgraded" context="Message shown when the payment of an upgrade has been correct">O upgrade foi realizado corretamente!</string>
    <string name="account_error_upgraded" context="Message shown when the payment of an upgrade has not been correct">A transação falhou. O valor não será cobrado no seu cartão de crédito.</string>
    <string name="credit_card_information_error" context="Message shown when the credit card information is not correct">As informações do cartão de crédito não estavam corretas. O valor não será cobrado no seu cartão de crédito.</string>
    <!--
    <string name="not_upgrade_is_possible" context="Message shown when the user wants to upgrade an account that cannot be upgraded">Your account cannot be upgraded from the app. Please contact support@mega.nz to upgrade your account</string>
    -->

    <string name="pin_lock_type" context="title to choose the type of PIN code">Tipo de código PIN</string>
    <string name="four_pin_lock" context="PIN with 4 digits">PIN de 4 dígitos</string>
    <string name="six_pin_lock" context="PIN with 6 digits">PIN de 6 dígitos</string>
    <string name="AN_pin_lock" context="PIN alphanumeric">PIN alfanumérico</string>

    <string name="settings_enable_logs" context="Confirmation message when enabling logs in the app">Os logs estão ativos</string>
    <string name="settings_disable_logs" context="Confirmation message when disabling logs in the app">Os logs foram desativados</string>

    <string name="search_open_location" context="Option in the sliding panel to open the folder which contains the file selected after performing a search">Abrir localização</string>
    <string name="servers_busy" context="message when a request cannot be performed because the servers are busy">Este processo está demorando mais do que o esperado. Por favor, espere.</string>

    <string name="my_account_free" context="Label in My Account section to show user account type">Conta Gratuita</string>
    <string name="my_account_prolite" context="Label in My Account section to show user account type">Conta PRO Lite</string>
    <string name="my_account_pro1" context="Label in My Account section to show user account type">Conta PRO I</string>
    <string name="my_account_pro2" context="Label in My Account section to show user account type">Conta PRO II</string>
    <string name="my_account_pro3" context="Label in My Account section to show user account type">Conta PRO III</string>

    <string name="my_account_prolite_feedback_email" context="Type of account info added to the feedback email sent to support">Conta PRO Lite</string>

    <string name="backup_title" context="Title of the screen to backup the master key">Salve a sua chave de recuperação</string>
    <string name="backup_subtitle" context="Subtitle of the screen to backup the master key">A sua senha desbloqueia a sua chave de recuperação</string>

    <string name="backup_first_paragraph" context="First paragraph of the screen to backup the master key">Os seus dados só podem ser lidos através de uma série de operações de decodificação que começam com a sua chave mestre de criptografia, que é armazenada criptografada com a sua senha. Isso significa que, se você perder a sua senha, a sua chave mestra já não poderá ser descriptografada, e você já não poderá decodificar os seus dados.</string>
    <string name="backup_second_paragraph" context="Second paragraph of the screen to backup the master key">Exportar a chave de recuperação e guardá-la em um lugar seguro permite que você altere a sua senha sem perder os seus dados.</string>
    <string name="backup_third_paragraph" context="Third paragraph of the screen to backup the master key">Um atacante externo não pode obter acesso à sua conta apenas com a sua chave. A recuperação de senha necessita tanto a chave como o acesso ao seu email.</string>
    <string name="backup_action" context="Sentence to inform the user the available actions in the screen to backup the master key">Copie a chave de recuperação à área de transferência ou salve-a como um arquivo de texto</string>

    <string name="save_action" context="Action of the button to save the master key as a text file">Salvar</string>
<<<<<<< HEAD
    <string name="copy_MK_confirmation" context="Alert message when the master key has been successfully copied to the ClipBoard">The Recovery Key has been successfully copied</string>
=======
    <string name="copy_MK_confirmation" context="Alert message when the master key has been successfully copied to the ClipBoard">A chave de recuperação foi copiada para a área de transferência</string>
>>>>>>> edcd1d18

    <string name="change_pass" context="Button to change the password">Alterar</string>

    <string name="general_positive_button" context="Positive button to perform a general action">Sim</string>
    <string name="general_negative_button" context="Negative button to perform a general action">Não</string>

    <string name="forgot_pass_menu" context="Option of the overflow menu to show the screen info to reset the password">Esqueceu a sua senha?</string>
    <string name="forgot_pass" context="Button in the Login screen to reset the password">Esqueceu a sua senha?</string>
    <string name="forgot_pass_first_paragraph" context="First paragraph of the screen when the password has been forgotten">Se você tiver um backup da sua chave de recuperação, você pode resetar a sua senha selecionando SIM. Nenhum dado será perdido.</string>
    <string name="forgot_pass_second_paragraph" context="Second paragraph of the screen when the password has been forgotten">Você ainda pode exportar a sua chave de recuperação agora se você tiver uma sessão do MEGA ativa em outro navegador, neste ou em qualquer outro computador. Se você não fizer isso, você não poderá decodificar a sua conta existente, mas poderá criar uma nova com o mesmo endereço de email selecionando NÃO.</string>
    <!--
    <string name="forgot_pass_second_paragraph_logged_in" context="Second paragraph of the screen when the password has been forgotten and the user is still logged in">If you don\&apos;t, you can still export your recovery key now in this MEGA session. Please, go back and backup your recovery key.</string>
    -->

    <string name="forgot_pass_action" context="Sentence to ask to the user if he has the master key in the screen when the password has been forgotten">Você tem um backup da sua chave de recuperação?</string>

    <string name="title_alert_reset_with_MK" context="Title of the alert message to ask for the link to reset the pass with the MK">Ótimo!</string>
    <string name="edit_text_insert_mail" context="Hint of the text where the user can write his e-mail">emails vai aqui</string>
    <string name="text_alert_reset_with_MK" context="Text of the alert message to ask for the link to reset the pass with the MK">Por favor, digite o seu endereço de email abaixo. Você receberá um link de recuperação para informar a chave de recuperação, e resetar a sua senha.</string>

    <string name="edit_text_insert_mk" context="Hint of the text when the user can write his master key">Coloque aqui a sua chave de recuperação</string>

    <string name="edit_text_insert_pass" context="Hint of the text where the user can write his password">digite a sua senha aqui</string>
    <string name="delete_account_text_last_step" context="Text shown in the last alert dialog to confirm the cancellation of an account">Este é o último passo para cancelar a sua conta. Você vai perder permanentemente todos os dados armazenados na nuvem. Por favor digite sua senha abaixo.</string>

    <string name="email_verification_title" context="Title of the alert dialog to inform the user that have to check the email">Comprovação de email</string>
    <string name="email_verification_text" context="Text of the alert dialog to inform the user that have to check the email">Por favor, verifique seu e-mail para prosseguir.</string>
    <string name="general_text_error" context="Text to inform the user when an error occurs">Ocorreu um erro. Por favor, tente novamente.</string>


    <string name="alert_not_logged_in" context="Alert to inform the user that have to be logged in to perform the action">Você precisa estar logado para realizar esta ação.</string>
    <string name="invalid_string" context="Error when the user leaves empty the password field">Incorreto</string>

    <string name="invalid_email_title" context="Title of the alert dialog when the user tries to recover the pass of a non existing account">Endereço de e-mail inválido</string>
    <string name="invalid_email_text" context="Title of the alert dialog when the user tries to recover the pass of a non existing account">Por favor, confirme o endereço de email e tente novamente.</string>
    <!--
    <string name="alert_not_logged_out" context="Alert to inform the user that have to be logged out to perform the action">You must be logged out to perform this action.</string>
    -->

    <string name="title_dialog_insert_MK" context="Title of the dialog to write MK after opening the recovery link">Resetar senha</string>
    <string name="text_dialog_insert_MK" context="Text of the dialog to write MK after opening the recovery link">Digite a sua chave de recuperação abaixo</string>

    <string name="pass_changed_alert" context="Text of the alert when the pass has been correctly changed">Senha alterada!</string>

    <string name="park_account_dialog_title" context="Title of the dialog to park an account">Estacionar a minha conta</string>
    <string name="park_account_button" context="Button to park an account">Estacionar</string>
    <string name="park_account_title" context="Title of the screen to park an account">Oops!</string>
    <string name="park_account_first_paragraph" context="First paragraph of the screen to park an account">Devido ao nosso paradigma de criptografia de ponta a ponta, você não poderá acessar os seus dados sem a sua senha ou um backup da sua chave de recuperação.</string>
    <string name="park_account_second_paragraph" context="Second paragraph of the screen to park an account">Você pode estacionar sua conta existente e iniciar uma fresca sob o mesmo endereço de e-mail. Os seus dados serão conservados durante pelo menos 60 dias. No caso em que você se lembra a senha da sua conta estacionado, por favor contacte support&#64;mega.nz</string>

    <string name="dialog_park_account" context="Text of the dialog message to ask for the link to park the account">Por favor, indique o seu endereço de e-mail abaixo. Você receberá um link de recuperação que permitirá que você estacionar sua conta.</string>
    <string name="park_account_text_last_step" context="Text shown in the last alert dialog to park an account">Este é o último passo para estacionar sua conta. Por favor, digite a sua nova senha. Os seus dados serão mantidos durante um mínimo de 60 dias. Se você lembrar da senha da sua conta estacionada, entre em contato com support&#64;mega.nz</string>

    <string name="title_enter_new_password" context="Title of the screen to write the new password after opening the recovery link">Insira a nova senha</string>
    <string name="recovery_link_expired" context="Message when the user tries to open a recovery pass link and it has expired">O link de recuperação expirou. Tente novamente.</string>

    <string name="text_reset_pass_logged_in" context="Text of the alert after opening the recovery link to reset pass being logged.">A sua chave de recuperação será usada para resetar a sua senha. Por favor, digite a sua nova senha.</string>
    <string name="email_verification_text_change_pass" context="Text of the alert dialog to inform the user that have to check the email after clicking the option forgot pass">Você receberá um link para resetar a sua senha.</string>

    <string name="my_account_upgrade_pro" context="Button to upgrade the account to PRO account in My Account Section">Upgrade</string>
    <string name="my_account_upgrade_pro_panel" context="Button to upgrade the account to PRO account in the panel that appears randomly">Upgrade</string>
    <string name="get_pro_account" context="Message to promote PRO accounts">Aumente a sua capacidade de nuvem![A]Obtenha mais espaço e mais cota de transferência com uma conta PRO!</string>
    <string name="toast_master_key" context="success message when the MasterKey file has been downloaded">A chave de recuperação foi salva em: %1s. [A]Enquanto o arquivo permanecer neste caminho, você poderá encontrá-lo na seção Salvo para Offline.[A]Aviso: o arquivo será deletado se você fizer logout. Por favor, salve a chave de recuperação em um lugar seguro.</string>

    <!--
    <string name="next_ime_action" context="Action to pass focus to the next field in a form">Next</string>
    -->

    <string name="mail_already_used" context="Error shown when the user tries to change his mail to one that is already used">Erro. Este endereço de e-mail já está em uso.</string>

    <string name="change_mail_text_last_step" context="Text shown in the last alert dialog to change the email associated to an account">Este é o último passo para alterar o seu email. Por favor, digite a sua senha abaixo.</string>
    <string name="change_mail_title_last_step" context="Title of the alert dialog to change the email associated to an account">Alterar email</string>

    <!--
    <string name="success_changing_user_mail" context="Message when the user email has been changed successfully">Your email has been correctly updated.</string>
    -->

    <string name="title_new_warning_out_space" context="Iitle of the warning when the user is running out of space">Você  \'re funcionando fora do espaço!</string>
    <string name="new_warning_out_space" context="Text of the warning when the user is running out of space">Tirar o máximo partido da sua conta MEGA atualizando para PRO.</string>

    <string name="title_options_avatar_panel" context="Iitle of sliding panel to choose the option to edit the profile picture">Editar foto de perfil</string>
    <string name="take_photo_avatar_panel" context="Option of the sliding panel to change the avatar by taking a new picture">Tirar foto</string>
    <string name="choose_photo_avatar_panel" context="Option of the sliding panel to change the avatar by choosing an existing picture">Escolher foto</string>
    <string name="delete_avatar_panel" context="Option of the sliding panel to delete the existing avatar">Deletar foto</string>

    <string name="incorrect_MK" context="Alert when the user introduces his MK to reset pass incorrectly">A chave proporcionada não coincide com esta conta. Por favor, comprove que você está usando a chave de recuperação correta e tente novamente.</string>
    <string name="incorrect_MK_title" context="Title of the alert when the user introduces his MK to reset pass incorrectly">Chave de recuperação inválida</string>

    <string name="option_full_link" context="Alert Dialog to get link">Link com chave</string>

    <string name="recovering_info" context="Message shown meanwhile the app is waiting for a request">Obtendo informação&#8230;</string>

    <string name="email_verification_text_change_mail" context="Text of the alert dialog to inform the user that have to check the email to validate his new email">Seu novo endereço de e-mail precisa ser validada. Por favor, verifique seu e-mail para prosseguir.</string>

    <string name="confirmation_delete_avatar" context="Confirmation before deleting the avatar of the user's profile">Você quer deletar a sua foto de perfil?</string>
    <string name="title_edit_profile_info" context="Title of the Dialog to edit the profile attributes of the user's account">Editar</string>

    <string name="title_set_expiry_date" context="Alert Dialog to get link">Definir uma data de validade</string>
    <string name="title_set_password_protection" context="Title of the dialog to get link with password">Estabelecer uma senha de acesso</string>
    <string name="subtitle_set_expiry_date" context="Subtitle of the dialog to get link">(SOMENTE PRO)</string>
    <string name="set_password_protection_dialog" context="Alert Dialog to get link with password">Definir senha</string>
    <string name="hint_set_password_protection_dialog" context="Hint of the dialog to get link with password">Digite a senha</string>
    <string name="hint_confirm_password_protection_dialog" context="Hint of the confirmation dialog to get link with password">Confirme a sua senha</string>
    <string name="link_request_status" context="Status text at the beginning of getting a link">Processando&#8230;</string>

    <string name="edit_link_option" context="Option of the sliding panel to edit the link of a node">Administrar link</string>

    <string name="old_password_provided_incorrect" context="Error alert dialog shown when changing the password the user provides an incorrect password ">A senha atual que você digitou está incorreta.</string>

    <string name="number_correctly_reinvite_contact_request" context="success message when reinviting multiple contacts">%d solicitações foram corretamente reenviadas.</string>

    <string name="number_correctly_delete_contact_request" context="success message when reinviting multiple contacts">%d solicitações de contato foram excluídas corretamente.</string>
    <string name="number_no_delete_contact_request" context="error message when reinviting multiple contacts">%1$d solicitações de contato foram excluídas corretamente, mas %2$d solicitações não foram excluídas.</string>

    <string name="confirmation_delete_contact_request" context="confirmation message before removing a contact request.">Você quer remover a solicitação de contato enviada para %s?</string>
    <string name="confirmation_remove_multiple_contact_request" context="confirmation message before removing mutiple contact request">Você quer remover estas %d solicitações de contato?</string>

    <string name="number_correctly_invitation_reply_sent" context="success message when replying to multiple received request">%d respostas de solicitações enviadas.</string>
    <string name="number_incorrectly_invitation_reply_sent" context="error message when replying to multiple received request">%1$d respostas de solicitações enviadas corretamente, porém %2$d não foram enviadas.</string>

    <plurals name="general_num_request">
        <item context="referring to a invitation request in the Contacts section" quantity="one">solicitação</item>
        <item context="referring to a invitation request in the Contacts section" quantity="other">solicitações</item>
    </plurals>

    <plurals name="confirmation_remove_outgoing_shares">
        <item context="Confirmation before removing the outgoing shares of a folder" quantity="one">Esta pasta está compartilhada com %1$d contato. Você quer eliminar o compartilhamento?</item>
        <item context="Confirmation before removing the outgoing shares of a folder" quantity="other">Esta pasta está compartilhada com %1$d contatos. Você quer eliminar o compartilhamento?</item>
    </plurals>

    <string name="error_incorrect_email_or_password" context="Error message when the credentials to login are incorrect.">E-mail e/ou senha inválidos. Por favor, tente novamente</string>
    <string name="error_account_suspended" context="Error message when trying to login and the account is suspended.">A sua conta foi suspensa for infringir os Termos de serviço. Para mais informações, entre em contato com support&#64;mega.nz</string>
    <string name="too_many_attempts_login" context="Error message when to many attempts to login.">Muitas tentativas de login incorretas. Por favor, aguarde uma hora.</string>
    <string name="account_not_validated_login" context="Error message when trying to login to an account not validated.">Essa conta ainda não foi confirmada. Por favor, verifique o seu email.</string>

    <string name="general_error_folder_not_found" context="Error message shown when opening a folder link which doesn't exist">O link da pasta não está disponível</string>
    <string name="folder_link_unavaible_ToS_violation" context="Error message shown when opening a folder link which has been removed due to ToS/AUP violation">O link desta pasta foi eliminado por uma infração dos nossos Termos de serviço.</string>

    <string name="general_error_file_not_found" context="Error message shown when opening a file link which doesn't exist">Link de arquivo indisponível</string>
    <string name="file_link_unavaible_ToS_violation" context="Error message shown when opening a file link which has been removed due to ToS/AUP violation">Este link foi removido por infringir os nossos Termos de serviço.</string>

    <string name="confirm_email_text" context="Title of the screen after creating the account. That screen asks the user to confirm the account by checking the email">Esperando confirmação por email.</string>
    <string name="confirm_email_explanation" context="Text below the title that explains the user should check the email and click the link to confirm the account">Por favor, cheque o seu e-mail e clique no link para confirmar sua conta.</string>

    <plurals name="general_num_items">
        <item context="Singular of items which contains a folder. 1 item" quantity="one">item</item>
        <item context="Plural of items which contains a folder. 2 items" quantity="other">itens</item>
    </plurals>

    <string name="file_link_unavaible_delete_account" context="Error message shown when opening a file or folder link which account has been removed due to ToS/AUP violation">A conta deste usuário foi encerrada devido a várias infrações aos nossos Termos de serviço.</string>

    <string name="general_error_invalid_decryption_key" context="Error message shown after login into a folder link with an invalid decryption key">A chave de decodificação fornecida para o link desta pasta é inválida.</string>

    <string name="my_account_my_credentials" context="Title of the label in the my account section. It shows the credentials of the current user so it can be used to be verified by other contacts">Minhas credenciais</string>
    <string name="limited_bandwith" context="Word to indicate the limited bandwidth of the free accounts">Limitado</string>

    <string name="section_chat" context="Item of the navigation title for the chat section">Chat</string>
    <string name="section_chat_with_notification" context="Item of the navigation title for the chat section when there is any unread message">Chat [A](%1$d)[/A]</string>

    <string name="tab_archive_chat" context="Title of the archived chats tab. Capital letters">Arquivar</string>
    <!--
    <string name="tab_recent_chat" context="Title of the recent chats tab. Capital letters">RECENT</string>
    -->

    <!--
    <string name="archive_chat_empty" context="Message shown when the user has no archived chats">No archived conversations</string>
    -->
    <string name="recent_chat_enable_chat" context="Message shown when the user has no archived chats">O chat está desativado</string>
    <string name="recent_chat_enable_chat_button" context="Message shown when the user has no archived chats">Ativar o chat</string>

    <!--
    <string name="get_started_button" context="Button to start using the chat">Get started</string>
    -->

    <string name="recent_chat_empty_invite" context="Message shown when the user has no recent chats">Convide os seus amigos para que se juntem a você no Chat e aproveite a nossa plataforma criptografada com privacidade e segurança.</string>
    <!--<string name="recent_chat_empty_enable_chat" context="Message shown when the user has no recent chats">Enable Chat[A]and enjoy our encrypted platform with privacy and security.</string>-->

    <!--
    <string name="videocall_title" context="Title shown in the list of main chat screen for a videocall">Video call</string>
    -->

    <!--
    <plurals name="general_minutes">
        <item context="Singular of minutes. 1 minute" quantity="one">minute</item>
        <item context="Plural of minutes. 2 minute" quantity="other">minutes</item>
    </plurals>
    -->

    <!--
    <plurals name="general_hours">
        <item context="Singular of hours. 1 hour" quantity="one">hour</item>
        <item context="Plural of hours. 2 hours" quantity="other">hours</item>
    </plurals>
    -->

    <!--
    <plurals name="general_seconds">
        <item context="Singular of seconds. 1 second" quantity="one">second</item>
        <item context="Plural of seconds. 2 second" quantity="other">seconds</item>
    </plurals>
    -->

    <string name="initial_hour" context="Initial of the word hour to show the duration of a video or audio call">h</string>
    <string name="initial_minute" context="Initial of the word minute to show the duration of a video or audio call">m</string>
    <string name="initial_second" context="Initial of the word second to show the duration of a video or audio call">s</string>

    <!--
    <string name="videocall_item" context="Info shown about the last action in a chat is a videocall">Video call</string>
    -->

    <string name="selected_items" context="Title shown when multiselection is enable in chat tabs">%d selecionados</string>

    <string name="remove_contact_shared_folder" context="Message to confirm if the user wants to delete a contact from a shared folder">O acesso do contato %s à pasta compartilhada será removido.</string>
    <string name="remove_multiple_contacts_shared_folder" context="Message to confirm if the user wants to delete a multiple contacts from a shared folder">O acesso dos %d contatos à pasta compartilhada será removido.</string>

    <string name="number_correctly_removed_from_shared" context="success message when removing a contact from a shared folder">%d contatos foram removidos da pasta compartilhada</string>
    <string name="number_incorrectly_removed_from_shared" context="success message when removing a contact from a shared folder">&#160;e %d contatos não foram removidos</string>

    <string name="contacts_list_empty_text_loading" context="Message shown while the contact list from the device is being read and then shown to the user">Carregando contatos do celular&#8230;</string>

    <string name="number_correctly_invite_contact_request" context="success message when reinviting multiple contacts">%d solicitações de contato enviadas corretamente.</string>
    <string name="number_no_invite_contact_request" context="error message when reinviting multiple contacts">%1$d solicitações de contato foram enviadas corretamente, porém %2$d solicitações não foram enviadas.</string>

    <string name="chat_me_text_bracket" context="Word next to own user's message in chat screen">%1s (eu)</string>
    <string name="type_message_hint" context="Hint shown in the field to write a message in the chat screen">Digite uma mensagem</string>

    <string name="general_mute" context="button">Silenciar</string>
    <string name="general_unmute" context="button">Não silenciar</string>

    <string name="title_properties_chat_contact_notifications" context="Title of the section to enable notifications in the Contact Properties screen">Notificações</string>
    <string name="title_properties_chat_contact_message_sound" context="Title of the section to choose the sound of incoming messages in the Contact Properties screen">Som das mensagens</string>
    <string name="title_properties_chat_clear_chat" context="Title of the section to clear the chat content in the Contact Properties screen">Deletar o histórico do chat</string>
    <string name="title_properties_chat_share_contact" context="Title of the section to share the contact in the Contact Properties screen">Compartilhar o contato</string>

    <string name="call_ringtone_title" context="Title of the screen to select the ringtone of the calls">Toque das chamadas</string>
    <string name="notification_sound_title" context="Title of the screen to select the sound of the notifications">Som das notificações</string>

    <string name="confirmation_clear_chat" context="Text of the confirmation dialog to clear the chat history">Depois de deletar o histórico, nem %s nem você poderão ver as mensagens deste chat.</string>

    <string name="general_clear" context="Button to clear the chat history">Deletar</string>
    <!--
    <string name="login_initializing_chat" context="After login, initializing chat">Initializing chat</string>
    -->

    <string name="clear_history_success" context="Message show when the history of a chat has been successfully deleted">O histórico do chat foi deletado.</string>
    <string name="clear_history_error" context="Message show when the history of a chat hasn't been successfully deleted">Erro. O histórico do chat não foi deletado corretamente</string>

    <string name="add_participants_menu_item" context="Menu item to add participants to a chat">Adicionar participantes</string>
    <string name="remove_participant_menu_item" context="Menu item to remove a participants from a chat">Remover participantes</string>

    <string name="mega_info_empty_screen" context="Message about MEGA when there are no message in the chat screen">Protege o seu chat com criptografia de ponta a ponta (controlada pelo usuário), fornecendo garantias de segurança essenciais:</string>
    <string name="mega_authenticity_empty_screen" context="Message about MEGA when there are no message in the chat screen">O sistema garante que os dados recebidos são verdadeiramente do remetente especificado, e o seu conteúdo não foi manipulado durante o trajeto.</string>
    <string name="mega_confidentiality_empty_screen" context="Message about MEGA when there are no message in the chat screen">Somente o autor e os destinatários escolhido são capazes de decodificar e ler o conteúdo.</string>

    <string name="title_mega_info_empty_screen" context="Message about MEGA when there are no message in the chat screen">MEGA</string>
    <string name="title_mega_authenticity_empty_screen" context="Message about MEGA when there are no message in the chat screen">Autenticidade</string>
    <string name="title_mega_confidentiality_empty_screen" context="Message about MEGA when there are no message in the chat screen">Confidencialidade</string>

    <string name="error_not_logged_with_correct_account" context="Error message shown when opening a cancel link with an account that not corresponds to the link">Este link não corresponde a esta conta. Por favor, faça o login na conta correta.</string>
    <string name="cancel_link_expired" context="Message when the user tries to open a cancel link and it has expired">Este link de cancelamento expirou, tente novamente.</string>

    <string name="no_results_found" context="Text shown after searching and no results found">Nenhum resultado foi encontrado</string>

    <string name="offline_status" context="Info label about the status of the user">Offline</string>
    <string name="online_status" context="Info label about the status of the user">Online</string>
    <string name="away_status" context="Info label about the status of the user">Ausente</string>
    <string name="busy_status" context="Info label about the status of the user">Ocupado</string>
    <string name="invalid_status" context="Info label about the status of the user">Não há conexão</string>

    <string name="text_deleted_message" context="Text shown when a message has been deleted in the chat">Esta mensagem foi eliminada</string>
    <string name="text_deleted_message_by" context="Text shown when a message has been deleted in the chat">[A]Esta mensagem foi deletada por [/A][B]%1$s[/B]</string>

    <string name="confirmation_delete_several_messages" context="Confirmation before deleting messages">Você quer eliminar estas mensagens?</string>
    <string name="confirmation_delete_one_message" context="Confirmation before deleting one message">Você quer eliminar esta mensagem?</string>

    <!--
    <string name="text_cleared_history" context="Text shown when a user cleared the history of a chat"><![CDATA[<font color=\'#060000\'>%1$s</font> <font color=\'#868686\'> cleared the chat history</font>]]></string>
    -->

    <string name="group_chat_label" context="Label for the sliding panel of a group chat">Chat de grupo</string>
    <string name="group_chat_info_label" context="Label for the option of the sliding panel to show the info of a chat group">Informação do grupo</string>
    <string name="group_chat_start_conversation_label" context="Label for the option of the sliding panel to start a one to one chat">Iniciar conversa</string>
    <string name="group_chat_edit_profile_label" context="Label for the option of the sliding panel to edit the profile">Editar o perfil</string>
    <string name="title_properties_chat_leave_chat" context="Title of the section to leave a group content in the Contact Properties screen">Deixar o grupo</string>
    <string name="participants_chat_label" context="Label for participants of a group chat">Participantes</string>

    <string name="confirmation_remove_chat_contact" context="confirmation message before removing a contact from a chat.">Você quer remover %s deste chat?</string>

    <string name="observer_permission_label_participants_panel" context="Label to show the participant permission in the options panel of the group info screen">Somente leitura</string>
    <!--
    <string name="member_permission_label_participants_panel" context="Label to show the participant permission in the options panel of the group info screen">Member</string>
    -->
    <string name="standard_permission_label_participants_panel" context="Label to show the participant permission in the options panel of the group info screen">Padrão</string>
    <string name="administrator_permission_label_participants_panel" context="Label to show the participant permission in the options panel of the group info screen">Moderador</string>

    <string name="edited_message_text" context="Text appended to a edited message.">(editado)</string>
    <string name="change_title_option" context="Option in menu to change title of a chat group.">Alterar o nome</string>

    <string name="confirmation_leave_group_chat" context="confirmation message before leaving a group chat">Se você sair, deixará de ter acesso para enviar ou ler mensagens.</string>
    <string name="title_confirmation_leave_group_chat" context="title confirmation message before leaving a group chat">Você quer sair do chat de grupo?</string>

    <string name="confirmation_clear_group_chat" context="Text of the confirmation dialog to clear a group chat history">Todas as mensagens e arquivos deste chat serão eliminados.</string>
    <string name="title_confirmation_clear_group_chat" context="Title of the confirmation dialog to clear a group chat history">Você quer deletar o histórico?</string>


    <string name="add_participant_error_already_exists" context="Message show when a participant hasn't been successfully invited to a group chat">Este participante já foi incluído neste chat de grupo.</string>

    <string name="number_correctly_add_participant" context="success message when inviting multiple contacts to a group chat">%d participantes foram convidados corretamente</string>
    <string name="number_no_add_participant_request" context="error message when inviting multiple contacts to a group chat">%1$d participantes foram corretamente convidados, mas %2$d participantes não foram convidados.</string>

    <string name="message_permissions_changed" context="chat message when the permissions for a user has been changed">[E]%3$s[/E] [B]mudou a permissão de[/B] [A]%1$s[/A] [D]a[/D] [C]%2$s[/C]</string>
    <string name="message_add_participant" formatted="false" context="chat message when a participant was added to a group chat">[A]%1$s[/A][B] se uniu ao chat de grupo convidado por [/B][C]%2$s[/C]</string>
    <string name="message_remove_participant" context="chat message when a participant was removed from a group chat">[A]%1$s[/A][B] foi removido do chat de grupo por [/B][C]%2$s[/C]</string>

    <string name="change_title_messages" context="Message shown when a participant change the title of a group chat.">[A]%1$s[/A][B] mudou o nome deste chat de grupo para [/B][C]"%2$s"[/C]</string>

    <string name="message_participant_left_group_chat" context="chat message when a participant left a group chat">[A]%1$s[/A][B] saiu do chat de grupo[/B]</string>

    <string name="manual_retry_alert" context="chat message alert when the message have to been manually">A mensagem não foi enviada. Toque para ver as opções.</string>

    <string name="chat_status_title" context="settings of the chat to choose the status">Status</string>
    <!--
    <string name="settings_chat_summary_online" context="summary of the status online in settings">You can chat, share files and make calls with your contacts.</string>
    -->
    <!--
    <string name="settings_chat_summary_invisible" context="summary of the status invisible in settings">You can interact with your contacts but you will appear offline for them.</string>
    -->
    <!--
    <string name="settings_chat_summary_offline" context="summary of the status invisible in settings">You will appear offline to your contacts and you will not be able to chat with them.</string>
    -->

    <!--
    <string name="changing_status_to_online_success" context="message shown when the status of the user successfully changed to online">You\'re now online</string>
    -->
    <!--
    <string name="changing_status_to_invisible_success" context="message shown when the status of the user successfully changed to invisible">You\'re now away</string>
    -->

    <!--
    <string name="changing_status_to_offline_success" context="message shown when the status of the user successfully changed to offline">You\'re now offline</string>
    -->
    <!--
    <string name="changing_status_to_busy_success" context="message shown when the status of the user successfully changed to offline">You\'re now busy</string>
    -->
    <string name="changing_status_error" context="message shown when the status of the user coudn't be changed">Erro. O seu status não foi atualizado.</string>
    <string name="leave_chat_error" context="message shown when a user couldn't leave chat">Aconteceu um erro ao sair do chat</string>
    <string name="create_chat_error" context="message shown when a chat has not been created">Aconteceu um erro ao criar do chat</string>

    <string name="settings_chat_vibration" context="settings of the chat to choose the status">Vibrar</string>

    <!--
    <string name="list_message_deleted" context="Text show in list of chats when the last message has been deleted">Message deleted</string>
    -->

    <string name="non_format_text_deleted_message_by" context="Text shown when a message has been deleted in the chat">Esta mensagem foi deletada por %1$s</string>
    <string name="history_cleared_message" context="Text shown when the chat history was cleared by me">O histórico do chat foi deletado</string>
    <string name="non_format_history_cleared_by" context="Text shown when the chat history was cleared by someone">O histórico do chat foi deletado por %1$s</string>

    <!--
    <string name="non_format_text_cleared_history" context="Text shown when a user cleared the history of a chat">%1$s cleared the chat history</string>
    -->
    <string name="non_format_message_permissions_changed" context="chat message when the permissions for a user has been changed">%3$s mudou a permissão de %1$s a %2$s</string>
    <string name="non_format_message_add_participant" formatted="false" context="chat message when a participant was added to a group chat">%1$s foi adicionado neste chat de grupo por %2$s</string>
    <string name="non_format_message_remove_participant" context="chat message when a participant was removed from a group chat">%1$s foi eliminado deste chat de grupo por %2$s</string>

    <string name="non_format_change_title_messages" context="Message shown when a participant change the title of a group chat.">%1$s mudou o nome deste chat de grupo para "%2$s"</string>

    <string name="non_format_message_participant_left_group_chat" context="chat message when a participant left a group chat">%1$s saiu deste chat de grupo</string>

    <string name="messages_copied_clipboard" context="success alert when the user copy some messages to the clipboard">Copiado ao bloco de notas</string>

    <string name="chat_error_open_title" context="Title of the error dialog when opening a chat">Erro no chat!</string>
    <string name="chat_error_open_message" context="Message of the error dialog when opening a chat">Não foi possível abrir o chat corretamente</string>

    <string name="menu_choose_contact" context="Menu option to add a contact to your contact list.">Escolha um contato</string>

    <plurals name="general_selection_num_contacts">
        <item context="referring to a contact in the contact list of the user" quantity="one">%1$d contato</item>
        <item context="Title of the contact list" quantity="other">%1$d contatos</item>
    </plurals>

    <string name="error_sharing_folder" context="Message shown when the folder sharing process fails">Erro ao compartilhar a pasta. Por favor, tente novamente.</string>

    <plurals name="confirmation_remove_contact" context="confirmation message before removing a contact">
        <item context="Singular" quantity="one">Todos os dados relacionados com este contato serão eliminados permanentemente.</item>
        <item context="Plural" quantity="other">Todos os dados relacionados com estes contatos serão eliminados permanentemente.</item>
    </plurals>

    <plurals name="title_confirmation_remove_contact" context="title of confirmation alert before removing a contact">
        <item context="Singular" quantity="one">Remover contato?</item>
        <item context="Plural" quantity="other">Remover contatos?</item>
    </plurals>

    <!--
    <string name="chat_connection_error" context="error shown when the connection to the chat fails">Chat connection error</string>
    -->

    <string name="message_option_retry" context="option shown when a message could not be sent">Tentar novamente</string>

    <string name="title_message_not_sent_options" context="title of the menu for a non sent message">Mensagem não enviada</string>
    <string name="title_message_uploading_options" context="title of the menu for an uploading message with attachment">Fazendo upload do anexo</string>

    <string name="no_conversation_history" context="message shown when a chat has no messages">Este chat não tem histórico</string>

    <plurals name="user_typing" context="title of confirmation alert before removing a contact">
        <item context="Singular" quantity="one">%1$s [A]está escrevendo&#8230;[/A]</item>
        <item context="Plural" quantity="other">%1$s [A]estão escrevendo&#8230;[/A]</item>
    </plurals>

    <string name="more_users_typing" context="text that appear when there are more than 2 people writing at that time in a chat. For example User1, user2 and more are typing...">%1$s [A]e outros estão escrevendo&#8230;[/A]</string>
	<string name="label_more" context="button label more">Mais</string>
	<string name="label_close" context="button label Close">Fechar</string>
    <string name="tab_my_account_general" context="Title of the general tab in My Account Section">Geral</string>
    <string name="tab_my_account_storage" context="Title of the storage tab in My Account Section">Armazenamento</string>
	<string name="label_storage_upgrade_account" context="label of storage in upgrade/choose account page, it is being used with a variable, e.g. for LITE user it will show '200GB Storage'.">Armazenamento</string>
	<string name="label_transfer_quota_upgrade_account" context="label of transfer quota in upgrade/choose account page, it is being used with a variable, e.g. for LITE user it will show '1 TB Transfer quota'.">Cota de transferência</string>
	<string name="label_transfer_quota_achievements" context="label of transfer quota in achievements page, it is being used with a variable, e.g. '30GB Transfer quota'.">Cota de transferência</string>

    <string name="account_plan" context="Title of the section about the plan in the storage tab in My Account Section">Plano</string>
    <string name="storage_space" context="Title of the section about the storage space in the storage tab in My Account Section">Espaço de armazenamento</string>
    <string name="transfer_quota" context="Title of the section about the transfer quota in the storage tab in My Account Section">Cota de transferência</string>

    <string name="available_space" context="Label in section the storage tab in My Account Section">Disponível</string>
    <string name="not_available" context="Label in section the storage tab in My Account Section when no info info is received">não disponível</string>

    <string name="no_bylling_cycle" context="Label in section the storage tab when the account is Free">Não há ciclo de faturamento</string>

    <string name="my_account_of_string" context="String to show the transfer quota and the used space in My Account section">%1$s [A]de %2$s[/A]</string>

    <string name="confirmation_delete_from_save_for_offline" context="confirmation message before removing a something for the Save for offline section">Você quer eliminar da seção "Salvo para uso offline"?</string>

    <string name="recent_chat_empty_no_connection_text" context="Text of chat section when the app has no connection">O chat está desativado, e não é possível ativá-lo sem estar conectado à internet.</string>

    <string name="set_status_option_label" context="Label for the option of action menu to change the chat status">Definir status</string>

    <string name="general_dismiss" context="Answer for confirmation dialog.">Fechar</string>

    <string name="context_invitacion_reply_accepted" context="Accepted request invitacion alert">Convite aceito</string>
    <string name="context_invitacion_reply_declined" context="Declined request invitacion alert">Convite recusado</string>
    <string name="context_invitacion_reply_ignored" context="Ignored request invitacion alert">Convite ignorado</string>

    <string name="error_message_unrecognizable" context="Content of a normal message that cannot be recognized">Não foi possível reconhecer a mensagem</string>

    <string name="settings_autoaway_title" context="Title of the settings section to configure the autoaway of chat presence">Ausente automático</string>
    <string name="settings_autoaway_subtitle" context="Subtitle of the settings section to configure the autoaway of chat presence">Mudar o meu status para ausente ao estar inativo por</string>
    <string name="settings_autoaway_value" context="Value in the settings section of the autoaway chat presence">%1d minutos</string>

    <string name="settings_persistence_title" context="Title of the settings section to configure the status persistence of chat presence">Continuidade do status</string>
    <string name="settings_persistence_subtitle" context="Subtitle of the settings section to configure the status persistence of chat presence">Manter o status escolhido mesmo quando eu não estiver conectado em nenhum dispositivo.</string>

    <string name="title_dialog_set_autoaway_value" context="Title of the dialog to set the value of the auto away preference">Estabelecer o limite de tempo</string>
    <string name="button_set" context="Button to set a value">Estabelecer</string>
    <string name="hint_minutes" context="Button to set a value">minutos</string>

    <!--
    <string name="autoaway_disabled" context="Word to indicated the autoaway is disabled">Disabled</string>
    -->

    <string-array name="settings_status_entries" context="the options of what to upload in an array. Needed for the settings">
        <item context="the options of what to upload.">Online</item>
        <item context="the options of what to upload.">Ausente</item>
        <item context="the options of what to upload.">Ocupado</item>
        <item context="the options of what to upload.">Offline</item>
    </string-array>

    <string name="offline_empty_folder" context="Text that indicates that a the offline section is currently empty">Nenhum arquivo salvo para uso offline</string>

    <string name="general_enable" context="Positive confirmation to enable logs">Ativar</string>
    <string name="enable_log_text_dialog" context="Dialog to confirm the action of enabling logs">Os logs podem conter informação relacionada à sua conta</string>

    <string name="confirmation_to_reconnect" context="Dialog to confirm the reconnect action">A conexão à internet foi restabelecida. Você quer se conectar ao MEGA?</string>
    <string name="loading_status" context="Message shown meanwhile the app is waiting for a the chat status">Carregando status&#8230;</string>

    <string name="error_editing_message" context="Error when a message cannot be edited">Esta mensagem não pode ser editada</string>

    <plurals name="text_number_transfers" context="Label to show the number of transfers in progress">
        <item context="Singular" quantity="one">%1$d de %2$d arquivo</item>
        <item context="Plural" quantity="other">%1$d de %2$d arquivos</item>
    </plurals>

    <string name="option_to_transfer_manager" context="Label of the modal bottom sheet to Transfer Manager section" formatted="false">Ver</string>
    <string name="option_to_pause_transfers" context="Label of the modal bottom sheet to pause all transfers">Pausar todas as transferências</string>
    <string name="option_to_resume_transfers" context="Label of the modal bottom sheet to resume all transfers">Continuar todas as transferências</string>
    <string name="option_to_clear_transfers" context="Label of the modal bottom sheet to clear completed transfers">Eliminar itens concluídos</string>
    <string name="menu_pause_individual_transfer" context="Dialog to confirm the action of pausing one transfer">Você quer pausar esta transferência?</string>
    <string name="menu_resume_individual_transfer" context="Dialog to confirm the action of restarting one transfer">Você quer continuar esta transferência?</string>
    <string name="button_resume_individual_transfer" context="Button to confirm the action of restarting one transfer">Continuar</string>

    <string name="confirmation_to_clear_completed_transfers" context="Dialog to confirm before removing completed transfers">Você quer deletar as transferências concluídas?</string>

    <string name="title_tab_in_progress_transfers" context="Title of the tab section for transfers in progress">Em andamento</string>
    <string name="title_tab_completed_transfers" context="Title of the tab section for completed transfers">Concluído</string>

    <string name="transfer_paused" context="Possible state of a transfer">Pausado</string>
    <string name="transfer_queued" context="Possible state of a transfer">Em fila</string>
    <!--
    <string name="transfer_canceled" context="Possible state of a transfer">Canceled</string>
    -->
    <string name="transfer_unknown" context="Possible state of a transfer">desconhecido</string>

    <string name="paused_transfers_title" context="Title of the panel where the progress of the transfers is shown">Transferências pausadas</string>

    <string name="completed_transfers_empty" context="message shown in the screen when there are not any active transfer">Não há transferências concluídas</string>

    <!--
    <string name="message_transfers_completed" context="Message shown when the pending transfers are completed">Transfers finished</string>
    -->

    <plurals name="upload_service_notification" context="Text of the notification shown when the upload service is running">
        <item context="Singular" quantity="one">Fazendo upload %1$d de %2$d arquivo</item>
        <item context="Plural" quantity="other">Fazendo upload %1$d de %2$d arquivos</item>
    </plurals>

	<plurals name="folder_upload_service_notification" context="Text of the notification shown when the folder upload service is running">
		<item context="Text of the notification shown when the folder upload service is running - singular e.g. Uploading 1 of 1 folder" quantity="one">Uploading %1$d of %2$d folder</item>
		<item context="Text of the notification shown when the folder upload service is running - plural e.g. Uploading 1 of 2 folders" quantity="other">Uploading %1$d of %2$d folders</item>
	</plurals>

    <plurals name="upload_service_final_notification" context="Text of the notification shown when the upload service has finished">
        <item context="Singular" quantity="one">Upload de %1$d arquivo concluído</item>
        <item context="Plural" quantity="other">Upload de %1$d arquivos concluído</item>
    </plurals>

	<plurals name="folder_upload_service_final_notification" context="Text of the notification shown when the folder upload service has finished">
		<item context="Text of the notification shown when the folder upload service has finished - singular e.g. Uploaded 1 folder" quantity="one">Uploaded %1$d folder</item>
		<item context="Text of the notification shown when the folder upload service has finished - plural  e.g. Uploaded 2 folders" quantity="other">Uploaded %1$d folders</item>
	</plurals>

    <string name="general_total_size" context="label for the total file size of multiple files and/or folders (no need to put the colon punctuation in the translation)" formatted="false">Tamanho total: %1$s</string>

    <plurals name="upload_service_failed" context="Text of the notification shown when the upload service has finished with any transfer error">
        <item context="Singular" quantity="one">Upload de %1$d arquivo não concluído</item>
        <item context="Plural" quantity="other">Upload de %1$d arquivos não concluído</item>
    </plurals>

    <plurals name="copied_service_upload" context="Text of the notification shown when the upload service has finished with any copied file instead uploaded">
        <item context="Singular" quantity="one">%1$d arquivo copiado</item>
        <item context="Plural" quantity="other">%1$d arquivos copiados</item>
    </plurals>

    <plurals name="already_downloaded_service" context="Text of the notification shown when the download service do not download because the file is already on the device">
        <item context="Singular" quantity="one">%1$d arquivo já tinha sido baixado</item>
        <item context="Plural" quantity="other">%1$d arquivos já tinham sido baixados</item>
    </plurals>

    <plurals name="download_service_final_notification" context="Text of the notification shown when the download service has finished">
        <item context="Singular" quantity="one">Download de %1$d arquivo concluído</item>
        <item context="Plural" quantity="other">Download de %1$d arquivos concluído</item>
    </plurals>

    <plurals name="download_service_final_notification_with_details" context="Text of the notification shown when the download service has finished with any error">
        <item context="Singular" quantity="one">Baixado %1$d de %2$d arquivo</item>
        <item context="Plural" quantity="other">Baixado %1$d de %2$d arquivos</item>
    </plurals>

    <plurals name="download_service_failed" context="Text of the notification shown when the download service has finished with any transfer error">
        <item context="Singular" quantity="one">Download de %1$d arquivo não concluído</item>
        <item context="Plural" quantity="other">Download de %1$d arquivos não concluído</item>
    </plurals>

    <plurals name="download_service_notification" context="Text of the notification shown when the download service is running">
        <item context="Singular" quantity="one">Fazendo download %1$d de %2$d arquivo</item>
        <item context="Plural" quantity="other">Fazendo download %1$d de %2$d arquivos</item>
    </plurals>

    <string name="title_depleted_transfer_overquota" context="Title of the alert when the transfer quota is depleted">Cota de transferência esgotada</string>
    <string name="text_depleted_transfer_overquota" context="Text of the alert when the transfer quota is depleted">A sua transferência em fila excede a atual cota de transferência disponível para seu endereço IP e, portanto, pode ser interrompida.</string>
    <string name="plans_depleted_transfer_overquota" context="Button to show plans in the alert when the transfer quota is depleted">Conheça os nossos planos</string>
    <string name="continue_without_account_transfer_overquota" context="Button option of the alert when the transfer quota is depleted">Continuar sem criar uma conta</string>

    <plurals name="new_general_num_files" context="this is used for example when downloading 1 file or 2 files">
        <item context="Singular of file. 1 file" quantity="one">%1$d arquivo</item>
        <item context="Plural of file. 2 files" quantity="other">%1$d arquivos</item>
    </plurals>

    <string name="general_view" context="Menu option">Ver arquivos</string>
    <string name="add_to_cloud" context="Menu option">Adicionar à Nuvem de arquivos</string>
    <string name="save_for_offline" context="Menu option">Salvo para uso offline</string>

    <string name="general_view_contacts" context="Menu option">Ver contatos</string>

    <string name="import_success_message" context="Menu option">Importado(s) corretamente à Nuvem de arquivos</string>
    <string name="import_success_error" context="Menu option">Erro. Não foi possível importar à Nuvem de arquivos</string>

    <string name="chat_connecting" context="Label in login screen to inform about the chat initialization proccess">Conectando&#8230;</string>

    <string name="context_contact_already_invited" context="message when trying to invite a contact with a pending request">%s já foi convidado. Consulte as suas solicitações pendentes.</string>

    <string name="confirm_email_misspelled" context="Hint text explaining that you can change the email and resend the create account link to the new email address">Se você errou ao digitar o seu email, corrija e clique em [A]Reenviar[A].</string>
    <string name="confirm_email_misspelled_resend" context="Button to resend the create account email to a new email address in case the previous email address was misspelled">Reenviar</string>
    <string name="confirm_email_misspelled_email_sent" context="Text shown after the confirmation email has been sent to the new email address">Email enviado</string>

    <string name="copyright_alert_title" context="text_copyright_alert_title">Aviso de direitos autorais a todos os usuários</string>
    <string name="copyright_alert_first_paragraph" context="text_copyright_alert_first_paragraph">O MEGA respeita os direitos autorais de terceiros e exige que os usuários do serviço de nuvem MEGA cumpram as leis de direitos autorais.</string>
    <string name="copyright_alert_second_paragraph" context="text_copyright_alert_second_paragraph">Você está estritamente proibido de usar o serviço de nuvem do MEGA para infringir direitos autorais. Você não pode fazer upload, download, armazenar, compartilhar, visualizar, fazer streaming, distribuir, enviar por email, criar um link, difundir ou disponibilizar quaisquer arquivos, dados ou conteúdos que infinjam os direitos de autor ou outros direitos de propriedade de qualquer pessoa ou entidade.</string>
    <string name="copyright_alert_agree_button" context="text of the Agree button">Concordo</string>
    <string name="copyright_alert_disagree_button" context="text of the Disagree button">Não concordo</string>

    <string name="download_show_info" context="Hint how to cancel the download">Mostrar informações</string>

<<<<<<< HEAD
    <string name="context_link_removal_error" context="error message">Link removal failed. Try again later.</string>
    <string name="context_link_action_error" context="error message">Link action failed. Try again later.</string>
=======
    <string name="context_link_removal_error" context="error message">Não foi possível remover o link. Por favor, tente novamente mais tarde.</string>
    <string name="context_link_action_error" context="error message">Não foi possível acessar o link. Por favor, tente novamente mais tarde.</string>
>>>>>>> edcd1d18

    <string name="title_write_user_email" context="title of the dialog shown when sending or sharing a folder">Escreva e-mail do usuário</string>

    <string name="activity_title_files_attached" context="title of the screen to see the details of several node attachments">Arquivos anexos</string>
    <string name="activity_title_contacts_attached" context="title of the screen to see the details of several contact attachments">Contatos anexos</string>

    <string name="alert_user_is_not_contact">O usuário não é um contato</string>

    <string name="camera_uploads_cellular_connection">Usar plano de dados</string>
    <string name="camera_uploads_upload_videos">Upload de vídeos</string>

    <string name="success_changing_user_avatar" context="Message when an user avatar has been changed successfully">Foto de perfil atualizada</string>
    <string name="error_changing_user_avatar_image_not_available" context="Message when an error ocurred when changing an user avatar">Erro. A imagem selecionada não existe.</string>
    <string name="error_changing_user_avatar" context="Message when an error ocurred when changing an user avatar">Erro ao modificar a foto de perfil</string>
    <string name="success_deleting_user_avatar" context="Message when an user avatar has been deleted successfully">Foto de perfil deletada</string>
    <string name="error_deleting_user_avatar" context="Message when an error ocurred when deleting an user avatar">Erro ao deletar a foto de perfil</string>

    <string name="error_changing_user_attributes" context="Message when an error ocurred when changing an user attribute">Ocorreu um erro ao atualizar o nome</string>
    <string name="success_changing_user_attributes" context="Message when an user attribute has been changed successfully">O seu nome foi atualizado corretamente</string>

    <string name="add_participant_success" context="Message show when a participant has been successfully invited to a group chat">Participante adicionado</string>
    <string name="add_participant_error" context="Message show when a participant hasn't been successfully invited to a group chat">Erro. Participante não adicionado</string>

    <string name="remove_participant_success" context="Message show when a participant has been successfully removed from a group chat">Participante eliminado</string>
    <string name="remove_participant_error" context="Message show when a participant hasn't been successfully removed from a group chat">Erro. Participante não eliminado</string>

    <string name="no_files_selected_warning">Não há arquivos selecionados</string>

    <string name="attachment_upload_panel_from_cloud">Da Nuvem de arquivos</string>
    <string name="attachment_upload_panel_contact">Contato</string>
    <string name="attachment_upload_panel_photo">Do seu dispositivo</string>

    <string name="delete_account" context="Button and title of dialog shown when the user wants to delete permanently his account">Cancelar conta</string>
    <string name="delete_account_text" context="Text shown in the alert dialog to confirm the cancellation of an account">Se você cancelar sua conta, já não será possível acessar os dados da sua conta, os seus contatos no MEGA ou os chats. \nVocê não poderá desfazer esta ação.</string>
    <string name="delete_button" context="Button in My Account section to confirm the account deletion">Deletar</string>

    <string name="file_properties_info_info_file">Info</string>
    <string name="file_properties_info_size" context="Refers to the size of a file.">Tamanho total</string>
    <string name="file_properties_info_content" context="header of a status field for what content a user has shared to you">Contém</string>
    <string name="file_properties_shared_folder_public_link_name">Link</string>

    <string name="file_properties_shared_folder_full_access" context="Refers to access rights for a file folder.">Acesso total</string>
    <string name="file_properties_shared_folder_read_only" context="Refers to access rights for a file folder.">Somente leitura</string>
    <string name="file_properties_shared_folder_read_write" context="Refers to access rights for a file folder. (with the &amp; needed. Don\'t use the symbol itself. Use &amp;)">Leitura e escrita</string>

    <string name="attachment_uploading_state_uploading">Enviando&#8230;</string>
    <string name="attachment_uploading_state_error">Erro. Não enviado.</string>

    <string name="already_downloaded_multiple" context="When a multiple download is started, some of the files could have already been downloaded before. This message shows the number of files that has already been downloaded and the number of files pending">%d arquivos já foram baixados.</string>
    <string name="pending_multiple" context="When a multiple download is started, some of the files could have already been downloaded before. This message shows the number of files that has already been downloaded and the number of files pending">%d arquivos pendentes.</string>

    <string name="contact_is_me">Não há opções disponíveis, você selecionou a si mesmo</string>

    <string name="confirmation_delete_one_attachment" context="Confirmation before deleting one attachment">Você quer remover o anexo?</string>

    <string name="general_view_with_revoke" formatted="false" context="Menu option">Ver arquivos (%1$d deletados)</string>

    <string name="success_attaching_node_from_cloud" context="Success message when the attachment has been sent to a chat">Arquivo enviado para %1$s</string>
    <string name="success_attaching_node_from_cloud_chats" context="Success message when the attachment has been sent to a many chats">Arquivo enviado para %1$d chats</string>
    <string name="error_attaching_node_from_cloud" context="Error message when the attachment cannot be sent">Erro. O arquivo não foi enviado.</string>
    <string name="error_attaching_node_from_cloud_chats" context="Error message when the attachment cannot be sent to any of the selected chats">Erro. O arquivo não foi enviado a nenhum dos chats selecionados.</string>
    <string name="error_revoking_node" context="Error message when the attachment cannot be revoked">Erro. O anexo não foi removido.</string>

    <string name="settings_set_up_automatic_uploads" context="settings option">Ativar o upload automático</string>

    <string name="settings_chat_silent_sound_not" context="settings option for chat notification">Silenciar</string>

    <string name="messages_chat_notification" context="messages string in chat notification">mensagens</string>
    <string name="incoming_folder_notification" context="part of the string in incoming shared folder notification">de</string>
    <string name="title_incoming_folder_notification" context="title of incoming shared folder notification">Nova pasta compartilhada</string>
    <string name="title_contact_request_notification" context="title of contact request notification">Nova solicitação de contato</string>

    <string name="title_properties_chat_clear" context="Title of the section to clear the chat content in the Contact Properties screen">Deletar o histórico do chat</string>
    <string name="title_properties_remove_contact" context="Title of the section to remove contact in the Contact Properties screen">Remover contato</string>

    <string name="title_properties_chat_notifications_contact" context="Title of the section to enable notifications in the Contact Properties screen">Notificações do chat</string>
    <string name="history_cleared_by" context="Text shown when the chat history was cleared by someone">[A]%1$s[/A][B] deletou o histórico do chat[/B]</string>

    <string name="number_messages_chat_notification" formatted="false" context="messages string in chat notification">%1$d chats não lidos</string>

    <string name="context_permissions_changing_folder" context="Item menu option upon clicking on one or multiple files.">Modificando permissões</string>
    <string name="context_removing_contact_folder" context="Item menu option upon clicking on one or multiple files.">Removendo o contato da pasta compartilhada</string>

    <string name="confirmation_move_to_rubbish" context="confirmation message before removing a file">Mover para a lixeira?</string>
    <string name="confirmation_move_to_rubbish_plural" context="confirmation message before removing a file">Mover para a lixeira?</string>
    <string name="confirmation_delete_from_mega" context="confirmation message before removing a file">Deletar do MEGA?</string>
    <string name="confirmation_leave_share_folder" context="confirmation message before leaving an incoming shared folder">Se você sair desta pasta, não será possível acessa-la novamente</string>
    <string name="attachment_uploading_state" context="label to indicate the state of an upload in chat">Enviando&#8230;</string>

    <string name="title_properties_contact_notifications_for_chat" context="Title of the section to enable notifications in the Contact Properties screen">Notificações do chat</string>

    <string name="achievements_title" context="title of the section for achievements">Conquistas</string>
    <string name="achievements_subtitle" context="subtitle of the section for achievements">Convide amigos e ganhe bônus</string>

    <string name="button_invite_friends" context="button to invite friends for getting achievements">Convide amigos</string>

    <string name="figures_achievements_text_referrals" context="title of the introduction for the achievements screen">Ganhe %1$s de armazenamento e %2$s de cota de transferência para cada indicação</string>

    <string name="figures_achievements_text" context="sentence to detail the figures of storage and transfer quota related to each achievement">Ganhe %1$s de armazenamento e %2$s de cota de transferência</string>

    <string name="unlocked_rewards_title" context="title of the section for unlocked rewards">Bônus obtidos</string>

    <string name="unlocked_storage_title" context="title of the section for unlocked storage quota">Cota de armazenamento</string>

    <string name="title_referral_bonuses" context="title of the section for referral bonuses in achivements section (maximum 24 chars)">Bônus de indicação</string>
    <string name="title_install_app" context="title of the section for install a mobile app in achivements section (maximum 24 chars)">Instale um app móvel</string>
    <string name="title_regitration" context="title of the section for install megasync in achivements section (maximum 24 chars)">Bônus de registro</string>
    <string name="title_install_desktop" context="title of the section for install a mobile app bonuses in achivements section (maximum 24 chars)">Instale MEGA desktop app</string>
    <string name="title_base_quota" context="title of the section for base quota in achivements section">Cota base da conta</string>
    <string name="camera_uploads_empty" context="Text that indicates that no pictures have been uploaded to the Camera Uploads section">Não há arquivos nos Uploads da câmera</string>
    <string name="general_num_days_left" context="indicates the number of days left related to a achievement">Vence em %1$d d</string>
    <string name="expired_achievement" context="state to indicate the achievement has expired">Expirado</string>

    <string name="setting_title_use_https_only" context="title of the advanced setting to choose the use of https">Não usar HTTP</string>
    <string name="setting_subtitle_use_https_only" context="subtitle of the advanced setting to choose the use of https">Ative essa opção somente se a sua transferência não começar. Em circunstâncias normais, HTTP é suficiente, pois todas as transferências já estão criptografadas.</string>

    <string name="title_achievement_invite_friends" context="title of screen to invite friends and get an achievement">Como funciona</string>
    <string name="first_paragraph_achievement_invite_friends" context="first paragraph of screen to invite friends and get an achievement">Convide os seus amigos a criar uma conta gratuita no MEGA e instalar o nosso aplicativo para dispositivos móveis. Cada vez que um amigo convidado se inscrever e instalar um aplicativo, você receberá uma cota extra de armazenamento e transferência.</string>
    <string name="second_paragraph_achievement_invite_friends" context="second paragraph of screen to invite friends and get an achievement">Você não receberá bônus por convidar alguém que já tiver usado o MEGA antes, e você não será avisado sobre isso. Os convidados devem instalar o aplicativo do MEGA para celular ou para desktop nos seus dispositivos.</string>

    <string name="card_title_invite_friends" context="explanation of screen to invite friends and get an achievement">Selecione os contatos da agenda do seu telefone ou digite os endereços de email.</string>

    <string name="title_confirmation_invite_friends" context="title of the dialog to confirm the contact request">Convide amigos para o MEGA</string>
    <string name="subtitle_confirmation_invite_friends" context="subtitle of the dialog to confirm the contact request">Obrigado! O convite foi enviado por email.</string>
    <string name="paragraph_confirmation_invite_friends" context="paragraph of the dialog to confirm the contact request">Incentive os seus amigos a criar uma conta e instalar um aplicativo do MEGA. Se o seu amigo usar o mesmo endereço de email que você digitou, você receberá a sua cota de transferência extra.</string>

    <string name="invalid_email_to_invite" context="Error shown when the user writes a email with an incorrect format">Formato de email incorreto</string>

    <string name="paragraph_info_achievement_install_desktop" context="info paragraph about the achievement install megasync">Ao instalar o MEGAsync, você recebe grátis %1$s de espaço de armazenamento e %2$s de cota de transferência, ambos válidos por 180 dias. MEGAsync está disponível para Windows, macOS e a maioria das distribuições Linux.</string>
    <string name="paragraph_info_achievement_install_mobile_app" context="info paragraph about the achievement install mobile app">Ao instalar o nosso aplicativo para dispositivos móveis, você recebe grátis %1$s de espaço de armazenamento e %2$s de cota de transferência, ambos válidos por 180 dias. Oferecemos aplicativos para dispositivos móveis com iOS, Android e Windows Phone.</string>

    <string name="result_paragraph_info_achievement_install_desktop" context="info paragraph about the completed achievement install megasync">Você recebeu %1$s de espaço de armazenamento e %2$s de cota de transferência por instalar o aplicativo do MEGA para desktop.</string>
    <string name="result_paragraph_info_achievement_install_mobile_app" context="info paragraph about the completed achievement install mobile app">Você recebeu %1$s de espaço de armazenamento e %2$s de cota de transferência por instalar o aplicativo móvel do MEGA.</string>
    <string name="result_paragraph_info_achievement_registration" context="info paragraph about the completed achievement registration">Você recebeu %1$s de espaço de armazenamento como bônus gratuito pelo seu registro.</string>

    <string name="expiration_date_for_achievements" context="info paragraph about the completed achievement registration">O bônus expira em %1$d dias</string>

    <plurals name="context_share_folders">
        <item context="menu item" quantity="one">Compartilhar pasta</item>
        <item context="menu items" quantity="other">Pastas compartilhadas</item>
    </plurals>

    <string name="no_folders_shared" context="Info of a contact if there is no folders shared with him">Não há pastas compartilhadas</string>

    <string name="settings_help" context="Settings category title for Help">Ajuda</string>
    <string name="settings_help_preference" context="Settings preference title for send feedback">Enviar comentários</string>
    <string name="setting_feedback_subject" context="mail subject">Android - Feedback</string>
    <string name="setting_feedback_body" context="mail body">Por favor, escreva os seus comentários aqui:</string>
    <string name="settings_feedback_body_device_model" context="mail body">Modelo</string>
    <string name="settings_feedback_body_android_version" context="mail body">Versão de Android</string>

    <string name="dialog_title_new_file" context="Title of the dialog to create a new file by inserting the name">Novo arquivo</string>
    <string name="context_new_file_name" context="Input field description in the create file dialog.">Nome do arquivo</string>

    <string name="dialog_title_new_link" context="Title of the dialog to create a new link by inserting the name">Nome do link</string>
    <string name="context_new_link_name" context="Input field description in the create link dialog.">URL do link</string>

    <string name="new_file_subject_when_uploading" context="Title of the field subject when a new file is created to upload">ASSUNTO</string>
    <string name="new_file_content_when_uploading" context="Title of the field content when a new file is created to upload">CONTEÚDO</string>
    <string name="new_file_email_when_uploading" context="Title of the field email when a new contact is created to upload">EMAIL</string>

    <string name="forward_menu_item" context="Item of a menu to forward a message chat to another chatroom">Reenviar</string>

    <string name="general_attach" context="name of the button to attach file from MEGA to another app">Anexar</string>

    <string name="type_contact" context="when add or share a file with a new contact, it can type by name or mail">Nome ou email do contato</string>

    <string name="max_add_contact" context="when add or share a file with a new contact, message displayed to warn that the maximum number has been reached">Não é possível adicionar mais contatos neste momento</string>

    <string name="old_and_new_passwords_equals" context="when changing the password , the old password and new password are equals">A nova senha não pode ser igual à senha anterior</string>

    <string name="action_search_by_date" context="Menu item">Pesquisar por data</string>
    <string name="general_apply" context="title of a button to apply search by date">Aplicar</string>ç
    <string name="general_search_month" context="title of a button to apply search by month">Último mês</string>
    <string name="general_search_year" context="title of a button to apply search by year">Último ano</string>

    <string name="label_set_day" context="title of a Search by date tag">Definir dia</string>
    <string name="snackbar_search_by_date" context="the user can't choose this date">Data inválida</string>

    <string name="invalid_characters" context="Error when the user writes a character not allowed">Caracteres não permitidos</string>

    <string name="audio_play" context="Label shown when audio file is playing">Arquivo de áudio</string>

    <string name="corrupt_pdf_dialog_text" context="when open PDF Viewer, the pdf that it try to open is damaged or does not exist">Erro. O arquivo pdf está corrompido ou não existe.</string>

    <string name="user_account_feedback" context="Label to include info of the user email in the feedback form">Conta de usuário</string>

    <string name="save_to_mega" context="Label shown in MEGA pdf-viewer when it open a PDF save in smartphone storage">Salvar na minha \n Nuvem de arquivos</string>

    <string name="chat_already_exists" context="Error message when creating a chat one to one with a contact that already has a chat">O chat já existe</string>

    <string name="not_download" context="before sharing a file, has to be downloaded">O arquivo ainda não foi baixado</string>

    <string name="not_permited_add_email_to_invite" context="Error shown when a user is starting a chat or adding new participants in a group chat and writes a contact mail that has not added">Somente os contatos do MEGA podem ser adicionados</string>

    <string name="invalid_connection_state" context="Info label about the connectivity state of an individual chat">Chat desconectado</string>

    <string name="call_error" context="Message show when a call cannot be established">Erro. A chamada não pode ser estabelecida.</string>

    <string name="title_evaluate_the_app_panel" context="Title of dialog to evaluate the app">Você está satisfeito com este aplicativo?</string>
    <string name="rate_the_app_panel" context="Label to show rate the app">Sim, avaliar o aplicativo</string>
    <string name="send_feedback_panel" context="Label to show send feedback">Não, enviar feedback</string>

    <string name="link_advanced_options" context="title of the section advanced options on the get link screen">Opções avançadas</string>

    <string name="no_contacts_permissions" context="Title of the section to invite contacts if the user has denied the contacts permmissions">Sem permissão para acessar os contatos</string>

    <string name="choose_qr_option_panel" context="Option of the sliding panel to go to QR code section">Meu código QR</string>
    <string name="section_qr_code" context="Title of the screen that shows the options to the QR code">Código QR</string>
    <string name="action_reset_qr" context="Option in menu of section  My QR code to reset the QR code">Resetar o código QR</string>
    <string name="action_delete_qr" context="Option in menu of section  My QR code to delete the QR code">Deletar o código QR</string>
    <string name="save_cloud_drive" context="Option shown in QR code bottom sheet dialog to save QR code in Cloud Drive">Na Nuvem de arquivos</string>
    <string name="save_file_system" context="Option shown in QR code bottom sheet dialog to save QR code in File System">No sistema de arquivos</string>
    <string name="section_my_code" context="Title of QR code section">MEU CÓDIGO</string>
    <string name="section_scan_code" context="Title of QR code scan section">ESCANEAR CÓDIGO</string>
    <string name="settings_qrcode_autoaccept" context="Title of QR code settings that permits or not contacts that scan my QR code will be automatically added to my contact list">Auto-aceitar</string>
    <string name="setting_subtitle_qrcode_autoccept" context="Subtitle of QR code settings auto-accept">Os contatos que escanearem o seu código QR serão automaticamente adicionados à sua lista de contatos.</string>
    <string name="setting_subtitle_qrcode_reset" context="Subtitle of QR code settings that reset the code">O código QR anterior já não será válido</string>
    <string name="qrcode_link_copied" context="Text shown when it has been copied the QR code link">Link copiado para a área de transferência</string>
    <string name="qrcode_reset_successfully" context="Text shown when it has been reseted the QR code successfully">Código QR redefinido corretamente</string>
    <string name="qrcode_delete_successfully" context="Text shown when it has been deleted the QR code successfully">Código QR deletado corretamente</string>
    <string name="qrcode_reset_not_successfully" context="Text shown when it has not been reseted the QR code successfully">O código QR não foi redefinido devido a um erro. Por favor, tente novamente.</string>
    <string name="qrcode_delete_not_successfully" context="Text shown when it has not been delete the QR code successfully">O código QR não foi deletado devido a um erro. Por favor, tente novamente.</string>
    <string name="invite_sent" context="Title of dialog shown when a contact request has been sent with QR code">Convite enviado</string>
    <string name="invite_sent_text" context="Text of dialog shown when a contact request has been sent with QR code">O usuário %s foi convidado e aparecerá na sua lista de contatos quando aceitar o convite.</string>
    <string name="error_share_qr" context="Text shown when it tries to share the QR and occurs an error to process the action">Ocorreu um erro ao tentar compartilhar o arquivo QR. Talvez o arquivo não exista. Por favor, tente novamente mais tarde.</string>
    <string name="error_upload_qr" context="Text shown when it tries to upload to Cloud Drive the QR and occurs an error to process the action">Ocorreu um erro ao tentar fazer o upload do arquivo QR. Talvez o arquivo não exista. Por favor, tente novamente mais tarde.</string>
    <string name="error_download_qr" context="Text shown when it tries to download to File System the QR and occurs an error to process the action">Ocorreu um erro ao tentar baixar o arquivo QR. Talvez o arquivo não exista. Por favor, tente novamente mais tarde.</string>
    <string name="success_download_qr" context="Text shown when it tries to download to File System the QR and the action has success">O código QR foi salvo em %s</string>
    <string name="invite_not_sent" context="Title of dialog shown when a contact request has not been sent with QR code">Convite não enviado.</string>
<<<<<<< HEAD
    <string name="invite_not_sent_text" context="Text of dialog shown when a contact request has not been sent with QR code">The QR code or contact link is invalid. Try to scan a valid code or to open a valid link.</string>
=======
    <string name="invite_not_sent_text" context="Text of dialog shown when a contact request has not been sent with QR code">O código QR ou o link de contato é inválido. Por favor, tente escanear um código válido ou acessar um link válido.</string>
>>>>>>> edcd1d18
    <string name="invite_not_sent_text_already_contact" context="Text of dialog shown when a contact request has not been sent with QR code because of is already a contact">O convite não foi enviado. %s já está na sua lista de contatos.</string>
    <string name="invite_not_sent_text_error" context="Text of dialog shown when a contact request has not been sent with QR code because of some error">O convite não foi enviado. Ocorreu um erro ao processá-lo.</string>
    <string name="generatin_qr" context="Text of alert dialog informing that the qr is generating">Gerando o código QR&#8230;</string>
    <string name="menu_item_scan_code" context="Title of QR code scan menu item">Escanear código QR</string>
    <string name="button_copy_link" context="get the contact link and copy it">Copiar link</string>
    <string name="button_create_qr" context="Create QR code">Criar código QR</string>
    <string name="qrcode_create_successfully" context="Text shown when it has been created the QR code successfully">Código QR criado corretamente</string>
    <string name="qrcode_scan_help" context="Text shown in QR code scan fragment to help and guide the user in the action">Alinhe o código QR para escaneá-lo com a câmera</string>
    <string name="contact_view" context="positive button on dialog to view a contact">Ver</string>


    <string name="external_play" context="Item menu option to reproduce audio or video in external reproductors">Abrir com</string>

    <string name="context_share" context="to share a file using Facebook, Whatsapp, etc">Compartilhar usando</string>

    <string name="error_enable_chat_before_login" context="Message shown if the user choose enable button and he is not logged in">Por favor, faça o login antes de ativar o chat</string>

    <string name="label_set_period" context="title of a tag to search for a specific period within the search by date option in Camera upload">Definir período</string>

    <string name="context_empty_chat_recent" context="Text of the empty screen when there are not chat conversations">[B]Convide amigos para o [/B][A]Chat[/A][B] e aproveite a nossa plataforma criptografada com privacidade e segurança.[/B]</string>
    <string name="recent_chat_empty_enable_chat" context="Message shown when the user has no recent chats">[C]Ative o[/C] [B]Chat[/B] [A] [C]e aproveite a nossa plataforma criptografada com privacidade e segurança.[/C]</string>

    <string name="context_empty_camera_uploads" context="Text of the empty screen when there are not elements in Camera Uploads">[B]Não há arquivos nos[/B] [A]Uploads da câmera[/A][B].[/B]</string>
    <string name="context_empty_rubbish_bin" context="Text of the empty screen when there are not elements in the Rubbish Bin">[A]Lixeira [/A][B]vazia[/B][B].[/B]</string>

    <string name="context_empty_inbox" context="Text of the empty screen when there are not elements in  Inbox">[B]Não há arquivos na sua [/B][A]Caixa de entrada[/A][B].[/B]</string>
    <string name="context_empty_cloud_drive" context="Text of the empty screen when there are not elements in Cloud Drive ">[B]Não há arquivos na sua [/B][A]Nuvem[/A][B]. [/B]</string>
    <string name="context_empty_offline" context="Text of the empty screen when there are not elements in Saved for Offline">[B]Não há arquivos em [/B][A]Offline[/A][B].[/B]</string>
    <string name="context_empty_contacts" context="Text of the empty screen when there are not contacts">[B]Não há [/B][A]Contatos[/A][B].[/B]</string>

    <string name="recent_chat_empty" context="Message shown when the user has no chats">[A]Não há[/A] [B]chats[/B]</string>
    <string name="recent_chat_loading_conversations" context="Message shown when the chat is section is loading the conversations">[A]Carregando[/A] [B]chats&#8230;[/B]</string>

    <string name="context_empty_incoming" context="Text of the empty screen when there are not elements in Incoming">[B]Não há [/B][A]Pastas compartilhadas comigo[/A][B].[/B]</string>
    <string name="context_empty_outgoing" context="Text of the empty screen when there are not elements in Outgoing">[B]Não há [/B][A]]Pastas compartilhadas por mim[/A][B].[/B]</string>

    <string name="tab_sent_requests" context="Title of the sent requests tab. Capital letters">solicitações enviadas</string>
    <string name="tab_received_requests" context="Title of the received requests tab. Capital letters">solicitações recebidas</string>
    <string name="overquota_alert_title" context="Title dialog overquota error">Cota de armazenamento excedida</string>

    <string name="invalid_link" context="error message shown when an account confirmation link or reset password link is invalid for unknown reasons">Link inválido - solicite um novo link válido</string>

    <string name="processing_link" context="Message shown when a link is being processing">Processando o link&#8230;</string>

    <string name="passwd_weak" context="Message shown when it is creating an acount and it is been introduced a very weak or weak password">A sua senha é fácil de adivinhar. Tente deixá-la mais longa, incluir maiúsculas e minúsculas e adicionar caracteres especiais. Não utilize nomes ou palavras do dicionário.</string>
    <string name="passwd_medium" context="Message shown when it is creating an acount and it is been introduced a medium password">A sua senha é suficientemente boa para prosseguir, mas recomendamos uma senha mais forte no futuro.</string>
    <string name="passwd_good" context="Message shown when it is creating an acount and it is been introduced a good password">Esta senha vai resistir aos ataques de força-bruta mais comuns. Por favor, certifique-se de que você vai lembrar dela.</string>
    <string name="passwd_strong" context="Message shown when it is creating an acount and it is been introduced a strong password">Esta senha vai resistir aos ataques de força-bruta mais sofisticados. Por favor, certifique-se de que você vai lembrar dela.</string>
    <string name="pass_very_weak" context="Password very weak">Muito fraca</string>
    <string name="pass_weak" context="Password weak">Fraca</string>
    <string name="pass_medium" context="Password medium">Média</string>
    <string name="pass_good" context="Password good">Boa</string>
    <string name="pass_strong" context="Password strong">Forte</string>

    <string name="title_notification_call_in_progress" context="Title of the notification shown on the action bar when there is a call in progress">Chamada em curso</string>
    <string name="action_notification_call_in_progress" context="Subtitle of the notification shown on the action bar when there is a call in progress">Pressione para voltar à chamada</string>
    <string name="button_notification_call_in_progress" context="Button in the notification shown on the action bar when there is a call in progress">Voltar à chamada</string>

    <string name="contacts_mega" context="When it lists contacts of MEGA, the title of list's header">No MEGA</string>
    <string name="contacts_phone" context="When it lists contacts of phone, the title of list's header">Contatos do telefone</string>

    <string name="account_suspended_multiple_breaches_ToS" context="Message error shown when trying to log in on an account has been suspended due to multiple breaches of Terms of Service">A sua conta foi suspensa devido a múltiplas infrações dos Termos de serviço do MEGA. Verifique a caixa de entrada do seu email para mais detalhes.</string>
    <string name="account_suspended_breache_ToS" context="Message error shown when trying to log in on an account has been suspended due to breach of Terms of Service">A sua conta foi encerrada por infringir os Termos de serviço do MEGA, como o desrespeito aos direitos de terceiros, compartilhamento e/ou importação de dados ilegais ou abusos do sistema.</string>

    <string name="file_storage_empty_folder" context="In a chat conversation when you try to send device's images but there aren't available images">Não há arquivos</string>
    <string name="label_file_size_byte" context="size in byte">B</string>
    <string name="label_file_size_kilo_byte" context="size in kilobyte">KB</string>
    <string name="label_file_size_mega_byte" context="size in megabyte">MB</string>
    <string name="label_file_size_giga_byte" context="size in gigabyte">GB</string>
    <string name="label_file_size_tera_byte" context="size in terabyte">TB</string>

    <plurals name="number_of_versions" formatted="false" context="Number of versions of a file shown on the screen info of the file">
        <item context="version item" quantity="one">%1$d versão</item>
        <item context="version items" quantity="other">%1$d versões</item>
    </plurals>

    <string name="title_section_versions" context="Title of the section Versions for files">Versões</string>

    <string name="header_current_section_item" context="Header of the item to show the current version of a file in a list">Versão atual</string>
    <plurals name="header_previous_section_item" context="Header of the item to show the previous versions of a file in a list">
        <item context="file item" quantity="one">Versão anterior</item>
        <item context="file items" quantity="other">Versões anteriores</item>
    </plurals>

    <string name="general_revert" context="option menu to revert a file version">Reverter</string>
    <string name="menu_item_clear_versions" context="option menu to clear all the previous versions">Eliminar versões anteriores</string>
    <plurals name="title_dialog_delete_version" context="Title of the dialog to confirm that a version os going to be deleted">
        <item context="version item" quantity="one">Eliminar versão?</item>
        <item context="version items" quantity="other">Eliminar versões?</item>
    </plurals>

    <string name="content_dialog_delete_version" context="Content of the dialog to confirm that a version is going to be deleted">Esta versão será removida permanentemente.</string>
    <string name="content_dialog_delete_multiple_version" context="Content of the dialog to confirm that several versions are going to be deleted">Estas %d versões serão removidas permanentemente.</string>

    <string name="chat_upload_title_notification" context="Title of the notification shown when a file is uploading to a chat">Fazendo o upload ao chat</string>

    <string name="settings_chat_upload_quality" context="Label for the option on setting to set up the quality of multimedia files uploaded to the chat">Qualidade multimídia do chat</string>

    <string-array name="settings_chat_upload_quality_entries" context="the options for the option on setting to set up the quality of multimedia files uploaded to the chat">
        <item context="the options of origin quality multimedia file to upload.">Original quality</item>
        <item context="the options of medium quality multimedia file to  upload.">Medium quality</item>
    </string-array>

    <string name="missed_call_notification_title" context="Title of the notification for a missed call">Chamada perdida</string>
    <string name="file_properties_info_location" cotext="Refers to a location of file">Localização</string>

    <string name="file_properties_folder_current_versions" cotext="Title of the label to show the size of the current files inside a folder">Versões atuais</string>
    <string name="file_properties_folder_previous_versions" cotext="Title of the label to show the size of the versioned files inside a folder">Versões anteriores</string>

    <plurals name="number_of_versions_inside_folder" formatted="false" context="Number of versioned files inside a folder shown on the screen info of the folder">
        <item context="version item" quantity="one">%1$d arquivo com versões</item>
        <item context="version items" quantity="other">%1$d arquivos com versões</item>
    </plurals>

    <string name="messages_forwarded_success" context="Alert message after forwarding one or several messages to several chats">Mensagens encaminhadas</string>
    <string name="messages_forwarded_error" context="Error message after forwarding one or several messages to several chats">Erro. Não foi possível encaminhar</string>
    <plurals name="messages_forwarded_partial_error" formatted="false" context="Error message if any of the forwarded messages fails">
        <item context="message item" quantity="one">Erro. Não foi possível encaminhar %1$d mensagem</item>
        <item context="message items" quantity="other">Erro. Não foi possível encaminhar %1$d mensagens</item>
    </plurals>
    <plurals name="messages_forwarded_error_not_available" formatted="false" context="Error non existing resource after forwarding one or several messages to several chats">
        <item context="message item" quantity="one">Erro. O recurso já não está disponível</item>
        <item context="message items" quantity="other">Erro. Os recursos já não estão disponíveis</item>
    </plurals>

    <string name="turn_on_notifications_title" context="The title of fragment Turn on Notifications">Ativar as notificações</string>
    <string name="turn_on_notifications_subtitle" context="The subtitle of fragment Turn on Notifications">Dessa forma, você verá imediatamente as novas mensagens \nno seu telefone Android.</string>
    <string name="turn_on_notifications_first_step" context="First step to turn on notifications">Acesse as [A]Configurações[/A] do dispositivo Android</string>
    <string name="turn_on_notifications_second_step" context="Second step to turn on notifications">Acesse [A]Aplicativos e notificações[/A]</string>
    <string name="turn_on_notifications_third_step" context="Third step to turn on notifications">Selecione [A]MEGA[/A]</string>
    <string name="turn_on_notifications_fourth_step" context="Fourth step to turn on notifications">Acesse [A]Notificações do aplicativo[/A]</string>
    <string name="turn_on_notifications_fifth_step" context="Fifth step to turn on notifications">Ative e selecione as suas preferências</string>

    <plurals name="files_send_to_chat_success" context="Alert message after sending to chat one or several messages to several chats">
        <item context="version item" quantity="one">Arquivo enviado</item>
        <item context="version items" quantity="other">Arquivos enviados</item>
    </plurals>
    <string name="files_send_to_chat_error" context="Error message after sending to chat one or several messages to several chats">Erro. Não foi enviado corretamente</string>

    <string name="context_send_file_to_chat" context="menu option to send a file to a chat">Enviar ao chat</string>

    <string name="remember_pwd_dialog_title" context="Title of the dialog 'Do you remember your password?'">Você lembra da senha da sua conta?</string>
    <string name="remember_pwd_dialog_text_logout" context="Text of the dialog 'Do you remember your password?' when logout">Você está prestes a sair. Por favor, confirme a sua senha para garantir que você se lembra dela.\nSe você perder a sua senha, perderá o acesso aos seus dados no MEGA.</string>
    <string name="remember_pwd_dialog_text" context="Text of the dialog 'Do you remember your password?'">Por favor, confirme a sua senha para garantir que você se lembra dela. Se você perder a sua senha, perderá o acesso aos seus dados no MEGA.</string>
    <string name="remember_pwd_dialog_do_not_show" context="'Do you remember your password?' dialog option that permits user do not show it again">Não mostrar novamente</string>
    <string name="remember_pwd_dialog_button_test" context="Button of the dialog 'Do you remember your password?' that permits user test his password">Confirmar a senha</string>
    <string name="test_pwd_title" context="Title of the activity that permits user test his password">Confirme a sua senha</string>
    <string name="test_pwd_accepted" context="Message shown to the user when is testing her password and it is correct">Senha correta</string>
    <string name="test_pwd_wrong" context="Message shown to the user when is testing her password and it is wrong">Wrong password.\nBackup your Recovery Key as soon as possible!</string>
    <string name="recovery_key_exported_dialog_title" context="Title of the dialog 'Recovery Key exported'">A chave de recuperação foi exportada</string>
    <string name="recovery_key_exported_dialog_text" context="Text of the dialog 'Recovery Key exported'">A chave de recuperação foi exportada para a seção Offline como MEGARecoveryKey.txt.\nAviso: a chave será excluída se você fizer logout. Por favor, guarde-a em um local seguro.</string>
    <string name="recovery_key_exported_dialog_text_logout" context="Text of the dialog 'Recovery Key exported' when the user wants logout">Você está prestes a sair. Por favor, confirme a sua senha para garantir que você se lembra dela.\nSe você perder a sua senha, perderá o acesso aos seus dados no MEGA.</string>
    <string name="option_copy_to_clipboard" context="Option that permits user copy to clipboard">Copiar para a área de transferência</string>
    <string name="option_export_recovery_key" context="Option that permits user export his recovery key">Exportar chave de recuperação</string>
    <string name="proceed_to_logout" context="Option that permits user logout">Fazer logout</string>
    <string name="recovery_key_bottom_sheet" context="Title of the bottom sheet dialog 'Recovery Key'">Chave de recuperação</string>
    <string name="option_save_on_filesystem" context="Option that permits user save on File System">Salvar no sistema de arquivos</string>
    <string name="message_copied_to_clipboard" context="Message shown when something has been copied to clipboard">Copiado para a área de transferência</string>

    <string name="message_jump_latest" context="text of the label to show that you have messages unread in the chat conversation">Ir ao mais recente</string>
    <string name="message_new_messages" context="text of the label to show that you have new messages in the chat conversation">Novas mensagens</string>


    <string name="notification_subtitle_incoming" context="notification subtitle of incoming calls">Chamada recebida</string>

    <plurals name="number_unread_messages" context="Subtitle to show the number of unread messages on a chat">
        <item context="unread message" quantity="one">%1$s mensagem não lida</item>
        <item context="unread messages" quantity="other">%1$s mensagens não lidas</item>
    </plurals>

    <plurals name="plural_number_messages_chat_notification" context="Notification title to show the number of unread chats">
        <item context="unread message" quantity="one">%1$d chat não lido</item>
        <item context="unread messages" quantity="other">%1$d chats não lidos</item>
    </plurals>

    <string name="chat_loading_messages" context="Message shown when a chat is opened and the messages are being recovered">[A]Carregando[/A] [B]mensagens&#8230;[/B]</string>

    <string name="general_error_internal_node_not_found" context="Error message shown when opening a file link which doesn't exist">Pasta ou arquivo não encontrado. Você está logado em uma conta diferente no navegador? Você só pode acessar arquivos e/ou pastas da conta com a qual você estiver logado no aplicativo</string>


    <string name="context_loop_video" context="menu option to loop video or audio file">Reprodução contínua</string>

    <string name="settings_security_options_title" context="Title of the category Security options on Settings section">Opções de segurança</string>
    <string name="settings_recovery_key_title" context="Title of the preference Recovery key on Settings section">Chave de recuperação</string>
    <string name="settings_recovery_key_summary" context="Summary of the preference Recovery key on Settings section">Exportar a chave de recuperação e guardá-la em um lugar seguro permite que você altere a sua senha sem perder os seus dados.</string>

    <string name="login_connectivity_issues" context="message when a temporary error on logging in is due to connectivity issues">Não foi possível acessar o MEGA. Por favor, verifique a sua conexão ou tente novamente mais tarde.</string>
    <string name="login_servers_busy" context="message when a temporary error on logging in is due to servers busy">Servidores ocupados. Por favor, aguarde.</string>
    <string name="login_API_lock" context="message when a temporary error on logging in is due to SDK is waiting for the server to complete a request due to an API lock">Este processo está demorando mais do que o esperado. Por favor, espere.</string>
    <string name="login_API_rate" context="message when a temporary error on logging in is due to SDK is waiting for the server to complete a request due to a rate limit ">Muitas solicitações. Por favor, aguarde.</string>

    <string name="corrupt_video_dialog_text" context="when open audio video player, the file that it try to open is damaged or does not exist">Erro. O arquivo é corrupto ou não existe.</string>


    <string name="section_playlist" context="Title of the screen Playlist">Lista de reprodução</string>
    <string name="playlist_state_playing" context="Text shown in playlist subtitle item when a file is reproducing">Reproduzindo&#8230;</string>
    <string name="playlist_state_paused" context="Text shown in playlist subtitle item when a file is reproducing but it is paused">Pausado</string>

    <string name="context_option_print" context="Menu option to print the recovery key from Offline section">Imprimir</string>

    <string name="save_MK_confirmation" context="Message when the recovery key has been successfully saved on the filesystem">A chave de recuperação foi salva corretamente</string>

    <string name="pending_outshare_indicator" context="label to indicate that a share is still pending on outgoing shares of a node">(Pendente)</string>

    <string name="option_enable_chat_rich_preview" context="Option in Settings section to enable the rick links previews">Visualização de URLs avançadas</string>

    <string name="button_always_rich_links" context="Button to allow the rich links previews on chat">Permitir sempre</string>
    <string name="button_not_now_rich_links" context="Button do not allow now the rich links previews on chat">Agora não</string>
    <string name="button_never_rich_links" context="Button do not allow the rich links previews on chat">Nunca</string>

    <string name="title_enable_rich_links" context="Title of the dialog to enable the rich links previews on chat">Ativar a visualização de URLs avançadas</string>

    <string name="text_enable_rich_links" context="Text of the dialog to enable the rich links previews on chat">Melhore a sua experiência no MEGAchat. O conteúdo de URLs será recuperado sem criptografia de ponta a ponta.</string>

    <string name="subtitle_mega_rich_link_no_key" context="Subtitle of a MEGA rich link without the decryption key">Toque para digitar a chave de decodificação</string>

    <string name="error_password" context="when the user tries to creates a MEGA account or tries to change his password and the password strength is very weak">Por favor, digite uma senha mais forte</string>

    <string name="title_acceptance_contact_request_notification" context="title of the notification for an acceptance of a contact request">Novo contato</string>
    <string name="title_storage_usage" context="title of usage storage section in Storage">Uso do armazenamento</string>

    <plurals name="plural_number_contact_request_notification" context="Notification title to show the number of incoming contact request">
        <item context="contact request" quantity="one">%1$d solicitação de contato pendente</item>
        <item context="contact requests" quantity="other">%1$d solicitações de contato pendentes</item>
    </plurals>

    <string name="title_new_contact_request_notification" context="title of the notification for a new incoming contact request">Nova solicitação de contato</string>

    <string name="type_message_hint_with_title" context="Hint shown in the field to write a message in the chat screen">Escrever uma mensagem para "%s"&#8230;</string>
    <string name="transfers_empty_new" context="message shown in the screen when there are not any active transfer">[B]Não há[/B][A] transferências ativas[/A][B].[/B]</string>
    <string name="completed_transfers_empty_new" context="message shown in the screen when there are not any active transfer">[B]Não há[/B][A] transferências concluídas[/A][B].[/B]</string>
    <string name="file_browser_empty_folder_new" context="Text that indicates that a folder is currently empty">[B]Pasta[/B][A] vazia[/A][B].[/B]</string>

    <string name="type_message_hint_with_customized_title" context="Hint shown in the field to write a message in the chat screen (chat with customized title)">Escrever uma mensagem para "%s"&#8230;</string>
    <string name="type_message_hint_with_default_title" context="Hint shown in the field to write a message in the chat screen (chat with default title)">Escrever mensagem para %s&#8230;</string>

    <string name="settings_2fa" context="Title of setting Two-Factor Authentication">Autenticação de dois fatores</string>
    <string name="setting_subtitle_2fa" context="Subtitle of setting Two-Factor Authentication when the preference is disabled">A autenticação de dois fatores é uma segunda camada de segurança para a sua conta.</string>
    <string name="title_2fa" context="Title of the screen Two-Factor Authentication">Por que você precisa da autenticação de dois fatores?</string>
    <string name="two_factor_authentication_explain">A autenticação de dois fatores é uma segunda camada de segurança para a sua conta. Isso significa que, mesmo que alguém saiba a sua senha, não poderá acessar a sua conta sem ter acesso ao código de seis dígitos que só você sabe.</string>
    <string name="button_setup_2fa" context="Button that permits user begin with the process of enable Two-Factor Authentication">Iniciar a configuração</string>
    <string name="explain_qr_seed_2fa_1" context="Text that explain how to do with Two-Factor Authentication QR">Escaneie ou copie a chave para o seu aplicativo de autenticação.</string>
    <string name="explain_qr_seed_2fa_2" context="Text that explain how to do with Two-Factor Authentication seed">Certifique-se de salvar esta chave em um lugar seguro, caso você perca o seu dispositivo.</string>
    <string name="explain_confirm_2fa" context="Text that explain how to confirm Two-Factor Authentication">Por favor, digite o código de 6 dígitos gerado pelo seu aplicativo de autenticação.</string>
    <string name="general_verify" context="Text button">Verificar</string>
    <string name="general_next" context="Text button">Seguinte</string>
    <string name="qr_seed_text_error" context="Text of the alert dialog to inform the user when an error occurs when try to enable seed or QR of Two-Factor Authentication">Ocorreu um erro ao gerar a chave ou o código QR. Tente novamente.</string>
    <string name="title_2fa_enabled" context="Title of the screen shown when the user enabled correctly Two-Factor Authentication">Autenticação de dois fatores ativada</string>
    <string name="description_2fa_enabled" context="Description of the screen shown when the user enabled correctly Two-Factor Authentication">Na próxima vez que você fizer login na sua conta, você deverá inserir um código de seis dígitos proporcionado pelo seu aplicativo de autenticação.</string>
    <string name="recommendation_2fa_enabled" context="Recommendation for export the Recovery Key shown when the user enabled correctly Two-Factor Authentication">If you lose access to your account after enabling 2FA and you have not backed up your Recovery Key, MEGA can\'t help you gain access to it again.\n<b>Salve a sua chave de recuperação</b></string>
    <string name="pin_error_2fa" context="Error shown when a user tries to enable Two-Factor Authentication and introduce an invalid code">Código inválido</string>
    <string name="lost_your_authenticator_device" context="When a user tries to login with Two-Factor Authentication and lost his device, button that permits get information about how login">Você perdeu o seu dispositivo de autenticação?</string>
    <string name="login_verification" context="Title of screen Login verification with Two-Factor Authentication">Verificação de login</string>
    <string name="change_password_verification" context="Title of screen Change password verification with Two-Factor Authentication">Autenticação de dois fatores\nAlterar senha</string>
    <string name="cancel_account_verification" context="Title of screen Cancel account verification with Two-Factor Authentication">Autenticação de dois fatores\nCancelar conta</string>
    <string name="change_mail_verification" context="Title of screen Change mail verification with Two-Factor Authentication">Autenticação de dois fatores\nAlterar email</string>
    <string name="disable_2fa_verification" context="Title of screen Disable Two-Factor Authentication">Desativar a autenticação de dois fatores</string>
    <string name="title_lost_authenticator_device" context="Title of screen Lost authenticator decive">Você perdeu o seu dispositivo de autenticação?</string>
    <string name="error_disable_2fa" context="When the user tries to disable Two-Factor Authentication and some error ocurr in the process">Ocorreu um erro ao desativar a autenticação de dois fatores. Por favor, tente novamente.</string>
    <string name="error_enable_2fa" context="When the user tries to enable Two-Factor Authentication and some error ocurr in the process">Ocorreu um erro ao ativar a autenticação de dois fatores. Por favor, tente novamente.</string>
    <string name="title_enable_2fa" context="Title of the dialog shown when a new account is created to suggest user enable Two-Factor Authentication">Ativar a autenticação de dois fatores</string>
    <string name="label_2fa_disabled" context="Label shown when it disables the Two-Factor Authentication">Autenticação de dois fatores desativada</string>
    <string name="open_app_button" context="Text of the button which action is to show the authentication apps">Abrir em</string>
    <string name="intent_not_available_2fa" context="message when trying to open a link that contains the seed to enable Two-Factor Authentication but there isn\'t any app that open it">Não há nenhum aplicativo disponível para ativar a autenticação de dois fatores no seu dispositivo</string>
    <string name="general_close" context="Text button">Fechar</string>

    <string name="backup_rk_2fa_end" context="Label shown when Two-Factor Authentication has been enabled to alert user that has to back up his Recovery Key before finish the process">Para concluir, exporte a sua chave de recuperação</string>
    <string name="no_authentication_apps_title" context="Title of dialog shown when it tries to open an authentication app and there is no installed">Aplicativo de autenticação</string>
    <string name="open_play_store_2fa" context="Message shown to ask user if wants to open Google Play to install some authenticator app">Você quer abrir a Google Play Store para instalar um aplicativo de autenticação?</string>
    <string name="play_store_label" context="Label Play Store">Play Store</string>
    <string name="text_2fa_help" context="Text shown in an alert explaining how to continue to enable Two-Factor Authentication">Você precisa de um aplicativo de autenticação para ativar a 2FA no MEGA. Você pode baixar e instalar os aplicativos Google Authenticator, Duo Mobile, Authy ou Microsoft Authenticator no seu celular ou tablet.</string>


    <string name="number_correctly_imported_from_chat" context="success message when importing multiple files from">%d arquivos compartilhados corretamente</string>
    <string name="number_no_imported_from_chat" context="error message when importing multiple files from chat">%d arquivos não foram compartilhados</string>
    <string name="preview_content" context="button's text to open a full screen image">Visualização do conteúdo</string>

    <string name="no_network_connection_on_play_file" context="message shown when the user clicks on media file chat message, there is no network connection and the file is not been downloaded">O streaming não pode ser feito e o arquivo não foi baixado</string>
    <string name="file_already_exists" context="message when trying to save for offline a file that already exists">O arquivo já foi salvo em Offline</string>

    <plurals name="error_forwarding_messages" context="Error message if forwarding a message failed">
        <item context="one message" quantity="one">Mensagem não encaminhada</item>
        <item context="many messages" quantity="other">Mensagens não encaminhadas</item>
    </plurals>

    <string name="title_confirmation_disable_rich_links" context="Title of the dialog to disable the rich links previews on chat">Visualização de URLs avançadas</string>
    <string name="text_confirmation_disable_rich_links" context="Text of the dialog to disable the rich links previews on chat">Você vai desativar permanentemente a visualização de URLs avançadas, mas poderá reativá-la nas suas configurações. Você quer continuar?</string>

    <string name="call_missed_messages" context="Message shown when a call ends.">[A]Chamada perdida[/A]</string>
    <string name="call_rejected_messages" context="Message shown when a call ends.">[A]Chamada recusada[/A]</string>
    <string name="call_cancelled_messages" context="Message shown when a call ends.">[A]Chamada cancelada[/A]</string>
    <string name="call_failed_messages" context="Message shown when a call ends.">[A]Falha na chamada[/A]</string>
    <string name="call_not_answered_messages" context="Message shown when a call ends.">[A]Chamada não atendida[/A]</string>

    <string name="contact_email" context="Indicates that can type a contact email">Email do seu contato</string>
    <string name="contact_not_added" context="When it tries to add a contact in a list an is already added">Você já adicionou este contato.</string>

    <string name="error_message_invalid_format" context="Content of a normal message that cannot be recognized">Formato de mensagem inválido</string>
    <string name="error_message_invalid_signature" context="Content of a normal message that cannot be recognized">Assinatura de mensagem inválida</string>

    <string name="add_to_cloud_import" context="Menu option">Adicionar à Nuvem de arquivos</string>

    <string name="error_streaming" context="When the user tries to reproduce a file through streaming and ocurred an error creating it">Não foi possível fazer streaming</string>

    <string name="context_restore" context="Menu option to restore an item from the Rubbish bin">Restaurar</string>

    <string name="context_correctly_node_restored" context="success message when a node was restore from Rubbish bin">Restaurado para %s</string>
    <string name="context_no_restored" context="error message when a node was restore from Rubbish bin">Erro. Não restaurado</string>

    <string name="context_send_message" context="menu item from contact section to send a message to a contact">Enviar mensagem</string>

    <plurals name="plural_contact_sent_to_chats" context="Message shown when a contact is successfully sent to several chats">
        <item context="one contact" quantity="one">Contato enviado aos chats</item>
        <item context="more contacts" quantity="other">Contatos enviados aos chats</item>
    </plurals>

    <string name="error_MEGAdrop_not_supported" context="Error message on opening a MEGAdrop folder link">As pastas MEGAdrop ainda não são suportadas</string>

    <string name="pre_overquota_alert_text" context="Pre overquota error dialog when trying to copy or import a file">Esta ação não pode ser concluída, pois você ultrapassaria o seu limite de armazenamento atual. Você que fazer o upgrade da sua conta?</string>

    <string name="archived_chats_title_section" context="Title of the section Archived chats">Chats arquivados</string>

    <string name="archived_chats_show_option" context="Text of the option to show the arhived chat, it shows the number of archived chats">Chats arquivados (%d)</string>

    <string name="archive_chat_option" context="Title of the option on the chat list to archive a chat">Arquivar chat</string>
    <string name="unarchive_chat_option" context="Title of the option on the chat list to unarchive a chat">Deixar de arquivar chat</string>

    <string name="general_archive" context="Confirmation button of the dialog to archive a chat">Arquivar</string>
    <string name="general_unarchive" context="Confirmation button of the dialog to unarchive a chat">Deixar de arquivar</string>

    <string name="success_archive_chat" context="Message shown when a chat is successfully archived, it shows the name of the chat">O chat %s foi arquivado.</string>
    <string name="error_archive_chat" context="Error message shown when a chat has not be archived, it shows the name of the chat">Erro. O chat %s não foi arquivado.</string>

    <string name="success_unarchive_chat" context="Message shown when a chat is successfully unarchived, it shows the name of the chat">Você deixou de arquivar o chat %s</string>
    <string name="error_unarchive_chat" context="Error message shown when a chat has not be unarchived, it shows the name of the chat">Erro. Não foi possível deixar de arquivar o chat %s</string>

    <string name="archived_chats_empty" context="Message shown when the user has no archived chats">[A]Não há[/A] [B]chats arquivados[/B]</string>

    <string name="inactive_chat" context="Subtitle of chat screen when the chat is inactive">Chat inativo</string>
    <string name="archived_chat" context="Subtitle of chat screen when the chat is archived">Chat arquivado</string>

    <string name="number_incorrectly_restored_from_rubbish" context="error message when restoring several nodes from rubbish">Não foi possível restaurar %d itens</string>
    <string name="number_correctly_restored_from_rubbish" context="success message when restoring several nodes from rubbish">%d itens foram restaurados</string>

    <string name="join_call_layout" context="Title of the layout to join a group call from the chat screen">Pressione para entrar na chamada</string>

    <string name="invite_contacts" context="Label shown when the user wants to add contacts into his MEGA account">Adicione os seus contatos</string>
    <string name="share_with" cotext="Label shown when the user wants to share something with other contacts">Compartilhar com</string>
    <string name="contacts_list_empty_text_loading_share" context="Message shown while the contact list from the device and from MEGA is being read and then shown to the user">Carregando contatos&#8230;</string>
    <string name="title_new_group" context="Title of the screen New Group">Novo grupo</string>
    <string name="subtitle_new_group" context="Subtitle of the screen New Group">Digite o nome do grupo</string>
    <string name="hint_type_group" context="Hint of edittext shown when it is creating a new group to guide user to type the name of the group">Nomeie o seu grupo</string>
    <string name="confirmation_delete_contact" context="Text of the confirm dialog shown when it wants to remove a contact from a chat">Você quer remover %s deste chat?</string>

    <string name="settings_file_management_file_versions_title" context="Settings preference title to show file versions info of the account">Versões de arquivos</string>
    <string name="settings_file_management_file_versions_subtitle" context="Settings preference subtitle to show file versions info of the account">%1$d versões do arquivos, ocupando um total de %2$s</string>

    <string name="settings_file_management_category" context="Title of the section File management on Settings section">Gerenciamento de arquivos</string>

    <string name="settings_file_management_delete_versions" context="Option in Settings to delete all the versions of the account">Deletar todas as versões anteriores dos meus arquivos</string>
    <string name="settings_file_management_subtitle_delete_versions" context="subtitle of the option in Settings to delete all the versions of the account">Todos os arquivos atuais permanecerão. Apenas as versões antigas dos seus arquivos serão deletadas.</string>

    <string name="text_confirmation_dialog_delete_versions" context="Text of the dialog to delete all the file versions of the account">Você está prestes a excluir o histórico de versões de todos os arquivos. Versões de arquivos compartilhados com você por um contato deve ser excluídas por ele.\n\nTenha em conta que os arquivos atuais não serão excluídos.</string>

    <string name="success_delete_versions" context="success message when deleting all the versions of the account">As versões de arquivos foram deletadas</string>
    <string name="error_delete_versions" context="error message when deleting all the versions of the account">Não foi possível deletar as versões anteriores dos arquivos. Tente novamente mais tarde.</string>

    <string name="settings_enable_file_versioning_title" context="Title of the option to enable or disable file versioning on Settings section">Controle de versões de arquivos</string>
    <string name="settings_enable_file_versioning_subtitle" context="Subtitle of the option to enable or disable file versioning on Settings section">Ative ou desative o controle de versões de arquivos para toda a sua conta. \nVocê ainda pode receber versões de arquivos em pastas compartilhadas se os seus contatos tiverem essa função ativa.</string>
    <string name="choose_chat" context="section title to select a chat to send a file">Escolha o chat</string>

    <string name="type_mail" context="Hint shown to guide user on activity add contacts">Digite o nome ou email</string>

    <string name="confirmation_invite_contact" context="Text of the confirm dialog shown when it wants to add a contact from a QR scaned">Você quer adicionar %s aos seus contatos?</string>
    <string name="confirmation_not_invite_contact" context="Text of the confirm dialog shown when it wants to add a contact from a QR scaned and the contact is already a contact">Você já adicionou o contato %s.</string>
    <string name="confirmation_invite_contact_already_added" context="Text of the confirm dialog shown when it wants to add a contact from a QR scaned and is already added before">Você já adicionou o contato %s.</string>
    <string name="confirmation_share_contact" context="Text of the confirm dialog shown when it wants to add a contact from a QR scaned">Compartilhar com %s?</string>
    <string name="new_group_chat_label" context="Text button for init a group chat">Novo chat de grupo</string>
    <string name="add_contacts" context="Label shown when the user wants to add contacts into a chat conversation">Add contatos</string>

    <string name="title_alert_logged_out" context="Title of the alert when the account have been logged out from another client">Desconectado</string>
    <string name="account_confirmed" context="Text shown to indicate user that his account has already been confirmed">A sua conta está ativa. Por favor, faça o login.</string>
    <string name="confirm_account" context="Text shown to indicate user that his account should be confirmed typing his password">Por favor, digite sua senha para confirmar sua conta</string>

    <string name="error_own_email_as_contact" context="Error shown if a user tries to add their own email address as a contact">Não é necessário adicionar o seu próprio email</string>

    <string name="invalid_code" context="Error shown when it is scanning a QR code and it is invalid">Código inválido</string>

    <string name="text_almost_full_warning" context="Text of the dialog shown when the storage of a FREE account is almost full">A sua Nuvem de arquivos está quase cheia. Faça upgrade a PRO e obtenha até 8 TB de espaço de armazenamento e 16 TB de cota de transferência.</string>
    <string name="text_almost_full_warning_pro_account" context="Text of the dialog shown when the storage of a PRO I or II account is almost full">A sua Nuvem de arquivos está quase cheia. Faça um upgrade agora e obtenha até 8 TB de espaço de armazenamento e 16 TB de cota de transferência.</string>
    <string name="text_almost_full_warning_pro3_account" context="Text of the dialog shown when the storage of a PRO III account is almost full">A sua Nuvem de arquivos está quase cheia. Se você precisar de mais espaço, entre em contato com o suporte do MEGA para obter um plano personalizado.</string>
    <string name="text_storage_full_warning" context="Text of the dialog shown when the storage of a FREE account is full">A sua Nuvem de arquivos está cheia. Faça o upgrade a PRO e obtenha até 8 TB de espaço de armazenamento e 16 TB de cota de transferência.</string>
    <string name="text_storage_full_warning_pro_account" context="Text of the dialog shown when the storage of a PRO I or II account is full">A sua Nuvem de arquivos está cheia. Faça um upgrade agora e obtenha até 8 TB de espaço de armazenamento e 16 TB de cota de transferência.</string>
    <string name="text_storage_full_warning_pro3_account" context="Text of the dialog shown when the storage of a PRO III account is full">A sua Nuvem de arquivos está cheia. Se você precisar de mais espaço, entre em contato com o suporte do MEGA para obter um plano personalizado.</string>
    <string name="button_plans_almost_full_warning" context="Button of the dialog shown when the storage is almost full to see the available PRO plans">Veja os planos</string>
    <string name="button_custom_almost_full_warning" context="Button of the dialog shown when the storage is almost full to custom a plan">Plano personalizado</string>
    <string name="button_bonus_almost_full_warning" context="Button of the dialog shown when the storage is almost full to get bonus">Ganhe bônus</string>

    <string name="title_mail_upgrade_plan" context="Mail title to upgrade to a custom plan">Fazer upgrade a um plano personalizado</string>
    <string name="subject_mail_upgrade_plan" context="Mail subject to upgrade to a custom plan">Pergunte-nos como você pode fazer o upgrade para um plano personalizado:</string>

    <string name="word_me" context="Used in chat list screen to indicate in a chat list item that the message was sent by me, followed by the message">Eu:</string>

    <string name="call_button" context="Title of the button in the contact info screen to start an audio call">Chamar</string>
    <string name="message_button" context="Title of the button in the contact info screen to send a message">Mensagem</string>
    <string name="video_button" context="Title of the button in the contact info screen to start a video call">Vídeo</string>

    <string name="title_chat_explorer" context="Title of chat explorer to send a link or file to a chat">Enviar a&#8230;</string>
    <string name="title_cloud_explorer" context="Title of cloud explorer to upload a link or file">Fazer upload a&#8230;</string>

	<string name="contact_info_button_more" context="More button in contact info page">Mais</string>

    <plurals name="plural_select_file" context="Section title to select a file to perform an action">
        <item context="one file" quantity="one">Escolher arquivo</item>
        <item context="more files" quantity="other">Enviar arquivos</item>
    </plurals>

    <string name="title_share_folder_explorer" context="Title of shared folder explorer to choose a folder to perform an action">Escolher pasta</string>

    <string name="login_warning_abort_transfers" context="Popup message shown if an user try to login while there is still living transfer">Você quer fazer o login? Todas as transferências serão canceladas.</string>
    <string name="logout_warning_abort_transfers" context="Popup message shown if an user try to login while there is still living transfer">Você quer fazer o logout? Todas as transferências serão canceladas.</string>

    <string name="subtitle_read_only_permissions" context="Label to explain the read only participant permission in the options panel of the group info screen">Apenas de leitura</string>

    <string name="used_space" context="Label shown the total space and the used space in an account">[A]%1$s [/A][B]de %2$s usados[/B]</string>

    <string name="staging_api_url_title" context="title of the alert dialog when the user is changing the API URL to staging">Alterar para um servidor de teste?</string>
    <string name="staging_api_url_text" context="text of the alert dialog when the user is changing the API URL to staging">Você tem certeza de que quer alterar para um servidor de teste? A sua conta pode sofrer danos irreparáveis</string>

    <string name="title_confirmation_open_camera_on_chat" context="Title of the confirmation dialog to open the camera app and lose the relay of the local camera on the in progress call">Abrir a câmera?</string>
    <string name="confirmation_open_camera_on_chat" context="Text of the confirmation dialog to open the camera app and lose the relay of the local camera on the in progress call">Se você abrir a câmera, a sua transmissão de vídeo na chamada atual será pausada.</string>

    <string name="notification_chat_undefined_title" context="Title of the notification when there is unknown activity on the Chat">Atividade no chat</string>
    <string name="notification_chat_undefined_content" context="Content of the notification when there is unknown activity on the Chat">Você pode ter novas mensagens</string>
	<string name="retrieving_message_title" context="When app is retrieving push message">Retrieving message</string>
<<<<<<< HEAD
=======

>>>>>>> edcd1d18
    <string name="settings_rb_scheduler_enable_title" context="Title of Rubbish bin scheduler option in settings to enable or disable the functionality">Planejador de limpeza da lixeira</string>
    <string name="settings_rb_scheduler_enable_subtitle" context="Subtitle of Rubbish bin scheduler option in settings to enable or disable the functionality in free accounts">A sua Lixeira será esvaziada de forma automática.</string>

    <string name="settings_rb_scheduler_enable_period_PRO" context="Title of Rubbish bin scheduler option in settings to enable or disable the functionality in PRO accounts">O período mínimo é de 7 dias.</string>
    <string name="settings_rb_scheduler_enable_period_FREE" context="Title of Rubbish bin scheduler option in settings to enable or disable the functionality in PRO accounts">O período mínimo é de 7 dias e o período máximo é de 30 dias.</string>

    <string name="settings_rb_scheduler_select_days_title" context="Title of Rubbish bin scheduler option in settings to set up the number of days of the rubbish bin scheduler">Remover arquivos com mais de</string>
    <string name="settings_rb_scheduler_select_days_subtitle" context="Subtitle of Rubbish bin scheduler option in settings to show the number of days set up to the rubbish bin scheduler">%d dias</string>

    <string name="settings_rb_scheduler_alert_disabling" context="Text of the alert when a FREE user tries to disable the RB scheduler">Para desativar o Planejador de limpeza da lixeira ou definir um período de retenção mais longo, você precisa assinar um plano PRO.</string>

    <string name="hint_days" context="Hint of the field to write the days of the rubbish bin scheduler">dias</string>
    <string name="get_chat_link_option" context="Title of the option to generate a public chat link">Get Chat Link</string>
    <string name="manage_chat_link_option" context="Title of the option to manage a public chat link">Manage Chat Link</string>

    <string name="make_chat_private_option" context="Title of the option to make a public chat private">Ativar a rotação da chave de criptografia</string>
    <string name="make_chat_private_option_text" context="Subtitle of the option to make a public chat private">A rotação de chaves é um pouco mais segura, mas não permite criar um link do chat, e os novos participantes não verão as mensagens anteriores.</string>

    <string name="message_created_chat_link" context="Text shown when a moderator of a chat create a chat link. Please keep the placeholder because is to show the moderator's name in runtime. ">[A]%1$s[/A][B] criou um link para o chat.[/B]</string>
    <string name="message_deleted_chat_link" context="Text shown when a moderator of a chat delete a chat link. Please keep the placeholder because is to show the moderator's name in runtime.">[A]%1$s[/A][B] deletou o link do chat.[/B]</string>

    <string name="action_delete_link" context="Title of the option to delete a chat link">Delete Chat Link</string>

    <string name="title_alert_chat_link_error" context="Title of the alert when a chat link is invalid">Chat Link</string>
    <string name="confirmation_close_sessions_text" context="Text of the dialog to confirm after closing all other sessions">Essa ação fará o logout de todas as outras sessões ativas, exceto a atual.</string>
    <string name="confirmation_close_sessions_title" context="Title of the dialog to confirm after closing all other sessions">Você quer fechar as demais sessões?</string>

    <string name="number_of_participants" context="Subtitle to show the number of participants of a chat. Please keep the placeholder because is to show the number of participants in runtime.">%d participantes</string>

    <string name="action_join" context="Label of the button to join a chat by a chat link">Entrar</string>

    <string name="observers_chat_label" context="Label for observers of a group chat">Expectadores</string>

    <string name="error_chat_link" context="Message on the title of the chat screen if there were any error loading the chat link">Não foi possível carregar o link do chat.</string>

    <string name="error_chat_link_init_error" context="Message on the title of the chat screen if there were any error loading the chat link without logging">Não foi possível carregar o link do chat.</string>

    <string name="confirmation_rejoin_chat_link" context="Message on the alert to join a group chat that the user previously was part of">Você está tentando visualizar um chat do qual você já participou. Você quer se unir ao chat novamente?</string>
    <string name="alert_already_participant_chat_link" context="Message on the alert to preview a chat link if the user is already a participant">Você já está participando deste chat.</string>

    <string name="alert_invalid_preview" context="Message on the alert to close a chat preview if the link is invalid">A visualização deste chat já não está disponível. Se você sair da visualização, não será possível reabri-la.</string>

    <string name="message_set_chat_private" context="Text shown when a moderator changes the chat to private. Please keep the placeholder because is to show the moderator's name in runtime.">[A]%1$s[/A][B] ativou a rotação da chave de criptografia.[/B]</string>

    <string name="invalid_chat_link" context="error message shown when a chat link is invalid">Já não é possível acessar este chat</string>
<<<<<<< HEAD
    <string name="invalid_chat_link_args" context="error message shown when a chat link is not well formed">Invalid Chat Link</string>
=======
    <string name="invalid_chat_link_args" context="error message shown when a chat link is not well formed">Link de chat inválido</string>
>>>>>>> edcd1d18

    <string name="ekr_label" context="When it is creating a new group chat, this option permits to establish it private or public">Rotação da chave de criptografia</string>
    <string name="ekr_explanation" context="When it is creating a new group chat, this option permits to establish it private or public">A rotação de chaves é um pouco mais segura, mas não permite criar um link do chat, e os novos participantes não verão as mensagens anteriores.</string>

    <string name="subtitle_chat_message_enabled_ERK" context="subtitle of the message shown when a user enables the encrypted key rotation">A rotação de chaves é um pouco mais segura, mas não permite criar um link do chat, e os novos participantes não verão as mensagens anteriores.</string>
<<<<<<< HEAD
    <string name="action_open_chat_link" context="Menu item">Open Chat Link</string>
=======
    <string name="action_open_chat_link" context="Menu item">Abrir o link do chat</string>
>>>>>>> edcd1d18

    <string name="invite_not_sent_already_sent" context="Message shown when a contact request has not been sent because the invitation has been sent before">A solicitação de contato a %s já foi enviada anteriormente e pode ser consultada na aba Solicitações enviadas.</string>

    <string name="save_qr_cloud_drive" context="Label shown to indicate the QR is saving in Cloud Drive">Salvando %s na Nuvem&#8230;</string>

    <string name="general_folders" context="General label for folders">Pastas</string>
    <string name="general_files" context="General label for files">Arquivos</string>
    <string name="general_save_to_device" context="Item menu option upon right click on one or multiple files">Salvar no dispositivo</string>

    <string name="title_upload_explorer" context="Title of cloud explorer to upload a file">Fazer upload ao MEGA</string>
    <string name="choose_destionation" context="Label choose destination">Escolher destino</string>
    <string name="general_show_more" context="Label that indicates show more items">Mostrar mais</string>
    <string name="general_show_less" context="Label that indicates show less items">Mostrar menos</string>

    <string name="notification_new_contact_request" context="Subtitle of the historic notification for a new contact request">[A]%s [/A][B]enviou uma solicitação de contato.[/B]</string>
    <string name="notification_new_contact" context="Subtitle of the historic notification for a new contact">[A]%s [/A][B]agora é um contato.[/B]</string>
    <string name="notification_new_shared_folder" context="Subtitle of the historic notification for a new shared folder">[B]Nova pasta compartilhada por [/B][A]%s.[/A]</string>

    <string name="notification_reminder_contact_request" context="Subtitle of the historic notification for a reminder new contact request">[A]Lembrete: [/A][B]%s [/B][C]enviou uma solicitação de contato.[/C]</string>

    <string name="title_contact_request_notification_cancelled" context="Title of the historic notification for a contact request cancelled">Solicitação de contato cancelada</string>
    <string name="subtitle_contact_request_notification_cancelled" context="Subtitle of the historic notification for contact request cancelled">[A]%s [/A][B]cancelou a solicitação de contato.[/B]</string>

    <string name="title_contact_notification_deleted" context="Title of the historic notification when an user deletes you as contact">Contato eliminado</string>
    <string name="subtitle_contact_notification_deleted" context="Subtitle of the historic notification when an user deletes you as contact">[A]%s [/A][B]o eliminou dos seus contatos.[/B]</string>

    <string name="title_contact_notification_blocked" context="Title of the historic notification when an user blocks you as contact">Contato bloqueado</string>
    <string name="subtitle_contact_notification_blocked" context="Subtitle of the historic notification when an user blocks you as contact">[A]%s [/A][B]o bloqueou como contato.[/B]</string>

    <string name="section_notification_with_unread" context="Item of the navigation title for the notification section when there is any unread">Notificações [A](%1$d)[/A]</string>

    <string name="title_account_notification_deleted" context="Title of the historic notification for an account deleted">Conta eliminada</string>
    <string name="subtitle_account_notification_deleted" context="Subtitle of the historic notification for an account deleted">[B]A conta [/B][A]%s[/A][B] foi eliminada.[/B]</string>

    <string name="subtitle_file_takedown_notification" context="Subtitle of file takedown historic notification">[A]O seu arquivo compartilhado publicamente [/A] [B]%s[/B][C] foi removido.[/C]</string>
    <string name="subtitle_folder_takedown_notification" context="Subtitle of folder takedown historic notification">[A]A sua pasta compartilhada publicamente [/A] [B]%s[/B][C] foi removida.[/C]</string>

    <string name="subtitle_file_takedown_reinstated_notification" context="Subtitle of a file takedown reinstated historic notification">[A]O seu arquivo compartilhado publicamente [/A] [B]%s[/B][C] foi restaurado.[/C]</string>
    <string name="subtitle_folder_takedown_reinstated_notification" context="Subtitle of a folder takedown reinstated historic notification">[A]A sua pasta compartilhada publicamente [/A] [B]%s[/B][C] foi restaurada.[/C]</string>

    <string name="title_outgoing_contact_request" context="Title of the historic notification for outgoing contact requests">Enviar solicitação</string>
    <string name="title_incoming_contact_request" context="Title of the historic notification for incoming contact requests">Solicitação recebida</string>

    <string name="subtitle_outgoing_contact_request_denied" context="Subtitle of the historic notification for contact request denied">[A]%s [/A][B]recusou a sua solicitação de contato.[/B]</string>
    <string name="subtitle_outgoing_contact_request_accepted" context="Subtitle of the historic notification for contact request accepted">[A]%s [/A][B]aceitou a sua solicitação de contato.[/B]</string>

    <string name="notification_deleted_shared_folder" context="Subtitle of the historic notification for deleted shared folders (one or many)">[B]O acesso às pastas compartilhadas por[/B][A]%s[/A][B]foi eliminado.[/B]</string>
    <string name="notification_left_shared_folder" context="Subtitle of the historic notification when a contact leaves a shared folder">[A]%s[/A][B] saiu de uma pasta compartilhada.[/B]</string>
    <string name="notification_left_shared_folder_with_name" context="Subtitle of the historic notification when a contact leaves a shared folder and the name of the folder is known">[A]%1$s[/A][B] saiu da pasta compartilhada [/B][A]%2$s.[/A]</string>

    <string name="subtitle_incoming_contact_request_ignored" context="Subtitle of the historic notification for incoming contact request ignored">[B]A solicitação de contato de [/B][A]%s [/A][B]foi ignorada[/B]</string>
    <string name="subtitle_incoming_contact_request_accepted" context="Subtitle of the historic notification for incoming contact request accepted">[B]A solicitação de contato de [/B][A]%s [/A][B]foi aceita[/B]</string>
    <string name="subtitle_incoming_contact_request_denied" context="Subtitle of the historic notification for incoming contact request declined">[B]A solicitação de contato de [/B][A]%s [/A][B]foi recusada[/B]</string>

    <string name="type_of_my_account" context="Subtitle of the Upgrade account section">A sua conta atualmente é [A]%s[/A]</string>
    <string name="footnote_achievements" context="Footnote to clarify the storage space is subject to the achievement program">Sujeito à sua participação no nosso programa de conquistas.</string>
    <string name="select_payment_method" context="after choosing one PRO plan, the user have to choose the payment method: credit card, fortumo, etc">Escolha um método de pagamento</string>

    <string name="billing_period_title" context="title of billing period">Ciclo de faturamento</string>
    <string name="billed_monthly_text" context="option of billing period, monthly">[A]Cobrança mensal[/A] %s/mês</string>
    <string name="billed_yearly_text" context="option of billing period, yearly">[A]Cobrança anual[/A] %s/ano</string>
    <string name="button_cancel" context="dialog option cancel in alert dialog">Cancelar</string>
    <string name="button_continue" context="dialog option continue in alert dialog">Continuar</string>

    <string name="payment_method_google_wallet" context="one of the payment methods">[A]Google Pay[/A] (assinatura)</string>
    <string name="payment_method_credit_card" context="one of the payment methods">[A]Cartão de crédito[/A] (assinatura)</string>
    <string name="payment_method_fortumo" context="one of the payment methods">[A]Operadora móvel[/A] (pagamento único)</string>
    <string name="payment_method_centili" context="one of the payment methods">[A]Operadora móvel[/A] (pagamento único)</string>

    <string name="new_label_notification_item" context="Capital letters. Text of the label of a new historic notifications">NOVAS</string>

    <string name="context_new_file_name_hint" context="Input field description in the create file dialog.">nome do arquivo</string>

    <string name="error_autoaway" context="Label shown when it types a wrong value setting the auto-away">Valor inválido para o ausente automático - deve ser superior a 0.</string>

    <string name="option_enable_last_green_chat" context="Option in Settings section to enable the last active connection in chat">Mostrar o último acesso&#8230;</string>
    <string name="subtitle_option_enable_last_green_chat" context="Subtitle of the option in Settings section to enable the last active connection in chat">Permitir que seus contatos vejam o seu último acesso ao MEGA.</string>

    <plurals name="num_files_with_parameter" context="on the section notifications indicates the number of files added to a shared folder">
        <item context="Singular of file. 1 file" quantity="one">%d arquivo</item>
        <item context="Plural of file. 2 files" quantity="other">%d arquivos</item>
    </plurals>

    <plurals name="num_folders_with_parameter" context="on the section notifications indicates the number of folder added to a shared folder">
        <item context="Singular of folder/directory. 1 folder" quantity="one">%d pasta</item>
        <item context="Plural of folder/directory. 2 folders" quantity="other">%d pastas</item>
    </plurals>

    <string name="subtitle_notification_added_folders_and_files" context="Subtitle of the historic notification for new additions inside an existing shared folder. Placeholders are: email who added the folders or files, number of folders added, number of files added">[A]%1$s[/A][B] adicionou %2$s e %3$s[/B]</string>

    <plurals name="subtitle_notification_added_files" context="Subtitle of the historic notification for new additions inside an existing shared folder">
        <item context="Singular of file. 1 file" quantity="one">[A]%1$s [/A][B]adicionou %2$d arquivo.[/B]</item>
        <item context="Plural of file. 2 files" quantity="other">[A]%1$s [/A][B]adicionou %2$d arquivos.[/B]</item>
    </plurals>

    <plurals name="subtitle_notification_deleted_items" context="Subtitle of the historic notification for deletions inside an existing shared folder">
        <item context="Singular of item. 1 item" quantity="one">[A]%1$s [/A][B]eliminou %2$d item.[/B]</item>
        <item context="Plural of item. 2 items" quantity="other">[A]%1$s [/A][B]eliminou %2$d itens.[/B]</item>
    </plurals>

    <plurals name="subtitle_notification_added_folders" context="Subtitle of the historic notification for new additions inside an existing shared folder">
        <item context="Singular of folder. 1 folder" quantity="one">[A]%1$s [/A][B]adicionou %2$d pasta.[/B]</item>
        <item context="Plural of folder. 2 folders" quantity="other">[A]%1$s [/A][B]adicionou %2$d pastas.[/B]</item>
    </plurals>

    <plurals name="subtitle_of_group_chat" context="Subtitle chat screen for groups with permissions and not archived">
        <item context="Singular of participant. 1 participant" quantity="one">%d participante</item>
        <item context="Plural of participant. 2 participants" quantity="other">%d participantes</item>
    </plurals>

    <string name="message_error_set_title_get_link" context="Error when the user tries to get a public chat link for a chat with the default title">Antes de poder gerar um link para este chat, você precisa adicionar uma descrição:</string>

    <string name="chat_link_copied_clipboard" context="success alert when the user copy a chat link to the clipboard">Link do chat copiado para a área de transferência</string>

    <string name="type_month" context="Label to show the price of each plan in the upgrade account section">[A]A partir de[/A] %s [A]por mês[/A] *</string>
    <string name="upgrade_comment" context="the meaning of the asterisk in monthly* and annually* payment">* A assinatura pode ser cancelada em qualquer momento antes da data de renovação.</string>
    <string name="call_started_messages" context="Message shown when a call starts.">Chamada iniciada</string>

    <string name="ssl_error_dialog_title" context="Title of the dialog to inform about a SSL error">Erro na chave SSL</string>
    <string name="ssl_error_dialog_text" context="Text of the dialog to inform about a SSL error">O MEGA não consegue se conectar de forma segura por meio de SSL. Você pode estar usando uma rede WiFi pública com requisitos adicionais.</string>

    <string name="context_empty_notifications" context="Text of the empty screen for the notifications section">[B]Não há [/B][A]Notificações[/A][B].[/B]</string>

    <string name="general_setup_mega" context="Permissions screen title">Configurar o MEGA</string>
    <string name="setup_mega_explanation" context="Permissions screen explanation">O MEGA precisa ter acesso às suas fotos, arquivos multimídia e outros arquivos para que você possa compartilhá-los com amigos, enviar mensagens criptografadas e fazer chamadas seguras.</string>
    <string name="allow_acces_media_title" cotext="Title of the screen asking permissions for files">Permitir acesso a fotos, arquivos multimídia e outros arquivos.</string>
    <string name="allow_acces_media_subtitle" context="Subtitle of the screen asking permissions for files">O MEGA precisa de sua permissão para compartilhar otos, arquivos multimídia e outros arquivos.</string>
    <string name="allow_acces_camera_title" cotext="Title of the screen asking permissions for camera">Ativar câmera</string>
<<<<<<< HEAD
    <string name="allow_acces_camera_subtitle" context="Subtitle of the screen asking permissions for camera">To scan documents, take pictures and make video calls allow access to your camera.</string>
    <string name="allow_acces_calls_title" cotext="Title of the screen asking permissions for microphone and write in log calls">Ativar chamadas</string>
    <string name="allow_acces_calls_subtitle" context="Subtitle of the screen asking permissions for microphone and write in log calls">To make encrypted calls allow access to your microphone and call log.</string>
    <string name="allow_acces_calls_subtitle_microphone" context="Subtitle of the screen asking permissions for microphone">To make encrypted calls allow access to your microphone.</string>
=======
    <string name="allow_acces_camera_subtitle" context="Subtitle of the screen asking permissions for camera">Permita o acesso à sua câmera para escanear documentos, tirar fotos e fazer videochamadas.</string>
    <string name="allow_acces_calls_title" cotext="Title of the screen asking permissions for microphone and write in log calls">Ativar chamadas</string>
    <string name="allow_acces_calls_subtitle" context="Subtitle of the screen asking permissions for microphone and write in log calls">To make encrypted calls allow access to your microphone and call log.</string>
    <string name="allow_acces_calls_subtitle_microphone" context="Subtitle of the screen asking permissions for microphone">Permitir acesso ao seu microfone para fazer chamadas criptografadas.</string>
>>>>>>> edcd1d18
    <string name="general_enable_access" context="General enable access">Permitir acesso</string>
    <string name="title_chat_shared_files_info" context="Title of the option on chat info screen to list all the files sent to the chat">Arquivos compartilhados</string>

    <string name="error_message_already_sent" context="Error mesage when trying to remove an uploading attachment that has already finished">Anexo já enviado</string>

    <string name="call_ended_message" context="Message shown when a call ends.">[A]Chamada finalizada[/A][C]. Duração:[/C]</string>
    <plurals name="plural_call_ended_messages_hours" context="Message that shows the hours of a call when it ends">
        <item context="one hour" quantity="one">[B]%1$s hora[/B]</item>
        <item context="more hours" quantity="other">[B]%1$s horas[/B]</item>
    </plurals>
    <plurals name="plural_call_ended_messages_minutes" context="Message that shows the minutes of a call when it ends">
        <item context="one minute" quantity="one">[B]%1$s minuto[/B]</item>
        <item context="more minutes" quantity="other">[B]%1$s minutos[/B]</item>
    </plurals>
    <plurals name="plural_call_ended_messages_seconds" context="Message that shows the seconds of a call when it ends">
        <item context="one second" quantity="one">[B]%1$d segundo[/B]</item>
        <item context="more seconds" quantity="other">[B]%1$d segundos[/B]</item>
    </plurals>

    <string name="last_seen_today" context="String that appears when we show the last activity of a contact, when the last activity was today. For example: Last seen today 11:34a.m.">[A]Último acesso [/A]hoje às %1$s</string>
    <string name="last_seen_long_time_ago" context="String that appears when we show the last activity of a contact, but it's been a long time ago that we don't see any activity from that user">[A]Último acesso [/A]há muito tempo atrás</string>
    <string name="last_seen_general" context="String that appears when we show the last activity of a contact, when the last activity was before today. For example: Last seen March 14th,2018 11:34a.m. ">[A]Último acesso [/A]em %1$s %2$s</string>

    <string name="label_today" context="label today">Hoje</string>
    <string name="label_yesterday" context="label yesterday">Ontem</string>

    <string name="context_empty_shared_files" context="Text of the empty screen for the chat shared files">[B]Não há [/B][A]arquivos compartilhados[/A][B].[/B]</string>

    <string name="contact_joined_the_call" context="Text to indicate that a contact has joined a group call">%1$s entrou na chamada</string>
    <string name="contact_left_the_call" context="Text to indicate that a contact has left a group call">%1$s saiu da chamada</string>

    <string name="call_error_too_many_participants" context="Message show when a call cannot be established because there are too many participants in the group call">Você não pode participar desta chamada porque o número máximo de participantes foi alcançado.</string>
    <string name="call_error_too_many_video" context="Message show when a user cannot activate the video in a group call because the max number of videos has been reached">Você não tem permissão para ativar o vídeo, pois essa chamada alcançou o número máximo de participantes usando o vídeo.</string>

    <string name="error_open_file_with" context="Error message shown when a file cannot be opened by other app using the open with option menu">Erro. Não foi possível abrir o arquivo.</string>
    <string name="incoming_call_starting" context="Subtitle of the call screen when a incoming call is just starting">Chamada recebida&#8230;</string>
    <string name="outgoing_call_starting" context="Subtitle of the call screen when a outgoing call is just starting">Chamando&#8230;</string>

    <string name="error_meta_message_invalid" context="Content of a invalid meta message">A mensagem contém metadados inválidos</string>

    <string name="second_row_info_item_shared_file_chat" context="Info shown in the subtitle of each row of the shared files to chat: sender name . date">%1$s . %2$s</string>

    <plurals name="messages_forwarded_success_plural" formatted="false" context="Confirmation message after forwarding one or several messages">
        <item context="version item" quantity="one">Mensagem encaminhada</item>
        <item context="version items" quantity="other">Mensagens encaminhadas</item>
    </plurals>

    <plurals name="num_files_not_send" context="Alert shown when a num of files have not been sent because of any error occurs">
        <item context="Singular of file. 1 file" quantity="one">%d arquivo não foi enviado para %d chats</item>
        <item context="Plural of file. 2 files" quantity="other">%d arquivo não foram enviados para %d chats</item>
    </plurals>

    <plurals name="num_contacts_not_send" context="Alert shown when a num of contacts have not been sent because of any error occurs">
        <item context="Singular of file. 1 file" quantity="one">%d contato não foi enviado para %d chats</item>
        <item context="Plural of file. 2 files" quantity="other">%d contatos não foram enviados para %d chats</item>
    </plurals>

    <plurals name="num_messages_not_send" context="Alert shown when a num of messages have not been sent because of any error occurs">
        <item context="Singular of file. 1 file" quantity="one">%d mensagem não foi enviada para %d chats</item>
<<<<<<< HEAD
        <item context="Plural of file. 2 files" quantity="other">%d messages was not sent to %d chats</item>
=======
        <item context="Plural of file. 2 files" quantity="other">%d mensagens não foram enviadas para %d chats</item>
>>>>>>> edcd1d18
    </plurals>

    <string name="content_not_send" context="Alert shown when some content have not been sent because of any error occurs">O conteúdo não foi enviado para %d chats</string>

    <string name="new_group_chat_created" context="Label shown when a new group chat has been created correctly">Novo chat de grupo criado corretamente</string>
    <string name="preparing_chats" context="Alert shown when some content is sharing with chats and they are processing">Preparando arquivos</string>
    <string name="sent_as_message" context="Label indicating some content has been sent as message">Enviado como mensagem.</string>
    <string name="error_sent_as_message" context="Error message when the attachment cannot be sent to any of the selected chats">Erro. O arquivo não foi enviado a nenhum dos chats selecionados.</string>
    <string name="chat_explorer_empty" context="Message shown when the user has no items to show in chat explorer">[A]Não há[/A] [B]items[/B]</string>

<<<<<<< HEAD
    <string name="delete_versions" context="Action delete all file versions">Delete old versions</string>
    <string name="title_delete_version_history" context="Title of the dialog shown when it wants to delete the version history of a file">Delete old versions?</string>
    <string name="text_delete_version_history" context="Text of the dialog shown when it wants to delete the version history of a file">Tenha em mente que o arquivo atual não será deletado.</string>
    <string name="version_history_deleted" context="Alert shown when the version history was deleted correctly">Old versions deleted.</string>
    <string name="version_history_deleted_erroneously" context="Alert shown when the version history was deleted erroneously">Old versions not deleted.</string>
=======
    <string name="delete_versions" context="Action delete all file versions">Deletar versões anteriores</string>
    <string name="title_delete_version_history" context="Title of the dialog shown when it wants to delete the version history of a file">Deletar versões anteriores?</string>
    <string name="text_delete_version_history" context="Text of the dialog shown when it wants to delete the version history of a file">Tenha em mente que o arquivo atual não será deletado.</string>
    <string name="version_history_deleted" context="Alert shown when the version history was deleted correctly">As versões anteriores foram deletadas.</string>
    <string name="version_history_deleted_erroneously" context="Alert shown when the version history was deleted erroneously">Não foi possível deletar as versões anteriores.</string>
>>>>>>> edcd1d18

    <plurals name="versions_deleted_succesfully" formatted="false" context="Confirmation message after deleted file versions">
        <item context="version item" quantity="one">%d versão foi deletada</item>
        <item context="version items" quantity="other">%d versões foram deletadas</item>
    </plurals>

    <plurals name="versions_not_deleted" formatted="false" context="Alert shown when some versions are not deleted successfully">
        <item context="version item" quantity="one">%d versão não foi deletada</item>
        <item context="version items" quantity="other">%d versões não foram deletadas</item>
    </plurals>

    <string name="no_contacts_invite" context="Alert shown when the user tries to realize some action in chat and has not contacts">Você não tem contatos no MEGA. Você pode convidar amigos na seção Contatos.</string>

    <string name="title_tour_one" context="Title of first tour screen">Você tem a chave</string>
    <string name="content_tour_one" cotext="Content of first tour screen">A segurança é a razão da nossa existência. Os seus arquivos estão protegidos por uma máquina de criptografia bem engrenada, na qual somente você pode acessá-los.</string>
    <string name="title_tour_two" cotext="Title of second tour screen">Chat criptografado</string>
    <string name="content_tour_two" cotext="Content of second tour screen">Chat totalmente criptografado com chamadas de voz e vídeo, mensagens de grupo e compartilhamento de dados integrado com a sua Nuvem de arquivos.</string>
    <string name="title_tour_three" cotext="Title of third tour screen">Crie a sua rede</string>
    <string name="content_tour_three" cotext="Content of third tour screen">Adicione contatos, crie uma rede, colabore, faça chamadas de voz e vídeo sem sair do MEGA</string>
    <string name="title_tour_four" cotext="Title of fourth tour screen">As suas fotos na Nuvem</string>
    <string name="content_tour_four" cotext="Content of fourth tour screen">Sabemos que os Uploads da câmera são um recurso essencial para qualquer dispositivo móvel. Crie a sua conta agora.</string>

    <string name="title_pdf_password" context="Title of the dialog shown when a pdf required password">Digite a sua senha</string>
    <string name="text_pdf_password" context="Text of the dialog shown when a pdf required password">%s é um documento PDF protegido por senha. Por favor, digite a senha para abrir o PDF.</string>
    <string name="error_pdf_password" context="Error of the dialog shown wen a pdf required password and the user types a wrong password">Você digitou uma senha incorreta. Tente novamente.</string>
    <string name="error_max_pdf_password" context="Error of the dialog shown wen a pdf required password and the user has been typed three times a wrong password">A senha que você digitou não é válida.</string>

    <string name="unknownn_file" context="Alert shown when a user tries to open a file from a zip and the file is unknown or has not been possible to unzip correctly">It is not possible to open the file. It is an unknown file or has not been possible to unzip successfully.</string>

    <string name="not_allow_play_alert" context="Alert shown when exists some call and the user tries to play an audio or video">Não é possível reproduzir arquivos multimídia enquanto houver uma chamada em andamento.</string>
    <string name="ongoing_call_messages" context="Text shown in the list of chats when there is a call in progress but I am not on it">Chamada em andamento</string>
    <string name="join_call_layout_in_group_call" context="Title of the layout to join a group call from the chat screen. The placeholder indicates the user who initiated the call">%s iniciou uma chamada em grupo. Pressione para participar.</string>
    <string name="call_in_progress_layout" context="Title of the layout to return to a call">Pressione para voltar à chamada</string>

    <string name="message_joined_public_chat_autoinvitation" formatted="false" context="chat message when a participant invites himself to a public chat using a chat link. Please keep the placeholder because is to show the participant's name in runtime.">[A]%1$s[/A][B] se uniu ao chat de grupo.[/B]</string>

    <string name="context_remove_chat_link_warning_text" context="Warning that appears prior to remove a chat link on the group info screen.">Se o link for eliminado, este chat já não poderá ser acessado usando-o.</string>
    <string name="context_create_chat_link_warning_text" context="Description text of the dialog to generate a public chat link">A rotação da chave de criptografia não permite que você obtenha um link do chat sem criar um novo chat em grupo.</string>
    <string name="context_create_chat_link_question_text" context="Question of the dialog to generate a public chat link">Você quer criar um novo chat de grupo e obter um link do chat?</string>

    <string name="context_make_private_chat_warning_text" context="Text of the dialog to change a public chat to private (enable encrypted key rotation)">A rotação de chaves é um pouco mais segura, mas não permite criar um link do chat, e os novos participantes não verão as mensagens anteriores.</string>

    <string name="message_joined_successfully" context="Message shown when a user has joined to a public chat successfully">Você entrou no chat corretamente.</string>

    <string name="wizard_steps_indicator" context="Label that indicates the steps of a wizard">%1$d de %2$d</string>

    <string name="hint_action_search" context="Hint of the Search view">Pesquisar&#8230;</string>
    <string name="answer_call_incoming" context="The text of the notification button that is displayed when there is a call in progress, another call is received and answered.">Responder</string>
    <string name="ignore_call_incoming" context="The text of the notification button that is displayed when there is a call in progress, another call is received and ignored.">Ignorar</string>
    <string name="outgoing_audio_call_starting" context="Subtitle of the call screen when a outgoing audio call is just starting in a individual chat">Iniciando chamada de áudio&#8230;</string>
    <string name="outgoing_video_call_starting" context="Subtitle of the call screen when a outgoing video call is just starting in a individual chat">Iniciando chamada de vídeo&#8230;</string>
    <string name="muted_contact_micro" context="Subtitle of the call screen when a user muted the current individual call. The placeholder indicates the user who muted the call ">%s silenciou esta chamada</string>
    <string name="muted_own_micro" context="Subtitle of the call screen when I muted the current individual call">Silenciado</string>

    <string name="copy_already_downloaded" context="when trying to download a file that is already downloaded in the device and has to copy in another path">Already downloaded. Copied to selected path.</string>

    <string name="title_join_call" context="Title of the dialog shown when you want to join a group call">Entrar na chamada</string>
    <string name="text_join_call" context="Text of the dialog shown when you want to join a group call">Para participar dessa chamada, você precisa finalizar a sua chamada atual.</string>

    <string name="hint_enter_chat_link" context="Hint shown in the open chat link alert dialog">Digite o link do chat</string>

    <string name="copy_link_explanation" context="Explanation of the dialog shown to share a chat link">Outras pessoas podem participar do seu grupo usando este link.</string>
    <string name="new_chat_link_label" context="Label that indicates the creation of a chat link">Novo link do chat</string>
    <string name="enter_group_name" context="Title of the dialog shown when the user it is creating a chat link and the chat has not title">Digite o nome do grupo</string>
    <string name="alert_enter_group_name" context="Alert shown when the user it is creating a chat link and the chat has not title">Você precisa nomear o grupo para poder criar um link de chat.</string>
    <string name="invite_contacts_to_start_chat" context="Text shown when an account doesn't have any contact added and it's trying to start a new chat conversation">Invite contacts and start chatting securely with MEGA’s encrypted chat.</string>

    <string name="no_chat_link_available" context="In some cases, a user may try to get the link for a chat room, but if such is not set by an operator - it would say 'not link available' and not auto create it.">Não há link de chat disponível.</string>
    <string name="chat_link_deleted" context="Alert shown when it has been deleted successfully a chat link">Chat link deleted successfully.</string>

    <string name="contact_request_status_accepted" context="The status of pending contact request (ACCEPTED), placeholder is contact request creation time">%1$s (ACCEPTED)</string>
    <string name="contact_request_status_deleted" context="The status of pending contact request (DELETED), placeholder is contact request creation time">%1$s (DELETED)</string>
    <string name="contact_request_status_denied" context="The status of pending contact request (DENIED), placeholder is contact request creation time">%1$s (DENIED)</string>
    <string name="contact_request_status_ignored" context="The status of pending contact request (IGNORED), placeholder is contact request creation time">%1$s (IGNORED)</string>
    <string name="contact_request_status_reminded" context="The status of pending contact request (REMINDED), placeholder is contact request creation time">%1$s (REMINDED)</string>
    <string name="contact_request_status_pending" context="The status of pending contact request (PENDING), placeholder is contact request creation time">%1$s (PENDING)</string>

	<plurals name="file_already_downloaded">
		<item context="When a multiple download is started, some of the files could have already been downloaded before. This message shows the number of files that has already been downloaded in singular. placeholder: number of files" quantity="one">%d file already downloaded.&#160;</item>
		<item context="When a multiple download is started, some of the files could have already been downloaded before. This message shows the number of files that has already been downloaded in plural. placeholder: number of files" quantity="other">%d files already downloaded.&#160;</item>
	</plurals>

	<plurals name="file_pending_download">
		<item context="When a multiple download is started, some of the files could have already been downloaded before. This message shows the number of files that are pending in singular. placeholder: number of files" quantity="one">%d file pending.</item>
		<item context="When a multiple download is started, some of the files could have already been downloaded before. This message shows the number of files that are pending in plural. placeholder: number of files" quantity="other">%d arquivos pendentes.</item>
	</plurals>
</resources><|MERGE_RESOLUTION|>--- conflicted
+++ resolved
@@ -652,13 +652,8 @@
 	<string name="settings_auto_play_label" context="description of switch 'Open file when download is completed'">Open file when downloaded</string>
 
 
-<<<<<<< HEAD
 
 	<string name="settings_advanced_features_cancel_account" context="Settings preference title for canceling the account">Cancelar a sua conta</string>
-=======
-	<string name="settings_auto_play_label" context="description of switch 'Open file when download is completed'">Open file when downloaded</string>
-    <string name="settings_advanced_features_cancel_account" context="Settings preference title for canceling the account">Cancelar a sua conta</string>
->>>>>>> edcd1d18
 
     <string name="settings_advanced_features_size" context="Size of files in offline or cache folders">Atualmente usando %s</string>
     <string name="settings_advanced_features_calculating" context="Calculating Size of files in offline or cache folders">Calculando</string>
@@ -857,11 +852,7 @@
     <string name="backup_action" context="Sentence to inform the user the available actions in the screen to backup the master key">Copie a chave de recuperação à área de transferência ou salve-a como um arquivo de texto</string>
 
     <string name="save_action" context="Action of the button to save the master key as a text file">Salvar</string>
-<<<<<<< HEAD
-    <string name="copy_MK_confirmation" context="Alert message when the master key has been successfully copied to the ClipBoard">The Recovery Key has been successfully copied</string>
-=======
     <string name="copy_MK_confirmation" context="Alert message when the master key has been successfully copied to the ClipBoard">A chave de recuperação foi copiada para a área de transferência</string>
->>>>>>> edcd1d18
 
     <string name="change_pass" context="Button to change the password">Alterar</string>
 
@@ -1462,13 +1453,8 @@
 
     <string name="download_show_info" context="Hint how to cancel the download">Mostrar informações</string>
 
-<<<<<<< HEAD
-    <string name="context_link_removal_error" context="error message">Link removal failed. Try again later.</string>
-    <string name="context_link_action_error" context="error message">Link action failed. Try again later.</string>
-=======
     <string name="context_link_removal_error" context="error message">Não foi possível remover o link. Por favor, tente novamente mais tarde.</string>
     <string name="context_link_action_error" context="error message">Não foi possível acessar o link. Por favor, tente novamente mais tarde.</string>
->>>>>>> edcd1d18
 
     <string name="title_write_user_email" context="title of the dialog shown when sending or sharing a folder">Escreva e-mail do usuário</string>
 
@@ -1699,11 +1685,7 @@
     <string name="error_download_qr" context="Text shown when it tries to download to File System the QR and occurs an error to process the action">Ocorreu um erro ao tentar baixar o arquivo QR. Talvez o arquivo não exista. Por favor, tente novamente mais tarde.</string>
     <string name="success_download_qr" context="Text shown when it tries to download to File System the QR and the action has success">O código QR foi salvo em %s</string>
     <string name="invite_not_sent" context="Title of dialog shown when a contact request has not been sent with QR code">Convite não enviado.</string>
-<<<<<<< HEAD
-    <string name="invite_not_sent_text" context="Text of dialog shown when a contact request has not been sent with QR code">The QR code or contact link is invalid. Try to scan a valid code or to open a valid link.</string>
-=======
     <string name="invite_not_sent_text" context="Text of dialog shown when a contact request has not been sent with QR code">O código QR ou o link de contato é inválido. Por favor, tente escanear um código válido ou acessar um link válido.</string>
->>>>>>> edcd1d18
     <string name="invite_not_sent_text_already_contact" context="Text of dialog shown when a contact request has not been sent with QR code because of is already a contact">O convite não foi enviado. %s já está na sua lista de contatos.</string>
     <string name="invite_not_sent_text_error" context="Text of dialog shown when a contact request has not been sent with QR code because of some error">O convite não foi enviado. Ocorreu um erro ao processá-lo.</string>
     <string name="generatin_qr" context="Text of alert dialog informing that the qr is generating">Gerando o código QR&#8230;</string>
@@ -2139,10 +2121,6 @@
     <string name="notification_chat_undefined_title" context="Title of the notification when there is unknown activity on the Chat">Atividade no chat</string>
     <string name="notification_chat_undefined_content" context="Content of the notification when there is unknown activity on the Chat">Você pode ter novas mensagens</string>
 	<string name="retrieving_message_title" context="When app is retrieving push message">Retrieving message</string>
-<<<<<<< HEAD
-=======
-
->>>>>>> edcd1d18
     <string name="settings_rb_scheduler_enable_title" context="Title of Rubbish bin scheduler option in settings to enable or disable the functionality">Planejador de limpeza da lixeira</string>
     <string name="settings_rb_scheduler_enable_subtitle" context="Subtitle of Rubbish bin scheduler option in settings to enable or disable the functionality in free accounts">A sua Lixeira será esvaziada de forma automática.</string>
 
@@ -2188,21 +2166,13 @@
     <string name="message_set_chat_private" context="Text shown when a moderator changes the chat to private. Please keep the placeholder because is to show the moderator's name in runtime.">[A]%1$s[/A][B] ativou a rotação da chave de criptografia.[/B]</string>
 
     <string name="invalid_chat_link" context="error message shown when a chat link is invalid">Já não é possível acessar este chat</string>
-<<<<<<< HEAD
-    <string name="invalid_chat_link_args" context="error message shown when a chat link is not well formed">Invalid Chat Link</string>
-=======
     <string name="invalid_chat_link_args" context="error message shown when a chat link is not well formed">Link de chat inválido</string>
->>>>>>> edcd1d18
 
     <string name="ekr_label" context="When it is creating a new group chat, this option permits to establish it private or public">Rotação da chave de criptografia</string>
     <string name="ekr_explanation" context="When it is creating a new group chat, this option permits to establish it private or public">A rotação de chaves é um pouco mais segura, mas não permite criar um link do chat, e os novos participantes não verão as mensagens anteriores.</string>
 
     <string name="subtitle_chat_message_enabled_ERK" context="subtitle of the message shown when a user enables the encrypted key rotation">A rotação de chaves é um pouco mais segura, mas não permite criar um link do chat, e os novos participantes não verão as mensagens anteriores.</string>
-<<<<<<< HEAD
-    <string name="action_open_chat_link" context="Menu item">Open Chat Link</string>
-=======
     <string name="action_open_chat_link" context="Menu item">Abrir o link do chat</string>
->>>>>>> edcd1d18
 
     <string name="invite_not_sent_already_sent" context="Message shown when a contact request has not been sent because the invitation has been sent before">A solicitação de contato a %s já foi enviada anteriormente e pode ser consultada na aba Solicitações enviadas.</string>
 
@@ -2331,17 +2301,10 @@
     <string name="allow_acces_media_title" cotext="Title of the screen asking permissions for files">Permitir acesso a fotos, arquivos multimídia e outros arquivos.</string>
     <string name="allow_acces_media_subtitle" context="Subtitle of the screen asking permissions for files">O MEGA precisa de sua permissão para compartilhar otos, arquivos multimídia e outros arquivos.</string>
     <string name="allow_acces_camera_title" cotext="Title of the screen asking permissions for camera">Ativar câmera</string>
-<<<<<<< HEAD
-    <string name="allow_acces_camera_subtitle" context="Subtitle of the screen asking permissions for camera">To scan documents, take pictures and make video calls allow access to your camera.</string>
-    <string name="allow_acces_calls_title" cotext="Title of the screen asking permissions for microphone and write in log calls">Ativar chamadas</string>
-    <string name="allow_acces_calls_subtitle" context="Subtitle of the screen asking permissions for microphone and write in log calls">To make encrypted calls allow access to your microphone and call log.</string>
-    <string name="allow_acces_calls_subtitle_microphone" context="Subtitle of the screen asking permissions for microphone">To make encrypted calls allow access to your microphone.</string>
-=======
     <string name="allow_acces_camera_subtitle" context="Subtitle of the screen asking permissions for camera">Permita o acesso à sua câmera para escanear documentos, tirar fotos e fazer videochamadas.</string>
     <string name="allow_acces_calls_title" cotext="Title of the screen asking permissions for microphone and write in log calls">Ativar chamadas</string>
     <string name="allow_acces_calls_subtitle" context="Subtitle of the screen asking permissions for microphone and write in log calls">To make encrypted calls allow access to your microphone and call log.</string>
     <string name="allow_acces_calls_subtitle_microphone" context="Subtitle of the screen asking permissions for microphone">Permitir acesso ao seu microfone para fazer chamadas criptografadas.</string>
->>>>>>> edcd1d18
     <string name="general_enable_access" context="General enable access">Permitir acesso</string>
     <string name="title_chat_shared_files_info" context="Title of the option on chat info screen to list all the files sent to the chat">Arquivos compartilhados</string>
 
@@ -2401,11 +2364,7 @@
 
     <plurals name="num_messages_not_send" context="Alert shown when a num of messages have not been sent because of any error occurs">
         <item context="Singular of file. 1 file" quantity="one">%d mensagem não foi enviada para %d chats</item>
-<<<<<<< HEAD
-        <item context="Plural of file. 2 files" quantity="other">%d messages was not sent to %d chats</item>
-=======
         <item context="Plural of file. 2 files" quantity="other">%d mensagens não foram enviadas para %d chats</item>
->>>>>>> edcd1d18
     </plurals>
 
     <string name="content_not_send" context="Alert shown when some content have not been sent because of any error occurs">O conteúdo não foi enviado para %d chats</string>
@@ -2416,19 +2375,11 @@
     <string name="error_sent_as_message" context="Error message when the attachment cannot be sent to any of the selected chats">Erro. O arquivo não foi enviado a nenhum dos chats selecionados.</string>
     <string name="chat_explorer_empty" context="Message shown when the user has no items to show in chat explorer">[A]Não há[/A] [B]items[/B]</string>
 
-<<<<<<< HEAD
-    <string name="delete_versions" context="Action delete all file versions">Delete old versions</string>
-    <string name="title_delete_version_history" context="Title of the dialog shown when it wants to delete the version history of a file">Delete old versions?</string>
-    <string name="text_delete_version_history" context="Text of the dialog shown when it wants to delete the version history of a file">Tenha em mente que o arquivo atual não será deletado.</string>
-    <string name="version_history_deleted" context="Alert shown when the version history was deleted correctly">Old versions deleted.</string>
-    <string name="version_history_deleted_erroneously" context="Alert shown when the version history was deleted erroneously">Old versions not deleted.</string>
-=======
     <string name="delete_versions" context="Action delete all file versions">Deletar versões anteriores</string>
     <string name="title_delete_version_history" context="Title of the dialog shown when it wants to delete the version history of a file">Deletar versões anteriores?</string>
     <string name="text_delete_version_history" context="Text of the dialog shown when it wants to delete the version history of a file">Tenha em mente que o arquivo atual não será deletado.</string>
     <string name="version_history_deleted" context="Alert shown when the version history was deleted correctly">As versões anteriores foram deletadas.</string>
     <string name="version_history_deleted_erroneously" context="Alert shown when the version history was deleted erroneously">Não foi possível deletar as versões anteriores.</string>
->>>>>>> edcd1d18
 
     <plurals name="versions_deleted_succesfully" formatted="false" context="Confirmation message after deleted file versions">
         <item context="version item" quantity="one">%d versão foi deletada</item>
