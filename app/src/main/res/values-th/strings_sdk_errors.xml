--- conflicted
+++ resolved
@@ -1,83 +1,6 @@
 <?xml version="1.0" encoding="utf-8"?>
 <resources>
   <!-- Label to show that an SDK operation has been complete successfully. -->
-<<<<<<< HEAD
-  <string name="api_ok" context="Label to show that an SDK operation has been complete successfully.">ไม่มีข้อผิดพลาด</string>
-  <!-- Label to show that an Internal error occurs during a SDK operation. -->
-  <string name="api_einternal" context="Label to show that an Internal error occurs during a SDK operation.">ผิดพลาดภายใน</string>
-  <!-- Label to show that an error of Invalid argument occurs during a SDK operation. -->
-  <string name="api_eargs" context="Label to show that an error of Invalid argument occurs during a SDK operation.">อาร์กิวเมนต์ไม่ถูกต้อง</string>
-  <!-- Label to show that a request error occurs during a SDK operation. -->
-  <string name="api_eagain" context="Label to show that a request error occurs during a SDK operation.">คำขอไม่สำเร็จ กำลังลองใหม่</string>
-  <!-- Label to show that the rate limit has been reached during a SDK operation. -->
-  <string name="api_eratelimit" context="Label to show that the rate limit has been reached during a SDK operation.">เกินจำกัดการให้คะแนนแล้ว</string>
-  <!-- Label to show that a SDK operation has failed permanently. -->
-  <string name="api_efailed" context="Label to show that a SDK operation has failed permanently.">ไม่ประสบผลสำเร็จอย่างถาวร</string>
-  <!-- Error shown when terms of service are breached during download. -->
-  <string name="api_etoomany_ec_download" context="Error shown when terms of service are breached during download.">ละเมิดข้อกำหนดในการให้บริการ</string>
-  <!-- Label to show that an error for multiple concurrent connections or transfers occurs during a SDK operation. -->
-  <string name="api_etoomay" context="Label to show that an error for multiple concurrent connections or transfers occurs during a SDK operation.">มีการเชื่อมต่อหรือถ่ายโอนพร้อมกันมากเกินไป</string>
-  <!-- Label to show that an error of Out of range occurs during a SDK operation. -->
-  <string name="api_erange" context="Label to show that an error of Out of range occurs during a SDK operation.">เกินขอบเขตที่กำหนด</string>
-  <!-- State to indicate something has expired (achivements of business status account for instance) -->
-  <string name="api_eexpired" context="State to indicate something has expired (achivements of business status account for instance)">หมดอายุแล้ว</string>
-  <!-- Label to show that an error related with a resource Not found occurs during a SDK operation. -->
-  <string name="api_enoent" context="Label to show that an error related with a resource Not found occurs during a SDK operation.">ไม่พบข้อมูล</string>
-  <!-- Label to show that an error related with a circular linkage occurs during a SDK operation. -->
-  <string name="api_ecircular" context="Label to show that an error related with a circular linkage occurs during a SDK operation.">ตรวจพบการลิงก์แบบวงกลม</string>
-  <!-- Label to show that an error related with an denied access occurs during a SDK operation. -->
-  <string name="api_eaccess" context="Label to show that an error related with an denied access occurs during a SDK operation.">การเข้าถึงถูกปฏิเสธ</string>
-  <!-- Label to show that an error related with an existent resource occurs during a SDK operation. -->
-  <string name="api_eexist" context="Label to show that an error related with an existent resource occurs during a SDK operation.">มีอยู่แล้ว</string>
-  <!-- Label to show that an error related with an Incomplete SDK operation. -->
-  <string name="api_eincomplete" context="Label to show that an error related with an Incomplete SDK operation.">ไม่สมบูรณ์</string>
-  <!-- Label to show that an error related with the decryption process of a node occurs during a SDK operation. -->
-  <string name="api_ekey" context="Label to show that an error related with the decryption process of a node occurs during a SDK operation.">คีย์ไม่ถูกต้อง/การถอดรหัสผิดพลาด</string>
-  <!-- Label to show that an error related with a bad session ID occurs during a SDK operation. -->
-  <string name="api_esid" context="Label to show that an error related with a bad session ID occurs during a SDK operation.">ID เซสชั่นไม่ถูกต้อง</string>
-  <!-- Error shown when download a file that has violated ToS/AUP. -->
-  <string name="api_eblocked_ec_import_ec_download" context="Error shown when download a file that has violated ToS/AUP.">ไม่สามารถเข้าถึงได้เนื่องจากการละเมิด ToS/AUP</string>
-  <!-- Label to show that an error related with a blocked account occurs during a SDK operation. -->
-  <string name="api_eblocked" context="Label to show that an error related with a blocked account occurs during a SDK operation.">บล็อกแล้ว</string>
-  <!-- Label to show that an error related with an over quota occurs during a SDK operation. -->
-  <string name="api_eoverquota" context="Label to show that an error related with an over quota occurs during a SDK operation.">เกินโควต้า</string>
-  <!-- Label to show that an error related with a temporary problem occurs during a SDK operation. -->
-  <string name="api_etempunavail" context="Label to show that an error related with a temporary problem occurs during a SDK operation.">ใช้ไม่ได้ชั่วคราว</string>
-  <!-- Label to show that an error related with too many connections occurs during a SDK operation. -->
-  <string name="api_etoomanyconnections" context="Label to show that an error related with too many connections occurs during a SDK operation.">เชื่อมต่อมากไป</string>
-  <!-- Label to show that an error related with an write error occurs during a SDK operation. -->
-  <string name="api_ewrite" context="Label to show that an error related with an write error occurs during a SDK operation.">เขียนผิดพลาด</string>
-  <!-- Label to show that an error related with an read error occurs during a SDK operation. -->
-  <string name="api_eread" context="Label to show that an error related with an read error occurs during a SDK operation.">อ่านผิดพลาด</string>
-  <!-- Label to show that an error related with an invalid or missing application key occurs during a SDK operation. -->
-  <string name="api_eappkey" context="Label to show that an error related with an invalid or missing application key occurs during a SDK operation.">คีย์แอปพลิเคชันไม่ถูกต้อง</string>
-  <!-- Error shown when SSL check has failed -->
-  <string name="api_essl" context="Error shown when SSL check has failed">การตรวจสอบ SSL ล้มเหลว</string>
-  <!-- Label shown when current account does not have enough quota to complete the operation -->
-  <string name="api_egoingoverquota" context="Label shown when current account does not have enough quota to complete the operation">โควต้าไม่เพียงพอ</string>
-  <!-- Label to show that an error of Multi-factor authentication required occurs during a SDK operation. -->
-  <string name="api_emfarequired" context="Label to show that an error of Multi-factor authentication required occurs during a SDK operation.">ต้องการการรับรองความถูกต้องด้วยสองปัจจัย</string>
-  <!-- Label to show that an error of Access denied for users occurs during a SDK operation. -->
-  <string name="api_emasteronly" context="Label to show that an error of Access denied for users occurs during a SDK operation.">ปฏิเสธการเข้าถึงสำหรับผู้ใช้ที่ไม่ใช่ผู้ดูแลระบบ</string>
-  <!-- A dialog title shown to users when their business account is expired. -->
-  <string name="api_ebusinesspastdue" context="A dialog title shown to users when their business account is expired.">บัญชีธุรกิจของคุณหมดอายุแล้ว</string>
-  <!-- Label to show that an error of Credit card rejected occurs during a SDK operation. -->
-  <string name="payment_ecard" context="Label to show that an error of Credit card rejected occurs during a SDK operation.">บัตรเครดิตถูกปฏิเสธ</string>
-  <!-- Label to show that an error of Billing failed occurs during a SDK operation. -->
-  <string name="payment_ebilling" context="Label to show that an error of Billing failed occurs during a SDK operation.">การเรียกเก็บเงินล้มเหลว</string>
-  <!-- Label to show that an error of Rejected by fraud protection occurs during a SDK operation. -->
-  <string name="payment_efraud" context="Label to show that an error of Rejected by fraud protection occurs during a SDK operation.">ถูกปฏิเสธโดยการป้องกันการฉ้อโกง</string>
-  <!-- Message shown when the SDK is waiting for the server to complete a request due to a rate limit (API error -4) - (String as short as possible). -->
-  <string name="payment_etoomay" context="Message shown when the SDK is waiting for the server to complete a request due to a rate limit (API error -4) - (String as short as possible).">มีคำขอมากเกินไป</string>
-  <!-- Label to show that an error of Balance occurs during a SDK operation. -->
-  <string name="payment_ebalance" context="Label to show that an error of Balance occurs during a SDK operation.">ยอดคงเหลือผิดพลาด</string>
-  <!-- Label to show that an error related with an unknown error occurs during a SDK operation. -->
-  <string name="payment_egeneric_api_error_unknown" context="Label to show that an error related with an unknown error occurs during a SDK operation.">ข้อผิดพลาดที่ไม่รู้จัก</string>
-  <!-- Label to show that an error related with an HTTP error occurs during a SDK operation. -->
-  <string name="api_error_http" context="Label to show that an error related with an HTTP error occurs during a SDK operation.">ข้อผิดพลาด HTTP</string>
-  <!-- Label to show that an error related with a circular upload procedures occurs recursivity during a SDK operation -->
-  <string name="api_ecircular_ec_upload" context="Label to show that an error related with a circular upload procedures occurs recursivity during a SDK operation">Transfer failed due to a recursive directory structure</string>
-=======
   <string name="api_ok">ไม่มีข้อผิดพลาด</string>
   <!-- Label to show that an Internal error occurs during a SDK operation. -->
   <string name="api_einternal">ผิดพลาดภายใน</string>
@@ -153,5 +76,4 @@
   <string name="api_error_http">ข้อผิดพลาด HTTP</string>
   <!-- Label to show that an error related with a circular upload procedures occurs recursivity during a SDK operation -->
   <string name="api_ecircular_ec_upload">Transfer failed due to a recursive directory structure</string>
->>>>>>> f6467ab3
 </resources>