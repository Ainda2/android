<?xml version="1.0" encoding="utf-8"?>
<resources>
    <!-- ================== Headline ====================== -->

    <!-- On boarding screen, text title in the carousel, Regular, 22sp, 0px, textColorPrimary, AllCaps=false-->
    <style name="TextAppearance.Mega.Headline5" parent="TextAppearance.MaterialComponents.Headline5">
        <item name="android:textSize">22sp</item>
    </style>

    <!-- In material design, typically for the title of the action bar (but Mega app uses Subtitle1 as action bar title)
         The account name uses the default style of Headline6-->
    <style name="TextAppearance.Mega.Headline6" parent="TextAppearance.MaterialComponents.Headline6">
        <item name="android:fontFamily">sans-serif</item>
        <item name="fontFamily">sans-serif</item>
        <item name="android:textStyle">normal</item>
    </style>

    <!--  For turn on DND dialog title  -->
    <style name="TextAppearance.Mega.Headline6.Medium" parent="TextAppearance.MaterialComponents.Headline6">
        <item name="android:textStyle">normal</item>
    </style>

    <style name="TextAppearance.Mega.Headline6.Secondary">
        <item name="android:textColor">?android:attr/textColorSecondary</item>
    </style>

    <!-- ================== Subtitle 1 ====================== -->

    <!-- In material design, typically for AlertDialog title, Popup menu, AutoCompleteTextView,
     TextInputEditText, Action bar subtitle -->
    <!-- Regular, normal, 16sp, 0.15px, textColorPrimary, Invision design is system default value  -->
    <style name="TextAppearance.Mega.Subtitle1" parent="TextAppearance.MaterialComponents.Subtitle1">
    </style>

    <!-- 0px -->
    <style name="TextAppearance.Mega.Subtitle1.Variant">
        <item name="android:letterSpacing">0</item>
    </style>

    <style name="TextAppearance.Mega.Subtitle1.Variant.18">
        <item name="android:textSize">18sp</item>
    </style>

    <style name="TextAppearance.Mega.Subtitle1.Variant2">
        <item name="android:textColor">@color/grey_038_white_038</item>
    </style>

    <style name="TextAppearance.Mega.Subtitle1.Variant3">
        <item name="android:textColor">@color/grey_012_white_012</item>
    </style>

    <style name="TextAppearance.Mega.Subtitle1.Variant4">
        <item name="android:textColor">@color/grey_087_grey_070</item>
    </style>

    <style name="TextAppearance.Mega.Subtitle1.Variant5">
        <item name="android:textColor">@color/grey_087_white</item>
    </style>

    <style name="TextAppearance.Mega.Subtitle1.Red">
        <item name="android:textColor">@color/red_600_red_300</item>
    </style>

    <style name="TextAppearance.Mega.Subtitle1.Red.18">
        <item name="android:textSize">18sp</item>
    </style>

    <style name="TextAppearance.Mega.Subtitle1.Red.20">
        <item name="android:textSize">20sp</item>
    </style>

    <style name="TextAppearance.Mega.Subtitle1.Error">
        <item name="android:textColor">?attr/colorError</item>
    </style>

    <style name="TextAppearance.Mega.Subtitle1.Secondary">
        <item name="android:textColor">?android:attr/textColorSecondary</item>
    </style>

    <!-- Action mode title text -->
    <style name="TextAppearance.Mega.Subtitle1.AccentColor">
        <item name="android:textColor">?attr/colorSecondary</item>
    </style>

    <style name="TextAppearance.Mega.Subtitle1.AccentColor.Variant1">
        <item name="android:textAllCaps">true</item>
        <item name="android:fontFamily">sans-serif-medium</item>
        <item name="fontFamily">sans-serif-medium</item>
    </style>

    <style name="TextAppearance.Mega.Subtitle1.PrimaryColor">
        <item name="android:textColor">?attr/colorPrimary</item>
    </style>

    <!-- Roboto regular, 16sp, 0px, textColorSecondary, AllCaps=false -->
    <style name="TextAppearance.Mega.Subtitle1.Secondary.Variant">
        <item name="android:letterSpacing">0</item>
    </style>

    <!-- -0.4px -->
    <style name="TextAppearance.Mega.Subtitle1.Secondary.Variant2">
        <item name="android:letterSpacing">-0.00875</item>
    </style>

    <!-- 0.5px -->
    <style name="TextAppearance.Mega.Subtitle1.Secondary.Variant3">
        <item name="android:letterSpacing">0.03125</item>
    </style>

    <!-- Medium, normal, 16sp, 0.15px, textColorPrimary -->
    <style name="TextAppearance.Mega.Subtitle1.Medium">
        <item name="android:fontFamily">sans-serif-medium</item>
        <item name="fontFamily">sans-serif-medium</item>
    </style>

    <!-- Mainly for login/create account screen titles -->
    <style name="TextAppearance.Mega.Subtitle1.Medium.AllCaps">
        <item name="android:textAllCaps">true</item>
    </style>

    <!-- For title in CollapsingToolbarLayout, text size must be lager than 16sp, otherwise maxLine=3 cannot take effect -->
    <style name="TextAppearance.Mega.Subtitle1.Medium.AllCaps.Variant">
        <item name="android:textSize">16.5sp</item>
    </style>

    <!-- Medium, normal, 16sp, 0px, textColorPrimary -->
    <style name="TextAppearance.Mega.Subtitle1.Medium.Variant">
        <item name="android:letterSpacing">0</item>
    </style>

    <!-- Medium, normal, 18sp, 0px, textColorPrimary -->
    <style name="TextAppearance.Mega.Subtitle1.Medium.Variant2">
        <item name="android:textSize">18sp</item>
    </style>

    <!-- Medium, normal, 20sp, 0px, white - black 87% -->
    <style name="TextAppearance.Mega.Subtitle1.Medium.Variant3">
        <item name="android:textSize">20sp</item>
        <item name="android:textColor">@color/white_grey_087</item>
    </style>

    <!-- Medium, normal, 16sp, 0px, grey_900 - grey_700 -->
    <style name="TextAppearance.Mega.Subtitle1.Medium.Variant4">
        <item name="android:textColor">@color/grey_900_grey_700</item>
    </style>

    <!-- Medium, normal, 16sp, 0px, white - black -->
    <style name="TextAppearance.Mega.Subtitle1.Medium.Variant5">
        <item name="android:textColor">@color/white_black</item>
    </style>

    <!-- Medium, normal, 20sp, 0px, textColorPrimary -->
    <style name="TextAppearance.Mega.Subtitle1.Medium.Variant6">
        <item name="android:textSize">20sp</item>
    </style>

    <style name="TextAppearance.Mega.Subtitle1.Medium.Variant7">
        <item name="android:textSize">20sp</item>
        <item name="android:textColor">@color/grey_087_white</item>
    </style>

    <!-- Bold, 18sp, 0px, textColorPrimary -->
    <style name="TextAppearance.Mega.Subtitle1.Bold">
        <item name="android:textSize">18sp</item>
        <item name="android:textStyle">bold</item>
    </style>

    <style name="TextAppearance.Mega.Subtitle1.DateDisabled">
        <item name="android:textColor">@color/grey_012_white_012</item>
    </style>

    <style name="TextAppearance.Mega.Subtitle1.DateEnabled">
        <item name="android:textColor">?attr/colorSecondary</item>
        <item name="fontFamily">sans-serif-medium</item>
        <item name="android:fontFamily">sans-serif-medium</item>
    </style>

    <!--===============  Subtitle 2 =====================-->

    <!-- In material design, for the NavigationView(Left Navigation Drawer) itemTextAppearance -->
    <!-- Medium, 14sp, 0px, textColorPrimary-->
    <style name="TextAppearance.Mega.Subtitle2" parent="TextAppearance.MaterialComponents.Subtitle2">
        <item name="android:letterSpacing">0</item>
        <item name="android:textStyle">normal</item>
    </style>

    <style name="TextAppearance.Mega.Subtitle2.Normal">
        <item name="fontFamily">sans-serif</item>
        <item name="android:fontFamily">sans-serif</item>
    </style>

    <style name="TextAppearance.Mega.Subtitle2.Normal.Secondary">
        <item name="android:textColor">?android:attr/textColorSecondary</item>
    </style>

    <style name="TextAppearance.Mega.Subtitle2.Normal.AccentColor">
        <item name="android:textColor">?attr/colorSecondary</item>
    </style>

    <style name="TextAppearance.Mega.Subtitle2.Normal.Variant">
        <item name="android:textColor">@color/grey_060_white_060</item>
    </style>

    <style name="TextAppearance.Mega.Subtitle2.Normal.Variant2">
        <item name="android:textColor">@color/grey_070_white_070</item>
    </style>

    <style name="TextAppearance.Mega.Subtitle2.Normal.Grey">
        <item name="android:textColor">@color/grey_054_white_087</item>
    </style>

    <style name="TextAppearance.Mega.Subtitle2.Secondary">
        <item name="android:textColor">?android:attr/textColorSecondary</item>
    </style>

    <style name="TextAppearance.Mega.Subtitle2.AccentColor">
        <item name="android:textColor">?attr/colorSecondary</item>
    </style>

    <style name="TextAppearance.Mega.Subtitle2.PrimaryColor">
        <item name="android:textColor">?attr/colorPrimary</item>
    </style>

    <!--- 0.5px, Medium, AllCap -->
    <style name="TextAppearance.Mega.Subtitle2.Variant">
        <item name="android:letterSpacing">0.035714286</item>
        <item name="android:textAllCaps">true</item>
    </style>

<<<<<<< HEAD
    <style name="TextAppearance.Mega.Subtitle2.Variant.AccentColor">
        <item name="android:textColor">?attr/colorSecondary</item>
    </style>


=======
    <style name="TextAppearance.Mega.Subtitle2.Variant2">
        <item name="android:textAllCaps">true</item>
        <item name="android:textColor">@color/grey_087_white</item>
    </style>

>>>>>>> 9ad7ea5d
    <!-- ================== Body1 ====================== -->

    <!-- In material design, for the CheckedTextView -->
    <!-- Regular, 16sp, 0.5px, textColorPrimary-->
    <style name="TextAppearance.Mega.Body1" parent="TextAppearance.MaterialComponents.Body1">
    </style>

    <!-- Chat own send contact info -->
    <style name="TextAppearance.Mega.Body1.Variant">
        <item name="android:textColor">@color/white</item>
    </style>

    <!-- Chat contact send contact info -->
    <style name="TextAppearance.Mega.Body1.Variant2">
        <item name="android:textColor">@color/grey_087_white</item>
    </style>

    <!-- Labels in contact info -->
    <style name="TextAppearance.Mega.Body1.Variant3">
        <item name="android:letterSpacing">0</item>
    </style>

    <!-- ================== Body2 ====================== -->

    <!-- In material design, Alert Dialog, Snack bar, Chip text. Default value is
       TextAppearance.MaterialComponents.Body2 which conform to Invision design-->
    <!-- TextAppearance.Mega.Body2 is using the system default TextAppearance.MaterialComponents.Body2 -->
    <style name="TextAppearance.Mega.Body2" parent="TextAppearance.MaterialComponents.Body2">
    </style>

    <!-- Regular, 14sp, 0.25px, textColorSecondary-->
    <style name="TextAppearance.Mega.Body2.Secondary">
        <item name="android:textColor">?android:attr/textColorSecondary</item>
    </style>

    <!-- Regular, 14sp, 0px, textColorSecondary-->
    <style name="TextAppearance.Mega.Body2.Secondary.Variant">
        <item name="android:letterSpacing">0</item>
    </style>

    <!-- Regular, 14sp, -0.35px, textColorSecondary-->
    <style name="TextAppearance.Mega.Body2.Secondary.Variant2">
        <item name="android:letterSpacing">-0.025</item>
    </style>

    <!-- Regular, 13sp, 0px, Authenticity your credentials, 13sp -->
    <style name="TextAppearance.Mega.Caption.Secondary.Variant3" >
        <item name="android:letterSpacing">0</item>
        <item name="android:textSize">13sp</item>
    </style>

    <!-- Regular, 14sp, 0px, textColorPrimary-->
    <style name="TextAppearance.Mega.Body2.Variant">
        <item name="android:letterSpacing">0</item>
    </style>

    <!-- Regular, 14sp, 0px, textColorSecondary, AllCaps=true -->
    <style name="TextAppearance.Mega.Body2.Secondary.Variant.AllCaps">
        <item name="android:textAllCaps">true</item>
    </style>

    <!-- Medium -->
    <style name="TextAppearance.Mega.Body2.Medium">
        <item name="android:fontFamily">sans-serif-medium</item>
        <item name="fontFamily">sans-serif-medium</item>
    </style>

    <!-- Accent -->
    <style name="TextAppearance.Mega.Body2.Accent">
        <item name="android:textColor">?attr/colorSecondary</item>
    </style>

    <!-- Medium, Accent -->
    <style name="TextAppearance.Mega.Body2.Medium.Accent">
        <item name="android:textColor">?attr/colorSecondary</item>
    </style>

    <style name="TextAppearance.Mega.Body2.Variant2">
        <item name="android:textColor">@color/white_087_grey_087</item>
        <item name="android:fontFamily">sans-serif-medium</item>
        <item name="fontFamily">sans-serif-medium</item>
    </style>

    <!-- Chat own message text -->
    <style name="TextAppearance.Mega.Body2.Variant3">
        <item name="android:textColor">@color/white</item>
    </style>

    <!-- Chat contact message text -->
    <style name="TextAppearance.Mega.Body2.Variant4">
        <item name="android:textColor">@color/grey_087_white</item>
    </style>

    <!-- Chat new message -->
    <style name="TextAppearance.Mega.Body2.Variant5">
        <item name="android:textColor">@color/grey_087_white_087</item>
    </style>

    <!-- Chat own reaction emoji count -->
    <style name="TextAppearance.Mega.Body2.Variant6">
        <item name="android:textColor">@color/grey_054_white</item>
    </style>

    <!-- Chat contact reaction emoji count -->
    <style name="TextAppearance.Mega.Body2.Variant7">
        <item name="android:textColor">@color/teal_300_white</item>
    </style>

    <!-- Add contact email input -->
    <style name="TextAppearance.Mega.Body2.Variant8">
        <item name="android:textColor">@color/black_white</item>
    </style>

    <!-- Add contact empty hint -->
    <style name="TextAppearance.Mega.Body2.Variant9">
        <item name="android:textColor">@color/grey_038_white_038</item>
    </style>

    <!-- empty hint text non-highlight color -->
    <style name="TextAppearance.Mega.Body2.Variant10">
        <item name="android:textColor">@color/grey_300_grey_600</item>
    </style>

    <style name="TextAppearance.Mega.Body2.PrimaryColor">
        <item name="android:textColor">?attr/colorPrimary</item>
    </style>

    <!-- ================== Button ====================== -->

    <!-- Medium, 14sp, 0px, textColorPrimary, AllCaps=true -->
    <style name="TextAppearance.Mega.Button" parent="TextAppearance.MaterialComponents.Button">
        <item name="android:textStyle">normal</item>
        <item name="android:letterSpacing">0</item>
    </style>

    <style name="TextAppearance.Mega.Button.Red">
        <item name="android:textColor">@color/red_600_red_300</item>
    </style>

    <!-- ================== Caption ====================== -->

    <!-- In material design, TextInputLayout hint,error,helper text; BNV item text, etc. -->
    <!-- Normal text caption, Roboto regular, 12sp, 0px, textColorPrimary, AllCaps=false -->
    <style name="TextAppearance.Mega.Caption" parent="TextAppearance.MaterialComponents.Caption">
        <item name="android:textColor">?android:attr/textColorPrimary</item>
        <item name="android:letterSpacing">0</item>
    </style>

    <!-- Regular, 12sp, 0px -->
    <style name="TextAppearance.Mega.Caption.Secondary">
        <item name="android:textColor">?android:attr/textColorSecondary</item>
    </style>

    <!-- Regular, 12sp, 0px -->
    <style name="TextAppearance.Mega.Caption.OnSecondary">
        <item name="android:textColor">?attr/colorOnSecondary</item>
    </style>

    <!-- Regular, 12sp, 0px, chat own file info -->
    <style name="TextAppearance.Mega.Caption.Variant">
        <item name="android:textColor">@color/white</item>
    </style>

    <!-- Regular, 12sp, 0px, chat contact file info -->
    <style name="TextAppearance.Mega.Caption.Variant2">
        <item name="android:textColor">@color/grey_054_white</item>
    </style>

<<<<<<< HEAD
    <!-- Regular, 10sp, 0px, white -->
    <style name="TextAppearance.Mega.Caption.Variant3">
        <item name="android:textColor">@color/white</item>
        <item name="android:textSize">10sp</item>
=======
    <!-- Regular, 12sp, 0px, AudioPlayer main player position and duration -->
    <style name="TextAppearance.Mega.Caption.Variant3">
        <item name="android:textColor">@color/grey_038_white_038</item>
    </style>

    <!-- Regular, 12sp, 0px, AudioPlayer playlist position and duration -->
    <style name="TextAppearance.Mega.Caption.Variant4">
        <item name="android:textColor">@color/grey_038_white</item>
>>>>>>> 9ad7ea5d
    </style>

    <!-- Regular, 12sp, 0.25px -->
    <style name="TextAppearance.Mega.Caption.Secondary.Variant">
        <item name="android:letterSpacing">0.020833333</item>
    </style>

    <!-- Regular, 11sp, 0px, Achievements small caption -->
    <style name="TextAppearance.Mega.Caption.Secondary.Variant2">
        <item name="android:textSize">11sp</item>
    </style>

    <!-- Medium, Accent -->
    <style name="TextAppearance.Mega.Caption.Accent">
        <item name="android:textColor">?attr/colorSecondary</item>
        <item name="android:fontFamily">sans-serif-medium</item>
        <item name="fontFamily">sans-serif-medium</item>
    </style>

    <style name="TextAppearance.Mega.Caption.Secondary.Medium">
        <item name="android:fontFamily">sans-serif-medium</item>
        <item name="fontFamily">sans-serif-medium</item>
        <item name="android:letterSpacing">0.035833333</item>
    </style>

    <style name="TextAppearance.Mega.Caption.Italic">
        <item name="android:textColor">@color/grey_038_white_038</item>
        <item name="android:textStyle">italic</item>
    </style>

    <!-- ======== Password strength hint text ============ -->
    <style name="TextAppearance.InputHint" parent="TextAppearance.Design.Error">
        <item name="android:textSize">12sp</item>
    </style>

    <style name="TextAppearance.InputHint.Error">
        <item name="android:textColor">?attr/colorError</item>
    </style>

    <style name="TextAppearance.InputHint.VeryWeak">
        <item name="android:textColor">@color/red_600_red_300</item>
    </style>

    <style name="TextAppearance.InputHint.Weak">
        <item name="android:textColor">@color/yellow_600_yellow_300</item>
    </style>

    <style name="TextAppearance.InputHint.Medium">
        <item name="android:textColor">@color/green_500_green_400</item>
    </style>

    <style name="TextAppearance.InputHint.Good">
        <item name="android:textColor">@color/lime_green_500_200</item>
    </style>

    <style name="TextAppearance.InputHint.Strong">
        <item name="android:textColor">@color/dark_blue_500_200</item>
    </style>

    <!-- Tab Layout -->
    <style name="TextAppearance.Mega.Tab" parent="TextAppearance.Design.Tab">
        <item name="android:fontFamily">sans-serif-medium</item>
        <item name="fontFamily">sans-serif-medium</item>
        <item name="android:textColor">?android:attr/textColorSecondary</item>
        <item name="textAllCaps">false</item>
        <item name="android:letterSpacing">0.017857143</item>
    </style>
</resources><|MERGE_RESOLUTION|>--- conflicted
+++ resolved
@@ -227,19 +227,15 @@
         <item name="android:textAllCaps">true</item>
     </style>
 
-<<<<<<< HEAD
     <style name="TextAppearance.Mega.Subtitle2.Variant.AccentColor">
         <item name="android:textColor">?attr/colorSecondary</item>
     </style>
 
-
-=======
     <style name="TextAppearance.Mega.Subtitle2.Variant2">
         <item name="android:textAllCaps">true</item>
         <item name="android:textColor">@color/grey_087_white</item>
     </style>
 
->>>>>>> 9ad7ea5d
     <!-- ================== Body1 ====================== -->
 
     <!-- In material design, for the CheckedTextView -->
@@ -408,12 +404,6 @@
         <item name="android:textColor">@color/grey_054_white</item>
     </style>
 
-<<<<<<< HEAD
-    <!-- Regular, 10sp, 0px, white -->
-    <style name="TextAppearance.Mega.Caption.Variant3">
-        <item name="android:textColor">@color/white</item>
-        <item name="android:textSize">10sp</item>
-=======
     <!-- Regular, 12sp, 0px, AudioPlayer main player position and duration -->
     <style name="TextAppearance.Mega.Caption.Variant3">
         <item name="android:textColor">@color/grey_038_white_038</item>
@@ -422,7 +412,12 @@
     <!-- Regular, 12sp, 0px, AudioPlayer playlist position and duration -->
     <style name="TextAppearance.Mega.Caption.Variant4">
         <item name="android:textColor">@color/grey_038_white</item>
->>>>>>> 9ad7ea5d
+    </style>
+
+    <!-- Regular, 10sp, 0px, white -->
+    <style name="TextAppearance.Mega.Caption.Variant5">
+        <item name="android:textColor">@color/white</item>
+        <item name="android:textSize">10sp</item>
     </style>
 
     <!-- Regular, 12sp, 0.25px -->
