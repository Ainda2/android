--- conflicted
+++ resolved
@@ -1,83 +1,6 @@
 <?xml version="1.0" encoding="utf-8"?>
 <resources>
   <!-- Label to show that an SDK operation has been complete successfully. -->
-<<<<<<< HEAD
-  <string name="api_ok" context="Label to show that an SDK operation has been complete successfully.">No error</string>
-  <!-- Label to show that an Internal error occurs during a SDK operation. -->
-  <string name="api_einternal" context="Label to show that an Internal error occurs during a SDK operation.">Internal error</string>
-  <!-- Label to show that an error of Invalid argument occurs during a SDK operation. -->
-  <string name="api_eargs" context="Label to show that an error of Invalid argument occurs during a SDK operation.">Invalid argument</string>
-  <!-- Label to show that a request error occurs during a SDK operation. -->
-  <string name="api_eagain" context="Label to show that a request error occurs during a SDK operation.">Request failed, retrying</string>
-  <!-- Label to show that the rate limit has been reached during a SDK operation. -->
-  <string name="api_eratelimit" context="Label to show that the rate limit has been reached during a SDK operation.">Rate limit exceeded</string>
-  <!-- Label to show that a SDK operation has failed permanently. -->
-  <string name="api_efailed" context="Label to show that a SDK operation has failed permanently.">Failed permanently</string>
-  <!-- Error shown when terms of service are breached during download. -->
-  <string name="api_etoomany_ec_download" context="Error shown when terms of service are breached during download.">Terms of Service breached</string>
-  <!-- Label to show that an error for multiple concurrent connections or transfers occurs during a SDK operation. -->
-  <string name="api_etoomay" context="Label to show that an error for multiple concurrent connections or transfers occurs during a SDK operation.">Too many concurrent connections or transfers</string>
-  <!-- Label to show that an error of Out of range occurs during a SDK operation. -->
-  <string name="api_erange" context="Label to show that an error of Out of range occurs during a SDK operation.">Out of range</string>
-  <!-- State to indicate something has expired (achivements of business status account for instance) -->
-  <string name="api_eexpired" context="State to indicate something has expired (achivements of business status account for instance)">Expired</string>
-  <!-- Label to show that an error related with a resource Not found occurs during a SDK operation. -->
-  <string name="api_enoent" context="Label to show that an error related with a resource Not found occurs during a SDK operation.">Not found</string>
-  <!-- Label to show that an error related with a circular linkage occurs during a SDK operation. -->
-  <string name="api_ecircular" context="Label to show that an error related with a circular linkage occurs during a SDK operation.">Circular linkage detected</string>
-  <!-- Label to show that an error related with an denied access occurs during a SDK operation. -->
-  <string name="api_eaccess" context="Label to show that an error related with an denied access occurs during a SDK operation.">Access denied</string>
-  <!-- Label to show that an error related with an existent resource occurs during a SDK operation. -->
-  <string name="api_eexist" context="Label to show that an error related with an existent resource occurs during a SDK operation.">Already exists</string>
-  <!-- Label to show that an error related with an Incomplete SDK operation. -->
-  <string name="api_eincomplete" context="Label to show that an error related with an Incomplete SDK operation.">Incomplete</string>
-  <!-- Label to show that an error related with the decryption process of a node occurs during a SDK operation. -->
-  <string name="api_ekey" context="Label to show that an error related with the decryption process of a node occurs during a SDK operation.">Invalid key/Decryption error</string>
-  <!-- Label to show that an error related with a bad session ID occurs during a SDK operation. -->
-  <string name="api_esid" context="Label to show that an error related with a bad session ID occurs during a SDK operation.">Bad session ID</string>
-  <!-- Error shown when download a file that has violated ToS/AUP. -->
-  <string name="api_eblocked_ec_import_ec_download" context="Error shown when download a file that has violated ToS/AUP.">Not accessible due to ToS/AUP violation</string>
-  <!-- Label to show that an error related with a blocked account occurs during a SDK operation. -->
-  <string name="api_eblocked" context="Label to show that an error related with a blocked account occurs during a SDK operation.">Blocked</string>
-  <!-- Label to show that an error related with an over quota occurs during a SDK operation. -->
-  <string name="api_eoverquota" context="Label to show that an error related with an over quota occurs during a SDK operation.">Over quota</string>
-  <!-- Label to show that an error related with a temporary problem occurs during a SDK operation. -->
-  <string name="api_etempunavail" context="Label to show that an error related with a temporary problem occurs during a SDK operation.">Temporarily not available</string>
-  <!-- Label to show that an error related with too many connections occurs during a SDK operation. -->
-  <string name="api_etoomanyconnections" context="Label to show that an error related with too many connections occurs during a SDK operation.">Connection overflow</string>
-  <!-- Label to show that an error related with an write error occurs during a SDK operation. -->
-  <string name="api_ewrite" context="Label to show that an error related with an write error occurs during a SDK operation.">Write error</string>
-  <!-- Label to show that an error related with an read error occurs during a SDK operation. -->
-  <string name="api_eread" context="Label to show that an error related with an read error occurs during a SDK operation.">Read error</string>
-  <!-- Label to show that an error related with an invalid or missing application key occurs during a SDK operation. -->
-  <string name="api_eappkey" context="Label to show that an error related with an invalid or missing application key occurs during a SDK operation.">Invalid application key</string>
-  <!-- Error shown when SSL check has failed -->
-  <string name="api_essl" context="Error shown when SSL check has failed">SSL verification failed</string>
-  <!-- Label shown when current account does not have enough quota to complete the operation -->
-  <string name="api_egoingoverquota" context="Label shown when current account does not have enough quota to complete the operation">Not enough quota</string>
-  <!-- Label to show that an error of Multi-factor authentication required occurs during a SDK operation. -->
-  <string name="api_emfarequired" context="Label to show that an error of Multi-factor authentication required occurs during a SDK operation.">Two-Factor Authentication required.</string>
-  <!-- Label to show that an error of Access denied for users occurs during a SDK operation. -->
-  <string name="api_emasteronly" context="Label to show that an error of Access denied for users occurs during a SDK operation.">Access denied for non-admin users</string>
-  <!-- A dialog title shown to users when their business account is expired. -->
-  <string name="api_ebusinesspastdue" context="A dialog title shown to users when their business account is expired.">Your Business account has expired</string>
-  <!-- Label to show that an error of Credit card rejected occurs during a SDK operation. -->
-  <string name="payment_ecard" context="Label to show that an error of Credit card rejected occurs during a SDK operation.">Credit card rejected</string>
-  <!-- Label to show that an error of Billing failed occurs during a SDK operation. -->
-  <string name="payment_ebilling" context="Label to show that an error of Billing failed occurs during a SDK operation.">Billing failed</string>
-  <!-- Label to show that an error of Rejected by fraud protection occurs during a SDK operation. -->
-  <string name="payment_efraud" context="Label to show that an error of Rejected by fraud protection occurs during a SDK operation.">Rejected by fraud protection</string>
-  <!-- Message shown when the SDK is waiting for the server to complete a request due to a rate limit (API error -4) - (String as short as possible). -->
-  <string name="payment_etoomay" context="Message shown when the SDK is waiting for the server to complete a request due to a rate limit (API error -4) - (String as short as possible).">Too many requests</string>
-  <!-- Label to show that an error of Balance occurs during a SDK operation. -->
-  <string name="payment_ebalance" context="Label to show that an error of Balance occurs during a SDK operation.">Balance error</string>
-  <!-- Label to show that an error related with an unknown error occurs during a SDK operation. -->
-  <string name="payment_egeneric_api_error_unknown" context="Label to show that an error related with an unknown error occurs during a SDK operation.">Unknown error</string>
-  <!-- Label to show that an error related with an HTTP error occurs during a SDK operation. -->
-  <string name="api_error_http" context="Label to show that an error related with an HTTP error occurs during a SDK operation.">HTTP Error</string>
-  <!-- Label to show that an error related with a circular upload procedures occurs recursivity during a SDK operation -->
-  <string name="api_ecircular_ec_upload" context="Label to show that an error related with a circular upload procedures occurs recursivity during a SDK operation">Transfer failed due to a recursive directory structure</string>
-=======
   <string name="api_ok">No error</string>
   <!-- Label to show that an Internal error occurs during a SDK operation. -->
   <string name="api_einternal">Internal error</string>
@@ -153,5 +76,4 @@
   <string name="api_error_http">HTTP Error</string>
   <!-- Label to show that an error related with a circular upload procedures occurs recursivity during a SDK operation -->
   <string name="api_ecircular_ec_upload">Transfer failed due to a recursive directory structure</string>
->>>>>>> f6467ab3
 </resources>