<?xml version="1.0" encoding="utf-8"?>
<resources>

    <string name="app_name" context="Not translate">MEGA</string>
    <string name="app_version" context="Not translate">3.1.7 (137)</string>
    <string name="sdk_version" context="Not translate">bdfd535</string>
    <string name="karere_version" context="Not translate">9ad01ef</string>
    
    <string name="full_description_text" context="Full description text of the app in the Google Play page of the app">MEGA is a secure cloud storage service that gives you 50 GB free storage space. Unlike other cloud storage providers, your data is encrypted and decrypted by your client devices only and never by us.\nUpload your files from your smartphone or tablet then search, store, download, stream, view, share, rename or delete your files any time, from any device, anywhere. Share folders with your contacts and see their updates in real time.\nThe encryption process means we cannot access or reset your password so you MUST remember it (unless you have your Master Key backed up) or you will lose access to your stored files.\nInside the app you can upgrade your storage space and transfer quota quota with a monthly or yearly subscription.\nPRO LITE subscription: 4.99 € per month or 49.99 € per year gives you 200 GB of storage space and 1 TB of transfer quota per month.\nPRO I subscription: 9.99 € per month or 99.99 € per year gives you 500 GB of storage space and 2 TB of transfer quota per month.\nPRO II subscription: 19.99 € per month or 199.99 € per year gives you 2 TB of storage space and 4 TB of transfer quota per month.\nPRO III subscription: 29.99 € per month or 299.99 € per year gives you 4 TB of storage space and 8 TB of transfer quota per month.\nSubscriptions are renewed automatically for successive subscription periods of the same duration and at the same price as the initial period chosen. To manage your subscriptions, simply click on the Play Store icon on your handset, sign in with your Google ID (if you haven\'t already done so) and then click on the MEGA app. You\'ll be able to manage your subscription there.\nFor more info, please check our website: \n https://mega.nz/mobile_terms.html \n https://mega.nz/mobile_privacy.html \nNew Terms of Service apply effective from 20 February 2016. See https://mega.nz/TermsOfService2016.pdf \n Note: For desktop access to your files Mega needs to use HTML5 compatible browsers to handle our advanced features. We recommend Mozilla Firefox and Google Chrome. However the mobile versions of browsers cannot access the Mega cloud storage system.</string>
    <string name="short_description_text" context="Short description text of the app in the Google Play page of the app">MEGA is Cloud Storage with Powerful Always-On Privacy. 50GB for free</string>

    <string name="general_x_of_x" context="Showing progress of elements. Example: 2 of 10."> of </string>
    <string name="general_yes" context="Answer for confirmation dialog.">Yes</string>
    <string name="general_no" context="Answer for confirmation dialog.">No</string>
    <string name="general_cancel" context="Answer for confirmation dialog.">Cancel</string>
    <string name="general_move_to" context="When moving a file to a location in MEGA. This is the text of the button after selection the destination">Move to</string>
    <string name="general_copy_to" context="When copying a file to a location in MEGA. This is the text of the button after selection the destination">Copy to</string>
    <string name="general_import_to" context="When importing a file to a location in MEGA. This is the text of the button after selection the destination">Import to</string>
    <string name="general_select" context="Selecting a specific location in MEGA. This is the text of the button">Select</string>
    <string name="general_select_to_upload" context="Selecting a specific location in MEGA. This is the text of the button">Select files</string>
    <string name="general_select_to_download" context="Selecting a specific location in MEGA. This is the text of the button">Select folder</string>
    <string name="general_create" context="This is the final button when creating a folder in the dialog where the user inserts the folder name">Create</string>
    <string name="general_upload" context="Button text when uploading a file to a previously selected location in MEGA">Upload File</string>
    <string name="general_download" context="Item menu option upon right click on one or multiple files.">Download</string>
    <string name="general_add" context="button">Add</string>
    <string name="general_move" context="button">Move</string>
    <string name="general_remove" context="button">Remove</string>
    <string name="general_share" context="button">Share</string>
    <string name="general_confirm" context="button">Confirm</string>
    <string name="general_leave" context="button">Leave</string>
    <string name="general_decryp" context="button">Decrypt</string>
    <string name="general_export" context="button">Export</string>

    <string name="general_empty" context="Button to delete the contents of the trashbin. Can also be translated as &quot;clear&quot;">Empty</string>
    <string name="general_loading" context="state previous to import a file">Loading</string>
    <string name="general_importing" context="state while importing the file">Importing</string>
    <string name="general_import" context="Import button. When the user clicks this button the file will be imported to his account.">Import</string>
    <string name="general_storage" context="Text listed before the amount of storage a user gets with a certain package. For example: &quot;1TB Storage&quot;.">Storage</string>
    <string name="general_bandwidth" context="Text listed before the amount of bandwidth a user gets with a certain package. For example: &quot;8TB Bandwidth&quot;. Can also be translated as data transfer.">Transfer quota</string>
    <string name="general_subscribe" context="Text placed inside the button the user clicks when upgrading to PRO. Meaning: subscribe to this plan">Subscribe</string>
    <string name="general_continue" context="Text placed inside the button the user clicks when clicking into the FREE account. Meaning: Continue to the main screen">Continue</string>
    <string name="general_error_word" context="It will be followed by the error message">Error</string>
    <string name="general_not_yet_implemented" context="when clicking into a menu whose functionality is not yet implemented">Not yet implemented</string>
    <string name="error_no_selection" context="when any file or folder is selected">No file or folder selected</string>
    <string name="general_already_downloaded" context="when trying to download a file that is already downloaded in the device">Already downloaded</string>
    <string name="general_already_uploaded" context="when trying to upload a file that is already uploaded in the folder">already uploaded</string>
    <string name="general_file_info" context="Label of the option menu. When clicking this button, the app shows the info of the file">File info</string>
    <string name="general_folder_info" context="Label of the option menu. When clicking this button, the app shows the info of the folder">Folder info</string>
    <string name="general_menu" context="Title when the left menu is opened">Menu</string>

    <string name="error_general_nodes" context="Error getting the root node">Error. Please, try again.</string>

    <string name="secondary_media_service_error_local_folder" context="Local folder error in Sync Service. There are two syncs for images and videos. This error appears when the secondary media local folder doesn't exist">The secondary media folder does not exist, please choose a new folder</string>
    <string name="no_external_SD_card_detected" context="when no external card exists">No external storage detected</string>
    <string name="no_permissions_upload" context="On clicking menu item upload in a incoming shared folder read only">This folder is read only. You have no permissions to upload</string>

    <string name="remove_key_confirmation" context="confirmation message before removing the previously downloaded MasterKey file">You are removing the exported recovery key file</string>
    <string name="export_key_confirmation" context="confirmation message before downloading to the device the MasterKey file">Security warning! This is a high risk operation. Do you want to continue?</string>

    <string name="more_options_overflow" context="title of the menu for more options for each file (rename, share, copy, move, etc)">More options</string>
    <string name="confirmation_add_contact" context="confirmation message before sending an invitation to a contact">Do you want to send an invitation to %s?</string>
    <string name="confirmation_remove_multiple_contacts" context="confirmation message before removing mutiple contacts">Remove these %d contacts?</string>
    <string name="confirmation_move_to_rubbish" context="confirmation message before removing a file">Move to Rubbish Bin?</string>
    <string name="confirmation_delete_from_mega" context="confirmation message before removing a file">Delete from MEGA?</string>
    <string name="confirmation_leave_share_folder" context="confirmation message before leaving an incoming shared folder">If you leave the folder, you will not be able to see it again</string>

    <string name="confirmation_alert" context="confirmation message before removing a file">Please confirm</string>

    <string name="delete_account" context="Button in My Account section where the user can delete permanently his account">Cancel your account</string>
    <string name="action_logout" context="Button where the user can sign off or logout">Logout</string>
    <string name="action_add" context="Menu item">Upload</string>
    <string name="action_create_folder" context="Menu item">Create new folder</string>
    <string name="action_open_link" context="Menu item">Open link</string>
    <string name="action_upload" context="Button text when choosing the destination location in MEGA">Upload to</string>
    <string name="action_settings" context="Menu item">Settings</string>
    <string name="action_search" context="Search button">Search</string>
    <string name="action_play" context="Search button">Play</string>
    <string name="action_pause" context="Search button">Pause</string>
    <string name="action_refresh" context="Menu item">Refresh</string>
    <string name="action_sort_by" context="Menu item">Sort by</string>
    <string name="action_help" context="Menu item">Help</string>
    <string name="action_upgrade_account" context="Change from a free account to paying MEGA">Upgrade account</string>
    <string name="upgrading_account_message" context="Message while proceeding to upgrade the account">Upgrading account</string>
    <string name="action_select_all" context="Menu item to select all the elements of a list">Select all</string>
    <string name="action_unselect_all" context="Menu item to unselect all the elements of a list">Clear selection</string>
    <string name="action_grid" context="Menu item to change from list view to grid view">Thumbnail view</string>
    <string name="action_list" context="Menu item to change from grid view to list view">List view</string>
    <string name="action_export_master_key" context="Menu item to let the user export the MasterKey">Backup recovery key</string>
    <string name="action_remove_master_key" context="Menu item to let the user remove the MasterKey (previously downloaded)">Remove recovery key</string>
    <string name="action_cancel_subscriptions" context="Menu item to let the user cancel subscriptions">Cancel subscription</string>
    <string name="toast_master_key_removed" context="success message when the MasterKey file has been removed">The recovery key file has been removed</string>
    <string name="cancel_subscription_ok" context="success message when the subscription has been canceled correctly">The subscription has been cancelled</string>
    <string name="cancel_subscription_error" context="error message when the subscription has not been canceled successfully">We were unable to cancel your subscription. Please contact support@mega.nz for assistance</string>
    <string name="action_kill_all_sessions" context="Menu item to kill all opened sessions">Close other sessions</string>
    <string name="success_kill_all_sessions" context="Message after kill all opened sessions">The remaining sessions have been closed</string>
    <string name="error_kill_all_sessions" context="Message after kill all opened sessions">Error when closing the opened sessions</string>

    <plurals name="general_num_files" context="this is used for example when downloading 1 file or 2 files">
        <item context="Singular of file. 1 file" quantity="one">file</item>
        <item context="Plural of file. 2 files" quantity="other">files</item>
    </plurals>

    <plurals name="general_num_contacts">
        <item context="referring to a contact in the contact list of the user" quantity="one">contact</item>
        <item context="Title of the contact list" quantity="other">contacts</item>
    </plurals>

    <plurals name="general_num_folders">
        <item context="Singular of folder/directory. 1 folder" quantity="one">folder</item>
        <item context="Plural of folder/directory. 2 folders" quantity="other">folders</item>
    </plurals>

    <plurals name="general_num_shared_folders">
        <item context="Title of the incoming shared folders of a user in singular" quantity="one">shared folder</item>
        <item context="Title of the incoming shared folders of a user in plural." quantity="other">shared folders</item>
    </plurals>

    <plurals name="general_num_downloads" context="in the notification. When downloading the notification is like 3 downloads.">
        <item context="Item menu option upon clicking on one or multiple files. Singular" quantity="one">download</item>
        <item context="Item menu option upon clicking on one or multiple files. Plural" quantity="other">downloads</item>
    </plurals>

    <plurals name="general_num_uploads">
        <item context="Transfer type description in the active file transfer panel, can either be upload or download. Singular" quantity="one">upload</item>
        <item context="Transfer type description in the active file transfer panel, can either be upload or download. Plural" quantity="other">uploads</item>
    </plurals>

    <plurals name="general_num_users" context="used for example when a folder is shared with 1 user or 2 users">
        <item context="used for example when a folder is shared with 1 user" quantity="one">contact</item>
        <item context="used for example when a folder is shared with 2 or more users" quantity="other">contacts</item>
    </plurals>

    <string name="confirmation_required" context="Alert title before download">Confirmation required</string>
    <string name="alert_larger_file" context="Alert text before download"> %s will be downloaded.</string>
    <string name="alert_no_app" context="Alert text before download"> There is no app to open the file %s. Do you want to continue with the download?</string>
    <string name="checkbox_not_show_again" context="Alert checkbox before download">Do not show again</string>

    <string name="login_text" context="Login button">Login</string>
    <string name="email_text" context="email label">E-mail</string>
    <string name="password_text" context="password label">Password</string>
    <string name="confirm_password_text" context="label shown in the confirmation of the password when creating an account">Confirm password</string>
    <string name="abc" context="in the password edittext the user can see the password or asterisks. ABC shows the letters of the password">ABC</string>
    <string name="dots" context="in the password edittext the user can see the password or asterisks. ··· shows asterisks instead of letters">···</string>
    <string name="new_to_mega" context="This question applies to users that do not have an account on MEGA yet">New to MEGA?</string>
    <string name="create_account" context="label and text button when creating the account">Create account</string>
    <string name="error_enter_email" context="when the user tries to log in MEGA without typing the email">Please enter your email address</string>
    <string name="error_invalid_email" context="error when logging in to MEGA with an invalid email">Invalid email address</string>
    <string name="error_enter_password" context="when the user tries to log in MEGA without typing the password">Please enter your password</string>
    <string name="error_server_connection_problem" context="when the user tries to log in to MEGA without a network connection">No network connection</string>
    <string name="error_server_expired_session" context="when the user tries to log in to MEGA without a valid session">You have been logged out on this device from another location</string>
    <string name="login_generating_key" context="the first step when logging in is calculate the private and public encryption keys">Calculating encryption keys</string>
    <string name="login_connecting_to_server" context="Message displayed while the app is connecting to a MEGA server">Connecting to the server</string>
    <string name="download_updating_filelist" context="Status text when updating the file manager">Updating file list</string>
    <string name="login_confirm_account" context="title of the screen after creating an account when the user has to confirm the password to confirm the account">Confirm account</string>
    <string name="login_querying_signup_link" context="when the user clicks on the link sent by MEGA after creating the account, this message is shown">Checking validation link</string>
    <string name="login_confirming_account" context="Attempting to activate a MEGA account for a user.">Activating account</string>
    <string name="login_preparing_filelist" context="After login, updating the file list, the file list should be processed before showing it to the user">Preparing file list</string>
    <string name="login_before_share" context="when the user tries to share something to MEGA without being logged">Please log in to share with MEGA</string>
    <string name="session_problem" context="if a link to a folder cannot be fetched">Problem of retrieving files from the folder</string>

    <string name="tour_space_title">MEGA SPACE</string>
    <string name="tour_speed_title">MEGA SPEED</string>
    <string name="tour_privacy_title">MEGA PRIVACY</string>
    <string name="tour_access_title">MEGA ACCESS</string>
    <string name="tour_space_text">Register now and get 50 GB of free space</string>
    <string name="tour_speed_text">Uploads are fast. Quickly share files with everyone</string>
    <string name="tour_privacy_text">Keep all your files safe with MEGA\'s end-to-end encryption</string>
    <string name="tour_access_text">Get fully encrypted access anywhere, anytime</string>

    <string name="create_account_text" context="button that allows the user to create an account">Create account</string>
    <string name="name_text" context="Name of the user">Name</string>
    <string name="lastname_text" context="Last name of the user">Last Name</string>
    <string name="tos" context="text placed on the checkbox of acceptation of the Terms of Service">I agree with MEGA\'s Terms of Service</string>
    <string name="already_account" context="Does the user already have a MEGA account">Already have an account?</string>

    <string name="create_account_no_terms" context="warning dialog">You have to accept our Terms of Service</string>
    <string name="error_enter_username" context="Warning dialog">Please enter your name</string>
    <string name="error_short_password" context="when creating the account">Password is too short</string>
    <string name="error_passwords_dont_match" context="when creating the account">Passwords do not match</string>
    <string name="error_email_registered" contect="when creating the account">This e-mail address has already registered an account with MEGA</string>

    <string name="create_account_confirm_title" context="Title that is shown when e-mail confirmation is still required for the account">Confirmation required</string>
    <string name="create_account_confirm" context="">Please check your e-mail and click the link to login and confirm your account</string>
    <string name="create_account_creating_account">Connecting to the server: Creating account</string>

    <string name="cancel_transfer_title">Cancel Transfer</string>
    <string name="cancel_transfer_confirmation">Cancel this transfer?</string>
    <string name="cancel_all_transfer_confirmation">Cancel all transfers?</string>

    <string name="section_cloud_drive" context="The name of every users root drive in the cloud of MEGA. The term \'cloud\' is a new computer term and can probably not be translated. Do not translate &quot;cloud&quot; literal unless your language allows this. Please see http://en.wikipedia.org/wiki/Cloud_computing for your reference.">Cloud Drive</string>
    <string name="section_secondary_media_uploads" context="title of the screen where the secondary media images are uploaded">Media Uploads</string>
    <string name="section_inbox" context="title of the screen that show the inbox">Inbox</string>
    <string name="section_saved_for_offline" context="title of the screen that shows the files saved for offline in the device">Saved for Offline</string>
    <string name="section_shared_with_me" context="title of the screen that shows all the folders that the user shares with other users and viceversa">Shared with me</string>
    <string name="section_shared_items" context="title of the screen that shows all the shared items">Shared items</string>
    <string name="section_rubbish_bin" context="The title of the trash bin in the tree of the file manager.">Rubbish Bin</string>
    <string name="section_contacts" context="Title of the contact list">Contacts</string>
    <string name="tab_sent_requests" context="Title of the sent requests tab. Capital letters">&#160;SENT REQUESTS&#160;</string>
    <string name="tab_received_requests" context="Title of the received requests tab. Capital letters">RECEIVED REQUESTS</string>
    <string name="sent_requests_empty" context="the user has not sent any contact request to other users">No sent requests</string>
    <string name="received_requests_empty" context="the user has not received any contact request from other users">No received requests</string>
    <string name="section_transfers" context="Title for the file transfer screen (with the up &amp; download)">Transfers</string>

    <string name="section_account" context="button to the settings of the user\'s account">My Account</string>
    <string name="section_photo_sync" context="title of the screen where the camera images are uploaded">Camera Uploads</string>
    <string name="used_space" context="Used space &quot;5MB of 100MB&quot;.">%1$s of %2$s</string>
    <string name="tab_incoming_shares" context="Capital letters. Incoming shared folders. The title of a tab">INCOMING</string>
    <string name="tab_outgoing_shares" context="Capital letters. Outgoing shared folders. The title of a tab">OUTGOING</string>

    <string name="title_incoming_shares_explorer" context="Title of the file explorer in tab INCOMING">Incoming Shares</string>
    <string name="choose_folder_explorer" context="Title of the button in Incoming Shares tabs">Choose folder</string>

    <string name="file_browser_empty_cloud_drive" context="message when there are no files in the Cloud Drive">No files in your Cloud Drive</string>
    <string name="file_browser_empty_rubbish_bin" context="option to empty rubbish bin">Empty Rubbish Bin</string>
    <string name="empty_rubbish_bin" context="message when there are no files in the Rubbish Bin">Empty Rubbish Bin</string>
    <string name="file_browser_empty_incoming_shares" context="message when there are no incoming shared folders">No incoming shared folders</string>
    <string name="file_browser_empty_outgoing_shares" context="message when there are no outgoing shared folders">No outgoing shared folders</string>
    <string name="file_browser_empty_folder" context="Text that indicates that a folder is currently empty">Empty Folder</string>
    <string name="empty_inbox" context="Text that indicates that Inbox is empty">Inbox Empty</string>

    <string name="choose_account_activity" context="Title of the activity Choose Account">Choose Account</string>

    <string name="file_properties_activity" context="Menu item to show the properties dialog of files and or folders.">Properties</string>
    <string name="file_properties_available_offline" context="The files are available &quot;offline&quot; (without a network Wi-Fi mobile data connection)">Available offline</string>
    <string name="file_properties_available_offline_on" context="Button state when a file can be saved for offline.(Capital letters)">ON</string>
    <string name="file_properties_available_offline_off" context="Button state when a file is already saved for offline. (Capital letters)">OFF</string>
    <string name="file_properties_info_size_file" context="Refers to the size of a file.">Size</string>
    <string name="file_properties_info_content" context="header of a status field for what content a user has shared to you">Content </string>
    <string name="file_properties_info_added" context="when was the file added in MEGA">Added</string>
    <string name="file_properties_info_modified" context="when was the file modified">Modified</string>
    <string name="file_properties_shared_folder_private_folder" context="the folder is private. A public user can\'t access the folder">No public link</string>
    <string name="file_properties_shared_folder_public_link" context="the label when a folder can be accesed by public users">Public link</string>
    <string name="file_properties_shared_folder_full_access" context="Refers to access rights for a file folder.">Full access</string>
    <string name="file_properties_shared_folder_read_write" context="Refers to access rights for a file folder. (with the &amp; needed. Don\'t use the symbol itself. Use &amp;)">Read &amp; write</string>
    <string name="file_properties_shared_folder_read_only" context="Refers to access rights for a file folder.">Read-only</string>
    <string name="file_properties_shared_folder_shared_with" context="title of the screen that shows the users with whom the user has shared a folder">Shared with: </string>
    <string name="file_properties_shared_folder_permissions" context="Item menu option upon clicking on a file folder. Refers to the permissions of a file folder in the file manager.">Permissions</string>
    <string name="dialog_select_permissions" context="Title of the dialog to choose permissions when sharing.">Share Permissions</string>
    <string name="file_properties_shared_folder_change_permissions" context="menu item">Change permissions</string>
    <string name="file_properties_shared_folder_select_contact" context="when listing all the contacts that shares a folder">Shared with</string>
    <string name="file_properties_send_file_select_contact" context="send a file to a MEGA user">Send to</string>
    <string name="file_properties_owner" context="shows the owner of an incoming shared folder">Owner</string>
    <string name="contact_invite" context="positive button on dialog to invite a contact">Invite</string>
    <string name="contact_reinvite" context="option to reinvite a contact">Reinvite</string>
	<string name="contact_ignore" context="option to ignore a contact invitation">Ignore</string>
	<string name="contact_decline" context="option to decline a contact invitation">Decline</string>
	<string name="contact_accept" context="option to accept a contact invitation">Accept</string>
	<string name="contact_properties_activity" context="title of the contact properties screen">Contact Info</string>	
	<string name="contact_file_list_activity" context="header of a status field for what content a user has shared to you">Content</string>	
	<string name="contact_shared_files" context="title of the screen where the folders are shown with the contact owner of those folders">Incoming shares with</string>
	<string name="contacts_list_empty_text" context="Adding new relationships (contacts) using the actions.">Add new contacts using the button below</string>	
	<string name="no_contacts" context="When an user wants to share a folder but has not any contact yet">There are not contacts in the account. Please add them on the Contacts screen</string>
	<string name="contacts_explorer_list_empty_text" context="Add new contacts before sharing.">Add a new contact to share</string>
	
	<string name="error_not_enough_free_space" context="Error message">Not enough free space</string>

	<string name="option_link_without_key" context="Alert Dialog to get link">Link without key</string>
	<string name="option_decryption_key" context="Alert Dialog to get link">Decryption key</string>
	
	<string name="download_failed" context="Error message">Download failed</string>
	<string name="download_downloaded" context="notification message. Example: 1 file downloaded">downloaded</string>
	<string name="download_downloading" context="Title header on the download page while the file is downloading.">Downloading</string>
	<string name="text_downloading" context="Text located in each fragment when a download is in progress">Transferring</string>
	<string name="download_preparing_files" context="message before the download or upload start ">Preparing files</string>
    <string name="download_began" context="message when the download starts">Download has started</string>
    <string name="download_cancel_downloading" context="Confirmation text when attempting to cancel the download">Do you want to cancel the download?</string>
    <string name="download_touch_to_cancel" context="Hint how to cancel the download">Touch to cancel</string>
    <string name="download_touch_to_show" context="Hint how to cancel the download">View transfers</string>
    <string name="error_file_size_greater_than_4gb" context="Warning message">Most devices can\'t download files greater than 4GB. Your download will probably fail</string>
    <string name="intent_not_available" context="message when trying to open a downloaded file but there isn\'t any app that open that file. Example: a user downloads a pdf but doesn\'t have any app to read a pdf">There isn\'t any available app to execute this file on your device</string>

    <string name="context_share_image" context="to share an image using Facebook, Whatsapp, etc">Share image using</string>
    <string name="context_get_link" context="create a link of a file and send it using an app from the device">Share link</string>
    <string name="context_get_link_menu" context="Item menu option upon right click on one or multiple files.">Get link</string>
    <string name="context_manage_link_menu" context="Item menu option upon right click on one or multiple files.">Get link</string>
    <string name="context_leave_menu" context="Item menu option upon right click on one or multiple files.">Leave</string>
    <string name="alert_leave_share" context="Title alert before leaving a share.">Leave share</string>
    <string name="context_clean_shares_menu" context="Item menu option upon right click on one or multiple files.">Remove share</string>
    <string name="context_remove_link_menu" context="Item menu option upon right click on one or multiple files.">Remove link</string>
    <string name="context_remove_link_warning_text" context="Warning that appears prior to remove a link of a file.">This link will not be publicly available anymore.</string>
    <string name="context_rename" context="Item menu option upon right click on one or multiple files.">Rename</string>
    <string name="context_open_link_title" context="Item menu option upon right click on one or multiple files.">Open link</string>
    <string name="context_open_link" context="Item menu option upon right click on one or multiple files.">Open</string>
    <string name="context_renaming" context="while renaming a file or folder">Renaming</string>
    <string name="context_preparing_provider" context="while file provider is downloading a file">Preparing file</string>
    <string name="context_download" context="Item menu option upon right click on one or multiple files.">Download</string>
    <string name="download_folder" context="Item menu option upon right click on one or multiple files.">Download folder</string>
    <string name="import_folder" context="Item menu option upon right click on one or multiple files.">Import folder</string>
    <string name="context_move" context="Item menu option upon right click on one or multiple files.">Move</string>
    <string name="context_moving" context="while moving a file or folder">Moving</string>
    <string name="context_sharing" context="while sharing a folder">Sharing folder</string>
    <string name="context_copy" context="Item menu option upon right click on one or multiple files.">Copy</string>
    <string name="context_upload" context="Item menu option upon right click on one or multiple files.">Upload</string>
    <string name="context_copying" context="while copying a file or folder">Copying</string>
    <string name="context_creating_link" context="status text">Creating link</string>
    <string name="context_moving_to_trash" context="status text">Moving to Rubbish Bin</string>
    <string name="context_move_to_trash" context="menu item">Move to Rubbish Bin</string>
    <string name="context_delete_from_mega" context="menu item">Delete from MEGA</string>
    <string name="context_new_folder_name" context="Input field description in the create folder dialog.">Folder Name</string>
    <string name="context_new_contact_name" context="when adding a new contact. in the dialog">Contact email</string>
    <string name="context_creating_folder" context="status dialog when performing the action">Creating folder</string>
    <string name="context_adding_contact" context="Adding a new relationship (contact)">Adding contact</string>
    <string name="context_download_to" context="Menu item">Save to</string>
    <string name="context_clear_rubbish" context="Menu option title">Empty Rubbish Bin</string>
    <string name="clear_rubbish_confirmation" context="Ask for confirmation before removing all the elements of the rubbish bin">All items inside Rubbish Bin will be deleted.</string>
    <string name="context_send_link" context="get the link and send it">Send link</string>
    <string name="context_send" context="get the link and send it">Send</string>
    <string name="context_send_file_inbox" context="send the file to inbox">Send to contact</string>
    <string name="context_copy_link" context="get the link and copy it">Copy link</string>
    <string name="context_remove" context="Menu option to delete one or multiple selected items.">Remove</string>
    <string name="context_delete_offline" context="Menu option to delete selected items of the offline state">Remove from Offline</string>
    <string name="context_share_folder" context="menu item">Share folder</string>
    <string name="context_send_file" context="menu item">Send file</string>
    <string name="context_view_shared_folders" context="open a shared folder">View shared folders</string>
    <string name="context_sharing_folder" context="Item menu option upon clicking on one or multiple files.">Sharing</string>
    <string name="remove_all_sharing" context="status text">Removing all sharing contacts</string>
    <string name="leave_incoming_share" context="status text">Leaving shared folder</string>
    <string name="context_camera_folder" context="The location of where the user has the photos/videos stored.">Camera folder</string>
    <string name="context_mega_contacts" context="when sharing a folder, the user can choose a contact from MEGA">MEGA Contacts</string>
    <string name="context_phone_contacts" context="when sharing a folder, the user chan choose a contact from the device">Phone Contacts</string>
    <string name="context_delete" context="menu item">Delete</string>
    <string name="context_more" context="menu item">More</string>
    <string name="context_contact_added" context="success message when adding a contact">Contact added</string>
    <string name="context_contact_invitation_deleted" context="success message when removing a contact request">Request deleted</string>
    <string name="context_contact_invitation_resent" context="success message when reinvite a contact">Request resent</string>
    <string name="context_contact_request_sent" context="success message when sending a contact request">Request correctly sent to %s. The status can be consulted in the Sent Requests tab.</string>

    <string name="context_contact_removed" context="success message when removing a contact">Contact removed</string>
    <string name="context_contact_not_removed" context="error message">Error. Contact not removed</string>
    <string name="context_permissions_changed" context="success message when chaning the permissionss">Permissions changed</string>
    <string name="context_permissions_not_changed" context="error message">Error. Permissions not changed</string>
    <string name="context_folder_already_exists" context="message when trying to create a folder that already exists">Folder already exists</string>
    <string name="context_contact_already_exists" context="message when trying to create a invite a contact already that is already added">%s is already a contact</string>
    <string name="context_send_no_permission" context="message when trying to send a file without full access">No permissions to send this file</string>
    <string name="context_folder_created" context="success message when creating a folder">Folder created</string>
    <string name="context_folder_no_created" context="error message when creating a folder">Error. Folder not created</string>
    <string name="context_correctly_renamed" context="success message when renaming a node">Renamed successfully</string>
    <string name="context_no_renamed" context="error message">Error. Not renamed</string>
    <string name="context_correctly_copied" context="success message when copying a node">Copied successfully</string>
    <string name="context_correctly_sent" context="success message when sending a file">File sent</string>
    <string name="context_no_sent" context="error message when sending a file">Error. File not sent</string>
    <string name="context_correctly_sent_node" context="success message when sending a node to Inbox">Sent to Inbox</string>
    <string name="context_no_sent_node" context="error message when sending a node to Inbox">Error. Not sent to Inbox</string>
    <string name="context_no_copied" context="error message">Error. Not copied</string>
    <string name="context_no_destination_folder" context="message that appears when a user tries to move/copy/upload a file but doesn't choose a destination folder">Please choose a destination folder</string>
    <string name="context_correctly_moved" context="success message when moving a node">Moved successfully</string>
    <string name="number_correctly_moved" context="success message when moving a node">%d items moved successfully</string>
    <string name="number_incorrectly_moved" context="success message when moving a node">%d items were not moved successfully</string>
    <string name="context_correctly_moved_to_rubbish" context="success message when moving a node">Moved to the Rubbish Bin successfully</string>
    <string name="number_correctly_moved_to_rubbish" context="success message when moving a node">%d items moved to the Rubbish Bin successfully</string>
    <string name="number_incorrectly_moved_to_rubbish" context="success message when moving a node"> and %d items were not sent successfully</string>
    <string name="context_no_moved" context="error message">Error. Not moved</string>
    <string name="context_correctly_shared" context="success message when sharing a folder">Shared successfully</string>
    <string name="context_no_shared_number" context="error message when sharing a folder">Error. %d process of the sharing is not completed</string>
    <string name="context_correctly_shared_removed" context="success message when sharing a folder">Remove shares successfully</string>
    <string name="context_no_shared_number_removed" context="error message when sharing a folder">Error. %d process of removing shares is not completed</string>
    <string name="context_no_shared" context="error message">Error. Not shared</string>
    <string name="context_no_removed_shared" context="error message">Error. Share failed to remove</string>
    <string name="context_remove_sharing" context="success message when removing a sharing">Folder sharing removed</string>
    <string name="context_no_link" context="error message">Link creation failed</string>
    <string name="context_correctly_removed" context="success message when removing a node from MEGA">Deleted successfully</string>
    <string name="context_no_removed" context="error message">Error. Deletion failed</string>
    <string name="number_correctly_removed" context="success message when moving a node">%d items removed successfully from MEGA</string>
    <string name="number_no_removed" context="error message when moving a node">%d items are not removed successfully</string>
    <string name="number_correctly_leaved" context="success message when moving a node">%d folders left successfully</string>
    <string name="number_no_leaved" context="error message when moving a node">%d folders are not left successfully</string>
    <string name="number_correctly_sent" context="success message when sending multiple files">File sent to %d contacts successfully</string>
    <string name="number_no_sent" context="error message when sending multiple files">File is not sent to %d contacts</string>
    <string name="number_correctly_sent_multifile" context="success message when sending multiple files">%d files sent successfully</string>
    <string name="number_no_sent_multifile" context="error message when sending multiple files">%d files failed to send</string>
    <string name="number_correctly_copied" context="success message when sending multiple files">%d items copied successfully</string>
    <string name="number_no_copied" context="error message when sending multiple files">%d items are not copied</string>
    <string name="number_contact_removed" context="success message when removing several contacts">%d contacts removed successfully</string>
    <string name="number_contact_not_removed" context="error message when removing several contacts">%d contacts are not removed</string>
    <string name="number_contact_file_shared_correctly" context="success message when sharing a file with multiple contacts">Folder shared with %d contacts successfully</string>
    <string name="number_contact_file_not_shared_" context="error message when sharing a file with multiple contacts">File can not be shared with %d contacts</string>
    <string name="number_correctly_shared" context="success message when sharing multiple files">%d folders shared successfully</string>
    <string name="number_no_shared" context="error message when sharing multiple files">%d folders are not shared</string>
    <string name="context_correctly_copied_contact" context="success message when sending a file to a contact">Successfully sent to:</string>
    <string name="context_correctly_removed_sharing_contacts" context="success message when removing all the contacts of a shared folder">The folder is no longer shared</string>
    <string name="context_no_removed_sharing_contacts" context="error message when removing all the contacts of a shared folder">Error, the folder is still shared with another contact</string>
    <string name="context_select_one_file" context="option available for just one file">Select just one file</string>
    <string name="rubbish_bin_emptied" context="success message when emptying the RB">Rubbish Bin emptied successfully</string>
    <string name="rubbish_bin_no_emptied" context="error message when emptying the RB">Error. The Rubbish Bin has not be emptied</string>

    <string name="dialog_cancel_subscriptions" context="dialog cancel subscriptions">You are about to cancel your MEGA subscription. Please let us know if there is anything we can do to help you change your mind</string>
    <string name="hint_cancel_subscriptions" context="hint cancel subscriptions dialog">Type feedback here</string>
    <string name="send_cancel_subscriptions" context="send cancel subscriptions dialog">Send</string>
    <string name="title_cancel_subscriptions" context="title cancel subscriptions dialog">Cancel Subscription</string>
    <string name="confirmation_cancel_subscriptions" context="confirmation cancel subscriptions dialog">Thank you for your feedback! Are you sure you want to cancel your MEGA subscription?</string>
    <string name="reason_cancel_subscriptions" context="provide a reason to cancel subscriptions dialog">Your subscription has not been cancelled. Please provide a reason for your cancellation</string>

    <string name="context_node_private" context="success message after removing the public link of a folder">The folder is now private</string>
    <string name="context_share_correctly_removed" context="success message after removing a share of a folder. a contact has no access to the folder now">Share removed</string>

    <string name="menu_new_folder" context="Menu option to create a new folder in the file manager.">New folder</string>
    <string name="menu_add_contact" context="Menu option to add a contact to your contact list.">Add contact</string>
    <string name="menu_add_contact_and_share" context="Menu option to add a contact to your contact list.">Add contact and share</string>
    <string name="menu_download_from_link" context="Text that is displayed in the dialog to download a MEGA link inside the app">Download from MEGA link</string>

    <string name="alert_decryption_key" context="Title of the alert to introduce the decryption key">Decryption Key</string>
    <string name="message_decryption_key" context="Message of the alert to introduce the decryption key">Please enter the decryption key for the link</string>

    <string name="upload_to_image" context="upload to. Then choose an Image file">Image</string>
    <string name="upload_to_audio" context="upload to. Then choose an Audio file">Audio</string>
    <string name="upload_to_video" context="upload to. Then choose a Video file">Video</string>
    <string name="upload_to_other" context="upload to. Then choose a file which is not an Image, an Audio or a Video">Other File</string>
    <string name="upload_to_filesystem" context="upload to. Then choose to browse the file system to choose a file">Pick from File System</string>
    <string name="upload_select_file_type" context="title of the dialog for choosing if a user wants to upload an image, an audio, a video or a file from the system">Select file type</string>
    <string name="upload_uploading" context="status text">Uploading</string>
    <string name="upload_touch_to_cancel" context="hint to how to cancel the upload (by touching the notification)">Touch to cancel upload</string>
    <string name="upload_failed" context="error message">Upload failed</string>
    <string name="upload_uploaded" context="Label for the current uploaded size of a file. For example, 3 files, 50KB uploaded">uploaded</string>
    <string name="upload_cancel_uploading" context="Confirmation text for cancelling an upload">Do you want to cancel the upload?</string>
    <string name="upload_prepare" context="Status text at the beginning of an upload">Processing file</string>
    <string name="error_temporary_unavaible" context="error message when downloading a file">Resource temporarily not available, please try again later</string>
    <string name="upload_can_not_open" context="Error message when the selected file cannot be opened">Cannot open selected file</string>
    <string name="upload_began" context="when an upload starts, a message is shown to the user">Upload has started</string>
    <string name="unzipping_process" context="when a zip file is downloaded and clicked, the app unzips the file. This is the status text while unzipping the file">Unzipping file</string>

    <string name="error_io_problem" context="error message while browsing the local filesystem">Filesystem problem</string>
    <string name="general_error" context="error message while browsing the local filesystem">Error happened when executing the action</string>

    <string name="full_screen_image_viewer_label" context="title of the image gallery">Image Viewer</string>

    <string name="manager_download_from_link_incorrect" context="Error message when the user entered an incorrect MEGA link format for importing">Incorrect link format</string>

    <string name="my_account_activity" context="Title of the screen where the user account information is shown">Account</string>
    <string name="my_account_total_space" context="Headline for the amount of total storage space">Storage Space</string>
    <string name="my_account_free_space" context="Headline for the amount of storage space is remaining">Free Space</string>
    <string name="my_account_used_space" context="Headline for the amount of storage space is used">Used Space</string>
    <string name="my_account_change_password" context="menu item">Change password</string>
    <string name="warning_out_space" context="Warning in Cloud Drive when the user is runningut of space">You\'re running out of space!\n Do you want to upgrade your account?</string>
    <string name="overquota_alert_title" context="Title dialog overquota error">Overquota Alert!</string>
    <string name="overquota_alert_text" context="Dialod text overquota error">Operation not allowed, you will exceed the storage limit of your account. Do you want to upgrade your account?</string>

    <string name="op_not_allowed" context="Dialod text overquota error">Operation not allowed</string>
    <string name="my_account_last_session" context="when did the last session happen">Last session</string>
    <string name="my_account_connections" context="header for the social connections, showing the number of contacts the user has">Connections</string>

    <string name="my_account_changing_password" context="message displayed while the app is changing the password">Changing password</string>
    <string name="my_account_change_password_oldPassword" context="when changing the password, the first edittext is to enter the current password">Current password</string>
    <string name="my_account_change_password_newPassword1" context="when changing the password">New password</string>
    <string name="my_account_change_password_newPassword2" context="when changing the password">Confirm new password</string>
    <string name="my_account_change_password_error" context="Error message when the user attempts to change his password (two potential reasons in one error message).">Incorrect current password or the new passwords you provided do not match. Please try again</string>
    <string name="my_account_change_password_error_2" context="Error message when the user attempts to change his password (two potential reasons in one error message).">Incorrect current password. Please try again</string>
    <string name="my_account_change_password_OK" context="Success text">Password changed successfully</string>
    <string name="my_account_change_password_dont_match" context="when changing the password or creating the account, the password is required twice and check that both times are the same">Password doesn\'t match</string>

    <string name="upgrade_activity" context="title of the Upgrade screen">PRO Membership</string>
    <string name="upgrade_select_pricing" context="title of the selection of the pro account wanted">Select membership</string>
    <string name="select_membership_1" context="the user has to decide the way of payment">Monthly or annually recurring</string>
    <string name="select_membership_2" context="button to go to Google Play">Google Play subscription</string>

    <string name="select_payment_method" context="after choosing one PRO plan, the user have to choose the payment method: credit card, fortumo, etc">Select payment method</string>
    <string name="no_available_payment_method" context="choose the payment method option when no method is available">At this moment, no method of payment is available for this plan</string>
    <string name="payment_method_credit_card" context="one of the payment methods">Credit Card (subscription)</string>
    <string name="payment_method_fortumo" context="one of the payment methods">Mobile Carrier (one-off)</string>
    <string name="payment_method_centili" context="one of the payment methods">Mobile Carrier (one-off)</string>
    <string name="payment_method_google_wallet" context="one of the payment methods">Google Wallet (subscription)</string>

    <string name="upgrade_per_month" context="button to decide monthly payment. The asterisk is needed">Monthly*</string>
    <string name="upgrade_per_year" context="button to decide annually payment. The asterisk is needed">Annually*</string>

    <string name="upgrade_comment" context="the meaning of the asterisk in monthly* and annually* payment">* recurring subscription can be cancelled anytime before the renewal date</string>

    <string name="file_properties_get_link" context="the user can get the link and it\'s copied to the clipboard">The link has been copied to the clipboard</string>
    <string name="file_properties_remove_link" context="the user can remove the public link">The link has been removed</string>

    <string name="full_image_viewer_not_preview" context="before sharing an image, the preview has to be downloaded">The preview has not been downloaded yet. Please wait</string>

    <string name="log_out_warning" context="alert when clicking a newsignup link being logged">Please, log out before creating the account</string>

    <string name="import_correct" context="success message after import a file">Imported successfully</string>

    <string name="transfers_empty" context="message shown in the screen when there are not any active transfer">No active transfers</string>
    <string name="transfers_pause" context="File uploading or downloading has been paused (until the user continues at a later stage)">All transfers are paused</string>
    <string name="menu_pause_transfers" context="menu item">Pause transfers</string>
    <string name="menu_restart_transfers" context="menu item">Restart transfers</string>
    <string name="menu_cancel_all_transfers" context="menu item">Cancel all transfers</string>
    <string name="menu_take_picture" context="menu item">Take picture</string>

    <string name="cam_sync_wifi" context="how to upload the camera images. only when Wi-Fi connected">WiFi only</string>
    <string name="cam_sync_data" context="how to upload the camera images. when Wi-Fi connected and using data plan">WiFi or data plan</string>
    <string name="cam_sync_ok" context="Answer for confirmation dialog.">OK</string>
    <string name="cam_sync_skip" context="skip the step of camera upload">Skip</string>
    <string name="cam_sync_syncing" context="The upload of the user\'s photos orvideos from their specified album is in progress.">Camera Upload in progress</string>
    <string name="cam_sync_cancel_sync" context="confirmation question for cancelling the camera uploads">Do you want to cancel Camera Uploads?</string>
    <string name="settings_camera_notif_error_no_folder" context="Error message when an unavailable destination folder was selected">Destination folder is unavailable</string>
    <string name="settings_camera_notif_title" context="title of the notification when camera upload is enabled">Uploading files of media folders</string>
    <string name="settings_camera_notif_error" context="notification error">Camera Uploads problem</string>
    <string name="settings_camera_notif_complete" context="notification camera uploads complete">Camera Uploads complete</string>

    <string name="settings_storage" context="Text listed before the amount of storage a user gets with a certain package. For example: &quot;1TB Storage&quot;.">Storage</string>
    <string name="settings_pin_lock" context="settings category title. Below this title, the pin lock settings start">PIN Lock</string>

    <string name="settings_advanced_features" context="Settings category title for cache and offline files">Advanced Features</string>
    <string name="settings_advanced_features_cache" context="Settings preference title for cache">Clear Cache</string>
    <string name="settings_advanced_features_offline" context="Settings preference title for offline files">Clear Offline Files</string>

    <string name="settings_advanced_features_size" context="Size of files in offline or cache folders">Currently using %s</string>
    <string name="settings_advanced_features_calculating" context="Calculating Size of files in offline or cache folders">Calculating</string>

    <string name="settings_storage_download_location" context="title of the setting to set the default download location">Default download location</string>
    <string name="settings_storage_ask_me_always" context="Whether to always ask the user each time.">Always ask for download location</string>
    <string name="settings_storage_advanced_devices" context="Whether to enable the storage in advanced devices">Display advanced devices (external SD)</string>

    <string-array name="settings_storage_download_location_array" context="if the user has an internal and an external SD card, it has to be set on the settings screen">
        <item context="internal storage option">Internal storage</item>
        <item context="external storage option">External storage</item>
    </string-array>

    <string-array name="add_contact_array" context="choose the way the new user's email is inserted">
        <item context="write option">Write the user\'s e-mail</item>
        <item context="import from phone option">Import from device</item>
    </string-array>

    <string name="settings_camera_upload_on" context="settings option">Enable Camera Uploads</string>
    <string name="settings_camera_upload_turn_on" context="settings option">Turn on Camera Uploads</string>
    <string name="settings_camera_upload_off" context="settings option">Disable Camera Uploads</string>
    <string name="settings_camera_upload_how_to_upload" context="settings option. How to upload the camera images: via Wi-Fi only or via Wi-Fi and data plan">How to upload</string>

    <string name="settings_secondary_upload_on" context="The Secondary Media Uploads allows to create a second Camera Folder synchronization. Enabling it would imply to choose a new local folder and then, a new destination folder in MEGA. This is the text that appears in the settings option to enable the second synchronization.">Enable Secondary Media Uploads</string>
    <string name="settings_secondary_upload_off" context="The Secondary Media Uploads allows to create a second Camera Folder synchronization. Disabling it would imply that the current second sync won't be running anymore. This is the text that appears in the settings option to disable the second synchronization.">Disable Secondary Media Uploads</string>

    <string name="settings_empty_folder" context="settings option">Choose folder</string>

    <string-array name="settings_camera_upload_how_to_entries" context="the options of how to upload, but in an array. needed for the settings">
        <item context="how to upload the camera images. when Wi-Fi connected and using data plan">WiFi or data plan</item>
        <item context="how to upload the camera images. only when Wi-Fi connected">WiFi only</item>
    </string-array>

    <string name="settings_camera_upload_what_to_upload" context="What kind of files are going to be uploaded: images, videos or both">File Upload</string>

    <string-array name="settings_camera_upload_file_upload_entries" context="the options of what to upload in an array. Needed for the settings">
        <item context="the options of what to upload.">Photos only</item>
        <item context="the options of what to upload.">Videos only</item>
        <item context="the options of what to upload.">Photos and videos</item>
    </string-array>

    <string name="settings_camera_upload_charging" context="Option to choose that the camera sync will only be enable when the device is charging">Only when charging</string>
    <string name="settings_keep_file_names" context="Option to choose that the camera sync will maintain the local file names when uploading">Keep file names as in the device</string>

    <string name="settings_local_camera_upload_folder" context="The location of where the user photos or videos are stored in the device.">Local Camera folder</string>
    <string name="settings_mega_camera_upload_folder" context="The location of where the user photos or videos are stored in MEGA.">MEGA Camera Uploads Folder</string>

    <string name="settings_local_secondary_folder" context="The location of where the user photos or videos of the secondary sync are stored in the device.">Local Secondary folder</string>
    <string name="settings_mega_secondary_folder" context="The location of where the user photos or videos of the secondary sync are stored in MEGA.">MEGA Secondary Folder</string>

    <string name="settings_camera_upload_only_photos" context="what kind of file are going to be uploaded. Needed for the settings summary">Photos only</string>
    <string name="settings_camera_upload_only_videos" context="what kind of file are going to be uploaded. Needed for the settings summary">Videos only</string>
    <string name="settings_camera_upload_photos_and_videos" context="what kind of file are going to be uploaded. Needed for the settings summary">Photos and videos</string>

    <string name="settings_pin_lock_on" context="settings of the pin lock">Enable PIN Lock</string>
    <string name="settings_pin_lock_off" context="settings of the pin lock">Disable PIN Lock</string>
    <string name="settings_pin_lock_code" context="settings of the pin lock">PIN Code</string>
    <string name="settings_pin_lock_code_not_set" context="status text when no custom photo sync folder has been set">Not set</string>
    <string name="settings_reset_lock_code" context="settings of the pin lock">Reset PIN code</string>
    <string name="settings_pin_lock_switch" context="settings of the pin lock">PIN Lock</string>

    <string name="pin_lock_enter" context="Button after the pin code input field">Enter</string>
    <string name="pin_lock_alert" context="error message when not typing the pin code correctly">Your local files will be deleted and you will be logged out after 10 failed attempts</string>
    <string name="pin_lock_incorrect" context="error message when not typing the pin code correctly">Incorrect code</string>
    <string name="pin_lock_incorrect_alert" context="error message when not typing the pin code correctly">Wrong PIN code, please try again. You have %2d attemps left</string>
    <string name="pin_lock_not_match" context="error message when not typing the pin code correctly (two times)">PIN Codes don\'t match</string>
    <string name="unlock_pin_title" context="title of the screen to unlock screen with pin code">Enter your PIN Code</string>
    <string name="unlock_pin_title_2" context="title of the screen to unlock screen with pin code in second round">Re-Enter your PIN Code</string>
    <string name="reset_pin_title" context="title of the screen to unlock screen with pin code">Enter your new PIN Code</string>
    <string name="reset_pin_title_2" context="title of the screen to unlock screen with pin code in second round">Re-Enter your new PIN Code</string>
    <string name="incorrect_pin_activity" context="text of the screen after 10 attemps with a wrong PIN" formatted="false">All your local data will be deleted and you will be logged out in %1d seconds</string>

    <string name="settings_about" context="Caption of a title, in the context of &quot;About MEGA&quot; or &quot;About us&quot;">About</string>
    <string name="settings_about_privacy_policy" context="App means &quot;Application&quot;">Privacy Policy</string>
    <string name="settings_about_terms_of_service" context="App means &quot;Application&quot;">Terms of Service</string>
    <string name="settings_about_app_version" context="App means &quot;Application&quot;">App version</string>
    <string name="settings_about_sdk_version" context="Title of the label where the SDK version is shown">MEGA SDK version</string>
    <string name="settings_about_karere_version" context="Title of the label where the karere version is shown">MEGA Karere version</string>
    <string name="settings_about_code_link_title" context="Link to the public code of the app">View source code</string>

    <string name="january">January</string>
    <string name="february">February</string>
    <string name="march">March</string>
    <string name="april">April</string>
    <string name="may">May</string>
    <string name="june">June</string>
    <string name="july">July</string>
    <string name="august">August</string>
    <string name="september">September</string>
    <string name="october">October</string>
    <string name="november">November</string>
    <string name="december">December</string>

    <string name="zip_browser_activity" context="title of the screen that shows the ZIP files">ZIP Browser</string>

    <string name="new_account" context="in login screen to create a new account">Create account now!</string>

    <string name="my_account_title" context="title of the My Account screen">Account Type</string>
    <string name="expires_on" context="title of the Expiration Date">Renews on </string>
    <string name="free_account">FREE</string>
    <string name="prolite_account" context="Not translate">Lite</string>
    <string name="pro1_account" context="Not translate">PRO I</string>
    <string name="pro2_account" context="Not translate">PRO II</string>
    <string name="pro3_account" context="Not translate">PRO III</string>

    <string name="free_storage" context="Not translate">50 GB</string>
    <string name="free_bandwidth" context="Free bandwich account details">Limited</string>

    <string name="camera_uploads_created" context="info message shown to the user when the Camera Uploads folder has been created">Camera Uploads folder created</string>

    <string name="ZIP_download_permission" context="A compressed file will be downloaded and decompressed.">The ZIP file will be downloaded and unzipped</string>
    <string name="ZIP_unzip_permission" context="A compressed file will be decompressed.">The ZIP file will be unzipped </string>

    <string name="sortby_owner_mail" context="category in sort by action">Owner\'s E-mail</string>
    <string name="sortby_name" context="category in sort by action">Name</string>
    <string name="sortby_name_ascending" context="sort files alphabetically ascending">ascending</string>
    <string name="sortby_name_descending" context="sort files alphabetically descending">descending</string>

    <string name="sortby_date" context="category in sort by action">Date</string>
    <string name="sortby_creation_date" context="category in sort by action">Creation Date</string>
    <string name="sortby_modification_date" context="category in sort by action">Modification Date</string>
    <string name="sortby_date_newest" context="sort files by date newest first">newest</string>
    <string name="sortby_date_oldest" context="sort files by date oldest first">oldest</string>

    <string name="sortby_size" context="category in sort by action">Size</string>
    <string name="sortby_size_largest_first" context="sort files by size largest first">largest</string>
    <string name="sortby_size_smallest_first" context="sort files by size smallest first">smallest</string>

    <string name="per_month" context="in payments, for example: 4.99€ per month">per month</string>
    <string name="per_year" context="in payments, for example: 49.99€ per year">per year</string>

    <string name="billing_details" context="Contextual text in the beginning of the Credit Card Payment">Enter your billing details:</string>
    <string name="address1_cc" context="Hint text of the address1 edittext, which is the first line (of two) of the address">Address 1</string>
    <string name="address2_cc" context="Hint text of the address2 edittext, which is the second line (of two) of the address">Address 2 (optional)</string>
    <string name="city_cc" context="Hint text of the city edittext for billing purposes">City</string>
    <string name="state_cc" context="Hint text of the state or province edittext for billing purposes">State / Province</string>
    <string name="country_cc" context="Hint text of the country edittext for billing purposes">Country</string>
    <string name="postal_code_cc" context="Hint text of the postal code edittext for billing purposes">Postal code</string>

    <string name="payment_details" context="Contextual text in the beginning of the Credit Card Payment">Enter your payment details:</string>
    <string name="first_name_cc" context="Hint text of the first name of the credit card edittext for payment purposes">First name</string>
    <string name="last_name_cc" context="Hint text of the last name of the credit card edittext for payment purposes">Last name</string>
    <string name="credit_card_number_cc" context="Hint text of the credit card number edittext for payment purposes">Credit Card Number</string>
    <string name="month_cc" context="Hint text of the expiration month of the credit card for payment purposes">Month</string>
    <string name="year_cc" context="Hint text of the expiration year of the credit card for payment purposes">Year</string>
    <string name="cvv_cc" context="Hint text of the CVV edittext for payment purposes">CVV</string>

    <string name="proceed_cc" context="Text of the button which proceeds the payment">Proceed</string>

    <string name="account_successfully_upgraded" context="Message shown when the payment of an upgrade has been correct">Account successfully upgraded!</string>
    <string name="account_error_upgraded" context="Message shown when the payment of an upgrade has not been correct">The operation failed. Your credit card has not been charged</string>
    <string name="credit_card_information_error" context="Message shown when the credit card information is not correct">The credit card information is not correct. The credit card will not be charged</string>
    <string name="not_upgrade_is_possible" context="Message shown when the user wants to upgrade an account that cannot be upgraded">Your account cannot be upgraded from the app. Please contact support@mega.nz to upgrade your account</string>

    <string name="pin_lock_type" context="title to choose the type of PIN code">PIN Code Type</string>
    <string name="four_pin_lock" context="PIN with 4 digits">4 digits PIN</string>
    <string name="six_pin_lock" context="PIN with 6 digits">6 digits PIN</string>
    <string name="AN_pin_lock" context="PIN alphanumeric">Alphanumeric PIN</string>

    <string name="settings_enable_logs" context="Confirmation message when enabling logs in the app">Logs are now enabled</string>
    <string name="settings_disable_logs" context="Confirmation message when disabling logs in the app">Logs are now disabled</string>

    <string name="search_open_location" context="Option in the sliding panel to open the folder which contains the file selected after performing a search">Open location</string>
    <string name="servers_busy" context="message when a request cannot be performed because the servers are busy">Servers are too busy. Please wait.</string>

    <string name="my_account_free" context="Label in My Account section to show user account type">Free Account</string>
    <string name="my_account_prolite" context="Label in My Account section to show user account type">Lite Account</string>
    <string name="my_account_pro1" context="Label in My Account section to show user account type">PRO I Account</string>
    <string name="my_account_pro2" context="Label in My Account section to show user account type">PRO II Account</string>
    <string name="my_account_pro3" context="Label in My Account section to show user account type">PRO III Account</string>

    <string name="backup_title" context="Title of the screen to backup the master key">Backup your recovery key</string>
    <string name="backup_subtitle" context="Subtitle of the screen to backup the master key">Your password unlocks your recovery key</string>

    <string name="backup_first_paragraph" context="First paragraph of the screen to backup the master key">Your data is only readable through a chain of decryption operations that begins with your master encryption key, which we store encrypted with your password. This means that if you lose your password, your master key can no longer be decrypted, and you can no longer decrypt your data.</string>
    <string name="backup_second_paragraph" context="Second paragraph of the screen to backup the master key">Exporting the master key and keeping it in a secure location enables you to set a new password without data loss.</string>
    <string name="backup_third_paragraph" context="Third paragraph of the screen to backup the master key">An external attacker cannot gain access to your account with just your key. A password reset requires both the key and access to your e-mail.</string>
    <string name="backup_action" context="Sentence to inform the user the available actions in the screen to backup the master key">Copy the recovery key to clipboard or save it as text file</string>

    <string name="save_action" context="Action of the button to save the master key as a text file">Save</string>
    <string name="copy_MK_confirmation" context="Alert message when the master key has been successfully copied to the ClipBoard">The recovery has been successfully copied</string>

    <string name="change_pass" context="Button to change the password">Change</string>

    <string name="general_positive_button" context="Positive button to perform a general action">YES</string>
    <string name="general_negative_button" context="Negative button to perform a general action">NO</string>

    <string name="forgot_pass_menu" context="Option of the overflow menu to show the screen info to reset the password">Forgot password?</string>
    <string name="forgot_pass" context="Button in the Login screen to reset the password">Forgot your password?</string>
    <string name="forgot_pass_first_paragraph" context="First paragraph of the screen when the password has been forgotten">If you have a backup of your recovery crypto key, you can reset your password by selecting YES. No data will be lost.</string>
    <string name="forgot_pass_second_paragraph" context="Second paragraph of the screen when the password has been forgotten">You can still export your recovery key now if you have an active MEGA session in any other browser on this or any other computer. If you don\&apos;t, you can no longer decrypt your existing account, but you can start a new one under the same e-mail address by selecting NO.</string>
    <string name="forgot_pass_second_paragraph_logged_in" context="Second paragraph of the screen when the password has been forgotten and the user is still logged in">If you don\&apos;t, you can still export your recovery key now in this MEGA session. Please, go back and backup your recovery key.</string>

    <string name="forgot_pass_action" context="Sentence to ask to the user if he has the master key in the screen when the password has been forgotten">Do you have a backup of your recovery key?</string>

    <string name="title_alert_reset_with_MK" context="Title of the alert message to ask for the link to reset the pass with the MK">Great!</string>
    <string name="edit_text_insert_mail" context="Hint of the text where the user can write his e-mail">email goes here</string>
    <string name="text_alert_reset_with_MK" context="Text of the alert message to ask for the link to reset the pass with the MK">Please enter you e-mail address below. You will receive a recovery link that will allow you to submit your recovery key and reset your password.</string>

    <string name="edit_text_insert_mk" context="Hint of the text when the user can write his master key">recovery key goes here</string>

    <string name="delete_account_text" context="Text shown in the alert dialog to confirm the cancellation of an account">If you cancel your account you will permanently lose all the data stored in the cloud. You will not be able to undo this action.</string>
    <string name="edit_text_insert_pass" context="Hint of the text where the user can write his password">password goes here</string>
    <string name="delete_account_text_last_step" context="Text shown in the last alert dialog to confirm the cancellation of an account">This is the last step to cancel your account. You will permanently lose all the data stored in the cloud. Please enter your password below.</string>

    <string name="email_verification_title" context="Title of the alert dialog to inform the user that have to check the email">Email verification</string>
    <string name="email_verification_text" context="Text of the alert dialog to inform the user that have to check the email">Please check your email to proceed.</string>
    <string name="email_verification_text_error" context="Text of the alert dialog to inform the user when an error occurs when cancelling the account">An error occurred, please try again.</string>

    <string name="alert_not_logged_in" context="Alert to inform the user that have to be logged in to perform the action">You must be logged in to perform this action.</string>
    <string name="invalid_string" context="Error when the user leaves empty the password field">Incorrect</string>

    <string name="invalid_email_title" context="Title of the alert dialog when the user tries to recover the pass of a non existing account">Invalid email address</string>
    <string name="invalid_email_text" context="Title of the alert dialog when the user tries to recover the pass of a non existing account">Please check the e-mail address and try again.</string>
    <string name="alert_not_logged_out" context="Alert to inform the user that have to be logged out to perform the action">You must be logged out to perform this action.</string>

    <string name="title_dialog_insert_MK" context="Title of the dialog to write MK after opening the recovery link">Password reset</string>
    <string name="text_dialog_insert_MK" context="Text of the dialog to write MK after opening the recovery link">Please write below your recovery key.</string>

    <string name="pass_changed_alert" context="Text of the alert when the pass has been correctly changed">Password changed!</string>

    <string name="park_account_dialog_title" context="Title of the dialog to park an account">Park account</string>
    <string name="park_account_button" context="Button to park an account">Park</string>
    <string name="park_account_title" context="Title of the screen to park an account">Oops!</string>
    <string name="park_account_first_paragraph" context="First paragraph of the screen to park an account">Due to our end-to-end encryption paradigm, you will not be able to access your data without either your password or a backup of your recovery key.</string>
    <string name="park_account_second_paragraph" context="Second paragraph of the screen to park an account">You can park your existing account and start a fresh one under the same e-mail address. Your data will be retained for at least 60 days. In case that you recall your parked account\'s password, please contact support&#64;mega.nz</string>

    <string name="dialog_park_account" context="Text of the dialog message to ask for the link to park the account">Please enter you e-mail address below. You will receive a recovery link that will allow you to park your account.</string>
    <string name="park_account_text_last_step" context="Text shown in the last alert dialog to park an account">This is the last step to park your account, please enter your new password. Your data will be retained for at least 60 days. In case that you recall your parked account\'s password, please contact support&#64;mega.nz</string>

    <string name="title_enter_new_password" context="Title of the screen to write the new password after opening the recovery link">Enter new password</string>
    <string name="recovery_link_expired" context="Message when the user tries to open a recovery pass link and it has expired">This recovery link has expired, please try again.</string>

    <string name="text_reset_pass_logged_in" context="Text of the alert after opening the recovery link to reset pass being logged.">Your recovery key is going to be used to reset your password. Please, enter your new password.</string>
    <string name="email_verification_text_change_pass" context="Text of the alert dialog to inform the user that have to check the email after clicking the option forgot pass">You will receive a recovery link that will allow you to reset your password.</string>

    <string name="my_account_upgrade_pro" context="Button to upgrade the account to PRO account in My Account Section">Upgrade</string>
    <string name="my_account_upgrade_pro_panel" context="Button to upgrade the account to PRO account in the panel that appears randomly">Upgrade now</string>
    <string name="get_pro_account" context="Message to promote PRO accounts">Improve your cloud capacity!\nGet more space &amp; transfer quota with a PRO account!</string>
    <string name="toast_master_key" context="success message when the MasterKey file has been downloaded">The recovery key has been backup into: %1s.\nWhile the file remains in this path, you will find it at the Saved for Offline Section.\nNote: It will be deleted if you log out, please store it in a safe place.</string>

    <string name="next_ime_action" context="Action to pass focus to the next field in a form">Next</string>

    <string name="error_changing_user_attributes" context="Message when an error ocurred when changing an user attribute">Error when changing the account data.</string>
    <string name="success_changing_user_attributes" context="Message when an user attribute has been changed successfully">Your account data has been correctly updated.</string>

    <string name="mail_already_used" context="Error shown when the user tries to change his mail to one that is already used">Error. This email address is already in use.</string>

    <string name="change_mail_text_last_step" context="Text shown in the last alert dialog to change the email associated to an account">This is the last step to change your email. Please enter your password below.</string>
    <string name="change_mail_title_last_step" context="Title of the alert dialog to change the email associated to an account">Change email</string>

    <string name="success_changing_user_mail" context="Message when the user email has been changed successfully">Your email has been correctly updated.</string>

    <string name="title_new_warning_out_space" context="Iitle of the warning when the user is running out of space">You\'re running out of space!</string>
    <string name="new_warning_out_space" context="Text of the warning when the user is running out of space">Take full advantage of your MEGA account by upgrading to PRO.</string>

    <string name="title_options_avatar_panel" context="Iitle of sliding panel to choose the option to edit the profile picture">Edit profile picture</string>
    <string name="take_photo_avatar_panel" context="Option of the sliding panel to change the avatar by taking a new picture">Take picture</string>
    <string name="choose_photo_avatar_panel" context="Option of the sliding panel to change the avatar by choosing an existing picture">Choose picture</string>
    <string name="delete_avatar_panel" context="Option of the sliding panel to delete the existing avatar">Delete picture</string>

    <string name="incorrect_MK" context="Alert when the user introduces his MK to reset pass incorrectly">The key you supplied does not match this account. Please make sure you use the correct recovery key and try again.</string>
    <string name="incorrect_MK_title" context="Title of the alert when the user introduces his MK to reset pass incorrectly">Invalid recovery key</string>

    <string name="camera_uploads_empty" context="Text that indicates that no pictures have been uploaded to the Camera Uploads section">No pictures uploaded</string>

    <string name="option_full_link" context="Alert Dialog to get link">Link with key</string>

    <string name="recovering_info" context="Message shown meanwhile the app is waiting for a request">Getting info&#8230;</string>

    <string name="email_verification_text_change_mail" context="Text of the alert dialog to inform the user that have to check the email to validate his new email">Your new email address needs to be validated. Please check your email to proceed.</string>

    <string name="confirmation_delete_avatar" context="Confirmation before deleting the avatar of the user's profile">Delete your profile picture?</string>
    <string name="title_edit_profile_info" context="Title of the Dialog to edit the profile attributes of the user's account">Edit</string>

    <string name="title_set_expiry_date" context="Alert Dialog to get link">Set expiry date</string>
    <string name="subtitle_set_expiry_date" context="Alert Dialog to get link">(PRO ONLY)</string>

    <string name="edit_link_option" context="Option of the sliding panel to edit the link of a node">Edit link</string>

    <string name="old_password_provided_incorrect" context="Error alert dialog shown when changing the password the user provides an incorrect password ">The current password you have provided is incorrect.</string>

    <string name="number_correctly_reinvite_contact_request" context="success message when reinviting multiple contacts">%d reinvite requests sent successfully. </string>

    <string name="number_correctly_delete_contact_request" context="success message when reinviting multiple contacts">%d requests deleted successfully. </string>
    <string name="number_no_delete_contact_request" context="error message when reinviting multiple contacts">%1$d requests successfully deleted but %2$d requests were not deleted.</string>

    <string name="confirmation_delete_contact_request" context="confirmation message before removing a contact request.">Do you want to remove the invitation request to %s?</string>
    <string name="confirmation_remove_multiple_contact_request" context="confirmation message before removing mutiple contact request">Do you want to remove these %d invitation requests?</string>

    <string name="number_correctly_invitation_reply_sent" context="success message when replying to multiple received request">%d request replies sent.</string>
    <string name="number_incorrectly_invitation_reply_sent" context="error message when replying to multiple received request">%1$d request replies successfully sent but %2$d were not sent.</string>

    <plurals name="general_num_request">
        <item context="referring to a invitation request in the Contacts section" quantity="one">request</item>
        <item context="referring to a invitation request in the Contacts section" quantity="other">requests</item>
    </plurals>

    <plurals name="confirmation_remove_outgoing_shares">
        <item context="Confirmation before removing the outgoing shares of a folder" quantity="one">The folder is shared with %1$d contact. Remove share?</item>
        <item context="Confirmation before removing the outgoing shares of a folder" quantity="other">The folder is shared with %1$d contacts. Remove all shares?</item>
    </plurals>

    <string name="error_incorrect_email_or_password" context="Error message when the credentials to login are incorrect.">Invalid e-mail and/or password. Please try again.</string>
    <string name="error_account_suspended" context="Error message when trying to login and the account is suspended.">Your account have been suspended due to Terms of Service violations. Please contact to support@mega.co.nz</string>
    <string name="too_many_attempts_login" context="Error message when to many attempts to login.">Too many attempts to login, please wait for an hour.</string>
    <string name="account_not_validated_login" context="Error message when trying to login to an account not validated.">This account has not been validated yet. Please, check your e-mail.</string>

    <string name="general_error_folder_not_found" context="Error message shown when opening a folder link which doesn't exist">Folder link unavailable</string>
    <string name="folder_link_unavaible_ToS_violation" context="Error message shown when opening a folder link which has been removed due to ToS/AUP violation">The folder link has been removed because of a ToS/AUP violation.</string>

    <string name="general_error_file_not_found" context="Error message shown when opening a file link which doesn't exist">File link unavailable</string>
    <string name="file_link_unavaible_ToS_violation" context="Error message shown when opening a file link which has been removed due to ToS/AUP violation">The file link has been removed because of a ToS/AUP violation.</string>

    <string name="confirm_email_text" context="Title of the screen after creating the account. That screen asks the user to confirm the account by checking the email">Awaiting email confirmation</string>
    <string name="confirm_email_explanation" context="Text below the title that explains the user should check the email and click the link to confirm the account">Please check your email and click the link to confirm your account.</string>

    <plurals name="general_num_items">
        <item context="Singular of items which contains a folder. 1 item" quantity="one">item</item>
        <item context="Plural of items which contains a folder. 2 items" quantity="other">items</item>
    </plurals>

    <string name="file_link_unavaible_delete_account" context="Error message shown when opening a file or folder link which account has been removed due to ToS/AUP violation">The associated user account has been terminated due to multiple violations of our Terms of Service.</string>

    <string name="general_error_invalid_decryption_key" context="Error message shown after login into a folder link with an invalid decryption key">The provided decryption key for the folder link is invalid.</string>

    <string name="my_account_my_credentials" context="Title of the label in the my account section. It shows the credentials of the current user so it can be used to be verified by other contacts">My credentials</string>
    <string name="limited_bandwith" context="Word to indicate the limited bandwidth of the free accounts">Limited</string>

    <string name="section_chat" context="Item of the navigation title for the chat section">Chat BETA</string>
    <string name="section_chat_with_notification" context="Item of the navigation title for the chat section when there is any unread message"><![CDATA[Chat BETA <font color=\'#ff333a\'>(%1$d)</font>]]></string>

    <string name="tab_archive_chat" context="Title of the archived chats tab. Capital letters">Archive</string>
    <string name="tab_recent_chat" context="Title of the recent chats tab. Capital letters">RECENT</string>

    <string name="archive_chat_empty" context="Message shown when the user has no archived chats">No archived conversations</string>
    <string name="recent_chat_empty" context="Message shown when the user has no archived chats">No conversations</string>

    <string name="recent_chat_enable_chat" context="Message shown when the user has no archived chats">Chat is disabled</string>
    <string name="recent_chat_enable_chat_button" context="Message shown when the user has no archived chats">Enable chat</string>

    <string name="get_started_button" context="Button to start using the chat">Get started</string>

    <string name="recent_chat_empty_invite" context="Message shown when the user has no recent chats">Invite your friends to join you on Chat and enjoy our encrypted platform with privacy and security.</string>
    <string name="recent_chat_empty_enable_chat" context="Message shown when the user has no recent chats">Enable Chat\nand enjoy our encrypted platform with privacy and security.</string>

    <string name="videocall_title" context="Title shown in the list of main chat screen for a videocall">Video call</string>

    <plurals name="general_minutes">
        <item context="Singular of minutes. 1 minute" quantity="one">minute</item>
        <item context="Plural of minutes. 2 minute" quantity="other">minutes</item>
    </plurals>

    <plurals name="general_hours">
        <item context="Singular of hours. 1 hour" quantity="one">hour</item>
        <item context="Plural of hours. 2 hours" quantity="other">hours</item>
    </plurals>

    <plurals name="general_seconds">
        <item context="Singular of seconds. 1 second" quantity="one">second</item>
        <item context="Plural of seconds. 2 second" quantity="other">seconds</item>
    </plurals>

    <string name="initial_hour" context="Initial of the word hour to show the duration of a video or audio call">h</string>
    <string name="initial_minute" context="Initial of the word minute to show the duration of a video or audio call">m</string>
    <string name="initial_second" context="Initial of the word second to show the duration of a video or audio call">s</string>

    <string name="videocall_item" context="Info shown about the last action in a chat is a videocall">Video call</string>

    <string name="selected_items" context="Title shown when multiselection is enable in chat tabs">%d selected</string>

    <string name="remove_contact_shared_folder" context="Message to confirm if the user wants to delete a contact from a shared folder">The contact %s will be removed from the shared folder.</string>
    <string name="remove_multiple_contacts_shared_folder" context="Message to confirm if the user wants to delete a multiple contacts from a shared folder">%d contacts will be removed from the shared folder.</string>

    <string name="number_correctly_removed_from_shared" context="success message when removing a contact from a shared folder">%d contacts removed correctly from the shared folder</string>
    <string name="number_incorrectly_removed_from_shared" context="success message when removing a contact from a shared folder"> and %d contacts were not successfully removed</string>

    <string name="contacts_list_empty_text_loading" context="Message shown while the contact list from the device is being read and then shown to the user">Loading contacts from the phone...</string>

    <string name="number_correctly_invite_contact_request" context="success message when reinviting multiple contacts">%d invite requests sent successfully. </string>
    <string name="number_no_invite_contact_request" context="error message when reinviting multiple contacts">%1$d invite requests successfully sent but %2$d requests were not sent.</string>

    <string name="chat_me_text" context="Word next to own user's message in chat screen">Me</string>
    <string name="chat_me_text_bracket" context="Word next to own user's message in chat screen">%1s (Me)</string>
    <string name="chat_I_text" context="Word next to own user's message in chat message">I</string>
    <string name="type_message_hint" context="Hint shown in the field to write a message in the chat screen">Type a message</string>

    <string name="general_mute" context="button">Mute</string>
    <string name="general_unmute" context="button">Unmute</string>

    <string name="title_properties_chat_contact_notifications" context="Title of the section to enable notifications in the Contact Properties screen">Notifications</string>
    <string name="title_properties_chat_contact_message_sound" context="Title of the section to choose the sound of incoming messages in the Contact Properties screen">Message sound</string>
    <string name="title_properties_chat_contact_call_sound" context="Title of the section to choose the ringtone of incoming calls in the Contact Properties screen">Call ringtone</string>
    <string name="title_properties_chat_clear_chat" context="Title of the section to clear the chat content in the Contact Properties screen">Clear chat</string>
    <string name="title_properties_chat_share_contact" context="Title of the section to share the contact in the Contact Properties screen">Share contact</string>

    <string name="call_ringtone_title" context="Title of the screen to select the ringtone of the calls">Call ringtone</string>
    <string name="notification_sound_title" context="Title of the screen to select the sound of the notifications">Notification sound</string>

    <string name="confirmation_clear_chat" context="Text of the confirmation dialog to clear the chat history">After cleared, neither %s nor you will be able to see messages of this chat.</string>

    <string name="general_clear" context="Button to clear the chat history">Clear</string>
    <string name="login_initializing_chat" context="After login, initializing chat">Initializing chat</string>

    <string name="clear_history_success" context="Message show when the history of a chat has been successfully deleted">The history of the chat has been cleared</string>
    <string name="clear_history_error" context="Message show when the history of a chat hasn't been successfully deleted">Error. The history of the chat has not been cleared correctly</string>

    <string name="add_participants_menu_item" context="Menu item to add participants to a chat">Add participants</string>
    <string name="remove_participant_menu_item" context="Menu item to remove a participants from a chat">Remove participant</string>

    <string name="mega_info_empty_screen" context="Message about MEGA when there are no message in the chat screen">protects your chat with end-to-end (user controlled) encryption providing essential safety assurances:</string>
    <string name="mega_authenticity_empty_screen" context="Message about MEGA when there are no message in the chat screen">The system ensures that the data received is from the sender displayed, and its content has not been manipulated during transit.</string>
    <string name="mega_confidentiality_empty_screen" context="Message about MEGA when there are no message in the chat screen">Only the author and intended recipients are able to decipher and read the content.</string>

    <string name="title_mega_info_empty_screen" context="Message about MEGA when there are no message in the chat screen">MEGA</string>
    <string name="title_mega_authenticity_empty_screen" context="Message about MEGA when there are no message in the chat screen">Authenticity</string>
    <string name="title_mega_confidentiality_empty_screen" context="Message about MEGA when there are no message in the chat screen">Confidentiality</string>

    <string name="error_not_logged_with_correct_account" context="Error message shown when opening a cancel link with an account that not corresponds to the link">This link is not related to this account. Please, log in with the correct account.</string>
    <string name="cancel_link_expired" context="Message when the user tries to open a cancel link and it has expired">This cancel link has expired, please try again.</string>

    <string name="no_results_found" context="Text shown after searching and no results found">No results were found</string>

    <string name="offline_status" context="Info label about the status of the user">Offline</string>
    <string name="online_status" context="Info label about the status of the user">Online</string>
    <string name="away_status" context="Info label about the status of the user">Away</string>
    <string name="busy_status" context="Info label about the status of the user">Busy</string>

    <string name="text_deleted_message" context="Text shown when a message has been deleted in the chat">This message has been deleted</string>
    <string name="history_cleared_message" context="Text shown when the chat history was cleared by me">Chat history was cleared</string>
    <string name="text_deleted_message_by" context="Text shown when a message has been deleted in the chat"><![CDATA[<font color=\'#00BFA5\'>This message has been deleted by </font><font color=\'#060000\'>%1$s</font>]]></string>
    <string name="history_cleared_by" context="Text shown when the chat history was cleared by someone"><![CDATA[<font color=\'#00BFA5\'>Chat history cleared by </font><font color=\'#060000\'>%1$s</font>]]></string>

    <string name="confirmation_delete_several_messages" context="Confirmation before deleting messages">Delete messages?</string>
    <string name="confirmation_delete_one_message" context="Confirmation before deleting one message">Delete message?</string>

    <string name="text_cleared_history" context="Text shown when a user cleared the history of a chat"><![CDATA[<font color=\'#060000\'>%1$s</font> <font color=\'#868686\'> cleared the chat history</font>]]></string>

    <string name="group_chat_label" context="Label for the sliding panel of a group chat">Group chat</string>
    <string name="group_chat_info_label" context="Label for the option of the sliding panel to show the info of a chat group">Group info</string>
    <string name="group_chat_start_conversation_label" context="Label for the option of the sliding panel to start a one to one chat">Start conversation</string>
    <string name="group_chat_edit_profile_label" context="Label for the option of the sliding panel to edit the profile">Edit profile</string>
    <string name="title_properties_chat_leave_chat" context="Title of the section to leave a group content in the Contact Properties screen">Leave chat</string>
    <string name="participants_chat_label" context="Label for participants of a group chat">Participants</string>

    <string name="confirmation_remove_chat_contact" context="confirmation message before removing a contact from a chat.">Remove %s from this chat?</string>

    <string name="observer_permission_label_participants_panel" context="Label to show the participant permission in the options panel of the group info screen">Read-only</string>
    <string name="member_permission_label_participants_panel" context="Label to show the participant permission in the options panel of the group info screen">Member</string>
    <string name="standard_permission_label_participants_panel" context="Label to show the participant permission in the options panel of the group info screen">Standard</string>
    <string name="administrator_permission_label_participants_panel" context="Label to show the participant permission in the options panel of the group info screen">Moderator</string>

    <string name="edited_message_text" context="Text appended to a edited message.">(edited)</string>
    <string name="change_title_option" context="Option in menu to change title of a chat group.">Change title</string>

    <string name="confirmation_leave_group_chat" context="confirmation message before leaving a group chat">If you leave, you will no longer have access to read or send messages.</string>
    <string name="title_confirmation_leave_group_chat" context="title confirmation message before leaving a group chat">Leave group chat?</string>

    <string name="confirmation_clear_group_chat" context="Text of the confirmation dialog to clear a group chat history">All messages and media in this conversation will be cleared.</string>
    <string name="title_confirmation_clear_group_chat" context="Title of the confirmation dialog to clear a group chat history">Clear history?</string>

    <string name="add_participant_success" context="Message show when a participant has been successfully invited to a group chat">The participant has been correctly invited</string>
    <string name="add_participant_error" context="Message show when a participant hasn't been successfully invited to a group chat">Error. The participant has not been invited correctly</string>
    <string name="add_participant_error_already_exists" context="Message show when a participant hasn't been successfully invited to a group chat">The participant is already included in this group chat</string>

    <string name="remove_participant_success" context="Message show when a participant has been successfully removed from a group chat">The participant has been correctly removed</string>
    <string name="remove_participant_error" context="Message show when a participant hasn't been successfully removed from a group chat">Error. The participant has not been removed correctly</string>

    <string name="number_correctly_add_participant" context="success message when inviting multiple contacts to a group chat">%d participants were correctly invited</string>
    <string name="number_no_add_participant_request" context="error message when inviting multiple contacts to a group chat">%1$d participants were successfully invited but %2$d participants were not invited.</string>

    <string name="message_permissions_changed" context="chat message when the permissions for a user has been changed"><![CDATA[<font color=\'#060000\'>%1$s</font><font color=\'#868686\'> was changed to </font><font color=\'#060000\'>%2$s</font><font color=\'#868686\'> by </font><font color=\'#060000\'>%3$s</font>]]></string>
    <string name="message_add_participant" formatted="false" context="chat message when a participant was added to a group chat"><![CDATA[<font color=\'#060000\'>%1$s</font><font color=\'#868686\'> was added to this group chat by invitation from </font><font color=\'#060000\'>%2$s</font>]]></string>
    <string name="message_remove_participant" context="chat message when a participant was removed from a group chat"><![CDATA[<font color=\'#060000\'>%1$s</font><font color=\'#868686\'> was removed from group chat by </font><font color=\'#060000\'>%2$s</font>]]></string>

    <string name="change_title_messages" context="Message shown when a participant change the title of a group chat."><![CDATA[<font color=\'#060000\'>%1$s</font><font color=\'#868686\'> changed the group chat name to </font><font color=\'#060000\'>\"%2$s\"</font>]]></string>

    <string name="message_participant_left_group_chat" context="chat message when a participant left a group chat"><![CDATA[<font color=\'#060000\'>%1$s</font><font color=\'#868686\'> left the group chat</font>]]></string>

    <string name="manual_retry_alert" context="chat message alert when the message have to been manually">Message not sent. Tap for options</string>

    <string name="chat_status_title" context="settings of the chat to choose the status">Status</string>
    <string name="settings_chat_summary_online" context="summary of the status online in settings">You can chat, share files and make calls with your contacts.</string>
    <string name="settings_chat_summary_invisible" context="summary of the status invisible in settings">You can interact with your contacts but you will appear offline for them.</string>
    <string name="settings_chat_summary_offline" context="summary of the status invisible in settings">You will appear offline to your contacts and you will not be able to chat with them.</string>

    <string name="changing_status_to_online_success" context="message shown when the status of the user successfully changed to online">You\'re now online</string>
    <string name="changing_status_to_invisible_success" context="message shown when the status of the user successfully changed to invisible">You\'re now away</string>
    <string name="changing_status_to_offline_success" context="message shown when the status of the user successfully changed to offline">You\'re now offline</string>
    <string name="changing_status_to_busy_success" context="message shown when the status of the user successfully changed to offline">You\'re now busy</string>
    <string name="changing_status_error" context="message shown when the status of the user coudn't be changed">Error. You status has not been changed</string>
    <string name="leave_chat_error" context="message shown when a user couldn't leave chat">Error when leaving the chat</string>
    <string name="create_chat_error" context="message shown when a chat has not been created">Error when creating the chat</string>

    <string name="settings_chat_vibration" context="settings of the chat to choose the status">Vibration</string>

    <string name="list_message_deleted" context="Text show in list of chats when the last message has been deleted">Message deleted</string>

    <string name="non_format_text_deleted_message_by" context="Text shown when a message has been deleted in the chat">This message has been deleted by %1$s</string>
    <string name="non_format_history_cleared_by" context="Text shown when the chat history was cleared by someone">Chat history cleared by %1$s</string>

    <string name="non_format_text_cleared_history" context="Text shown when a user cleared the history of a chat">%1$s cleared the chat history</string>
    <string name="non_format_message_permissions_changed" context="chat message when the permissions for a user has been changed">%1$s was changed to %2$s by %3$s</string>
    <string name="non_format_message_add_participant" formatted="false" context="chat message when a participant was added to a group chat">%1$s was added to this group chat by invitation from %2$s</string>
    <string name="non_format_message_remove_participant" context="chat message when a participant was removed from a group chat">%1$s was removed from group chat by %2$s</string>

    <string name="non_format_change_title_messages" context="Message shown when a participant change the title of a group chat.">%1$s changed the group chat name to \"%2$s\"</string>

    <string name="non_format_message_participant_left_group_chat" context="chat message when a participant left a group chat">%1$s left the group chat</string>

    <string name="messages_copied_clipboard" context="success alert when the user copy some messages to the clipboard">Copied to the clipboard</string>

    <string name="chat_error_open_title" context="Title of the error dialog when opening a chat">Chat Error!</string>
    <string name="chat_error_open_message" context="Message of the error dialog when opening a chat">The chat has not been correctly opened</string>

    <string name="menu_choose_contact" context="Menu option to add a contact to your contact list.">Choose contact</string>

    <plurals name="general_selection_num_contacts">
        <item context="referring to a contact in the contact list of the user" quantity="one">%1$d contact</item>
        <item context="Title of the contact list" quantity="other">%1$d contacts</item>
    </plurals>

    <string name="error_sharing_folder" context="Message shown when the folder sharing process fails">Error sharing the folder. Please, try again.</string>

    <string name="incoming_shares_label" context="title of the section that shows all the incoming shared items">Incoming shares</string>

    <plurals name="confirmation_remove_contact" context="confirmation message before removing a contact">
        <item context="Singular" quantity="one">All data associated with the selected contact will be permanently lost.</item>
        <item context="Plural" quantity="other">All data associated with the selected contacts will be permanently lost.</item>
    </plurals>

    <plurals name="title_confirmation_remove_contact" context="title of confirmation alert before removing a contact">
        <item context="Singular" quantity="one">Remove contact?</item>
        <item context="Plural" quantity="other">Remove contacts?</item>
    </plurals>

    <string name="chat_connection_error" context="error shown when the connection to the chat fails">Chat connection error</string>

    <string name="message_option_retry" context="option shown when a message could not be sent">Retry</string>

    <string name="title_message_not_sent_options" context="title of the menu for a non sent message">Message not sent</string>

    <string name="no_conversation_history" context="message shown when a chat has no messages">No conversation history</string>

    <plurals name="user_typing" context="title of confirmation alert before removing a contact">
        <item context="Singular" quantity="one">is typing...</item>
        <item context="Plural" quantity="other">are typing...</item>
    </plurals>

    <string name="more_users_typing" context="Title of the general tab in My Account Section">more are typing...</string>

    <string name="tab_my_account_general" context="Title of the general tab in My Account Section">General</string>
    <string name="tab_my_account_storage" context="Title of the storage tab in My Account Section">Storage</string>

    <string name="account_plan" context="Title of the section about the plan in the storage tab in My Account Section">Plan</string>
    <string name="storage_space" context="Title of the section about the storage space in the storage tab in My Account Section">Storage space</string>
    <string name="transfer_quota" context="Title of the section about the transfer quota in the storage tab in My Account Section">Transfer quota</string>

    <string name="available_space" context="Label in section the storage tab in My Account Section">Available</string>
    <string name="not_available" context="Label in section the storage tab in My Account Section when no info info is received">not available</string>

    <string name="no_bylling_cycle" context="Label in section the storage tab when the account is Free">No billing cycle</string>

    <string name="my_account_of_string" context="String to show the transfer quota and the used space in My Account section"><![CDATA[%1$s <font color=\'#777777\'>of %2$s</font>]]></string>

    <string name="confirmation_delete_from_save_for_offline" context="confirmation message before removing a something for the Save for Offline section">Remove from Save for Offline?</string>

    <string name="recent_chat_empty_no_connection_text" context="Text of chat section when the app has no connection">Chat is disabled and it cannot be enabled without connection.</string>

    <string name="set_status_option_label" context="Label for the option of action menu to change the chat status">Set status</string>

    <string name="general_dismiss" context="Answer for confirmation dialog.">Dismiss</string>

    <string name="context_invitacion_reply_accepted" context="Accepted request invitacion alert">Invitation accepted</string>
    <string name="context_invitacion_reply_declined" context="Declined request invitacion alert">Invitation declined</string>
    <string name="context_invitacion_reply_ignored" context="Ignored request invitacion alert">Invitation ignored</string>

    <string name="error_message_unrecognizable" context="Content of a normal message that cannot be recognized">Message unrecognizable</string>

    <string name="settings_autoaway_title" context="Title of the settings section to configure the autoaway of chat presence">Auto-away</string>
    <string name="settings_autoaway_subtitle" context="Subtitle of the settings section to configure the autoaway of chat presence">Show me away after an inactivity of</string>
    <string name="settings_autoaway_value" context="Value in the settings section of the autoaway chat presence">%1d minutes</string>

    <string name="settings_persistence_title" context="Title of the settings section to configure the status persistence of chat presence">Status persistence</string>
    <string name="settings_persistence_subtitle" context="Subtitle of the settings section to configure the status persistence of chat presence">Maintain my chosen status appearance even when I have no connected devices</string>

    <string name="title_dialog_set_autoaway_value" context="Title of the dialog to set the value of the auto away preference">Set time limit</string>
    <string name="button_set" context="Button to set a value">Set</string>
    <string name="hint_minutes" context="Button to set a value">minutes</string>

    <string name="autoaway_disabled" context="Word to indicated the autoaway is disabled">Disabled</string>

    <string-array name="settings_status_entries" context="the options of what to upload in an array. Needed for the settings">
        <item context="the options of what to upload.">Online</item>
        <item context="the options of what to upload.">Away</item>
        <item context="the options of what to upload.">Busy</item>
        <item context="the options of what to upload.">Offline</item>
    </string-array>

    <string name="offline_empty_folder" context="Text that indicates that a the offline section is currently empty">No files Saved for Offline</string>

    <string name="general_enable" context="Positive confirmation to enable logs">Enable</string>
    <string name="enable_log_text_dialog" context="Dialog to confirm the action of enabling logs">Logs can contain information related to your account</string>

    <string name="confirmation_to_reconnect" context="Dialog to confirm the reconnect action">Network connection recovered. Connect to MEGA?</string>
    <string name="loading_status" context="Message shown meanwhile the app is waiting for a the chat status">Loading status&#8230;</string>

    <string name="error_editing_message" context="Error when a message cannot be edited">This message cannot be edited</string>

    <plurals name="text_number_transfers" context="Label to show the number of transfers in progress">
        <item context="Singular" quantity="one">%1$d of %2$d file</item>
        <item context="Plural" quantity="other">%1$d of %2$d files</item>
    </plurals>

    <string name="option_to_transfer_manager" context="Label of the modal bottom sheet to Transfer Manager section" formatted="false">View</string>
    <string name="option_to_pause_transfers" context="Label of the modal bottom sheet to pause all transfers">Pause all transfers</string>
    <string name="option_to_resume_transfers" context="Label of the modal bottom sheet to resume all transfers">Resume all transfers</string>
    <string name="option_to_clear_transfers" context="Label of the modal bottom sheet to clear completed transfers">Clear completed</string>
    <string name="menu_pause_individual_transfer" context="Dialog to confirm the action of pausing one transfer">Pause transfer?</string>
    <string name="menu_resume_individual_transfer" context="Dialog to confirm the action of restarting one transfer">Resume transfer?</string>
    <string name="button_resume_individual_transfer" context="Button to confirm the action of restarting one transfer">Resume</string>

    <string name="confirmation_to_clear_completed_transfers" context="Dialog to confirm before removing completed transfers">Clear completed transfers?</string>

    <string name="title_tab_in_progress_transfers" context="Title of the tab section for transfers in progress">In progress</string>
    <string name="title_tab_completed_transfers" context="Title of the tab section for completed transfers">Completed</string>

    <string name="transfer_paused" context="Possible state of a transfer">Paused</string>
    <string name="transfer_queued" context="Possible state of a transfer">Queued</string>
    <string name="transfer_canceled" context="Possible state of a transfer">Canceled</string>
    <string name="transfer_unknown" context="Possible state of a transfer">Unknown</string>

    <string name="paused_transfers_title" context="Title of the panel where the progress of the transfers is shown">Paused transfers</string>

    <string name="completed_transfers_empty" context="message shown in the screen when there are not any active transfer">No completed transfers</string>

    <string name="message_transfers_completed" context="Message shown when the pending transfers are completed">Transfers finished</string>

    <plurals name="upload_service_notification" context="Text of the notification shown when the upload service is running">
        <item context="Singular" quantity="one">Uploading %1$d of %2$d file</item>
        <item context="Plural" quantity="other">Uploading %1$d of %2$d files</item>
    </plurals>

    <plurals name="upload_service_final_notification" context="Text of the notification shown when the upload service has finished">
        <item context="Singular" quantity="one">Uploaded %1$d file</item>
        <item context="Plural" quantity="other">Uploaded %1$d files</item>
    </plurals>

    <string name="general_total_size" context="label for the total file size of multiple files and/or folders (no need to put the colon punctuation in the translation)" formatted="false">Total size: %1$s</string>

    <plurals name="upload_service_failed" context="Text of the notification shown when the upload service has finished with any transfer error">
        <item context="Singular" quantity="one">%1$d file not uploaded</item>
        <item context="Plural" quantity="other">%1$d files not uploaded</item>
    </plurals>

    <plurals name="download_service_final_notification" context="Text of the notification shown when the download service has finished">
        <item context="Singular" quantity="one">Downloaded %1$d file</item>
        <item context="Plural" quantity="other">Downloaded %1$d files</item>
    </plurals>

    <plurals name="download_service_failed" context="Text of the notification shown when the download service has finished with any transfer error">
        <item context="Singular" quantity="one">%1$d file not downloaded</item>
        <item context="Plural" quantity="other">%1$d files not downloaded</item>
    </plurals>

    <plurals name="download_service_notification" context="Text of the notification shown when the download service is running">
        <item context="Singular" quantity="one">Downloading %1$d of %2$d file</item>
        <item context="Plural" quantity="other">Downloading %1$d of %2$d files</item>
    </plurals>

    <string name="title_depleted_transfer_overquota" context="Title of the alert when the transfer quota is depleted">Depleted transfer quota</string>
    <string name="text_depleted_transfer_overquota" context="Text of the alert when the transfer quota is depleted">Your queued transfer exceeds the current transfer quota available for your IP address and may therefore be interrupted.</string>
    <string name="plans_depleted_transfer_overquota" context="Button to show plans in the alert when the transfer quota is depleted">See our plans</string>
    <string name="continue_without_account_transfer_overquota" context="Button option of the alert when the transfer quota is depleted">Continue without account</string>

    <plurals name="new_general_num_files" context="this is used for example when downloading 1 file or 2 files">
        <item context="Singular of file. 1 file" quantity="one">%1$d file</item>
        <item context="Plural of file. 2 files" quantity="other">%1$d files</item>
    </plurals>

    <string name="general_view" context="Menu option">View files</string>
    <string name="add_to_cloud" context="Menu option">Add to Cloud Drive</string>
    <string name="save_for_offline" context="Menu option">Save for Offline</string>
    <string name="general_revoke" context="Menu option">Revoke</string>

    <string name="general_view_contacts" context="Menu option">View contacts</string>

    <string name="import_success_message" context="Menu option">Succesfully added to Cloud Drive</string>
    <string name="import_success_error" context="Menu option">Error. Not added to Cloud Drive</string>

    <string name="chat_correctly_initialized" context="Label in login screen to inform about the chat initialization proccess">Chat correctly initialized</string>
    <string name="chat_not_correctly_initialized" context="Label in login screen to inform about the chat initialization proccess">Error. Chat not correctly initialized</string>
    <string name="chat_initializacion" context="Label in login screen to inform about the chat initialization proccess">Initializing chat&#8230;</string>
    <string name="chat_connecting" context="Label in login screen to inform about the chat initialization proccess">Connecting&#8230;</string>

    <string name="context_contact_already_invited" context="message when trying to invite a contact with a pending request">%s was already invited. Consult your pending requests.</string>

    <string name="confirm_email_misspelled" context="Hint text explaining that you can change the email and resend the create account link to the new email address">If you have misspelled your email address, correct it and click \'Resend\'</string>
    <string name="confirm_email_misspelled_resend" context="Button to resend the create account email to a new email address in case the previous email address was misspelled">Resend</string>
    <string name="confirm_email_misspelled_email_sent" context="Text shown after the confirmation email has been sent to the new email address">Email sent</string>

    <string name="copyright_alert_title" context="text_copyright_alert_title">Copyright warning to all users</string>
    <string name="copyright_alert_first_paragraph" context="text_copyright_alert_first_paragraph">MEGA respects the copyrights of others and requires that users of the MEGA cloud service comply with the laws of copyright.</string>
    <string name="copyright_alert_second_paragraph" context="text_copyright_alert_second_paragraph">You are strictly prohibited from using the MEGA cloud service to infringe copyrights. You may not upload, download, store, share, diplay, stream, distribute, email, link to, transmit or otherwise make available any files, data or content that infringes any copyright or other propriety rights of any person or entity.</string>
    <string name="copyright_alert_agree_button" context="text of the Agree button">Agree</string>
    <string name="copyright_alert_disagree_button" context="text of the Disagree button">Disagree</string>

    <string name="download_show_info" context="Hint how to cancel the download">Show info</string>

    <string name="context_link_removal_error" context="error message">Link removal failed. Try again later.</string>
    <string name="context_link_action_error" context="error message">Link action failed. Try again later.</string>
<<<<<<< HEAD
    <string name ="title_write_user_email" context="title of the dialog shown when sending or sharing a folder">Write the user\'s e-mail</string>
=======

    <string name="activity_title_files_attached" context="title of the screen to see the details of several node attachments">Files attached</string>
    <string name="activity_title_contacts_attached" context="title of the screen to see the details of several contact attachments">Contacts attached</string>

    <string name="alert_user_is_not_contact">The user is not a contact</string>

    <string name="camera_uploads_cellular_connection">Use cellular connection</string>
    <string name="camera_uploads_upload_videos">Upload videos</string>

    <string name="no_files_selected_warning">No files selected</string>

    <string name="attachment_upload_panel_from_cloud">From Cloud Drive</string>
    <string name="attachment_upload_panel_contact">Contact</string>
>>>>>>> d6f33a73
</resources><|MERGE_RESOLUTION|>--- conflicted
+++ resolved
@@ -1208,9 +1208,8 @@
 
     <string name="context_link_removal_error" context="error message">Link removal failed. Try again later.</string>
     <string name="context_link_action_error" context="error message">Link action failed. Try again later.</string>
-<<<<<<< HEAD
+
     <string name ="title_write_user_email" context="title of the dialog shown when sending or sharing a folder">Write the user\'s e-mail</string>
-=======
 
     <string name="activity_title_files_attached" context="title of the screen to see the details of several node attachments">Files attached</string>
     <string name="activity_title_contacts_attached" context="title of the screen to see the details of several contact attachments">Contacts attached</string>
@@ -1224,5 +1223,4 @@
 
     <string name="attachment_upload_panel_from_cloud">From Cloud Drive</string>
     <string name="attachment_upload_panel_contact">Contact</string>
->>>>>>> d6f33a73
 </resources>