<?xml version="1.0" encoding="utf-8"?>
<resources>
    <string name="full_description_text" context="Full description text of the app in the Google Play page of the app">MEGA provides user-controlled encrypted cloud storage and chat through standard web browsers, together with dedicated apps for mobile devices. Unlike other cloud storage providers, your data is encrypted and decrypted by your client devices only and never by us.\n\nUpload your files from your smartphone or tablet then search, store, download, stream, view, share, rename or delete your files any time, from any device, anywhere. Share folders with your contacts and see their updates in real time. The encryption process means we cannot access or reset your password so you MUST remember it (unless you have your Recovery Key backed up) or you will lose access to your stored files.\n\nEnd-to-end user-encrypted MEGA video chat allows for total privacy, and has been available through the browser since 2016. It has been extended to our mobile app, with chat history accessible across multiple devices. Users can also easily add files to a chat from their MEGA Cloud Drive.\n\nMEGA offers a generous 50 GB free storage for all registered users with bonus achievements, and offers paid plans with much higher limits:\n\n\nPRO LITE subscription: 4.99 € per month or 49.99 € per year gives you 200 GB of storage space and 1 TB of transfer quota per month.\nPRO I subscription: 9.99 € per month or 99.99 € per year gives you 1 TB of storage space and 2 TB of transfer quota per month.\nPRO II subscription: 19.99 € per month or 199.99 € per year gives you 4 TB of storage space and 8 TB of transfer quota per month.\nPRO III subscription: 29.99 € per month or 299.99 € per year gives you 8 TB of storage space and 16 TB of transfer quota per month.\n\nSubscriptions are renewed automatically for successive subscription periods of the same duration and at the same price as the initial period chosen. To manage your subscriptions, simply click on the Play Store icon on your mobile device, sign in with your Google ID (if you haven’t already done so) and then click on the MEGA app. You’ll be able to manage your subscription there.\n\nApp Permissions:\nWRITE_EXTERNAL_STORAGE -> Download your files from MEGA to your device and upload files from your device to MEGA\nCAMERA -> Take a picture and upload your photos to MEGA\nREAD_CONTACTS -> Easily add contacts from your device as MEGA contacts\nRECORD_AUDIO &amp; CAPTURE_VIDEO_OUTPUT (mic and camera) -> MEGA provides for end-to-end encrypted audio/video calls\n\n\nTo enhance users’ confidence in the MEGA system, all of the client-side code is published, so interested security researchers can evaluate the encryption process. The code of our mobile app is located on: https://github.com/meganz/android\n\nFor more info, please check our website:\nSee https://mega.nz/terms\n\n\nDesktop - https://mega.nz/</string>

    <!--
    <string name="short_description_text" context="Short description text of the app in the Google Play page of the app">MEGA is Cloud Storage with Powerful Always-On Privacy. 50GB for free</string>
    -->

    <string name="general_x_of_x" context="Showing progress of elements. Example: 2 of 10.">of</string>
    <string name="general_yes" context="Answer for confirmation dialog.">Yes</string>
    <string name="general_no" context="Answer for confirmation dialog.">No</string>
    <string name="general_cancel" context="Answer for confirmation dialog.">Cancel</string>
    <string name="general_move_to" context="When moving a file to a location in MEGA. This is the text of the button after selection the destination">Move to</string>
    <string name="general_copy_to" context="When copying a file to a location in MEGA. This is the text of the button after selection the destination">Copy to</string>
    <!--
    <string name="general_import_to" context="When importing a file to a location in MEGA. This is the text of the button after selection the destination">Import to</string>
    -->
    <string name="general_select" context="Selecting a specific location in MEGA. This is the text of the button">Select</string>
    <string name="general_select_to_upload" context="Selecting a specific location in MEGA. This is the text of the button">Select files</string>
    <string name="general_select_to_download" context="Selecting a specific location in MEGA. This is the text of the button">Select folder</string>
    <string name="general_create" context="This is the final button when creating a folder in the dialog where the user inserts the folder name">Create</string>
    <!-- This string is commented in FileStorageActivityLollipop.java
    <string name="general_upload" context="Button text when uploading a file to a previously selected location in MEGA">Upload File</string>
    -->
    <string name="general_download" context="Item menu option upon right click on one or multiple files.">Download</string>
    <string name="general_add" context="button">Add</string>
    <string name="general_move" context="button">Move</string>
    <string name="general_remove" context="button">Remove</string>
    <string name="general_share" context="button">Share</string>
    <!--
    <string name="general_confirm" context="button">Confirm</string>
    -->
    <string name="general_leave" context="button">Leave</string>
    <string name="general_decryp" context="button">Decrypt</string>

    <string name="general_export" context="button">Export</string>

    <string name="general_retry" context="Button to try retry some action">Retry</string>
    <string name="general_open_browser" context="Button to open the default web browser">Open browser</string>
    <!--
    <string name="general_empty" context="Button to delete the contents of the trashbin. Can also be translated as &quot;clear&quot;">Empty</string>
    -->
    <string name="general_loading" context="state previous to import a file">Loading</string>
    <string name="general_importing" context="state while importing the file">Importing</string>
    <string name="general_forwarding" context="state while importing the file">Forwarding</string>
    <string name="general_import" context="Import button. When the user clicks this button the file will be imported to his account.">Import</string>
    <string name="general_storage" context="Text listed before the amount of storage a user gets with a certain package. For example: &quot;1TB Storage&quot;.">Storage</string>
    <string name="general_bandwidth" context="Text listed before the amount of bandwidth a user gets with a certain package. For example: &quot;8TB Bandwidth&quot;. Can also be translated as data transfer.">Transfer Quota</string>
    <string name="general_subscribe" context="Text placed inside the button the user clicks when upgrading to PRO. Meaning: subscribe to this plan">Subscribe</string>
    <!--
    <string name="general_continue" context="Text placed inside the button the user clicks when clicking into the FREE account. Meaning: Continue to the main screen">Continue</string>
    -->
    <string name="general_error_word" context="It will be followed by the error message">Error</string>
    <string name="general_not_yet_implemented" context="when clicking into a menu whose functionality is not yet implemented">Not yet implemented</string>
    <string name="error_no_selection" context="when any file or folder is selected">No file or folder selected</string>
    <string name="general_already_downloaded" context="when trying to download a file that is already downloaded in the device">Already downloaded</string>
    <string name="general_already_uploaded" context="when trying to upload a file that is already uploaded in the folder">already uploaded</string>
    <string name="general_file_info" context="Label of the option menu. When clicking this button, the app shows the info of the file">File info</string>
    <string name="general_folder_info" context="Label of the option menu. When clicking this button, the app shows the info of the folder">Folder info</string>
    <!--
    <string name="general_menu" context="Title when the left menu is opened">Menu</string>
    -->
    <string name="general_show_info" context="Label of a button/notification to show info about something">Show info</string>

    <string name="error_general_nodes" context="Error getting the root node">Error. Please, try again.</string>

    <string name="secondary_media_service_error_local_folder" context="Local folder error in Sync Service. There are two syncs for images and videos. This error appears when the secondary media local folder doesn't exist">The secondary media folder does not exist, please choose a new folder</string>
    <string name="no_external_SD_card_detected" context="when no external card exists">No external storage detected</string>
    <string name="no_permissions_upload" context="On clicking menu item upload in a incoming shared folder read only">This folder is read only. You do not have permission to upload</string>

    <string name="remove_key_confirmation" context="confirmation message before removing the previously downloaded MasterKey file">You are removing the previously exported Recovery Key file</string>
    <!--
    <string name="export_key_confirmation" context="confirmation message before downloading to the device the MasterKey file">Security warning! This is a high risk operation. Do you want to continue?</string>
    -->

    <!--
    <string name="more_options_overflow" context="title of the menu for more options for each file (rename, share, copy, move, etc)">More options</string>
    -->
    <string name="confirmation_add_contact" context="confirmation message before sending an invitation to a contact">Do you want to send an invitation to %s?</string>
    <!--
    <string name="confirmation_remove_multiple_contacts" context="confirmation message before removing mutiple contacts">Remove these %d contacts?</string>

    <string name="confirmation_move_to_rubbish" context="confirmation message before removing a file">Move to rubbish bin?</string>
    <string name="confirmation_move_to_rubbish_plural" context="confirmation message before removing a file">Move to rubbish bin?</string>

    <string name="confirmation_delete_from_mega" context="confirmation message before removing a file">Delete from MEGA?</string>
    <string name="confirmation_leave_share_folder" context="confirmation message before leaving an incoming shared folder">If you leave the folder, you will not be able to see it again</string>

    <string name="confirmation_alert" context="confirmation message before removing a file">Please confirm</string>
    -->

    <string name="action_logout" context="Button where the user can sign off or logout">Logout</string>
    <string name="action_add" context="Menu item">Upload</string>
    <string name="action_create_folder" context="Menu item">Create new folder</string>
    <string name="action_open_link" context="Menu item">Open link</string>
    <!--
    <string name="action_upload" context="Button text when choosing the destination location in MEGA">Upload to</string>
    -->

    <string name="action_settings" context="Menu item">Settings</string>
    <string name="action_search" context="Search button">Search</string>
    <string name="action_play" context="Search button">Play</string>
    <string name="action_pause" context="Search button">Pause</string>
    <string name="action_refresh" context="Menu item">Refresh</string>
    <string name="action_sort_by" context="Menu item">Sort by</string>
    <string name="action_help" context="Menu item">Help</string>
    <string name="action_upgrade_account" context="Change from a free account to paying MEGA">Upgrade account</string>
    <string name="upgrading_account_message" context="Message while proceeding to upgrade the account">Upgrading account</string>
    <string name="action_select_all" context="Menu item to select all the elements of a list">Select all</string>
    <string name="action_unselect_all" context="Menu item to unselect all the elements of a list">Clear selection</string>
    <string name="action_grid" context="Menu item to change from list view to grid view">Thumbnail view</string>
    <string name="action_list" context="Menu item to change from grid view to list view">List view</string>
    <string name="action_export_master_key" context="Menu item to let the user export the MasterKey">Backup Recovery Key</string>
    <string name="action_remove_master_key" context="Menu item to let the user remove the MasterKey (previously downloaded)">Remove Recovery Key</string>
    <string name="action_cancel_subscriptions" context="Menu item to let the user cancel subscriptions">Cancel subscription</string>
    <string name="toast_master_key_removed" context="success message when the MasterKey file has been removed">The Recovery Key file has been removed</string>
    <string name="cancel_subscription_ok" context="success message when the subscription has been canceled correctly">The subscription has been cancelled</string>
    <string name="cancel_subscription_error" context="error message when the subscription has not been canceled successfully">We were unable to cancel your subscription. Please contact support&#64;mega.nz for assistance</string>
    <string name="action_kill_all_sessions" context="Menu item to kill all opened sessions">Close other sessions</string>
    <string name="success_kill_all_sessions" context="Message after kill all opened sessions">The remaining sessions have been closed</string>
    <string name="error_kill_all_sessions" context="Message after kill all opened sessions">Error when closing the opened sessions</string>

    <plurals name="general_num_files" context="this is used for example when downloading 1 file or 2 files">
        <item context="Singular of file. 1 file" quantity="one">file</item>
        <item context="Plural of file. 2 files" quantity="other">files</item>
    </plurals>

    <plurals name="general_num_contacts">
        <item context="referring to a contact in the contact list of the user" quantity="one">contact</item>
        <item context="Title of the contact list" quantity="other">contacts</item>
    </plurals>

    <plurals name="general_num_folders">
        <item context="Singular of folder/directory. 1 folder" quantity="one">folder</item>
        <item context="Plural of folder/directory. 2 folders" quantity="other">folders</item>
    </plurals>

    <plurals name="general_num_shared_folders">
        <item context="Title of the incoming shared folders of a user in singular" quantity="one">shared folder</item>
        <item context="Title of the incoming shared folders of a user in plural." quantity="other">shared folders</item>
    </plurals>

    <!--
    <plurals name="general_num_downloads" context="in the notification. When downloading the notification is like 3 downloads.">
        <item context="Item menu option upon clicking on one or multiple files. Singular" quantity="one">download</item>
        <item context="Item menu option upon clicking on one or multiple files. Plural" quantity="other">downloads</item>
    </plurals>
    -->

    <!--
    <plurals name="general_num_uploads">
        <item context="Transfer type description in the active file transfer panel, can either be upload or download. Singular" quantity="one">upload</item>
        <item context="Transfer type description in the active file transfer panel, can either be upload or download. Plural" quantity="other">uploads</item>
    </plurals>
    -->

    <plurals name="general_num_users" context="used for example when a folder is shared with 1 user or 2 users">
        <item context="used for example when a folder is shared with 1 user" quantity="one">contact</item>
        <item context="used for example when a folder is shared with 2 or more users" quantity="other">contacts</item>
    </plurals>

    <!--
    <string name="confirmation_required" context="Alert title before download">Confirmation required</string>
    -->
    <string name="alert_larger_file" context="Alert text before download. Please do not modify the %s placeholder as it will be replaced by the size to be donwloaded">%s will be downloaded.</string>
    <string name="alert_no_app" context="Alert text before download">There is no app to open the file %s. Do you want to continue with the download?</string>
    <string name="checkbox_not_show_again" context="Alert checkbox before download">Do not show again</string>

    <string name="confirm_cancel_login" context="Press back while login to cancel current login process.">Are you sure that you want to cancel the current login process?</string>

    <string name="login_text" context="Login button">Login</string>
    <string name="email_text" context="email label">Email</string>
    <string name="password_text" context="password label">Password</string>
    <string name="confirm_password_text" context="label shown in the confirmation of the password when creating an account">Confirm password</string>
    <string name="abc" context="in the password edittext the user can see the password or asterisks. ABC shows the letters of the password">ABC</string>
    <!--
    <string name="dots" context="in the password edittext the user can see the password or asterisks. ··· shows asterisks instead of letters">···</string>
    -->
    <string name="new_to_mega" context="This question applies to users that do not have an account on MEGA yet">New to MEGA?</string>
    <string name="create_account" context="label and text button when creating the account">Create account</string>
    <string name="error_enter_email" context="when the user tries to log in MEGA without typing the email">Please enter your email address</string>
    <string name="error_invalid_email" context="error when logging in to MEGA with an invalid email">Invalid email address</string>
    <string name="error_enter_password" context="when the user tries to log in MEGA without typing the password">Please enter your password</string>
    <string name="error_server_connection_problem" context="when the user tries to log in to MEGA without a network connection">No network connection</string>
    <string name="error_server_expired_session" context="when the user tries to log in to MEGA without a valid session">You have been logged out on this device from another location</string>
    <string name="login_generating_key" context="the first step when logging in is calculate the private and public encryption keys">Calculating encryption keys</string>
    <string name="login_connecting_to_server" context="Message displayed while the app is connecting to a MEGA server">Connecting to the server</string>
    <string name="download_updating_filelist" context="Status text when updating the file manager">Updating file list</string>
    <string name="login_confirm_account" context="title of the screen after creating an account when the user has to confirm the password to confirm the account">Confirm account</string>
    <string name="login_querying_signup_link" context="when the user clicks on the link sent by MEGA after creating the account, this message is shown">Checking validation link</string>
    <string name="login_confirming_account" context="Attempting to activate a MEGA account for a user.">Activating account</string>
    <string name="login_preparing_filelist" context="After login, updating the file list, the file list should be processed before showing it to the user">Preparing file list</string>
    <string name="login_before_share" context="when the user tries to share something to MEGA without being logged">Please log in to share with MEGA</string>
    <!--
    <string name="session_problem" context="if a link to a folder cannot be fetched">Problem of retrieving files from the folder</string>
    -->

    <string name="tour_space_title">MEGA Space</string>
    <string name="tour_speed_title">MEGA Speed</string>
    <string name="tour_privacy_title">MEGA Privacy</string>
    <string name="tour_access_title">MEGA Access</string>
    <string name="tour_space_text">Register now and get 50 GB* of free space</string>
    <string name="tour_speed_text">Uploads are fast. Quickly share files with everyone</string>
    <string name="tour_privacy_text">Keep all your files safe with MEGA’s end-to-end encryption</string>
    <string name="tour_access_text">Get fully encrypted access anywhere, anytime</string>

    <string name="create_account_text" context="button that allows the user to create an account">Create account</string>
    <string name="name_text" context="Name of the user">Name</string>
    <string name="lastname_text" context="Last name of the user">Last Name</string>
    <string name="tos" context="text placed on the checkbox of acceptation of the Terms of Service">I agree with MEGA’s [A]Terms of Service[/A]</string>
    <string name="already_account" context="Does the user already have a MEGA account">Already have an account?</string>

    <string name="create_account_no_terms" context="warning dialog">You have to accept our Terms of Service</string>
    <string name="error_enter_username" context="Warning dialog">Please enter your name</string>
    <string name="error_enter_userlastname" context="Warning dialog">Please enter your last name.</string>
    <string name="error_short_password" context="when creating the account">Password is too short</string>
    <string name="error_passwords_dont_match" context="when creating the account">Passwords do not match</string>
    <string name="error_email_registered" contect="when creating the account">This email address has already registered an account with MEGA</string>

    <!--
    <string name="create_account_confirm_title" context="Title that is shown when e-mail confirmation is still required for the account">Confirmation required</string>
    -->
    <!--
    <string name="create_account_confirm" context="">Please check your e-mail and click the link to login and confirm your account</string>
    -->
    <string name="create_account_creating_account">Connecting to the server: Creating account</string>

    <!--<string name="cancel_transfer_title">Delete Transfer</string>
    -->
    <string name="cancel_transfer_confirmation">Delete this transfer?</string>
    <string name="cancel_all_transfer_confirmation">Delete all transfers?</string>

    <string name="section_cloud_drive" context="The name of every users root drive in the cloud of MEGA.">Cloud Drive</string>
    <string name="section_secondary_media_uploads" context="title of the screen where the secondary media images are uploaded">Media uploads</string>
    <string name="section_inbox" context="title of the screen that show the inbox">Inbox</string>
    <string name="section_saved_for_offline" context="title of the screen that shows the files saved for offline in the device">Saved for Offline</string>
    <string name="section_saved_for_offline_new" context="title of the screen that shows the files saved for offline in the device">Offline</string>
    <!--
    <string name="section_shared_with_me" context="title of the screen that shows all the folders that the user shares with other users and viceversa">Shared with me</string>
    -->
    <string name="section_shared_items" context="title of the screen that shows all the shared items">Shared folders</string>
    <string name="section_rubbish_bin" context="The title of the trash bin in the tree of the file manager.">Rubbish Bin</string>
    <string name="section_contacts" context="Title of the contact list">Contacts</string>

    <string name="section_contacts_with_notification" context="Item of the navigation title for the contacts section when there is any pending incoming request">Contacts [A](%1$d)[/A]</string>
    <string name="sent_requests_empty" context="the user has not sent any contact request to other users">[B]No [/B][A]sent requests[/A][B].[/B]</string>
    <string name="received_requests_empty" context="the user has not received any contact request from other users">[B]No [/B][A]received requests[/A][B].[/B]</string>
    <string name="section_transfers" context="Title for the file transfer screen (with the up &amp; download)">Transfers</string>

    <string name="section_account" context="button to the settings of the user\'s account">My Account</string>
    <string name="section_photo_sync" context="title of the screen where the camera images are uploaded">Camera uploads</string>
    <!--
    <string name="used_space" context="Used space &quot;5MB of 100MB&quot;.">%1$s of %2$s</string>
    -->
    <string name="tab_incoming_shares" context="Capital letters. Incoming shared folders. The title of a tab">INCOMING</string>
    <string name="tab_outgoing_shares" context="Capital letters. Outgoing shared folders. The title of a tab">OUTGOING</string>

    <string name="title_incoming_shares_explorer" context="Title of the file explorer in tab INCOMING">Incoming Shares</string>

    <string name="title_incoming_shares_with_explorer" context="Title of the share with file explorer">Incoming shares with</string>
    <!--
    <string name="choose_folder_explorer" context="Title of the button in Incoming Shares tabs">Choose folder</string>
    -->

    <string name="file_browser_empty_cloud_drive" context="message when there are no files in the Cloud drive">No files in your Cloud Drive</string>
    <!--
    <string name="file_browser_empty_rubbish_bin" context="option to empty rubbish bin">Empty Rubbish Bin</string>
    -->
    <string name="file_browser_empty_folder" context="Text that indicates that a folder is currently empty">Empty Folder</string>

    <string name="choose_account_fragment" context="Title of the fragment Choose Account">CHOOSE ACCOUNT</string>

    <!--
    <string name="file_properties_activity" context="Menu item to show the properties dialog of files and or folders.">Properties</string>
    -->
    <string name="file_properties_available_offline" context="The file are available &quot;offline&quot; (without a network Wi-Fi mobile data connection)">Available offline</string>
    <!--
    <string name="file_properties_available_offline_on" context="Button state when a file can be saved for offline.(Capital letters)">ON</string>
    -->
    <!--
    <string name="file_properties_available_offline_off" context="Button state when a file is already saved for offline. (Capital letters)">OFF</string>
    -->
    <string name="file_properties_info_size_file" context="Refers to the size of a file.">Size</string>
    <string name="file_properties_info_modified" context="when was the file modified">Modified</string>
    <string name="file_properties_info_added" context="when was the file added in MEGA">Added</string>
    <string name="file_properties_info_created" context="when the file was created">Created</string>
    <!--
    <string name="file_properties_shared_folder_private_folder" context="the folder is private. A public user can\'t access the folder">No public link</string>
    -->
    <string name="file_properties_shared_folder_public_link" context="the label when a folder can be accesed by public users">Public link</string>

    <string name="file_properties_shared_folder_permissions" context="Item menu option upon clicking on a file folder. Refers to the permissions of a file folder in the file manager.">Permissions</string>
    <string name="dialog_select_permissions" context="Title of the dialog to choose permissions when sharing.">Share Permissions</string>
    <string name="file_properties_shared_folder_change_permissions" context="menu item">Change permissions</string>
    <string name="file_properties_shared_folder_select_contact" context="when listing all the contacts that shares a folder">Shared with</string>
    <string name="file_properties_send_file_select_contact" context="send a file to a MEGA user">Send to</string>
    <string name="file_properties_owner" context="shows the owner of an incoming shared folder">Owner</string>
    <string name="contact_invite" context="positive button on dialog to invite a contact">Invite</string>
    <string name="contact_reinvite" context="option to reinvite a contact">Reinvite</string>
    <string name="contact_ignore" context="option to ignore a contact invitation">Ignore</string>
    <string name="contact_decline" context="option to decline a contact invitation">Decline</string>
    <string name="contact_accept" context="option to accept a contact invitation">Accept</string>
    <string name="contact_properties_activity" context="title of the contact properties screen">Contact Info</string>
    <!--
    <string name="contact_file_list_activity" context="header of a status field for what content a user has shared to you">Content</string>
    -->
    <string name="contacts_list_empty_text" context="Adding new relationships (contacts) using the actions.">Add new contacts using the button below</string>
    <!--
    <string name="no_contacts" context="When an user wants to share a folder but has not any contact yet">There are not contacts in the account. Please add them on the Contacts screen</string>
	-->
    <string name="contacts_explorer_list_empty_text" context="Add new contacts before sharing.">Add a new contact to share</string>

    <string name="error_not_enough_free_space" context="Error message">Not enough free space on your device</string>

    <string name="option_link_without_key" context="Alert Dialog to get link">Link without key</string>
    <string name="option_decryption_key" context="Alert Dialog to get link">Decryption key</string>

    <!--
    <string name="download_failed" context="Error message">Download failed</string>
    -->
    <!--
	<string name="download_downloaded" context="notification message. Example: 1 file downloaded">downloaded</string>
    -->
    <!--
	<string name="download_downloading" context="Title header on the download page while the file is downloading.">Downloading</string>
	-->
    <!--
	<string name="text_downloading" context="Text located in each fragment when a download is in progress">Transferring</string>
	-->
    <string name="download_preparing_files" context="message before the download or upload start ">Preparing files</string>
    <string name="download_began" context="message when the download starts">Download has started</string>
    <!--
    <string name="download_cancel_downloading" context="Confirmation text when attempting to cancel the download">Do you want to cancel the download?</string>
    -->
    <string name="download_touch_to_cancel" context="Hint how to cancel the download">Touch to cancel</string>
    <string name="download_touch_to_show" context="Hint how to cancel the download">View transfers</string>
    <string name="error_file_size_greater_than_4gb" context="Warning message">Most devices can’t download files greater than 4GB. Your download will probably fail</string>
    <string name="intent_not_available" context="message when trying to open a downloaded file but there isn\'t any app that open that file. Example: a user downloads a pdf but doesn\'t have any app to read a pdf">There isn’t any available app to execute this file on your device</string>

    <string name="context_share_image" context="to share an image using Facebook, Whatsapp, etc">Share image using</string>
    <string name="context_get_link" context="create a link of a file and send it using an app from the device">Share link</string>
    <string name="context_get_link_menu" context="Item menu option upon right click on one or multiple files.">Get link</string>

    <!--<string name="context_manage_link_menu" context="Item menu option upon right click on one or multiple files.">Get link</string>-->

    <string name="context_leave_menu" context="Item menu option upon right click on one or multiple files.">Leave</string>
    <string name="alert_leave_share" context="Title alert before leaving a share.">Leave share</string>
    <string name="context_clean_shares_menu" context="Item menu option upon right click on one or multiple files.">Remove share</string>
    <string name="context_remove_link_menu" context="Item menu option upon right click on one or multiple files.">Remove link</string>
    <string name="context_remove_link_warning_text" context="Warning that appears prior to remove a link of a file.">This link will not be publicly available anymore.</string>
    <string name="context_rename" context="Item menu option upon right click on one or multiple files.">Rename</string>
    <string name="context_open_link_title" context="Item menu option upon right click on one or multiple files.">Open link</string>
    <string name="context_open_link" context="Item menu option upon right click on one or multiple files.">Open</string>
    <string name="context_renaming" context="while renaming a file or folder">Renaming</string>
    <string name="context_preparing_provider" context="while file provider is downloading a file">Preparing file</string>
    <string name="context_download" context="Item menu option upon right click on one or multiple files.">Download</string>

    <!--
    <string name="download_folder" context="Item menu option upon right click on one or multiple files.">Download folder</string>
    -->
    <!--
    <string name="import_folder" context="Item menu option upon right click on one or multiple files.">Import folder</string>
    -->
    <string name="context_move" context="Item menu option upon right click on one or multiple files.">Move</string>
    <string name="context_moving" context="while moving a file or folder">Moving</string>
    <!--
    <string name="context_sharing" context="while sharing a folder">Sharing folder</string>
    -->
    <string name="context_copy" context="Item menu option upon right click on one or multiple files.">Copy</string>
    <string name="context_upload" context="Item menu option upon right click on one or multiple files.">Upload</string>
    <string name="context_copying" context="while copying a file or folder">Copying</string>
    <!--
    <string name="context_creating_link" context="status text">Creating link</string>
    -->
    <!--
    <string name="context_moving_to_trash" context="status text">Moving to Rubbish Bin</string>
    -->
    <string name="context_move_to_trash" context="menu item">Move to Rubbish Bin</string>
    <string name="context_delete_from_mega" context="menu item">Remove from MEGA</string>
    <string name="context_new_folder_name" context="Input field description in the create folder dialog.">Folder Name</string>
    <string name="context_new_contact_name" context="when adding a new contact. in the dialog">Contact email</string>
    <string name="context_creating_folder" context="status dialog when performing the action">Creating folder</string>
    <!--
    <string name="context_adding_contact" context="Adding a new relationship (contact)">Adding contact</string>
    -->
    <string name="context_download_to" context="Menu item">Save to</string>
    <string name="context_clear_rubbish" context="Menu option title">Clear Rubbish Bin</string>
    <string name="clear_rubbish_confirmation" context="Ask for confirmation before removing all the elements of the rubbish bin">You are about to permanently remove all items from your Rubbish Bin.</string>

    <!--<string name="context_send_link" context="get the link and send it">Send link</string>-->

    <string name="context_send" context="get the link and send it">Send</string>
    <string name="context_send_file_inbox" context="send the file to inbox">Send to contact</string>
    <!--
    <string name="context_copy_link" context="get the link and copy it">Copy link</string>
    -->
    <string name="context_remove" context="Menu option to delete one or multiple selected items.">Remove</string>
    <string name="context_delete_offline" context="Menu option to delete selected items of the offline state">Remove from Offline</string>
    <string name="context_share_folder" context="menu item">Share folder</string>
    <string name="context_send_file" context="menu item">Send file to chat</string>
    <string name="context_send_contact" context="menu item">Share contact to chat</string>
    <string name="context_view_shared_folders" context="open a shared folder">View shared folders</string>
    <string name="context_sharing_folder" context="Item menu option upon clicking on one or multiple files.">Sharing</string>
    <!--
    <string name="remove_all_sharing" context="status text">Removing all sharing contacts</string>
    -->
    <!--
    <string name="leave_incoming_share" context="status text">Leaving shared folder</string>
    -->
    <!--
    <string name="context_camera_folder" context="The location of where the user has the photos/videos stored.">Camera folder</string>
    -->
    <!--
    <string name="context_mega_contacts" context="when sharing a folder, the user can choose a contact from MEGA">MEGA Contacts</string>
    -->
    <!--
    <string name="context_phone_contacts" context="when sharing a folder, the user chan choose a contact from the device">Phone Contacts</string>
    -->
    <string name="context_delete" context="menu item">Delete</string>
    <!--
    <string name="context_more" context="menu item">More</string>
    -->
    <!--
    <string name="context_contact_added" context="success message when adding a contact">Contact added</string>
    -->
    <string name="context_contact_invitation_deleted" context="success message when removing a contact request">Request deleted</string>
    <string name="context_contact_invitation_resent" context="success message when reinvite a contact">Request resent</string>
    <string name="context_contact_request_sent" context="success message when sending a contact request">Request successfully sent to %s. The status can be consulted in the Sent Requests tab.</string>

    <string name="context_contact_removed" context="success message when removing a contact">Contact removed</string>
    <string name="context_contact_not_removed" context="error message">Error. Contact not removed</string>
    <string name="context_permissions_changed" context="success message when chaning the permissionss">Permissions changed</string>
    <string name="context_permissions_not_changed" context="error message">Error. Permissions not changed</string>
    <string name="context_folder_already_exists" context="message when trying to create a folder that already exists">Folder already exists</string>
    <string name="context_contact_already_exists" context="message when trying to create a invite a contact already that is already added">%s is already a contact</string>
    <string name="context_send_no_permission" context="message when trying to send a file without full access">You do not have permission to send this file</string>
    <string name="context_folder_created" context="success message when creating a folder">Folder created</string>
    <string name="context_folder_no_created" context="error message when creating a folder">Error. Folder not created</string>
    <string name="context_correctly_renamed" context="success message when renaming a node">Renamed successfully</string>
    <string name="context_no_renamed" context="error message">Error. Not renamed</string>
    <string name="context_correctly_copied" context="success message when copying a node">Copied successfully</string>
    <!--
    <string name="context_correctly_sent" context="success message when sending a file">File sent</string>
    -->
    <!--
    <string name="context_no_sent" context="error message when sending a file">Error. File not sent</string>
    -->
    <string name="context_correctly_sent_node" context="success message when sending a node to Inbox">Sent to Inbox</string>
    <string name="context_no_sent_node" context="error message when sending a node to Inbox">Error. Not sent to Inbox</string>
    <string name="context_no_copied" context="error message">Error. Not copied</string>
    <string name="context_no_destination_folder" context="message that appears when a user tries to move/copy/upload a file but doesn't choose a destination folder">Please choose a destination folder</string>
    <string name="context_correctly_moved" context="success message when moving a node">Moved successfully</string>
    <string name="number_correctly_moved" context="success message when moving a node">%d items moved successfully</string>
    <string name="number_incorrectly_moved" context="success message when moving a node">%d items were not moved successfully</string>
    <string name="context_correctly_moved_to_rubbish" context="success message when moving a node">Moved to the Rubbish Bin successfully</string>
    <string name="number_correctly_moved_to_rubbish" context="success message when moving a node">%d items moved to the Rubbish Bin successfully</string>
    <string name="number_incorrectly_moved_to_rubbish" context="success message when moving a node">&#160;and %d items were not sent successfully</string>
    <string name="context_no_moved" context="error message">Error. Not moved</string>
    <string name="context_correctly_shared" context="success message when sharing a folder">Shared successfully</string>
    <string name="context_no_shared_number" context="error message when sharing a folder">Error. %d shares were not completed</string>
    <string name="context_correctly_shared_removed" context="success message when sharing a folder">Remove shares successfully</string>
    <string name="context_no_shared_number_removed" context="error message when sharing a folder">Error. %d process of removing shares is not completed</string>
    <string name="context_no_shared" context="error message">Error. Not shared</string>
    <string name="context_no_removed_shared" context="error message">Error. Share failed to remove</string>
    <string name="context_remove_sharing" context="success message when removing a sharing">Folder sharing removed</string>
    <string name="context_no_link" context="error message">Link creation failed</string>
    <string name="context_correctly_removed" context="success message when removing a node from MEGA">Deleted successfully</string>
    <string name="context_no_removed" context="error message">Error. Deletion failed</string>
    <string name="number_correctly_removed" context="success message when moving a node">%d items removed successfully from MEGA</string>
    <string name="number_no_removed" context="error message when moving a node">%d items are not removed successfully</string>
    <string name="number_correctly_leaved" context="success message when moving a node">%d folders left successfully</string>
    <string name="number_no_leaved" context="error message when moving a node">%d folders were not left successfully</string>
    <string name="number_correctly_sent" context="success message when sending multiple files">File sent to %d contacts successfully</string>
    <string name="number_no_sent" context="error message when sending multiple files">File was not sent to %d contacts</string>
    <string name="number_correctly_sent_multifile" context="success message when sending multiple files">%d files sent successfully</string>
    <string name="number_no_sent_multifile" context="error message when sending multiple files">%d files failed to send</string>
    <string name="number_correctly_copied" context="success message when sending multiple files">%d items copied successfully</string>
    <string name="number_no_copied" context="error message when sending multiple files">%d items were not copied</string>
    <string name="number_contact_removed" context="success message when removing several contacts">%d contacts removed successfully</string>
    <string name="number_contact_not_removed" context="error message when removing several contacts">%d contacts were not removed</string>
    <string name="number_contact_file_shared_correctly" context="success message when sharing a file with multiple contacts">Folder shared with %d contacts successfully</string>
    <string name="number_contact_file_not_shared_" context="error message when sharing a file with multiple contacts">File can not be shared with %d contacts</string>
    <string name="number_correctly_shared" context="success message when sharing multiple files">%d folders shared successfully</string>
    <string name="number_no_shared" context="error message when sharing multiple files">%d folders were not shared</string>
    <string name="context_correctly_copied_contact" context="success message when sending a file to a contact">Successfully sent to:</string>
    <string name="context_correctly_removed_sharing_contacts" context="success message when removing all the contacts of a shared folder">The folder is no longer shared</string>
    <string name="context_no_removed_sharing_contacts" context="error message when removing all the contacts of a shared folder">Error, the folder is still shared with another contact</string>
    <string name="context_select_one_file" context="option available for just one file">Select just one file</string>
    <string name="rubbish_bin_emptied" context="success message when emptying the RB">Rubbish Bin emptied successfully</string>
    <string name="rubbish_bin_no_emptied" context="error message when emptying the RB">Error. The Rubbish Bin has not been emptied</string>

    <string name="dialog_cancel_subscriptions" context="dialog cancel subscriptions">You are about to cancel your MEGA subscription. Please let us know if there is anything we can do to help change your mind.</string>
    <string name="hint_cancel_subscriptions" context="hint cancel subscriptions dialog">Type feedback here</string>
    <string name="send_cancel_subscriptions" context="send cancel subscriptions dialog">Send</string>
    <!--
    <string name="title_cancel_subscriptions" context="title cancel subscriptions dialog">Cancel Subscription</string>
    -->
    <string name="confirmation_cancel_subscriptions" context="confirmation cancel subscriptions dialog">Thank you for your feedback! Are you sure you want to cancel your MEGA subscription?</string>
    <string name="reason_cancel_subscriptions" context="provide a reason to cancel subscriptions dialog">Your subscription has not been cancelled. Please provide a reason for your cancellation</string>

    <string name="context_node_private" context="success message after removing the public link of a folder">The folder is now private</string>
    <!--
    <string name="context_share_correctly_removed" context="success message after removing a share of a folder. a contact has no access to the folder now">Share removed</string>
    -->

    <string name="menu_new_folder" context="Menu option to create a new folder in the file manager.">New folder</string>
    <string name="menu_add_contact" context="Menu option to add a contact to your contact list.">Add contact</string>
    <string name="menu_add_contact_and_share" context="Menu option to add a contact to your contact list.">Add contact and share</string>
    <!--
    <string name="menu_download_from_link" context="Text that is displayed in the dialog to download a MEGA link inside the app">Download from MEGA link</string>
    -->

    <string name="alert_decryption_key" context="Title of the alert to introduce the decryption key">Decryption Key</string>
    <string name="message_decryption_key" context="Message of the alert to introduce the decryption key">Please enter the decryption key for the link</string>

    <string name="upload_to_image" context="upload to. Then choose an Image file">Image</string>
    <string name="upload_to_audio" context="upload to. Then choose an Audio file">Audio</string>
    <string name="upload_to_video" context="upload to. Then choose a Video file">Video</string>
    <!--
    <string name="upload_to_other" context="upload to. Then choose a file which is not an Image, an Audio or a Video">Other File</string>
    -->
    <string name="upload_to_filesystem" context="upload to. Then choose to browse the file system to choose a file">Pick from File System</string>
    <string name="upload_to_filesystem_from" context="upload to. Then choose to browse the file system to choose a file">Pick from</string>
    <!--
    <string name="upload_select_file_type" context="title of the dialog for choosing if a user wants to upload an image, an audio, a video or a file from the system">Select file type</string>
    -->
    <!--
    <string name="upload_uploading" context="status text">Uploading</string>
    -->
    <!--
    <string name="upload_touch_to_cancel" context="hint to how to cancel the upload (by touching the notification)">Touch to cancel upload</string>
    -->
    <!--
    <string name="upload_failed" context="error message">Upload failed</string>
    -->
    <string name="upload_uploaded" context="Label for the current uploaded size of a file. For example, 3 files, 50KB uploaded">uploaded</string>
    <!--
    <string name="upload_cancel_uploading" context="Confirmation text for cancelling an upload">Do you want to cancel the upload?</string>
    -->
    <string name="upload_prepare" context="Status text at the beginning of an upload">Processing file</string>
    <plurals name="upload_prepare" context="Status text at the beginning of an upload">
        <item context="Status text at the beginning of an upload for 1 file" quantity="one">Processing file</item>
        <item context="Status text at the beginning of an upload for 2 or more files" quantity="other">Processing files</item>
    </plurals>
    <string name="error_temporary_unavaible" context="error message when downloading a file">Resource temporarily not available, please try again later</string>
    <string name="upload_can_not_open" context="Error message when the selected file cannot be opened">Cannot open selected file</string>
    <string name="upload_began" context="when an upload starts, a message is shown to the user">Upload has started</string>
    <string name="unzipping_process" context="when a zip file is downloaded and clicked, the app unzips the file. This is the status text while unzipping the file">Unzipping file</string>

    <string name="error_io_problem" context="error message while browsing the local filesystem">Filesystem problem</string>
    <string name="general_error" context="error message while browsing the local filesystem">Error happened when executing the action</string>

    <string name="full_screen_image_viewer_label" context="title of the image gallery">Image viewer</string>

    <!--
    <string name="manager_download_from_link_incorrect" context="Error message when the user entered an incorrect MEGA link format for importing">Incorrect link format</string>
    -->

    <!--
    <string name="my_account_activity" context="Title of the screen where the user account information is shown">Account</string>
    -->
    <!--
    <string name="my_account_total_space" context="Headline for the amount of total storage space">Storage Space</string>
    -->
    <!--
    <string name="my_account_free_space" context="Headline for the amount of storage space is remaining">Free Space</string>
    -->
    <string name="my_account_used_space" context="Headline for the amount of storage space is used">Used Space</string>
    <string name="my_account_change_password" context="menu item">Change password</string>
    <!--
    <string name="warning_out_space" context="Warning in Cloud drive when the user is runningut of space">You\'re running out of space!\n Do you want to upgrade your account?</string>
    -->
    <!--<string name="overquota_alert_title" context="Title dialog overquota error">Storage over quota</string>-->
    <string name="overquota_alert_text" context="Dialog text overquota error">You have exceeded your storage limit. Would you like to upgrade your account?</string>

    <!--
    <string name="op_not_allowed" context="Dialod text overquota error">Operation not allowed</string>
    -->
    <string name="my_account_last_session" context="when did the last session happen">Last session</string>
    <string name="my_account_connections" context="header for the social connections, showing the number of contacts the user has">Connections</string>

    <string name="my_account_changing_password" context="message displayed while the app is changing the password">Changing password</string>
    <string name="my_account_change_password_oldPassword" context="when changing the password, the first edittext is to enter the current password">Current password</string>
    <string name="my_account_change_password_newPassword1" context="when changing the password">New password</string>
    <string name="my_account_change_password_newPassword2" context="when changing the password">Confirm new password</string>
    <!--
    <string name="my_account_change_password_error" context="Error message when the user attempts to change his password (two potential reasons in one error message).">Incorrect current password or the new passwords you provided do not match. Please try again</string>
    -->
    <!--
    <string name="my_account_change_password_error_2" context="Error message when the user attempts to change his password (two potential reasons in one error message).">Incorrect current password. Please try again</string>
    -->
    <!--
    <string name="my_account_change_password_OK" context="Success text">Password changed successfully</string>
    -->
    <string name="my_account_change_password_dont_match" context="when changing the password or creating the account, the password is required twice and check that both times are the same">Password doesn’t match</string>

    <!--
    <string name="upgrade_activity" context="title of the Upgrade screen">PRO Membership</string>
    -->
    <string name="upgrade_select_pricing" context="title of the selection of the pro account wanted">Select membership</string>
    <string name="select_membership_1" context="the user has to decide the way of payment">Monthly or annually recurring</string>

    <!--<string name="select_membership_2" context="button to go to Google Play">Google Play subscription</string>-->

    <string name="no_available_payment_method" context="choose the payment method option when no method is available">At this moment, no method of payment is available for this plan</string>

    <string name="upgrade_per_month" context="button to decide monthly payment. The asterisk is needed">Monthly*</string>
    <string name="upgrade_per_year" context="button to decide annually payment. The asterisk is needed">Annually*</string>

    <string name="file_properties_get_link" context="the user can get the link and it\'s copied to the clipboard">The link has been copied to the clipboard</string>
    <!--
    <string name="file_properties_remove_link" context="the user can remove the public link">The link has been removed</string>
    -->

    <string name="full_image_viewer_not_preview" context="before sharing an image, the preview has to be downloaded">The preview has not been downloaded yet. Please wait</string>

    <string name="log_out_warning" context="alert when clicking a newsignup link being logged">Please, log out before creating the account</string>

    <!--
    <string name="import_correct" context="success message after import a file">Imported successfully</string>
    -->

    <string name="transfers_empty" context="message shown in the screen when there are not any active transfer">No active transfers</string>
    <!--
    <string name="transfers_pause" context="File uploading or downloading has been paused (until the user continues at a later stage)">All transfers are paused</string>
    -->
    <string name="menu_pause_transfers" context="menu item">Pause transfers</string>
    <!--
    <string name="menu_restart_transfers" context="menu item">Restart transfers</string>
    -->
    <string name="menu_cancel_all_transfers" context="menu item">Delete all transfers</string>

    <string name="menu_take_picture" context="menu item">Take picture</string>

    <string name="cam_sync_wifi" context="how to upload the camera images. only when Wi-Fi connected">WiFi only</string>
    <string name="cam_sync_data" context="how to upload the camera images. when Wi-Fi connected and using data plan">WiFi or data plan</string>
    <string name="cam_sync_ok" context="Answer for confirmation dialog.">OK</string>
    <string name="cam_sync_skip" context="skip the step of camera upload">Skip</string>
    <string name="cam_sync_stop" context="skip the step of camera upload">Stop</string>
    <string name="cam_sync_syncing" context="The upload of the user\'s photos orvideos from their specified album is in progress.">Camera Upload in progress</string>
    <string name="cam_sync_cancel_sync" context="confirmation question for cancelling the camera uploads">Do you want to stop Camera Uploads?</string>
    <!--
    <string name="settings_camera_notif_error_no_folder" context="Error message when an unavailable destination folder was selected">Destination folder is unavailable</string>
    -->
    <string name="settings_camera_notif_title" context="title of the notification when camera upload is enabled">Uploading files of media folders</string>
    <!--
    <string name="settings_camera_notif_error" context="notification error">Camera Uploads problem</string>
    -->
    <string name="settings_camera_notif_complete" context="notification camera uploads complete">Camera uploads complete</string>

    <string name="settings_storage" context="Text listed before the amount of storage a user gets with a certain package. For example: &quot;1TB Storage&quot;.">Storage</string>
    <string name="settings_pin_lock" context="settings category title. Below this title, the pin lock settings start">PIN Lock</string>

    <string name="settings_advanced_features" context="Settings category title for cache and offline files">Advanced</string>
    <string name="settings_advanced_features_cache" context="Settings preference title for cache">Clear Cache</string>
    <string name="settings_advanced_features_offline" context="Settings preference title for offline files">Clear Offline Files</string>

    <string name="settings_auto_play_label" context="description of switch 'Open file when download is completed'">Open file when downloaded</string>
    <string name="settings_advanced_features_cancel_account" context="Settings preference title for canceling the account">Cancel your account</string>

    <string name="settings_advanced_features_size" context="Size of files in offline or cache folders">Currently using %s</string>
    <string name="settings_advanced_features_calculating" context="Calculating Size of files in offline or cache folders">Calculating</string>

    <string name="settings_storage_download_location" context="title of the setting to set the default download location">Default download location</string>
    <string name="settings_storage_ask_me_always" context="Whether to always ask the user each time.">Always ask for download location</string>
    <string name="settings_storage_advanced_devices" context="Whether to enable the storage in advanced devices">Display advanced devices (external SD)</string>

    <string-array name="settings_storage_download_location_array" context="if the user has an internal and an external SD card, it has to be set on the settings screen">
        <item context="internal storage option">Internal storage</item>
        <item context="external storage option">External storage</item>
    </string-array>

    <string-array name="add_contact_array" context="choose the way the new user's email is inserted">
        <item context="write option">Write the user’s email</item>
        <item context="import from phone option">Import from device</item>
    </string-array>

    <string name="settings_camera_upload_on" context="settings option">Enable Camera Uploads</string>
    <string name="settings_camera_upload_turn_on" context="settings option">Turn on Camera Uploads</string>
    <string name="settings_camera_upload_off" context="settings option">Disable Camera Uploads</string>
    <string name="settings_camera_upload_how_to_upload" context="settings option. How to upload the camera images: via Wi-Fi only or via Wi-Fi and data plan">How to upload</string>

    <string name="settings_secondary_upload_on" context="The Secondary Media uploads allows to create a second Camera Folder synchronization. Enabling it would imply to choose a new local folder and then, a new destination folder in MEGA. This is the text that appears in the settings option to enable the second synchronization.">Enable Secondary Media uploads</string>
    <string name="settings_secondary_upload_off" context="The Secondary Media uploads allows to create a second Camera Folder synchronization. Disabling it would imply that the current second sync won't be running anymore. This is the text that appears in the settings option to disable the second synchronization.">Disable Secondary Media uploads</string>

    <string name="settings_empty_folder" context="settings option">Choose folder</string>

    <string-array name="settings_camera_upload_how_to_entries" context="the options of how to upload, but in an array. needed for the settings">
        <item context="how to upload the camera images. when Wi-Fi connected and using data plan">WiFi or data plan</item>
        <item context="how to upload the camera images. only when Wi-Fi connected">WiFi only</item>
    </string-array>

    <string name="settings_camera_upload_what_to_upload" context="What kind of files are going to be uploaded: images, videos or both">File Upload</string>

    <string-array name="settings_camera_upload_file_upload_entries" context="the options of what to upload in an array. Needed for the settings">
        <item context="the options of what to upload.">Photos only</item>
        <item context="the options of what to upload.">Videos only</item>
        <item context="the options of what to upload.">Photos and videos</item>
    </string-array>

    <string name="settings_camera_upload_charging" context="Option to choose that the camera sync will only be enable when the device is charging">Only when charging</string>
    <string name="settings_keep_file_names" context="Option to choose that the camera sync will maintain the local file names when uploading">Keep file names as in the device</string>

    <string name="settings_local_camera_upload_folder" context="The location of where the user photos or videos are stored in the device.">Local Camera folder</string>
    <string name="settings_mega_camera_upload_folder" context="The location of where the user photos or videos are stored in MEGA.">MEGA Camera Uploads folder</string>

    <string name="settings_local_secondary_folder" context="The location of where the user photos or videos of the secondary sync are stored in the device.">Local Secondary folder</string>
    <string name="settings_mega_secondary_folder" context="The location of where the user photos or videos of the secondary sync are stored in MEGA.">MEGA Secondary folder</string>

    <string name="settings_camera_upload_only_photos" context="what kind of file are going to be uploaded. Needed for the settings summary">Photos only</string>
    <string name="settings_camera_upload_only_videos" context="what kind of file are going to be uploaded. Needed for the settings summary">Videos only</string>
    <string name="settings_camera_upload_photos_and_videos" context="what kind of file are going to be uploaded. Needed for the settings summary">Photos and videos</string>

    <!--
    <string name="settings_pin_lock_on" context="settings of the pin lock">Enable PIN Lock</string>
    -->
    <!--
    <string name="settings_pin_lock_off" context="settings of the pin lock">Disable PIN Lock</string>
    -->
    <!--
    <string name="settings_pin_lock_code" context="settings of the pin lock">PIN Code</string>
    -->
    <string name="settings_pin_lock_code_not_set" context="status text when no custom photo sync folder has been set">Not set</string>
    <string name="settings_reset_lock_code" context="settings of the pin lock">Reset PIN code</string>
    <string name="settings_pin_lock_switch" context="settings of the pin lock">PIN Lock</string>

    <string name="pin_lock_enter" context="Button after the pin code input field">Enter</string>
    <string name="pin_lock_alert" context="error message when not typing the pin code correctly">Your local files will be deleted and you will be logged out after 10 failed attempts</string>
    <string name="pin_lock_incorrect" context="error message when not typing the pin code correctly">Incorrect code</string>
    <plurals name="pin_lock_incorrect_alert">
        <item context="Error message when not typing the pin code correctly and only have 1 attempt left." quantity="one">Wrong PIN code, please try again. You have 1 attempt left</item>
        <item context="Error message when not typing the pin code correctly and have several attempts left. The placeholder is to display the number of attempts left in runtime." quantity="other">Wrong PIN code, please try again. You have %2d attempts left</item>
    </plurals>
    <string name="pin_lock_not_match" context="error message when not typing the pin code correctly (two times)">PIN Codes don’t match</string>
    <string name="unlock_pin_title" context="title of the screen to unlock screen with pin code">Enter your PIN Code</string>
    <string name="unlock_pin_title_2" context="title of the screen to unlock screen with pin code in second round">Re-Enter your PIN Code</string>
    <string name="reset_pin_title" context="title of the screen to unlock screen with pin code">Enter your new PIN Code</string>
    <string name="reset_pin_title_2" context="title of the screen to unlock screen with pin code in second round">Re-Enter your new PIN Code</string>
    <string name="incorrect_pin_activity" context="text of the screen after 10 attemps with a wrong PIN" formatted="false">All your local data will be deleted and you will be logged out in %1d seconds</string>

    <string name="settings_about" context="Caption of a title, in the context of &quot;About MEGA&quot; or &quot;About us&quot;">About</string>
    <string name="settings_about_privacy_policy" context="App means &quot;Application&quot;">Privacy Policy</string>
    <string name="settings_about_terms_of_service" context="App means &quot;Application&quot;">Terms of Service</string>
    <string name="settings_about_gdpr" context="setting menu that links to the GDPR terms">Data Protection Regulation</string>
    <string name="settings_about_app_version" context="App means &quot;Application&quot;">App version</string>
    <string name="settings_about_sdk_version" context="Title of the label where the SDK version is shown">MEGA SDK version</string>
    <string name="settings_about_karere_version" context="Title of the label where the MEGAchat SDK version is shown">MEGAchat SDK version</string>
    <string name="settings_about_code_link_title" context="Link to the public code of the app">View source code</string>

    <string name="january">January</string>
    <string name="february">February</string>
    <string name="march">March</string>
    <string name="april">April</string>
    <string name="may">May</string>
    <string name="june">June</string>
    <string name="july">July</string>
    <string name="august">August</string>
    <string name="september">September</string>
    <string name="october">October</string>
    <string name="november">November</string>
    <string name="december">December</string>

    <string name="zip_browser_activity" context="title of the screen that shows the ZIP files">ZIP Browser</string>

    <!--
    <string name="new_account" context="in login screen to create a new account">Create account now!</string>
    -->

    <string name="my_account_title" context="title of the My Account screen">Account Type</string>
    <string name="renews_on" context="title of the Expiration Date">Renews on&#160;</string>
    <string name="expires_on" context="title of the Expiration Date">Expires on&#160;</string>
    <string name="free_account">FREE</string>

    <!--
    <string name="free_storage" context="Not translate">50 GB</string>
    -->
    <!--
    <string name="free_bandwidth" context="Free bandwich account details">Limited</string>
    -->

    <string name="camera_uploads_created" context="info message shown to the user when the Camera Uploads folder has been created">Camera Uploads folder created</string>

    <!--
    <string name="ZIP_download_permission" context="A compressed file will be downloaded and decompressed.">The ZIP file will be downloaded and unzipped</string>
    -->
    <!--
    <string name="ZIP_unzip_permission" context="A compressed file will be decompressed.">The ZIP file will be unzipped </string>
    -->

    <string name="sortby_owner_mail" context="category in sort by action">Owner’s Email</string>
    <string name="sortby_name" context="category in sort by action">Name</string>
    <string name="sortby_name_ascending" context="sort files alphabetically ascending">Ascending</string>
    <string name="sortby_name_descending" context="sort files alphabetically descending">Descending</string>

    <string name="sortby_date" context="category in sort by action">Date</string>
    <string name="sortby_creation_date" context="category in sort by action">Creation Date</string>
    <string name="sortby_modification_date" context="category in sort by action">Modification Date</string>
    <string name="sortby_date_newest" context="sort files by date newest first">Newest</string>
    <string name="sortby_date_oldest" context="sort files by date oldest first">Oldest</string>

    <string name="sortby_size" context="category in sort by action">Size</string>
    <string name="sortby_size_largest_first" context="sort files by size largest first">Largest</string>
    <string name="sortby_size_smallest_first" context="sort files by size smallest first">Smallest</string>

    <string name="per_month" context="in payments, for example: 4.99€ per month">per month</string>
    <string name="per_year" context="in payments, for example: 49.99€ per year">per year</string>

    <string name="billing_details" context="Contextual text in the beginning of the Credit Card Payment">Enter your billing details:</string>
    <string name="address1_cc" context="Hint text of the address1 edittext, which is the first line (of two) of the address">Address 1</string>
    <string name="address2_cc" context="Hint text of the address2 edittext, which is the second line (of two) of the address">Address 2 (optional)</string>
    <string name="city_cc" context="Hint text of the city edittext for billing purposes">City</string>
    <string name="state_cc" context="Hint text of the state or province edittext for billing purposes">State / Province</string>
    <string name="country_cc" context="Hint text of the country edittext for billing purposes">Country</string>
    <string name="postal_code_cc" context="Hint text of the postal code edittext for billing purposes">Postal code</string>

    <string name="payment_details" context="Contextual text in the beginning of the Credit Card Payment">Enter your payment details:</string>
    <string name="first_name_cc" context="Hint text of the first name of the credit card edittext for payment purposes">First name</string>
    <string name="last_name_cc" context="Hint text of the last name of the credit card edittext for payment purposes">Last name</string>
    <string name="credit_card_number_cc" context="Hint text of the credit card number edittext for payment purposes">Credit Card Number</string>
    <string name="month_cc" context="Hint text of the expiration month of the credit card for payment purposes">Month</string>
    <string name="year_cc" context="Hint text of the expiration year of the credit card for payment purposes">Year</string>
    <string name="cvv_cc" context="Hint text of the CVV edittext for payment purposes">CVV</string>

    <string name="proceed_cc" context="Text of the button which proceeds the payment">Proceed</string>

    <string name="account_successfully_upgraded" context="Message shown when the payment of an upgrade has been correct">Account successfully upgraded!</string>
    <string name="account_error_upgraded" context="Message shown when the payment of an upgrade has not been correct">The operation failed. Your credit card has not been charged</string>
    <string name="credit_card_information_error" context="Message shown when the credit card information is not correct">The credit card information was not correct. The credit card will not be charged</string>
    <!--
    <string name="not_upgrade_is_possible" context="Message shown when the user wants to upgrade an account that cannot be upgraded">Your account cannot be upgraded from the app. Please contact support@mega.nz to upgrade your account</string>
    -->

    <string name="pin_lock_type" context="title to choose the type of PIN code">PIN Code Type</string>
    <string name="four_pin_lock" context="PIN with 4 digits">4 digit PIN</string>
    <string name="six_pin_lock" context="PIN with 6 digits">6 digit PIN</string>
    <string name="AN_pin_lock" context="PIN alphanumeric">Alphanumeric PIN</string>

    <string name="settings_enable_logs" context="Confirmation message when enabling logs in the app">Logs are now enabled</string>
    <string name="settings_disable_logs" context="Confirmation message when disabling logs in the app">Logs are now disabled</string>

    <string name="search_open_location" context="Option in the sliding panel to open the folder which contains the file selected after performing a search">Open location</string>
    <string name="servers_busy" context="message when a request cannot be performed because the servers are busy">This process is taking longer than expected. Please wait.</string>

    <string name="my_account_free" context="Label in My Account section to show user account type">Free Account</string>
    <string name="my_account_prolite" context="Label in My Account section to show user account type">Lite Account</string>
    <string name="my_account_pro1" context="Label in My Account section to show user account type">PRO I Account</string>
    <string name="my_account_pro2" context="Label in My Account section to show user account type">PRO II Account</string>
    <string name="my_account_pro3" context="Label in My Account section to show user account type">PRO III Account</string>

    <string name="my_account_prolite_feedback_email" context="Type of account info added to the feedback email sent to support">PRO Lite Account</string>

    <string name="backup_title" context="Title of the screen to backup the master key">Backup your Recovery Key</string>
    <string name="backup_subtitle" context="Subtitle of the screen to backup the master key">Your password unlocks your Recovery Key</string>

    <string name="backup_first_paragraph" context="First paragraph of the screen to backup the master key">Your data is only readable through a chain of decryption operations that begins with your master encryption key, which we store encrypted with your password. This means that if you lose your password, your Recovery Key can no longer be decrypted, and you can no longer decrypt your data.</string>
    <string name="backup_second_paragraph" context="Second paragraph of the screen to backup the master key">Exporting the Recovery Key and keeping it in a secure location enables you to set a new password without data loss.</string>
    <string name="backup_third_paragraph" context="Third paragraph of the screen to backup the master key">An external attacker cannot gain access to your account with just your key. A password reset requires both the key and access to your email.</string>
    <string name="backup_action" context="Sentence to inform the user the available actions in the screen to backup the master key">Copy the Recovery Key to clipboard or save it as text file</string>

    <string name="save_action" context="Action of the button to save the master key as a text file">Save</string>
    <string name="copy_MK_confirmation" context="Alert message when the master key has been successfully copied to the ClipBoard">The Recovery Key has been successfully copied</string>

    <string name="change_pass" context="Button to change the password">Change</string>

    <string name="general_positive_button" context="Positive button to perform a general action">YES</string>
    <string name="general_negative_button" context="Negative button to perform a general action">NO</string>

    <string name="forgot_pass_menu" context="Option of the overflow menu to show the screen info to reset the password">Forgot password?</string>
    <string name="forgot_pass" context="Button in the Login screen to reset the password">Forgot your password?</string>
    <string name="forgot_pass_first_paragraph" context="First paragraph of the screen when the password has been forgotten">If you have a backup of your Recovery Key, you can reset your password by selecting YES. No data will be lost.</string>
    <string name="forgot_pass_second_paragraph" context="Second paragraph of the screen when the password has been forgotten">You can still export your Recovery Key now if you have an active MEGA session in another browser on this or any other computer. If you don’t, you can no longer decrypt your existing account, but you can start a new one under the same email address by selecting NO.</string>
    <!--
    <string name="forgot_pass_second_paragraph_logged_in" context="Second paragraph of the screen when the password has been forgotten and the user is still logged in">If you don\&apos;t, you can still export your recovery key now in this MEGA session. Please, go back and backup your recovery key.</string>
    -->

    <string name="forgot_pass_action" context="Sentence to ask to the user if he has the master key in the screen when the password has been forgotten">Do you have a backup of your Recovery Key?</string>

    <string name="title_alert_reset_with_MK" context="Title of the alert message to ask for the link to reset the pass with the MK">Great!</string>
    <string name="edit_text_insert_mail" context="Hint of the text where the user can write his e-mail">email goes here</string>
    <string name="text_alert_reset_with_MK" context="Text of the alert message to ask for the link to reset the pass with the MK">Please enter your email address below. You will receive a recovery link that will allow you to submit your Recovery Key and reset your password.</string>

    <string name="edit_text_insert_mk" context="Hint of the text when the user can write his master key">Your Recovery Key goes here</string>

    <string name="edit_text_insert_pass" context="Hint of the text where the user can write his password">password goes here</string>
    <string name="delete_account_text_last_step" context="Text shown in the last alert dialog to confirm the cancellation of an account">This is the last step to cancel your account. You will permanently lose all the data stored in the cloud. Please enter your password below.</string>

    <string name="email_verification_title" context="Title of the alert dialog to inform the user that have to check the email">Email verification</string>
    <string name="email_verification_text" context="Text of the alert dialog to inform the user that have to check the email">Please check your email to proceed.</string>
    <string name="general_text_error" context="Text to inform the user when an error occurs">An error occurred, please try again.</string>


    <string name="alert_not_logged_in" context="Alert to inform the user that have to be logged in to perform the action">You must be logged in to perform this action.</string>
    <string name="invalid_string" context="Error when the user leaves empty the password field">Incorrect</string>

    <string name="invalid_email_title" context="Title of the alert dialog when the user tries to recover the pass of a non existing account">Invalid email address</string>
    <string name="invalid_email_text" context="Title of the alert dialog when the user tries to recover the pass of a non existing account">Please check the email address and try again.</string>
    <!--
    <string name="alert_not_logged_out" context="Alert to inform the user that have to be logged out to perform the action">You must be logged out to perform this action.</string>
    -->

    <string name="title_dialog_insert_MK" context="Title of the dialog to write MK after opening the recovery link">Password reset</string>
    <string name="text_dialog_insert_MK" context="Text of the dialog to write MK after opening the recovery link">Please enter your Recovery Key below</string>

    <string name="pass_changed_alert" context="Text of the alert when the pass has been correctly changed">Password changed!</string>

    <string name="park_account_dialog_title" context="Title of the dialog to park an account">Park account</string>
    <string name="park_account_button" context="Button to park an account">Park</string>
    <string name="park_account_title" context="Title of the screen to park an account">Oops!</string>
    <string name="park_account_first_paragraph" context="First paragraph of the screen to park an account">Due to our end-to-end encryption paradigm, you will not be able to access your data without either your password or a backup of your Recovery Key.</string>
    <string name="park_account_second_paragraph" context="Second paragraph of the screen to park an account">You can park your existing account and start a fresh one under the same email address. Your data will be retained for at least 60 days. In case that you recall your parked account’s password, please contact support&#64;mega.nz</string>

    <string name="dialog_park_account" context="Text of the dialog message to ask for the link to park the account">Please enter your email address below. You will receive a recovery link that will allow you to park your account.</string>
    <string name="park_account_text_last_step" context="Text shown in the last alert dialog to park an account">This is the last step to park your account, please enter your new password. Your data will be retained for at least 60 days. If you recall your parked account’s password, please contact support&#64;mega.nz</string>

    <string name="title_enter_new_password" context="Title of the screen to write the new password after opening the recovery link">Enter new password</string>
    <string name="recovery_link_expired" context="Message when the user tries to open a recovery pass link and it has expired">This recovery link has expired, please try again.</string>

    <string name="text_reset_pass_logged_in" context="Text of the alert after opening the recovery link to reset pass being logged.">Your Recovery Key will be used to reset your password. Please, enter your new password.</string>
    <string name="email_verification_text_change_pass" context="Text of the alert dialog to inform the user that have to check the email after clicking the option forgot pass">You will receive a recovery link that will allow you to reset your password.</string>

    <string name="my_account_upgrade_pro" context="Button to upgrade the account to PRO account in My Account Section">Upgrade</string>
    <string name="my_account_upgrade_pro_panel" context="Button to upgrade the account to PRO account in the panel that appears randomly">Upgrade now</string>
    <string name="get_pro_account" context="Message to promote PRO accounts">Improve your cloud capacity![A]Get more space &amp; transfer quota with a PRO account!</string>
    <string name="toast_master_key" context="success message when the MasterKey file has been downloaded">The Recovery Key has been backed up into: %1s.[A]While the file remains in this path, you will find it at the Saved for Offline Section.[A]Note: It will be deleted if you log out, please store it in a safe place.</string>

    <!--
    <string name="next_ime_action" context="Action to pass focus to the next field in a form">Next</string>
    -->

    <string name="mail_already_used" context="Error shown when the user tries to change his mail to one that is already used">Error. This email address is already in use.</string>

    <string name="change_mail_text_last_step" context="Text shown in the last alert dialog to change the email associated to an account">This is the last step to change your email. Please enter your password below.</string>
    <string name="change_mail_title_last_step" context="Title of the alert dialog to change the email associated to an account">Change email</string>

    <!--
    <string name="success_changing_user_mail" context="Message when the user email has been changed successfully">Your email has been correctly updated.</string>
    -->

    <string name="title_new_warning_out_space" context="Iitle of the warning when the user is running out of space">You’re running out of space!</string>
    <string name="new_warning_out_space" context="Text of the warning when the user is running out of space">Take full advantage of your MEGA account by upgrading to PRO.</string>

    <string name="title_options_avatar_panel" context="Iitle of sliding panel to choose the option to edit the profile picture">Edit profile picture</string>
    <string name="take_photo_avatar_panel" context="Option of the sliding panel to change the avatar by taking a new picture">Take picture</string>
    <string name="choose_photo_avatar_panel" context="Option of the sliding panel to change the avatar by choosing an existing picture">Choose picture</string>
    <string name="delete_avatar_panel" context="Option of the sliding panel to delete the existing avatar">Delete picture</string>

    <string name="incorrect_MK" context="Alert when the user introduces his MK to reset pass incorrectly">The key you supplied does not match this account. Please make sure you use the correct Recovery Key and try again.</string>
    <string name="incorrect_MK_title" context="Title of the alert when the user introduces his MK to reset pass incorrectly">Invalid Recovery Key</string>

    <string name="option_full_link" context="Alert Dialog to get link">Link with key</string>

    <string name="recovering_info" context="Message shown meanwhile the app is waiting for a request">Getting info&#8230;</string>

    <string name="email_verification_text_change_mail" context="Text of the alert dialog to inform the user that have to check the email to validate his new email">Your new email address needs to be validated. Please check your email to proceed.</string>

    <string name="confirmation_delete_avatar" context="Confirmation before deleting the avatar of the user's profile">Delete your profile picture?</string>
    <string name="title_edit_profile_info" context="Title of the Dialog to edit the profile attributes of the user's account">Edit</string>

    <string name="title_set_expiry_date" context="Alert Dialog to get link">Set expiry date</string>
    <string name="title_set_password_protection" context="Title of the dialog to get link with password">Set password protection</string>
    <string name="subtitle_set_expiry_date" context="Subtitle of the dialog to get link">(PRO ONLY)</string>
    <string name="set_password_protection_dialog" context="Alert Dialog to get link with password">Set password</string>
    <string name="hint_set_password_protection_dialog" context="Hint of the dialog to get link with password">Enter password</string>
    <string name="hint_confirm_password_protection_dialog" context="Hint of the confirmation dialog to get link with password">Confirm password</string>
    <string name="link_request_status" context="Status text at the beginning of getting a link">Processing&#8230;</string>

    <string name="edit_link_option" context="Option of the sliding panel to edit the link of a node">Manage link</string>

    <string name="old_password_provided_incorrect" context="Error alert dialog shown when changing the password the user provides an incorrect password ">The current password you have provided is incorrect.</string>

    <string name="number_correctly_reinvite_contact_request" context="success message when reinviting multiple contacts">%d reinvite requests sent successfully.</string>

    <string name="number_correctly_delete_contact_request" context="success message when reinviting multiple contacts">%d requests deleted successfully.</string>
    <string name="number_no_delete_contact_request" context="error message when reinviting multiple contacts">%1$d requests successfully deleted but %2$d requests were not deleted.</string>

    <string name="confirmation_delete_contact_request" context="confirmation message before removing a contact request.">Do you want to remove the invitation request to %s?</string>
    <string name="confirmation_remove_multiple_contact_request" context="confirmation message before removing mutiple contact request">Do you want to remove these %d invitation requests?</string>

    <string name="number_correctly_invitation_reply_sent" context="success message when replying to multiple received request">%d request replies sent.</string>
    <string name="number_incorrectly_invitation_reply_sent" context="error message when replying to multiple received request">%1$d request replies successfully sent but %2$d were not sent.</string>

    <plurals name="general_num_request">
        <item context="referring to a invitation request in the Contacts section" quantity="one">request</item>
        <item context="referring to a invitation request in the Contacts section" quantity="other">requests</item>
    </plurals>

    <plurals name="confirmation_remove_outgoing_shares">
        <item context="Confirmation before removing the outgoing shares of a folder" quantity="one">The folder is shared with %1$d contact. Remove share?</item>
        <item context="Confirmation before removing the outgoing shares of a folder" quantity="other">The folder is shared with %1$d contacts. Remove all shares?</item>
    </plurals>

    <string name="error_incorrect_email_or_password" context="Error message when the credentials to login are incorrect.">Invalid email and/or password. Please try again.</string>
    <string name="error_account_suspended" context="Error message when trying to login and the account is suspended.">Your account has been suspended due to Terms of Service violations. Please contact support&#64;mega.nz</string>
    <string name="too_many_attempts_login" context="Error message when to many attempts to login.">Too many failed attempts to login, please wait for an hour.</string>
    <string name="account_not_validated_login" context="Error message when trying to login to an account not validated.">This account has not been validated yet. Please, check your email.</string>

    <string name="general_error_folder_not_found" context="Error message shown when opening a folder link which doesn't exist">Folder link unavailable</string>
    <string name="folder_link_unavaible_ToS_violation" context="Error message shown when opening a folder link which has been removed due to ToS/AUP violation">The folder link has been removed because of a ToS/AUP violation.</string>

    <string name="general_error_file_not_found" context="Error message shown when opening a file link which doesn't exist">File link unavailable</string>
    <string name="file_link_unavaible_ToS_violation" context="Error message shown when opening a file link which has been removed due to ToS/AUP violation">The file link has been removed because of a ToS/AUP violation.</string>

    <string name="confirm_email_text" context="Title of the screen after creating the account. That screen asks the user to confirm the account by checking the email">Awaiting email confirmation</string>
    <string name="confirm_email_explanation" context="Text below the title that explains the user should check the email and click the link to confirm the account">Please check your email and click the link to confirm your account.</string>

    <plurals name="general_num_items">
        <item context="Singular of items which contains a folder. 1 item" quantity="one">item</item>
        <item context="Plural of items which contains a folder. 2 items" quantity="other">items</item>
    </plurals>

    <string name="file_link_unavaible_delete_account" context="Error message shown when opening a file or folder link which account has been removed due to ToS/AUP violation">The associated user account has been terminated due to multiple violations of our Terms of Service.</string>

    <string name="general_error_invalid_decryption_key" context="Error message shown after login into a folder link with an invalid decryption key">The provided decryption key for the folder link is invalid.</string>

    <string name="my_account_my_credentials" context="Title of the label in the my account section. It shows the credentials of the current user so it can be used to be verified by other contacts">My credentials</string>
    <string name="limited_bandwith" context="Word to indicate the limited bandwidth of the free accounts">Limited</string>

    <string name="section_chat" context="Item of the navigation title for the chat section">Chat</string>
    <string name="section_chat_with_notification" context="Item of the navigation title for the chat section when there is any unread message">Chat [A](%1$d)[/A]</string>

    <string name="tab_archive_chat" context="Title of the archived chats tab. Capital letters">Archive</string>
    <!--
    <string name="tab_recent_chat" context="Title of the recent chats tab. Capital letters">RECENT</string>
    -->

    <!--
    <string name="archive_chat_empty" context="Message shown when the user has no archived chats">No archived conversations</string>
    -->
    <string name="recent_chat_enable_chat" context="Message shown when the user has no archived chats">Chat is disabled</string>
    <string name="recent_chat_enable_chat_button" context="Message shown when the user has no archived chats">Enable chat</string>

    <!--
    <string name="get_started_button" context="Button to start using the chat">Get started</string>
    -->

    <string name="recent_chat_empty_invite" context="Message shown when the user has no recent chats">Invite your friends to join you on Chat and enjoy our encrypted platform with privacy and security.</string>
    <!--<string name="recent_chat_empty_enable_chat" context="Message shown when the user has no recent chats">Enable Chat[A]and enjoy our encrypted platform with privacy and security.</string>-->

    <!--
    <string name="videocall_title" context="Title shown in the list of main chat screen for a videocall">Video call</string>
    -->

    <!--
    <plurals name="general_minutes">
        <item context="Singular of minutes. 1 minute" quantity="one">minute</item>
        <item context="Plural of minutes. 2 minute" quantity="other">minutes</item>
    </plurals>
    -->

    <!--
    <plurals name="general_hours">
        <item context="Singular of hours. 1 hour" quantity="one">hour</item>
        <item context="Plural of hours. 2 hours" quantity="other">hours</item>
    </plurals>
    -->

    <!--
    <plurals name="general_seconds">
        <item context="Singular of seconds. 1 second" quantity="one">second</item>
        <item context="Plural of seconds. 2 second" quantity="other">seconds</item>
    </plurals>
    -->

    <string name="initial_hour" context="Initial of the word hour to show the duration of a video or audio call">h</string>
    <string name="initial_minute" context="Initial of the word minute to show the duration of a video or audio call">m</string>
    <string name="initial_second" context="Initial of the word second to show the duration of a video or audio call">s</string>

    <!--
    <string name="videocall_item" context="Info shown about the last action in a chat is a videocall">Video call</string>
    -->

    <string name="selected_items" context="Title shown when multiselection is enable in chat tabs">%d selected</string>

    <string name="remove_contact_shared_folder" context="Message to confirm if the user wants to delete a contact from a shared folder">The contact %s will be removed from the shared folder.</string>
    <string name="remove_multiple_contacts_shared_folder" context="Message to confirm if the user wants to delete a multiple contacts from a shared folder">%d contacts will be removed from the shared folder.</string>

    <string name="number_correctly_removed_from_shared" context="success message when removing a contact from a shared folder">%d contacts removed successfully from the shared folder</string>
    <string name="number_incorrectly_removed_from_shared" context="success message when removing a contact from a shared folder">&#160;and %d contacts were not successfully removed</string>

    <string name="contacts_list_empty_text_loading" context="Message shown while the contact list from the device is being read and then shown to the user">Loading contacts from the phone&#8230;</string>

    <string name="number_correctly_invite_contact_request" context="success message when reinviting multiple contacts">%d invite requests sent successfully.</string>
    <string name="number_no_invite_contact_request" context="error message when reinviting multiple contacts">%1$d invite requests successfully sent but %2$d requests were not sent.</string>

    <string name="chat_me_text_bracket" context="Word next to own user's message in chat screen">%1s (Me)</string>
    <string name="type_message_hint" context="Hint shown in the field to write a message in the chat screen">Type a message</string>

    <string name="general_mute" context="button">Mute</string>
    <string name="general_unmute" context="button">Unmute</string>

    <string name="title_properties_chat_contact_notifications" context="Title of the section to enable notifications in the Contact Properties screen">Notifications</string>
    <string name="title_properties_chat_contact_message_sound" context="Title of the section to choose the sound of incoming messages in the Contact Properties screen">Message sound</string>
    <string name="title_properties_chat_clear_chat" context="Title of the section to clear the chat content in the Contact Properties screen">Clear chat</string>
    <string name="title_properties_chat_share_contact" context="Title of the section to share the contact in the Contact Properties screen">Share contact</string>

    <string name="call_ringtone_title" context="Title of the screen to select the ringtone of the calls">Call ringtone</string>
    <string name="notification_sound_title" context="Title of the screen to select the sound of the notifications">Notification sound</string>

    <string name="confirmation_clear_chat" context="Text of the confirmation dialog to clear the chat history">After cleared, neither %s nor you will be able to see messages of this chat.</string>

    <string name="general_clear" context="Button to clear the chat history">Clear</string>
    <!--
    <string name="login_initializing_chat" context="After login, initializing chat">Initializing chat</string>
    -->

    <string name="clear_history_success" context="Message show when the history of a chat has been successfully deleted">The history of the chat has been cleared</string>
    <string name="clear_history_error" context="Message show when the history of a chat hasn't been successfully deleted">Error. The history of the chat has not been cleared successfully</string>

    <string name="add_participants_menu_item" context="Menu item to add participants to a chat">Add participants</string>
    <string name="remove_participant_menu_item" context="Menu item to remove a participants from a chat">Remove participant</string>

    <string name="mega_info_empty_screen" context="Message about MEGA when there are no message in the chat screen">Protects your chat with end-to-end (user controlled) encryption, providing essential safety assurances:</string>
    <string name="mega_authenticity_empty_screen" context="Message about MEGA when there are no message in the chat screen">The system ensures that the data received is truly from the specified sender, and its content has not been manipulated during transit.</string>
    <string name="mega_confidentiality_empty_screen" context="Message about MEGA when there are no message in the chat screen">Only the author and intended recipients are able to decipher and read the content.</string>

    <string name="title_mega_info_empty_screen" context="Message about MEGA when there are no message in the chat screen">MEGA</string>
    <string name="title_mega_authenticity_empty_screen" context="Message about MEGA when there are no message in the chat screen">Authenticity</string>
    <string name="title_mega_confidentiality_empty_screen" context="Message about MEGA when there are no message in the chat screen">Confidentiality</string>

    <string name="error_not_logged_with_correct_account" context="Error message shown when opening a cancel link with an account that not corresponds to the link">This link is not related to this account. Please, log in with the correct account.</string>
    <string name="cancel_link_expired" context="Message when the user tries to open a cancel link and it has expired">This cancel link has expired, please try again.</string>

    <string name="no_results_found" context="Text shown after searching and no results found">No results were found</string>

    <string name="offline_status" context="Info label about the status of the user">Offline</string>
    <string name="online_status" context="Info label about the status of the user">Online</string>
    <string name="away_status" context="Info label about the status of the user">Away</string>
    <string name="busy_status" context="Info label about the status of the user">Busy</string>
    <string name="invalid_status" context="Info label about the status of the user">No connection</string>

    <string name="text_deleted_message" context="Text shown when a message has been deleted in the chat">This message has been deleted</string>
    <string name="text_deleted_message_by" context="Text shown when a message has been deleted in the chat">[A]This message has been deleted by [/A][B]%1$s[/B]</string>

    <string name="confirmation_delete_several_messages" context="Confirmation before deleting messages">Remove messages?</string>
    <string name="confirmation_delete_one_message" context="Confirmation before deleting one message">Remove message?</string>

    <!--
    <string name="text_cleared_history" context="Text shown when a user cleared the history of a chat"><![CDATA[<font color=\'#060000\'>%1$s</font> <font color=\'#868686\'> cleared the chat history</font>]]></string>
    -->

    <string name="group_chat_label" context="Label for the sliding panel of a group chat">Group chat</string>
    <string name="group_chat_info_label" context="Label for the option of the sliding panel to show the info of a chat group">Group info</string>
    <string name="group_chat_start_conversation_label" context="Label for the option of the sliding panel to start a one to one chat">Start conversation</string>
    <string name="group_chat_edit_profile_label" context="Label for the option of the sliding panel to edit the profile">Edit profile</string>
    <string name="title_properties_chat_leave_chat" context="Title of the section to leave a group content in the Contact Properties screen">Leave Group</string>
    <string name="participants_chat_label" context="Label for participants of a group chat">Participants</string>

    <string name="confirmation_remove_chat_contact" context="confirmation message before removing a contact from a chat.">Remove %s from this chat?</string>

    <string name="observer_permission_label_participants_panel" context="Label to show the participant permission in the options panel of the group info screen">Read-only</string>
    <!--
    <string name="member_permission_label_participants_panel" context="Label to show the participant permission in the options panel of the group info screen">Member</string>
    -->
    <string name="standard_permission_label_participants_panel" context="Label to show the participant permission in the options panel of the group info screen">Standard</string>
    <string name="administrator_permission_label_participants_panel" context="Label to show the participant permission in the options panel of the group info screen">Moderator</string>

    <string name="edited_message_text" context="Text appended to a edited message.">(edited)</string>
    <string name="change_title_option" context="Option in menu to change title of a chat group.">Change title</string>

    <string name="confirmation_leave_group_chat" context="confirmation message before leaving a group chat">If you leave, you will no longer have access to read or send messages.</string>
    <string name="title_confirmation_leave_group_chat" context="title confirmation message before leaving a group chat">Leave group chat?</string>

    <string name="confirmation_clear_group_chat" context="Text of the confirmation dialog to clear a group chat history">All messages and media in this conversation will be cleared.</string>
    <string name="title_confirmation_clear_group_chat" context="Title of the confirmation dialog to clear a group chat history">Clear history?</string>


    <string name="add_participant_error_already_exists" context="Message show when a participant hasn't been successfully invited to a group chat">The participant is already included in this group chat</string>

    <string name="number_correctly_add_participant" context="success message when inviting multiple contacts to a group chat">%d participants were successfully invited</string>
    <string name="number_no_add_participant_request" context="error message when inviting multiple contacts to a group chat">%1$d participants were successfully invited but %2$d participants were not invited.</string>

    <string name="message_permissions_changed" context="chat message when the permissions for a user has been changed">[A]%1$s[/A][B] was changed to [/B][C]%2$s[/C][D] by [/D][E]%3$s[/E]</string>
    <string name="message_add_participant" context="chat message when a participant was added to a group chat" formatted="false">[A]%1$s[/A][B] joined the group chat by invitation from [/B][C]%2$s[/C]</string>
    <string name="message_remove_participant" context="chat message when a participant was removed from a group chat">[A]%1$s[/A][B] was removed from group chat by [/B][C]%2$s[/C]</string>

    <string name="change_title_messages" context="Message shown when a participant change the title of a group chat.">[A]%1$s[/A][B] changed the group chat name to [/B][C]“%2$s”[/C]</string>

    <string name="message_participant_left_group_chat" context="chat message when a participant left a group chat">[A]%1$s[/A][B] left the group chat[/B]</string>

    <string name="manual_retry_alert" context="chat message alert when the message have to been manually">Message not sent. Tap for options</string>

    <string name="chat_status_title" context="settings of the chat to choose the status">Status</string>
    <!--
    <string name="settings_chat_summary_online" context="summary of the status online in settings">You can chat, share files and make calls with your contacts.</string>
    -->
    <!--
    <string name="settings_chat_summary_invisible" context="summary of the status invisible in settings">You can interact with your contacts but you will appear offline for them.</string>
    -->
    <!--
    <string name="settings_chat_summary_offline" context="summary of the status invisible in settings">You will appear offline to your contacts and you will not be able to chat with them.</string>
    -->

    <!--
    <string name="changing_status_to_online_success" context="message shown when the status of the user successfully changed to online">You\'re now online</string>
    -->
    <!--
    <string name="changing_status_to_invisible_success" context="message shown when the status of the user successfully changed to invisible">You\'re now away</string>
    -->

    <!--
    <string name="changing_status_to_offline_success" context="message shown when the status of the user successfully changed to offline">You\'re now offline</string>
    -->
    <!--
    <string name="changing_status_to_busy_success" context="message shown when the status of the user successfully changed to offline">You\'re now busy</string>
    -->
    <string name="changing_status_error" context="message shown when the status of the user coudn't be changed">Error. Your status has not been changed</string>
    <string name="leave_chat_error" context="message shown when a user couldn't leave chat">An error occurred when leaving the chat</string>
    <string name="create_chat_error" context="message shown when a chat has not been created">An error occurred when creating the chat</string>

    <string name="settings_chat_vibration" context="settings of the chat to choose the status">Vibration</string>

    <!--
    <string name="list_message_deleted" context="Text show in list of chats when the last message has been deleted">Message deleted</string>
    -->

    <string name="non_format_text_deleted_message_by" context="Text shown when a message has been deleted in the chat">This message has been deleted by %1$s</string>
    <string name="history_cleared_message" context="Text shown when the chat history was cleared by me">Chat history was cleared</string>
    <string name="non_format_history_cleared_by" context="Text shown when the chat history was cleared by someone">Chat history cleared by %1$s</string>

    <!--
    <string name="non_format_text_cleared_history" context="Text shown when a user cleared the history of a chat">%1$s cleared the chat history</string>
    -->
    <string name="non_format_message_permissions_changed" context="chat message when the permissions for a user has been changed">%1$s was changed to %2$s by %3$s</string>
    <string name="non_format_message_add_participant" context="chat message when a participant was added to a group chat" formatted="false">%1$s was added to this group chat by invitation from %2$s</string>
    <string name="non_format_message_remove_participant" context="chat message when a participant was removed from a group chat">%1$s was removed from group chat by %2$s</string>

    <string name="non_format_change_title_messages" context="Message shown when a participant change the title of a group chat.">%1$s changed the group chat name to “%2$s”</string>

    <string name="non_format_message_participant_left_group_chat" context="chat message when a participant left a group chat">%1$s left the group chat</string>

    <string name="messages_copied_clipboard" context="success alert when the user copy some messages to the clipboard">Copied to the clipboard</string>

    <string name="chat_error_open_title" context="Title of the error dialog when opening a chat">Chat Error!</string>
    <string name="chat_error_open_message" context="Message of the error dialog when opening a chat">The chat could not be opened successfully</string>

    <string name="menu_choose_contact" context="Menu option to add a contact to your contact list.">Choose contact</string>

    <plurals name="general_selection_num_contacts">
        <item context="referring to a contact in the contact list of the user" quantity="one">%1$d contact</item>
        <item context="Title of the contact list" quantity="other">%1$d contacts</item>
    </plurals>

    <string name="error_sharing_folder" context="Message shown when the folder sharing process fails">Error sharing the folder. Please, try again.</string>

    <plurals name="confirmation_remove_contact" context="confirmation message before removing a contact">
        <item context="Singular" quantity="one">All data associated with the selected contact will be permanently lost.</item>
        <item context="Plural" quantity="other">All data associated with the selected contacts will be permanently lost.</item>
    </plurals>

    <plurals name="title_confirmation_remove_contact" context="title of confirmation alert before removing a contact">
        <item context="Singular" quantity="one">Remove contact?</item>
        <item context="Plural" quantity="other">Remove contacts?</item>
    </plurals>

    <!--
    <string name="chat_connection_error" context="error shown when the connection to the chat fails">Chat connection error</string>
    -->

    <string name="message_option_retry" context="option shown when a message could not be sent">Retry</string>

    <string name="title_message_not_sent_options" context="title of the menu for a non sent message">Message not sent</string>
    <string name="title_message_uploading_options" context="title of the menu for an uploading message with attachment">Uploading attachment</string>

    <string name="no_conversation_history" context="message shown when a chat has no messages">No conversation history</string>

    <plurals name="user_typing" context="title of confirmation alert before removing a contact">
        <item context="Singular" quantity="one">%1$s [A]is typing&#8230;[/A]</item>
        <item context="Plural" quantity="other">%1$s [A]are typing&#8230;[/A]</item>
    </plurals>

    <string name="more_users_typing" context="text that appear when there are more than 2 people writing at that time in a chat. For example User1, user2 and more are typing...">%1$s [A]and more are typing&#8230;[/A]</string>
    <string name="label_more" context="button label more">More</string>
    <string name="label_close" context="button label Close">Close</string>
    <string name="tab_my_account_general" context="Title of the general tab in My Account Section">General</string>
    <string name="tab_my_account_storage" context="Title of the storage tab in My Account Section">Storage</string>
    <string name="label_storage_upgrade_account" context="label of storage in upgrade/choose account page, it is being used with a variable, e.g. for LITE user it will show '200GB Storage'.">Storage</string>
    <string name="label_transfer_quota_upgrade_account" context="label of transfer quota in upgrade/choose account page, it is being used with a variable, e.g. for LITE user it will show '1 TB Transfer quota'.">Transfer quota</string>
    <string name="label_transfer_quota_achievements" context="label of transfer quota in achievements page, it is being used with a variable, e.g. '30GB Transfer quota'.">Transfer quota</string>

    <string name="account_plan" context="Title of the section about the plan in the storage tab in My Account Section">Plan</string>
    <string name="storage_space" context="Title of the section about the storage space in the storage tab in My Account Section">Storage space</string>
    <string name="transfer_quota" context="Title of the section about the transfer quota in the storage tab in My Account Section">Transfer quota</string>

    <string name="available_space" context="Label in section the storage tab in My Account Section">Available</string>
    <string name="not_available" context="Label in section the storage tab in My Account Section when no info info is received">not available</string>

    <string name="no_bylling_cycle" context="Label in section the storage tab when the account is Free">No billing cycle</string>

    <string name="my_account_of_string" context="String to show the transfer quota and the used space in My Account section">%1$s [A]of %2$s[/A]</string>

    <string name="confirmation_delete_from_save_for_offline" context="confirmation message before removing a something for the Save for offline section">Remove from Save for Offline?</string>

    <string name="recent_chat_empty_no_connection_text" context="Text of chat section when the app has no connection">Chat is disabled and it cannot be enabled without a connection.</string>

    <string name="set_status_option_label" context="Label for the option of action menu to change the chat status">Set status</string>

    <string name="general_dismiss" context="Answer for confirmation dialog.">Dismiss</string>

    <string name="context_invitacion_reply_accepted" context="Accepted request invitacion alert">Invitation accepted</string>
    <string name="context_invitacion_reply_declined" context="Declined request invitacion alert">Invitation declined</string>
    <string name="context_invitacion_reply_ignored" context="Ignored request invitacion alert">Invitation ignored</string>

    <string name="error_message_unrecognizable" context="Content of a normal message that cannot be recognized">Message unrecognizable</string>

    <string name="settings_autoaway_title" context="Title of the settings section to configure the autoaway of chat presence">Auto-away</string>
    <string name="settings_autoaway_subtitle" context="Subtitle of the settings section to configure the autoaway of chat presence">Show me away after an inactivity of</string>
    <string name="settings_autoaway_value" context="Value in the settings section of the autoaway chat presence">%1d minutes</string>

    <string name="settings_persistence_title" context="Title of the settings section to configure the status persistence of chat presence">Status persistence</string>
    <string name="settings_persistence_subtitle" context="Subtitle of the settings section to configure the status persistence of chat presence">Maintain my chosen status appearance even when I have no connected devices</string>

    <string name="title_dialog_set_autoaway_value" context="Title of the dialog to set the value of the auto away preference">Set time limit</string>
    <string name="button_set" context="Button to set a value">Set</string>
    <string name="hint_minutes" context="Button to set a value">minutes</string>

    <!--
    <string name="autoaway_disabled" context="Word to indicated the autoaway is disabled">Disabled</string>
    -->

    <string-array name="settings_status_entries" context="the options of what to upload in an array. Needed for the settings">
        <item context="the options of what to upload.">Online</item>
        <item context="the options of what to upload.">Away</item>
        <item context="the options of what to upload.">Busy</item>
        <item context="the options of what to upload.">Offline</item>
    </string-array>

    <string name="offline_empty_folder" context="Text that indicates that a the offline section is currently empty">No files Saved for Offline</string>

    <string name="general_enable" context="Positive confirmation to enable logs">Enable</string>
    <string name="enable_log_text_dialog" context="Dialog to confirm the action of enabling logs">Logs can contain information related to your account</string>

    <string name="confirmation_to_reconnect" context="Dialog to confirm the reconnect action">Network connection recovered. Connect to MEGA?</string>
    <string name="loading_status" context="Message shown meanwhile the app is waiting for a the chat status">Loading status&#8230;</string>

    <string name="error_editing_message" context="Error when a message cannot be edited">This message cannot be edited</string>

    <plurals name="text_number_transfers" context="Label to show the number of transfers in progress">
        <item context="Singular" quantity="one">%1$d of %2$d file</item>
        <item context="Plural" quantity="other">%1$d of %2$d files</item>
    </plurals>

    <string name="option_to_transfer_manager" context="Label of the modal bottom sheet to Transfer Manager section" formatted="false">View</string>
    <string name="option_to_pause_transfers" context="Label of the modal bottom sheet to pause all transfers">Pause all transfers</string>
    <string name="option_to_resume_transfers" context="Label of the modal bottom sheet to resume all transfers">Resume all transfers</string>
    <string name="option_to_clear_transfers" context="Label of the modal bottom sheet to clear completed transfers">Clear completed</string>
    <string name="menu_pause_individual_transfer" context="Dialog to confirm the action of pausing one transfer">Pause transfer?</string>
    <string name="menu_resume_individual_transfer" context="Dialog to confirm the action of restarting one transfer">Resume transfer?</string>
    <string name="button_resume_individual_transfer" context="Button to confirm the action of restarting one transfer">Resume</string>

    <string name="confirmation_to_clear_completed_transfers" context="Dialog to confirm before removing completed transfers">Clear completed transfers?</string>

    <string name="title_tab_in_progress_transfers" context="Title of the tab section for transfers in progress">In progress</string>
    <string name="title_tab_completed_transfers" context="Title of the tab section for completed transfers">Completed</string>

    <string name="transfer_paused" context="Possible state of a transfer">Paused</string>
    <string name="transfer_queued" context="Possible state of a transfer">Queued</string>
    <!--
    <string name="transfer_canceled" context="Possible state of a transfer">Canceled</string>
    -->
    <string name="transfer_unknown" context="Possible state of a transfer">Unknown</string>

    <string name="paused_transfers_title" context="Title of the panel where the progress of the transfers is shown">Paused transfers</string>

    <string name="completed_transfers_empty" context="message shown in the screen when there are not any active transfer">No completed transfers</string>

    <!--
    <string name="message_transfers_completed" context="Message shown when the pending transfers are completed">Transfers finished</string>
    -->

    <plurals name="upload_service_notification" context="Text of the notification shown when the upload service is running">
        <item context="Singular" quantity="one">Uploading %1$d of %2$d file</item>
        <item context="Plural" quantity="other">Uploading %1$d of %2$d files</item>
    </plurals>

	<plurals name="folder_upload_service_notification" context="Text of the notification shown when the folder upload service is running">
		<item context="Text of the notification shown when the folder upload service is running - singular e.g. Uploading 1 of 1 folder" quantity="one">Uploading %1$d of %2$d folder</item>
		<item context="Text of the notification shown when the folder upload service is running - plural e.g. Uploading 1 of 2 folders" quantity="other">Uploading %1$d of %2$d folders</item>
	</plurals>

    <plurals name="upload_service_final_notification" context="Text of the notification shown when the upload service has finished">
        <item context="Singular" quantity="one">Uploaded %1$d file</item>
        <item context="Plural" quantity="other">Uploaded %1$d files</item>
    </plurals>

	<plurals name="folder_upload_service_final_notification" context="Text of the notification shown when the folder upload service has finished">
		<item context="Text of the notification shown when the folder upload service has finished - singular e.g. Uploaded 1 folder" quantity="one">Uploaded %1$d folder</item>
		<item context="Text of the notification shown when the folder upload service has finished - plural  e.g. Uploaded 2 folders" quantity="other">Uploaded %1$d folders</item>
	</plurals>

    <string name="general_total_size" context="label for the total file size of multiple files and/or folders (no need to put the colon punctuation in the translation)" formatted="false">Total size: %1$s</string>

    <plurals name="upload_service_failed" context="Text of the notification shown when the upload service has finished with any transfer error">
        <item context="Singular" quantity="one">%1$d file not uploaded</item>
        <item context="Plural" quantity="other">%1$d files not uploaded</item>
    </plurals>

    <plurals name="copied_service_upload" context="Text of the notification shown when the upload service has finished with any copied file instead uploaded">
        <item context="Singular" quantity="one">%1$d file copied</item>
        <item context="Plural" quantity="other">%1$d files copied</item>
    </plurals>

    <plurals name="already_downloaded_service" context="Text of the notification shown when the download service do not download because the file is already on the device">
        <item context="Singular" quantity="one">%1$d file previously downloaded</item>
        <item context="Plural" quantity="other">%1$d files previously downloaded</item>
    </plurals>

    <plurals name="download_service_final_notification" context="Text of the notification shown when the download service has finished">
        <item context="Singular" quantity="one">Downloaded %1$d file</item>
        <item context="Plural" quantity="other">Downloaded %1$d files</item>
    </plurals>

    <plurals name="download_service_final_notification_with_details" context="Text of the notification shown when the download service has finished with any error">
        <item context="Singular" quantity="one">Downloaded %1$d of %2$d file</item>
        <item context="Plural" quantity="other">Downloaded %1$d of %2$d files</item>
    </plurals>

    <plurals name="download_service_failed" context="Text of the notification shown when the download service has finished with any transfer error">
        <item context="Singular" quantity="one">%1$d file not downloaded</item>
        <item context="Plural" quantity="other">%1$d files not downloaded</item>
    </plurals>

    <plurals name="download_service_notification" context="Text of the notification shown when the download service is running">
        <item context="Singular" quantity="one">Downloading %1$d of %2$d file</item>
        <item context="Plural" quantity="other">Downloading %1$d of %2$d files</item>
    </plurals>

    <string name="title_depleted_transfer_overquota" context="Title of the alert when the transfer quota is depleted">Depleted transfer quota</string>
    <string name="text_depleted_transfer_overquota" context="Text of the alert when the transfer quota is depleted">Your queued transfer exceeds the current transfer quota available for your IP address and may therefore be interrupted.</string>
    <string name="plans_depleted_transfer_overquota" context="Button to show plans in the alert when the transfer quota is depleted">See our plans</string>
    <string name="continue_without_account_transfer_overquota" context="Button option of the alert when the transfer quota is depleted">Continue without account</string>

    <plurals name="new_general_num_files" context="this is used for example when downloading 1 file or 2 files">
        <item context="Singular of file. 1 file" quantity="one">%1$d file</item>
        <item context="Plural of file. 2 files" quantity="other">%1$d files</item>
    </plurals>

    <string name="general_view" context="Menu option">View files</string>
    <string name="add_to_cloud" context="Menu option to choose to add file or folders to Cloud Drive">Import</string>
    <string name="save_for_offline" context="Menu option">Save for offline</string>

    <string name="general_view_contacts" context="Menu option">View contacts</string>

    <string name="import_success_message" context="Menu option">Succesfully added to Cloud Drive</string>
    <string name="import_success_error" context="Menu option">Error. Not added to Cloud Drive</string>

    <string name="chat_connecting" context="Label in login screen to inform about the chat initialization proccess">Connecting&#8230;</string>

    <string name="context_contact_already_invited" context="message when trying to invite a contact with a pending request">%s was already invited. Consult your pending requests.</string>

    <string name="confirm_email_misspelled" context="Hint text explaining that you can change the email and resend the create account link to the new email address">If you have misspelt your email address, correct it and click [A]Resend[A].</string>
    <string name="confirm_email_misspelled_resend" context="Button to resend the create account email to a new email address in case the previous email address was misspelled">Resend</string>
    <string name="confirm_email_misspelled_email_sent" context="Text shown after the confirmation email has been sent to the new email address">Email sent</string>

    <string name="copyright_alert_title" context="text_copyright_alert_title">Copyright warning to all users</string>
    <string name="copyright_alert_first_paragraph" context="text_copyright_alert_first_paragraph">MEGA respects the copyrights of others and requires that users of the MEGA cloud service comply with the laws of copyright.</string>
    <string name="copyright_alert_second_paragraph" context="text_copyright_alert_second_paragraph">You are strictly prohibited from using the MEGA cloud service to infringe copyrights. You may not upload, download, store, share, display, stream, distribute, email, link to, transmit or otherwise make available any files, data or content that infringes any copyright or other proprietary rights of any person or entity.</string>
    <string name="copyright_alert_agree_button" context="text of the Agree button">Agree</string>
    <string name="copyright_alert_disagree_button" context="text of the Disagree button">Disagree</string>

    <string name="download_show_info" context="Hint how to cancel the download">Show info</string>

    <string name="context_link_removal_error" context="error message">Link removal failed. Please try again later.</string>
    <string name="context_link_action_error" context="error message">Link action failed. Please try again later.</string>

    <string name="title_write_user_email" context="title of the dialog shown when sending or sharing a folder">Write the user’s email</string>

    <string name="activity_title_files_attached" context="title of the screen to see the details of several node attachments">Files attached</string>
    <string name="activity_title_contacts_attached" context="title of the screen to see the details of several contact attachments">Contacts attached</string>

    <string name="alert_user_is_not_contact">The user is not a contact</string>

    <string name="camera_uploads_cellular_connection">Use cellular connection</string>
    <string name="camera_uploads_upload_videos">Upload videos</string>

    <string name="success_changing_user_avatar" context="Message when an user avatar has been changed successfully">Profile picture updated</string>
    <string name="error_changing_user_avatar_image_not_available" context="Message when an error ocurred when changing an user avatar">Error. Selected image does not exist</string>
    <string name="error_changing_user_avatar" context="Message when an error ocurred when changing an user avatar">Error when changing the profile picture</string>
    <string name="success_deleting_user_avatar" context="Message when an user avatar has been deleted successfully">Profile picture deleted</string>
    <string name="error_deleting_user_avatar" context="Message when an error ocurred when deleting an user avatar">Error when deleting the profile picture</string>

    <string name="error_changing_user_attributes" context="Message when an error ocurred when changing an user attribute">An error occurred when changing the name</string>
    <string name="success_changing_user_attributes" context="Message when an user attribute has been changed successfully">Your name has been successfully updated</string>

    <string name="add_participant_success" context="Message show when a participant has been successfully invited to a group chat">Participant added</string>
    <string name="add_participant_error" context="Message show when a participant hasn't been successfully invited to a group chat">Error. Participant not added</string>

    <string name="remove_participant_success" context="Message show when a participant has been successfully removed from a group chat">Participant removed</string>
    <string name="remove_participant_error" context="Message show when a participant hasn't been successfully removed from a group chat">Error. Participant not removed</string>

    <string name="no_files_selected_warning">No files selected</string>

    <string name="attachment_upload_panel_from_cloud">From Cloud Drive</string>
    <string name="attachment_upload_panel_contact">Contact</string>
    <string name="attachment_upload_panel_photo">From device</string>

    <string name="delete_account" context="Button and title of dialog shown when the user wants to delete permanently his account">Cancel Account</string>
    <string name="delete_account_text" context="Text shown in the alert dialog to confirm the cancellation of an account">If you cancel your account you will not be able to access your account data, your MEGA contacts or conversations.\nYou will not be able to undo this action.</string>
    <string name="delete_button" context="Button in My Account section to confirm the account deletion">Delete</string>

    <string name="file_properties_info_info_file">Info</string>
    <string name="file_properties_info_size" context="Refers to the size of a file.">Total size</string>
    <string name="file_properties_info_content" context="header of a status field for what content a user has shared to you">Contains</string>
    <string name="file_properties_shared_folder_public_link_name">Link</string>

    <string name="file_properties_shared_folder_full_access" context="Refers to access rights for a file folder.">Full access</string>
    <string name="file_properties_shared_folder_read_only" context="Refers to access rights for a file folder.">Read-only</string>
    <string name="file_properties_shared_folder_read_write" context="Refers to access rights for a file folder. (with the &amp; needed. Don\'t use the symbol itself. Use &amp;)">Read and write</string>

    <string name="attachment_uploading_state_uploading">Uploading&#8230;</string>
    <string name="attachment_uploading_state_error">Error. Not sent.</string>

    <string name="already_downloaded_multiple" context="When a multiple download is started, some of the files could have already been downloaded before. This message shows the number of files that has already been downloaded and the number of files pending">%d files already downloaded.</string>
    <string name="pending_multiple" context="When a multiple download is started, some of the files could have already been downloaded before. This message shows the number of files that has already been downloaded and the number of files pending">%d files pending.</string>

    <string name="contact_is_me">No options available, you have selected yourself</string>

    <string name="confirmation_delete_one_attachment" context="Confirmation before deleting one attachment">Remove attachment?</string>

    <string name="general_view_with_revoke" context="Menu option" formatted="false">View files (%1$d deleted)</string>

    <string name="success_attaching_node_from_cloud" context="Success message when the attachment has been sent to a chat">File sent to %1$s</string>
    <string name="success_attaching_node_from_cloud_chats" context="Success message when the attachment has been sent to a many chats">File sent to %1$d chats</string>
    <string name="error_attaching_node_from_cloud" context="Error message when the attachment cannot be sent">Error. The file has not been sent</string>
    <string name="error_attaching_node_from_cloud_chats" context="Error message when the attachment cannot be sent to any of the selected chats">Error. The file has not been sent to any of the selected chats</string>
    <string name="error_revoking_node" context="Error message when the attachment cannot be revoked">Error. The attachment has not been removed</string>

    <string name="settings_set_up_automatic_uploads" context="settings option">Set up automatic uploads</string>

    <string name="settings_chat_silent_sound_not" context="settings option for chat notification">Silent</string>

    <string name="messages_chat_notification" context="messages string in chat notification">messages</string>
    <string name="incoming_folder_notification" context="part of the string in incoming shared folder notification">from</string>
    <string name="title_incoming_folder_notification" context="title of incoming shared folder notification">New shared folder</string>
    <string name="title_contact_request_notification" context="title of contact request notification">New contact request</string>

    <string name="title_properties_chat_clear" context="Title of the section to clear the chat content in the Contact Properties screen">Clear chat history</string>
    <string name="title_properties_remove_contact" context="Title of the section to remove contact in the Contact Properties screen">Remove contact</string>

    <string name="title_properties_chat_notifications_contact" context="Title of the section to enable notifications in the Contact Properties screen">Chat notifications</string>
    <string name="history_cleared_by" context="Text shown when the chat history was cleared by someone">[A]%1$s[/A][B] cleared the chat history[/B]</string>

    <string name="number_messages_chat_notification" context="messages string in chat notification" formatted="false">%1$d unread chats</string>

    <string name="context_permissions_changing_folder" context="Item menu option upon clicking on one or multiple files.">Changing permissions</string>
    <string name="context_removing_contact_folder" context="Item menu option upon clicking on one or multiple files.">Removing contact from shared folder</string>

    <string name="confirmation_move_to_rubbish" context="confirmation message before removing a file">Move to Rubbish Bin?</string>
    <string name="confirmation_move_to_rubbish_plural" context="confirmation message before removing a file">Move to Rubbish Bin?</string>
    <string name="confirmation_delete_from_mega" context="confirmation message before removing a file">Delete from MEGA?</string>
    <string name="confirmation_leave_share_folder" context="confirmation message before leaving an incoming shared folder">If you leave the folder, you will not be able to see it again</string>
    <string name="attachment_uploading_state" context="label to indicate the state of an upload in chat">Uploading&#8230;</string>

    <string name="title_properties_contact_notifications_for_chat" context="Title of the section to enable notifications in the Contact Properties screen">Chat notifications</string>

    <string name="achievements_title" context="title of the section for achievements">Achievements</string>
    <string name="achievements_subtitle" context="subtitle of the section for achievements">Invite friends and get rewards</string>

    <string name="button_invite_friends" context="button to invite friends for getting achievements">Invite friends</string>

    <string name="figures_achievements_text_referrals" context="title of the introduction for the achievements screen">Get %1$s of storage and %2$s of transfers for each referral</string>

    <string name="figures_achievements_text" context="sentence to detail the figures of storage and transfer quota related to each achievement">Get %1$s of storage and %2$s of transfers</string>

    <string name="unlocked_rewards_title" context="title of the section for unlocked rewards">Unlocked rewards</string>

    <string name="unlocked_storage_title" context="title of the section for unlocked storage quota">Storage Quota</string>

    <string name="title_referral_bonuses" context="title of the section for referral bonuses in achivements section (maximum 24 chars)">Referral Bonuses</string>
    <string name="title_install_app" context="title of the section for install a mobile app in achivements section (maximum 24 chars)">Install a mobile app</string>
    <string name="title_regitration" context="title of the section for install megasync in achivements section (maximum 24 chars)">Registration bonus</string>
    <string name="title_install_desktop" context="title of the section for install a mobile app bonuses in achivements section (maximum 24 chars)">Install MEGA desktop app</string>
    <string name="title_base_quota" context="title of the section for base quota in achivements section">Account Base Quota</string>
    <string name="camera_uploads_empty" context="Text that indicates that no pictures have been uploaded to the Camera Uploads section">No files in Camera Uploads</string>
    <string name="general_num_days_left" context="indicates the number of days left related to a achievement">%1$d d left</string>
    <string name="expired_achievement" context="state to indicate the achievement has expired">Expired</string>

    <string name="setting_title_use_https_only" context="title of the advanced setting to choose the use of https">Don’t use HTTP</string>
    <string name="setting_subtitle_use_https_only" context="subtitle of the advanced setting to choose the use of https">Enable this option only if your transfers don’t start. In normal circumstances HTTP is satisfactory as all transfers are already encrypted.</string>

    <string name="title_achievement_invite_friends" context="title of screen to invite friends and get an achievement">How it works</string>
    <string name="first_paragraph_achievement_invite_friends" context="first paragraph of screen to invite friends and get an achievement">Invite your friends to create a free MEGA account and install our mobile app. For every successful signup and app install you receive bonus storage and transfer quota.</string>
    <string name="second_paragraph_achievement_invite_friends" context="second paragraph of screen to invite friends and get an achievement">You will not receive credit for inviting someone who has used MEGA previously and you will not be notified about such a rejection. Invited contacts must install the MEGA mobile app or MEGA desktop app on their devices.</string>

    <string name="card_title_invite_friends" context="explanation of screen to invite friends and get an achievement">Select contacts from your phone contact list or enter multiple email addresses.</string>

    <string name="title_confirmation_invite_friends" context="title of the dialog to confirm the contact request">Invite friends to MEGA</string>
    <string name="subtitle_confirmation_invite_friends" context="subtitle of the dialog to confirm the contact request">Thanks! Invitation was sent by email</string>
    <string name="paragraph_confirmation_invite_friends" context="paragraph of the dialog to confirm the contact request">Encourage your friends to register and install a MEGA app. As long as your friend uses the same email address as you’ve entered, you will receive your transfer quota reward.</string>

    <string name="invalid_email_to_invite" context="Error shown when the user writes a email with an incorrect format">Email is malformed</string>

    <string name="paragraph_info_achievement_install_desktop" context="info paragraph about the achievement install megasync">When you install MEGAsync you get %1$s of complimentary storage space plus %2$s of transfer quota, both valid for 180 days. MEGA desktop app is available for Windows, macOS and most Linux distros.</string>
    <string name="paragraph_info_achievement_install_mobile_app" context="info paragraph about the achievement install mobile app">When you install our mobile app you get %1$s of complimentary storage space plus %2$s of transfer quota, both valid for 180 days. We provide mobiles apps for iOS, Android and Windows Phone.</string>

    <string name="result_paragraph_info_achievement_install_desktop" context="info paragraph about the completed achievement install megasync">You have received %1$s storage space and %2$s transfer quota for installing our MEGA desktop app.</string>
    <string name="result_paragraph_info_achievement_install_mobile_app" context="info paragraph about the completed achievement install mobile app">You have received %1$s storage space and %2$s transfer quota for installing our mobile app.</string>
    <string name="result_paragraph_info_achievement_registration" context="info paragraph about the completed achievement registration">You have received %1$s storage space as your free registration bonus.</string>

    <string name="expiration_date_for_achievements" context="info paragraph about the completed achievement registration">Bonus expires in %1$d days</string>

    <plurals name="context_share_folders">
        <item context="menu item" quantity="one">Share folder</item>
        <item context="menu items" quantity="other">Share folders</item>
    </plurals>

    <string name="no_folders_shared" context="Info of a contact if there is no folders shared with him">No folders shared</string>

    <string name="settings_help" context="Settings category title for Help">Help</string>
    <string name="settings_help_preference" context="Settings preference title for send feedback">Send Feedback</string>
    <string name="setting_feedback_subject" context="mail subject">Android feedback</string>
    <string name="setting_feedback_body" context="mail body">Please, write your feedback here:</string>
    <string name="settings_feedback_body_device_model" context="mail body">Device model</string>
    <string name="settings_feedback_body_android_version" context="mail body">Android version</string>

    <string name="dialog_title_new_file" context="Title of the dialog to create a new file by inserting the name">New file</string>
    <string name="context_new_file_name" context="Input field description in the create file dialog.">File Name</string>

    <string name="dialog_title_new_link" context="Title of the dialog to create a new link by inserting the name">Link name</string>
    <string name="context_new_link_name" context="Input field description in the create link dialog.">Link URL</string>

    <string name="new_file_subject_when_uploading" context="Title of the field subject when a new file is created to upload">SUBJECT</string>
    <string name="new_file_content_when_uploading" context="Title of the field content when a new file is created to upload">CONTENT</string>
    <string name="new_file_email_when_uploading" context="Title of the field email when a new contact is created to upload">EMAIL</string>

    <string name="forward_menu_item" context="Item of a menu to forward a message chat to another chatroom">Forward</string>

    <string name="general_attach" context="name of the button to attach file from MEGA to another app">Attach</string>

    <string name="type_contact" context="when add or share a file with a new contact, it can type by name or mail">Contact’s name or email</string>

    <string name="max_add_contact" context="when add or share a file with a new contact, message displayed to warn that the maximum number has been reached">No more contacts can be added at this time</string>

    <string name="old_and_new_passwords_equals" context="when changing the password , the old password and new password are equals">The new password cannot be the same as the old password</string>

    <string name="action_search_by_date" context="Menu item">Search by date</string>
    <string name="general_apply" context="title of a button to apply search by date">Apply</string>ç
    <string name="general_search_month" context="title of a button to apply search by month">Last month</string>
    <string name="general_search_year" context="title of a button to apply search by year">Last year</string>

    <string name="label_set_day" context="title of a Search by date tag">Set day</string>
    <string name="snackbar_search_by_date" context="the user can't choose this date">Date required is not valid</string>

    <string name="invalid_characters" context="Error when the user writes a character not allowed">Characters not allowed</string>

    <string name="audio_play" context="Label shown when audio file is playing">Audio File</string>

    <string name="corrupt_pdf_dialog_text" context="when open PDF Viewer, the pdf that it try to open is damaged or does not exist">Error. The pdf file is corrupted or does not exist.</string>

    <string name="user_account_feedback" context="Label to include info of the user email in the feedback form">User account</string>

    <string name="save_to_mega" context="Label shown in MEGA pdf-viewer when it open a PDF save in smartphone storage">Save to my \nCloud Drive</string>

    <string name="chat_already_exists" context="Error message when creating a chat one to one with a contact that already has a chat">The chat already exists</string>

    <string name="not_download" context="before sharing a file, has to be downloaded">The file has not been downloaded yet</string>

    <string name="not_permited_add_email_to_invite" context="Error shown when a user is starting a chat or adding new participants in a group chat and writes a contact mail that has not added">Only MEGA contacts can be added</string>

    <string name="invalid_connection_state" context="Info label about the connectivity state of an individual chat">Chat disconnected</string>

    <string name="call_error" context="Message show when a call cannot be established">Error. The call cannot be established</string>

    <string name="title_evaluate_the_app_panel" context="Title of dialog to evaluate the app">Are you happy with this app?</string>
    <string name="rate_the_app_panel" context="Label to show rate the app">Yes, rate the app</string>
    <string name="send_feedback_panel" context="Label to show send feedback">No, send feedback</string>

    <string name="link_advanced_options" context="title of the section advanced options on the get link screen">Advanced options</string>

    <string name="no_contacts_permissions" context="Title of the section to invite contacts if the user has denied the contacts permmissions">No contact permissions granted</string>

    <string name="choose_qr_option_panel" context="Option of the sliding panel to go to QR code section">My QR code</string>
    <string name="section_qr_code" context="Title of the screen that shows the options to the QR code">QR Code</string>
    <string name="action_reset_qr" context="Option in menu of section  My QR code to reset the QR code">Reset QR code</string>
    <string name="action_delete_qr" context="Option in menu of section  My QR code to delete the QR code">Delete QR code</string>
    <string name="save_cloud_drive" context="Option shown in QR code bottom sheet dialog to save QR code in Cloud Drive">To Cloud Drive</string>
    <string name="save_file_system" context="Option shown in QR code bottom sheet dialog to save QR code in File System">To File System</string>
    <string name="section_my_code" context="Title of QR code section">MY CODE</string>
    <string name="section_scan_code" context="Title of QR code scan section">SCAN CODE</string>
    <string name="settings_qrcode_autoaccept" context="Title of QR code settings that permits or not contacts that scan my QR code will be automatically added to my contact list">Auto-Accept</string>
    <string name="setting_subtitle_qrcode_autoccept" context="Subtitle of QR code settings auto-accept">Contacts that scan your QR Code will be automatically added to your contact list.</string>
    <string name="setting_subtitle_qrcode_reset" context="Subtitle of QR code settings that reset the code">Previous QR code will no longer be valid</string>
    <string name="qrcode_link_copied" context="Text shown when it has been copied the QR code link">Link copied to the clipboard</string>
    <string name="qrcode_reset_successfully" context="Text shown when it has been reseted the QR code successfully">QR code successfully reset</string>
    <string name="qrcode_delete_successfully" context="Text shown when it has been deleted the QR code successfully">QR code successfully deleted</string>
    <string name="qrcode_reset_not_successfully" context="Text shown when it has not been reseted the QR code successfully">QR code not reset due to an error. Please, try again.</string>
    <string name="qrcode_delete_not_successfully" context="Text shown when it has not been delete the QR code successfully">QR code not deleted due to an error. Please, try again.</string>
    <string name="invite_sent" context="Title of dialog shown when a contact request has been sent with QR code">Invite sent</string>
    <string name="invite_sent_text" context="Text of dialog shown when a contact request has been sent with QR code">The user %s has been invited and will appear in your contact list once accepted.</string>
    <string name="error_share_qr" context="Text shown when it tries to share the QR and occurs an error to process the action">An error occurred while trying to share the QR file. Perhaps the file does not exist. Please, try again later.</string>
    <string name="error_upload_qr" context="Text shown when it tries to upload to Cloud Drive the QR and occurs an error to process the action">An error occurred while trying to upload the QR file. Perhaps the file does not exist. Please, try again later.</string>
    <string name="error_download_qr" context="Text shown when it tries to download to File System the QR and occurs an error to process the action">An error occurred while trying to download the QR file. Perhaps the file does not exist. Please, try again later.</string>
    <string name="success_download_qr" context="Text shown when it tries to download to File System the QR and the action has success">The QR Code has been downloaded successfully to %s</string>
    <string name="invite_not_sent" context="Title of dialog shown when a contact request has not been sent with QR code">Invite not sent</string>
    <string name="invite_not_sent_text" context="Text of dialog shown when a contact request has not been sent with QR code">The QR code or contact link is invalid. Please try to scan a valid code or to open a valid link.</string>
    <string name="invite_not_sent_text_already_contact" context="Text of dialog shown when a contact request has not been sent with QR code because of is already a contact">The invitation has not been sent. %s is already in your contacts list.</string>
    <string name="invite_not_sent_text_error" context="Text of dialog shown when a contact request has not been sent with QR code because of some error">The invitation has not been sent. An error occurred processing it.</string>
    <string name="generatin_qr" context="Text of alert dialog informing that the qr is generating">Generating QR Code&#8230;</string>
    <string name="menu_item_scan_code" context="Title of QR code scan menu item">Scan QR code</string>
    <string name="button_copy_link" context="get the contact link and copy it">Copy link</string>
    <string name="button_create_qr" context="Create QR code">Create QR code</string>
    <string name="qrcode_create_successfully" context="Text shown when it has been created the QR code successfully">QR code successfully created</string>
    <string name="qrcode_scan_help" context="Text shown in QR code scan fragment to help and guide the user in the action">Line up the QR code to scan it with your device’s camera</string>
    <string name="contact_view" context="positive button on dialog to view a contact">View</string>


    <string name="external_play" context="Item menu option to reproduce audio or video in external reproductors">Open with</string>

    <string name="context_share" context="to share a file using Facebook, Whatsapp, etc">Share using</string>

    <string name="error_enable_chat_before_login" context="Message shown if the user choose enable button and he is not logged in">Please, log in before enabling the chat</string>

    <string name="label_set_period" context="title of a tag to search for a specific period within the search by date option in Camera upload">Set period</string>

    <string name="context_empty_chat_recent" context="Text of the empty screen when there are not chat conversations">[B]Invite friends to [/B][A]Chat[/A][B] and enjoy our encrypted platform with privacy and security.[/B]</string>
    <string name="recent_chat_empty_enable_chat" context="Message shown when the user has no recent chats">[C]Enable [/C][B]Chat[/B][A][C] and enjoy our encrypted platform with privacy and security.[/C]</string>

    <string name="context_empty_camera_uploads" context="Text of the empty screen when there are not elements in Camera Uploads">[B]No media on [/B][A]Camera Uploads[/A][B].[/B]</string>
    <string name="context_empty_rubbish_bin" context="Text of the empty screen when there are not elements in the Rubbish Bin">[B]Empty [/B][A]Rubbish Bin[/A][B].[/B]</string>

    <string name="context_empty_inbox" context="Text of the empty screen when there are not elements in  Inbox">[B]No files in your [/B][A]Inbox[/A][B].[/B]</string>
    <string name="context_empty_cloud_drive" context="Text of the empty screen when there are not elements in Cloud Drive ">[B]No files in your [/B][A]Cloud Drive[/A][B].[/B]</string>
    <string name="context_empty_offline" context="Text of the empty screen when there are not elements in Saved for Offline">[B]No files [/B][A]Offline[/A][B].[/B]</string>
    <string name="context_empty_contacts" context="Text of the empty screen when there are not contacts">[B]No [/B][A]Contacts[/A][B].[/B]</string>

    <string name="recent_chat_empty" context="Message shown when the user has no chats">[A]No[/A] [B]Conversations[/B]</string>
    <string name="recent_chat_loading_conversations" context="Message shown when the chat is section is loading the conversations">[A]Loading[/A] [B]Conversations&#8230;[/B]</string>

    <string name="context_empty_incoming" context="Text of the empty screen when there are not elements in Incoming">[B]No [/B][A]Incoming Shared folders[/A][B].[/B]</string>
    <string name="context_empty_outgoing" context="Text of the empty screen when there are not elements in Outgoing">[B]No [/B][A]Outgoing Shared folders[/A][B].[/B]</string>

    <string name="tab_sent_requests" context="Title of the sent requests tab. Capital letters">Sent requests</string>
    <string name="tab_received_requests" context="Title of the received requests tab. Capital letters">Received requests</string>
    <string name="overquota_alert_title" context="Title dialog overquota error">Storage quota exceeded</string>

    <string name="invalid_link" context="error message shown when an account confirmation link or reset password link is invalid for unknown reasons">Invalid link, please ask for a new valid link</string>

    <string name="processing_link" context="Message shown when a link is being processing">Processing link&#8230;</string>

    <string name="passwd_weak" context="Message shown when it is creating an acount and it is been introduced a very weak or weak password">Your password is easily guessed. Try making your password longer. Combine uppercase and lowercase letters. Add special characters. Do not use names or dictionary words.</string>
    <string name="passwd_medium" context="Message shown when it is creating an acount and it is been introduced a medium password">Your password is good enough to proceed, but it is recommended to strengthen your password further.</string>
    <string name="passwd_good" context="Message shown when it is creating an acount and it is been introduced a good password">This password will withstand most typical brute-force attacks. Please ensure that you will remember it.</string>
    <string name="passwd_strong" context="Message shown when it is creating an acount and it is been introduced a strong password">This password will withstand most sophisticated brute-force attacks. Please ensure that you will remember it.</string>
    <string name="pass_very_weak" context="Password very weak">Very Weak</string>
    <string name="pass_weak" context="Password weak">Weak</string>
    <string name="pass_medium" context="Password medium">Medium</string>
    <string name="pass_good" context="Password good">Good</string>
    <string name="pass_strong" context="Password strong">Strong</string>

    <string name="title_notification_call_in_progress" context="Title of the notification shown on the action bar when there is a call in progress">Call in progress</string>
    <string name="action_notification_call_in_progress" context="Subtitle of the notification shown on the action bar when there is a call in progress">Click to go back to the call</string>
    <string name="button_notification_call_in_progress" context="Button in the notification shown on the action bar when there is a call in progress">Return to the call</string>

    <string name="contacts_mega" context="When it lists contacts of MEGA, the title of list's header">On MEGA</string>
    <string name="contacts_phone" context="When it lists contacts of phone, the title of list's header">Phone contacts</string>

    <string name="account_suspended_multiple_breaches_ToS" context="Message error shown when trying to log in on an account has been suspended due to multiple breaches of Terms of Service">Your account has been suspended due to multiple breaches of MEGA’s Terms of Service. Please check your email inbox.</string>
    <string name="account_suspended_breache_ToS" context="Message error shown when trying to log in on an account has been suspended due to breach of Terms of Service">Your account was terminated due to a breach of MEGA’s Terms of Service, such as abuse of rights of others; sharing and/or importing illegal data; or system abuse.</string>

    <string name="file_storage_empty_folder" context="In a chat conversation when you try to send device's images but there aren't available images">No files</string>
    <string name="label_file_size_byte" context="size in byte">B</string>
    <string name="label_file_size_kilo_byte" context="size in kilobyte">KB</string>
    <string name="label_file_size_mega_byte" context="size in megabyte">MB</string>
    <string name="label_file_size_giga_byte" context="size in gigabyte">GB</string>
    <string name="label_file_size_tera_byte" context="size in terabyte">TB</string>

    <plurals name="number_of_versions" context="Number of versions of a file shown on the screen info of the file" formatted="false">
        <item context="version item" quantity="one">%1$d version</item>
        <item context="version items" quantity="other">%1$d versions</item>
    </plurals>

    <string name="title_section_versions" context="Title of the section Versions for files">Versions</string>

    <string name="header_current_section_item" context="Header of the item to show the current version of a file in a list">Current version</string>
    <plurals name="header_previous_section_item" context="Header of the item to show the previous versions of a file in a list">
        <item context="file item" quantity="one">Previous version</item>
        <item context="file items" quantity="other">Previous versions</item>
    </plurals>

    <string name="general_revert" context="option menu to revert a file version">Revert</string>
    <string name="menu_item_clear_versions" context="option menu to clear all the previous versions">Clear previous versions</string>
    <plurals name="title_dialog_delete_version" context="Title of the dialog to confirm that a version os going to be deleted">
        <item context="version item" quantity="one">Delete version?</item>
        <item context="version items" quantity="other">Delete versions?</item>
    </plurals>

    <string name="content_dialog_delete_version" context="Content of the dialog to confirm that a version is going to be deleted">This version will be permanently removed.</string>
    <string name="content_dialog_delete_multiple_version" context="Content of the dialog to confirm that several versions are going to be deleted">These %d versions will be permanently removed.</string>

    <string name="chat_upload_title_notification" context="Title of the notification shown when a file is uploading to a chat">Chat uploading</string>

    <string name="settings_chat_upload_quality" context="Label for the option on setting to set up the quality of multimedia files uploaded to the chat">Chat media quality</string>

    <string-array name="settings_chat_upload_quality_entries" context="the options for the option on setting to set up the quality of multimedia files uploaded to the chat">
        <item context="the options of origin quality multimedia file to upload.">Original quality</item>
        <item context="the options of medium quality multimedia file to  upload.">Medium quality</item>
    </string-array>

    <string name="missed_call_notification_title" context="Title of the notification for a missed call">Missed call</string>
    <string name="file_properties_info_location" cotext="Refers to a location of file">Location</string>

    <string name="file_properties_folder_current_versions" cotext="Title of the label to show the size of the current files inside a folder">Current versions</string>
    <string name="file_properties_folder_previous_versions" cotext="Title of the label to show the size of the versioned files inside a folder">Previous versions</string>

    <plurals name="number_of_versions_inside_folder" context="Number of versioned files inside a folder shown on the screen info of the folder" formatted="false">
        <item context="version item" quantity="one">%1$d versioned file</item>
        <item context="version items" quantity="other">%1$d versioned files</item>
    </plurals>

    <string name="messages_forwarded_success" context="Alert message after forwarding one or several messages to several chats">Messages forwarded</string>
    <string name="messages_forwarded_error" context="Error message after forwarding one or several messages to several chats">Error. Not correctly forwarded</string>
    <plurals name="messages_forwarded_partial_error" context="Error message if any of the forwarded messages fails" formatted="false">
        <item context="message item" quantity="one">Error. %1$d message not successfully forwarded</item>
        <item context="message items" quantity="other">Error. %1$d messages not successfully forwarded</item>
    </plurals>
    <plurals name="messages_forwarded_error_not_available" context="Error non existing resource after forwarding one or several messages to several chats" formatted="false">
        <item context="message item" quantity="one">Error. The resource is no longer available</item>
        <item context="message items" quantity="other">Error. The resources are no longer available</item>
    </plurals>

    <string name="turn_on_notifications_title" context="The title of fragment Turn on Notifications">Turn on Notifications</string>
    <string name="turn_on_notifications_subtitle" context="The subtitle of fragment Turn on Notifications">This way, you will see new messages\non your Android phone instantly.</string>
    <string name="turn_on_notifications_first_step" context="First step to turn on notifications">Open Android device [A]Settings[/A]</string>
    <string name="turn_on_notifications_second_step" context="Second step to turn on notifications">Open [A]Apps &amp; notifications[/A]</string>
    <string name="turn_on_notifications_third_step" context="Third step to turn on notifications">Select [A]MEGA[/A]</string>
    <string name="turn_on_notifications_fourth_step" context="Fourth step to turn on notifications">Open [A]App notifications[/A]</string>
    <string name="turn_on_notifications_fifth_step" context="Fifth step to turn on notifications">Switch to On and select your preferences</string>

    <plurals name="files_send_to_chat_success" context="Alert message after sending to chat one or several messages to several chats">
        <item context="version item" quantity="one">File sent</item>
        <item context="version items" quantity="other">Files sent</item>
    </plurals>
    <string name="files_send_to_chat_error" context="Error message after sending to chat one or several messages to several chats">Error. Not correctly sent</string>

    <string name="context_send_file_to_chat" context="menu option to send a file to a chat">Send to chat</string>

    <string name="remember_pwd_dialog_title" context="Title of the dialog 'Do you remember your password?'">Do you remember your password?</string>
    <string name="remember_pwd_dialog_text_logout" context="Text of the dialog 'Do you remember your password?' when logout">You are about to logout, please test your password to ensure you remember it.\nIf you lose your password, you will lose access to your MEGA data.</string>
    <string name="remember_pwd_dialog_text" context="Text of the dialog 'Do you remember your password?'">Please test your password to ensure you remember it. If you lose your password, you will lose access to your MEGA data.</string>
    <string name="remember_pwd_dialog_do_not_show" context="'Do you remember your password?' dialog option that permits user do not show it again">Don’t show me again</string>
    <string name="remember_pwd_dialog_button_test" context="Button of the dialog 'Do you remember your password?' that permits user test his password">Test password</string>
    <string name="test_pwd_title" context="Title of the activity that permits user test his password">Test your password</string>
    <string name="test_pwd_accepted" context="Message shown to the user when is testing her password and it is correct">Password accepted</string>
    <string name="test_pwd_wrong" context="Message shown to the user when is testing her password and it is wrong">Wrong password.\nBackup your Recovery Key as soon as possible!</string>
    <string name="recovery_key_exported_dialog_title" context="Title of the dialog 'Recovery Key exported'">Recovery Key exported</string>
    <string name="recovery_key_exported_dialog_text" context="Text of the dialog 'Recovery Key exported'">The Recovery Key has been exported into the Offline section as MEGARecoveryKey.txt.\nNote: It will be deleted if you log out, please store it in a safe place.</string>
    <string name="recovery_key_exported_dialog_text_logout" context="Text of the dialog 'Recovery Key exported' when the user wants logout">You are about to logout, please test your password to ensure you remember it.\nIf you lose your password, you will lose access to your MEGA data.</string>
    <string name="option_copy_to_clipboard" context="Option that permits user copy to clipboard">Copy to clipboard</string>
    <string name="option_export_recovery_key" context="Option that permits user export his recovery key">Export Recovery Key</string>
    <string name="proceed_to_logout" context="Option that permits user logout">Proceed to logout</string>
    <string name="recovery_key_bottom_sheet" context="Title of the bottom sheet dialog 'Recovery Key'">Recovery Key</string>
    <string name="option_save_on_filesystem" context="Option that permits user save on File System">Save on File System</string>
    <string name="message_copied_to_clipboard" context="Message shown when something has been copied to clipboard">Copied to clipboard</string>

    <string name="message_jump_latest" context="text of the label to show that you have messages unread in the chat conversation">Jump to latest</string>
    <string name="message_new_messages" context="text of the label to show that you have new messages in the chat conversation">New messages</string>


    <string name="notification_subtitle_incoming" context="notification subtitle of incoming calls">Incoming call</string>

    <plurals name="number_unread_messages" context="Subtitle to show the number of unread messages on a chat">
        <item context="unread message" quantity="one">%1$s unread message</item>
        <item context="unread messages" quantity="other">%1$s unread messages</item>
    </plurals>

    <plurals name="plural_number_messages_chat_notification" context="Notification title to show the number of unread chats">
        <item context="unread message" quantity="one">%1$d unread chat</item>
        <item context="unread messages" quantity="other">%1$d unread chats</item>
    </plurals>

    <string name="chat_loading_messages" context="Message shown when a chat is opened and the messages are being recovered">[A]Loading[/A] [B]Messages&#8230;[/B]</string>

    <string name="general_error_internal_node_not_found" context="Error message shown when opening a file link which doesn't exist">File or folder not found. Are you logged in with a different account in your browser? You can only access files or folders from the account you are currently logged in with in the app</string>


    <string name="context_loop_video" context="menu option to loop video or audio file">Loop</string>

    <string name="settings_security_options_title" context="Title of the category Security options on Settings section">Security options</string>
    <string name="settings_recovery_key_title" context="Title of the preference Recovery key on Settings section">Recovery Key</string>
    <string name="settings_recovery_key_summary" context="Summary of the preference Recovery key on Settings section">Exporting the Recovery Key and keeping it in a secure location enables you to set a new password without data loss.</string>

    <string name="login_connectivity_issues" context="message when a temporary error on logging in is due to connectivity issues">Unable to reach MEGA. Please check your connectivity or try again later.</string>
    <string name="login_servers_busy" context="message when a temporary error on logging in is due to servers busy">Servers are too busy. Please wait.</string>
    <string name="login_API_lock" context="message when a temporary error on logging in is due to SDK is waiting for the server to complete a request due to an API lock">This process is taking longer than expected. Please wait.</string>
    <string name="login_API_rate" context="message when a temporary error on logging in is due to SDK is waiting for the server to complete a request due to a rate limit ">Too many requests. Please wait.</string>
    <string name="login_in_progress" context="message when previous login is being canceled">Canceling login process. Please wait&#8230;</string>

    <string name="corrupt_video_dialog_text" context="when open audio video player, the file that it try to open is damaged or does not exist">Error. The file is corrupted or does not exist.</string>


    <string name="section_playlist" context="Title of the screen Playlist">Playlist</string>
    <string name="playlist_state_playing" context="Text shown in playlist subtitle item when a file is reproducing">Now playing&#8230;</string>
    <string name="playlist_state_paused" context="Text shown in playlist subtitle item when a file is reproducing but it is paused">Paused</string>

    <string name="context_option_print" context="Menu option to print the recovery key from Offline section">Print</string>

    <string name="save_MK_confirmation" context="Message when the recovery key has been successfully saved on the filesystem">The Recovery Key has been successfully saved</string>

    <string name="pending_outshare_indicator" context="label to indicate that a share is still pending on outgoing shares of a node">(Pending)</string>

    <string name="option_enable_chat_rich_preview" context="Option in Settings section to enable the rick links previews">Rich URL Previews</string>

    <string name="button_always_rich_links" context="Button to allow the rich links previews on chat">Always Allow</string>
    <string name="button_not_now_rich_links" context="Button do not allow now the rich links previews on chat">Not Now</string>
    <string name="button_never_rich_links" context="Button do not allow the rich links previews on chat">Never</string>

    <string name="title_enable_rich_links" context="Title of the dialog to enable the rich links previews on chat">Enable rich URL previews</string>

    <string name="text_enable_rich_links" context="Text of the dialog to enable the rich links previews on chat">Enhance the MEGAchat experience. URL content will be retrieved without end-to-end encryption.</string>

    <string name="subtitle_mega_rich_link_no_key" context="Subtitle of a MEGA rich link without the decryption key">Tap to enter the Decryption Key</string>

    <string name="error_password" context="when the user tries to creates a MEGA account or tries to change his password and the password strength is very weak">Please enter a stronger password</string>

    <string name="title_acceptance_contact_request_notification" context="title of the notification for an acceptance of a contact request">New contact</string>
    <string name="title_storage_usage" context="title of usage storage section in Storage">Storage Usage</string>

    <plurals name="plural_number_contact_request_notification" context="Notification title to show the number of incoming contact request">
        <item context="contact request" quantity="one">%1$d pending contact request</item>
        <item context="contact requests" quantity="other">%1$d pending contact requests</item>
    </plurals>

    <string name="title_new_contact_request_notification" context="title of the notification for a new incoming contact request">New contact request</string>

    <string name="type_message_hint_with_title" context="Hint shown in the field to write a message in the chat screen">Write message to “%s”&#8230;</string>
    <string name="transfers_empty_new" context="message shown in the screen when there are not any active transfer">[B]No active[/B][A] Transfers[/A][B].[/B]</string>
    <string name="completed_transfers_empty_new" context="message shown in the screen when there are not any active transfer">[B]No completed[/B][A] Transfers[/A][B].[/B]</string>
    <string name="file_browser_empty_folder_new" context="Text that indicates that a folder is currently empty">[B]Empty[/B][A] Folder[/A][B].[/B]</string>

    <string name="type_message_hint_with_customized_title" context="Hint shown in the field to write a message in the chat screen (chat with customized title)">Write message to “%s”&#8230;</string>
    <string name="type_message_hint_with_default_title" context="Hint shown in the field to write a message in the chat screen (chat with default title)">Write message to %s&#8230;</string>

    <string name="settings_2fa" context="Title of setting Two-Factor Authentication">Two-Factor Authentication</string>
    <string name="setting_subtitle_2fa" context="Subtitle of setting Two-Factor Authentication when the preference is disabled">Two-Factor Authentication is a second layer of security for your account.</string>
    <string name="title_2fa" context="Title of the screen Two-Factor Authentication">Why do you need two-factor authentication?</string>
    <string name="two_factor_authentication_explain">Two-factor authentication is a second layer of security for your account. Which means that even if someone knows your password they cannot access it, without also having access to the six digit code only you have access to.</string>
    <string name="button_setup_2fa" context="Button that permits user begin with the process of enable Two-Factor Authentication">Begin Setup</string>
    <string name="explain_qr_seed_2fa_1" context="Text that explain how to do with Two-Factor Authentication QR">Scan or copy the seed to your Authenticator App.</string>
    <string name="explain_qr_seed_2fa_2" context="Text that explain how to do with Two-Factor Authentication seed">Be sure to backup this seed to a safe place in case you lose your device.</string>
    <string name="explain_confirm_2fa" context="Text that explain how to confirm Two-Factor Authentication">Please enter the 6-digit code generated by your Authenticator App.</string>
    <string name="general_verify" context="Text button">Verify</string>
    <string name="general_next" context="Text button">Next</string>
    <string name="qr_seed_text_error" context="Text of the alert dialog to inform the user when an error occurs when try to enable seed or QR of Two-Factor Authentication">An error occurred generating the seed or QR code, please try again.</string>
    <string name="title_2fa_enabled" context="Title of the screen shown when the user enabled correctly Two-Factor Authentication">Two-Factor Authentication Enabled</string>
    <string name="description_2fa_enabled" context="Description of the screen shown when the user enabled correctly Two-Factor Authentication">Next time you login to your account you will be asked to enter a 6-digit code provided by your Authenticator App.</string>
    <string name="recommendation_2fa_enabled" context="Recommendation for export the Recovery Key shown when the user enabled correctly Two-Factor Authentication">If you lose access to your account after enabling 2FA and you have not backed up your Recovery Key, MEGA can\'t help you gain access to it again.\n<b>Backup your Recovery Key</b></string>
    <string name="pin_error_2fa" context="Error shown when a user tries to enable Two-Factor Authentication and introduce an invalid code">Invalid code</string>
    <string name="lost_your_authenticator_device" context="When a user tries to login with Two-Factor Authentication and lost his device, button that permits get information about how login">Lost your Authenticator device?</string>
    <string name="login_verification" context="Title of screen Login verification with Two-Factor Authentication">Login Verification</string>
    <string name="change_password_verification" context="Title of screen Change password verification with Two-Factor Authentication">Two-Factor Authentication\nChange password</string>
    <string name="cancel_account_verification" context="Title of screen Cancel account verification with Two-Factor Authentication">Two-Factor Authentication\nCancel account</string>
    <string name="change_mail_verification" context="Title of screen Change mail verification with Two-Factor Authentication">Two-Factor Authentication\nChange email</string>
    <string name="disable_2fa_verification" context="Title of screen Disable Two-Factor Authentication">Disable Two-Factor Authentication</string>
    <string name="title_lost_authenticator_device" context="Title of screen Lost authenticator decive">Lost your Authenticator device?</string>
    <string name="error_disable_2fa" context="When the user tries to disable Two-Factor Authentication and some error ocurr in the process">An error occurred trying to disable Two-Factor Authentication. Please try again.</string>
    <string name="error_enable_2fa" context="When the user tries to enable Two-Factor Authentication and some error ocurr in the process">An error occurred trying to enable Two-Factor Authentication. Please try again.</string>
    <string name="title_enable_2fa" context="Title of the dialog shown when a new account is created to suggest user enable Two-Factor Authentication">Enable Two-Factor Authentication</string>
    <string name="label_2fa_disabled" context="Label shown when it disables the Two-Factor Authentication">Two-Factor Authentication Disabled</string>
    <string name="open_app_button" context="Text of the button which action is to show the authentication apps">Open in</string>
    <string name="intent_not_available_2fa" context="message when trying to open a link that contains the seed to enable Two-Factor Authentication but there isn\'t any app that open it">There isn’t any available app to enable Two-Factor Authentication on your device</string>
    <string name="general_close" context="Text button">Close</string>

    <string name="backup_rk_2fa_end" context="Label shown when Two-Factor Authentication has been enabled to alert user that has to back up his Recovery Key before finish the process">Export your Recovery Key to finish</string>
    <string name="no_authentication_apps_title" context="Title of dialog shown when it tries to open an authentication app and there is no installed">Authenticator App</string>
    <string name="open_play_store_2fa" context="Message shown to ask user if wants to open Google Play to install some authenticator app">Would you want to open Google Play to install an Authenticator App?</string>
    <string name="play_store_label" context="Label Play Store">Play Store</string>
    <string name="text_2fa_help" context="Text shown in an alert explaining how to continue to enable Two-Factor Authentication">You need an authenticator app to enable 2FA on MEGA. You can download and install the Google Authenticator, Duo Mobile, Authy or Microsoft Authenticator app for your phone or tablet.</string>


    <string name="number_correctly_imported_from_chat" context="success message when importing multiple files from">%d files shared successfully</string>
    <string name="number_no_imported_from_chat" context="error message when importing multiple files from chat">%d files were not shared</string>
    <string name="preview_content" context="button's text to open a full screen image">Preview Content</string>

    <string name="no_network_connection_on_play_file" context="message shown when the user clicks on media file chat message, there is no network connection and the file is not been downloaded">The streaming can not be executed and the file has not been downloaded</string>
    <string name="file_already_exists" context="message when trying to save for offline a file that already exists">File already exists in Saved for Offline</string>

    <plurals name="error_forwarding_messages" context="Error message if forwarding a message failed">
        <item context="one message" quantity="one">Message not forwarded</item>
        <item context="many messages" quantity="other">Messages not forwarded</item>
    </plurals>

    <string name="title_confirmation_disable_rich_links" context="Title of the dialog to disable the rich links previews on chat">Rich URL Previews</string>
    <string name="text_confirmation_disable_rich_links" context="Text of the dialog to disable the rich links previews on chat">You are disabling rich URL previews permanently. You can re-enable rich URL previews in your settings. Do you want to proceed?</string>

    <string name="call_missed_messages" context="Message shown when a call ends.">[A]Missed call[/A]</string>
    <string name="call_rejected_messages" context="Message shown when a call ends.">[A]Call was rejected[/A]</string>
    <string name="call_cancelled_messages" context="Message shown when a call ends.">[A]Call was cancelled[/A]</string>
    <string name="call_failed_messages" context="Message shown when a call ends.">[A]Call failed[/A]</string>
    <string name="call_not_answered_messages" context="Message shown when a call ends.">[A]Call was not answered[/A]</string>

    <string name="contact_email" context="Indicates that can type a contact email">Contact’s email</string>
    <string name="contact_not_added" context="When it tries to add a contact in a list an is already added">You have already added this contact.</string>

    <string name="error_message_invalid_format" context="Content of a normal message that cannot be recognized">Invalid message format</string>
    <string name="error_message_invalid_signature" context="Content of a normal message that cannot be recognized">Invalid message signature</string>

    <string name="error_streaming" context="When the user tries to reproduce a file through streaming and ocurred an error creating it">An error occurred trying to create the stream</string>

    <string name="context_restore" context="Menu option to restore an item from the Rubbish bin">Restore</string>

    <string name="context_correctly_node_restored" context="success message when a node was restore from Rubbish bin">Restored to %s</string>
    <string name="context_no_restored" context="error message when a node was restore from Rubbish bin">Error. Not restored</string>

    <string name="context_send_message" context="menu item from contact section to send a message to a contact">Send Message</string>

    <plurals name="plural_contact_sent_to_chats" context="Message shown when a contact is successfully sent to several chats">
        <item context="one contact" quantity="one">Contact sent to chats successfully</item>
        <item context="more contacts" quantity="other">Contacts sent to chats successfully</item>
    </plurals>

    <string name="error_MEGAdrop_not_supported" context="Error message on opening a MEGAdrop folder link">MEGAdrop folders are not supported yet</string>

    <string name="pre_overquota_alert_text" context="Pre overquota error dialog when trying to copy or import a file">This action cannot be completed as it would take you over your current storage limit. Would you like to upgrade your account?</string>

    <string name="archived_chats_title_section" context="Title of the section Archived chats">Archived chats</string>

    <string name="archived_chats_show_option" context="Text of the option to show the arhived chat, it shows the number of archived chats">Archived chats (%d)</string>

    <string name="archive_chat_option" context="Title of the option on the chat list to archive a chat">Archive Chat</string>
    <string name="unarchive_chat_option" context="Title of the option on the chat list to unarchive a chat">Unarchive Chat</string>

    <string name="general_archive" context="Confirmation button of the dialog to archive a chat">Archive</string>
    <string name="general_unarchive" context="Confirmation button of the dialog to unarchive a chat">Unarchive</string>

    <string name="success_archive_chat" context="Message shown when a chat is successfully archived, it shows the name of the chat">%s chat was archived.</string>
    <string name="error_archive_chat" context="Error message shown when a chat has not be archived, it shows the name of the chat">Error. %s chat was not archived.</string>

    <string name="success_unarchive_chat" context="Message shown when a chat is successfully unarchived, it shows the name of the chat">%s chat was unarchived.</string>
    <string name="error_unarchive_chat" context="Error message shown when a chat has not be unarchived, it shows the name of the chat">Error. %s chat was not able to be unarchived.</string>

    <string name="archived_chats_empty" context="Message shown when the user has no archived chats">[A]No[/A] [B]Archived Chats[/B]</string>

    <string name="inactive_chat" context="Subtitle of chat screen when the chat is inactive">Inactive chat</string>
    <string name="archived_chat" context="Subtitle of chat screen when the chat is archived">Archived chat</string>

    <string name="number_incorrectly_restored_from_rubbish" context="error message when restoring several nodes from rubbish">%d items were not restored successfully</string>
    <string name="number_correctly_restored_from_rubbish" context="success message when restoring several nodes from rubbish">%d items restored successfully</string>

    <string name="join_call_layout" context="Title of the layout to join a group call from the chat screen">Tap to join the call</string>

    <string name="invite_contacts" context="Label shown when the user wants to add contacts into his MEGA account">Invite contacts</string>
    <string name="share_with" cotext="Label shown when the user wants to share something with other contacts">Share with</string>
    <string name="contacts_list_empty_text_loading_share" context="Message shown while the contact list from the device and from MEGA is being read and then shown to the user">Loading contacts&#8230;</string>
    <string name="title_new_group" context="Title of the screen New Group">New Group</string>
    <string name="subtitle_new_group" context="Subtitle of the screen New Group">Type group name</string>
    <string name="hint_type_group" context="Hint of edittext shown when it is creating a new group to guide user to type the name of the group">Name your group</string>
    <string name="confirmation_delete_contact" context="Text of the confirm dialog shown when it wants to remove a contact from a chat">Remove %s from this chat?</string>

    <string name="settings_file_management_file_versions_title" context="Settings preference title to show file versions info of the account">File versions</string>
    <string name="settings_file_management_file_versions_subtitle" context="Settings preference subtitle to show file versions info of the account">%1$d file versions, taking a total of %2$s</string>

    <string name="settings_file_management_category" context="Title of the section File management on Settings section">File Management</string>

    <string name="settings_file_management_delete_versions" context="Option in Settings to delete all the versions of the account">Delete all older versions of my files</string>
    <string name="settings_file_management_subtitle_delete_versions" context="subtitle of the option in Settings to delete all the versions of the account">All current files will remain. Only historic versions of your files will be deleted.</string>

    <string name="text_confirmation_dialog_delete_versions" context="Text of the dialog to delete all the file versions of the account">You are about to delete the version histories of all files. Any file version shared to you from a contact will need to be deleted by them.\n\nPlease note that the current files will not be deleted.</string>

    <string name="success_delete_versions" context="success message when deleting all the versions of the account">File versions deleted successfully</string>
    <string name="error_delete_versions" context="error message when deleting all the versions of the account">An error occurred while trying to delete all previous versions of your files, please try again later.</string>

    <string name="settings_enable_file_versioning_title" context="Title of the option to enable or disable file versioning on Settings section">File Versioning</string>
    <string name="settings_enable_file_versioning_subtitle" context="Subtitle of the option to enable or disable file versioning on Settings section">Enable or disable file versioning for your entire account.\nYou may still receive file versions from shared folders if your contacts have this enabled.</string>
    <string name="choose_chat" context="section title to select a chat to send a file">Choose chat</string>

    <string name="type_mail" context="Hint shown to guide user on activity add contacts">Tap, enter name or email</string>

    <string name="confirmation_invite_contact" context="Text of the confirm dialog shown when it wants to add a contact from a QR scaned">Add %s to your contacts?</string>
    <string name="confirmation_not_invite_contact" context="Text of the confirm dialog shown when it wants to add a contact from a QR scaned and the contact is already a contact">You have already added the contact %s.</string>
    <string name="confirmation_invite_contact_already_added" context="Text of the confirm dialog shown when it wants to add a contact from a QR scaned and is already added before">You have already added the contact %s.</string>
    <string name="confirmation_share_contact" context="Text of the confirm dialog shown when it wants to add a contact from a QR scaned">Share with %s?</string>
    <string name="new_group_chat_label" context="Text button for init a group chat">New group chat</string>
    <string name="add_contacts" context="Label shown when the user wants to add contacts into a chat conversation">Add contacts</string>

    <string name="title_alert_logged_out" context="Title of the alert when the account have been logged out from another client">Logged out</string>
    <string name="account_confirmed" context="Text shown to indicate user that his account has already been confirmed">Your account has been activated. Please log in.</string>
    <string name="confirm_account" context="Text shown to indicate user that his account should be confirmed typing his password">Please enter your password to confirm your account</string>

    <string name="error_own_email_as_contact" context="Error shown if a user tries to add their own email address as a contact">There’s no need to add your own email address</string>

    <string name="invalid_code" context="Error shown when it is scanning a QR code and it is invalid">Invalid code</string>

    <string name="text_almost_full_warning" context="Text of the dialog shown when the storage of a FREE account is almost full">Cloud Drive is almost full. Upgrade to PRO and get up to 8 TB of storage and 16 TB of transfer quota.</string>
    <string name="text_almost_full_warning_pro_account" context="Text of the dialog shown when the storage of a PRO I or II account is almost full">Cloud Drive is almost full. Upgrade now and get up to 8 TB of storage and 16 TB of transfer quota.</string>
    <string name="text_almost_full_warning_pro3_account" context="Text of the dialog shown when the storage of a PRO III account is almost full">Cloud Drive is almost full. If you need more storage please contact MEGA support to get a custom plan.</string>
    <string name="text_storage_full_warning" context="Text of the dialog shown when the storage of a FREE account is full">Cloud Drive is full. Upgrade to PRO and get up to 8 TB of storage and 16 TB of transfer quota.</string>
    <string name="text_storage_full_warning_pro_account" context="Text of the dialog shown when the storage of a PRO I or II account is full">Cloud Drive is full. Upgrade now and get up to 8 TB of storage and 16 TB of transfer quota.</string>
    <string name="text_storage_full_warning_pro3_account" context="Text of the dialog shown when the storage of a PRO III account is full">Cloud Drive is full. If you need more storage please contact MEGA support to get a custom plan.</string>
    <string name="button_plans_almost_full_warning" context="Button of the dialog shown when the storage is almost full to see the available PRO plans">See plans</string>
    <string name="button_custom_almost_full_warning" context="Button of the dialog shown when the storage is almost full to custom a plan">Custom plan</string>
    <string name="button_bonus_almost_full_warning" context="Button of the dialog shown when the storage is almost full to get bonus">Get Bonus</string>

    <string name="title_mail_upgrade_plan" context="Mail title to upgrade to a custom plan">Upgrade to a custom plan</string>
    <string name="subject_mail_upgrade_plan" context="Mail subject to upgrade to a custom plan">Ask us how you can upgrade to a custom plan:</string>

    <string name="word_me" context="Used in chat list screen to indicate in a chat list item that the message was sent by me, followed by the message">Me:</string>

    <string name="call_button" context="Title of the button in the contact info screen to start an audio call">Call</string>
    <string name="message_button" context="Title of the button in the contact info screen to send a message">Message</string>
    <string name="video_button" context="Title of the button in the contact info screen to start a video call">Video</string>

    <string name="title_chat_explorer" context="Title of chat explorer to send a link or file to a chat">Send to&#8230;</string>
    <string name="title_cloud_explorer" context="Title of cloud explorer to upload a link or file">Upload to&#8230;</string>

    <string name="contact_info_button_more" context="More button in contact info page">More</string>

    <plurals name="plural_select_file" context="Section title to select a file to perform an action">
        <item context="one file" quantity="one">Choose File</item>
        <item context="more files" quantity="other">Choose Files</item>
    </plurals>

    <string name="title_share_folder_explorer" context="Title of shared folder explorer to choose a folder to perform an action">Choose folder</string>

    <string name="login_warning_abort_transfers" context="Popup message shown if an user try to login while there is still living transfer">All transfers will be cancelled, do you want to login?</string>
    <string name="logout_warning_abort_transfers" context="Popup message shown if an user try to login while there is still living transfer">All transfers will be cancelled, do you want to logout?</string>

    <string name="subtitle_read_only_permissions" context="Label to explain the read only participant permission in the options panel of the group info screen">Read only</string>

    <string name="used_space" context="Label shown the total space and the used space in an account">[A]%1$s [/A][B]of %2$s used[/B]</string>

    <string name="staging_api_url_title" context="title of the alert dialog when the user is changing the API URL to staging">Change to a test server?</string>
    <string name="staging_api_url_text" context="text of the alert dialog when the user is changing the API URL to staging">Are you sure you want to change to a test server? Your account may suffer irrecoverable problems</string>

    <string name="title_confirmation_open_camera_on_chat" context="Title of the confirmation dialog to open the camera app and lose the relay of the local camera on the in progress call">Open camera?</string>
    <string name="confirmation_open_camera_on_chat" context="Text of the confirmation dialog to open the camera app and lose the relay of the local camera on the in progress call">If you open the camera, your video transmission will be paused in the current call.</string>

    <string name="notification_chat_undefined_title" context="Title of the notification when there is unknown activity on the Chat">Chat activity</string>
    <string name="notification_chat_undefined_content" context="Content of the notification when there is unknown activity on the Chat">You may have new messages</string>
    <string name="retrieving_message_title" context="When app is retrieving push message">Retrieving message</string>

    <string name="settings_rb_scheduler_enable_title" context="Title of Rubbish bin scheduler option in settings to enable or disable the functionality">Rubbish Bin Clearing Scheduler</string>
    <string name="settings_rb_scheduler_enable_subtitle" context="Subtitle of Rubbish bin scheduler option in settings to enable or disable the functionality in free accounts">The Rubbish Bin is cleared for you automatically.</string>

    <string name="settings_rb_scheduler_enable_period_PRO" context="Title of Rubbish bin scheduler option in settings to enable or disable the functionality in PRO accounts">The minimum period is 7 days.</string>
    <string name="settings_rb_scheduler_enable_period_FREE" context="Title of Rubbish bin scheduler option in settings to enable or disable the functionality in PRO accounts">The minimum period is 7 days and your maximum period is 30 days.</string>

    <string name="settings_rb_scheduler_select_days_title" context="Title of Rubbish bin scheduler option in settings to set up the number of days of the rubbish bin scheduler">Remove files older than</string>
    <string name="settings_rb_scheduler_select_days_subtitle" context="Subtitle of Rubbish bin scheduler option in settings to show the number of days set up to the rubbish bin scheduler">%d days</string>

    <string name="settings_rb_scheduler_alert_disabling" context="Text of the alert when a FREE user tries to disable the RB scheduler">To disable the Rubbish Bin Clearing Scheduler or set a longer retention period, you need to subscribe to a PRO plan.</string>

    <string name="hint_days" context="Hint of the field to write the days of the rubbish bin scheduler">days</string>
    <string name="get_chat_link_option" context="Title of the option to generate a public chat link">Get chat link</string>
    <string name="manage_chat_link_option" context="Title of the option to manage a public chat link">Manage chat link</string>

    <string name="make_chat_private_option" context="Title of the option to make a public chat private">Enable Encrypted Key Rotation</string>
    <string name="make_chat_private_option_text" context="Subtitle of the option to make a public chat private">Key rotation is slightly more secure, but does not allow you to create a chat link and new participants will not see past messages.</string>

    <string name="message_created_chat_link" context="Text shown when a moderator of a chat create a chat link. Please keep the placeholder because is to show the moderator's name in runtime. ">[A]%1$s[/A][B] created a chat link.[/B]</string>
    <string name="message_deleted_chat_link" context="Text shown when a moderator of a chat delete a chat link. Please keep the placeholder because is to show the moderator's name in runtime.">[A]%1$s[/A][B] deleted the chat link.[/B]</string>

    <string name="action_delete_link" context="Title of the option to delete a chat link">Delete chat link</string>

    <string name="title_alert_chat_link_error" context="Title of the alert when a chat link is invalid">Chat link</string>
    <string name="confirmation_close_sessions_text" context="Text of the dialog to confirm after closing all other sessions">This will log you out on all other active sessions except the current one.</string>
    <string name="confirmation_close_sessions_title" context="Title of the dialog to confirm after closing all other sessions">Do you want to close all other sessions?</string>

    <string name="number_of_participants" context="Subtitle to show the number of participants of a chat. Please keep the placeholder because is to show the number of participants in runtime.">%d participants</string>

    <string name="action_join" context="Label of the button to join a chat by a chat link">Join</string>

    <string name="observers_chat_label" context="Label for observers of a group chat">Observers</string>

    <string name="error_chat_link" context="Message on the title of the chat screen if there were any error loading the chat link">Error loading the chat link.</string>

    <string name="error_chat_link_init_error" context="Message on the title of the chat screen if there were any error loading the chat link without logging">Error initialising chat when loading the chat link.</string>

    <string name="confirmation_rejoin_chat_link" context="Message on the alert to join a group chat that the user previously was part of">You are trying to preview a chat that you were previously a member of. Do you want to join the chat again?</string>
    <string name="alert_already_participant_chat_link" context="Message on the alert to preview a chat link if the user is already a participant">You are already participating in this chat.</string>

    <string name="alert_invalid_preview" context="Message on the alert to close a chat preview if the link is invalid">This chat preview is no longer available. If you leave the preview, you won’t be able to reopen it.</string>

    <string name="message_set_chat_private" context="Text shown when a moderator changes the chat to private. Please keep the placeholder because is to show the moderator's name in runtime.">[A]%1$s[/A][B] enabled encrypted key rotation.[/B]</string>

    <string name="invalid_chat_link" context="error message shown when a chat link is invalid">This conversation is no longer available</string>
    <string name="invalid_chat_link_args" context="error message shown when a chat link is not well formed">Invalid chat link</string>

    <string name="ekr_label" context="When it is creating a new group chat, this option permits to establish it private or public">Encrypted Key Rotation</string>
    <string name="ekr_explanation" context="When it is creating a new group chat, this option permits to establish it private or public">Key rotation is slightly more secure, but does not allow you to create a chat link and new participants will not see past messages.</string>

    <string name="subtitle_chat_message_enabled_ERK" context="subtitle of the message shown when a user enables the encrypted key rotation">Key rotation is slightly more secure, but does not allow you to create a chat link and new participants will not see past messages.</string>
    <string name="action_open_chat_link" context="Menu item">Open chat link</string>

    <string name="invite_not_sent_already_sent" context="Message shown when a contact request has not been sent because the invitation has been sent before">The invitation to contact %s has been sent before and can be consulted in the Sent Requests tab.</string>

    <string name="save_qr_cloud_drive" context="Label shown to indicate the QR is saving in Cloud Drive">Saving %s in Cloud Drive&#8230;</string>

    <string name="general_folders" context="General label for folders">Folders</string>
    <string name="general_files" context="General label for files">Files</string>
    <string name="general_save_to_device" context="Item menu option upon right click on one or multiple files">Save to device</string>

    <string name="title_upload_explorer" context="Title of cloud explorer to upload a file">Upload to MEGA</string>
    <string name="choose_destionation" context="Label choose destination">Choose destination</string>
    <string name="general_show_more" context="Label that indicates show more items">Show More</string>
    <string name="general_show_less" context="Label that indicates show less items">Show Less</string>

    <string name="notification_new_contact_request" context="Subtitle of the historic notification for a new contact request">[A]%s [/A][B]sent you a contact request.[/B]</string>
    <string name="notification_new_contact" context="Subtitle of the historic notification for a new contact">[A]%s [/A][B]is now a contact.[/B]</string>
    <string name="notification_new_shared_folder" context="Subtitle of the historic notification for a new shared folder">[B]New shared folder from [/B][A]%s.[/A]</string>

    <string name="notification_reminder_contact_request" context="Subtitle of the historic notification for a reminder new contact request">[A]Reminder: [/A][B]%s [/B][C]sent you a contact request.[/C]</string>

    <string name="title_contact_request_notification_cancelled" context="Title of the historic notification for a contact request cancelled">Contact request cancelled</string>
    <string name="subtitle_contact_request_notification_cancelled" context="Subtitle of the historic notification for contact request cancelled">[A]%s [/A][B]cancelled the contact request.[/B]</string>

    <string name="title_contact_notification_deleted" context="Title of the historic notification when an user deletes you as contact">Contact deleted</string>
    <string name="subtitle_contact_notification_deleted" context="Subtitle of the historic notification when an user deletes you as contact">[A]%s [/A][B]deleted you as a contact.[/B]</string>

    <string name="title_contact_notification_blocked" context="Title of the historic notification when an user blocks you as contact">Contact blocked</string>
    <string name="subtitle_contact_notification_blocked" context="Subtitle of the historic notification when an user blocks you as contact">[A]%s [/A][B]blocked you as a contact.[/B]</string>

    <string name="section_notification_with_unread" context="Item of the navigation title for the notification section when there is any unread">Notifications [A](%1$d)[/A]</string>

    <string name="title_account_notification_deleted" context="Title of the historic notification for an account deleted">Account deleted</string>
    <string name="subtitle_account_notification_deleted" context="Subtitle of the historic notification for an account deleted">[B]The account [/B][A]%s[/A][B] has been deleted.[/B]</string>

    <string name="subtitle_file_takedown_notification" context="Subtitle of file takedown historic notification">[A]Your publicly shared file [/A][B]%s[/B][C] has been taken down.[/C]</string>
    <string name="subtitle_folder_takedown_notification" context="Subtitle of folder takedown historic notification">[A]Your publicly shared folder [/A][B]%s[/B][C] has been taken down.[/C]</string>

    <string name="subtitle_file_takedown_reinstated_notification" context="Subtitle of a file takedown reinstated historic notification">[A]Your publicly shared file [/A][B]%s[/B][C] has been reinstated.[/C]</string>
    <string name="subtitle_folder_takedown_reinstated_notification" context="Subtitle of a folder takedown reinstated historic notification">[A]Your publicly shared folder [/A][B]%s[/B][C] has been reinstated.[/C]</string>

    <string name="title_outgoing_contact_request" context="Title of the historic notification for outgoing contact requests">Sent request</string>
    <string name="title_incoming_contact_request" context="Title of the historic notification for incoming contact requests">Received request</string>

    <string name="subtitle_outgoing_contact_request_denied" context="Subtitle of the historic notification for contact request denied">[A]%s [/A][B]denied your contact request.[/B]</string>
    <string name="subtitle_outgoing_contact_request_accepted" context="Subtitle of the historic notification for contact request accepted">[A]%s [/A][B]accepted your contact request.[/B]</string>

    <string name="notification_deleted_shared_folder" context="Subtitle of the historic notification for deleted shared folders (one or many)">[B]Access to folders shared by [/B][A]%s[/A][B] were removed.[/B]</string>
    <string name="notification_left_shared_folder" context="Subtitle of the historic notification when a contact leaves a shared folder">[A]%s[/A][B] has left a shared folder.[/B]</string>
    <string name="notification_left_shared_folder_with_name" context="Subtitle of the historic notification when a contact leaves a shared folder and the name of the folder is known">[A]%1$s[/A][B] has left the shared folder [/B][A]%2$s.[/A]</string>

    <string name="subtitle_incoming_contact_request_ignored" context="Subtitle of the historic notification for incoming contact request ignored">[B]Contact request from [/B][A]%s [/A][B]was ignored[/B]</string>
    <string name="subtitle_incoming_contact_request_accepted" context="Subtitle of the historic notification for incoming contact request accepted">[B]Contact request from [/B][A]%s [/A][B]was accepted[/B]</string>
    <string name="subtitle_incoming_contact_request_denied" context="Subtitle of the historic notification for incoming contact request declined">[B]Contact request from [/B][A]%s [/A][B]was declined[/B]</string>

    <string name="type_of_my_account" context="Subtitle of the Upgrade account section">Your current account is [A]%s[/A]</string>
    <string name="footnote_achievements" context="Footnote to clarify the storage space is subject to the achievement program">* Subject to your participation in our achievement program</string>
    <string name="select_payment_method" context="after choosing one PRO plan, the user have to choose the payment method: credit card, fortumo, etc">Select payment method</string>

    <string name="billing_period_title" context="title of billing period">Billing period</string>
    <string name="billed_monthly_text" context="option of billing period, monthly">[A]Billed monthly[/A] %s /month</string>
    <string name="billed_yearly_text" context="option of billing period, yearly">[A]Billed yearly[/A] %s /year</string>
    <string name="button_cancel" context="dialog option cancel in alert dialog">Cancel</string>
    <string name="button_continue" context="dialog option continue in alert dialog">Continue</string>

    <string name="payment_method_google_wallet" context="one of the payment methods">[A]Google Pay[/A] (subscription)</string>
    <string name="payment_method_credit_card" context="one of the payment methods">[A]Credit Card[/A] (subscription)</string>
    <string name="payment_method_fortumo" context="one of the payment methods">[A]Mobile Carrier[/A] (one-off)</string>
    <string name="payment_method_centili" context="one of the payment methods">[A]Mobile Carrier[/A] (one-off)</string>

    <string name="new_label_notification_item" context="Capital letters. Text of the label of a new historic notifications">NEW</string>

    <string name="context_new_file_name_hint" context="Input field description in the create file dialog.">file name</string>

    <string name="error_autoaway" context="Label shown when it types a wrong value setting the auto-away">Invalid value for auto-away, it should be greater than 0.</string>

    <string name="option_enable_last_green_chat" context="Option in Settings section to enable the last active connection in chat">Show Last seen&#8230;</string>
    <string name="subtitle_option_enable_last_green_chat" context="Subtitle of the option in Settings section to enable the last active connection in chat">Allow your contacts to see the last time you were active on MEGA.</string>

    <plurals name="num_files_with_parameter" context="on the section notifications indicates the number of files added to a shared folder">
        <item context="Singular of file. 1 file" quantity="one">%d file</item>
        <item context="Plural of file. 2 files" quantity="other">%d files</item>
    </plurals>

    <plurals name="num_folders_with_parameter" context="on the section notifications indicates the number of folder added to a shared folder">
        <item context="Singular of folder/directory. 1 folder" quantity="one">%d folder</item>
        <item context="Plural of folder/directory. 2 folders" quantity="other">%d folders</item>
    </plurals>

    <string name="subtitle_notification_added_folders_and_files" context="Subtitle of the historic notification for new additions inside an existing shared folder. Placeholders are: email who added the folders or files, number of folders added, number of files added">[A]%1$s[/A][B] added %2$s and %3$s[/B]</string>

    <plurals name="subtitle_notification_added_files" context="Subtitle of the historic notification for new additions inside an existing shared folder">
        <item context="Singular of file. 1 file" quantity="one">[A]%1$s [/A][B]added %2$d file.[/B]</item>
        <item context="Plural of file. 2 files" quantity="other">[A]%1$s [/A][B]added %2$d files.[/B]</item>
    </plurals>

    <plurals name="subtitle_notification_deleted_items" context="Subtitle of the historic notification for deletions inside an existing shared folder">
        <item context="Singular of item. 1 item" quantity="one">[A]%1$s [/A][B]deleted %2$d item.[/B]</item>
        <item context="Plural of item. 2 items" quantity="other">[A]%1$s [/A][B]deleted %2$d items.[/B]</item>
    </plurals>

    <plurals name="subtitle_notification_added_folders" context="Subtitle of the historic notification for new additions inside an existing shared folder">
        <item context="Singular of folder. 1 folder" quantity="one">[A]%1$s [/A][B]added %2$d folder.[/B]</item>
        <item context="Plural of folder. 2 folders" quantity="other">[A]%1$s [/A][B]added %2$d folders.[/B]</item>
    </plurals>

    <plurals name="subtitle_of_group_chat" context="Subtitle chat screen for groups with permissions and not archived">
        <item context="Singular of participant. 1 participant" quantity="one">%d participant</item>
        <item context="Plural of participant. 2 participants" quantity="other">%d participants</item>
    </plurals>

    <string name="message_error_set_title_get_link" context="Error when the user tries to get a public chat link for a chat with the default title">Before you can generate a link for this chat, you need to set a description:</string>

    <string name="chat_link_copied_clipboard" context="success alert when the user copy a chat link to the clipboard">Chat link copied to the clipboard</string>

    <string name="type_month" context="Label to show the price of each plan in the upgrade account section">[A]From[/A] %s / [A]month[/A] *</string>
    <string name="upgrade_comment" context="the meaning of the asterisk in monthly* and annually* payment">* Recurring subscription can be cancelled any time before the renewal date.</string>
    <string name="call_started_messages" context="Message shown when a call starts.">Call Started</string>

    <string name="ssl_error_dialog_title" context="Title of the dialog to inform about a SSL error">SSL key error</string>
    <string name="ssl_error_dialog_text" context="Text of the dialog to inform about a SSL error">MEGA is unable to connect securely through SSL. You might be on public WiFi with additional requirements.</string>

    <string name="context_empty_notifications" context="Text of the empty screen for the notifications section">[B]No [/B][A]Notifications[/A][B].[/B]</string>

    <string name="general_setup_mega" context="Permissions screen title">Setup MEGA</string>
    <string name="setup_mega_explanation" context="Permissions screen explanation">MEGA needs access to your photos, media and files so you are able to share them with friends, exchange encrypted messages and make secure calls.</string>
    <string name="allow_acces_media_title" cotext="Title of the screen asking permissions for files">Allow access to photos, media and files.</string>
    <string name="allow_acces_media_subtitle" context="Subtitle of the screen asking permissions for files">To share photos, media and files MEGA needs your permission.</string>
    <string name="allow_acces_camera_title" cotext="Title of the screen asking permissions for camera">Enable camera</string>
    <string name="allow_acces_camera_subtitle" context="Subtitle of the screen asking permissions for camera">Allow access to your camera to scan documents, take pictures and make video calls.</string>
    <string name="allow_acces_calls_title" cotext="Title of the screen asking permissions for microphone and write in log calls">Enable calls</string>
    <string name="allow_acces_calls_subtitle" context="Subtitle of the screen asking permissions for microphone and write in log calls">To make encrypted calls allow access to your microphone and call log.</string>
    <string name="allow_acces_calls_subtitle_microphone" context="Subtitle of the screen asking permissions for microphone">Allow access to your microphone to make encrypted calls.</string>
    <string name="general_enable_access" context="General enable access">Enable access</string>
    <string name="title_chat_shared_files_info" context="Title of the option on chat info screen to list all the files sent to the chat">Shared Files</string>

    <string name="error_message_already_sent" context="Error mesage when trying to remove an uploading attachment that has already finished">Attachment already sent</string>

    <string name="call_ended_message" context="Message shown when a call ends.">[A]Call ended[/A][C]. Duration: [/C]</string>
    <plurals name="plural_call_ended_messages_hours" context="Message that shows the hours of a call when it ends">
        <item context="one hour" quantity="one">[B]%1$s hour[/B]</item>
        <item context="more hours" quantity="other">[B]%1$s hours[/B]</item>
    </plurals>
    <plurals name="plural_call_ended_messages_minutes" context="Message that shows the minutes of a call when it ends">
        <item context="one minute" quantity="one">[B]%1$s minute[/B]</item>
        <item context="more minutes" quantity="other">[B]%1$s minutes[/B]</item>
    </plurals>
    <plurals name="plural_call_ended_messages_seconds" context="Message that shows the seconds of a call when it ends">
        <item context="one second" quantity="one">[B]%1$d second[/B]</item>
        <item context="more seconds" quantity="other">[B]%1$d seconds[/B]</item>
    </plurals>

    <string name="last_seen_today" context="String that appears when we show the last activity of a contact, when the last activity was today. For example: Last seen today 11:34a.m.">[A]Last seen [/A]today %1$s</string>
    <string name="last_seen_long_time_ago" context="String that appears when we show the last activity of a contact, but it's been a long time ago that we don't see any activity from that user">[A]Last seen [/A]a long time ago</string>
    <string name="last_seen_general" context="String that appears when we show the last activity of a contact, when the last activity was before today. For example: Last seen March 14th,2018 11:34a.m. ">[A]Last seen [/A]%1$s %2$s</string>

    <string name="label_today" context="label today">Today</string>
    <string name="label_yesterday" context="label yesterday">Yesterday</string>

    <string name="context_empty_shared_files" context="Text of the empty screen for the chat shared files">[B]No [/B][A]Shared Files[/A][B].[/B]</string>

    <string name="contact_joined_the_call" context="Text to indicate that a contact has joined a group call">%1$s joined the call</string>
    <string name="contact_left_the_call" context="Text to indicate that a contact has left a group call">%1$s left the call</string>

    <string name="call_error_too_many_participants" context="Message show when a call cannot be established because there are too many participants in the group call">You are not allowed to join this call as it has reached the maximum number of participants.</string>
    <string name="call_error_too_many_video" context="Message show when a user cannot activate the video in a group call because the max number of videos has been reached">You are not allowed to enable video as this call has reached the maximum number of participants using video.</string>

    <string name="error_open_file_with" context="Error message shown when a file cannot be opened by other app using the open with option menu">Error. The file cannot be opened.</string>
    <string name="incoming_call_starting" context="Subtitle of the call screen when a incoming call is just starting">Incoming call&#8230;</string>
    <string name="outgoing_call_starting" context="Subtitle of the call screen when a outgoing call is just starting">Calling&#8230;</string>

    <string name="error_meta_message_invalid" context="Content of a invalid meta message">Message contains invalid metadata</string>

    <string name="title_activity_maps" context="Title of the activity that sends a location">Send location</string>
    <string name="current_location_label" context="Label layout on maps activity that permits send current location">Send your current location</string>
    <string name="current_location_landscape_label" context="Label layout on maps activity that permits send current location. Placeholder is the current location">Send your current location: [A]%1$s[/A]</string>
    <string name="nearby_places_label" context="Label layout on maps activity indicating nearby places">Nearby places</string>
    <string name="explanation_send_location" context="Message shown in a dialog explaining the consequences of accesing the location">This location will be opened using a third party maps provider outside the end-to-end encrypted MEGA platform.</string>
    <string name="title_marker_maps" context="Title of the location marker set by the user">Send this location</string>
    <string name="no_places_found" context="Label shown when after a maps search and no places were found">No places were found</string>
    <string name="gps_disabled" context="Title of the dialog shown when the location is disabled">The GPS is disabled</string>
    <string name="open_location_settings" context="Text of the dialog shown when the location is disabled for open location settings">Would you like to open the location settings?</string>

    <string name="second_row_info_item_shared_file_chat" context="Info shown in the subtitle of each row of the shared files to chat: sender name . date">%1$s . %2$s</string>

    <plurals name="messages_forwarded_success_plural" formatted="false" context="Confirmation message after forwarding one or several messages">
        <item context="version item" quantity="one">Message forwarded</item>
        <item context="version items" quantity="other">Messages forwarded</item>
    </plurals>

    <string name="title_geolocation_message" context="Title of a chat message that contains geolocation info">Pinned location</string>

    <string name="attachment_upload_panel_from_device" context="Text of the button to indicate an attachment upload from file system">From File System</string>

    <plurals name="num_files_not_send" context="Alert shown when a num of files have not been sent because of any error occurs">
        <item context="Singular of file. 1 file" quantity="one">%d file was not sent to %d chats</item>
        <item context="Plural of file. 2 files" quantity="other">%d files were not sent to %d chats</item>
    </plurals>

    <plurals name="num_contacts_not_send" context="Alert shown when a num of contacts have not been sent because of any error occurs">
        <item context="Singular of file. 1 file" quantity="one">%d contact was not sent to %d chats</item>
        <item context="Plural of file. 2 files" quantity="other">%d contacts were not sent to %d chats</item>
    </plurals>

    <plurals name="num_messages_not_send" context="Alert shown when a num of messages have not been sent because of any error occurs">
        <item context="Singular of file. 1 file" quantity="one">%d message was not sent to %d chats</item>
        <item context="Plural of file. 2 files" quantity="other">%d messages were not sent to %d chats</item>
    </plurals>

    <string name="content_not_send" context="Alert shown when some content have not been sent because of any error occurs">The content was not sent to %d chats</string>

    <string name="new_group_chat_created" context="Label shown when a new group chat has been created correctly">New group chat created successfully</string>
    <string name="preparing_chats" context="Alert shown when some content is sharing with chats and they are processing">Preparing files</string>
    <string name="sent_as_message" context="Label indicating some content has been sent as message">Sent as a message.</string>
    <string name="error_sent_as_message" context="Error message when the attachment cannot be sent to any of the selected chats">Error. The file has not been sent to any of the selected chats</string>
    <string name="chat_explorer_empty" context="Message shown when the user has no items to show in chat explorer">[A]No[/A] [B]Items[/B]</string>

    <string name="delete_versions" context="Action delete all file versions">Delete previous versions</string>
    <string name="title_delete_version_history" context="Title of the dialog shown when it wants to delete the version history of a file">Delete previous versions?</string>
    <string name="text_delete_version_history" context="Text of the dialog shown when it wants to delete the version history of a file">Please note that the current file will not be deleted.</string>
    <string name="version_history_deleted" context="Alert shown when the version history was deleted correctly">Previous versions deleted.</string>
    <string name="version_history_deleted_erroneously" context="Alert shown when the version history was deleted erroneously">Previous versions not deleted.</string>

    <plurals name="versions_deleted_succesfully" formatted="false" context="Confirmation message after deleted file versions">
        <item context="version item" quantity="one">%d version deleted successfully</item>
        <item context="version items" quantity="other">%d versions deleted successfully</item>
    </plurals>

    <plurals name="versions_not_deleted" formatted="false" context="Alert shown when some versions are not deleted successfully">
        <item context="version item" quantity="one">%d version not deleted</item>
        <item context="version items" quantity="other">%d versions not deleted</item>
    </plurals>

    <string name="no_contacts_invite" context="Alert shown when the user tries to realize some action in chat and has not contacts">You have no MEGA contacts. Please invite friends from the Contacts section.</string>

    <string name="title_tour_one" context="Title of first tour screen">You hold the keys</string>
    <string name="content_tour_one" cotext="Content of first tour screen">Security is why we exist, your files are safe with us behind a well oiled encryption machine where only you can access your files.</string>
    <string name="title_tour_two" cotext="Title of second tour screen">Encrypted chat</string>
    <string name="content_tour_two" cotext="Content of second tour screen">Fully encrypted chat with voice and video calls, group messaging and file sharing integration with your Cloud Drive.</string>
    <string name="title_tour_three" cotext="Title of third tour screen">Create your Network</string>
    <string name="content_tour_three" cotext="Content of third tour screen">Add contacts, create a network, collaborate, and make voice and video calls without ever leaving MEGA</string>
    <string name="title_tour_four" cotext="Title of fourth tour screen">Your Photos in the Cloud</string>
    <string name="content_tour_four" cotext="Content of fourth tour screen">Camera Uploads is an essential feature for any mobile device and we have got you covered. Create your account now.</string>

    <string name="title_pdf_password" context="Title of the dialog shown when a pdf required password">Enter your password</string>
    <string name="text_pdf_password" context="Text of the dialog shown when a pdf required password">%s is a password protected PDF document. Please enter the password to open the PDF.</string>
    <string name="error_pdf_password" context="Error of the dialog shown wen a pdf required password and the user types a wrong password">You have entered the wrong password, please try again.</string>
    <string name="error_max_pdf_password" context="Error of the dialog shown wen a pdf required password and the user has been typed three times a wrong password">The password you have entered is not valid.</string>

    <string name="unknownn_file" context="Alert shown when a user tries to open a file from a zip and the file is unknown or has not been possible to unzip correctly">It is not possible to open the file. It is an unknown file type or it has not been possible to unzip the file successfully.</string>

    <string name="not_allow_play_alert" context="Alert shown when exists some call and the user tries to play an audio or video">It is not possible to play media files while there is a call in progress.</string>
    <string name="ongoing_call_messages" context="Text shown in the list of chats when there is a call in progress but I am not on it">Ongoing Call</string>
    <string name="join_call_layout_in_group_call" context="Title of the layout to join a group call from the chat screen. The placeholder indicates the user who initiated the call">%s started a group call. Tap to join.</string>
    <string name="call_in_progress_layout" context="Title of the layout to return to a call">Tap to return to call</string>

    <string name="message_joined_public_chat_autoinvitation" formatted="false" context="chat message when a participant invites himself to a public chat using a chat link. Please keep the placeholder because is to show the participant's name in runtime.">[A]%1$s[/A][B] joined the group chat.[/B]</string>

    <string name="context_remove_chat_link_warning_text" context="Warning that appears prior to remove a chat link on the group info screen.">This conversation will no longer be accessible through the chat link once it has been removed.</string>
    <string name="context_create_chat_link_warning_text" context="Description text of the dialog to generate a public chat link">Encrypted Key Rotation does not allow you to get a chat link without creating a new group chat.</string>
    <string name="context_create_chat_link_question_text" context="Question of the dialog to generate a public chat link">Do you want to create a new group chat and get a chat link?</string>

    <string name="context_make_private_chat_warning_text" context="Text of the dialog to change a public chat to private (enable encrypted key rotation)">Key rotation is slightly more secure, but does not allow you to create a chat link and new participants will not see past messages.</string>

    <string name="message_joined_successfully" context="Message shown when a user has joined to a public chat successfully">You have joined the chat successfully.</string>

    <string name="wizard_steps_indicator" context="Label that indicates the steps of a wizard">%1$d of %2$d</string>

    <string name="hint_action_search" context="Hint of the Search view">Search&#8230;</string>
    <string name="answer_call_incoming" context="The text of the notification button that is displayed when there is a call in progress, another call is received and answered.">Answer</string>
    <string name="ignore_call_incoming" context="The text of the notification button that is displayed when there is a call in progress, another call is received and ignored.">Ignore</string>
    <string name="outgoing_audio_call_starting" context="Subtitle of the call screen when a outgoing audio call is just starting in a individual chat">Starting audio call&#8230;</string>
    <string name="outgoing_video_call_starting" context="Subtitle of the call screen when a outgoing video call is just starting in a individual chat">Starting video call&#8230;</string>
    <string name="muted_contact_micro" context="Subtitle of the call screen when a user muted the current individual call. The placeholder indicates the user who muted the call ">%s muted this call</string>
    <string name="muted_own_micro" context="Subtitle of the call screen when I muted the current individual call">Muted</string>

    <string name="copy_already_downloaded" context="when trying to download a file that is already downloaded in the device and has to copy in another path">File already downloaded. Copied to the selected path.</string>

    <string name="title_join_call" context="Title of the dialog shown when you want to join a group call">Join call</string>
    <string name="text_join_call" context="Text of the dialog shown when you want to join a group call">To join this call you have to end your current call.</string>

    <string name="hint_enter_chat_link" context="Hint shown in the open chat link alert dialog">Enter chat link</string>

    <string name="hint_paste_link" context="Hint shown in the open link alert dialog">Paste link</string>
    <string name="invalid_file_folder_link" context="Error shown when it tries to open an invalid file or folder link">Invalid file or folder link</string>
    <string name="invalid_file_folder_link_empty" context="Error shown when it tries to open an invalid file or folder link and the text view is empty">Please, enter a valid file or folder link</string>
    <string name="invalid_chat_link_empty" context="Error shown when it tries to open an invalid chat link and the text view is empty">Please, enter a valid chat link</string>
    <string name="valid_chat_link" context="Error shown when it tries to open a chat link from the Cloud Drive section">You have pasted a chat link.</string>
    <string name="valid_contact_link" context="Error shown when it tries to open a contact link from the Cloud Drive section">You have pasted a contact link.</string>
    <string name="action_open_contact_link" context="Menu item">Open contact link</string>

    <string name="copy_link_explanation" context="Explanation of the dialog shown to share a chat link">People can join your group by using this link.</string>
    <string name="new_chat_link_label" context="Label that indicates the creation of a chat link">New chat link</string>
    <string name="enter_group_name" context="Title of the dialog shown when the user it is creating a chat link and the chat has not title">Enter group name</string>
    <string name="alert_enter_group_name" context="Alert shown when the user it is creating a chat link and the chat has not title">To create a chat link you must name the group.</string>
    <string name="invite_contacts_to_start_chat" context="Text shown when an account doesn't have any contact added and it's trying to start a new chat conversation">Invite contacts and start chatting securely with MEGA’s encrypted chat.</string>

    <string name="no_chat_link_available" context="In some cases, a user may try to get the link for a chat room, but if such is not set by an operator - it would say 'not link available' and not auto create it.">No chat link available.</string>
    <string name="chat_link_deleted" context="Alert shown when it has been deleted successfully a chat link">Chat link deleted successfully.</string>

    <string name="contact_request_status_accepted" context="The status of pending contact request (ACCEPTED), placeholder is contact request creation time">%1$s (ACCEPTED)</string>
    <string name="contact_request_status_deleted" context="The status of pending contact request (DELETED), placeholder is contact request creation time">%1$s (DELETED)</string>
    <string name="contact_request_status_denied" context="The status of pending contact request (DENIED), placeholder is contact request creation time">%1$s (DENIED)</string>
    <string name="contact_request_status_ignored" context="The status of pending contact request (IGNORED), placeholder is contact request creation time">%1$s (IGNORED)</string>
    <string name="contact_request_status_reminded" context="The status of pending contact request (REMINDED), placeholder is contact request creation time">%1$s (REMINDED)</string>
    <string name="contact_request_status_pending" context="The status of pending contact request (PENDING), placeholder is contact request creation time">%1$s (PENDING)</string>

    <string name="recording_less_than_second" context="Text to inform that to make a recording you have to keep pressed the record button more than one second">Tap and hold to record, release to send.</string>
    <string name="slide_to_cancel" context="label shown when slide to cancel a voice messages">Slide to cancel</string>
    <string name="error_message_voice_clip" context="Error message when trying to play a voice messages that it is not available">This voice messages is not available</string>

	<plurals name="file_already_downloaded">
		<item context="When a multiple download is started, some of the files could have already been downloaded before. This message shows the number of files that has already been downloaded in singular. placeholder: number of files" quantity="one">%d file already downloaded.&#160;</item>
		<item context="When a multiple download is started, some of the files could have already been downloaded before. This message shows the number of files that has already been downloaded in plural. placeholder: number of files" quantity="other">%d files already downloaded.&#160;</item>
	</plurals>

	<plurals name="file_pending_download">
		<item context="When a multiple download is started, some of the files could have already been downloaded before. This message shows the number of files that are pending in singular. placeholder: number of files" quantity="one">%d file pending.</item>
		<item context="When a multiple download is started, some of the files could have already been downloaded before. This message shows the number of files that are pending in plural. placeholder: number of files" quantity="other">%d files pending.</item>
	</plurals>

<<<<<<< HEAD
    <string name="recents_label" context="Label to reference a recents section">Recents</string>
    <string name="chats_label" context="Label to reference a chats section">Chats</string>
=======
    <string name="not_allowed_recording_voice_clip" context="Error message when trying to record a voice message while on a call in progress">It is not possible to record voice messages while there is a call in progress.</string>
    <string name="error_upload_voice_clip" context="Text shown when it tries to upload a voice message and occurs an error to process the action">An error occurred while trying to upload the voice message.</string>
>>>>>>> b516b980
</resources><|MERGE_RESOLUTION|>--- conflicted
+++ resolved
@@ -2499,11 +2499,9 @@
 		<item context="When a multiple download is started, some of the files could have already been downloaded before. This message shows the number of files that are pending in plural. placeholder: number of files" quantity="other">%d files pending.</item>
 	</plurals>
 
-<<<<<<< HEAD
     <string name="recents_label" context="Label to reference a recents section">Recents</string>
     <string name="chats_label" context="Label to reference a chats section">Chats</string>
-=======
+
     <string name="not_allowed_recording_voice_clip" context="Error message when trying to record a voice message while on a call in progress">It is not possible to record voice messages while there is a call in progress.</string>
     <string name="error_upload_voice_clip" context="Text shown when it tries to upload a voice message and occurs an error to process the action">An error occurred while trying to upload the voice message.</string>
->>>>>>> b516b980
 </resources>