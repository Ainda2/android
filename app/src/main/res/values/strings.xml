<?xml version="1.0" encoding="utf-8"?>
<resources>
    <!-- PRO Lite account -->
    <string name="prolite_account">Pro Lite</string>
    <!-- Name of the MEGA PDF Viewer. Keep uppercase. -->
    <string name="pdf_app_name">MEGA PDF Viewer</string>
    <!-- Answer for confirmation dialog. -->
    <string name="general_yes">Yes</string>
    <!-- Answer for confirmation dialog. -->
    <string name="general_no">No</string>
    <!-- dialog option cancel in alert dialog -->
    <string name="general_cancel">Cancel</string>
    <!-- When moving a file to a location in MEGA. This is the text of the button after selection the destination -->
    <string name="general_move_to">Move to</string>
    <!-- When copying a file to a location in MEGA. This is the text of the button after selection the destination -->
    <string name="general_copy_to">Copy to</string>
    <!-- Selecting a specific location in MEGA. This is the text of the button -->
    <string name="general_select">Select</string>
    <!-- Selecting a specific location in MEGA. This is the text of the button -->
    <string name="general_select_to_upload">Select files</string>
    <!-- Selecting a specific location in MEGA. This is the text of the button -->
    <string name="general_select_to_download">Select folder</string>
    <!-- This is the final button when creating a folder in the dialog where the user inserts the folder name -->
    <string name="general_create">Create</string>
    <!-- Item menu option upon right click on one or multiple files. -->
    <string name="general_download">Download</string>
    <!-- button -->
    <string name="general_add">Add</string>
    <!-- Item menu option upon right click on one or multiple files. -->
    <string name="general_move">Move</string>
    <!-- Menu option to delete one or multiple selected items. -->
    <string name="general_remove">Remove</string>
    <!-- button -->
    <string name="general_share">Share</string>
    <!-- Item menu option upon right click on one or multiple files. -->
    <string name="general_leave">Leave</string>
    <!-- button -->
    <string name="general_decryp">Decrypt</string>
    <!-- button -->
    <string name="general_export">Export</string>
    <!-- Answer for confirmation dialog. -->
    <string name="general_ok">OK</string>
    <!-- Skip a step of a configuration process. -->
    <string name="general_skip">Skip</string>
    <!-- Label for a button to stop some process. For example stop the Camera Uploads -->
    <string name="general_stop">Stop</string>
    <!-- option shown when a message could not be sent -->
    <string name="general_retry">Retry</string>
    <!-- Button to open the default web browser -->
    <string name="general_open_browser">Open browser</string>
    <!-- The title of progress dialog when loading web content -->
    <string name="general_loading">Loading</string>
    <!-- state while importing the file -->
    <string name="general_importing">Importing</string>
    <!-- state while importing the file -->
    <string name="general_forwarding">Forwarding</string>
    <!-- Menu option to choose to add file or folders to Cloud Drive -->
    <string name="general_import">Import</string>
    <!-- label of storage in upgrade/choose account page, it is being used with a variable, e.g. for LITE user it will show ‘200GB Storage’. -->
    <string name="general_storage">Storage</string>
    <!-- Text listed before the amount of bandwidth a user gets with a certain package. For example: “8TB Bandwidth”. Can also be translated as data transfer. -->
    <string name="general_bandwidth">Transfer Quota</string>
    <!-- Text placed inside the button the user clicks when upgrading to PRO. Meaning: subscribe to this plan -->
    <string name="general_subscribe">Subscribe</string>
    <!-- It will be followed by the error message -->
    <string name="general_error_word">Error</string>
    <!-- when clicking into a menu whose functionality is not yet implemented -->
    <string name="general_not_yet_implemented">Not yet implemented</string>
    <!-- when trying to download a file that is already downloaded in the device -->
    <string name="general_already_downloaded">Already downloaded</string>
    <!-- when trying to upload a file that is already uploaded in the folder -->
    <string name="general_already_uploaded">already uploaded</string>
    <!-- Label of the option menu. When clicking this button, the app shows the info of the file -->
    <string name="general_file_info">File info</string>
    <!-- Label of the option menu. When clicking this button, the app shows the info of the folder -->
    <string name="general_folder_info">Folder info</string>
    <!-- Hint how to cancel the download -->
    <string name="general_show_info">Show info</string>
    <!-- Error getting the root node -->
    <string name="error_general_nodes">Error. Please try again.</string>
    <!-- File name (without extension) of file exported with the recovery key -->
    <string name="general_rk">MEGA-RECOVERYKEY</string>
    <!-- Local folder error in Sync Service. There are two syncs for images and videos. This error appears when the secondary media local folder doesn’t exist -->
    <string name="secondary_media_service_error_local_folder">The secondary media folder does not exist, please choose a new folder</string>
    <!-- when no external card exists -->
    <string name="no_external_SD_card_detected">No external storage detected</string>
    <!-- On clicking menu item upload in a incoming shared folder read only -->
    <string name="no_permissions_upload">This folder is read-only. You do not have permission to upload</string>
    <!-- confirmation message before removing the previously downloaded MasterKey file -->
    <string name="remove_key_confirmation">You are removing the previously exported Recovery Key file</string>
    <!-- confirmation message before sending an invitation to a contact -->
    <string name="confirmation_add_contact">Do you want to send an invitation to %s?</string>
    <!-- Button where the user can sign off or logout -->
    <string name="action_logout">Log&#160;out</string>
    <!-- Item menu option upon right click on one or multiple files. -->
    <string name="action_add">Upload</string>
    <!-- Menu item -->
    <string name="action_create_folder">Create new folder</string>
    <!-- Option which allows create a new text file -->
    <string name="action_create_txt">Create new text file</string>
    <!-- Menu item -->
    <string name="action_settings">Settings</string>
    <!-- Search button -->
    <string name="action_search">Search</string>
    <!-- Select country page title -->
    <string name="action_search_country">Choose your region</string>
    <!-- Alternative text or description text for the “Play” button -->
    <string name="action_play">Play</string>
    <!-- Search button -->
    <string name="action_pause">Pause</string>
    <!-- Menu item -->
    <string name="action_refresh">Refresh</string>
    <!-- Menu item -->
    <string name="action_sort_by">Sort by</string>
    <!-- Menu item -->
    <string name="action_help">Help</string>
    <!-- Change from a free account to paying MEGA -->
    <string name="action_upgrade_account">Upgrade account</string>
    <!-- Message while proceeding to upgrade the account -->
    <string name="upgrading_account_message">Upgrading account</string>
    <!-- Menu item to select all the elements of a list -->
    <string name="action_select_all">Select all</string>
    <!-- Menu item to unselect all the elements of a list -->
    <string name="action_unselect_all">Clear selection</string>
    <!-- Menu item to change from list view to grid view -->
    <string name="action_grid">Thumbnail view</string>
    <!-- Menu item to change from grid view to list view -->
    <string name="action_list">List view</string>
    <!-- Title of the preference Recovery key on Settings section -->
    <string name="action_export_master_key">Back up Recovery Key</string>
    <!-- Menu item to let the user cancel subscriptions -->
    <string name="action_cancel_subscriptions">Cancel subscription</string>
    <!-- success message when the subscription has been canceled correctly -->
    <string name="cancel_subscription_ok">The subscription has been cancelled</string>
    <!-- error message when the subscription has not been canceled successfully -->
    <string name="cancel_subscription_error">We were unable to cancel your subscription. Please contact support&#64;mega.nz for assistance</string>
    <!-- Menu item to kill all opened sessions -->
    <string name="action_kill_all_sessions">Close other sessions</string>
    <!-- Message after kill all opened sessions -->
    <string name="success_kill_all_sessions">The remaining sessions have been closed</string>
    <!-- Message after kill all opened sessions -->
    <string name="error_kill_all_sessions">Error when closing the opened sessions</string>
    <!-- General label for files -->
    <plurals name="general_num_files">
        <item quantity="one">File</item>
        <item quantity="other">Files</item>
    </plurals>
    <!-- Indicates how many contacts a folder is shared with. Plural. e.g. Shared with 7 contacts -->
    <plurals name="general_num_shared_with">
        <item quantity="one">Shared with %1$s</item>
        <item quantity="other">Shared with %1$d contacts</item>
    </plurals>
    <!-- Alert text before download. Please do not modify the %s placeholder as it will be replaced by the size to be donwloaded -->
    <string name="alert_larger_file">%s will be downloaded.</string>
    <!-- Alert text before download -->
    <string name="alert_no_app">There is no app to open the file %s. Do you want to continue with the download?</string>
    <!-- Dialog option that permits user do not show it again -->
    <string name="checkbox_not_show_again">Do not show again</string>
    <!-- Press back while login to cancel current login process. -->
    <string name="confirm_cancel_login">Are you sure that you want to cancel the current login process?</string>
    <!-- Login button -->
    <string name="login_text">Log&#160;in</string>
    <!-- email label -->
    <string name="email_text">Email</string>
    <!-- password label -->
    <string name="password_text">Password</string>
    <!-- Hint of the confirmation dialog to get link with password -->
    <string name="confirm_password_text">Confirm password</string>
    <!-- in the password edittext the user can see the password or asterisks. ABC shows the letters of the password -->
    <string name="abc">ABC</string>
    <!-- This question applies to users that do not have an account on MEGA yet -->
    <string name="new_to_mega">New to MEGA?</string>
    <!-- button that allows the user to create an account -->
    <string name="create_account">Create account</string>
    <!-- when the user tries to log in MEGA without typing the email -->
    <string name="error_enter_email">Please enter your email address</string>
    <!-- Title of the alert dialog when the user tries to recover the pass of a non existing account -->
    <string name="error_invalid_email">Invalid email address</string>
    <!-- when the user tries to log in MEGA without typing the password -->
    <string name="error_enter_password">Please enter your password</string>
    <!-- when the user tries to log in to MEGA without a network connection -->
    <string name="error_server_connection_problem">No network connection</string>
    <!-- when the user tries to log in to MEGA without a valid session -->
    <string name="error_server_expired_session">You have been logged out on this device from another location</string>
    <!-- the first step when logging in is calculate the private and public encryption keys -->
    <string name="login_generating_key">Generating encryption keys</string>
    <!-- Message displayed while the app is connecting to a MEGA server -->
    <string name="login_connecting_to_server">Connecting to the server</string>
    <!-- Status text when updating the file manager -->
    <string name="download_updating_filelist">Updating file list</string>
    <!-- title of the screen after creating an account when the user has to confirm the password to confirm the account -->
    <string name="login_confirm_account">Confirm account</string>
    <!-- when the user clicks on the link sent by MEGA after creating the account, this message is shown -->
    <string name="login_querying_signup_link">Checking validation link</string>
    <!-- Attempting to activate a MEGA account for a user. -->
    <string name="login_confirming_account">Activating account</string>
    <!-- After login, updating the file list, the file list should be processed before showing it to the user -->
    <string name="login_preparing_filelist">Preparing file list</string>
    <!-- when the user tries to share something to MEGA without being logged -->
    <string name="login_before_share">Please log in to share with MEGA</string>
    <!-- This toast message is shown on the login page when an email confirm link is no longer valid. -->
    <string name="reg_link_expired">Your confirmation link is no longer valid. Your account may already be activated or you may have cancelled your registration.</string>
    <!--  -->
    <string name="tour_space_title">MEGA Space</string>
    <!--  -->
    <string name="tour_speed_title">MEGA Speed</string>
    <!--  -->
    <string name="tour_privacy_title">MEGA Privacy</string>
    <!--  -->
    <string name="tour_access_title">MEGA Access</string>
    <!-- Full description text of the app in the Google Play page of the app (character limit 4000) -->
    <string name="tour_space_text">Register now and get 20&#160;GB of free storage</string>
    <!--  -->
    <string name="tour_speed_text">Uploads are fast. Quickly share files with everyone</string>
    <!--  -->
    <string name="tour_privacy_text">Keep all your files safe with MEGA’s end-to-end encryption</string>
    <!--  -->
    <string name="tour_access_text">Get fully encrypted access anywhere, anytime</string>
    <!-- button that allows the user to create an account -->
    <string name="create_account_text">Create account</string>
    <!-- category in sort by action -->
    <string name="name_text">Name</string>
    <!-- First Name of the user -->
    <string name="first_name_text">First Name</string>
    <!-- Last name of the user -->
    <string name="lastname_text">Last Name</string>
    <!-- text placed on the checkbox of acceptation of the Terms of Service -->
    <string name="tos">I agree with MEGA’s [A]Terms of Service[/A]</string>
    <!-- Text placed on the checkbox to make sure user agree that understand the danger of losing password -->
    <string name="top">I understand that [B]if I lose my password, I may lose my data[/B]. Read more about [A]MEGA’s end-to-end encryption[/A].</string>
    <!-- Does the user already have a MEGA account -->
    <string name="already_account">Already have an account?</string>
    <!-- warning dialog -->
    <string name="create_account_no_terms">You have to accept our Terms of Service</string>
    <!-- warning dialog, for user do not tick checkbox of understanding the danger of losing password -->
    <string name="create_account_no_top">You need to agree that you understand the danger of losing your password</string>
    <!-- Warning message when the first name is a required field to submit a form. For example during the create account process. -->
    <string name="error_enter_username">Please enter your first name</string>
    <!-- Warning dialog -->
    <string name="error_enter_userlastname">Please enter your last name.</string>
    <!-- when creating the account -->
    <string name="error_short_password">Password is too short</string>
    <!-- when creating the account -->
    <string name="error_passwords_dont_match">Passwords do not match</string>
    <!-- when creating the account -->
    <string name="error_email_registered">This email address has already registered an account with MEGA</string>
    <!--  -->
    <string name="create_account_creating_account">Connecting to the server: Creating account</string>
    <!--  -->
    <string name="cancel_transfer_confirmation">Cancel this transfer?</string>
    <!--  -->
    <string name="cancel_all_transfer_confirmation">Cancel all transfers?</string>
    <!-- Label for any ‘Cancel all’ button to cancel transfers - (String as short as possible). -->
    <string name="cancel_all_action">Cancel all</string>
    <!-- Warning to confirm remove selected transfers. Plural more than 1 transfer -->
    <plurals name="cancel_selected_transfers">
        <item quantity="one">The selected transfer will be cancelled.</item>
        <item quantity="other">The selected transfers will be cancelled.</item>
    </plurals>
    <!-- The name of every users root drive in the cloud of MEGA. -->
    <string name="section_cloud_drive">Cloud Drive</string>
    <!-- Label to reference a recents section -->
    <string name="section_recents">Recents</string>
    <!-- title of the screen where the secondary media images are uploaded, and name of the folder where the secondary media images are uploaded -->
    <string name="section_secondary_media_uploads">Media Uploads</string>
    <!-- Section name for the “Messages” section.Preferably one word. There is little space for this word. -->
    <string name="section_inbox">Inbox</string>
    <!-- title of the screen that shows the files saved for offline in the device -->
    <string name="section_saved_for_offline">Saved for Offline</string>
    <!-- the options of what to upload in an array. Needed for the settings, the options of what to upload. -->
    <string name="section_saved_for_offline_new">Offline</string>
    <!-- Label showing the location of a node which is not in root navigation level. The first placeholder is the name of the parent folder. The second placeholder is the name of the section in which the file is. e.g. PR reviews and tickets (Cloud Drive) -->
    <string name="location_label">%1$s (%2$s)</string>
    <!-- title of the screen that shows all the shared items -->
    <string name="title_shared_items">Shared items</string>
    <!-- title of the screen that shows all the shared items -->
    <string name="section_shared_items">Shared folders</string>
    <!-- The title of the trash bin in the tree of the file manager. -->
    <string name="section_rubbish_bin">Rubbish Bin</string>
    <!-- Section name for the “Contacts” section.Preferably one word. There is little space for this word. -->
    <string name="section_contacts">Contacts</string>
    <!-- Item of the navigation title for the contacts section when there is any pending incoming request -->
    <string name="section_contacts_with_notification">Contacts [A](%1$d)[/A]</string>
    <!-- Empty state when the user has not sent any contact request to other users -->
    <string name="sent_requests_empty">[B]No [/B][A]sent requests[/A]</string>
    <!-- Empty state when the user has not received any contact request from other users -->
    <string name="received_requests_empty">[B]No [/B][A]received requests[/A]</string>
    <!-- Title for the file transfer screen (with the up & download) -->
    <string name="section_transfers">Transfers</string>
    <!-- Section name for the “My Account” section.Preferably one or two words. There is little space for this. -->
    <string name="section_account">My Account</string>
    <!-- title of the screen where the camera images are uploaded, and name of the folder where camera images are uploaded -->
    <string name="section_photo_sync">Camera Uploads</string>
    <!-- Capital letters. Incoming shared folders. The title of a tab -->
    <string name="tab_incoming_shares">Incoming</string>
    <!-- Capital letters. Outgoing shared folders. The title of a tab -->
    <string name="tab_outgoing_shares">Outgoing</string>
    <!-- Capital letters. Files with link. The title of a tab -->
    <string name="tab_links_shares">Links</string>
    <!-- Label for any ‘Incoming shares’ button, link, text, title, etc. - (String as short as possible). -->
    <string name="title_incoming_shares_explorer">Incoming Shares</string>
    <!-- Title of the share with file explorer -->
    <string name="title_incoming_shares_with_explorer">Incoming shares with</string>
    <!-- message when there are no files in the Cloud drive -->
    <string name="file_browser_empty_cloud_drive">No files in your Cloud Drive</string>
    <!-- Text that indicates that a folder is currently empty -->
    <string name="file_browser_empty_folder">Empty Folder</string>
    <!-- Title of the fragment Choose Account -->
    <string name="choose_account_fragment">CHOOSE ACCOUNT</string>
    <!-- The file are available “offline” (without a network Wi-Fi mobile data connection) -->
    <string name="file_properties_available_offline">Available Offline</string>
    <!-- category in sort by action -->
    <string name="file_properties_info_size_file">Size</string>
    <!-- When the file/folder was last modified -->
    <string name="file_properties_info_last_modified">Last modified</string>
    <!-- Label to display the date and time when a file/folder has been added (uploaded) to MEGA. -->
    <string name="file_properties_info_added">Added</string>
    <!-- the label when a folder can be accesed by public users -->
    <string name="file_properties_shared_folder_public_link">Public link</string>
    <!-- Item menu option upon clicking on a file folder. Refers to the permissions of a file folder in the file manager. -->
    <string name="file_properties_shared_folder_permissions">Permissions</string>
    <!-- Title of the dialog to choose permissions when sharing. -->
    <string name="dialog_select_permissions">Share Permissions</string>
    <!-- menu item -->
    <string name="file_properties_shared_folder_change_permissions">Change permissions</string>
    <!-- when listing all the contacts that shares a folder -->
    <string name="file_properties_shared_folder_select_contact">Shared with</string>
    <!-- send a file to a MEGA user -->
    <string name="file_properties_send_file_select_contact">Send to</string>
    <!-- shows the owner of an incoming shared folder -->
    <string name="file_properties_owner">Owner</string>
    <!-- positive button on dialog to invite a contact -->
    <string name="contact_invite">Invite</string>
    <!-- option to reinvite a contact -->
    <string name="contact_reinvite">Reinvite</string>
    <!-- The text of the notification button that is displayed when there is a call in progress, another call is received and ignored. -->
    <string name="contact_ignore">Ignore</string>
    <!-- option to decline a contact invitation -->
    <string name="contact_decline">Decline</string>
    <!-- option to accept a contact invitation -->
    <string name="contact_accept">Accept</string>
    <!-- Label for the option of the sliding panel to show the contact info -->
    <string name="contact_properties_activity">Contact info</string>
    <!-- Adding new relationships (contacts) using the actions. -->
    <string name="contacts_list_empty_text">Add new contacts using the button below</string>
    <!-- Add new contacts before sharing. -->
    <string name="contacts_explorer_list_empty_text">Add a new contact to share</string>
    <!-- Error message -->
    <string name="error_not_enough_free_space">Not enough free space on your device</string>
    <!-- This is button text on the Get Link dialog. This lets the user get a public file/folder link without the decryption key e.g. https://mega.nz/#!Qo12lSpT. -->
    <string name="option_link_without_key">Link without key</string>
    <!-- Alert Dialog to get link -->
    <string name="option_decryption_key">Decryption key</string>
    <!-- Alert shown when some content is sharing with chats and they are processing -->
    <string name="download_preparing_files">Preparing files</string>
    <!-- Message when many downloads start. Plural more than 1 file. Placeholder is for include the number of downloads in runtime. -->
    <plurals name="download_began">
        <item quantity="one">Download has started</item>
        <item quantity="other">%1$d downloads have started</item>
    </plurals>
    <!-- Message when many downloads finish. Plural more than 1 file. Placeholder is for include the number of downloads in runtime. -->
    <plurals name="download_finish">
        <item quantity="one">Download has finished</item>
        <item quantity="other">%1$d downloads have finished</item>
    </plurals>
    <!-- Message when many uploads start. Plural more than 1 file. Placeholder is for include the number of uploads in runtime. -->
    <plurals name="upload_began">
        <item quantity="one">Upload has started</item>
        <item quantity="other">%1$d uploads have started</item>
    </plurals>
    <!-- Message when many downloads finish. Plural more than 1 file. Placeholder is for include the number of uploads in runtime. -->
    <plurals name="upload_finish">
        <item quantity="one">Upload has finished</item>
        <item quantity="other">%1$d uploads have finished</item>
    </plurals>
    <!-- Warning shown when it tries to download some empty folders. Plural -->
    <plurals name="empty_folders">
        <item quantity="one">Folder is empty.</item>
        <item quantity="other">Folders are empty.</item>
    </plurals>
    <!-- Hint how to cancel the download -->
    <string name="download_touch_to_cancel">Touch to cancel</string>
    <!-- Hint how to cancel the download -->
    <string name="download_touch_to_show">View transfers</string>
    <!-- Warning message -->
    <string name="error_file_size_greater_than_4gb">Most devices can’t download files greater than 4&#160;GB. Your download will probably fail</string>
    <!-- message when trying to open a downloaded file but there isn’t any app that open that file. Example: a user downloads a pdf but doesn’t have any app to read a pdf -->
    <string name="intent_not_available">There isn’t any available app to execute this file on your device</string>
    <!-- Message when trying to open a location message but there isn’t any app that open that location. -->
    <string name="intent_not_available_location">There are no apps available on your device to open this location</string>
    <!-- Message displayed when user tries to open a file with a 3rd party app using the option "Open with" but there isn't any app installed in the device which can open that file type, e.g. user tries to open a ".txt" but doesn’t have any installed 3rd party app which supports ".txt" files. -->
    <string name="intent_not_available_file">You may not have any apps installed which support this file type</string>
    <!-- to share an image using Facebook, Whatsapp, etc -->
    <string name="context_share_image">Share image using</string>
    <!-- create a link of a file and send it using an app from the device -->
    <string name="context_get_link">Share link</string>
    <!-- Delete a link label -->
    <string name="context_delete_link">Delete link</string>
    <!-- Item menu option upon right click on one or multiple files. -->
    <string name="context_leave_menu">Leave</string>
    <!-- Title alert before leaving a share. -->
    <string name="alert_leave_share">Leave share</string>
    <!-- Item menu option upon right click on one or multiple files. -->
    <string name="context_clean_shares_menu">Remove share</string>
    <!-- Item menu option upon right click on one or multiple files. -->
    <string name="context_remove_link_menu">Remove link</string>
    <!-- Warning that appears prior to remove a link of a file. Singular. -->
    <string name="context_remove_link_warning_text">This link will not be publicly available anymore.</string>
    <!-- Warning that appears prior to remove links of files. Plural. -->
    <plurals name="remove_links_warning_text">
        <item quantity="one">This link will not be publicly available anymore.</item>
        <item quantity="other">These links will not be publicly available anymore.</item>
    </plurals>
    <!-- Item menu option upon right click on one or multiple files. -->
    <string name="context_rename">Rename</string>
    <!-- Title of a dialog to rename a node. The place holder is to set the current name of the node. -->
    <string name="rename_dialog_title">Rename %1$s</string>
    <!-- Menu option to open a link. Also title of the dialog to open a link. -->
    <string name="context_open_link_title">Open link</string>
    <!-- Item menu option upon right click on one or multiple files. -->
    <string name="context_open_link">Open</string>
    <!-- while renaming a file or folder -->
    <string name="context_renaming">Renaming</string>
    <!-- while file provider is downloading a file -->
    <string name="context_preparing_provider">Preparing file</string>
    <!-- Item menu option upon right click on one or multiple files. -->
    <string name="context_download">Download</string>
    <!-- Item menu option upon right click on one or multiple files. -->
    <string name="context_move">Move</string>
    <!-- while moving a file or folder -->
    <string name="context_moving">Moving</string>
    <!-- Item menu option upon right click on one or multiple files. -->
    <string name="context_copy">Copy</string>
    <!-- Item menu option upon right click on one or multiple files. -->
    <string name="context_upload">Upload</string>
    <!-- while copying a file or folder -->
    <string name="context_copying">Copying</string>
    <!-- menu item -->
    <string name="context_move_to_trash">Move to Rubbish Bin</string>
    <!-- menu item -->
    <string name="context_delete_from_mega">Remove from MEGA</string>
    <!-- Input field description in the create folder dialog. -->
    <string name="context_new_folder_name">Folder Name</string>
    <!-- when adding a new contact. in the dialog -->
    <string name="context_new_contact_name">Contact email</string>
    <!-- status dialog when performing the action -->
    <string name="context_creating_folder">Creating folder</string>
    <!-- Menu item -->
    <string name="context_download_to">Save to</string>
    <!-- Menu option title -->
    <string name="context_clear_rubbish">Clear Rubbish Bin</string>
    <!-- Ask for confirmation before removing all the elements of the rubbish bin -->
    <string name="clear_rubbish_confirmation">You are about to permanently remove all items from your Rubbish Bin.</string>
    <!-- send cancel subscriptions dialog -->
    <string name="context_send">Send</string>
    <!-- send the file to inbox -->
    <string name="context_send_file_inbox">Send to contact</string>
    <!-- Menu option to delete one or multiple selected items. -->
    <string name="context_remove">Remove</string>
    <!-- Menu option to delete selected items of the offline state -->
    <string name="context_delete_offline">Remove from Offline</string>
    <!-- menu item -->
    <string name="context_share_folder">Share folder</string>
    <!-- menu item -->
    <string name="context_send_file">Send file to chat</string>
    <!-- menu item -->
    <string name="context_send_contact">Share contact to chat</string>
    <!-- open a shared folder -->
    <string name="context_view_shared_folders">View shared folders</string>
    <!-- Item menu option upon clicking on one or multiple files. -->
    <string name="context_sharing_folder">Sharing</string>
    <!-- Menu option to manage a shared folder. -->
    <string name="manage_share">Manage share</string>
    <!-- menu item -->
    <string name="context_delete">Delete</string>
    <!-- success message when removing a contact request -->
    <string name="context_contact_invitation_deleted">Request deleted</string>
    <!-- success message when reinvite a contact -->
    <string name="context_contact_invitation_resent">Request resent</string>
    <!-- success message when sending a contact request -->
    <string name="context_contact_request_sent">Request successfully sent to %s. View in Sent requests tab.</string>
    <!-- success message when removing a contact -->
    <string name="context_contact_removed">Contact removed</string>
    <!-- error message -->
    <string name="context_contact_not_removed">Error. Contact not removed</string>
    <!-- success message when chaning the permissionss -->
    <string name="context_permissions_changed">Permissions changed</string>
    <!-- error message -->
    <string name="context_permissions_not_changed">Error. Permissions not changed</string>
    <!-- message when trying to create a folder that already exists -->
    <string name="context_folder_already_exists">Folder already exists</string>
    <!-- message when trying to create a invite a contact already that is already added -->
    <string name="context_contact_already_exists">%s is already a contact</string>
    <!-- message when trying to send a file without full access -->
    <string name="context_send_no_permission">You do not have permission to send this file</string>
    <!-- success message when creating a folder -->
    <string name="context_folder_created">Folder created</string>
    <!-- error message when creating a folder -->
    <string name="context_folder_no_created">Error. Folder not created</string>
    <!-- success message when renaming a node -->
    <string name="context_correctly_renamed">Renamed successfully</string>
    <!-- error message -->
    <string name="context_no_renamed">Error. Not renamed</string>
    <!-- success message when copying a node -->
    <string name="context_correctly_copied">Copied successfully</string>
    <!-- success message when sending a node to Inbox -->
    <string name="context_correctly_sent_node">Sent to Inbox</string>
    <!-- error message when sending a node to Inbox -->
    <string name="context_no_sent_node">Error. Not sent to Inbox</string>
    <!-- error message -->
    <string name="context_no_copied">Error. Not copied</string>
    <!-- message that appears when a user tries to move/copy/upload a file but doesn’t choose a destination folder -->
    <string name="context_no_destination_folder">Please choose a destination folder</string>
    <!-- success message when moving a node -->
    <string name="context_correctly_moved">Moved successfully</string>
    <!-- success message when moving a node -->
    <string name="number_correctly_moved">%d items moved successfully.</string>
    <!-- success message when moving a node -->
    <string name="number_incorrectly_moved">%d items were not moved successfully</string>
    <!-- success message when moving a node -->
    <string name="context_correctly_moved_to_rubbish">Moved to the Rubbish Bin successfully</string>
    <!-- error message -->
    <string name="context_no_moved">Error. Not moved</string>
    <!-- success message when sharing a folder -->
    <string name="context_correctly_shared">Shared successfully</string>
    <!-- error message when sharing a folder -->
    <string name="context_no_shared_number">Error. %d shares were not completed</string>
    <!-- success message when sharing a folder -->
    <string name="context_correctly_shared_removed">Remove shares successfully</string>
    <!-- error message when sharing a folder -->
    <string name="context_no_shared_number_removed">Error. %d process of removing shares is not completed</string>
    <!-- error message -->
    <string name="context_no_shared">Error. Not shared</string>
    <!-- error message -->
    <string name="context_no_removed_shared">Error. Share failed to remove</string>
    <!-- success message when removing a sharing -->
    <string name="context_remove_sharing">Folder sharing removed</string>
    <!-- error message -->
    <string name="context_no_link">Link creation failed</string>
    <!-- success message when removing a node from MEGA -->
    <string name="context_correctly_removed">Deleted successfully</string>
    <!-- error message -->
    <string name="context_no_removed">Error. Deletion failed</string>
    <!-- success message when moving a node -->
    <string name="number_correctly_removed">%d items removed successfully from MEGA</string>
    <!-- error message when moving a node -->
    <string name="number_no_removed">%d items are not removed successfully</string>
    <!-- Success message when left shared folders -->
    <string name="number_correctly_leaved">%d folders left successfully.</string>
    <!-- Message shown when a share has been left -->
    <string name="share_left">Share left</string>
    <!-- error message when moving a node -->
    <string name="number_no_leaved">%d folders were not left successfully</string>
    <!-- success message when sending multiple files -->
    <string name="number_correctly_sent">File sent to %d contacts successfully</string>
    <!-- error message when sending multiple files -->
    <string name="number_no_sent">File was not sent to %d contacts</string>
    <!-- success message when sending multiple files -->
    <string name="number_correctly_sent_multifile">%d files sent successfully</string>
    <!-- error message when sending multiple files -->
    <string name="number_no_sent_multifile">%d files failed to send</string>
    <!-- success message when sending multiple files -->
    <string name="number_correctly_copied">%d items copied successfully</string>
    <!-- error message when sending multiple files -->
    <string name="number_no_copied">%d items were not copied</string>
    <!-- success message when removing several contacts -->
    <string name="number_contact_removed">%d contacts removed successfully</string>
    <!-- error message when removing several contacts -->
    <string name="number_contact_not_removed">%d contacts were not removed</string>
    <!-- success message when sharing a file with multiple contacts -->
    <string name="number_contact_file_shared_correctly">Folder shared with %d contacts successfully</string>
    <!-- success message when sharing multiple files -->
    <string name="number_correctly_shared">%d folders shared successfully</string>
    <!-- error message when sharing multiple files -->
    <string name="number_no_shared">%d folders were not shared</string>
    <!-- success message when sending a file to a contact -->
    <string name="context_correctly_copied_contact">Successfully sent to:</string>
    <!-- success message when removing all the contacts of a shared folder -->
    <string name="context_correctly_removed_sharing_contacts">The folder is no longer shared</string>
    <!-- error message when removing all the contacts of a shared folder -->
    <string name="context_no_removed_sharing_contacts">An error occurred. The folder is still shared with another contact</string>
    <!-- option available for just one file -->
    <string name="context_select_one_file">Select just one file</string>
    <!-- success message when emptying the RB -->
    <string name="rubbish_bin_emptied">Rubbish Bin emptied successfully</string>
    <!-- error message when emptying the RB -->
    <string name="rubbish_bin_no_emptied">An error occurred. The Rubbish Bin has not been emptied</string>
    <!-- dialog cancel subscriptions -->
    <string name="dialog_cancel_subscriptions">You are about to cancel your MEGA subscription. Please let us know if there is anything we can do to help change your mind.</string>
    <!-- hint cancel subscriptions dialog -->
    <string name="hint_cancel_subscriptions">Type feedback here</string>
    <!-- send cancel subscriptions dialog -->
    <string name="send_cancel_subscriptions">Send</string>
    <!-- confirmation cancel subscriptions dialog -->
    <string name="confirmation_cancel_subscriptions">Thank you for your feedback. Are you sure you want to cancel your MEGA subscription?</string>
    <!-- provide a reason to cancel subscriptions dialog -->
    <string name="reason_cancel_subscriptions">Your subscription has not been cancelled. Please provide a reason for your cancellation</string>
    <!-- Confirmation message of the dialog shown when a subscription has been processed successfully -->
    <string name="message_user_purchased_subscription">Thanks. Your payment is processing. Please email us at support&#64;mega.co.nz if you have not received your upgrade within 24 hours.</string>
    <!-- Pop up message shows when user purchased a lower level of subscription -->
    <string name="message_user_purchased_subscription_down_grade">Your new subscription will take effect once the current one expires, the new price will be charged at that time.</string>
    <!-- Pop up message shows when user purchased a subscription with a payment method that can not be processed in real time, e.g. voucher -->
    <string name="message_user_payment_pending">Your subscription will take effect once the payment is processed by Google.</string>
    <!--  -->
    <string name="subscription_type_monthly">Monthly</string>
    <!--  -->
    <string name="subscription_type_yearly">Yearly</string>
    <!-- success message after removing the public link of a folder -->
    <string name="context_node_private">The folder is now private</string>
    <!-- success message after removing a share of a folder. a contact has no access to the folder now -->
    <string name="context_share_correctly_removed">Share removed</string>
    <!-- Menu option to create a new folder in the file manager. -->
    <string name="menu_new_folder">New folder</string>
    <!-- Menu option to add a contact to your contact list. -->
    <string name="menu_add_contact">Add contact</string>
    <!-- Menu option to add a contact to your contact list. -->
    <string name="menu_add_contact_and_share">Add contact and share</string>
    <!-- Title of the alert to introduce the decryption key -->
    <string name="alert_decryption_key">Decryption Key</string>
    <!-- Message of the alert to introduce the decryption key -->
    <string name="message_decryption_key">Please enter the decryption key for the link</string>
    <!-- error message shown on the decryption key dialog if the key typed in was wrong -->
    <string name="invalid_decryption_key">Invalid decryption key</string>
    <!-- upload to. Then choose an Image file -->
    <string name="upload_to_image">Image</string>
    <!-- upload to. Then choose an Audio file -->
    <string name="upload_to_audio">Audio</string>
    <!-- Title of the button in the contact info screen to start a video call -->
    <string name="upload_to_video">Video</string>
    <!-- Label for the current uploaded size of a file. For example, 3 files, 50KB uploaded -->
    <string name="upload_uploaded">uploaded</string>
    <!-- Status text at the beginning of an upload, Status text at the beginning of an upload for 2 or more files -->
    <plurals name="upload_prepare">
        <item quantity="one">Processing file</item>
        <item quantity="other">Processing files</item>
    </plurals>
    <!-- error message when downloading a file -->
    <string name="error_temporary_unavaible">Resource temporarily not available, please try again later</string>
    <!-- Error message when the selected file cannot be opened -->
    <string name="upload_can_not_open">Cannot open selected file</string>
    <!-- when a zip file is downloaded and clicked, the app unzips the file. This is the status text while unzipping the file -->
    <string name="unzipping_process">Unzipping file</string>
    <!-- error message while browsing the local filesystem -->
    <string name="error_io_problem">File system problem</string>
    <!-- error message while browsing the local filesystem -->
    <string name="general_error">Error happened when executing the action</string>
    <!-- title of the image gallery -->
    <string name="full_screen_image_viewer_label">Image viewer</string>
    <!-- Headline for the amount of storage space is used -->
    <string name="my_account_used_space">Used storage space</string>
    <!-- menu item -->
    <string name="my_account_change_password">Change password</string>
    <!-- Dialog text overquota error -->
    <string name="overquota_alert_text">You have exceeded your storage limit. Would you like to upgrade your account?</string>
    <!-- when did the last session happen -->
    <string name="my_account_last_session">Last session</string>
    <!-- message displayed while the app is changing the password -->
    <string name="my_account_changing_password">Changing password</string>
    <!-- when changing the password, the first edittext is to enter the current password -->
    <string name="my_account_change_password_oldPassword">Current password</string>
    <!-- when changing the password -->
    <string name="my_account_change_password_newPassword1">New password</string>
    <!-- when changing the password -->
    <string name="my_account_change_password_newPassword2">Confirm new password</string>
    <!-- when changing the password or creating the account, the password is required twice and check that both times are the same -->
    <string name="my_account_change_password_dont_match">Passwords do not match</string>
    <!-- title of the selection of the pro account wanted -->
    <string name="upgrade_select_pricing">Select plan</string>
    <!-- the user has to decide the way of payment -->
    <string name="select_membership_1">Monthly or annually recurring</string>
    <!-- choose the payment method option when no method is available -->
    <string name="no_available_payment_method">There is no payment method set for this plan currently. Please select one.</string>
    <!-- button to decide monthly payment. The asterisk is needed -->
    <string name="upgrade_per_month">Monthly*</string>
    <!-- button to decide annually payment. The asterisk is needed -->
    <string name="upgrade_per_year">Annually*</string>
    <!-- the user can get the link and it’s copied to the clipboard -->
    <string name="file_properties_get_link">The link has been copied to the clipboard</string>
    <!-- before sharing an image, the preview has to be downloaded -->
    <string name="full_image_viewer_not_preview">The preview has not been downloaded yet. Please wait</string>
    <!-- due to device is low on memory, cannot load an image preview temporarily -->
    <string name="not_load_preview_low_memory">Not enough free memory to display preview. Please try again later.</string>
    <!-- alert when clicking a newsignup link being logged -->
    <string name="log_out_warning">Please log out before creating the account</string>
    <!-- message shown in the screen when there are not any active transfer -->
    <string name="transfers_empty">No active transfers</string>
    <!-- menu item -->
    <string name="menu_pause_transfers">Pause transfers</string>
    <!-- menu item -->
    <string name="menu_cancel_all_transfers">Cancel all transfers</string>
    <!-- Option of the sliding panel to capture a new picture to upload to Cloud Drive or to set as user avatar -->
    <string name="menu_take_picture">Capture</string>
    <!-- Dialog title, to explain why MEGA needs the ’display over other apps’ permission (Android 10) -->
    <string name="ask_for_display_over_title">Allow notifications for incoming MEGA calls</string>
    <!-- Dialog message, to explain why MEGA needs the ’display over other apps’ permission (Android 10) -->
    <string name="ask_for_display_over_msg">Please grant MEGA permission to display over other apps for calls.</string>
    <!-- Prompt text shows when the user doesn’t want to make MEGA grant the ’display over other apps’ permission for now (Android 10) -->
    <string name="ask_for_display_over_explain">You can still manually grant permissions in the device Settings.</string>
    <!-- the options of how to upload, but in an array. needed for the settings, how to upload the camera images. only when Wi-Fi connected -->
    <string name="cam_sync_wifi">Wi-Fi only</string>
    <!-- the options of how to upload, but in an array. needed for the settings, how to upload the camera images. when Wi-Fi connected and using data plan -->
    <string name="cam_sync_data">Wi-Fi or mobile data</string>
    <!-- The upload of the user’s photos or videos from their specified album is in progress. -->
    <string name="cam_sync_syncing">Camera Uploads in progress</string>
    <!-- confirmation question for cancelling the camera uploads -->
    <string name="cam_sync_cancel_sync">Do you want to stop Camera Uploads?</string>
    <!-- title of the notification when camera upload is enabled -->
    <string name="settings_camera_notif_title">Uploading files of media folders</string>
    <!-- title of the notification when camera upload is checking files -->
    <string name="settings_camera_notif_checking_title">Checking for files to be uploaded</string>
    <!-- title of the notification when camera upload is initializing -->
    <string name="settings_camera_notif_initializing_title">Initialising Camera Uploads</string>
    <!-- title of the notification when camera upload’s primary local folder is unavailable. -->
    <string name="camera_notif_primary_local_unavailable">Camera Uploads have been disabled. Your local folder is unavailable.</string>
    <!-- title of the notification when camera upload’s secondary local folder is unavailable. -->
    <string name="camera_notif_secondary_local_unavailable">Media Uploads have been disabled. Your local folder is unavailable.</string>
    <!-- notification camera uploads complete -->
    <string name="settings_camera_notif_complete">Camera uploads complete</string>
    <!-- settings of the Appearance section -->
    <string name="settings_appearance">Appearance</string>
    <!-- settings of the Features section -->
    <string name="settings_features">Features</string>
    <!-- label of storage in upgrade/choose account page, it is being used with a variable, e.g. for LITE user it will show ‘200GB Storage’. -->
    <string name="settings_storage">Storage</string>
    <!-- Settings of the Passcode -->
    <string name="settings_passcode_lock">Passcode lock</string>
    <!-- Setting to allow the user to select the preferred passcode type -->
    <string name="settings_passcode_option">Passcode options</string>
    <!-- Helper text to explain why we have this `Require me to plug in` setting, placeholder - 100 to 1000 in MB -->
    <string name="settings_camera_upload_charging_helper_label">Video compression uses considerable amounts of power. Please plug in your device to charge if the videos to be compressed are larger than %s.</string>
    <!-- Helper text to explain the things to note if enable the feature of including GPS info -->
    <string name="settings_camera_upload_include_gps_helper_label">If enabled, location information will be included with your pictures. Please be careful when sharing them.</string>
    <!-- Settings category title for cache and offline files -->
    <string name="settings_advanced_features">Advanced</string>
    <!-- Settings preference title for cache -->
    <string name="settings_advanced_features_cache">Clear Cache</string>
    <!-- Settings preference title for offline files -->
    <string name="settings_advanced_features_offline">Clear Offline Files</string>
    <!-- Settings preference title for delete account -->
    <string name="settings_delete_account">Delete account</string>
    <!-- Size of files in offline or cache folders -->
    <string name="settings_advanced_features_size">Currently using %s</string>
    <!-- Calculating Size of files in offline or cache folders -->
    <string name="settings_advanced_features_calculating">Calculating</string>
    <!-- title of the setting to set the default download location -->
    <string name="settings_storage_download_location">Default download location</string>
    <!-- Whether to always ask the user each time. -->
    <string name="settings_storage_ask_me_always">Always ask for download location</string>
    <!-- Whether to enable the storage in advanced devices -->
    <string name="settings_storage_advanced_devices">Display advanced devices (external SD)</string>
    <!-- Label of button on account page that ask user to add their phone number -->
    <string name="add_phone_number_label">Add a phone number</string>
    <!-- enter verification code page title -->
    <string name="verify_account_title">Verify your account</string>
    <!-- Text to explain to user why to verify phone number (account suspended use case) -->
    <string name="verify_account_helper_locked">Your account has been locked temporarily due to potential abuse. Please verify your phone number to unlock your account.</string>
    <!-- Hint text of the country edittext for billing purposes -->
    <string name="general_country_label">Country</string>
    <!-- Hint text of the region edittext for choosing dial code. -->
    <string name="sms_region_label">Region</string>
    <!-- place holder for enter mobile number field -->
    <string name="verify_account_phone_number_placeholder">Your phone number</string>
    <!-- Button label - go to previous page -->
    <string name="general_back_button">Back</string>
    <!-- button label - quite sms verification use case -->
    <string name="verify_account_not_now_button">Not now</string>
    <!-- Button label - confirm some action -->
    <string name="general_confirm_button">Confirm</string>
    <!-- On “add phone number” page, an error message will be shown if user click next button without select country code. -->
    <string name="verify_account_invalid_country_code">Please select a region code</string>
    <!-- On “Add phone number” page, a toast error message will be shown if the country code cannot be fetched from back end. -->
    <string name="verify_account_not_loading_country_code">Region codes could not be fetched.</string>
    <!-- error message if user click next button without enter a valid phone number -->
    <string name="verify_account_invalid_phone_number">Please supply a valid phone number.</string>
    <!-- Label tell user to enter received txt to below input boxes -->
    <string name="verify_account_enter_txt_label">Please enter the verification code sent to</string>
    <!-- enter verification code page title -->
    <string name="verify_account_enter_code_title">Verify your account</string>
    <!-- error message that will show to user when user entered invalid verification code -->
    <string name="verify_account_incorrect_code">Wrong code. Please try again or resend.</string>
    <!-- text message to remind user to resend verification code -->
    <string name="verify_account_resend_label">Didn’t receive the code?</string>
    <!-- Button to resend the create account email to a new email address in case the previous email address was misspelled -->
    <string name="general_resend_button">Resend</string>
    <!-- error message that will show to user when host detected that the mobile number has been registered already -->
    <string name="verify_account_error_phone_number_register">This number is already associated with a MEGA account.</string>
    <!-- error message that will show to user when user reached the sms verification daily limit -->
    <string name="verify_account_error_reach_limit">You have reached the daily limit</string>
    <!-- error message that will show to user when user reached the sms verification daily limit -->
    <string name="verify_account_error_wrong_code">The verification code doesn’t match.</string>
    <!-- error message that will show to user when code has been verified -->
    <string name="verify_account_error_code_verified">The code has been verified</string>
    <!-- error message that will show to user when user entered invalid verification code -->
    <string name="verify_account_error_invalid_code">Wrong code. Please try again or resend.</string>
    <!-- verify phone number successfully -->
    <string name="verify_account_successfully">Your phone number has been verified successfully</string>
    <!-- If the user has an internal storage and an external SD card, it has to be set on the settings screen, external storage option -->
    <string-array name="settings_storage_download_location_array">
        <item>Internal storage</item>
        <item>External storage</item>
    </string-array>
    <!-- If the user has an internal storage and an external SD card, it has to be set on the settings screen, internal storage option -->
    <string name="internal_storage_label">Internal storage</string>
    <!-- If the user has an internal storage and an external SD card, it has to be set on the settings screen, external storage option -->
    <string name="external_storage_label">External storage</string>
    <!-- choose the way the new user’s email is inserted, import from phone option -->
    <string-array name="add_contact_array">
        <item>Write the user’s email</item>
        <item>Import from device</item>
    </string-array>
    <!-- settings option -->
    <string name="settings_camera_upload_on">Enable Camera Uploads</string>
    <!-- settings option -->
    <string name="settings_camera_upload_turn_on">Turn on Camera Uploads</string>
    <!-- settings option -->
    <string name="settings_camera_upload_off">Disable Camera Uploads</string>
    <!-- settings option. How to upload the camera images: via Wi-Fi only or via Wi-Fi and data plan -->
    <string name="settings_camera_upload_how_to_upload">How to upload</string>
    <!-- The Secondary Media uploads allows to create a second Camera Folder synchronization. Enabling it would imply to choose a new local folder and then, a new destination folder in MEGA. This is the text that appears in the settings option to enable the second synchronization. -->
    <string name="settings_secondary_upload_on">Enable Secondary Media uploads</string>
    <!-- The Secondary Media uploads allows to create a second Camera Folder synchronization. Disabling it would imply that the current second sync won’t be running anymore. This is the text that appears in the settings option to disable the second synchronization. -->
    <string name="settings_secondary_upload_off">Disable Secondary Media uploads</string>
    <!-- Title of shared folder explorer to choose a folder to perform an action -->
    <string name="settings_empty_folder">Choose folder</string>
    <!-- the options of how to upload, but in an array. needed for the settings, how to upload the camera images. only when Wi-Fi connected -->
    <string-array name="settings_camera_upload_how_to_entries">
        <item>Wi-Fi or mobile data</item>
        <item>Wi-Fi only</item>
    </string-array>
    <!-- What kind of files are going to be uploaded: images, videos or both -->
    <string name="settings_camera_upload_what_to_upload">File Upload</string>
    <!-- what kind of file are going to be uploaded. Needed for the settings summary -->
    <string-array name="settings_camera_upload_file_upload_entries">
        <item>Photos only</item>
        <item>Videos only</item>
        <item>Photos and videos</item>
    </string-array>
    <!-- Option to choose that the camera sync will only be enable when the device is charging -->
    <string name="settings_camera_upload_charging">Only when charging</string>
    <!-- Title of ‘Include location tags’ setting option. Once enabled, Camera Uploads will include the location info from pictures those are being uploaded -->
    <string name="settings_camera_upload_include_gps">Include location tags</string>
    <!-- Option to choose that the video compression will only be enable when the device is charging -->
    <string name="settings_camera_upload_require_plug_in">Require me to actively charge my device</string>
    <!-- Option to choose that the camera sync will maintain the local file names when uploading -->
    <string name="settings_keep_file_names">Keep file names as in the device</string>
    <!-- The location of where the user photos or videos are stored in the device. -->
    <string name="settings_local_camera_upload_folder">Local Camera folder</string>
    <!-- The location of where the user photos or videos are stored in MEGA. -->
    <string name="settings_mega_camera_upload_folder">MEGA Camera Uploads folder</string>
    <!-- The location of where the user photos or videos of the secondary sync are stored in the device. -->
    <string name="settings_local_secondary_folder">Local Secondary folder</string>
    <!-- The location of where the user photos or videos of the secondary sync are stored in MEGA. -->
    <string name="settings_mega_secondary_folder">MEGA Secondary folder</string>
    <!-- what kind of file are going to be uploaded. Needed for the settings summary -->
    <string name="settings_camera_upload_only_photos">Photos only</string>
    <!-- what kind of file are going to be uploaded. Needed for the settings summary -->
    <string name="settings_camera_upload_only_videos">Videos only</string>
    <!-- what kind of file are going to be uploaded. Needed for the settings summary -->
    <string name="settings_camera_upload_photos_and_videos">Photos and videos</string>
    <!-- status text when no custom photo sync folder has been set -->
    <string name="settings_pin_lock_code_not_set">Not set</string>
    <!-- Settings of the Passcode -->
    <string name="settings_passcode_lock_switch">Passcode Lock</string>
    <!-- Settings option to change Passcode. -->
    <string name="settings_change_passcode">Change passcode</string>
    <!-- Settings option screen to change Passcode. -->
    <string name="title_change_passcode">Change passcode lock</string>
    <!-- Settings option to set the timer to ask for passcode. -->
    <string name="settings_require_passcode">Require passcode</string>
    <!-- Option available to choose in some context to make an action immediately. -->
    <string name="action_immediately">Immediately</string>
    <!-- Button after the Passcode code input field -->
    <string name="pin_lock_enter">Enter</string>
    <!-- Error message when not typing the Passcode code correctly. Plural. The placeholder indicates the number of failed attempts. E.g. 7 failed passcode attempts -->
    <plurals name="passcode_lock_alert_attempts">
        <item quantity="one">1 failed passcode attempt</item>
        <item quantity="other">%1$d failed passcode attempts</item>
    </plurals>
    <!-- Error message when not typing the Passcode code correctly -->
    <string name="pin_lock_alert">You will be logged out and your offline files will be deleted after 10 failed attempts</string>
    <!-- error message when not typing the Passcode code correctly -->
    <string name="pin_lock_incorrect">Incorrect code</string>
    <!-- Error message when not typing the Passcode correctly and have several attempts left. The placeholder is to display the number of attempts left in runtime. -->
    <plurals name="pin_lock_incorrect_alert">
        <item quantity="one">Wrong Passcode, please try again. You have 1 attempt left</item>
        <item quantity="other">Wrong Passcode, please try again. You have %2d attempts left</item>
    </plurals>
    <!-- Error message when not typing the Passcode correctly (two times) -->
    <string name="pin_lock_not_match">Passcodes did not match. Try again.</string>
    <!-- Title of the screen to unlock screen with Passcode -->
    <string name="unlock_pin_title">Enter your passcode</string>
    <!-- Title of the screen to unlock screen with Passcode in second round -->
    <string name="unlock_pin_title_2">Re-enter your passcode</string>
    <!-- Title of the screen to unlock screen with Passcode -->
    <string name="reset_pin_title">Enter your new passcode</string>
    <!-- Title of the screen to unlock screen with Passcode in second round -->
    <string name="reset_pin_title_2">Re-enter your new passcode</string>
    <!-- Text of the screen after 10 attemps with a wrong Passcode -->
    <string name="incorrect_pin_activity">All your local data will be deleted and you will be logged out in %1d seconds</string>
    <!-- Caption of a title, in the context of “About MEGA” or “About us” -->
    <string name="settings_about">About</string>
    <!-- Preference screen item action button -->
    <string name="settings_about_privacy_policy">Privacy Policy</string>
    <!--  -->
    <string name="settings_about_terms_of_service">Terms of Service</string>
    <!-- App means “Application” -->
    <string name="settings_about_app_version">App version</string>
    <!-- Title of the label where the SDK version is shown -->
    <string name="settings_about_sdk_version">MEGA SDK Version</string>
    <!-- Title of the label where the MEGAchat SDK version is shown -->
    <string name="settings_about_karere_version">MEGAchat SDK Version</string>
    <!-- Link to the public code of the app -->
    <string name="settings_about_code_link_title">View source code</string>
    <!--  -->
    <string name="january">January</string>
    <!--  -->
    <string name="february">February</string>
    <!--  -->
    <string name="march">March</string>
    <!--  -->
    <string name="april">April</string>
    <!--  -->
    <string name="may">May</string>
    <!--  -->
    <string name="june">June</string>
    <!--  -->
    <string name="july">July</string>
    <!--  -->
    <string name="august">August</string>
    <!--  -->
    <string name="september">September</string>
    <!--  -->
    <string name="october">October</string>
    <!--  -->
    <string name="november">November</string>
    <!--  -->
    <string name="december">December</string>
    <!-- title of the screen that shows the ZIP files -->
    <string name="zip_browser_activity">ZIP Browser</string>
    <!-- title of the My Account screen -->
    <string name="my_account_title">Account Type</string>
    <!--  -->
    <string name="free_account">Free</string>
    <!-- info message shown to the user when the Camera Uploads folder has been created -->
    <string name="camera_uploads_created">Camera Uploads folder created</string>
    <!-- category in sort by action -->
    <string name="sortby_name">Name</string>
    <!-- sort files alphabetically ascending -->
    <string name="sortby_name_ascending">Ascending</string>
    <!-- sort files alphabetically descending -->
    <string name="sortby_name_descending">Descending</string>
    <!-- category in sort by action -->
    <string name="sortby_date">Date</string>
    <!-- category in sort by action -->
    <string name="sortby_creation_date">Creation Date</string>
    <!-- category in sort by action -->
    <string name="sortby_modification_date">Modification Date</string>
    <!-- category in sort by action -->
    <string name="sortby_link_creation_date">Link creation date</string>
    <!-- sort files by date newest first -->
    <string name="sortby_date_newest">Newest</string>
    <!-- sort files by date oldest first -->
    <string name="sortby_date_oldest">Oldest</string>
    <!-- category in sort by action -->
    <string name="sortby_size">Size</string>
    <!-- sort files by size largest first -->
    <string name="sortby_size_largest_first">Largest</string>
    <!-- sort files by size smallest first -->
    <string name="sortby_size_smallest_first">Smallest</string>
    <!-- Title of sort by media type options -->
    <string name="sortby_type">Media type</string>
    <!-- sort option, sort media files by photos first -->
    <string name="sortby_type_photo_first">Photos</string>
    <!-- sort option, sort media files by videos first -->
    <string name="sortby_type_video_first">Videos</string>
    <!-- Title to choose the type of Passcode -->
    <string name="pin_lock_type">Passcode Type</string>
    <!-- Passcode with 4 digits -->
    <string name="four_pin_lock">4 digits</string>
    <!-- Passcode with 6 digits -->
    <string name="six_pin_lock">6 digits</string>
    <!-- Passcode alphanumeric -->
    <string name="AN_pin_lock">Alphanumeric</string>
    <!-- Confirmation message when enabling logs in the app -->
    <string name="settings_enable_logs">Logs are now enabled</string>
    <!-- Confirmation message when disabling logs in the app -->
    <string name="settings_disable_logs">Logs are now disabled</string>
    <!-- Snackbar error message triggered by host error when user is trying to setup MEGA Camera Uploads folder in settings page -->
    <string name="error_unable_to_setup_cloud_folder">Unable to set up MEGA Camera Uploads folder</string>
    <!-- Option in the sliding panel to open the folder which contains the file selected after performing a search -->
    <string name="search_open_location">Open location</string>
    <!-- message when a temporary error on logging in is due to SDK is waiting for the server to complete a request due to an API lock -->
    <string name="servers_busy">This process is taking longer than expected. Please wait.</string>
    <!-- Label in My Account section to show user account type -->
    <string name="my_account_free">Free Account</string>
    <!-- Type of account info added to the feedback email sent to support -->
    <string name="my_account_prolite">Pro Lite Account</string>
    <!-- Label in My Account section to show user account type -->
    <string name="my_account_pro1">Pro I Account</string>
    <!-- Label in My Account section to show user account type -->
    <string name="my_account_pro2">Pro II Account</string>
    <!-- Label in My Account section to show user account type -->
    <string name="my_account_pro3">Pro III Account</string>
    <!-- Type of account info added to the feedback email sent to support -->
    <string name="my_account_prolite_feedback_email">Pro Lite Account</string>
    <!--  -->
    <string name="backup_title">Back up your Recovery Key</string>
    <!-- Subtitle of the screen to backup the master key -->
    <string name="backup_subtitle">Your password unlocks your Recovery Key</string>
    <!-- First paragraph of the screen to backup the master key -->
    <string name="backup_first_paragraph">Your data is only readable through a chain of decryption operations that begins with your master encryption key, which we store encrypted with your password. This means that if you lose your password, your Recovery Key can no longer be decrypted, and you can no longer decrypt your data.</string>
    <!-- Summary of the preference Recovery key on Settings section -->
    <string name="backup_second_paragraph">Exporting the Recovery Key and keeping it in a secure location enables you to set a new password without data loss.</string>
    <!-- Third paragraph of the screen to backup the master key -->
    <string name="backup_third_paragraph">An external attacker cannot gain access to your account with just your key. A password reset requires both the key and access to your email.</string>
    <!-- Sentence to inform the user the available actions in the screen to backup the master key -->
    <string name="backup_action">Copy the Recovery Key to the clipboard or save it as text file.</string>
    <!-- Action of a button to save something -->
    <string name="save_action">Save</string>
    <!-- Alert message when the master key has been successfully copied to the ClipBoard -->
    <string name="copy_MK_confirmation">The Recovery Key has been successfully copied</string>
    <!-- Button to change the password -->
    <string name="change_pass">Change</string>
    <!-- Positive button to perform a general action -->
    <string name="general_positive_button">YES</string>
    <!-- Negative button to perform a general action -->
    <string name="general_negative_button">NO</string>
    <!-- Option of the overflow menu to show the screen info to reset the password -->
    <string name="forgot_pass_menu">Forgot password?</string>
    <!-- Button in the Login screen to reset the password -->
    <string name="forgot_pass">Forgot your password?</string>
    <!-- First paragraph of the screen when the password has been forgotten -->
    <string name="forgot_pass_first_paragraph">If you have a backup of your Recovery Key, you can reset your password by selecting YES. No data will be lost.</string>
    <!-- Second paragraph of the screen when the password has been forgotten -->
    <string name="forgot_pass_second_paragraph">You can still export your Recovery Key now if you have an active MEGA session in another browser on this or any other computer. If you don’t, you can no longer decrypt your existing account, but you can start a new one under the same email address by selecting NO.</string>
    <!-- Sentence to ask to the user if he has the master key in the screen when the password has been forgotten -->
    <string name="forgot_pass_action">Do you have a backup of your Recovery Key?</string>
    <!-- Title of the alert message to ask for the link to reset the pass with the MK -->
    <string name="title_alert_reset_with_MK">Great!</string>
    <!-- Hint of the text where the user can write his e-mail -->
    <string name="edit_text_insert_mail">email goes here</string>
    <!-- Text of the alert message to ask for the link to reset the pass with the MK -->
    <string name="text_alert_reset_with_MK">Please enter your email address below. You will receive a recovery link that will allow you to submit your Recovery Key and reset your password.</string>
    <!-- Hint of the text when the user can write his master key -->
    <string name="edit_text_insert_mk">Your Recovery Key goes here</string>
    <!-- Hint of the text where the user can write his password -->
    <string name="edit_text_insert_pass">password goes here</string>
    <!-- Text shown in the last alert dialog to confirm delete user account -->
    <string name="delete_account_text_last_step">This is the last step to delete your account. You will permanently lose all the data stored in the cloud. Please enter your password below.</string>
    <!-- Title of the alert dialog to inform the user that have to check the email -->
    <string name="email_verification_title">Email verification</string>
    <!-- Text of the alert dialog to inform the user that have to check the email -->
    <string name="email_verification_text">Please check your email to proceed.</string>
    <!-- Text to inform the user when an error occurs -->
    <string name="general_text_error">An error occurred, please try again.</string>
    <!-- Alert to inform the user that have to be logged in to perform the action -->
    <string name="alert_not_logged_in">You must be logged in to perform this action.</string>
    <!-- Error message when a user attempts to change their email without an active login session. -->
    <string name="change_email_not_logged_in">You need to be logged in to complete your email change. Please log in again with your current email address and then tap on your confirmation link again.</string>
    <!-- Text displayed to inform that the email was successfully changed. Please keep the placeholder, it will be replaced with the new email address. -->
    <string name="email_changed">Congratulations, your new email address for this MEGA account is: %1$s</string>
    <!-- Error when the user leaves empty the password field -->
    <string name="invalid_string">Incorrect</string>
    <!-- Text of the toast when the user enters invalid text which is neither a valid phone number nor a valid email -->
    <string name="invalid_input">Invalid input</string>
    <!-- Title of the alert dialog when the user tries to recover the pass of a non existing account -->
    <string name="invalid_email_title">Invalid email address</string>
    <!-- Title of the alert dialog when the user tries to recover the pass of a non existing account -->
    <string name="invalid_email_text">Please check the email address and try again.</string>
    <!-- Title of the dialog to write the Recovery Key after opening the recovery link -->
    <string name="title_dialog_insert_MK">Password reset</string>
    <!-- Text of the dialog to write the Recovery Key after opening the recovery link -->
    <string name="text_dialog_insert_MK">Please enter your Recovery Key below</string>
    <!-- Text of the alert when the pass has been correctly changed -->
    <string name="pass_changed_alert">Your password has been changed.</string>
    <!-- Title of the dialog to park an account -->
    <string name="park_account_dialog_title">Park account</string>
    <!-- Button to park an account -->
    <string name="park_account_button">Park</string>
    <!-- Title of the screen to park an account -->
    <string name="park_account_title">Oops!</string>
    <!-- First paragraph of the screen to park an account -->
    <string name="park_account_first_paragraph">Due to our end-to-end encryption paradigm, you will not be able to access your data without either your password or a backup of your Recovery Key.</string>
    <!-- Second paragraph of the screen to park an account -->
    <string name="park_account_second_paragraph">You can park your existing account and start a fresh one under the same email address. Your data will be retained for at least 60 days. In case that you recall your parked account’s password, please contact support&#64;mega.nz</string>
    <!-- Text of the dialog message to ask for the link to park the account -->
    <string name="dialog_park_account">Please enter your email address below. You will receive a recovery link that will allow you to park your account.</string>
    <!-- Text shown in the last alert dialog to park an account -->
    <string name="park_account_text_last_step">This is the last step to park your account, please enter your new password. Your data will be retained for at least 60 days. If you recall your parked account’s password, please contact support&#64;mega.nz</string>
    <!-- Title of the screen to write the new password after opening the recovery link -->
    <string name="title_enter_new_password">Enter new password</string>
    <!-- Message when the user tries to open a recovery pass link and it has expired -->
    <string name="recovery_link_expired">This recovery link has expired, please try again.</string>
    <!-- Text of the alert after opening the recovery link to reset pass being logged. -->
    <string name="text_reset_pass_logged_in">Your Recovery Key will be used to reset your password. Please enter your new password.</string>
    <!-- Text of the alert dialog to inform the user that have to check the email after clicking the option forgot pass -->
    <string name="email_verification_text_change_pass">You will receive a recovery link that will allow you to reset your password.</string>
    <!-- Button to upgrade the account to PRO account in My Account Section -->
    <string name="my_account_upgrade_pro">Upgrade</string>
    <!-- Button to upgrade the account to PRO account in the panel that appears randomly -->
    <string name="my_account_upgrade_pro_panel">Upgrade now</string>
    <!-- Message to promote PRO accounts -->
    <string name="get_pro_account">Grow your cloud.[A]Get increased storage and transfer quotas with a Pro account.</string>
    <!-- success message when the MasterKey file has been downloaded -->
    <string name="toast_master_key">The MEGA account Recovery Key has been saved to: %1s. [A]You can find the file with your Recovery Key in the Saved for Offline section.[/A] Note: as the file with your Recovery Key will be deleted when you log out, please store it in a safe place outside your MEGA account.</string>
    <!-- Error shown when the user tries to change his mail to one that is already used -->
    <string name="mail_already_used">This email address is already in use. Please use another email address.</string>
    <!-- Error shown when the user tries to change his mail while the user has already requested a confirmation link for that email address -->
    <string name="mail_changed_confirm_requested">You have already requested a confirmation link for that email address.</string>
    <!-- Error shown when the user tries to change his mail while the email is the same as the old -->
    <string name="mail_same_as_old">This is your existing email address.</string>
    <!-- Text shown in the last alert dialog to change the email associated to an account -->
    <string name="change_mail_text_last_step">This is the last step to change your email. Please enter your password below.</string>
    <!-- Title of the alert dialog to change the email associated to an account -->
    <string name="change_mail_title_last_step">Change email</string>
    <!-- Iitle of the warning when the user is running out of space -->
    <string name="title_new_warning_out_space">You are running out of storage space.</string>
    <!-- Text of the warning when the user is running out of space -->
    <string name="new_warning_out_space">Take full advantage of your MEGA account by upgrading to Pro.</string>
    <!-- Iitle of sliding panel to choose the option to edit the profile picture -->
    <string name="title_options_avatar_panel">Edit profile picture</string>
    <!-- Option of the sliding panel to capture a new picture to upload to Cloud Drive or to set as user avatar -->
    <string name="take_photo_avatar_panel">Capture</string>
    <!-- Option of the sliding panel to change the avatar by choosing an existing picture -->
    <string name="choose_photo_avatar_panel">Choose picture</string>
    <!-- Option of the sliding panel to delete the existing avatar -->
    <string name="delete_avatar_panel">Delete picture</string>
    <!-- Alert when the user introduces his MK to reset pass incorrectly -->
    <string name="incorrect_MK">The key you supplied does not match this account. Please make sure you use the correct Recovery Key and try again.</string>
    <!-- Title of the alert when the user introduces his MK to reset pass incorrectly -->
    <string name="incorrect_MK_title">Invalid Recovery Key</string>
    <!-- Alert Dialog to get link -->
    <string name="option_full_link">Link with key</string>
    <!-- Message shown meanwhile the app is waiting for a request -->
    <string name="recovering_info">Getting info&#8230;</string>
    <!-- Text of the alert dialog to inform the user that have to check the email to validate his new email -->
    <string name="email_verification_text_change_mail">Your new email address needs to be validated. Please check your email to proceed.</string>
    <!-- Confirmation before deleting the avatar of the user’s profile -->
    <string name="confirmation_delete_avatar">Delete your profile picture?</string>
    <!-- Title of the Dialog to edit the profile attributes of the user’s account -->
    <string name="title_edit_profile_info">Edit</string>
    <!-- Alert Dialog to get link -->
    <string name="title_set_expiry_date">Set expiry date</string>
    <!-- Title of the dialog to get link with password -->
    <string name="title_set_password_protection">Set password protection</string>
    <!-- Subtitle of the dialog to get link -->
    <string name="subtitle_set_expiry_date">(PRO ONLY)</string>
    <!-- Alert Dialog to get link with password -->
    <string name="set_password_protection_dialog">Set password</string>
    <!-- Hint of the dialog to get link with password -->
    <string name="hint_set_password_protection_dialog">Enter password</string>
    <!-- Hint of the confirmation dialog to get link with password -->
    <string name="hint_confirm_password_protection_dialog">Confirm password</string>
    <!-- Status text at the beginning of getting a link -->
    <string name="link_request_status">Processing&#8230;</string>
    <!-- Option of the sliding panel to edit the link of a node -->
    <string name="edit_link_option">Manage link</string>
    <!-- Error alert dialog shown when changing the password the user provides an incorrect password -->
    <string name="old_password_provided_incorrect">The current password you have provided is incorrect.</string>
    <!-- success message when reinviting multiple contacts -->
    <string name="number_correctly_reinvite_contact_request">%d reinvite requests sent successfully.</string>
    <!-- success message when reinviting multiple contacts -->
    <string name="number_correctly_delete_contact_request">%d requests deleted successfully.</string>
    <!-- error message when reinviting multiple contacts -->
    <string name="number_no_delete_contact_request">%1$d requests successfully deleted but %2$d requests were not deleted.</string>
    <!-- confirmation message before removing a contact request. -->
    <string name="confirmation_delete_contact_request">Do you want to remove the invitation request to %s?</string>
    <!-- confirmation message before removing mutiple contact request -->
    <string name="confirmation_remove_multiple_contact_request">Do you want to remove these %d invitation requests?</string>
    <!-- success message when replying to multiple received request -->
    <string name="number_correctly_invitation_reply_sent">%d request replies sent.</string>
    <!-- error message when replying to multiple received request -->
    <string name="number_incorrectly_invitation_reply_sent">%1$d request replies successfully sent but %2$d were not sent.</string>
    <!-- Referring to a invitation request in the Contacts section. Plural. e.g. 5 requests -->
    <plurals name="general_num_request">
        <item quantity="one">1 request</item>
        <item quantity="other">%1$d requests</item>
    </plurals>
    <!-- Confirmation before removing the outgoing shares of a folder -->
    <plurals name="confirmation_remove_outgoing_shares">
        <item quantity="one">The folder is shared with %1$d contact. Remove share?</item>
        <item quantity="other">The folder is shared with %1$d contacts. Remove all shares?</item>
    </plurals>
    <!-- Error message when the credentials to login are incorrect. -->
    <string name="error_incorrect_email_or_password">Invalid email and/or password. Please try again.</string>
    <!-- Error message when trying to login and the account is suspended. -->
    <string name="error_account_suspended">Your account has been suspended due to Terms of Service violations. Please contact support&#64;mega.nz</string>
    <!-- Error message when to many attempts to login. -->
    <string name="too_many_attempts_login">Too many failed attempts to log in, please wait for an hour.</string>
    <!-- Error message when trying to login to an account not validated. -->
    <string name="account_not_validated_login">This account has not been validated yet. Please check your email.</string>
    <!-- Error message shown when opening a folder link which doesn’t exist -->
    <string name="general_error_folder_not_found">Folder link unavailable</string>
    <!-- Error message shown when opening a folder link which has been removed due to ToS/AUP violation -->
    <string name="folder_link_unavaible_ToS_violation">The folder link has been removed as it violated our Terms of Service.</string>
    <!-- Error message shown when opening a file link which doesn’t exist -->
    <string name="general_error_file_not_found">File link unavailable</string>
    <!-- Error message shown when opening a file link which has been removed due to ToS/AUP violation -->
    <string name="file_link_unavaible_ToS_violation">The file link has been removed as it violated our Terms of Service.</string>
    <!-- Error message shown when opening a folder link or file link which has been corrupt or deformed -->
    <string name="link_broken">This URL is corrupt or deformed. The link you are trying to access does not exist.</string>
    <!-- Title of the screen after creating the account. That screen asks the user to confirm the account by checking the email -->
    <string name="confirm_email_text">Awaiting email confirmation</string>
    <!-- Text below the title that explains the user should check the email and click the link to confirm the account -->
    <string name="confirm_email_explanation">Please check your email and tap the link to confirm your account.</string>
    <!-- Plural of items which contains a folder. 2 items -->
    <plurals name="general_num_items">
        <item quantity="one">1 item</item>
        <item quantity="other">%1$d items</item>
    </plurals>
    <!-- Error message shown when opening a file or folder link which account has been removed due to ToS/AUP violation -->
    <string name="file_link_unavaible_delete_account">The associated user account has been terminated due to multiple violations of our Terms of Service.</string>
    <!-- Error message shown after login into a folder link with an invalid decryption key -->
    <string name="general_error_invalid_decryption_key">The provided decryption key for the folder link is invalid.</string>
    <!-- Title of the label in the my account section. It shows the credentials of the current user so it can be used to be verified by other contacts -->
    <string name="my_account_my_credentials">My credentials</string>
    <!-- Word to indicate the limited bandwidth of the free accounts -->
    <string name="limited_bandwith">Limited</string>
    <!-- Item of the navigation title for the chat section -->
    <string name="section_chat">Chat</string>
    <!-- Item of the navigation title for the chat section when there is any unread message -->
    <string name="section_chat_with_notification">Chat [A](%1$d)[/A]</string>
    <!-- Confirmation button of the dialog to archive a chat -->
    <string name="tab_archive_chat">Archive</string>
    <!-- Message shown when the user has no recent chats -->
    <string name="recent_chat_empty_invite">Invite your friends to join you on Chat and enjoy our encrypted platform with privacy and security.</string>
    <!-- Initial of the word hour to show the duration of a video or audio call -->
    <string name="initial_hour">h</string>
    <!-- Initial of the word minute to show the duration of a video or audio call -->
    <string name="initial_minute">m</string>
    <!-- Initial of the word second to show the duration of a video or audio call -->
    <string name="initial_second">s</string>
    <!-- Title shown when multiselection is enable in chat tabs -->
    <string name="selected_items">%d selected</string>
    <!-- Message to confirm if the user wants to delete a contact from a shared folder -->
    <string name="remove_contact_shared_folder">The contact %s will be removed from the shared folder.</string>
    <!-- Message to confirm if the user wants to delete a multiple contacts from a shared folder -->
    <string name="remove_multiple_contacts_shared_folder">%d contacts will be removed from the shared folder.</string>
    <!-- success message when removing a contact from a shared folder -->
    <string name="number_correctly_removed_from_shared">%d contacts removed successfully from the shared folder</string>
    <!-- success message when removing a contact from a shared folder -->
    <string name="number_incorrectly_removed_from_shared">%d contacts were not successfully removed</string>
    <!-- success message when changing permissions of contacts for a shared folder, place holder: number of contacts effected -->
    <string name="number_permission_correctly_changed_from_shared">Successfully updated permissions for %d contacts</string>
    <!-- success message when changing permissions of contacts for a shared folder, place holder: number of contacts effected -->
    <string name="number_permission_incorrectly_changed_from_shared">Failed to update permissions for %d contacts</string>
    <!-- Message shown while the contact list from the device is being read and then shown to the user -->
    <string name="contacts_list_empty_text_loading">Loading contacts from the phone&#8230;</string>
    <!-- Warning message when reinviting multiple contacts -->
    <string name="number_existing_invite_contact_request">%d requests already sent.</string>
    <!-- success message when reinviting multiple contacts -->
    <string name="number_correctly_invite_contact_request">%d invite requests sent successfully.</string>
    <!-- error message when reinviting multiple contacts -->
    <string name="number_no_invite_contact_request">%1$d invite requests successfully sent but %2$d requests were not sent.</string>
    <!-- Word next to own user’s message in chat screen -->
    <string name="chat_me_text_bracket">%1s (Me)</string>
    <!-- Hint shown in the field to write a message in the chat screen -->
    <string name="type_message_hint">Type a message</string>
    <!-- button -->
    <string name="general_mute">Mute</string>
    <!-- button -->
    <string name="general_unmute">Unmute</string>
    <!-- Title of the dialogue to mute the general chat notifications. -->
    <string name="title_dialog_mute_chat_notifications">Do not disturb</string>
    <!-- Subtitle of the dialogue to mute the general chat notifications. -->
    <string name="subtitle_dialog_mute_chat_notifications">Mute chat notifications for</string>
    <!-- Title of the dialogue to mute the notifications of a specific chat. -->
    <string name="title_dialog_mute_chatroom_notifications">Mute notifications</string>
    <!-- Label for the setting option that indicates the general notifications are enabled. -->
    <string name="mute_chat_notification_option_on">On</string>
    <!-- Label for the dialog box option to mute a chat. This option will indicate that notifications for that chat are enabled. -->
    <string name="mute_chatroom_notification_option_off">Off</string>
    <!-- Label for the dialog box option to mute a chat. This option will indicate that chat notifications will be disabled until tomorrow at 8 a.m. -->
    <string name="mute_chatroom_notification_option_until_tomorrow_morning">Until tomorrow morning</string>
    <!-- Label for the dialog box option to mute a chat. This option will indicate that chat notifications will be disabled until today at 8 a.m. -->
    <string name="mute_chatroom_notification_option_until_this_morning">Until this morning</string>
    <!-- Label for the dialog box option to mute a chat. This option will indicate that chat notifications will be disabled until turn it off again. -->
    <string name="mute_chatroom_notification_option_forever">Until I turn them back on</string>
    <!-- Message when a chat has been silenced, for a specific time, successfully. For example: Chat notifications will be muted for 1 hour -->
    <string name="success_muting_a_chat_for_specific_time">Chat notifications will be muted for %s</string>
    <!-- Message to indicate the chat has been muted, until a specific time (24 hours format). Plural, used for any format different to 01:XX, e.g. 14:15 -->
    <plurals name="success_muting_chat_until_specific_time">
        <item quantity="one">Chat notifications will be muted until %1$s</item>
        <item quantity="other">Chat notifications will be muted until %1$s</item>
    </plurals>
    <!-- Message to indicate the chat has been muted, until a specific day and time (24 hours format). Plural, used for any format different to 01:XX, e.g. Chat notifications will be muted until tomorrow at 08:00 -->
    <plurals name="success_muting_chat_until_specific_date_and_time">
        <item quantity="one">Chat notifications will be muted until %1$s at %2$s</item>
        <item quantity="other">Chat notifications will be muted until %1$s at %2$s</item>
    </plurals>
    <!-- Message when select the option Do not disturb but the notifications are already muted -->
    <string name="notifications_are_already_muted">Chat notifications are muted</string>
    <!-- Message when a chat has been unmuted successfully. -->
    <string name="success_unmuting_a_chat">Chat notifications enabled</string>
    <!-- String to indicate the time in 24h format until which a specific chat is muted. Plural, used for any format different to 1:XX, e.g. 14:15 -->
    <plurals name="chat_notifications_muted_until_specific_time">
        <item quantity="one">Muted until %1$s</item>
        <item quantity="other">Muted until %1$s</item>
    </plurals>
    <!-- Title of the section to enable notifications in the Contact Properties screen -->
    <string name="title_properties_chat_contact_notifications">Notifications</string>
    <!-- Title of the section to choose the sound of incoming messages in the Contact Properties screen -->
    <string name="title_properties_chat_contact_message_sound">Message sound</string>
    <!-- Title of the section to clear the chat content in the Contact Properties screen -->
    <string name="title_properties_chat_clear_chat">Clear chat</string>
    <!-- Title of the section to share the contact in the Contact Properties screen -->
    <string name="title_properties_chat_share_contact">Share contact</string>
    <!-- Title of the screen to select the ringtone of the calls -->
    <string name="call_ringtone_title">Call ringtone</string>
    <!-- Title of the screen to select the sound of the notifications -->
    <string name="notification_sound_title">Notification sound</string>
    <!-- Button to clear the chat history -->
    <string name="general_clear">Clear</string>
    <!-- Message show when the history of a chat has been successfully deleted -->
    <string name="clear_history_success">Chat history has been cleared</string>
    <!-- Message show when the history of a chat hasn’t been successfully deleted -->
    <string name="clear_history_error">An error has occurred. The chat history has not been successfully cleared</string>
    <!-- Menu item to add participants to a chat -->
    <string name="add_participants_menu_item">Add participants</string>
    <!-- Menu item to remove a participants from a chat -->
    <string name="remove_participant_menu_item">Remove participant</string>
    <!-- Message about MEGA when there are no message in the chat screen -->
    <string name="mega_info_empty_screen">Protects your chat with end-to-end (user controlled) encryption, providing essential safety assurances:</string>
    <!-- Message about MEGA when there are no message in the chat screen -->
    <string name="mega_authenticity_empty_screen">The system ensures that the data received is truly from the specified sender, and its content has not been manipulated during transit.</string>
    <!-- Message about MEGA when there are no message in the chat screen -->
    <string name="mega_confidentiality_empty_screen">Only the author and intended recipients are able to decipher and read the content.</string>
    <!-- Message about MEGA when there are no message in the chat screen -->
    <string name="title_mega_info_empty_screen">MEGA</string>
    <!-- Message about MEGA when there are no message in the chat screen -->
    <string name="title_mega_authenticity_empty_screen">Authenticity</string>
    <!-- Message about MEGA when there are no message in the chat screen -->
    <string name="title_mega_confidentiality_empty_screen">Confidentiality</string>
    <!-- Error message shown when opening a cancel link with an account that not corresponds to the link -->
    <string name="error_not_logged_with_correct_account">This link is not related to this account. Please log in with the correct account.</string>
    <!-- Message when the user tries to open a cancel link and it has expired -->
    <string name="cancel_link_expired">This cancel link has expired, please try again.</string>
    <!-- Text shown after searching and no results found -->
    <string name="no_results_found">No results were found</string>
    <!-- the options of what to upload in an array. Needed for the settings, the options of what to upload. -->
    <string name="offline_status">Offline</string>
    <!-- the options of what to upload in an array. Needed for the settings, the options of what to upload. -->
    <string name="online_status">Online</string>
    <!-- the options of what to upload in an array. Needed for the settings, the options of what to upload. -->
    <string name="away_status">Away</string>
    <!-- the options of what to upload in an array. Needed for the settings, the options of what to upload. -->
    <string name="busy_status">Busy</string>
    <!-- Info label about the status of the user -->
    <string name="invalid_status">No connection</string>
    <!-- Text shown when a message has been deleted in the chat -->
    <string name="text_deleted_message">This message has been deleted</string>
    <!-- Text shown when a message has been deleted in the chat -->
    <string name="text_deleted_message_by">[A]This message has been deleted by [/A][B]%1$s[/B]</string>
    <!-- Confirmation before deleting messages -->
    <string name="confirmation_delete_several_messages">Remove messages?</string>
    <!-- Confirmation before deleting one message -->
    <string name="confirmation_delete_one_message">Remove message?</string>
    <!-- Label for the sliding panel of a group chat -->
    <string name="group_chat_label">Group chat</string>
    <!-- Label for the option of the sliding panel to show the info of a chat group -->
    <string name="group_chat_info_label">Group info</string>
    <!-- Label for the option of the sliding panel to start a one to one chat -->
    <string name="group_chat_start_conversation_label">Start conversation</string>
    <!-- Label for the option of the sliding panel to edit the profile -->
    <string name="group_chat_edit_profile_label">Edit profile</string>
    <!-- Title of the section to leave a group content in the Contact Properties screen -->
    <string name="title_properties_chat_leave_chat">Leave Group</string>
    <!-- Label for participants of a group chat -->
    <string name="participants_chat_label">Participants</string>
    <!-- Text of the confirm dialog shown when it wants to remove a contact from a chat -->
    <string name="confirmation_remove_chat_contact">Remove %s from this chat?</string>
    <!-- Label to explain the read only participant permission in the options panel of the group info screen -->
    <string name="observer_permission_label_participants_panel">Read-only</string>
    <!-- Label to show the participant permission in the options panel of the group info screen -->
    <string name="standard_permission_label_participants_panel">Standard</string>
    <!-- Label to show the participant permission in the options panel of the group info screen -->
    <string name="administrator_permission_label_participants_panel">Moderator</string>
    <!-- Text appended to a edited message. -->
    <string name="edited_message_text">(edited)</string>
    <!-- Option in menu to change title of a chat group. -->
    <string name="change_title_option">Change title</string>
    <!-- confirmation message before leaving a group chat -->
    <string name="confirmation_leave_group_chat">If you leave, you will no longer have access to read or send messages.</string>
    <!-- title confirmation message before leaving a group chat -->
    <string name="title_confirmation_leave_group_chat">Leave group chat?</string>
    <!-- Message show when a participant hasn’t been successfully invited to a group chat -->
    <string name="add_participant_error_already_exists">The participant is already included in this group chat</string>
    <!-- success message when inviting multiple contacts to a group chat -->
    <string name="number_correctly_add_participant">%d participants were successfully invited</string>
    <!-- error message when inviting multiple contacts to a group chat -->
    <string name="number_no_add_participant_request">%1$d participants were successfully invited but %2$d participants were not invited.</string>
    <!-- chat message when the permissions for a user has been changed -->
    <string name="message_permissions_changed">[A]%1$s[/A][B] was changed to [/B][C]%2$s[/C][D] by [/D][E]%3$s[/E]</string>
    <!-- chat message when a participant was added to a group chat -->
    <string name="message_add_participant">[A]%1$s[/A][B] joined the group chat by invitation from [/B][C]%2$s[/C]</string>
    <!-- chat message when a participant was removed from a group chat -->
    <string name="message_remove_participant">[A]%1$s[/A][B] was removed from group chat by [/B][C]%2$s[/C]</string>
    <!-- Message shown when a participant change the title of a group chat. -->
    <string name="change_title_messages">[A]%1$s[/A][B] changed the group chat name to [/B][C]“%2$s”[/C]</string>
    <!-- chat message when a participant left a group chat -->
    <string name="message_participant_left_group_chat">[A]%1$s[/A][B] left the group chat[/B]</string>
    <!-- chat message alert when the message have to been manually -->
    <string name="manual_retry_alert">Message not sent. Tap for options</string>
    <!-- Chat alert of an attachment message when the upload is in progress but the queue of transfers is paused. -->
    <string name="manual_resume_alert">Transfers paused. Tap to resume.</string>
    <!-- message shown when the status of the user coudn’t be changed -->
    <string name="changing_status_error">Error. Your status has not been changed</string>
    <!-- message shown when a user couldn’t leave chat -->
    <string name="leave_chat_error">An error occurred when leaving the chat</string>
    <!-- message shown when a chat has not been created -->
    <string name="create_chat_error">An error occurred when creating the chat</string>
    <!-- settings of the chat to choose the status -->
    <string name="settings_chat_vibration">Vibration</string>
    <!-- Button text shown on SMS verification page, if the user wants to logout current suspended account and login with another account, user can press this button to logout -->
    <string name="sms_logout">[A]Log out[/A] to switch MEGA accounts</string>
    <!-- On SMS verification page, if the user presses the logout button, a dialog with this text will show to ask for user’s confirmation. -->
    <string name="confirm_logout_from_sms_verification">Are you sure that you want to log out of the current account?</string>
    <!-- Text shown when a message has been deleted in the chat -->
    <string name="non_format_text_deleted_message_by">This message has been deleted by %1$s</string>
    <!-- Text shown when the chat history has been successfully deleted. -->
    <string name="history_cleared_message">Chat history has been cleared</string>
    <!-- Text shown when the chat history was cleared by someone -->
    <string name="non_format_history_cleared_by">Chat history cleared by %1$s</string>
    <!-- chat message when the permissions for a user has been changed -->
    <string name="non_format_message_permissions_changed">%1$s was changed to %2$s by %3$s</string>
    <!-- chat message when a participant was added to a group chat -->
    <string name="non_format_message_add_participant">%1$s was added to this group chat by invitation from %2$s</string>
    <!-- chat message when a participant was removed from a group chat -->
    <string name="non_format_message_remove_participant">%1$s was removed from group chat by %2$s</string>
    <!-- Message shown when a participant change the title of a group chat. -->
    <string name="non_format_change_title_messages">%1$s changed the group chat name to “%2$s”</string>
    <!-- chat message when a participant left a group chat -->
    <string name="non_format_message_participant_left_group_chat">%1$s left the group chat</string>
    <!-- success alert when the user copy some messages to the clipboard -->
    <string name="messages_copied_clipboard">Copied to the clipboard</string>
    <!-- Title of the error dialog when opening a chat -->
    <string name="chat_error_open_title">Chat error</string>
    <!-- Message of the error dialog when opening a chat -->
    <string name="chat_error_open_message">The chat could not be opened successfully</string>
    <!-- Menu option to add a contact to your contact list. -->
    <string name="menu_choose_contact">Choose contact</string>
    <!-- Title of the contact list -->
    <plurals name="general_selection_num_contacts">
        <item quantity="one">%1$d contact</item>
        <item quantity="other">%1$d contacts</item>
    </plurals>
    <!-- Message shown when the folder sharing process fails -->
    <string name="error_sharing_folder">Error sharing the folder. Please try again.</string>
    <!-- confirmation message before removing a contact, Plural -->
    <plurals name="confirmation_remove_contact">
        <item quantity="one">All data associated with the selected contact will be permanently lost.</item>
        <item quantity="other">All data associated with the selected contacts will be permanently lost.</item>
    </plurals>
    <!-- title of confirmation alert before removing a contact, Plural -->
    <plurals name="title_confirmation_remove_contact">
        <item quantity="one">Remove contact?</item>
        <item quantity="other">Remove contacts?</item>
    </plurals>
    <!-- option shown when a message could not be sent -->
    <string name="message_option_retry">Retry</string>
    <!-- title of the menu for a non sent message -->
    <string name="title_message_not_sent_options">Message not sent</string>
    <!-- title of the menu for an uploading message with attachment -->
    <string name="title_message_uploading_options">Uploading attachment</string>
    <!-- message shown when a chat has no messages -->
    <string name="no_conversation_history">No conversation history</string>
    <!-- Text to indicate that one participant is typing or multiple participants are typing at the same time in a chat room. The "%1$s" placeholder is to put the name(s) of the participant(s). The [A][/A] format marks are to put the text in a different color. -->
    <plurals name="user_typing">
        <item quantity="one">%1$s [A]is typing&#8230;[/A]</item>
        <item quantity="other">%1$s [A]are typing&#8230;[/A]</item>
    </plurals>
    <!-- text that appear when there are more than 2 people writing at that time in a chat. For example User1, user2 and more are typing… -->
    <string name="more_users_typing">%1$s [A]and more are typing&#8230;[/A]</string>
    <!-- More button in contact info page -->
    <string name="label_more">More</string>
    <!-- Text button -->
    <string name="label_close">Close</string>
    <!-- Title of the general tab in My Account Section -->
    <string name="tab_my_account_general">General</string>
    <!-- label of storage in upgrade/choose account page, it is being used with a variable, e.g. for LITE user it will show ‘200GB Storage’. -->
    <string name="tab_my_account_storage">Storage</string>
    <!-- label of storage in upgrade/choose account page, it is being used with a variable, e.g. for LITE user it will show ‘200GB Storage’. -->
    <string name="label_storage_upgrade_account">Storage</string>
    <!-- Title of the section about the transfer quota in the storage tab in My Account Section -->
    <string name="label_transfer_quota_upgrade_account">Transfer quota</string>
    <!-- Title of the section about the transfer quota in the storage tab in My Account Section -->
    <string name="label_transfer_quota_achievements">Transfer quota</string>
    <!-- Title of the section about the plan in the storage tab in My Account Section -->
    <string name="account_plan">Plan</string>
    <!-- Title of the section about the storage space in the storage tab in My Account Section -->
    <string name="storage_space">Storage space</string>
    <!-- Title of the section about the transfer quota in the storage tab in My Account Section -->
    <string name="transfer_quota">Transfer quota</string>
    <!-- Label in section the storage tab in My Account Section -->
    <string name="available_space">Available</string>
    <!-- Label in section the storage tab in My Account Section when no info info is received -->
    <string name="not_available">not available</string>
    <!-- Label in section the storage tab when the account is Free -->
    <string name="no_bylling_cycle">No billing cycle</string>
    <!-- String to show the transfer quota and the used space in My Account section -->
    <string name="my_account_of_string">%1$s [A]of %2$s[/A]</string>
    <!-- Confirmation message before removing something from the Offline section. -->
    <string name="confirmation_delete_from_save_for_offline">Remove from Offline?</string>
    <!-- Label for the option of action menu to change the chat status -->
    <string name="set_status_option_label">Set status</string>
    <!-- Label for the option of setting to change the colour theme -->
    <string name="set_color_theme_label">Colour theme</string>
    <!-- Answer for confirmation dialog. -->
    <string name="general_dismiss">Dismiss</string>
    <!-- Label for any ‘Not available’ button, link, text, title, etc. - (String as short as possible). -->
    <string name="general_not_available">Not available</string>
    <!-- Accepted request invitacion alert -->
    <string name="context_invitacion_reply_accepted">Invitation accepted</string>
    <!-- Declined request invitacion alert -->
    <string name="context_invitacion_reply_declined">Invitation declined</string>
    <!-- Ignored request invitacion alert -->
    <string name="context_invitacion_reply_ignored">Invitation ignored</string>
    <!-- Content of a normal message that cannot be recognized -->
    <string name="error_message_unrecognizable">Message unrecognizable</string>
    <!-- Title of the settings section to configure the autoaway of chat presence -->
    <string name="settings_autoaway_title">Auto-away</string>
    <!-- Subtitle of the settings section to configure the autoaway of chat presence -->
    <string name="settings_autoaway_subtitle">Show me away after an inactivity of</string>
    <!-- Value in the settings section of the autoaway chat presence -->
    <string name="settings_autoaway_value">%1d minutes</string>
    <!-- Title of the settings section to configure the status persistence of chat presence -->
    <string name="settings_persistence_title">Status persistence</string>
    <!-- Subtitle of the settings section to configure the status persistence of chat presence -->
    <string name="settings_persistence_subtitle">Maintain my chosen status appearance even when I have no connected devices</string>
    <!-- Title of the dialog to set the value of the auto away preference -->
    <string name="title_dialog_set_autoaway_value">Set time limit</string>
    <!-- Button to set a value -->
    <string name="button_set">Set</string>
    <!-- Button to set a value -->
    <string name="hint_minutes">minutes</string>
    <!-- the options of what to upload in an array. Needed for the settings, the options of what to upload. -->
    <string-array name="settings_status_entries">
        <item>Online</item>
        <item>Away</item>
        <item>Busy</item>
        <item>Offline</item>
    </string-array>
    <!-- Text that indicates that a the offline section is currently empty -->
    <string name="offline_empty_folder">No files Saved for Offline</string>
    <!-- Positive confirmation to enable logs -->
    <string name="general_enable">Enable</string>
    <!-- Positive confirmation to allow MEGA to read contacts book. -->
    <string name="general_allow">Allow</string>
    <!-- Dialog to confirm the action of enabling logs -->
    <string name="enable_log_text_dialog">Logs can contain information related to your account</string>
    <!-- Dialog to confirm the reconnect action -->
    <string name="confirmation_to_reconnect">Network connection recovered. Connect to MEGA?</string>
    <!-- Message shown meanwhile the app is waiting for a the chat status -->
    <string name="loading_status">Loading status&#8230;</string>
    <!-- Error when a message cannot be edited -->
    <string name="error_editing_message">This message cannot be edited</string>
    <!-- Label to show the number of transfers in progress, Plural -->
    <plurals name="text_number_transfers">
        <item quantity="one">%1$d of %2$d file</item>
        <item quantity="other">%1$d of %2$d files</item>
    </plurals>
    <!-- Progress text shown when user stop upload/download and the app is waiting for async response -->
    <string name="label_process_finishing">Process is finishing&#8230;</string>
    <!-- positive button on dialog to view a contact -->
    <string name="option_to_transfer_manager">View</string>
    <!-- Label of the modal bottom sheet to pause all transfers -->
    <string name="option_to_pause_transfers">Pause all transfers</string>
    <!-- Label of the modal bottom sheet to resume all transfers -->
    <string name="option_to_resume_transfers">Resume all transfers</string>
    <!-- Label of the modal bottom sheet to clear completed transfers -->
    <string name="option_to_clear_transfers">Clear all transfers</string>
    <!-- Label indicating action to retry failed or cancelled transfers -->
    <string name="option_to_retry_transfers">Retry all transfers</string>
    <!-- Dialog to confirm the action of pausing one transfer -->
    <string name="menu_pause_individual_transfer">Pause transfer?</string>
    <!-- Dialog to confirm the action of restarting one transfer -->
    <string name="menu_resume_individual_transfer">Resume transfer?</string>
    <!-- Button to confirm the action of restarting one transfer -->
    <string name="button_resume_individual_transfer">Resume</string>
    <!-- Dialog to confirm before removing completed transfers -->
    <string name="confirmation_to_clear_completed_transfers">Clear all transfers?</string>
    <!-- Title of the tab section for transfers in progress -->
    <string name="title_tab_in_progress_transfers">In progress</string>
    <!-- Title of the tab section for completed transfers -->
    <string name="title_tab_completed_transfers">Completed</string>
    <!-- Text shown in playlist subtitle item when a file is reproducing but it is paused -->
    <string name="transfer_paused">Paused</string>
    <!-- Possible state of a transfer -->
    <string name="transfer_queued">Queued</string>
    <!-- Possible state of a transfer. When the transfer is finishing -->
    <string name="transfer_completing">Completing</string>
    <!-- Possible state of a transfer. When the transfer is retrying -->
    <string name="transfer_retrying">Retrying</string>
    <!-- Possible state of a transfer. When the transfer was cancelled -->
    <string name="transfer_cancelled">Cancelled</string>
    <!-- Possible state of a transfer -->
    <string name="transfer_unknown">Unknown</string>
    <!-- Title of the panel where the progress of the transfers is shown -->
    <string name="paused_transfers_title">Paused transfers</string>
    <!-- message shown in the screen when there are not any active transfer -->
    <string name="completed_transfers_empty">No completed transfers</string>
    <!-- Text of the notification shown when the upload service is running: e.g. Uploading files: 1 of 10 -->
    <string name="upload_service_notification">Uploading files: %1$d of %2$d</string>
    <!-- Text of the notification shown when the upload service is paused: e.g. Uploading files: 1 of 10 (paused)-->
    <string name="upload_service_notification_paused">Uploading files: %1$d of %2$d (paused)</string>
    <!-- Text of the notification shown when the upload service has finished, Plural -->
    <plurals name="upload_service_final_notification">
        <item quantity="one">Uploaded %1$d file</item>
        <item quantity="other">Uploaded %1$d files</item>
    </plurals>
    <!-- Text of the notification shown when the upload service has finished, Plural -->
    <plurals name="upload_service_notification_already_uploaded">
        <item quantity="one">1 file already uploaded</item>
        <item quantity="other">%1$d files already uploaded</item>
    </plurals>
    <!-- label for the total file size of multiple files and/or folders (no need to put the colon punctuation in the translation) -->
    <string name="general_total_size">Total size: %1$s</string>
    <!-- Text of the notification shown when the upload service has finished with any transfer error, Plural -->
    <plurals name="upload_service_failed">
        <item quantity="one">%1$d file not uploaded</item>
        <item quantity="other">%1$d files not uploaded</item>
    </plurals>
    <!-- Text of the notification shown when the upload service has finished with any copied file instead uploaded, Plural -->
    <plurals name="copied_service_upload">
        <item quantity="one">%1$d file copied</item>
        <item quantity="other">%1$d files copied</item>
    </plurals>
    <!-- Text of the notification shown when the download service do not download because the file is already on the device, Plural -->
    <plurals name="already_downloaded_service">
        <item quantity="one">%1$d file previously downloaded</item>
        <item quantity="other">%1$d files previously downloaded</item>
    </plurals>
    <!-- Text of the notification shown when the download service has finished, Plural -->
    <plurals name="download_service_final_notification">
        <item quantity="one">Downloaded %1$d file</item>
        <item quantity="other">Downloaded %1$d files</item>
    </plurals>
    <!-- Text of the notification shown when the download service has finished with any error, Plural -->
    <plurals name="download_service_final_notification_with_details">
        <item quantity="one">Downloaded %1$d of %2$d file</item>
        <item quantity="other">Downloaded %1$d of %2$d files</item>
    </plurals>
    <!-- Text of the notification shown when the download service has finished with any transfer error, Plural -->
    <plurals name="download_service_failed">
        <item quantity="one">%1$d file not downloaded</item>
        <item quantity="other">%1$d files not downloaded</item>
    </plurals>
    <!-- Text of the notification shown when the download service is running -->
    <string name="download_service_notification">Downloading files: %1$d of %2$d</string>
    <!-- Text of the notification shown when the download service is paused -->
    <string name="download_service_notification_paused">Downloading files: %1$d of %2$d (paused)</string>
    <!-- Title of the alert when the transfer quota is exceeded. -->
    <string name="title_depleted_transfer_overquota">Insufficient transfer quota</string>
    <!-- Text of the alert when the transfer quota is depleted. The placeholder indicates the time left for the transfer quota to be reset. For instance: 30m 45s -->
    <string name="current_text_depleted_transfer_overquota">Your queued download exceeds the current transfer quota available for your IP address and has therefore been interrupted. Upgrade your account or wait %s to continue.</string>
    <!-- Text of the alert when the transfer quota is depleted. The placeholder indicates the time left for the transfer quota to be reset. For instance: 30m 45s -->
    <string name="text_depleted_transfer_overquota">The transfer quota for this IP address has been exceeded. Upgrade your account or wait %s to continue your download.</string>
    <!-- Button to show plans in the alert when the transfer quota is depleted -->
    <string name="plans_depleted_transfer_overquota">See our plans</string>
    <!-- Button option of the alert when the transfer quota is depleted -->
    <string name="continue_without_account_transfer_overquota">Continue without account</string>
    <!-- this is used for example when downloading 1 file or 2 files, Plural of file. 2 files -->
    <plurals name="new_general_num_files">
        <item quantity="one">%1$d file</item>
        <item quantity="other">%1$d files</item>
    </plurals>
    <!-- Menu option -->
    <string name="general_view">View files</string>
    <!-- Menu option to choose to add file or folders to Cloud Drive -->
    <string name="add_to_cloud">Import</string>
    <!-- Menu option to choose to add file to Cloud Drive in the chat -->
    <string name="add_to_cloud_node_chat">Add to Cloud Drive</string>
    <!-- Menu option -->
    <string name="general_view_contacts">View contacts</string>
    <!-- Message displayed when a file has been successfully imported to Cloud Drive -->
    <string name="import_success_message">Successfully added to Cloud Drive</string>
    <!-- Menu option -->
    <string name="import_success_error">Error. Not added to Cloud Drive</string>
    <!-- Label in login screen to inform about the chat initialization proccess -->
    <string name="chat_connecting">Connecting&#8230;</string>
    <!-- message when trying to invite a contact with a pending request -->
    <string name="context_contact_already_invited">%s was already invited. Consult your pending requests.</string>
    <!-- Hint text explaining that you can change the email and resend the create account link to the new email address -->
    <string name="confirm_email_misspelled">If you have misspelt your email address, correct it and tap [A]Resend[A].</string>
    <!-- Button to resend the create account email to a new email address in case the previous email address was misspelled -->
    <string name="confirm_email_misspelled_resend">Resend</string>
    <!-- Text shown after the confirmation email has been sent to the new email address -->
    <string name="confirm_email_misspelled_email_sent">Email sent</string>
    <!-- text_copyright_alert_title -->
    <string name="copyright_alert_title">Copyright warning to all users</string>
    <!-- text_copyright_alert_first_paragraph -->
    <string name="copyright_alert_first_paragraph">MEGA respects the copyrights of others and requires that users of the MEGA Cloud service comply with the laws of copyright.</string>
    <!-- text_copyright_alert_second_paragraph -->
    <string name="copyright_alert_second_paragraph">You are strictly prohibited from using the MEGA Cloud service to infringe copyrights. You may not upload, download, store, share, display, stream, distribute, email, link to, transmit or otherwise make available any files, data or content that infringes any copyright or other proprietary rights of any person or entity.</string>
    <!-- text of the Agree button -->
    <string name="copyright_alert_agree_button">Agree</string>
    <!-- text of the Disagree button -->
    <string name="copyright_alert_disagree_button">Disagree</string>
    <!-- Hint how to cancel the download -->
    <string name="download_show_info">Show info</string>
    <!-- Error message when removing public links of nodes. Plural. -->
    <plurals name="context_link_removal_error">
        <item quantity="one">Link removal failed. Please try again later.</item>
        <item quantity="other">Failed to remove some links. Please try again later.</item>
    </plurals>
    <!-- Error message when creating public links of nodes. Plural. -->
    <plurals name="context_link_export_error">
        <item quantity="one">Link creation failed. Please try again later.</item>
        <item quantity="other">Failed to create some links. Please try again later.</item>
    </plurals>
    <!-- Message when some public links were removed successfully. Plural. -->
    <plurals name="context_link_removal_success">
        <item quantity="one">Link removed successfully.</item>
        <item quantity="other">Links removed successfully.</item>
    </plurals>
    <!-- error message -->
    <string name="context_link_action_error">Link action failed. Please try again later.</string>
    <!-- title of the dialog shown when sending or sharing a folder -->
    <string name="title_write_user_email">Write the user’s email</string>
    <!-- title of the screen to see the details of several node attachments -->
    <string name="activity_title_files_attached">Files attached</string>
    <!-- title of the screen to see the details of several contact attachments -->
    <string name="activity_title_contacts_attached">Contacts attached</string>
    <!--  -->
    <string name="alert_user_is_not_contact">The user is not a contact</string>
    <!--  -->
    <string name="camera_uploads_cellular_connection">Use cellular connection</string>
    <!--  -->
    <string name="camera_uploads_upload_videos">Upload Videos</string>
    <!-- Message when an user avatar has been changed successfully -->
    <string name="success_changing_user_avatar">Profile picture updated</string>
    <!-- Message when an error ocurred when changing an user avatar -->
    <string name="error_changing_user_avatar_image_not_available">Error. Selected image does not exist</string>
    <!-- Message when an error ocurred when changing an user avatar -->
    <string name="error_changing_user_avatar">Error when changing the profile picture</string>
    <!-- Message when an user avatar has been deleted successfully -->
    <string name="success_deleting_user_avatar">Profile picture deleted</string>
    <!-- Message when an error ocurred when deleting an user avatar -->
    <string name="error_deleting_user_avatar">Error when deleting the profile picture</string>
    <!-- Message when an error ocurred when changing an user attribute -->
    <string name="error_changing_user_attributes">An error occurred when changing the name</string>
    <!-- Message when an user attribute has been changed successfully -->
    <string name="success_changing_user_attributes">Your name has been successfully updated</string>
    <!-- Message show when a participant has been successfully invited to a group chat -->
    <string name="add_participant_success">Participant added</string>
    <!-- Message show when a participant hasn’t been successfully invited to a group chat -->
    <string name="add_participant_error">Error. Participant not added</string>
    <!-- Message show when a participant has been successfully removed from a group chat -->
    <string name="remove_participant_success">Participant removed</string>
    <!-- Message show when a participant hasn’t been successfully removed from a group chat -->
    <string name="remove_participant_error">Error. Participant not removed</string>
    <!--  -->
    <string name="no_files_selected_warning">No files selected</string>
    <!--  -->
    <string name="attachment_upload_panel_from_cloud">From Cloud Drive</string>
    <!--  -->
    <string name="attachment_upload_panel_contact">Contact</string>
    <!-- Button and title of dialog shown when the user wants to delete permanently their account. -->
    <string name="delete_account">Delete account</string>
    <!-- Text shown in the alert dialog to confirm the deletion of an account -->
    <string name="delete_account_text">If you delete your account you will not be able to access your account data, your MEGA contacts or conversations.\nYou will not be able to undo this action.</string>
    <!-- menu item -->
    <string name="delete_button">Delete</string>
    <!--  -->
    <string name="file_properties_info_info_file">Info</string>
    <!-- Refers to the size of a file. -->
    <string name="file_properties_info_size">Total size</string>
    <!-- header of a status field for what content a user has shared to you -->
    <string name="file_properties_info_content">Contains</string>
    <!--  -->
    <string name="file_properties_shared_folder_public_link_name">Link</string>
    <!-- Refers to access rights for a file folder. -->
    <string name="file_properties_shared_folder_full_access">Full access</string>
    <!-- Label to explain the read only participant permission in the options panel of the group info screen -->
    <string name="file_properties_shared_folder_read_only">Read-only</string>
    <!-- Refers to access rights for a file folder. (with the & needed. Don’t use the symbol itself. Use &) -->
    <string name="file_properties_shared_folder_read_write">Read and write</string>
    <!-- State of an attachment message when the upload is in progress but the queue of transfers is paused. -->
    <string name="attachment_uploading_state_paused">Transfers paused</string>
    <!-- label to indicate the state of an upload in chat -->
    <string name="attachment_uploading_state_uploading">Uploading&#8230;</string>
    <!--  -->
    <string name="attachment_uploading_state_compressing">Compressing&#8230;</string>
    <!--  -->
    <string name="attachment_uploading_state_error">Error. Not sent.</string>
    <!-- When a multiple download is started, some of the files could have already been downloaded before. This message shows the number of files that has already been downloaded and the number of files pending -->
    <string name="already_downloaded_multiple">%d files already downloaded.</string>
    <!-- When a multiple download is started, some of the files could have already been downloaded before. This message shows the number of files that are pending in plural. placeholder: number of files -->
    <string name="pending_multiple">%d files pending.</string>
    <!--  -->
    <string name="contact_is_me">No options available, you have selected yourself</string>
    <!-- Confirmation before deleting one attachment -->
    <string name="confirmation_delete_one_attachment">Remove attachment?</string>
    <!-- Menu option -->
    <string name="general_view_with_revoke">View files (%1$d deleted)</string>
    <!-- Success message when the attachment has been sent to a chat -->
    <string name="success_attaching_node_from_cloud">File sent to %1$s</string>
    <!-- Success message when the attachment has been sent to a many chats -->
    <string name="success_attaching_node_from_cloud_chats">File sent to %1$d chats</string>
    <!-- Error message when the attachment cannot be sent -->
    <string name="error_attaching_node_from_cloud">Error. The file has not been sent</string>
    <!-- Error message when the attachment cannot be sent to any of the selected chats -->
    <string name="error_attaching_node_from_cloud_chats">Error. The file has not been sent to any of the selected chats</string>
    <!-- Error message when the attachment cannot be revoked -->
    <string name="error_revoking_node">Error. The attachment has not been removed</string>
    <!-- settings option -->
    <string name="settings_set_up_automatic_uploads">Set up automatic uploads</string>
    <!-- Message sound option when no sound has been selected for chat notifications -->
    <string name="settings_chat_silent_sound_not">Silent</string>
    <!-- messages string in chat notification -->
    <string name="messages_chat_notification">messages</string>
    <!-- part of the string in incoming shared folder notification -->
    <string name="incoming_folder_notification">from</string>
    <!-- title of incoming shared folder notification -->
    <string name="title_incoming_folder_notification">New shared folder</string>
    <!-- title of the notification for a new incoming contact request -->
    <string name="title_contact_request_notification">New contact request</string>
    <!-- Title of the section to clear the chat content in the Manage chat history screen -->
    <string name="title_properties_chat_clear">Clear chat history</string>
    <!-- Title of the section to remove contact in the Contact Properties screen -->
    <string name="title_properties_remove_contact">Remove contact</string>
    <!-- Title of the section to enable notifications in the Contact Properties screen -->
    <string name="title_properties_chat_notifications_contact">Chat notifications</string>
    <!-- Text shown when the chat history was cleared by someone -->
    <string name="history_cleared_by">[A]%1$s[/A][B] cleared the chat history[/B]</string>
    <!-- Notification title to show the number of unread chats, unread messages -->
    <string name="number_messages_chat_notification">%1$d unread chats</string>
    <!-- Item menu option upon clicking on one or multiple files. -->
    <string name="context_permissions_changing_folder">Changing permissions</string>
    <!-- Item menu option upon clicking on one or multiple files. -->
    <string name="context_removing_contact_folder">Removing contact from shared folder</string>
    <!-- confirmation message before removing a file -->
    <string name="confirmation_move_to_rubbish">Move to Rubbish Bin?</string>
    <!-- confirmation message before removing CU folder -->
    <string name="confirmation_move_cu_folder_to_rubbish">Are you sure you want to move this folder to the Rubbish Bin? This will disable Camera Uploads.</string>
    <!-- Confirmation message before removing MU folder -->
    <string name="confirmation_move_mu_folder_to_rubbish">Are you sure you want to move this folder to the Rubbish Bin? This will disable Secondary Media Uploads.</string>
    <!-- confirmation message before removing a file -->
    <string name="confirmation_move_to_rubbish_plural">Move to Rubbish Bin?</string>
    <!-- confirmation message before removing a file -->
    <string name="confirmation_delete_from_mega">Delete from MEGA?</string>
    <!-- label to indicate the state of an upload in chat -->
    <string name="attachment_uploading_state">Uploading&#8230;</string>
    <!-- Title of the section to enable notifications in the Contact Properties screen -->
    <string name="title_properties_contact_notifications_for_chat">Chat notifications</string>
    <!-- title of the section for achievements -->
    <string name="achievements_title">Achievements</string>
    <!-- subtitle of the section for achievements -->
    <string name="achievements_subtitle">Invite friends and get rewards</string>
    <!-- title of the introduction for the achievements screen -->
    <string name="figures_achievements_text_referrals">%1$s of storage for each successful invite. Valid for 365 days.</string>
    <!-- sentence to detail the figures of storage and transfer quota related to each achievement -->
    <string name="figures_achievements_text">%1$s of storage. Valid for 365 days.</string>
    <!-- title of the section for unlocked rewards -->
    <string name="unlocked_rewards_title">Unlocked rewards</string>
    <!-- title of the section for unlocked storage quota -->
    <string name="unlocked_storage_title">Storage quota</string>
    <!-- title of the section for referral bonuses in achivements section (maximum 24 chars) -->
    <string name="title_referral_bonuses">Invitation bonuses</string>
    <!-- Title of the section for install a mobile app in achivements section (maximum 31 chars) -->
    <string name="title_install_app">Install a MEGA Mobile App</string>
    <!-- Title of the section for add phone number in achivements section (maximum 30 chars) -->
    <string name="title_add_phone">Add phone number</string>
    <!-- title of the section for install megasync in achivements section (maximum 24 chars) -->
    <string name="title_regitration">Registration bonus</string>
    <!-- title of the section for install a mobile app bonuses in achivements section (maximum 24 chars) -->
    <string name="title_install_desktop">Get a MEGA Desktop App</string>
    <!-- Text that indicates that no pictures have been uploaded to the Camera Uploads section -->
    <string name="camera_uploads_empty">No files in Camera Uploads</string>
    <!-- indicates the number of days left related to a achievement -->
    <string name="general_num_days_left">%1$d d left</string>
    <!-- State to indicate an achievement has expired -->
    <string name="expired_label">Expired</string>
    <!-- title of the advanced setting to choose the use of https -->
    <string name="setting_title_use_https_only">Don’t use HTTP</string>
    <!-- subtitle of the advanced setting to choose the use of https -->
    <string name="setting_subtitle_use_https_only">Enable this option only if your transfers don’t start. In normal circumstances HTTP is satisfactory as all transfers are already encrypted.</string>
    <!-- title of screen to invite friends and get an achievement -->
    <string name="title_achievement_invite_friends">How it works</string>
    <!-- first paragraph of screen to invite friends and get an achievement -->
    <string name="first_paragraph_achievement_invite_friends">Invite your friends to create a MEGA Free account and to install a MEGA Mobile App. You will receive free storage as a bonus for every successful signup and app installation.</string>
    <!-- second paragraph of screen to invite friends and get an achievement -->
    <string name="second_paragraph_achievement_invite_friends">Free storage bonus applicable to new invitations only and where MEGA Mobile App or MEGA Desktop App is installed.</string>
    <!-- explanation of screen to invite friends and get an achievement -->
    <string name="card_title_invite_friends">Select contacts from your phone contact list or enter multiple email addresses.</string>
    <!-- title of the dialog to confirm the contact request -->
    <string name="title_confirmation_invite_friends">Invite friends to MEGA</string>
    <!-- Text shown when the user sends a contact invitation -->
    <string name="subtitle_confirmation_invite_friends">Invite sent</string>
    <!-- paragraph of the dialog to confirm the contact request -->
    <string name="paragraph_confirmation_invite_friends">Encourage your friends to register and install a MEGA app. As long as your friend uses the same email address as you’ve entered, you will receive your transfer quota reward.</string>
    <!-- Error shown when the user writes a email with an incorrect format -->
    <string name="invalid_email_to_invite">Email is malformed</string>
    <!-- info paragraph about the achievement install megasync -->
    <string name="paragraph_info_achievement_install_desktop">When you install the MEGA Desktop App you get %1$s of complimentary storage space, valid for 365 days. The MEGA Desktop App is available for Windows, macOS and most Linux distributions.</string>
    <!-- info paragraph about the achievement install mobile app -->
    <string name="paragraph_info_achievement_install_mobile_app">When you install the MEGA Mobile App you get %1$s of complimentary storage space, valid for 365 days. We provide mobile apps for iOS and Android.</string>
    <!-- info paragraph about the achievement ‘add phone number’. Placeholder 1: bonus storage space e.g. 20GB. Placeholder 2: bonus transfer quota e.g. 50GB -->
    <string name="paragraph_info_achievement_add_phone">When you verify your phone number you get %1$s of complimentary storage space, valid for 365 days.</string>
    <!-- info paragraph about the completed achievement install megasync -->
    <string name="result_paragraph_info_achievement_install_desktop">You have received %1$s storage space for installing our MEGA Desktop App.</string>
    <!-- info paragraph about the completed achievement install mobile app -->
    <string name="result_paragraph_info_achievement_install_mobile_app">You have received %1$s storage space for installing the MEGA Mobile App.</string>
    <!-- info paragraph about the completed achievement of ‘add phone number’. Placeholder 1: bonus storage space e.g. 20GB. Placeholder 2: bonus transfer quota e.g. 50GB -->
    <string name="result_paragraph_info_achievement_add_phone">You have received %1$s storage space for verifying your phone number.</string>
    <!-- info paragraph about the completed achievement registration -->
    <string name="result_paragraph_info_achievement_registration">You have received %1$s storage space as your free registration bonus.</string>
    <!-- info paragraph about the completed achievement registration -->
    <string name="expiration_date_for_achievements">Bonus expires in %1$d days</string>
    <!-- menu items -->
    <plurals name="context_share_folders">
        <item quantity="one">Share folder</item>
        <item quantity="other">Share folders</item>
    </plurals>
    <!-- confirmation message before leaving some incoming shared folders -->
    <plurals name="confirmation_leave_share_folder">
        <item quantity="one">If you leave the folder, you will not be able to see it again.</item>
        <item quantity="other">If you leave these folders, you will not be able to see them again.</item>
    </plurals>
    <!-- Info of a contact if there is no folders shared with him -->
    <string name="no_folders_shared">No folders shared</string>
    <!-- Menu item -->
    <string name="settings_help">Help</string>
    <!-- Settings preference title for help centre -->
    <string name="settings_help_centre">Help Centre</string>
    <!-- Settings preference title for send feedback -->
    <string name="settings_help_preference">Send feedback</string>
    <!-- mail subject -->
    <string name="setting_feedback_subject">Android feedback</string>
    <!-- mail body -->
    <string name="setting_feedback_body">Please provide your feedback here:</string>
    <!-- mail body -->
    <string name="settings_feedback_body_device_model">Device model</string>
    <!-- mail body -->
    <string name="settings_feedback_body_android_version">Android version</string>
    <!-- Title of the dialog to create a new text file by inserting the name -->
    <string name="dialog_title_new_text_file">New text file</string>
    <!-- Title of the dialog to create a new file by inserting the name -->
    <string name="dialog_title_new_file">New file</string>
    <!-- Input field description in the create file dialog. -->
    <string name="context_new_file_name">File Name</string>
    <!-- Title of the dialog to create a new link by inserting the name, e.g. when try to share a web link to your Cloud Drive or incoming shares. -->
    <string name="dialog_title_new_link">Link name</string>
    <!-- Input field description in the create link dialog, e.g. when try to share a web link to your Cloud Drive or incoming shares. -->
    <string name="context_new_link_name">Link URL</string>
    <!-- Title of the field subject when a new file is created to upload -->
    <string name="new_file_subject_when_uploading">SUBJECT</string>
    <!-- Title of the field content when a new file is created to upload -->
    <string name="new_file_content_when_uploading">CONTENT</string>
    <!-- Title of the field email when a new contact is created to upload -->
    <string name="new_file_email_when_uploading">EMAIL</string>
    <!-- Item of a menu to forward a message chat to another chatroom -->
    <string name="forward_menu_item">Forward</string>
    <!-- name of the button to attach file from MEGA to another app -->
    <string name="general_attach">Attach</string>
    <!-- when add or share a file with a new contact, it can type by name or mail -->
    <string name="type_contact">Contact’s name or email</string>
    <!-- when add or share a file with a new contact, message displayed to warn that the maximum number has been reached -->
    <string name="max_add_contact">No more contacts can be added at this time</string>
    <!-- when changing the password , the old password and new password are equals -->
    <string name="old_and_new_passwords_equals">The new password cannot be the same as the old password</string>
    <!-- Menu item -->
    <string name="action_search_by_date">Search by date</string>
    <!-- title of a button to apply search by date -->
    <string name="general_apply">Apply</string>
    <!-- title of a button to apply search by month -->
    <string name="general_search_month">Last month</string>
    <!-- title of a button to apply search by year -->
    <string name="general_search_year">Last year</string>
    <!-- title of a Search by date tag -->
    <string name="label_set_day">Set day</string>
    <!-- the user can’t choose this date -->
    <string name="snackbar_search_by_date">Date required is not valid</string>
    <!-- Error shown when the user left a name empty -->
    <string name="empty_name">Invalid name</string>
    <!-- Error shown when the user left names empty and names typed with not allowed characters -->
    <string name="general_incorrect_names">Please correct your filenames before proceeding</string>
    <!-- Error text for invalid characters -->
    <string name="invalid_characters">Invalid characters</string>
    <!-- Error shown when the user writes a character not allowed -->
    <string name="invalid_characters_defined">The following characters are not allowed: ” * / : &lt; &gt; ? \ |</string>
    <!-- Warning show to the user after try to import files to MEGA with empty names. Plural. When more than one file name have this error. -->
    <plurals name="empty_names">
        <item quantity="one">File name cannot be empty.</item>
        <item quantity="other">File names cannot be empty.</item>
    </plurals>
    <!-- Label shown when audio file is playing -->
    <string name="audio_play">Audio File</string>
    <!-- when open PDF Viewer, the pdf that it try to open is damaged or does not exist -->
    <string name="corrupt_pdf_dialog_text">Error. The pdf file is corrupted or does not exist.</string>
    <!-- Label to include info of the user email in the feedback form -->
    <string name="user_account_feedback">User account</string>
    <!-- Label shown in MEGA pdf-viewer when it open a PDF save in smartphone storage -->
    <string name="save_to_mega">Save to my \nCloud Drive</string>
    <!-- Error message when creating a chat one to one with a contact that already has a chat -->
    <string name="chat_already_exists">The chat already exists</string>
    <!-- before sharing a file, has to be downloaded -->
    <string name="not_download">The file has not been downloaded yet</string>
    <!-- Error shown when a user is starting a chat or adding new participants in a group chat and writes a contact mail that has not added -->
    <string name="not_permited_add_email_to_invite">Only MEGA contacts can be added</string>
    <!-- Info label about the connectivity state of the chat -->
    <string name="invalid_connection_state">Reconnecting to chat</string>
    <!-- Message show when a call cannot be established -->
    <string name="call_error">An error has occurred and the call cannot be connected.</string>
    <!-- Title of dialog to evaluate the app -->
    <string name="title_evaluate_the_app_panel">Like the MEGA Mobile App?</string>
    <!-- Label to show rate the app -->
    <string name="rate_the_app_panel">Yes, rate the app</string>
    <!-- Label to show send feedback -->
    <string name="send_feedback_panel">No, send feedback</string>
    <!-- title of the section advanced options on the get link screen -->
    <string name="link_advanced_options">Advanced options</string>
    <!-- Message to show when users deny to permit the permissions to read and write on external storage on setting default download location -->
    <string name="download_requires_permission">MEGA needs read and write permissions to your external storage to download files there.</string>
    <!-- Default download location is on old sd card, but currently the user installed a new SD card, need user to reset download location. -->
    <string name="old_sdcard_unavailable">The old SD card is not available, please set a new download location.</string>
    <!-- Dialog title to ask download to internal storage or external storage. -->
    <string name="title_select_download_location">Choose download location</string>
    <!-- Title of the section to invite contacts if the user has denied the contacts permmissions -->
    <string name="no_contacts_permissions">No contact permissions granted</string>
    <!-- Option of the sliding panel to go to QR code section -->
    <string name="choose_qr_option_panel">My QR code</string>
    <!-- Title of the screen that shows the options to the QR code -->
    <string name="section_qr_code">QR code</string>
    <!-- Option in menu of section  My QR code to reset the QR code -->
    <string name="action_reset_qr">Reset QR code</string>
    <!-- Option in menu of section  My QR code to delete the QR code -->
    <string name="action_delete_qr">Delete QR code</string>
    <!-- Option shown in QR code bottom sheet dialog to save QR code in Cloud Drive -->
    <string name="save_cloud_drive">To Cloud Drive</string>
    <!-- Option shown in QR code bottom sheet dialog to save QR code in File System -->
    <string name="save_file_system">To file system</string>
    <!-- Title of QR code section -->
    <string name="section_my_code">My code</string>
    <!-- Title of QR code scan section -->
    <string name="section_scan_code">Scan code</string>
    <!-- Title of QR code settings that permits or not contacts that scan my QR code will be automatically added to my contact list -->
    <string name="settings_qrcode_autoaccept">Auto-accept</string>
    <!-- Subtitle of QR code settings auto-accept -->
    <string name="setting_subtitle_qrcode_autoccept">MEGA users who scan your QR code will be automatically added to your contact list.</string>
    <!-- Subtitle of QR code settings that reset the code -->
    <string name="setting_subtitle_qrcode_reset">Previous QR code will no longer be valid</string>
    <!-- Text shown when it has been copied the QR code link -->
    <string name="qrcode_link_copied">Link copied to the clipboard</string>
    <!-- Text shown when it has been reseted the QR code successfully -->
    <string name="qrcode_reset_successfully">QR code successfully reset</string>
    <!-- Text shown when it has been deleted the QR code successfully -->
    <string name="qrcode_delete_successfully">QR code successfully deleted</string>
    <!-- Text shown when it has not been reseted the QR code successfully -->
    <string name="qrcode_reset_not_successfully">QR code not reset due to an error. Please try again.</string>
    <!-- Text shown when it has not been delete the QR code successfully -->
    <string name="qrcode_delete_not_successfully">QR code not deleted due to an error. Please try again.</string>
    <!-- Title of dialog shown when a contact request has been sent with QR code -->
    <string name="invite_sent">Invite sent</string>
    <!-- Text of dialog shown when a contact request has been sent. -->
    <string name="invite_sent_text">The user has been invited and will appear in your contact list once accepted.</string>
    <!-- Text of dialog shown when multiple contacts request has been sent -->
    <string name="invite_sent_text_multi">The users have been invited and will appear in your contact list once accepted.</string>
    <!-- Text shown when it tries to share the QR and occurs an error to process the action -->
    <string name="error_share_qr">An error occurred while trying to share the QR file. Perhaps the file does not exist. Please try again later.</string>
    <!-- Text shown when it tries to upload to Cloud Drive the QR and occurs an error to process the action -->
    <string name="error_upload_qr">An error occurred while trying to upload the QR file. Perhaps the file does not exist. Please try again later.</string>
    <!-- Text shown when it tries to download to File System the QR and occurs an error to process the action -->
    <string name="error_download_qr">An error occurred while trying to download the QR file. Perhaps the file does not exist. Please try again later.</string>
    <!-- Text shown when it tries to download to File System the QR and the action has success -->
    <string name="success_download_qr">The QR Code has been downloaded successfully to %s</string>
    <!-- Title of dialog shown when a contact request has not been sent with QR code -->
    <string name="invite_not_sent">Invite not sent</string>
    <!-- Text of dialog shown when a contact request has not been sent with QR code -->
    <string name="invite_not_sent_text">The QR code or contact link is invalid. Please try to scan a valid code or to open a valid link.</string>
    <!-- Text of dialog shown when a contact request has not been sent with QR code because of is already a contact -->
    <string name="invite_not_sent_text_already_contact">The invitation has not been sent. %s is already in your contacts list.</string>
    <!-- Text of dialog shown when a contact request has not been sent with QR code because of some error -->
    <string name="invite_not_sent_text_error">An error occurred and the invitation has not been sent.</string>
    <!-- Text of alert dialog informing that the qr is generating -->
    <string name="generatin_qr">Generating QR code&#8230;</string>
    <!-- Title of QR code scan menu item -->
    <string name="menu_item_scan_code">Scan QR code</string>
    <!-- get the contact link and copy it -->
    <string name="button_copy_link">Copy link</string>
    <!-- Create QR code -->
    <string name="button_create_qr">Create QR code</string>
    <!-- Text shown when it has been created the QR code successfully -->
    <string name="qrcode_create_successfully">QR code successfully created</string>
    <!-- Text shown in QR code scan fragment to help and guide the user in the action -->
    <string name="qrcode_scan_help">Line up the QR code to scan it with your device’s camera</string>
    <!-- positive button on dialog to view a contact -->
    <string name="contact_view">View</string>
    <!-- Item menu option to reproduce audio or video in external reproductors -->
    <string name="external_play">Open with</string>
    <!-- to share a file using Facebook, Whatsapp, etc -->
    <string name="context_share">Share using</string>
    <!-- Message shown if the user choose enable button and he is not logged in -->
    <string name="error_enable_chat_before_login">Please log in before enabling the chat</string>
    <!-- title of a tag to search for a specific period within the search by date option in Camera upload -->
    <string name="label_set_period">Set period</string>
    <!-- Text of the empty screen when there are not chat conversations -->
    <string name="context_empty_chat_recent">[B]Invite friends to [/B][A]Chat[/A][B] and enjoy our encrypted platform with privacy and security[/B]</string>
    <!-- Text of the empty screen when there are not elements in the Rubbish Bin -->
    <string name="context_empty_rubbish_bin">[B]Empty [/B][A]Rubbish Bin[/A]</string>
    <!-- Text of the empty screen when there are not elements in  Inbox -->
    <string name="context_empty_inbox">[B]No files in your [/B][A]Inbox[/A]</string>
    <!-- Text of the empty screen when there are not elements in Cloud Drive -->
    <string name="context_empty_cloud_drive">[B]No files in your [/B][A]Cloud Drive[/A]</string>
    <!-- Text of the empty screen when there are not elements in Saved for Offline -->
    <string name="context_empty_offline">[B]No files [/B][A]Saved for Offline[/A]</string>
    <!-- Text of the empty screen when there are not contacts. No dot at the end because is for an empty state. The format placeholders are to showing it in different colors. -->
    <string name="context_empty_contacts">[B]No [/B][A]Contacts[/A]</string>
    <!-- Message shown when the user has no chats -->
    <string name="recent_chat_empty">[A]No[/A] [B]Conversations[/B]</string>
    <!-- Message shown when the chat is section is loading the conversations -->
    <string name="recent_chat_loading_conversations">[A]Loading[/A] [B]Conversations&#8230;[/B]</string>
    <!-- Text of the empty screen when there are not elements in Incoming -->
    <string name="context_empty_incoming">[B]No [/B][A]Incoming Shared folders[/A]</string>
    <!-- Text of the empty screen when there are not elements in Outgoing -->
    <string name="context_empty_outgoing">[B]No [/B][A]Outgoing Shared folders[/A]</string>
    <!-- Text of the empty screen when there are not elements in Links. Please, keep the place holders to format the string -->
    <string name="context_empty_links">[B]No [/B][A]Public Links[/A][B][/B]</string>
    <!-- Title of the sent requests tab. Capital letters -->
    <string name="tab_sent_requests">Sent requests</string>
    <!-- Title of the received requests tab. Capital letters -->
    <string name="tab_received_requests">Received requests</string>
    <!-- Title dialog overquota error -->
    <string name="overquota_alert_title">Storage quota exceeded</string>
    <!-- error message shown when an account confirmation link or reset password link is invalid for unknown reasons -->
    <string name="invalid_link">Invalid link, please ask for a new valid link</string>
    <!-- error message shown on the link password dialog if the password typed in was wrong -->
    <string name="invalid_link_password">Invalid link password</string>
    <!-- Error message shown when user tries to open a not valid MEGA link -->
    <string name="open_link_not_valid_link">The link you are trying to open is not a valid MEGA link.</string>
    <!-- Message shown when a link is being processing -->
    <string name="processing_link">Processing link&#8230;</string>
    <!-- Message shown when it is creating an acount and it is been introduced a very weak or weak password -->
    <string name="passwd_weak">Your password is easily guessed. Try making your password longer. Combine uppercase and lowercase letters. Add special characters. Do not use names or dictionary words.</string>
    <!-- Message shown when it is creating an acount and it is been introduced a medium password -->
    <string name="passwd_medium">Your password is good enough to proceed, but it is recommended to strengthen your password further.</string>
    <!-- Message shown when it is creating an acount and it is been introduced a good password -->
    <string name="passwd_good">This password will withstand most typical brute-force attacks. Please ensure that you will remember it.</string>
    <!-- Message shown when it is creating an acount and it is been introduced a strong password -->
    <string name="passwd_strong">This password will withstand most sophisticated brute-force attacks. Please ensure that you will remember it.</string>
    <!-- Password very weak -->
    <string name="pass_very_weak">Very weak</string>
    <!-- Password weak -->
    <string name="pass_weak">Weak</string>
    <!-- Password medium -->
    <string name="pass_medium">Medium</string>
    <!-- Password good -->
    <string name="pass_good">Good</string>
    <!-- Password strong -->
    <string name="pass_strong">Strong</string>
    <!-- Text displayed in several parts when there is a call in progress (notification, recent chats list, etc). -->
    <string name="title_notification_call_in_progress">Call in progress</string>
    <!-- Subtitle of the notification shown on the action bar when there is a call in progress -->
    <string name="action_notification_call_in_progress">Tap to go back to the call</string>
    <!-- Button in the notification shown on the action bar when there is a call in progress -->
    <string name="button_notification_call_in_progress">Return to the call</string>
    <!-- When it lists contacts of MEGA, the title of list’s header -->
    <string name="contacts_mega">On MEGA</string>
    <!-- When it lists contacts of phone, the title of list’s header -->
    <string name="contacts_phone">Phone contacts</string>
    <!-- Message error shown when trying to log in on an account has been suspended due to multiple breaches of Terms of Service -->
    <string name="account_suspended_multiple_breaches_ToS">Your account has been suspended due to multiple breaches of MEGA’s Terms of Service. Please check your email inbox.</string>
    <!-- Message error shown when trying to log in on an account has been suspended due to breach of Terms of Service -->
    <string name="account_suspended_breache_ToS">Your account was terminated due to a breach of MEGA’s Terms of Service including, but not limited to, clause 15.</string>
    <!-- In a chat conversation when you try to send device’s images but images are still loading -->
    <string name="file_storage_loading">Loading files</string>
    <!-- In a chat conversation when you try to send device’s images but there aren’t available images -->
    <string name="file_storage_empty_folder">No files</string>
    <!-- Size in bytes. The placeholder is for the size value, please adjust the position based on linguistics -->
    <string name="label_file_size_byte">%s B</string>
    <!-- Size in kilobytes. The placeholder is for the size value, please adjust the position based on linguistics -->
    <string name="label_file_size_kilo_byte">%s KB</string>
    <!-- Size in megabytes. The placeholder is for the size value, please adjust the position based on linguistics -->
    <string name="label_file_size_mega_byte">%s&#160;MB</string>
    <!-- Size in gigabytes. The placeholder is for the size value, please adjust the position based on linguistics -->
    <string name="label_file_size_giga_byte">%s&#160;GB</string>
    <!-- Size in terabytes. The placeholder is for the size value, please adjust the position based on linguistics -->
    <string name="label_file_size_tera_byte">%s TB</string>
    <!-- Speed in bytes. The placeholder is for the speed value, please adjust the position based on linguistics -->
    <string name="label_file_speed_byte">%s&#160;B/s</string>
    <!-- Speed in kilobytes. The placeholder is for the speed value, please adjust the position based on linguistics -->
    <string name="label_file_speed_kilo_byte">%s&#160;KB/s</string>
    <!-- Speed in megabytes. The placeholder is for the speed value, please adjust the position based on linguistics -->
    <string name="label_file_speed_mega_byte">%s&#160;MB/s</string>
    <!-- Speed in gigabytes. The placeholder is for the speed value, please adjust the position based on linguistics -->
    <string name="label_file_speed_giga_byte">%s&#160;GB/s</string>
    <!-- Speed in terabytes. The placeholder is for the speed value, please adjust the position based on linguistics -->
    <string name="label_file_speed_tera_byte">%s&#160;TB/s</string>
    <!-- Size in megabytes. -->
    <string name="label_mega_byte">MB</string>
    <!-- Number of versions of a file shown on the screen info of the file, version items -->
    <plurals name="number_of_versions">
        <item quantity="one">%1$d version</item>
        <item quantity="other">%1$d versions</item>
    </plurals>
    <!-- Title of the section Versions for files -->
    <string name="title_section_versions">Versions</string>
    <!-- Header of the item to show the current version of a file in a list -->
    <string name="header_current_section_item">Current version</string>
    <!--  -->
    <plurals name="header_previous_section_item">
        <item quantity="one">Previous version</item>
        <item quantity="other">Previous versions</item>
    </plurals>
    <!-- option menu to revert a file version -->
    <string name="general_revert">Revert</string>
    <!-- option menu to clear all the previous versions -->
    <string name="menu_item_clear_versions">Clear previous versions</string>
    <!-- Title of the dialog to confirm that a version os going to be deleted, version items -->
    <plurals name="title_dialog_delete_version">
        <item quantity="one">Delete version?</item>
        <item quantity="other">Delete versions?</item>
    </plurals>
    <!-- Content of the dialog to confirm that a version is going to be deleted -->
    <string name="content_dialog_delete_version">This version will be permanently removed.</string>
    <!-- Content of the dialog to confirm that several versions are going to be deleted -->
    <string name="content_dialog_delete_multiple_version">These %d versions will be permanently removed.</string>
    <!-- Title of the notification shown when a file is uploading to a chat -->
    <string name="chat_upload_title_notification">Chat uploading</string>
    <!-- Label for the option on setting to set up the quality of multimedia files uploaded to the chat -->
    <string name="settings_chat_upload_quality">Video quality</string>
    <!-- Label for the option on setting to set up the quality of video files to be uploaded -->
    <string name="settings_video_upload_quality">Video Quality</string>
    <!-- Text shown when the user refuses to permit the storage permission when enable camera upload -->
    <string name="on_refuse_storage_permission">Camera Uploads needs to access your photos and other media on your device. Please go to the settings page and grant permission.</string>
    <!-- Available options for the setting to set up the quality of multimedia files uploaded to the chat or the Camera Uploads -->
    <string-array name="settings_chat_upload_quality_entries">
        <item>Low</item>
        <item>Medium</item>
        <item>High</item>
        <item>Original</item>
    </string-array>
    <!-- Title of the notification for a missed call -->
    <string name="missed_call_notification_title">Missed call</string>
    <!-- Refers to a location of file -->
    <string name="file_properties_info_location">Location</string>
    <!-- Title of the label to show the size of the current files inside a folder -->
    <string name="file_properties_folder_current_versions">Current versions</string>
    <!-- Title of the label to show the size of the versioned files inside a folder -->
    <string name="file_properties_folder_previous_versions">Previous versions</string>
    <!-- Number of versioned files inside a folder shown on the screen info of the folder, version items -->
    <plurals name="number_of_versions_inside_folder">
        <item quantity="one">%1$d versioned file</item>
        <item quantity="other">%1$d versioned files</item>
    </plurals>
    <!-- Confirmation message after forwarding one or several messages, version items -->
    <string name="messages_forwarded_success">Messages forwarded</string>
    <!-- Error message after forwarding one or several messages to several chats -->
    <string name="messages_forwarded_error">Error. Not correctly forwarded</string>
    <!-- Error message if any of the forwarded messages fails, message items -->
    <plurals name="messages_forwarded_partial_error">
        <item quantity="one">Error. %1$d message not successfully forwarded</item>
        <item quantity="other">Error. %1$d messages not successfully forwarded</item>
    </plurals>
    <!-- Error non existing resource after forwarding one or several messages to several chats, message items -->
    <plurals name="messages_forwarded_error_not_available">
        <item quantity="one">Error. The resource is no longer available</item>
        <item quantity="other">Error. The resources are no longer available</item>
    </plurals>
    <!-- The title of fragment Turn on Notifications -->
    <string name="turn_on_notifications_title">Turn on Notifications</string>
    <!-- The subtitle of fragment Turn on Notifications -->
    <string name="turn_on_notifications_subtitle">This way, you will see new messages\non your Android phone instantly.</string>
    <!-- First step to turn on notifications -->
    <string name="turn_on_notifications_first_step">Open Android device [A]Settings[/A]</string>
    <!-- Second step to turn on notifications -->
    <string name="turn_on_notifications_second_step">Open [A]Apps &amp; notifications[/A]</string>
    <!-- Third step to turn on notifications -->
    <string name="turn_on_notifications_third_step">Select [A]MEGA[/A]</string>
    <!-- Fourth step to turn on notifications -->
    <string name="turn_on_notifications_fourth_step">Open [A]App notifications[/A]</string>
    <!-- Fifth step to turn on notifications -->
    <string name="turn_on_notifications_fifth_step">Switch to On and select your preferences</string>
    <!-- Alert message after sending to chat one or several messages to several chats, version items -->
    <plurals name="files_send_to_chat_success">
        <item quantity="one">File sent</item>
        <item quantity="other">Files sent</item>
    </plurals>
    <!-- Error message after sending to chat one or several messages to several chats -->
    <string name="files_send_to_chat_error">Error. Not correctly sent</string>
    <!-- menu option to send a file to a chat -->
    <string name="context_send_file_to_chat">Send to chat</string>
    <!-- Title of the dialog ‘Do you remember your password?’ -->
    <string name="remember_pwd_dialog_title">Do you remember your password?</string>
    <!-- Text of the dialog ‘Recovery Key exported’ when the user wants logout -->
    <string name="remember_pwd_dialog_text_logout">You are about to log out, please test your password to ensure you remember it.\nIf you lose your password, you will lose access to your MEGA data.</string>
    <!-- Text of the dialog ‘Do you remember your password?’ -->
    <string name="remember_pwd_dialog_text">Please test your password to ensure you remember it. If you lose your password, you will lose access to your MEGA data.</string>
    <!-- Dialog option that permits user do not show it again -->
    <string name="general_do_not_show">Do not show again</string>
    <!-- Button of the dialog ‘Do you remember your password?’ that permits user test his password -->
    <string name="remember_pwd_dialog_button_test">Test password</string>
    <!-- Title of the activity that permits user test his password -->
    <string name="test_pwd_title">Test your password</string>
    <!-- Message shown to the user when is testing her password and it is correct -->
    <string name="test_pwd_accepted">Password accepted</string>
    <!-- Message shown to the user when is testing her password and it is wrong -->
    <string name="test_pwd_wrong">Wrong password.\nBack up your Recovery Key as soon as possible!</string>
    <!-- Text of the dialog ‘Recovery Key exported’ when the user wants logout -->
    <string name="recovery_key_exported_dialog_text_logout">You are about to log out, please test your password to ensure you remember it.\nIf you lose your password, you will lose access to your MEGA data.</string>
    <!-- Option that permits user copy to clipboard -->
    <string name="option_copy_to_clipboard">Copy to clipboard</string>
    <!-- Option that permits user export his recovery key -->
    <string name="option_export_recovery_key">Export Recovery Key</string>
    <!-- Option that permits user logout -->
    <string name="proceed_to_logout">Proceed to log out</string>
    <!-- Title of the preference Recovery key on Settings section -->
    <string name="recovery_key_bottom_sheet">Recovery Key</string>
    <!-- Option that permits user save on File System -->
    <string name="option_save_on_filesystem">Save on File System</string>
    <!-- Message shown when something has been copied to clipboard -->
    <string name="message_copied_to_clipboard">Copied to clipboard</string>
    <!-- text of the label to show that you have messages unread in the chat conversation -->
    <string name="message_jump_latest">Jump to latest</string>
    <!-- text of the label to show that you have new messages in the chat conversation -->
    <string name="message_new_messages">New messages</string>
    <!-- Title of the notification shown on the action bar when there is a incoming call -->
    <string name="notification_subtitle_incoming">Incoming call</string>
    <!-- Text for the notification action to launch the incoming call page -->
    <string name="notification_incoming_action">Go to the call</string>
    <!-- Text asking to go to system setting to enable allow display over other apps (needed for calls in Android 10) -->
    <string name="notification_enable_display">MEGA background pop-ups are disabled.\nTap to change the settings.</string>
    <!-- Subtitle to show the number of unread messages on a chat, unread messages -->
    <plurals name="number_unread_messages">
        <item quantity="one">%1$s unread message</item>
        <item quantity="other">%1$s unread messages</item>
    </plurals>
    <!-- Notification title to show the number of unread chats, unread messages -->
    <plurals name="plural_number_messages_chat_notification">
        <item quantity="one">%1$d unread chat</item>
        <item quantity="other">%1$d unread chats</item>
    </plurals>
    <!-- Message shown when a chat is opened and the messages are being recovered -->
    <string name="chat_loading_messages">[A]Loading[/A] [B]Messages&#8230;[/B]</string>
    <!-- Error message shown when opening a file link which doesn’t exist -->
    <string name="general_error_internal_node_not_found">File or folder not found. Are you logged in with a different account in your browser? You can only access files or folders from the account you are currently logged in with in the app</string>
    <!-- menu option to loop video or audio file -->
    <string name="context_loop_video">Loop</string>
    <!-- Title of the category Security options on Settings section -->
    <string name="settings_security_options_title">Security</string>
    <!-- Title of the preference Recovery key on Settings section -->
    <string name="settings_recovery_key_title">Back up Recovery Key</string>
    <!-- Summary of the preference Recovery key on Settings section -->
    <string name="settings_recovery_key_summary">Exporting the Recovery Key and keeping it in a secure location enables you to set a new password without data loss.</string>
    <!-- message when a temporary error on logging in is due to connectivity issues -->
    <string name="login_connectivity_issues">Unable to reach MEGA. Please check your connectivity or try again later.</string>
    <!-- message when a temporary error on logging in is due to servers busy -->
    <string name="login_servers_busy">Servers are too busy. Please wait.</string>
    <!-- message when a temporary error on logging in is due to SDK is waiting for the server to complete a request due to an API lock -->
    <string name="login_API_lock">This process is taking longer than expected. Please wait.</string>
    <!-- message when a temporary error on logging in is due to SDK is waiting for the server to complete a request due to a rate limit -->
    <string name="login_API_rate">Too many requests. Please wait.</string>
    <!-- Message when previous login is being cancelled -->
    <string name="login_in_progress">Cancelling login process. Please wait&#8230;</string>
    <!-- when open audio video player, the file that it try to open is not supported -->
    <string name="unsupported_file_type">Unsupported file type.</string>
    <!-- when open audio video player, the file that it try to open is damaged or does not exist -->
    <string name="corrupt_video_dialog_text">Error. The file is corrupted or does not exist.</string>
    <!-- Title of the screen Playlist -->
    <string name="section_playlist">Playlist</string>
    <!-- Text shown in playlist subtitle item when a file is reproducing -->
    <string name="playlist_state_playing">Now playing&#8230;</string>
    <!-- Text shown in playlist subtitle item when a file is reproducing but it is paused -->
    <string name="playlist_state_paused">Paused</string>
    <!-- Menu option to print the recovery key from Offline section -->
    <string name="context_option_print">Print</string>
    <!-- Message when the recovery key has been successfully saved on the filesystem -->
    <string name="save_MK_confirmation">The Recovery Key has been successfully saved</string>
    <!-- label to indicate that a share is still pending on outgoing shares of a node -->
    <string name="pending_outshare_indicator">(Pending)</string>
    <!-- Title of the dialog to disable the rich links previews on chat -->
    <string name="option_enable_chat_rich_preview">Rich URL Previews</string>
    <!-- Button to allow the rich links previews on chat -->
    <string name="button_always_rich_links">Always Allow</string>
    <!-- Button do not allow now the rich links previews on chat -->
    <string name="button_not_now_rich_links">Not Now</string>
    <!-- Button do not allow the rich links previews on chat -->
    <string name="button_never_rich_links">Never</string>
    <!-- Title of the dialog to enable the rich links previews on chat -->
    <string name="title_enable_rich_links">Enable rich URL previews</string>
    <!-- Text of the dialog to enable the rich links previews on chat -->
    <string name="text_enable_rich_links">Enhance the MEGAchat experience. URL content will be retrieved without end-to-end encryption.</string>
    <!-- Subtitle of a MEGA rich link without the decryption key -->
    <string name="subtitle_mega_rich_link_no_key">Tap to enter the Decryption Key</string>
    <!-- when the user tries to creates a MEGA account or tries to change his password and the password strength is very weak -->
    <string name="error_password">Please enter a stronger password</string>
    <!-- title of the notification for an acceptance of a contact request -->
    <string name="title_acceptance_contact_request_notification">New contact</string>
    <!-- Notification title to show the number of incoming contact request, contact requests -->
    <plurals name="plural_number_contact_request_notification">
        <item quantity="one">%1$d pending contact request</item>
        <item quantity="other">%1$d pending contact requests</item>
    </plurals>
    <!-- title of the notification for a new incoming contact request -->
    <string name="title_new_contact_request_notification">New contact request</string>
    <!-- Hint shown in the field to write a message in the chat screen (chat with customized title) -->
    <string name="type_message_hint_with_title">Write message to “%s”&#8230;</string>
    <!-- Empty state message shown in the screen when there are not any active transfer -->
    <string name="transfers_empty_new">[B]No active[/B][A] Transfers[/A]</string>
    <!-- Empty state message shown in the screen when there are not any active transfer -->
    <string name="completed_transfers_empty_new">[B]No completed[/B][A] Transfers[/A]</string>
    <!-- Empty state text that indicates that a folder is currently empty -->
    <string name="file_browser_empty_folder_new">[B]Empty[/B][A] Folder[/A]</string>
    <!-- Hint shown in the field to write a message in the chat screen (chat with customized title) -->
    <string name="type_message_hint_with_customized_title">Write message to “%s”&#8230;</string>
    <!-- Hint shown in the field to write a message in the chat screen (chat with default title) -->
    <string name="type_message_hint_with_default_title">Write message to %s&#8230;</string>
    <!-- Title of setting Two-Factor Authentication -->
    <string name="settings_2fa">Two-factor authentication</string>
    <!-- Subtitle of setting Two-Factor Authentication when the preference is disabled -->
    <string name="setting_subtitle_2fa">Two-factor authentication is a second layer of security for your account.</string>
    <!-- Title of the screen Two-Factor Authentication -->
    <string name="title_2fa">Why do you need two-factor authentication?</string>
    <!--  -->
    <string name="two_factor_authentication_explain">Two-factor authentication is a second layer of security for your account. Which means that even if someone knows your password they cannot access it, without also having access to the six digit code only you have access to.</string>
    <!-- Button that permits user begin with the process of enable Two-Factor Authentication -->
    <string name="button_setup_2fa">Begin Setup</string>
    <!-- Text that explain how to do with Two-Factor Authentication QR -->
    <string name="explain_qr_seed_2fa_1">Scan or copy the seed to your Authenticator App.</string>
    <!-- Text that explain how to do with Two-Factor Authentication seed -->
    <string name="explain_qr_seed_2fa_2">Be sure to back up this seed to a safe place in case you lose your device.</string>
    <!-- Text that explain how to confirm Two-Factor Authentication -->
    <string name="explain_confirm_2fa">Please enter the 6-digit code generated by your Authenticator App.</string>
    <!-- Text button -->
    <string name="general_verify">Verify</string>
    <!-- Text button -->
    <string name="general_next">Next</string>
    <!-- Text button -->
    <string name="general_previous">Previous</string>
    <!-- Text of the alert dialog to inform the user when an error occurs when try to enable seed or QR of Two-Factor Authentication -->
    <string name="qr_seed_text_error">An error occurred generating the seed or QR code, please try again.</string>
    <!-- Title of the screen shown when the user enabled correctly Two-Factor Authentication -->
    <string name="title_2fa_enabled">Two-factor authentication enabled</string>
    <!-- Description of the screen shown when the user enabled correctly Two-Factor Authentication -->
    <string name="description_2fa_enabled">Next time you log in to your account you will be asked to enter a 6-digit code provided by your Authenticator App.</string>
    <!-- Recommendation displayed after enable Two-Factor Authentication -->
    <string name="recommendation_2fa_enabled">Please save your <b>Recovery Key</b> in a safe location, to avoid issues in case you lose access to your app, or if you want to disable two-factor authentication.</string>
    <!-- Error shown when a user tries to enable Two-Factor Authentication and introduce an invalid code -->
    <string name="pin_error_2fa">Invalid code</string>
    <!-- Title of screen Lost authenticator decive -->
    <string name="lost_your_authenticator_device">Lost your Authenticator device?</string>
    <!-- Title of screen Login verification with Two-Factor Authentication -->
    <string name="login_verification">Login Verification</string>
    <!-- Subtitle of screen verify Two-Factor Authentication for changing password -->
    <string name="verify_2fa_subtitle_change_password">Change password</string>
    <!-- Subtitle of screen verify Two-Factor Authentication for changing email -->
    <string name="verify_2fa_subtitle_change_email">Change email</string>
    <!-- Subtitle of screen verify Two-Factor Authentication for cancelling account -->
    <string name="verify_2fa_subtitle_delete_account">Delete account</string>
    <!-- Subtitle of screen verify Two-Factor Authentication for disabling Two-Factor Authentication -->
    <string name="verify_2fa_subtitle_diable_2fa">Disable</string>
    <!-- Title of screen Lost authenticator decive -->
    <string name="title_lost_authenticator_device">Lost your Authenticator device?</string>
    <!-- When the user tries to disable Two-Factor Authentication and some error ocurr in the process -->
    <string name="error_disable_2fa">An error occurred trying to disable two-factor authentication. Please try again.</string>
    <!-- When the user tries to enable Two-Factor Authentication and some error ocurr in the process -->
    <string name="error_enable_2fa">An error occurred trying to enable two-factor authentication. Please try again.</string>
    <!-- Title of the dialog shown when a new account is created to suggest user enable Two-Factor Authentication -->
    <string name="title_enable_2fa">Enable two-factor authentication</string>
    <!-- Label shown when it disables the Two-Factor Authentication -->
    <string name="label_2fa_disabled">Two-factor authentication disabled</string>
    <!-- Text of the button which action is to show the authentication apps -->
    <string name="open_app_button">Open in</string>
    <!-- message when trying to open a link that contains the seed to enable Two-Factor Authentication but there isn’t any app that open it -->
    <string name="intent_not_available_2fa">There isn’t any available app to enable two-factor authentication on your device</string>
    <!-- Text button -->
    <string name="general_close">Close</string>
    <!-- Label shown when Two-Factor Authentication has been enabled to alert user that has to back up his Recovery Key before finish the process -->
    <string name="backup_rk_2fa_end">Export your Recovery Key to finish</string>
    <!-- Title of dialog shown when it tries to open an authentication app and there is no installed -->
    <string name="no_authentication_apps_title">Two-factor authentication app</string>
    <!-- Message shown to ask user if wants to open Google Play to install some authenticator app -->
    <string name="open_play_store_2fa">Would you like to open Google Play so you can install an Authenticator App?</string>
    <!-- Label Play Store -->
    <string name="play_store_label">Play Store</string>
    <!-- Text shown in an alert explaining how to continue to enable Two-Factor Authentication -->
    <string name="text_2fa_help">You need an authenticator app to enable 2FA on MEGA. You can download and install the Google Authenticator, Duo Mobile, Authy or Microsoft Authenticator app for your phone or tablet.</string>
    <!-- success message when importing multiple files from -->
    <string name="number_correctly_imported_from_chat">%d files shared successfully</string>
    <!-- error message when importing multiple files from chat -->
    <string name="number_no_imported_from_chat">%d files were not shared</string>
    <!-- button’s text to open a full screen image -->
    <string name="preview_content">Preview content</string>
    <!-- message shown when the user clicks on media file chat message, there is no network connection and the file is not been downloaded -->
    <string name="no_network_connection_on_play_file">No network connection. File has not been downloaded and cannot be streamed.</string>
    <!-- message shown when the user open a file, the file is not been opened due to unknown reason -->
    <string name="error_fail_to_open_file_general">Unable to open file.</string>
    <!-- message shown when the user open a file, there is no network connection and the file is not been downloaded -->
    <string name="error_fail_to_open_file_no_network">No network connection. Please reconnect to open the file.</string>
    <!-- message when trying to save for offline a file that already exists -->
    <string name="file_already_exists">File already exists in Saved for Offline</string>
    <!-- Error message if forwarding a message failed, many messages -->
    <plurals name="error_forwarding_messages">
        <item quantity="one">Message not forwarded</item>
        <item quantity="other">Messages not forwarded</item>
    </plurals>
    <!-- Title of the dialog to disable the rich links previews on chat -->
    <string name="title_confirmation_disable_rich_links">Rich URL previews</string>
    <!-- Text of the dialog to disable the rich links previews on chat -->
    <string name="text_confirmation_disable_rich_links">You are disabling rich URL previews. You can re-enable them in Settings. Do you want to continue?</string>
    <!-- Message shown when a call ends. -->
    <string name="call_missed_messages">[A]Missed call[/A]</string>
    <!-- Message shown when a call ends. -->
    <string name="call_rejected_messages">[A]Call was rejected[/A]</string>
    <!-- Message shown when a call ends. -->
    <string name="call_cancelled_messages">[A]Call was cancelled[/A]</string>
    <!-- Message shown when a call ends. -->
    <string name="call_failed_messages">[A]Call failed[/A]</string>
    <!-- Message shown when a call ends. -->
    <string name="call_not_answered_messages">[A]Call was not answered[/A]</string>
    <!-- Indicates that can type a contact email -->
    <string name="contact_email">Contact email</string>
    <!-- When it tries to add a contact in a list an is already added -->
    <string name="contact_not_added">You have already added this contact.</string>
    <!-- Content of a normal message that cannot be recognized -->
    <string name="error_message_invalid_format">Invalid message format</string>
    <!-- Content of a normal message that cannot be recognized -->
    <string name="error_message_invalid_signature">Invalid message signature</string>
    <!-- When the user tries to reproduce a file through streaming and ocurred an error creating it -->
    <string name="error_streaming">An error occurred trying to create the stream</string>
    <!-- Menu option to restore an item from the Rubbish bin -->
    <string name="context_restore">Restore</string>
    <!-- success message when a node was restore from Rubbish bin -->
    <string name="context_correctly_node_restored">Restored to %s</string>
    <!-- error message when a node was restore from Rubbish bin -->
    <string name="context_no_restored">An error occurred. Item not restored.</string>
    <!-- menu item from contact section to send a message to a contact -->
    <string name="context_send_message">Send Message</string>
    <!-- Error message on opening a MEGAdrop folder link -->
    <string name="error_MEGAdrop_not_supported">MEGAdrop folders are not supported yet</string>
    <!-- Pre overquota error dialog when trying to copy or import a file -->
    <string name="pre_overquota_alert_text">This action cannot be completed as it would take you over your current storage limit. Would you like to upgrade your account?</string>
    <!-- Title of the section Archived chats -->
    <string name="archived_chats_title_section">Archived chats</string>
    <!-- Text of the option to show the arhived chat, it shows the number of archived chats -->
    <string name="archived_chats_show_option">Archived chats (%d)</string>
    <!-- Title of the option on the chat list to archive a chat -->
    <string name="archive_chat_option">Archive chat</string>
    <!-- Title of the option on the chat list to unarchive a chat -->
    <string name="unarchive_chat_option">Unarchive chat</string>
    <!-- Confirmation button of the dialog to archive a chat -->
    <string name="general_archive">Archive</string>
    <!-- Confirmation button of the dialog to unarchive a chat -->
    <string name="general_unarchive">Unarchive</string>
    <!-- Message shown when a chat is successfully archived, it shows the name of the chat -->
    <string name="success_archive_chat">%s chat was archived.</string>
    <!-- Error message shown when a chat has not be archived, it shows the name of the chat -->
    <string name="error_archive_chat">Error. %s chat was not archived.</string>
    <!-- Message shown when a chat is successfully unarchived, it shows the name of the chat -->
    <string name="success_unarchive_chat">%s chat was unarchived.</string>
    <!-- Error message shown when a chat has not be unarchived, it shows the name of the chat -->
    <string name="error_unarchive_chat">Error. %s chat was not able to be unarchived.</string>
    <!-- Message shown when the user has no archived chats -->
    <string name="archived_chats_empty">[A]No[/A] [B]Archived Chats[/B]</string>
    <!-- Subtitle of chat screen when the chat is inactive -->
    <string name="inactive_chat">Inactive chat</string>
    <!-- Subtitle of chat screen when the chat is archived -->
    <string name="archived_chat">Archived chat</string>
    <!-- Title of the layout to join a group call from the chat screen -->
    <string name="join_call_layout">Tap to join the call</string>
    <!-- Label shown when the user wants to add contacts into his MEGA account -->
    <string name="invite_contacts">Invite contacts</string>
    <!-- Label shown when the user wants to share something with other contacts -->
    <string name="share_with">Share with</string>
    <!-- Message shown while the contact list from the device and from MEGA is being read and then shown to the user -->
    <string name="contacts_list_empty_text_loading_share">Loading contacts&#8230;</string>
    <!-- Title of the screen New Group -->
    <string name="title_new_group">New group</string>
    <!-- Subtitle of the screen New Group -->
    <string name="subtitle_new_group">Type group name</string>
    <!-- Hint of edittext shown when it is creating a new group to guide user to type the name of the group -->
    <string name="hint_type_group">Name your group</string>
    <!-- Text of the confirm dialog shown when it wants to remove a contact from a chat -->
    <string name="confirmation_delete_contact">Remove %s from this chat?</string>
    <!-- Settings preference title to show file versions info of the account -->
    <string name="settings_file_management_file_versions_title">File versions</string>
    <!-- Settings preference subtitle to show file versions info of the account -->
    <plurals name="settings_file_management_file_versions_subtitle">
        <item quantity="one">1 file version, taking a total of %2$s</item>
        <item quantity="other">%1$d file versions, taking a total of %2$s</item>
    </plurals>
    <!-- Title of the section File management on Settings section -->
    <string name="settings_file_management_category">File Management</string>
    <!-- Option in Settings to delete all the versions of the account -->
    <string name="settings_file_management_delete_versions">Delete all older versions of my files</string>
    <!-- subtitle of the option in Settings to delete all the versions of the account -->
    <string name="settings_file_management_subtitle_delete_versions">All current files will remain. Only historic versions of your files will be deleted.</string>
    <!-- Text of the dialog to delete all the file versions of the account -->
    <string name="text_confirmation_dialog_delete_versions">You are about to delete the version histories of all files. Any file version shared to you from a contact will need to be deleted by them.\n\nPlease note that the current files will not be deleted.</string>
    <!-- success message when deleting all the versions of the account -->
    <string name="success_delete_versions">File versions successfully deleted</string>
    <!-- error message when deleting all the versions of the account -->
    <string name="error_delete_versions">An error occurred while trying to delete all previous versions of your files, please try again later.</string>
    <!-- Title of the option to enable or disable file versioning on Settings section -->
    <string name="settings_enable_file_versioning_title">File Versioning</string>
    <!-- Subtitle of the option to enable or disable file versioning on Settings section -->
    <string name="settings_enable_file_versioning_subtitle">Enable or disable file versioning for your entire account.\nDisabling file versioning does not prevent your contacts from creating new versions in shared folders.</string>
    <!-- section title to select a chat to send a file -->
    <string name="choose_chat">Choose chat</string>
    <!-- Hint shown to guide user on activity add contacts -->
    <string name="type_mail">Tap, enter name or email</string>
    <!-- Text of the confirm dialog shown when it wants to add a contact from a QR scaned -->
    <string name="confirmation_invite_contact">Add %s to your contacts?</string>
    <!-- Text of the confirm dialog shown when it wants to add a contact from a QR scaned and is already added before -->
    <string name="confirmation_not_invite_contact">You have already added the contact %s.</string>
    <!-- Text of the confirm dialog shown when it wants to add a contact from a QR scaned and is already added before -->
    <string name="confirmation_invite_contact_already_added">You have already added the contact %s.</string>
    <!-- Text of the confirm dialog shown when it wants to add a contact from a QR scaned -->
    <string name="confirmation_share_contact">Share with %s?</string>
    <!-- Text button for init a group chat -->
    <string name="new_group_chat_label">New group chat</string>
    <!-- Label shown when the user wants to add contacts into a chat conversation -->
    <string name="send_contacts">Send contacts</string>
    <!-- Title of the alert when the account have been logged out from another client -->
    <string name="title_alert_logged_out">Logged out</string>
    <!-- Text shown to indicate user that his account has already been confirmed -->
    <string name="account_confirmed">Your account has been activated. Please log in.</string>
    <!-- Text shown to indicate user that his account should be confirmed typing his password -->
    <string name="confirm_account">Please enter your password to confirm your account</string>
    <!-- Error shown if a user tries to add their own email address as a contact -->
    <string name="error_own_email_as_contact">There’s no need to add your own email address</string>
    <!-- Error shown when a user tries to enable Two-Factor Authentication and introduce an invalid code -->
    <string name="invalid_code">Invalid code</string>
    <!-- Text of the dialog shown when the storage of a FREE account is almost full -->
    <string name="text_almost_full_warning">Cloud Drive is almost full. Upgrade to Pro and get up to %1$s of storage and %2$s of transfer quota.</string>
    <!-- Text of the dialog shown when the storage of a PRO I or II account is almost full -->
    <string name="text_almost_full_warning_pro_account">Cloud Drive is almost full. Upgrade now and get up to %1$s of storage and %2$s of transfer quota.</string>
    <!-- Text of the dialog shown when the storage of a PRO III account is almost full -->
    <string name="text_almost_full_warning_pro3_account">Cloud Drive is almost full. If you need more storage please contact MEGA support to get a custom plan.</string>
    <!-- Text of the dialog shown when the storage of a FREE account is full -->
    <string name="text_storage_full_warning">Cloud Drive is full. Upgrade to Pro and get up to %1$s of storage and %2$s of transfer quota.</string>
    <!-- Text of the dialog shown when the storage of a PRO I or II account is full -->
    <string name="text_storage_full_warning_pro_account">Cloud Drive is full. Upgrade now and get up to %1$s of storage and %2$s of transfer quota.</string>
    <!-- Text of the dialog shown when the storage of a PRO III account is full -->
    <string name="text_storage_full_warning_pro3_account">Cloud Drive is full. If you need more storage please contact MEGA support to get a custom plan.</string>
    <!-- Button of the dialog shown when the storage is almost full to see the available PRO plans -->
    <string name="button_plans_almost_full_warning">See plans</string>
    <!-- Button of the dialog shown when the storage is almost full to custom a plan -->
    <string name="button_custom_almost_full_warning">Custom plan</string>
    <!-- Button of the dialog shown when the storage is almost full to get bonus -->
    <string name="button_bonus_almost_full_warning">Get Bonus</string>
    <!-- Mail title to upgrade to a custom plan -->
    <string name="title_mail_upgrade_plan">Upgrade to a custom plan</string>
    <!-- Mail subject to upgrade to a custom plan -->
    <string name="subject_mail_upgrade_plan">Ask us how you can upgrade to a custom plan:</string>
    <!-- Used in chat list screen to indicate in a chat list item that the message was sent by me, followed by the message -->
    <string name="word_me">Me:</string>
    <!-- Title of the button in the contact info screen to start an audio call -->
    <string name="call_button">Call</string>
    <!-- Title of the button in the contact info screen to send a message -->
    <string name="message_button">Message</string>
    <!-- Title of the button in the contact info screen to start a video call -->
    <string name="video_button">Video</string>
    <!-- Title of file explorer to send a link -->
    <string name="title_file_explorer_send_link">Send link to&#8230;</string>
    <!-- Title of chat explorer to send a link or file to a chat -->
    <string name="title_chat_explorer">Send to&#8230;</string>
    <!-- Title of cloud explorer to upload a link or file -->
    <string name="title_cloud_explorer">Upload to&#8230;</string>
    <!-- More button in contact info page -->
    <string name="contact_info_button_more">More</string>
    <!-- Section title to select a file to perform an action, more files -->
    <plurals name="plural_select_file">
        <item quantity="one">Choose File</item>
        <item quantity="other">Choose Files</item>
    </plurals>
    <!-- Title of confirmation dialog of sending invitation to a contact -->
    <string name="title_confirm_send_invitation">Invite %1$s?</string>
    <!-- Title of shared folder explorer to choose a folder to perform an action -->
    <string name="title_share_folder_explorer">Choose folder</string>
    <!-- Popup message shown if an user try to login while there is still living transfer -->
    <string name="login_warning_abort_transfers">All transfers will be cancelled, do you want to log in?</string>
    <!-- Popup message shown if an user try to login while there is still living transfer -->
    <string name="logout_warning_abort_transfers">All transfers will be cancelled, do you want to log out?</string>
    <!-- Label to explain the read only participant permission in the options panel of the group info screen -->
    <string name="subtitle_read_only_permissions">Read-only</string>
    <!-- Label shown the total space and the used space in an account -->
    <string name="used_space">[A]%1$s [/A][B]of %2$s used[/B]</string>
    <!-- title of the alert dialog when the user is changing the API URL to staging -->
    <string name="staging_api_url_title">Change to a test server?</string>
    <!-- Text of the alert dialog when the user is changing the API URL to staging -->
    <string name="staging_api_url_text">Are you sure you want to change to a test server? Your account may suffer irrecoverable problems.</string>
    <!-- Title of the confirmation dialog to open the camera app and lose the relay of the local camera on the in progress call -->
    <string name="title_confirmation_open_camera_on_chat">Open camera?</string>
    <!-- Text of the confirmation dialog to open the camera app and lose the relay of the local camera on the in progress call -->
    <string name="confirmation_open_camera_on_chat">If you open the camera, your video transmission will be paused in the current call.</string>
    <!-- Title of the notification when there is unknown activity on the Chat -->
    <string name="notification_chat_undefined_title">Chat activity</string>
    <!-- Content of the notification when there is unknown activity on the Chat -->
    <string name="notification_chat_undefined_content">You may have new messages</string>
    <!-- When app is retrieving push message -->
    <string name="retrieving_message_title">Retrieving message</string>
    <!-- Title of Rubbish bin scheduler option in settings to enable or disable the functionality -->
    <string name="settings_rb_scheduler_enable_title">Rubbish Bin Clearing Scheduler</string>
    <!-- Subtitle of Rubbish bin scheduler option in settings to enable or disable the functionality in free accounts -->
    <string name="settings_rb_scheduler_enable_subtitle">The Rubbish Bin is cleared for you automatically.</string>
    <!-- Title of Rubbish bin scheduler option in settings to enable or disable the functionality in PRO accounts -->
    <string name="settings_rb_scheduler_enable_period_PRO">The minimum period is 7 days.</string>
    <!-- Title of Rubbish bin scheduler option in settings to enable or disable the functionality in PRO accounts -->
    <string name="settings_rb_scheduler_enable_period_FREE">The minimum period is 7 days and your maximum period is 30 days.</string>
    <!-- Sub title of compression queue notification option in settings indicating the size limits. Please keep the placeholders because are to show the size limits including units in runtime. For example: The minimum size is 100MB and the maximum size is 1000MB. -->
    <string name="settings_compression_queue_subtitle">The minimum size is %1$s and the maximum size is %2$s.</string>
    <!-- Title of Rubbish bin scheduler option in settings to set up the number of days of the rubbish bin scheduler -->
    <string name="settings_rb_scheduler_select_days_title">Remove files older than</string>
    <!-- Time in days (plural). The placeholder is for the time value, please adjust the position based on linguistics -->
    <string name="settings_rb_scheduler_select_days_subtitle">%d days</string>
    <!-- Title of popup that userd to set compression queue size (in MB) in settings -->
    <string name="settings_video_compression_queue_size_popup_title">Notify me when size is larger than</string>
    <!-- Title of compression queue size option in settings -->
    <string name="settings_video_compression_queue_size_title">If videos to compress are larger than</string>
    <!-- Text of the alert when a FREE user tries to disable the RB scheduler -->
    <string name="settings_rb_scheduler_alert_disabling">To disable the Rubbish Bin clearing scheduler or set a longer retention period, please subscribe to a Pro plan.</string>
    <!-- Picker text to choose custom retention time. This option indicates several days -->
    <string name="hint_days">days</string>
    <!-- Title of the option to generate a public chat link -->
    <string name="get_chat_link_option">Get chat link</string>
    <!-- Title of the option to manage a public chat link -->
    <string name="manage_chat_link_option">Manage chat link</string>
    <!-- Title of the option to make a public chat private -->
    <string name="make_chat_private_option">Enable Encryption Key Rotation</string>
    <!-- Title of the view to inform that a chat is private -->
    <string name="private_chat">Encryption key rotation enabled</string>
    <!-- Text of the dialog to change a public chat to private (enable encryption key rotation) -->
    <string name="make_chat_private_option_text">Encryption key rotation is slightly more secure, but does not allow you to create a chat link and new participants will not see past messages.</string>
    <!-- Text of the option to change a public chat to private (enable encrypted key rotation) -->
    <string name="make_chat_private_not_available_text">Encryption key rotation is disabled for conversations with more than 100 participants.</string>
    <!-- Warning show to the user when tries to make private a public chat and the chat has more than 100 participants -->
    <string name="warning_make_chat_private">Unable to convert this chat to private because the participants limit has been exceeded.</string>
    <!-- Text shown when a moderator of a chat create a chat link. Please keep the placeholder because is to show the moderator’s name in runtime. -->
    <string name="message_created_chat_link">[A]%1$s[/A][B] created a chat link.[/B]</string>
    <!-- Text shown when a moderator of a chat delete a chat link. Please keep the placeholder because is to show the moderator’s name in runtime. -->
    <string name="message_deleted_chat_link">[A]%1$s[/A][B] removed the chat link.[/B]</string>
    <!-- Title of the option to delete a chat link -->
    <string name="action_delete_link">Delete chat link</string>
    <!-- Title of the alert when a chat link is invalid -->
    <string name="title_alert_chat_link_error">Chat link</string>
    <!-- Text of the dialog to confirm after closing all other sessions -->
    <string name="confirmation_close_sessions_text">This will log you out on all other active sessions except the current one.</string>
    <!-- Title of the dialog to confirm after closing all other sessions -->
    <string name="confirmation_close_sessions_title">Do you want to close all other sessions?</string>
    <!-- Subtitle chat screen for groups with permissions and not archived, Plural of participant. 2 participants -->
    <string name="number_of_participants">%d participants</string>
    <!-- Label of the button to join a chat by a chat link -->
    <string name="action_join">Join</string>
    <!-- Label for observers of a group chat -->
    <string name="observers_chat_label">Observers</string>
    <!-- Message on the title of the chat screen if there were any error loading the chat link -->
    <string name="error_chat_link">Error loading the chat link.</string>
    <!-- Message on the title of the chat screen if there were any error loading the chat link without logging -->
    <string name="error_chat_link_init_error">Error initialising chat when loading the chat link.</string>
    <!-- Message on the alert to preview a chat link if the user is already a participant -->
    <string name="alert_already_participant_chat_link">You are already participating in this chat.</string>
    <!-- Message on the alert to close a chat preview if the link is invalid -->
    <string name="alert_invalid_preview">This chat preview is no longer available. If you leave the preview, you won’t be able to reopen it.</string>
    <!-- Text shown when a moderator changes the chat to private. Please keep the placeholder because is to show the moderator’s name in runtime. -->
    <string name="message_set_chat_private">[A]%1$s[/A][B] enabled encryption key rotation.[/B]</string>
    <!-- error message shown when a chat link is invalid -->
    <string name="invalid_chat_link">This conversation is no longer available</string>
    <!-- When it is creating a new group chat, this option permits to establish it private or public -->
    <string name="ekr_label">Encryption key rotation</string>
    <!-- Text of the dialog to change a public chat to private (enable encryption key rotation) -->
    <string name="ekr_explanation">Encryption key rotation is slightly more secure, but does not allow you to create a chat link and new participants will not see past messages.</string>
    <!-- Text of the dialog to change a public chat to private (enable encryption key rotation) -->
    <string name="subtitle_chat_message_enabled_ERK">Encryption key rotation is slightly more secure, but does not allow you to create a chat link and new participants will not see past messages.</string>
    <!-- Message shown when a contact request has not been sent because the invitation has been sent before -->
    <string name="invite_not_sent_already_sent">The invitation to contact %s has been sent before and can be consulted in the Sent Requests tab.</string>
    <!-- Label shown to indicate the QR is saving in Cloud Drive -->
    <string name="save_qr_cloud_drive">Saving %s in Cloud Drive&#8230;</string>
    <!-- General label for folders -->
    <string name="general_folders">Folders</string>
    <!-- General label for files -->
    <string name="general_files">Files</string>
    <!-- Item menu option upon right click on one or multiple files -->
    <string name="general_save_to_device">Save to device</string>
    <!-- Title of cloud explorer to upload a file -->
    <string name="title_upload_explorer">Upload to MEGA</string>
    <!-- Label choose destination -->
    <string name="choose_destionation">Choose destination</string>
    <!-- Label that indicates show more items -->
    <string name="general_show_more">Show More</string>
    <!-- Label that indicates show less items -->
    <string name="general_show_less">Show Less</string>
    <!-- Subtitle of the historic notification for a new contact request -->
    <string name="notification_new_contact_request">[A]%s [/A][B]sent you a contact request.[/B]</string>
    <!-- Subtitle of the historic notification for a new contact -->
    <string name="notification_new_contact">[A]%s [/A][B]is now a contact.[/B]</string>
    <!-- Subtitle of the historic notification for a new shared folder -->
    <string name="notification_new_shared_folder">[B]New shared folder from [/B][A]%s.[/A]</string>
    <!-- Subtitle of the historic notification for a reminder new contact request -->
    <string name="notification_reminder_contact_request">[A]Reminder: [/A][B]%s [/B][C]sent you a contact request.[/C]</string>
    <!-- Title of the historic notification for a contact request cancelled -->
    <string name="title_contact_request_notification_cancelled">Contact request cancelled</string>
    <!-- Subtitle of the historic notification for contact request cancelled -->
    <string name="subtitle_contact_request_notification_cancelled">[A]%s [/A][B]cancelled the contact request.[/B]</string>
    <!-- Title of the historic notification when an user deletes you as contact -->
    <string name="title_contact_notification_deleted">Contact deleted</string>
    <!-- Subtitle of the historic notification when an user deletes you as contact -->
    <string name="subtitle_contact_notification_deleted">[A]%s [/A][B]deleted you as a contact.[/B]</string>
    <!-- Title of the historic notification when an user blocks you as contact -->
    <string name="title_contact_notification_blocked">Contact blocked</string>
    <!-- Subtitle of the historic notification when an user blocks you as contact -->
    <string name="subtitle_contact_notification_blocked">[A]%s [/A][B]blocked you as a contact.[/B]</string>
    <!-- Item of the navigation title for the notification section when there is any unread -->
    <string name="section_notification_with_unread">Notifications [A](%1$d)[/A]</string>
    <!-- Text shown in the notifications section. When a contact has nickname, nickname (email) will be shown -->
    <string name="section_notification_user_with_nickname">[A]%1$s (%2$s)[/A]</string>
    <!-- Title of the historic notification for an account deleted -->
    <string name="title_account_notification_deleted">Account deleted</string>
    <!-- Subtitle of the historic notification for an account deleted -->
    <string name="subtitle_account_notification_deleted">[B]The account [/B][A]%s[/A][B] has been deleted.[/B]</string>
    <!-- Subtitle of file takedown historic notification -->
    <string name="subtitle_file_takedown_notification">[A]Your publicly shared file [/A][B]%s[/B][C] has been taken down.[/C]</string>
    <!-- Subtitle of folder takedown historic notification -->
    <string name="subtitle_folder_takedown_notification">[A]Your publicly shared folder [/A][B]%s[/B][C] has been taken down.[/C]</string>
    <!-- Popup notification text on mouse-over of taken down file. -->
    <string name="message_file_takedown_pop_out_notification">This file has been the subject of a takedown notice.</string>
    <!-- Popup notification text on mouse-over taken down folder. -->
    <string name="message_folder_takedown_pop_out_notification">This folder has been the subject of a takedown notice.</string>
    <!-- option to dispute taken down file or folder -->
    <string name="dispute_takendown_file">Dispute Takedown</string>
    <!-- Error shown when download a file that has violated ToS/AUP. -->
    <string name="error_download_takendown_node">Not accessible as it violated our Terms of Service</string>
    <!-- Alert shown when some files were not downloaded due to ToS/AUP violation, Plural of taken down files. 2 files -->
    <plurals name="alert_taken_down_files">
        <item quantity="one">%d file was not downloaded as it violated our Terms of Service.</item>
        <item quantity="other">%d files were not downloaded as they violated our Terms of Service.</item>
    </plurals>
    <!-- Subtitle of a file takedown reinstated historic notification -->
    <string name="subtitle_file_takedown_reinstated_notification">[A]Your publicly shared file [/A][B]%s[/B][C] has been reinstated.[/C]</string>
    <!-- Subtitle of a folder takedown reinstated historic notification -->
    <string name="subtitle_folder_takedown_reinstated_notification">[A]Your publicly shared folder [/A][B]%s[/B][C] has been reinstated.[/C]</string>
    <!-- Title of the historic notification for outgoing contact requests -->
    <string name="title_outgoing_contact_request">Sent request</string>
    <!-- Title of the historic notification for incoming contact requests -->
    <string name="title_incoming_contact_request">Received request</string>
    <!-- Subtitle of the historic notification for contact request denied -->
    <string name="subtitle_outgoing_contact_request_denied">[A]%s [/A][B]denied your contact request.[/B]</string>
    <!-- Subtitle of the historic notification for contact request accepted -->
    <string name="subtitle_outgoing_contact_request_accepted">[A]%s [/A][B]accepted your contact request.[/B]</string>
    <!-- Subtitle of the historic notification for deleted shared folders (one or many) -->
    <string name="notification_deleted_shared_folder">[B]Access to folders shared by [/B][A]%s[/A][B] were removed.[/B]</string>
    <!-- Subtitle of the historic notification when a contact leaves a shared folder -->
    <string name="notification_left_shared_folder">[A]%s[/A][B] has left a shared folder.[/B]</string>
    <!-- Subtitle of the historic notification when a contact leaves a shared folder and the name of the folder is known -->
    <string name="notification_left_shared_folder_with_name">[A]%1$s[/A][B] has left the shared folder [/B][A]%2$s.[/A]</string>
    <!-- Subtitle of the historic notification for incoming contact request ignored -->
    <string name="subtitle_incoming_contact_request_ignored">[B]Contact request from [/B][A]%s [/A][B]was ignored[/B]</string>
    <!-- Subtitle of the historic notification for incoming contact request accepted -->
    <string name="subtitle_incoming_contact_request_accepted">[B]Contact request from [/B][A]%s [/A][B]was accepted[/B]</string>
    <!-- Subtitle of the historic notification for incoming contact request declined -->
    <string name="subtitle_incoming_contact_request_denied">[B]Contact request from [/B][A]%s [/A][B]was declined[/B]</string>
    <!-- Subtitle of the Upgrade account section -->
    <string name="type_of_my_account">Your current account is [A]%s[/A]</string>
    <!-- Footnote to clarify the storage space is subject to the achievement program -->
    <string name="footnote_achievements">Subject to your participation in our achievements program.</string>
    <!-- Title label for the current payment method during account upgrading -->
    <string name="payment_method">Payment method</string>
    <!-- title of billing period -->
    <string name="billing_period_title">Billing period</string>
    <!-- Option of one-off (month) billing. Placeholder: purchase price. -->
    <string name="billed_one_off_month">[A]One-off (month)[/A] %s</string>
    <!-- Option of one-off (year) billing. Placeholder: purchase price. -->
    <string name="billed_one_off_year">[A]One-off (year)[/A] %s</string>
    <!-- Option of monthly billing period. Placeholder: purchase price -->
    <string name="billed_monthly_text">[A]Billed monthly[/A] %s/month</string>
    <!-- Option of yearly billing period. Placeholder: purchase price -->
    <string name="billed_yearly_text">[A]Billed yearly[/A] %s/year</string>
    <!-- dialog option cancel in alert dialog -->
    <string name="button_cancel">Cancel</string>
    <!-- dialog option continue in alert dialog -->
    <string name="button_continue">Continue</string>
    <!-- one of the payment methods -->
    <string name="payment_method_google_wallet">[A]Google Pay[/A] (subscription)</string>
    <!-- one of the payment methods -->
    <string name="payment_method_huawei_wallet">[A]HUAWEI Pay[/A] (subscription)</string>
    <!-- Capital letters. Text of the label of a new historic notifications -->
    <string name="new_label_notification_item">NEW</string>
    <!-- When user is on PRO 3 plan, we will display an extra label to notify user that they can still contact support to have a customised plan. -->
    <string name="label_custom_plan">To upgrade your current subscription, please contact our support team for a [A]custom plan[/A].</string>
    <!-- Input field description in the create file dialog. -->
    <string name="context_new_file_name_hint">file name</string>
    <!-- Option in Settings section to enable the last active connection in chat -->
    <string name="option_enable_last_green_chat">Show Last seen&#8230;</string>
    <!-- Subtitle of the option in Settings section to enable the last active connection in chat -->
    <string name="subtitle_option_enable_last_green_chat">Allow your contacts to see the last time you were active on MEGA.</string>
    <!-- title of notification when device is out of storage during camera upload -->
    <string name="title_out_of_space">Not enough storage space</string>
    <!-- message will be shown when there is not enough space to perform camera upload. -->
    <string name="message_out_of_space">Not enough storage space to perform video compression.</string>
    <!-- the title of the notification that displays when compression larger than setting -->
    <string name="title_compression_size_over_limit">Video compression size is too large</string>
    <!-- the content message of the notification that displays when compression larger than setting, placeholder: size in MB -->
    <string name="message_compression_size_over_limit">The total size of the videos to compress exceeds %s, please put your device on charge to continue.</string>
    <!-- Message displayed when the user changes the ‘Keep file names as in the device’ setting -->
    <string name="message_keep_device_name">This setting will take effect the next time Camera Uploads runs</string>
    <!-- Notification message when compressing video to show the compressed percentage. Please, keep the placeholder because it is for adding the percentage value at runtime. -->
    <string name="message_compress_video">%s has been compressed</string>
    <!-- notification title when compressing video -->
    <string name="title_compress_video">Compressing Videos %1$d/%2$d</string>
    <!-- error message pops up when user selected an invalid folder for camera upload -->
    <string name="error_invalid_folder_selected">Invalid folder selected</string>
    <!-- Indicates the content of a folder is 1 folder and 1 file. Middle height point is to separate two fragments of text and it was not to be considered a punctuation mark. -->
    <string name="one_folder_one_file">1 folder · 1 file</string>
    <!-- Indicates the content of a folder is 1 folder and some files. The placeholder is to set the number of files. e.g. 1 folder · 7 files. Middle height point is to separate two fragments of text and it was not to be considered a punctuation mark. -->
    <string name="one_folder_several_files">1 folder · %1$d files</string>
    <!-- on the section notifications indicates the number of files added to a shared folder, Plural of file. 2 files -->
    <plurals name="num_files_with_parameter">
        <item quantity="one">%d file</item>
        <item quantity="other">%d files</item>
    </plurals>
    <!-- on the section notifications indicates the number of folder added to a shared folder, Plural of folder/directory. 2 folders -->
    <plurals name="num_folders_with_parameter">
        <item quantity="one">%d folder</item>
        <item quantity="other">%d folders</item>
    </plurals>
    <!-- Indicates the content of a folder is some folders and some files. Plural of files. e.g. 7 folders · 2 files. Middle height point is to separate two fragments of text and it was not to be considered a punctuation mark. -->
    <plurals name="num_folders_num_files">
        <item quantity="one">%1$d folders · 1 file</item>
        <item quantity="other">%1$d folders · %2$d files</item>
    </plurals>
    <!-- Subtitle of the historic notification for new additions inside an existing shared folder. Placeholders are: email who added the folders or files, number of folders added, number of files added -->
    <string name="subtitle_notification_added_folders_and_files">[A]%1$s[/A][B] added %2$s and %3$s[/B]</string>
    <!-- Subtitle of the historic notification for new additions inside an existing shared folder, Plural of file. 2 files -->
    <plurals name="subtitle_notification_added_files">
        <item quantity="one">[A]%1$s [/A][B]added %2$d file.[/B]</item>
        <item quantity="other">[A]%1$s [/A][B]added %2$d files.[/B]</item>
    </plurals>
    <!-- Subtitle of the historic notification for deletions inside an existing shared folder, Plural of item. 2 items -->
    <plurals name="subtitle_notification_deleted_items">
        <item quantity="one">[A]%1$s [/A][B]deleted %2$d item.[/B]</item>
        <item quantity="other">[A]%1$s [/A][B]deleted %2$d items.[/B]</item>
    </plurals>
    <!-- Subtitle of the historic notification for new additions inside an existing shared folder, Plural of folder. 2 folders -->
    <plurals name="subtitle_notification_added_folders">
        <item quantity="one">[A]%1$s [/A][B]added %2$d folder.[/B]</item>
        <item quantity="other">[A]%1$s [/A][B]added %2$d folders.[/B]</item>
    </plurals>
    <!-- Subtitle chat screen for groups with permissions and not archived, Plural of participant. 2 participants -->
    <plurals name="subtitle_of_group_chat">
        <item quantity="one">%d participant</item>
        <item quantity="other">%d participants</item>
    </plurals>
    <!--  -->
    <string name="custom_subtitle_of_group_chat">%1$s and %2$d more</string>
    <!-- Error when the user tries to get a public chat link for a chat with the default title -->
    <string name="message_error_set_title_get_link">Before you can generate a link for this chat, you need to set a description:</string>
    <!-- success alert when the user copy a chat link to the clipboard -->
    <string name="chat_link_copied_clipboard">Chat link copied to the clipboard</string>
    <!-- Label to show the price of each plan in the upgrade account section -->
    <string name="type_month">[A]From[/A] %s / [A]month[/A] *</string>
    <!-- the meaning of the asterisk in monthly* and annually* payment -->
    <string name="upgrade_comment">* Recurring subscription can be cancelled any time before the renewal date.</string>
    <!-- Message shown when a call starts. -->
    <string name="call_started_messages">Call Started</string>
    <!-- Title of the dialog to inform about a SSL error -->
    <string name="ssl_error_dialog_title">SSL key error</string>
    <!-- Text of the dialog to inform about a SSL error -->
    <string name="ssl_error_dialog_text">MEGA is unable to establish a secure connection using SSL. You may be on a public Wi-Fi network with additional requirements.</string>
    <!-- Text of the empty screen for the notifications section -->
    <string name="context_empty_notifications">[B]No [/B][A]Notifications[/A]</string>
    <!-- Permissions screen title -->
    <string name="general_setup_mega">Set up MEGA</string>
    <!-- Permissions screen explanation -->
    <string name="setup_mega_explanation">MEGA needs your permission to access your media and files for sharing. Other access permissions may be needed for exchanging encrypted messages and to make secure calls.</string>
    <!-- Title of the screen asking permissions for files -->
    <string name="allow_acces_media_title">Allow access to photos, media and files.</string>
    <!-- Subtitle of the screen asking permissions for files -->
    <string name="allow_acces_media_subtitle">MEGA needs your permission to access files for sharing.</string>
    <!-- Title of the screen asking permissions for camera -->
    <string name="allow_acces_camera_title">Enable camera</string>
    <!-- Subtitle of the screen asking permissions for camera -->
    <string name="allow_acces_camera_subtitle">Allow access to your camera to scan documents, take pictures and make video calls.</string>
    <!-- Title of the screen asking permissions for microphone and write in log calls -->
    <string name="allow_acces_calls_title">Enable calls</string>
    <!-- Title of the screen asking permissions for contacts -->
    <string name="allow_acces_contact_title">Grant access to your address book</string>
    <!-- Subtitle of the screen asking permissions for contacts -->
    <string name="allow_acces_contact_subtitle">Easily discover contacts from your address book on MEGA.</string>
    <!-- Explanation under the subtitle of asking permissions for contacts to explain that MEGA will never use the address book data for any other purpose -->
    <string name="allow_access_contact_explanation">MEGA will not use this data for any other purpose and will never interact with your contacts without your consent.</string>
    <!-- Subtitle of the screen asking permissions for microphone -->
    <string name="allow_acces_calls_subtitle_microphone">Allow access to your microphone to make encrypted calls.</string>
    <!-- General enable access -->
    <string name="general_enable_access">Grant access</string>
    <!-- Title of the option on chat info screen to list all the files sent to the chat -->
    <string name="title_chat_shared_files_info">Shared files</string>
    <!-- Error mesage when trying to remove an uploading attachment that has already finished -->
    <string name="error_message_already_sent">Attachment already sent</string>
    <!-- Message shown when a group call ends. -->
    <string name="group_call_ended_message">[A]Group call ended[/A][C]. Duration: [/C]</string>
    <!-- Message to indicate a call has ended and indicate the call duration. -->
    <string name="call_ended_message">[A]Call ended[/A][C]. Duration: [/C]</string>
    <!-- Message that shows the hours of a call when it ends, more hours -->
    <plurals name="plural_call_ended_messages_hours">
        <item quantity="one">[B]%1$s hour[/B]</item>
        <item quantity="other">[B]%1$s hours[/B]</item>
    </plurals>
    <!-- Message that shows the minutes of a call when it ends, more minutes -->
    <plurals name="plural_call_ended_messages_minutes">
        <item quantity="one">[B]%1$s minute[/B]</item>
        <item quantity="other">[B]%1$s minutes[/B]</item>
    </plurals>
    <!-- Message that shows the seconds of a call when it ends, more seconds -->
    <plurals name="plural_call_ended_messages_seconds">
        <item quantity="one">[B]%1$d second[/B]</item>
        <item quantity="other">[B]%1$d seconds[/B]</item>
    </plurals>
    <!-- Message to indicate a call has ended without indicate the call duration. -->
    <string name="call_ended_no_duration_message">[A]Call ended[/A]</string>
    <!-- Message to indicate a group call has ended without indicate the call duration. -->
    <string name="group_call_ended_no_duration_message">[A]Group call ended[/A]</string>
    <!-- String that appears when we show the last activity of a contact, when the last activity was today. For example: Last seen today 11:34a.m. -->
    <string name="last_seen_today">[A]Last seen [/A]today %1$s</string>
    <!-- String that appears when we show the last activity of a contact, but it’s been a long time ago that we don’t see any activity from that user -->
    <string name="last_seen_long_time_ago">[A]Last seen [/A]a long time ago</string>
    <!-- String that appears when we show the last activity of a contact, when the last activity was before today. For example: Last seen March 14th,2018 11:34a.m. -->
    <string name="last_seen_general">[A]Last seen [/A]%1$s %2$s</string>
    <!-- label today -->
    <string name="label_today">Today</string>
    <!-- label yesterday -->
    <string name="label_yesterday">Yesterday</string>
    <!-- label tomorrow -->
    <string name="label_tomorrow">Tomorrow</string>
    <!-- Text of the empty screen for the chat shared files -->
    <string name="context_empty_shared_files">[B]No [/B][A]Shared Files[/A]</string>
    <!-- Text to indicate that a contact has joined a group call -->
    <string name="contact_joined_the_call">%1$s joined the call</string>
    <!-- Text to indicate that a contact has left a group call -->
    <string name="contact_left_the_call">%1$s left the call</string>
    <!-- Warning show when a call cannot start because there are too many participants in the group chat -->
    <string name="call_error_too_many_participants_start">Call cannot start because the maximum number of participants has been exceeded.</string>
    <!-- Message show when a call cannot be established because there are too many participants in the group call -->
    <string name="call_error_too_many_participants">Call cannot be joined as the maximum number of participants has been exceeded.</string>
    <!-- Message show when a call cannot be established because there are too many participants in the group -->
    <string name="call_error_too_many_participants_join">Unable to join the group call due to the maximum number of participants reached</string>
    <!-- Message show when a user cannot activate the video in a group call because the max number of videos has been reached -->
    <string name="call_error_too_many_video">Video call cannot be joined as the maximum number of participants has been exceeded.</string>
    <!-- Message show when a user cannot put the call on hold -->
    <string name="call_error_call_on_hold">Call cannot be put on hold.</string>
    <!-- Error message shown when a file cannot be opened by other app using the open with option menu -->
    <string name="error_open_file_with">An error has occurred and the file cannot be opened with this app.</string>
    <!-- Subtitle of the call screen when a incoming call is just starting -->
    <string name="incoming_call_starting">Incoming call&#8230;</string>
    <!-- Subtitle of the call screen when a outgoing call is just starting -->
    <string name="outgoing_call_starting">Calling&#8230;</string>
    <!-- Content of a invalid meta message -->
    <string name="error_meta_message_invalid">Message contains invalid metadata</string>
    <!-- Title of the activity that sends a location -->
    <string name="title_activity_maps">Send location</string>
    <!-- Label layout on maps activity that permits send current location -->
    <string name="current_location_label">Send your current location</string>
    <!-- Label layout on maps activity that permits send current location. Placeholder is the current location -->
    <string name="current_location_landscape_label">Send your current location: [A]%1$s[/A]</string>
    <!-- Label layout on maps activity indicating nearby places -->
    <string name="nearby_places_label">Nearby places</string>
    <!-- Message shown in a dialog explaining the consequences of accesing the location -->
    <string name="explanation_send_location">This location will be opened using a third party maps provider outside the end-to-end encrypted MEGA platform.</string>
    <!-- Title of the location marker set by the user -->
    <string name="title_marker_maps">Send This Location</string>
    <!-- Label shown when after a maps search and no places were found -->
    <string name="no_places_found">No places were found</string>
    <!-- Title of the dialog shown when the location is disabled -->
    <string name="gps_disabled">The GPS is disabled</string>
    <!-- Text of the dialog shown when the location is disabled for open location settings -->
    <string name="open_location_settings">Would you like to open the location settings?</string>
    <!-- Info shown in the subtitle of each row of the shared files to chat: sender name . date -->
    <string name="second_row_info_item_shared_file_chat">%1$s . %2$s</string>
    <!-- After the user ticketed ’Don’t ask again’ on permission request dialog and denied, tell the user, he/she can still grant MEGA the permission in system settings. -->
    <string name="on_permanently_denied">You still can grant MEGA permissions in your device’s settings</string>
    <!-- Explain why MEGA needs the reading contacts permission when users deny to grant MEGA the permission. -->
    <string name="explanation_for_contacts_permission">If you allow MEGA to access your address book, you will be able to discover your contacts more easily. MEGA will not use this data for any other purpose and will never interact with your contacts without your consent.</string>
    <!-- Confirmation message after forwarding one or several messages, version items -->
    <plurals name="messages_forwarded_success_plural">
        <item quantity="one">Message forwarded</item>
        <item quantity="other">Messages forwarded</item>
    </plurals>
    <!-- Title of a chat message that contains geolocation info -->
    <string name="title_geolocation_message">Pinned Location</string>
    <!-- Alert shown when a num of files have not been sent because of any error occurs, Plural of file. 2 files -->
    <plurals name="num_files_not_send">
        <item quantity="one">%d file was not sent to %d chats</item>
        <item quantity="other">%d files were not sent to %d chats</item>
    </plurals>
    <!-- Alert shown when a num of contacts have not been sent because of any error occurs, Plural of file. 2 files -->
    <plurals name="num_contacts_not_send">
        <item quantity="one">%d contact was not sent to %d chats</item>
        <item quantity="other">%d contacts were not sent to %d chats</item>
    </plurals>
    <!-- Alert shown when a num of messages have not been sent because of any error occurs, Plural of file. 2 files -->
    <plurals name="num_messages_not_send">
        <item quantity="one">%d message was not sent to %d chats</item>
        <item quantity="other">%d messages were not sent to %d chats</item>
    </plurals>
    <!-- How many local contacts have been on MEGA, Plural of local contact. 2 contacts -->
    <plurals name="quantity_of_local_contact">
        <item quantity="one">%d contact found on MEGA</item>
        <item quantity="other">%d contacts found on MEGA</item>
    </plurals>
    <!-- Label displayed on the top of the chat list if none of user’s phone contacts have a MEGA account. In other case here would appear all the user’s phone contacts that have a MEGA account. -->
    <string name="no_local_contacts_on_mega">Invite contact now?</string>
    <!-- To see whom in your local contacts has been on MEGA -->
    <string name="see_local_contacts_on_mega">Discover your contacts on MEGA</string>
    <!-- In APP, text used to ask for access to contacts -->
    <string name="grant_mega_access_contacts">Grant MEGA access to your address book to discover your contacts on MEGA.</string>
    <!-- Getting registered contacts -->
    <string name="get_registered_contacts">Loading contacts on MEGA&#8230;</string>
    <!-- Alert shown when some content have not been sent because of any error occurs -->
    <string name="content_not_send">The content was not sent to %d chats</string>
    <!-- Label shown when a new group chat has been created correctly -->
    <string name="new_group_chat_created">New group chat created successfully</string>
    <!-- Alert shown when some content is sharing with chats and they are processing -->
    <string name="preparing_chats">Preparing files</string>
    <!-- Label indicating some content has been sent as message -->
    <string name="sent_as_message">Sent as a message.</string>
    <!-- Error message when the attachment cannot be sent to any of the selected chats -->
    <string name="error_sent_as_message">Error. The file has not been sent to any of the selected chats</string>
    <!-- Action delete all file versions -->
    <string name="delete_versions">Delete previous versions</string>
    <!-- Title of the dialog shown when it wants to delete the version history of a file -->
    <string name="title_delete_version_history">Delete previous versions?</string>
    <!-- Text of the dialog shown when it wants to delete the version history of a file -->
    <string name="text_delete_version_history">Please note that the current file will not be deleted.</string>
    <!-- Alert shown when the version history was deleted correctly -->
    <string name="version_history_deleted">Previous versions deleted.</string>
    <!-- Alert shown when the version history was deleted erroneously -->
    <string name="version_history_deleted_erroneously">Previous versions not deleted.</string>
    <!-- Confirmation message after deleted file versions, version items -->
    <plurals name="versions_deleted_succesfully">
        <item quantity="one">%d version deleted successfully</item>
        <item quantity="other">%d versions deleted successfully</item>
    </plurals>
    <!-- Alert shown when several versions are not deleted successfully -->
    <plurals name="versions_not_deleted">
        <item quantity="one">%d version not deleted</item>
        <item quantity="other">%d versions not deleted</item>
    </plurals>
    <!-- Alert shown when the user tries to realize some action in chat and has not contacts -->
    <string name="no_contacts_invite">You have no MEGA contacts. Please invite friends from the Contacts section.</string>
    <!-- Invite button for chat top cell -->
    <string name="invite_more">Invite more</string>
    <!-- Title of first tour screen -->
    <string name="title_tour_one">You hold the keys</string>
    <!-- Content of first tour screen -->
    <string name="content_tour_one">Security is why we exist, your files are safe with us behind a well oiled encryption machine where only you can access your files.</string>
    <!-- Title of second tour screen -->
    <string name="title_tour_two">Encrypted chat</string>
    <!-- Content of second tour screen -->
    <string name="content_tour_two">Fully encrypted chat with voice and video calls, group messaging and file sharing integration with your Cloud Drive.</string>
    <!-- Title of third tour screen -->
    <string name="title_tour_three">Create your network</string>
    <!-- Content of third tour screen -->
    <string name="content_tour_three">Add contacts, create a network, collaborate, and make voice and video calls without ever leaving MEGA</string>
    <!-- Title of fourth tour screen -->
    <string name="title_tour_four">Your photos in the cloud</string>
    <!-- Content of fourth tour screen -->
    <string name="content_tour_four">Camera Uploads is an essential feature for any mobile device and we have got you covered. Create your account now.</string>
    <!-- Title of the dialog shown when a pdf required password -->
    <string name="title_pdf_password">Enter your password</string>
    <!-- Text of the dialog shown when a pdf required password -->
    <string name="text_pdf_password">%s is a password protected PDF document. Please enter the password to open the PDF.</string>
    <!-- Error of the dialog shown wen a pdf required password and the user types a wrong password -->
    <string name="error_pdf_password">You have entered the wrong password, please try again.</string>
    <!-- Error of the dialog shown wen a pdf required password and the user has been typed three times a wrong password -->
    <string name="error_max_pdf_password">The password you have entered is not valid.</string>
    <!-- Alert shown when a user tries to open a file from a zip and the file is unknown or has not been possible to unzip correctly -->
    <string name="unknownn_file">It is not possible to open the file. It is an unknown file type or it has not been possible to unzip the file successfully.</string>
    <!-- Alert shown when exists some call and the user tries to play an audio or video -->
    <string name="not_allow_play_alert">It is not possible to play media files while there is a call in progress.</string>
    <!-- Text shown in the list of chats when there is a call in progress but I am not on it -->
    <string name="ongoing_call_messages">Ongoing Call</string>
    <!-- Title of the layout to join a group call from the chat screen. -->
    <string name="join_call_layout_in_group_call">Tap to join current group call.</string>
    <!-- Title of the layout to return to a call -->
    <string name="call_in_progress_layout">Tap to return to call</string>
    <!-- message displayed when you try to start a call but it is not possible because you are already on a call -->
    <string name="not_allowed_to_start_call">You are currently on a call</string>
    <!-- chat message when a participant invites himself to a public chat using a chat link. Please keep the placeholder because is to show the participant’s name in runtime. -->
    <string name="message_joined_public_chat_autoinvitation">[A]%1$s[/A][B] joined the group chat.[/B]</string>
    <!-- Warning that appears prior to remove a chat link on the group info screen. -->
    <string name="context_remove_chat_link_warning_text">This conversation will no longer be accessible through the chat link once it has been removed.</string>
    <!-- Description text of the dialog to generate a public chat link -->
    <string name="context_create_chat_link_warning_text">Encrypted Key Rotation does not allow you to get a chat link without creating a new group chat.</string>
    <!-- Question of the dialog to generate a public chat link -->
    <string name="context_create_chat_link_question_text">Do you want to create a new group chat and get a chat link?</string>
    <!-- Text of the dialog to change a public chat to private (enable encryption key rotation) -->
    <string name="context_make_private_chat_warning_text">Encryption key rotation is slightly more secure, but does not allow you to create a chat link and new participants will not see past messages.</string>
    <!-- Message shown when a user has joined to a public chat successfully -->
    <string name="message_joined_successfully">You have joined the chat successfully.</string>
    <!-- Label that indicates the steps of a wizard -->
    <string name="wizard_steps_indicator">%1$d of %2$d</string>
    <!-- Hint of the Search view -->
    <string name="hint_action_search">Search&#8230;</string>
    <!-- Notification button which is displayed to answer an incoming call if the call screen is not displayed for some reason. -->
    <string name="answer_call_incoming">Answer</string>
    <!-- The text of the notification button that is displayed when there is a call in progress, another call is received and ignored. -->
    <string name="ignore_call_incoming">Ignore</string>
    <!-- Subtitle of the call screen when a user muted the current individual call. The placeholder indicates the user who muted the call -->
    <string name="muted_contact_micro">%s muted this call</string>
    <!-- Subtitle of the call screen when I muted the current individual call -->
    <string name="muted_own_micro">Muted</string>
    <!-- Subtitle of the call screen when the call is on hold -->
    <string name="call_on_hold">Call on hold</string>
    <!-- Subtitle of the call screen when a participant puts the call on hold. The placeholder indicates the user who put the call on hold -->
    <string name="session_on_hold">%s is on hold</string>
    <!-- The text of the notification button that is displayed when I receive a individual call and put the current one on hold and answer the other. -->
    <string name="hold_and_answer_call_incoming">Hold and Answer</string>
    <!-- The text of the notification button that is displayed when I receive a group call and put the current one on hold and answer the other. -->
    <string name="hold_and_join_call_incoming">Hold and Join</string>
    <!-- The text of the notification button that is displayed when I receive a individual call and hang the current one and answer the other. -->
    <string name="end_and_answer_call_incoming">End and Answer</string>
    <!-- The text of the notification button that is displayed when I receive a group call and hand the current one and answer the other. -->
    <string name="end_and_join_call_incoming">End and Join</string>
    <!-- when trying to download a file that is already downloaded in the device and has to copy in another path -->
    <string name="copy_already_downloaded">File already downloaded. Copied to the selected path.</string>
    <!-- Title of the dialog shown when you want to join a group call -->
    <string name="title_join_call">Join call</string>
    <!-- Text of the dialog shown when you want to join a group call -->
    <string name="text_join_call">To join this call you have to end your current call.</string>
    <!-- Text of the dialog shown when you want to join a group call but you are in another active call -->
    <string name="text_join_another_call">To join this call you have to end or hold the current call.</string>
    <!-- Explanation of the dialog shown to share a chat link -->
    <string name="copy_link_explanation">People can join your group by using this link.</string>
    <!-- Label that indicates the creation of a chat link -->
    <string name="new_chat_link_label">New chat link</string>
    <!-- Title of the dialog shown when the user it is creating a chat link and the chat has not title -->
    <string name="enter_group_name">Enter group name</string>
    <!-- Alert shown when the user it is creating a chat link and the chat has not title -->
    <string name="alert_enter_group_name">To create a chat link you must name the group.</string>
    <!-- Text shown when an account doesn’t have any contact added and it’s trying to start a new chat conversation -->
    <string name="invite_contacts_to_start_chat">Invite contacts and start chatting securely with MEGA’s encrypted chat.</string>
    <!-- Text of the empty screen when there are not chat conversations -->
    <string name="recent_chat_empty_text">Start chatting securely with your contacts using end-to-end encryption</string>
    <!-- Text sent to recipients to invite to be contact. Placeholder: contact link url. -->
    <string name="invite_contacts_to_start_chat_text_message">Hi. Have secure conversations on MEGA with me and get 20&#160;GB of free cloud storage. %1$s</string>
    <!-- In some cases, a user may try to get the link for a chat room, but if such is not set by an operator - it would say ‘not link available’ and not auto create it. -->
    <string name="no_chat_link_available">No chat link available.</string>
    <!-- Alert shown when it has been deleted successfully a chat link -->
    <string name="chat_link_deleted">Chat link deleted successfully.</string>
    <!-- The status of pending contact request (ACCEPTED), placeholder is contact request creation time -->
    <string name="contact_request_status_accepted">%1$s (ACCEPTED)</string>
    <!-- The status of pending contact request (DELETED), placeholder is contact request creation time -->
    <string name="contact_request_status_deleted">%1$s (DELETED)</string>
    <!-- The status of pending contact request (DENIED), placeholder is contact request creation time -->
    <string name="contact_request_status_denied">%1$s (DENIED)</string>
    <!-- The status of pending contact request (IGNORED), placeholder is contact request creation time -->
    <string name="contact_request_status_ignored">%1$s (IGNORED)</string>
    <!-- The status of pending contact request (REMINDED), placeholder is contact request creation time -->
    <string name="contact_request_status_reminded">%1$s (REMINDED)</string>
    <!-- The status of pending contact request (PENDING), placeholder is contact request creation time -->
    <string name="contact_request_status_pending">%1$s (PENDING)</string>
    <!-- Message shown when it restored successfully a file version -->
    <string name="version_restored">Version restored successfully.</string>
    <!-- Text to inform that to make a recording you have to keep pressed the record button more than one second -->
    <string name="recording_less_than_second">Tap and hold to record, release to send.</string>
    <!-- label shown when slide to cancel a voice messages -->
    <string name="slide_to_cancel">Slide to cancel</string>
    <!-- Error message when trying to play a voice message that it is not available -->
    <string name="error_message_voice_clip">This voice message is not available</string>
    <!-- Title of popup when user click ‘Share’ button on invite contact page -->
    <string name="invite_contact_chooser_title">Invite a friend via</string>
    <!-- Action button label -->
    <string name="invite_contact_action_button">Invite a friend via&#8230;</string>
    <!-- Message displayed when multiple download starts and all files has already been downloaded before. Placeholder: number of files -->
    <plurals name="file_already_downloaded">
        <item quantity="one">1 file already downloaded.</item>
        <item quantity="other">%d files already downloaded.</item>
    </plurals>
    <!-- When a multiple download is started, some of the files could have already been downloaded before. This message shows the number of files that are pending. Placeholder: number of files -->
    <plurals name="file_pending_download">
        <item quantity="one">1 file pending.</item>
        <item quantity="other">%d files pending.</item>
    </plurals>
    <!-- Title of the login screen -->
    <string name="login_to_mega">Log into MEGA</string>
    <!-- Title of the create account screen -->
    <string name="create_account_title">Create your MEGA account</string>
    <!-- Label to reference a recents section -->
    <string name="recents_label">Recents</string>
    <!-- Label to reference a chats section -->
    <string name="chats_label">Chats</string>
    <!-- Text of the empty screen when there are not elements in Recents -->
    <string name="context_empty_recents">[B]No files in [/B][A]Recents[/A]</string>
    <!-- Title of a recents bucket -->
    <string name="title_bucket">%1$s and %2$d more</string>
    <!-- Title of a media recents bucket that only contains some images -->
    <string name="title_media_bucket_only_images">%d Images</string>
    <!-- Title of a media recents bucket that only contains some videos -->
    <string name="title_media_bucket_only_videos">%d Videos</string>
    <!-- Title of a media recents bucket that contains some images and some videos -->
    <string name="title_media_bucket_images_and_videos">%1$d Images and %2$d Videos</string>
    <!-- Title of a media recents bucket that contains some images and a video -->
    <string name="title_media_bucket_images_and_video">%d Images and 1 Video</string>
    <!-- Title of a media recents bucket that contains an image and some videos -->
    <string name="title_media_bucket_image_and_videos">1 Image and %d Videos</string>
    <!-- Title of a media recents bucket that contains an image and a video -->
    <string name="title_media_bucket_image_and_video">1 Image and 1 Video</string>
    <!-- Label that indicates who uploaded a file into a recents bucket -->
    <string name="create_action_bucket">[A]created by [/A]%s</string>
    <!-- Label that indicates who updated a file into a recents bucket -->
    <string name="update_action_bucket">[A]updated by [/A]%s</string>
    <!-- Used in recents list screen to indicate an action done by me -->
    <string name="bucket_word_me">Me</string>
    <!-- Text to explain the benefits of adding phone number to achievement enabled users. Placeholder 1: bonus storage space e.g. 20GB -->
    <string name="sms_add_phone_number_dialog_msg_achievement_user">Get %1$s free when you add your phone number. This makes it easier for your contacts to find you on MEGA.</string>
    <!-- Text to explain the benefits of adding phone number to non achievement users -->
    <string name="sms_add_phone_number_dialog_msg_non_achievement_user">Add your phone number to MEGA. This makes it easier for your contacts to find you on MEGA.</string>
    <!-- Error message when trying to record a voice message while on a call in progress -->
    <string name="not_allowed_recording_voice_clip">It is not possible to record voice messages while there is a call in progress.</string>
    <!-- Text shown when it tries to upload a voice message and occurs an error to process the action -->
    <string name="error_upload_voice_clip">An error occurred while trying to upload the voice message.</string>
    <!-- Title of the notification shown on the action bar when there is a incoming call -->
    <string name="title_notification_incoming_call">Incoming call</string>
    <!-- Title of the notification shown on the action bar when there is a incoming group call -->
    <string name="title_notification_incoming_group_call">Incoming group call</string>
    <!-- Title of the notification shown on the action bar when there is an individual incoming video call -->
    <string name="title_notification_incoming_individual_video_call">Incoming video call</string>
    <!-- Title of the notification shown on the action bar when there is an individual incoming audio call -->
    <string name="title_notification_incoming_individual_audio_call">Incoming audio call</string>
    <!-- The title of progress dialog when loading web content -->
    <string name="embed_web_browser_loading_title">Loading</string>
    <!-- The message of progress dialog when loading web content -->
    <string name="embed_web_browser_loading_message">Please wait&#8230;</string>
    <!-- Head label to show the business account type -->
    <string name="account_label">Account type</string>
    <!-- Label in My Account section to show user account type -->
    <string name="business_label">Business</string>
    <!-- Business user role -->
    <string name="admin_label">Admin</string>
    <!-- Business user role -->
    <string name="user_label">User</string>
    <!-- General label to show the status of something or someone -->
    <string name="status_label">Status</string>
    <!-- State to indicate something is active (business status account for instance) -->
    <string name="active_label">Active</string>
    <!-- Business account status. Payment is overdue, but the account still active in grace period -->
    <string name="payment_required_label">Payment required</string>
    <!-- Business expired account Overdue payment page header. -->
    <string name="payment_overdue_label">Payment overdue</string>
    <!-- Alert shown to an admin user of a business account in My Account section -->
    <string name="business_management_alert">User management is only available from a desktop web browser.</string>
    <!-- Title of the usage tab in My Account Section -->
    <string name="tab_my_account_usage">Usage</string>
    <!-- Title of usage storage details section in My Account -->
    <string name="usage_storage_details_label">Storage usage breakdown</string>
    <!-- Title of overall usage section in Storage -->
    <string name="overall_usage_label">Overall usage</string>
    <!-- Title of transfer section in Storage -->
    <string name="transfer_label">Transfer</string>
    <!-- Error shown when a Business account user (sub-user or admin) tries to remove a contact which is part of the same Business account. Please, keep the placeholder, it will be replaced with the name or email of the account, for example: Jane Appleseed or ja@mega.nz -->
    <string name="error_remove_business_contact">You cannot remove %1$s as a contact because they are part of your Business account.</string>
    <!-- When logging in during the grace period, the administrator of the Business account will be notified that their payment is overdue, indicating that they need to access MEGA using a desktop browser for more information -->
    <string name="grace_period_admin_alert">A problem occurred with your last payment. Please access MEGA using a desktop browser for more information.</string>
    <!-- A dialog title shown to users when their business account is expired. -->
    <string name="expired_business_title">Your Business account has expired</string>
    <!-- Details shown when a Business account is expired due a payment issue. The account is opened in a view-only mode. -->
    <string name="expired_admin_business_text">There has been a problem processing your payment. MEGA is limited to view only until this issue has been fixed in a desktop web browser.</string>
    <!-- A message which is shown to sub-users of expired business accounts. -->
    <string name="expired_user_business_text">Your account is currently [B]suspended[/B]. You can only browse your data.</string>
    <!-- Message shown when users with a business account (no administrators of a business account) try to enable the Camera Uploads, to advise them that the administrator do have the ability to view their data. -->
    <string name="camera_uploads_business_alert">MEGA cannot access your data. However, your business account administrator can access your Camera Uploads.</string>
    <!-- General label to alert user that somehting went wrong -->
    <string name="general_something_went_wrong_error">Something went wrong</string>
    <!-- A dialog message which is shown to sub-users of expired business accounts. -->
    <string name="expired_user_business_text_2">Contact your business account administrator to resolve the issue and activate your account.</string>
    <!-- Warning message to alert user about logout in My Account section if has offline files. -->
    <string name="logout_warning_offline">When you log out, files from your Offline section will be deleted from your device.</string>
    <!-- Warning message to alert user about logout in My Account section if has transfers in progress. -->
    <string name="logout_warning_transfers">When you log out, ongoing transfers will be cancelled.</string>
    <!-- Warning message to alert user about logout in My Account section if has offline files and transfers in progress. -->
    <string name="logout_warning_offline_and_transfers">When you log out, files from your Offline section will be deleted from your device and ongoing transfers will be cancelled.</string>
    <!-- Label to indicate that a name has not been possible to obtain for some reason -->
    <string name="unknown_name_label">Unknown name</string>
    <!-- Error when renaming a chat title and it is too long -->
    <string name="title_long">Title too long</string>
    <!-- Alert shown to the user when they is trying to create an empty group for attach a file -->
    <string name="error_creating_group_and_attaching_file">Please select one or more contacts.</string>
    <!-- Label showing the number of contacts attached in a chat conversation, placeholder is the number of contacts -->
    <string name="contacts_sent">Sent %s Contacts.</string>
    <!-- Name by default of the folder where the files sent to the chat are stored in the cloud -->
    <string name="my_chat_files_folder">My chat files</string>
    <!-- Error shown when it was not possible to create a folder for any reason -->
    <string name="error_creating_folder">Error. The folder %1$s was not created</string>
    <!-- Title of an alert screen indicating the user has to verify their email -->
    <string name="verify_email_label">Verify your email address</string>
    <!-- Text informing user that their account has been suspended -->
    <string name="account_temporarily_suspended">Your account has been temporarily locked for your safety.</string>
    <!-- Text informing user has to follow the steps of an email to unlock their account -->
    <string name="verify_email_and_follow_steps">Please follow the steps in the [A]verification email[/A] to unlock your account.</string>
    <!-- Question which takes the user to a help screen -->
    <string name="why_am_i_seeing_this">Why am I seeing this?</string>
    <!-- Label of a button which action is resend an email -->
    <string name="resend_email_label">Resend email</string>
    <!-- Error shown when the user tries to resend the email to unblock their account before the time needed to permit send it again -->
    <string name="resend_email_error">Email already sent. Please wait a few minutes before trying again.</string>
    <!-- Title of a helping view about locked accounts -->
    <string name="locked_accounts_label">Locked Accounts</string>
    <!-- Locked accounts description text by an external data breach. This text is 1 of 2 paragraph of a description -->
    <string name="locked_accounts_text_1">It is possible that you are using the same password for your MEGA account as for other services, and that at least one of these other services has suffered a data breach.</string>
    <!-- Locked accounts description text by bad use of user password. This text is 2 of 2 paragraph of a description -->
    <string name="locked_accounts_text_2">Your password leaked and is now being used by bad actors to log into your accounts, including, but not limited to, your MEGA account.</string>
    <!-- Button to add a nickname for a user -->
    <string name="add_nickname">Set Nickname</string>
    <!-- Button to update a nickname for a user -->
    <string name="edit_nickname">Edit Nickname</string>
    <!-- Label showing that a nickname has been added -->
    <string name="snackbar_nickname_added">Nickname added</string>
    <!-- Label showing that a nickname has been added -->
    <string name="snackbar_nickname_removed">Nickname removed</string>
    <!-- Label showing that a nickname has not been added -->
    <string name="error_snackbar_nickname_added">An error occurred while trying to add the nickname</string>
    <!-- title of a dialog to edit or remove the nickname -->
    <string name="nickname_title">Nickname</string>
    <!-- Text related to verified phone number. Used as title or cell description. -->
    <string name="phonenumber_title">Phone number</string>
    <!-- Text shown in a call when it is trying to reconnect after lose the internet connection -->
    <string name="reconnecting_message">Reconnecting</string>
    <!-- Text shown when the Internet connection is retrieved and there is a call is in progress -->
    <string name="connected_message">You are back.</string>
    <!-- Text shown in a call when the own internet connection is of low quality -->
    <string name="poor_internet_connection_message">Poor Internet connection</string>
    <!-- Text is displayed while a voice clip is being recorded -->
    <string name="recording_layout">Recording&#8230;</string>
    <!-- Text shown for the action create new file -->
    <string name="create_new_file_action">Create new file</string>
    <!-- Error title shown when you are trying to do an action with a file or folder and you don’t have the necessary permissions -->
    <string name="permissions_error_label">Permission error</string>
    <!-- Confirmation dialog shown to user when they try to revert a node in an incoming ReadWrite share. -->
    <string name="alert_not_enough_permissions_revert">You do not have the correct permissions to amend this file. Would you like to create a new file?</string>
    <!-- Text shown when the creation of a version as a new file was successful -->
    <string name="version_as_new_file_created">Version was created as a new file successfully.</string>
    <!-- Label indicating a date. Keep the placeholder, is to set the date. -->
    <string name="general_date_label">on %1$s</string>
    <!-- Confirmation before removing the outgoing shares of several folders. Please keep the placeholder is to set the number of folders -->
    <string name="alert_remove_several_shares">Are you sure you want to stop sharing these %1$d folders?</string>
    <!-- Download location label -->
    <string name="download_location">Download location</string>
    <!-- Text asking confirmation for download location -->
    <string name="confirmation_download_location">Always save to this location?</string>
    <!-- Action to show any file in its location -->
    <string name="view_in_folder_label">View in folder</string>
    <!-- Title of a screen to browse files -->
    <string name="browse_files_label">Browse files</string>
    <!-- Title of the File Provider activity -->
    <string name="file_provider_title">Attach from&#8230;</string>
    <!-- Title of an inactive chat which was recently created (today or yesterday). Placeholder is to show the specific creation day. e.g. Chat created today -->
    <string name="inactive_chat_title_2">Chat created %s</string>
    <!-- Title of an inactive chat. Placeholder is to show the creation date and time -->
    <string name="inactive_chat_title">Chat created on %s</string>
    <!-- Title of the chat when multi-selection is activated -->
    <string name="select_message_title">Select messages</string>
    <!-- Storage root label -->
    <string name="storage_root_label">Storage root</string>
    <!-- The label that describes that a transfer failed. -->
    <string name="failed_label">Failed</string>
    <!-- Text warning of transfer over quota -->
    <string name="warning_transfer_over_quota">Your transfers have been interrupted. Upgrade your account or wait %s to continue.</string>
    <!-- Label indicating transfer over quota -->
    <string name="label_transfer_over_quota">Transfer quota exceeded</string>
    <!-- Label indicating storage over quota -->
    <string name="label_storage_over_quota">Storage quota exceeded</string>
    <!-- Label indicating the action ‘upgrate account’ to get more transfer quota -->
    <string name="label_get_more_transfer_quota">Get more transfer quota</string>
    <!-- Warning show to the user when a folder does not exist -->
    <string name="warning_folder_not_exists">The folder does not exist.</string>
    <!-- Warning show to the user when a node does not exist in cloud -->
    <string name="warning_node_not_exists_in_cloud">The file cannot be found in your Cloud Drive.</string>
    <!-- Header text of the Over Disk Quota Paywall warning -->
    <string name="over_disk_quota_paywall_header">Storage Full</string>
    <!-- Title of the Over Disk Quota Paywall warning -->
    <string name="over_disk_quota_paywall_title">Your data is at risk!</string>
    <!-- Text of the Over Disk Quota Paywall warning with multiple email notification. Placeholders: 1 user email, 2 and 3 list of email notification dates, 4 number of files, 5 files size (including units) and 6 required PRO plan -->
    <plurals name="over_disk_quota_paywall_text">
        <item quantity="one">We have contacted you by email to %1$s on %2$s, but you still have %3$s files taking up %4$s in your MEGA account, which requires you to have %5$s.</item>
        <item quantity="other">We have contacted you by email to %1$s on %2$s and %3$s, but you still have %4$s files taking up %5$s in your MEGA account, which requires you to have %6$s.</item>
    </plurals>
    <!-- Text of the Over Disk Quota Paywall warning with no email notification info. Placeholders: 1 user email, 2 number of files, 3 files size (including units) and 4 required PRO plan -->
    <string name="over_disk_quota_paywall_text_no_warning_dates_info">We have contacted you by email to %1$s, but you still have %2$s files taking up %3$s in your MEGA account, which requires you to have %4$s.</string>
    <!-- Text of deletion alert of the Over Disk Quota Paywall warning. Placeholder is for include the time left (including units) in MEGA red color -->
    <string name="over_disk_quota_paywall_deletion_warning">[B]You have [M]%s[/M] left to upgrade[/B]. After that, your data is subject to deletion.</string>
    <!-- Text of deletion alert of the Over Disk Quota Paywall warning if no data available -->
    <string name="over_disk_quota_paywall_deletion_warning_no_data">[B]You have to upgrade[/B]. Your data is currently subject to deletion.</string>
    <!-- Text of deletion alert of the Over Disk Quota Paywall warning if no time left. “save” here means safeguard, protect, and not write to disk. -->
    <string name="over_disk_quota_paywall_deletion_warning_no_time_left">[B]You must act immediately to save your data.[/B]</string>
    <!-- Time in days (plural). The placeholder is for the time value, please adjust the position based on linguistics -->
    <plurals name="label_time_in_days_full">
        <item quantity="one">1 day</item>
        <item quantity="other">%d days</item>
    </plurals>
    <!-- Time in hours. The placeholder is for the time value, please adjust the position based on linguistics -->
    <string name="label_time_in_hours">%dh</string>
    <!-- Time in minutes. The placeholder is for the time value, please adjust the position based on linguistics -->
    <string name="label_time_in_minutes">%dm</string>
    <!-- Time in seconds. The placeholder is for the time value, please adjust the position based on linguistics -->
    <string name="label_time_in_seconds">%ds</string>
    <!-- Title for a section on the fingerprint warning dialog. Below it is a button which will allow the user to verify their contact’s fingerprint credentials. -->
    <string name="label_verify_credentials">Verify credentials</string>
    <!-- Label to indicate that contact’s credentials are not verified. -->
    <string name="label_not_verified">Not verified</string>
    <!-- Label indicating the authenticity credentials of a contact have been verified -->
    <string name="label_verified">Verified</string>
    <!-- ”Verify user” dialog title -->
    <string name="authenticity_credentials_label">Authenticity Credentials</string>
    <!-- ”Verify user” dialog description -->
    <string name="authenticity_credentials_explanation">This is best done in real life by meeting face to face. If you have another already-verified channel such as verified OTR or PGP, you may also use that.</string>
    <!-- Label title above your fingerprint credentials.  A credential in this case is a stored piece of information representing your identity -->
    <string name="label_your_credentials">Your Credentials</string>
    <!-- Button to reset credentials -->
    <string name="action_reset">Reset</string>
    <!-- Warning shown to the user when tries to approve/reset contact credentials and another request of this type is already running. -->
    <string name="already_verifying_credentials">Updating credentials. Please try again later.</string>
    <!-- Info message displayed when the user is joining a chat conversation -->
    <string name="joining_label">Joining&#8230;</string>
    <!-- Info message displayed when the user is leaving a chat conversation -->
    <string name="leaving_label">Leaving&#8230;</string>
    <!-- Text in the confirmation dialog for removing the associated phone number of current account. -->
    <string name="remove_phone_number">Remove your phone number?</string>
    <!-- Text show in a snackbar when phone has successfully reset. -->
    <string name="remove_phone_number_success">Your phone number has been removed successfully.</string>
    <!-- Text show in a snackbar when reset phone number failed. -->
    <string name="remove_phone_number_fail">Failed to remove your phone number.</string>
    <!-- Text hint shown in the global search box which sits on the top of the Homepage screen -->
    <string name="search_hint">Search in MEGA</string>
    <!-- Alert shown when a user tries to reset an account wich is bloqued. -->
    <string name="error_reset_account_blocked">The account you’re trying to reset is blocked.</string>
    <!-- Error message when trying to login and the account is blocked -->
    <string name="error_account_blocked">Your account has been blocked. Please contact support&#64;mega.nz</string>
    <!-- Error message appears to sub-users of a business account when they try to login and they are disabled. -->
    <string name="error_business_disabled">Your account has been deactivated by your administrator. Please contact your business account administrator for further details.</string>
    <!-- An error message which appears to sub-users of a business account when they try to login and they are deleted. -->
    <string name="error_business_removed">Your account has been removed by your administrator. Please contact your business account administrator for further details.</string>
    <!-- Option in bottom sheet dialog for modifying the associated phone number of current account. -->
    <string name="option_modify_phone_number">Modify</string>
    <!-- Option in bottom sheet dialog for modifying the associated phone number of current account. -->
    <string name="title_modify_phone_number">Modify phone number</string>
    <!-- Option in bottom sheet dialog for removing the associated phone number of current account. -->
    <string name="title_remove_phone_number">Remove phone number</string>
    <!-- Message showing to explain what will happen when the operation of -->
    <string name="modify_phone_number_message">This operation will remove your current phone number and start the process of associating a new phone number with your account.</string>
    <!-- Message for action to remove the registered phone number. -->
    <string name="remove_phone_number_message">This will remove your associated phone number from your account. If you later choose to add a phone number you will be required to verify it.</string>
    <!-- Text of an action button indicating something was successful and it can checks it by pressing it -->
    <string name="action_see">See</string>
    <!-- “Verify user” dialog description. Please, keep the placeholder, is to set the name of a contact: Joana’s credentials -->
    <string name="label_contact_credentials">%s’s credentials</string>
    <!-- The label under the button of opening all-documents screen. The space is reduced, so please translate this string as short as possible. -->
    <string name="category_documents">Docs</string>
    <!-- The label under the button of opening all-documents screen -->
    <string name="section_documents">Documents</string>
    <!-- Label of the floating action button of opening the new chat conversation -->
    <string name="fab_label_new_chat">New chat</string>
    <!-- Text that indicates that there’s no image to show in image section -->
    <string name="homepage_empty_hint_photos">[B]No[/B] [A]images[/A] [B]found[/B]</string>
    <!-- Text that indicates that there’s no document to show. The format placeholders are to showing it in different colors. -->
    <string name="homepage_empty_hint_documents">[B]No[/B] [A]documents[/A] [B]found[/B]</string>
    <!-- Text that indicates that there’s no audio to show. The format placeholders are to showing it in different colors. -->
    <string name="homepage_empty_hint_audio">[B]No[/B] [A]audio files[/A] [B]found[/B]</string>
    <!-- Text that indicates that there’s no video to show. The format placeholders are to showing it in different colors. -->
    <string name="homepage_empty_hint_video">[B]No[/B] [A]videos[/A] [B]found[/B]</string>
    <!-- Title of the screen to attach GIFs -->
    <string name="search_giphy_title">Search GIPHY</string>
    <!-- Label indicating an empty search of GIFs. The format placeholders are to showing it in different colors. -->
    <string name="empty_search_giphy">No [A]GIFs[/A] found</string>
    <!-- Label indicating there is not available GIFs due to down server -->
    <string name="server_down_giphy">No available GIFs. Please try again later</string>
    <!-- Label indicating the end of Giphy list. The format placeholders are to showing it in different colors. -->
    <string name="end_of_results_giphy">[A]End of[/A] results</string>
    <!-- Title of a dialog to confirm the action of resume all transfers -->
    <string name="warning_resume_transfers">Resume transfers?</string>
    <!-- Option to  resume all transfers -->
    <string name="option_resume_transfers">Resume transfers</string>
    <!-- Option to  cancel a transfer -->
    <string name="option_cancel_transfer">Cancel transfer</string>
    <!-- Message of a dialog to confirm the action of resume all transfers -->
    <string name="warning_message_resume_transfers">Unpause transfers to proceed with your upload.</string>
    <!-- Indicator of the progress in a download/upload. Please, don’t remove the place holders: the first one is to set the percentage, the second one is to set the size of the file. Example 33% of 33.3 MB -->
    <string name="progress_size_indicator">%1$d%% of %2$s</string>
    <!-- Message showing when enable the mode for showing the special information in the chat messages. This action is performed from the settings section, clicking 5 times on the App version option -->
    <string name="show_info_chat_msg_enabled">Debugging info for chat messages enabled</string>
    <!-- Message showing when disable the mode for showing the special information in the chat messages.. This action is performed from the settings section, clicking 5 times on the App version option -->
    <string name="show_info_chat_msg_disabled">Debugging info for chat messages disabled</string>
    <!-- Shows the error when the limit of reactions per user is reached and the user tries to add one more. Keep the placeholder because is to show limit number in runtime. -->
    <string name="limit_reaction_per_user">You have reached the maximum limit of %d reactions.</string>
    <!-- Shows the error when the limit of reactions per message is reached and a user tries to add one more. Keep the placeholder because is to show limit number in runtime. -->
    <string name="limit_reaction_per_message">This message has reached the maximum limit of %d reactions.</string>
    <!-- System message displayed to all chat participants when one of them enables retention history -->
    <string name="retention_history_changed_by">[A]%1$s[/A][B] changed the message clearing time to [/B][A]%2$s[/A][B].[/B]</string>
    <!-- Title of the section to clear the chat content in the Manage chat history screen -->
    <string name="title_properties_clear_chat_history">Clear chat history</string>
    <!-- System message that is shown to all chat participants upon disabling the Retention history -->
    <string name="retention_history_disabled">[A]%1$s[/A][B] disabled message clearing.[/B]</string>
    <!-- Subtitle of the section to clear the chat content in the Manage chat history screen -->
    <string name="subtitle_properties_chat_clear">Delete all messages and files shared in this conversation. This action is irreversible.</string>
    <!-- Title of the history retention option -->
    <string name="title_properties_history_retention">History clearing</string>
    <!-- Subtitle of the history retention option when history retention is disabled -->
    <string name="subtitle_properties_history_retention">Automatically delete messages older than a certain amount of time.</string>
    <!-- Label for the dialog box option to configure history retention. This option will indicate that history retention option is disabled -->
    <string name="history_retention_option_disabled">Disabled</string>
    <!-- Label for the dialog box option to configure history retention. This option will indicate that automatically deleted messages older than one day -->
    <string name="history_retention_option_one_day">One day</string>
    <!-- SLabel for the dialog box option to configure history retention. This option will indicate that automatically deleted messages older than one week -->
    <string name="history_retention_option_one_week">One week</string>
    <!-- Label for the dialog box option to configure history retention. This option will indicate that automatically deleted messages older than one month -->
    <string name="history_retention_option_one_month">One month</string>
    <!-- Label for the dialog box option to configure history retention. This option will indicate that messages older than a custom date will be deleted -->
    <string name="history_retention_option_custom">Custom</string>
    <!-- Title of the Manage chat history screen -->
    <string name="title_properties_manage_chat">Manage chat history</string>
    <!-- Subtitle of the dialogue to select a retention time -->
    <string name="subtitle_properties_manage_chat">Automatically delete messages older than:</string>
    <!-- Text of the confirmation dialog to clear the chat history from Manage chat history section -->
    <string name="confirmation_clear_chat_history">Are you sure you want to clear the full message history of this conversation?</string>
    <!-- Text on the label indicating that the oldest messages of a year will be automatically deleted. -->
    <string name="subtitle_properties_manage_chat_label_year">1 year</string>
    <!-- Picker text to choose custom retention time. This option indicates several hours -->
    <plurals name="retention_time_picker_hours">
        <item quantity="one">hour</item>
        <item quantity="other">hours</item>
    </plurals>
    <!-- Picker text to choose custom retention time. This option indicates several days -->
    <plurals name="retention_time_picker_days">
        <item quantity="one">day</item>
        <item quantity="other">days</item>
    </plurals>
    <!-- Picker text to choose custom retention time. This option indicates several weeks -->
    <plurals name="retention_time_picker_weeks">
        <item quantity="one">week</item>
        <item quantity="other">weeks</item>
    </plurals>
    <!-- Picker text to choose custom retention time. This option indicates several months -->
    <plurals name="retention_time_picker_months">
        <item quantity="one">month</item>
        <item quantity="other">months</item>
    </plurals>
    <!-- Picker text to choose custom retention time. This option indicates a year -->
    <string name="retention_time_picker_year">year</string>
    <!-- Text on the label indicating that That the oldest messages of several hours will be automatically deleted. -->
    <plurals name="subtitle_properties_manage_chat_label_hours">
        <item quantity="one">1 hour</item>
        <item quantity="other">%1$d hours</item>
    </plurals>
    <!-- Text on the label indicating that That the oldest messages of several weeks will be automatically deleted. -->
    <plurals name="subtitle_properties_manage_chat_label_weeks">
        <item quantity="one">1 week</item>
        <item quantity="other">%1$d weeks</item>
    </plurals>
    <!-- Text on the label indicating that That the oldest messages of several months will be automatically deleted. -->
    <plurals name="subtitle_properties_manage_chat_label_months">
        <item quantity="one">1 month</item>
        <item quantity="other">%1$d months</item>
    </plurals>
    <!-- Title indicating the select mode is enabled and ready to select transfers on Transfers section, In progress tab -->
    <string name="title_select_transfers">Select transfers</string>
    <!-- Error shown to inform the priority change of a transfer failed. Please don’t remove the place holder, it’s to set the name of the transfer. Example: The priority change of the transfer “video.mp4” failed. -->
    <string name="change_of_transfer_priority_failed">Unable to change priority of the transfer “%1$s”</string>
    <!-- Title option to send separated the link and decryption key -->
    <string name="option_send_decryption_key_separately">Send decryption key separately</string>
    <!-- Explanation option to send separated the link and decryption key -->
    <string name="explanation_send_decryption_key_separately">Export link and decryption key separately.</string>
    <!-- Label option indicating if it is pressed, an explanation will be shown with more details -->
    <string name="learn_more_option">Learn more</string>
    <!-- Label key referring to a link decryption key -->
    <string name="key_label">Key</string>
    <!-- Button which action is share the decryption key of a link -->
    <string name="button_share_key">Share key</string>
    <!-- Button which action is copy the decryption key of a link -->
    <string name="button_copy_key">Copy key</string>
    <!-- Button which action is copy the password of a link -->
    <string name="button_copy_password">Copy password</string>
    <!-- Confirmation shown informing a key link it’s copied to the clipboard -->
    <string name="key_copied_clipboard">Key copied to the clipboard.</string>
    <!-- Confirmation shown informing a password link it’s copied to the clipboard -->
    <string name="password_copied_clipboard">Password copied to the clipboard.</string>
    <!-- Confirmation shown informing a key link it’s copied to the clipboard -->
    <string name="link_and_key_sent">Link and key successfully sent.</string>
    <!-- Confirmation shown informing a key link it’s copied to the clipboard -->
    <string name="link_and_password_sent">Link and password successfully sent.</string>
    <!-- Title of a warning recommending upgrade to Pro -->
    <string name="upgrade_pro">Upgrade to Pro</string>
    <!-- Explanation of a warning recommending upgrade to Pro in relation to link available options -->
    <string name="link_upgrade_pro_explanation">MEGA Pro users have exclusive access to additional link safety features making your account even more secure.</string>
    <!-- Meaning of links decryption key -->
    <string name="decryption_key_explanation">Our end-to-end encryption system requires a unique key automatically generated for this file or folder. A link with this key is created by default, but you can export the decryption key separately for an added layer of security.</string>
    <!-- Reset password label -->
    <string name="reset_password_label">Reset password</string>
    <!-- Warning show to the user when has enable to send the decryption key of a link separately and tries to share the link -->
    <string name="share_key_warning">Share the key for this link?</string>
    <!-- Warning show to the user when has set a password protection of a link and tries to share the link -->
    <string name="share_password_warning">Share the password for this link?</string>
    <!-- Button which action is share the password of a link -->
    <string name="button_share_password">Share password</string>
    <!-- String to share a link with its decryption key separately. Please keep the place holders, are to set the link and the key. Example: Link: https://mega.nz/file/kC42xRSK#Ud2QsvpIVYmCd1a9QUhk42wXv10jCSyPSWnXEwYX2VE Key: asfAFG3345g -->
    <string name="share_link_with_key">Link: %1$s\n\nKey: %2$s</string>
    <!-- String to share a link protected with password with its password.Please keep the place holders, are to set the link and the password. Example: Link: https://mega.nz/file/kC42xRSK#Ud2QsvpIVYmCd1a9QUhk42wXv10jCSyPSWnXEwYX2VE Password: asfAFG3345g -->
    <string name="share_link_with_password">Link: %1$s\n\nPassword: %2$s</string>
    <!-- Warning show to the user when the app needs permissions to share files and the user has denied them. -->
    <string name="files_required_permissions_warning">MEGA needs your permission to access your files for sharing.</string>
    <!-- Context menu item. Allows user to add file/folder to favourites -->
    <string name="file_properties_favourite">Favourite</string>
    <!-- Context menu item. Allows user to delete file/folder from favourites -->
    <string name="file_properties_unfavourite">Remove favourite</string>
    <!-- Context menu item. Allows to mark file/folder with own color label -->
    <string name="file_properties_label">Label</string>
    <!-- Information text to let’s the user know that they can remove a colour from a folder or file that was already marked. -->
    <string name="action_remove_label">Remove label</string>
    <!-- Title text to show label selector. -->
    <string name="title_label">Label</string>
    <!-- A user can mark a folder or file with red colour. -->
    <string name="label_red">Red</string>
    <!-- A user can mark a folder or file with orange colour. -->
    <string name="label_orange">Orange</string>
    <!-- A user can mark a folder or file with yellow colour. -->
    <string name="label_yellow">Yellow</string>
    <!-- A user can mark a folder or file with green colour. -->
    <string name="label_green">Green</string>
    <!-- A user can mark a folder or file with blue colour. -->
    <string name="label_blue">Blue</string>
    <!-- A user can mark a folder or file with purple colour. -->
    <string name="label_purple">Purple</string>
    <!-- A user can mark a folder or file with grey colour. -->
    <string name="label_grey">Grey</string>
    <!-- Text that indicates the song is now playing -->
    <string name="audio_player_now_playing">Now playing</string>
    <!-- Text that indicates the song is now playing, but paused -->
    <string name="audio_player_now_playing_paused">Now playing (paused)</string>
    <!-- Title of the song info screen -->
    <string name="audio_track_info">Track info</string>
    <!-- Action to get more information -->
    <string name="action_more_information">More Information</string>
    <!-- Preferences screen item title for Cookie Policy -->
    <string name="settings_about_cookie_policy">Cookie Policy</string>
    <!-- Preferences screen item title for cookie settings -->
    <string name="settings_about_cookie_settings">Cookie Settings</string>
    <!-- Cookie dialog title -->
    <string name="dialog_cookie_alert_title">Your privacy</string>
    <!-- Cookie dialog message. Please, keep the placeholders to format the string. -->
    <string name="dialog_cookie_alert_message">We use Cookies and similar technologies (’Cookies’) to provide and enhance your experience with our services. Accept our use of Cookies from the beginning of your visit or customise Cookies in Cookie Settings. Read more in our [A]Cookie Policy[/A].</string>
    <!-- Cookie dialog message showed when there are unsaved settings. -->
    <string name="dialog_cookie_alert_unsaved">Cookie Settings unsaved.</string>
    <!-- Snackbar message showed when there settings has been saved successfully. -->
    <string name="dialog_cookie_snackbar_saved">Cookie Settings changes have been saved</string>
    <!-- Preference screen item title -->
    <string name="preference_cookies_accept">Accept Cookies</string>
    <!-- Preference screen item title -->
    <string name="preference_cookies_essential_title">Essential Cookies</string>
    <!-- Preference screen item summary -->
    <string name="preference_cookies_essential_summary">Essential for providing you important functionality and secure access to our services. For this reason, they do not require consent.</string>
    <!-- Preference screen item title -->
    <string name="preference_cookies_performance_title">Performance and Analytics Cookies</string>
    <!-- Preference screen item summary -->
    <string name="preference_cookies_performance_summary">Help us to understand how you use our services and provide us data that we can use to make improvements. Not accepting these Cookies will mean we will have less data available to us to help design improvements.</string>
    <!-- Preference screen item state description -->
    <string name="preference_cookies_always_on">Always On</string>
    <!-- Menu option that allows the user to scan document and upload it directly to MEGA. -->
    <string name="menu_scan_document">Scan document</string>
    <!-- Message displayed when clicking on a contact attached to the chat that is not my contact -->
    <string name="user_is_not_contact">%s is not in your contact list</string>
    <!-- Option of color theme, light mode. -->
    <string name="theme_light">Light</string>
    <!-- Option of color theme, dark mode. -->
    <string name="theme_dark">Dark</string>
    <!-- Option of color theme, follow the system setting. -->
    <string name="theme_system_default">System default</string>
    <!-- Option of color theme, follow the system battery saver settings. -->
    <string name="theme_battery_saver">Set by Battery Saver</string>
    <!-- Prompt text shows when need to user select SD card root from SAF(Storage Access Framework, a system app). -->
    <string name="ask_for_select_sdcard_root">Please select SD card root.</string>
    <!-- Cloud Drive screen subtitle indicating a destination is required to be selected -->
    <string name="cloud_drive_select_destination">Select destination</string>
    <!-- Warning which alerts the user before discard changes -->
    <string name="discard_changes_warning">Discard changes and close the editor?</string>
    <!-- Action discard -->
    <string name="discard_close_action">Discard and close</string>
    <!-- Label indicating saving a file is in progress -->
    <string name="saving_file">Saving file&#8230;</string>
    <!-- Label indicating a file was created successfully -->
    <string name="file_created">File created</string>
    <!-- Warning indicating a file was not created successfully -->
    <string name="file_creation_failed">File creation failed. Please try again.</string>
    <!-- Label indicating a file was saved to some folder. e.g.: File saved to Cloud Drive. "Cloud Drive" is the only destination for the time being, thus any article isn't needed -->
    <string name="file_saved_to">File saved to %1$s</string>
    <!-- Warning indicating a file was not saved to some folder. e.g.: File not saved to Cloud Drive. Try again -->
    <string name="file_saved_to_failed">File not saved to %1$s. Try again.</string>
    <!-- Label indicating a file was updated successfully -->
    <string name="file_updated">File updated</string>
    <!-- Warning indicating a file was not updated successfully -->
    <string name="file_update_failed">File update failed. Please try again.</string>
    <!-- Warning which alerts the user a file cannot be opened -->
    <string name="error_opening_file">File is too large and can’t be opened or previewed.</string>
    <!-- Error shown when the user writes a file name without extension. The placeholder shows the file extension. e. g. File without extension (.jpg)-->
    <string name="file_without_extension">File without extension (.%1$s)</string>
    <!-- Error shown when the user writes a file name without extension -->
    <string name="file_without_extension_warning">To proceed you need to type a file extension</string>
    <!-- Title of the warning dialog indicating the renamed name file extension is not the same -->
    <string name="file_extension_change_title">File extension change</string>
    <!-- Text of the warning dialog indicating the renamed name file extension is not the same. -->
    <string name="file_extension_change_warning">You might not be able to open this file if you change its extension.</string>
    <!-- Warning which alerts the user a file cannot be created because there is already one with the same name-->
    <string name="same_file_name_warning">There is already a file with the same name</string>
    <!-- Warning which alerts the user an item cannot be created because there is already one with the same name -->
    <string name="same_item_name_warning">There is already an item with the same name</string>
    <!-- Label of the option menu. When clicking this button, the app shows the info of the related item, e.g. file, folder, contact, chat, etc. -->
    <string name="general_info">Info</string>
    <!-- settings of the Media section -->
    <string name="settings_media">Media</string>
    <!-- settings title of the Media section -->
    <string name="settings_media_audio_files">Audio files</string>
    <!-- Settings hint that indicates the audio will still be played in background if the app is backgrounded -->
    <string name="settings_background_play_hint">Playing on the background</string>
    <!-- Text of the empty screen when there are no elements in Photos -->
    <string name="photos_empty">[B]No[/B] [A]photos[/A] [B]found[/B]</string>
    <!-- Text to show as subtitle of Enable camera uploads screen -->
    <string name="enable_cu_subtitle">Automatically back up your photos and videos to your Cloud Drive.</string>
    <!-- Text of a button on Camera Uploads section to show all the content of the section-->
    <string name="all_view_button">All</string>
    <!-- Text of a button on Camera Uploads section to show the content of the section organized by days-->
    <string name="days_view_button">Days</string>
    <!-- Text of a button on Camera Uploads section to show the content of the section organized by months-->
    <string name="months_view_button">Months</string>
    <!-- Text of a button on Camera Uploads section to show the content of the section organized by years-->
    <string name="years_view_button">Years</string>
    <!-- Text to show as a date on Camera Uploads section. Placeholders: [B][/B] are for formatting text; %1$s is for the month; %2$s is for the year. E.g.: "June 2020". -->
    <string name="cu_month_year_date">[B]%1$s[/B] %2$s</string>
    <!-- Text to show as a date on Camera Uploads section. Placeholders: [B][/B] are for formatting text; %1$s is for the day; %2$s is for the month; %3$s is for the year. E.g.: "30 December 2020". -->
    <string name="cu_day_month_year_date">[B]%1$s, %2$s[/B] %3$s</string>
    <!-- Text to show on Camera Uploads section, indicating the upload progress. The placeholder %1$d is for set the number of pending uploads. E.g.: "Upload in progress, 300 files pending". -->
    <plurals name="cu_upload_progress">
        <item quantity="one">Upload in progress, 1 file pending</item>
        <item quantity="other">Upload in progress, %1$d files pending</item>
    </plurals>
    <!-- Text to show as production api server option -->
    <string name="production_api_server">Production</string>
    <!-- Title to show in a dialog to change api server -->
    <string name="title_change_server">Change server</string>
    <!-- Show line numbers action -->
    <string name="action_show_line_numbers">Show line numbers</string>
    <!-- Hide line numbers action -->
    <string name="action_hide_line_numbers">Hide line numbers</string>
    <!-- Indicates pagination progress. E.g.: 3/49 -->
    <string name="pagination_progress">%1$s/%2$s</string>
    <!-- An error shown as transfer error when uploading something to an incoming share and the owner’s account is over its storage quota. -->
    <string name="error_share_owner_storage_quota">Share owner is over storage quota.</string>
    <!-- A message shown when uploading, copying or moving something to an incoming share and the owner’s account is over its storage quota. -->
    <string name="warning_share_owner_storage_quota">The file cannot be sent as the target user is over their storage quota.</string>
    <!-- Message displayed when multiple download starts and 1 file has already been downloaded before and 1 or multiple files are being downloaded. Placeholder: number of files -->
    <plurals name="file_already_downloaded_and_files_pending_download">
        <item quantity="one">1 file already downloaded. 1 file pending.</item>
        <item quantity="other">1 file already downloaded. %d files pending.</item>
    </plurals>
    <!-- Message displayed when multiple download starts and 1 or multiple files have already been downloaded before and 1 file is being downloaded. Placeholder: number of files -->
    <plurals name="files_already_downloaded_and_file_pending_download">
        <item quantity="one">1 file already downloaded. 1 file pending.</item>
        <item quantity="other">%d files already downloaded. 1 file pending.</item>
    </plurals>
    <!-- Message displayed when 1 node (file or folder) has been successfully moved to the rubbish bin and 1 or multiple nodes have not been moved successfully. Placeholder: number of nodes -->
    <plurals name="node_correctly_and_nodes_incorrectly_moved_to_rubbish">
        <item quantity="one">1 item moved to rubbish bin but the other one not moved. Try again later.</item>
        <item quantity="other">1 item moved to rubbish bin but %d items not moved. Try again later.</item>
    </plurals>
    <!-- Message displayed when 1 or multiple nodes (files and folders) have been successfully moved to the rubbish bin and 1 node has not been moved successfully. Placeholder: number of nodes -->
    <plurals name="nodes_correctly_and_node_incorrectly_moved_to_rubbish">
        <item quantity="one">1 item moved to rubbish bin but the other one not moved. Try again later.</item>
        <item quantity="other">%d items moved to rubbish bin but 1 item not moved. Try again later.</item>
    </plurals>
    <!-- Message displayed when 1 node (file or folder) has been successfully restored from the rubbish bin and 1 or multiple nodes have not been restored successfully. Placeholder: number of nodes -->
    <plurals name="node_correctly_and_nodes_incorrectly_restored_from_rubbish">
        <item quantity="one">1 item restored but the other one not restored. Try again later.</item>
        <item quantity="other">1 item restored but %d items not restored. Try again later.</item>
    </plurals>
    <!-- Message displayed when 1 or multiple nodes (files and folders) have been successfully restored from the rubbish bin and 1 node has not been restored successfully. Placeholder: number of nodes -->
    <plurals name="nodes_correctly_and_node_incorrectly_restored_from_rubbish">
        <item quantity="one">1 item restored but the other one not restored. Try again later.</item>
        <item quantity="other">%d items restored but 1 item not restored. Try again later.</item>
    </plurals>
    <!-- Message displayed when nodes (files and folders) are being moved to the rubbish bin and all nodes have been successfully moved. Placeholder: number of nodes -->
    <plurals name="number_correctly_moved_to_rubbish">
        <item quantity="one">1 item moved to the Rubbish Bin successfully</item>
        <item quantity="other">%d items moved to the Rubbish Bin successfully</item>
    </plurals>
    <!-- Message displayed when nodes (files and folders) are being moved to the rubbish bin and all nodes have not been successfully moved. Placeholder: number of nodes -->
    <plurals name="number_incorrectly_moved_to_rubbish">
        <item quantity="one">1 item was not moved to the Rubbish Bin successfully</item>
        <item quantity="other">%d items were not moved to the Rubbish Bin successfully</item>
    </plurals>
    <!-- Message displayed when nodes (files and folders) are being restored from the rubbish bin and all nodes have been successfully restored. Placeholder: number of nodes -->
    <plurals name="number_correctly_restored_from_rubbish">
        <item quantity="one">1 item restored successfully</item>
        <item quantity="other">%d items restored successfully</item>
    </plurals>
    <!-- Message displayed when nodes (files and folders) are being restored from the rubbish bin and all nodes have not been successfully restored. Placeholder: number of nodes -->
    <plurals name="number_incorrectly_restored_from_rubbish">
        <item quantity="one">1 item was not restored successfully</item>
        <item quantity="other">%d items were not restored successfully</item>
    </plurals>
    <!-- Button of the warning dialog indicating the renamed name file extension is not the same to confirm the change. -->
    <string name="action_change_anyway">Change anyway</string>
    <!-- String to show the transfer quota and the used space in My Account section. E.g.: -->
    <string name="used_storage_transfer">%1$s / %2$s</string>
    <!-- String to show the transfer quota and the used space in My Account section -->
    <string name="used_storage_transfer_percentage">%1$s%%</string>
    <!-- Size in petabytes. The placeholder is for the size value, please adjust the position based on linguistics -->
    <string name="label_file_size_peta_byte">%1$s PB</string>
    <!-- Size in exabytes. The placeholder is for the size value, please adjust the position based on linguistics -->
    <string name="label_file_size_exa_byte">%1$s EB</string>
    <!-- Title of Add phone number option in My account section -->
    <string name="add_phone_label">Add your phone number</string>
    <!-- Text of the option Backup Recovery Key in My account section -->
    <string name="backup_recovery_key_subtitle">Do you remember your password?\nMEGA cannot reset your password if you forget it.</string>
    <!-- Action to change name -->
    <string name="change_name_action">Change name</string>
    <!-- Action to add photo -->
    <string name="add_photo_action">Add photo</string>
    <!-- Action to add phone number -->
    <string name="add_phone_number_action">Add phone number</string>
    <!-- Warning indicating the app needs write permissions to do any action -->
    <string name="denied_write_permissions">MEGA needs write permissions to your device storage to continue.</string>
    <!-- Date indicating is tomorrow. E.g: Tomorrow, 3 Jul 2021 -->
    <string name="tomorrow_date">Tomorrow, %1$s</string>
    <!-- Title of the confirmation dialog shown when a subscription has been processed successfully -->
    <string name="title_user_purchased_subscription">Awaiting confirmation</string>
    <!-- Number of social connections, showing the number of contacts the user has. E.g.: 37 connections -->
    <plurals name="my_account_connections">
        <item quantity="one">1 connection</item>
        <item quantity="other">%1$d connections</item>
    </plurals>
    <!-- Section name for the “Recently Added Contacts” section. Preferably one word. -->
    <string name="section_recently_added">Recently Added</string>
    <!-- Text of the empty screen when there are not groups. No dot at the end because is for an empty state. The format placeholders are to showing it in different colors. -->
    <string name="context_empty_groups">[B]No [/B][A]Groups[/A]</string>
    <!-- Section name for the “Contact Requests” section. Preferably one word. -->
    <string name="section_requests">Requests</string>
    <!-- Section name for the “Groups” section. Preferably one word. -->
    <string name="section_groups">Groups</string>
    <!-- Text informing links management is only available for single items. -->
    <string name="warning_get_links">Options such as “Send decryption key separately”, “Set expiry date” or “Set password protection” are only available for single items.</string>
    <!-- Action which allows to copy all the links showed in the list. -->
    <string name="action_copy_all">Copy all</string>
    <!-- Confirmation shown informing links have been sent to the selected chats -->
    <plurals name="links_sent">
        <item quantity="one">Link successfully sent.</item>
        <item quantity="other">Links successfully sent.</item>
    </plurals>
    <!-- Confirmation shown informing links have been copied to the clipboard -->
    <plurals name="links_copied_clipboard">
        <item quantity="one">Link copied to the clipboard.</item>
        <item quantity="other">Links copied to the clipboard.</item>
    </plurals>
    <!-- Plural string used as button label or title of the screen to get only one or several links at the same time. -->
    <plurals name="get_links">
        <item quantity="one">Get Link</item>
        <item quantity="other">Get Links</item>
    </plurals>
    <!-- Ask for confirmation before clear offline files -->
    <string name="clear_offline_confirmation">Clear all offline files?</string>
    <!-- Banner text when the call is in progress and I'm the only participant. -->
    <string name="banner_alone_on_the_call">You are the only one here</string>
    <!-- Item menu option upon right click on meeting. -->
    <string name="context_meeting">Meeting</string>
    <!-- Menu option that allows the user to start/join meeting. -->
    <string name="start_join_meeting">Start or Join meeting</string>
    <!-- Label that create a meeting -->
    <string name="new_meeting">New meeting</string>
    <!-- Label that join a meeting -->
    <string name="join_meeting">Join meeting</string>
    <!-- Button that create a meeting -->
    <string name="btn_start_meeting">Start meeting</string>
    <!-- Button that join a meeting as guest -->
    <string name="btn_join_meeting_as_guest">Join as a guest</string>
    <!-- Hint shown to guide user on meeting name -->
    <string name="type_meeting_name">%s’s meeting</string>
    <!-- General label for reject the call. -->
    <string name="general_reject">Hang up</string>
    <!-- General label for microphone -->
    <string name="general_mic">Mic</string>
    <!-- General label for microphone muted -->
    <string name="general_mic_mute">Your microphone is turned off</string>
    <!-- General label for microphone unmuted -->
    <string name="general_mic_unmute">Your microphone is turned on</string>
    <!-- Label for camera. Used only in meetings/calls to label the button to turn the video call on/off. -->
    <string name="general_camera">Camera</string>
    <!-- General label for camera enable -->
    <string name="general_camera_enable">Your camera is turned on.</string>
    <!-- General label for camera disable -->
    <string name="general_camera_disable">Your camera is turned off.</string>
    <!-- Label for hold meeting -->
    <string name="meeting_hold">Hold</string>
    <!-- General label for speaker -->
    <string name="general_speaker">Speaker</string>
    <!-- General label for headphone-->
    <string name="general_headphone">Headphones</string>
    <!-- General label for headphone on-->
    <string name="general_headphone_on">Headphones are active</string>
    <!-- General label for speaker on-->
    <string name="general_speaker_on">Your speaker is turned on</string>
    <!-- General label for speaker off-->
    <string name="general_speaker_off">Your speaker is turned off</string>
    <!-- Label for end meeting-->
    <string name="meeting_end">End</string>
    <!-- Invite contacts as participants of the meeting-->
    <string name="invite_participants">Invite participants</string>
    <!-- The number of participants in the meeting-->
    <string name="participants_number">Participants (%d)</string>
    <!-- Pin the participant to speaker view in the meeting-->
    <string name="pin_to_speaker">Display in main view</string>
    <!-- Make the participant as moderator in the meeting-->
    <string name="make_moderator">Make moderator</string>
    <!-- The title of dialog for end meeting confirmation-->
    <string name="title_end_meeting">Leave meeting now?</string>
    <!-- no moderator when the moderator leave meeting-->
    <string name="no_moderator">No moderator</string>
    <!-- assign moderator message when the moderator leave meeting-->
    <string name="assign_moderator_message">Before leaving, please assign one or more new moderators for the meeting.</string>
    <!-- assign moderator option when the moderator leave meeting-->
    <string name="assign_moderator">Make moderator</string>
    <!-- leave anyway option when the moderator leave meeting-->
    <string name="leave_anyway">Leave anyway</string>
    <!-- The message alert user to pick new moderator on assign moderator page-->
    <string name="pick_new_moderator_message">Please assign one or more new moderators.</string>
    <!-- The title of dialog for changing meeting name-->
    <string name="change_meeting_name">Change the meeting name</string>
    <!-- The number of participants in the meeting on meeting info page-->
    <string name="info_participants_number">Participants: %d</string>
    <!-- The name of moderators in the meeting on meeting info page-->
    <string name="info_moderator_name">Moderator: %s</string>
    <!-- The literal meeting link text-->
    <string name="meeting_link">Meeting link</string>
    <!-- Subtitle of the meeting screen-->
    <string name="duration_meeting">Duration</string>
    <!-- The question in on-boarding screen asking if the user is going to join meeting as guest-->
    <string name="join_meeting_as_guest">Join meeting as guest</string>
    <!-- The title of the paste meeting link dialog for guest-->
    <string name="paste_meeting_link_guest_dialog_title">You are invited to a meeting.</string>
    <!-- Tell the guest to paste the meeting link in the edit box-->
    <string name="paste_meeting_link_guest_instruction">Tap the Meeting link sent to you or paste it here</string>
    <!-- Banner text to indicate poor network quality-->
    <string name="slow_connection_meeting">Poor connection quality</string>
    <!-- the message in the alert dialog for notifying the meeting has ended-->
    <string name="meeting_has_ended">Meeting has ended</string>
    <!-- error message shown when a meeting link is not well formed-->
    <string name="invalid_meeting_link_args">Invalid meeting link</string>
    <!-- Warning show to the user when the app needs permissions to start a meeting.-->
    <string name="meeting_permission_info">Access permissions needed for MEGA</string>
    <!-- Message of a dialog to show user the permissions that needed-->
    <string name="meeting_permission_info_message">MEGA needs access to your microphone and camera for meetings.</string>
    <!-- Button to confirm the action of restarting one transfer-->
    <string name="button_permission_info">Got it</string>
    <!-- Warning show to the user when the app needs permissions to get the best meeting experience and the user has denied them.-->
    <string name="meeting_required_permissions_warning">Go to Settings to allow MEGA to access your camera and microphone.</string>
    <!-- The button text in the meeting ended alert dialog. Click the button to open the group chat screen of the meeting-->
    <string name="view_meeting_chat">View meeting chat</string>
    <!-- the content of tips when the user uses the meeting first time-->
    <string name="tip_invite_more_participants">Invite more participants to the meeting. Swipe up to invite.</string>
    <!-- the content of tips when the user enters recent chat page first time-->
    <string name="tip_create_meeting">Tap to create a new meeting</string>
    <!-- the content of tips when the user enters start conversation page first time-->
    <string name="tip_setup_meeting">Quickly set up a MEGA meeting with our new encrypted meeting feature</string>
    <!-- the content of snack bar when the user be the new moderator-->
    <string name="be_new_moderator">You are the new moderator.</string>
    <!-- the content of snack bar when copied meeting link-->
    <string name="copied_meeting_link">Copied meeting link.</string>
    <!-- Title of the layout to join a meeting from the chat screen. -->
    <string name="join_meeting_layout_in_group_call">Tap to join current meeting.</string>
    <!-- Title of fifth tour screen -->
    <string name="title_tour_five">MEGA meeting</string>
    <!-- Content of fourth tour screen -->
    <string name="content_tour_five">End-to-end encrypted video meeting</string>
    <!-- Error shown when it tries to open an invalid meeting link and the text view is empty -->
    <string name="invalid_meeting_link_empty">Please enter a valid meeting link</string>
    <!-- Guest leave call-->
    <string name="more_than_meeting">More than just meetings</string>
    <!-- the title of join without account on left meeting page-->
    <string name="left_meeting_join_title">Your privacy matters</string>
    <!-- the content of join without account on left meeting page-->
    <string name="left_meeting_join_content">Join the largest secure cloud storage and collaboration platform in the world.</string>
    <!-- the bonus title of join without account on left meeting page-->
    <string name="left_meeting_bonus_title">Get 20&#160;GB for free</string>
    <!-- the bonus content of join without account on left meeting page-->
    <string name="left_meeting_bonus_content">Sign up now and enjoy advanced collaboration features for free.</string>
    <!-- Content of ongoing call for MaterialAlertDialog-->
    <string name="ongoing_call_content">Another call in progress. Please end your current call before making another.</string>
    <!-- The hint text when changing meeting name-->
    <string name="new_meeting_name">New meeting name</string>
    <!-- The content of dialog when failed for creating meeting-->
    <string name="meeting_is_failed_content">Failed to create meeting.</string>
    <!-- Word next to own user’s name on participant list -->
    <string name="meeting_me_text_bracket">%1s [A](me)[/A]</string>
    <!-- Menu item to change from thumbnail view to main view in meeting-->
    <string name="main_view">Main view</string>
    <!-- Warning in Offline section alerting all the Offline files will be deleted after logout. -->
    <string name="offline_warning">Logging out deletes your offline content.</string>
    <!-- Settings category which contains all preferences related to user interface. -->
    <string name="user_interface_setting">User interface</string>
    <!-- Setting which allows to choose the start screen. -->
    <string name="start_screen_setting">Start screen</string>
    <!-- Setting which allows to hide or show the recent activity. -->
    <string name="hide_recent_setting">Hide recent activity</string>
    <!-- Context of a setting which allows to hide or show the recent activity. -->
    <string name="hide_recent_setting_context">Hide recent activity in Home section.</string>
    <!-- Title of a dialog informing the start screen can be modified. -->
    <string name="choose_start_screen_title">Choose your start screen</string>
    <!-- Test of a dialog informing the start screen can be modified. -->
    <string name="choose_start_screen_text">Change settings to choose which screen opens when you next launch the MEGA app.</string>
    <!-- Action button which allows to change a setting. -->
    <string name="change_setting_action">Change setting</string>
    <!-- Subtitle of the settings page where the start screen can be chosen. -->
    <string name="configure_start_screen">Configure default start screen</string>
    <!-- Homepage section. -->
    <string name="home_section">Home</string>
    <!-- Action button which allows to show the recent activity. -->
    <string name="show_activity_action">Show activity</string>
    <!-- Text informing the recent activity is hidden. -->
    <string name="recents_activity_hidden">[B]Recents[/B] activity hidden</string>
    <!-- Alert informing the user can choose the video quality for Camera Uploads Videos -->
    <string name="video_quality_info">You can save space by decreasing the video quality in Camera Uploads settings.</string>
    <!-- Label indicating video original quality -->
    <string name="original_quality">Original quality</string>
    <!-- Settings label which allows to enable or disable fingerprint unlock. -->
    <string name="setting_fingerprint">Fingerprint ID</string>
    <!-- Title of the dialog which allows to enable the fingerprint unlock. -->
    <string name="title_enable_fingerprint">Confirm your fingerprint to unlock</string>
    <!-- Title of the dialog which allows to unlock the app with the fingerprint. -->
    <string name="title_unlock_fingerprint">Unlock using your fingerprint</string>
    <!-- Button of the dialog which allows to unlock the app with the fingerprint. Gives the option to unlock with the passcode instead -->
    <string name="action_use_passcode">Use passcode</string>
    <!-- Message informing the fingerprint was enabled successfully -->
    <string name="confirmation_fingerprint_enabled">Your fingerprint is confirmed</string>
    <!-- Warning indicating an image (GIF) cannot be inserted in an input text. Same string than the one shown by the system when it detects this behaviour on its own. -->
    <string name="image_insertion_not_allowed">MEGA does not support image insertion here</string>
    <!-- The label under the button of viewing all images screen -->
    <string name="section_images">Images</string>
    <!-- Title of the dialog warning the user about disable file versioning. -->
    <string name="disable_versioning_label">Disable file versioning</string>
    <!-- Warning of the dialog informing the user about disable file versioning. -->
    <string name="disable_versioning_warning">Our file versioning feature ensures that we keep older copies of your files around if you replace them with newer versions. If you disable File Versioning you will no longer have this protection; the old copy will be lost when you replace it.</string>
    <!-- Warning informing the user the folder location is trying to open no longer exists. -->
    <string name="location_not_exist">This location no longer exists.</string>
    <!-- Warning shown informing the contact has been previously invited. The placeholder is to show the name of the contact. -->
    <string name="contact_already_invited">You have already invited %1$s</string>
    <!-- Warning shown informing the contact request has been sent and can be managed in sent requests section. -->
    <string name="contact_invited">Invite sent successfully. See sent requests.</string>
    <!-- Message when file available offline. -->
    <string name="file_available_offline">File available Offline</string>
    <!-- Message when file removed from offline. -->
    <string name="file_removed_offline">File removed from Offline</string>
    <!-- Menu option to open a link. Also title of the dialog to open a link. -->
    <string name="action_open_link">Open link</string>
    <!-- error message shown when a chat link is not well formed. -->
    <string name="invalid_chat_link_args">Invalid chat link</string>
    <!-- Menu option to open a chat link. -->
    <string name="action_open_chat_link">Open chat link</string>
    <!-- Hint shown in the open chat link alert dialog. -->
    <string name="hint_enter_chat_link">Enter chat link</string>
    <!-- Hint shown in the open link alert dialog. -->
    <string name="hint_paste_link">Paste link</string>
    <!-- Error shown when it tries to open an invalid file or folder link .-->
    <string name="invalid_file_folder_link">Invalid file or folder link</string>
    <!-- Error shown when it tries to open an invalid file or folder link and the text view is empty. -->
    <string name="invalid_file_folder_link_empty">Please enter a valid file or folder link</string>
    <!-- Error shown when it tries to open an invalid chat link and the text view is empty. -->
    <string name="invalid_chat_link_empty">Please enter a valid chat link</string>
    <!-- Error shown when it tries to open a chat link from the Cloud Drive section. -->
    <string name="valid_chat_link">You have pasted a chat link.</string>
    <!-- Error shown when it tries to open a contact link from the Cloud Drive section. -->
    <string name="valid_contact_link">You have pasted a contact link.</string>
    <!-- Action button to open a contact link.-->
    <string name="action_open_contact_link">Open contact link</string>
    <!-- title for the settings to enable high resolution images when on mobile data -->
    <string name="settings_mobile_data_resoluton_title">Use mobile data to preview high resolution images</string>
    <!-- summary for the settings to enable high resolution images when on mobile data -->
    <string name="settings_mobile_data_resoluton_summary">Allow the use of mobile data to load high resolution images when previewing. If disabled, the original image will only be loaded when you zoom in.</string>
    <!-- If users want to move the root backup folder, all backups underneath it are disabled. Warning dialog will show to confirm -->
    <string name="backup_move_root_folder">You are changing a default backup folder location. This may affect your ability to find your backup folder in the future. Please remember where it is located so that you can find it in the future.</string>
    <!-- If users want to move the sub backup folder, all backups underneath it are disabled. Warning dialog will show to confirm -->
    <string name="backup_move_sub_folder">Moving this folder changes the destination of one or more configured backups and may have unintended consequences. The backups will be turned off for your safety. Backups can be re-enabled with the MEGA Desktop App. Do you want to proceed?</string>
    <!-- If users want to delete the root backup folder, all backups underneath it are disabled. Warning dialog will show to confirm -->
    <string name="backup_remove_root_folder">You are deleting your backups folder. This will remove all the backups you have set. Are you sure you want to do this?</string>
    <!-- If users want to delete the sub backup folder, all backups underneath it are disabled. Warning dialog will show to confirm -->
    <string name="backup_remove_sub_folder">Are you sure you want to delete your backup folder and disable the associated backup?</string>
    <!-- The title of warning dialog for single folder moving -->
    <string name="backup_move_folder_title">Move “%1s”</string>
    <!-- The title of warning dialog for single folder deleting -->
    <string name="backup_remove_folder_title">Move “%1s” to Rubbish Bin</string>
    <!-- The title of warning dialog for multi-folder moving -->
    <string name="backup_move_multiple_folder_title">Move backup folders</string>
    <!-- The title of warning dialog for single folder deleting -->
    <string name="backup_remove_multiple_folder_title">Move backup folders to Rubbish Bin</string>
    <!-- The confirm information of warning dialog for deleting -->
    <string name="backup_disable_confirm">Disable backup</string>
    <!-- The confirm information of warning dialog for moving "My backup" -->
    <string name="backup_move_confirm">Move backup</string>
    <!-- The confirm information of warning dialog for deleting -->
    <string name="backup_action_confirm">Please type “%1s” to confirm this action</string>
    <!-- when checking the input -->
    <string name="error_backup_confirm_dont_match">Text entered does not match</string>
    <!-- The title of confirm dialog for adding item to "My backup" -->
    <string name="backup_add_confirm_title">Add item to “%1s”</string>
    <!-- The title of warning dialog for adding item to "My backup" -->
    <string name="backup_add_item_title">Set up backup</string>
    <!-- If users want to add items to the "My backup" folder, Warning dialog will show to confirm -->
    <string name="backup_add_item_to_root_text">To ensure these items added to your backup folder are automatically synchronised to the MEGA Cloud, please set them up in the MEGA Desktop App.</string>
    <!-- If users want to share items in the "My backup" folder, Warning dialog will show to confirm -->
    <string name="backup_share_permission_title">Read-only</string>
    <!-- If users want to share items in the "My backup" folder, Warning dialog will show to confirm -->
    <string name="backup_share_permission_text">This folder can only be shared as read-only; as this is a backup folder, any changes to its content could disable the backup.</string>
    <!-- If users want to add items to the "My backup" device folder, Warning dialog will show to confirm -->
    <string name="backup_add_item_text">Items in this folder are part of a configured backup and are synchronised to a local folder. Taking this action will break the synchronisation and disable the backup. The backup can be re-enabled in the MEGA Desktop App. Are you sure you want to proceed?</string>
    <!-- Share multi backup folders, show below warning message -->
    <string name="backup_multi_share_permission_text">These folders can only be shared as read-only; as they are backup folders, any changes to their content could disable the backups.</string>
    <!-- Share multi folders mix with backup and non-backup folders, show below warning message -->
    <string name="backup_share_with_root_permission_text">Some folders shared are backup folders and read-only. Do you wish to continue?</string>
    <!-- Indicates the content of the backup folder -->
    <plurals name="num_devices">
        <item quantity="one">%d device</item>
        <item quantity="other">%d devices</item>
    </plurals>
    <!-- Title of the button when you want to answer a one to one call -->
    <string name="title_join_one_to_one_call">Answer call</string>
    <!-- Title of the menu when the select tracks on playlist page-->
    <string name="title_select_tracks">Select tracks</string>
    <!-- Action button to upload files. -->
    <string name="upload_files">Upload files</string>
    <!-- Action button to upload a folder. -->
    <string name="upload_folder">Upload folder</string>
    <!-- Title of the Payments screen -->
    <string name="payment">Payment</string>
    <!-- Label indicating payment methods -->
    <string name="payment_methods">Payment methods</string>
    <!-- Button to proceed with a payment -->
    <string name="proceed">Proceed</string>
    <!-- Message informing the upgrade was processed correctly. Placeholder: type of subscription e.g: Pro Lite monthly -->
    <string name="successful_upgrade">Thank you for your %1$s subscription!</string>
    <!-- Pro Lite monthly subscription -->
    <string name="pro_lite_monthly">Pro Lite monthly</string>
    <!-- Pro Lite yearly subscription -->
    <string name="pro_lite_yearly">Pro Lite yearly</string>
    <!-- Pro I monthly subscription -->
    <string name="pro_i_monthly">Pro I monthly</string>
    <!-- Pro I yearly subscription -->
    <string name="pro_i_yearly">Pro I yearly</string>
    <!-- Pro II monthly subscription -->
    <string name="pro_ii_monthly">Pro II monthly</string>
    <!-- Pro II yearly subscription -->
    <string name="pro_ii_yearly">Pro II yearly</string>
    <!-- Pro III monthly subscription -->
    <string name="pro_iii_monthly">Pro III monthly</string>
    <!-- Pro III yearly subscription -->
    <string name="pro_iii_yearly">Pro III yearly</string>
    <!-- Remove moderator permission and assign standard permission to a meeting participant-->
    <string name="remove_moderator">Remove moderator</string>
    <!-- Title of DCIM folder warning dialog -->
    <string name="title_dcim_folder_dialog">DCIM folder</string>
    <!-- Content of DCIM folder warning dialog -->
    <string name="content_dcim_folder_dialog">MEGA uploads your images from the gallery. To change the upload location please go to Camera Upload settings.</string>
    <!-- Title message of existing subscription dialog -->
    <string name="title_existing_subscription">Buy new subscription?</string>
    <!-- Text of buy new subscription button -->
    <string name="button_buy_new_subscription">Buy new subscription</string>
    <!-- Dialog message when the existing subscription is from Android platform (Google and Huawei)  -->
    <string name="message_subscription_from_android_platform">You already have a subscription. If you buy another one you will be charged twice. To avoid this, cancel your current subscription through %1$s. Visit our Help Centre for more information.</string>
    <!-- Dialog message when the existing subscription is from iTunes  -->
    <string name="message_subscription_from_itunes">You already have a subscription. If you buy another one you will be charged twice. To avoid this, cancel your current subscription from your iTunes account. Visit our Help Centre for more information.</string>
    <!-- Dialog message when the existing subscription is from other platform (Stripe and ECP)  -->
    <string name="message_subscription_from_other_platform">You already have a subscription. If you buy another one, you will be charged twice. To avoid this, cancel your current subscription by going to MEGA in a desktop or mobile web browser. Visit our Help Centre for more information.</string>
    <!-- Warning show to the user when the app needs bluetooth connect permissions to get the best meeting experience and the user has denied them.-->
    <string name="meeting_bluetooth_connect_required_permissions_warning">Go to Settings to grant MEGA permission to access your nearby devices using Bluetooth.</string>
    <!-- Warning indicating the billing is not available and giving some indications to continue with the upgrade. -->
    <string name="upgrade_billing_warning">We are unable to proceed with the billing. If you are using a dual app, please consider logging in to MEGA without it. If not, try to upgrade through your web browser.</string>
    <!-- Title for subscription dialog that shows before delete account -->
    <string name="title_platform_subscription">%1s subscription</string>
    <!-- Title for dialog that subscription is from other platform and shows before delete account -->
    <string name="title_active_subscription">Active subscription</string>
    <!-- Message for dialog that subscription is from android platform and shows before delete account -->
    <string name="message_android_platform_subscription">You have an active MEGA subscription with %1$s. You must cancel it separately at %2$s, as MEGA is not able to cancel it for you. Visit our Help Centre for more information.</string>
    <!-- Message for dialog that subscription is from other platform and shows before delete account  -->
    <string name="message_other_platform_subscription">You have an active MEGA subscription. It will be canceled automatically after the account is deleted. Visit our Help Centre for more information.</string>
    <!-- Message for dialog that subscription is from iTunes platform and shows before delete account  -->
    <string name="message_itunes_platform_subscription">You have an active MEGA subscription with Apple. You must cancel it separately from your iTunes account, as MEGA is not able to cancel it for you. Visit our Help Centre for more information.</string>
    <!-- Text for button of subscription dialog that shows before delete account -->
    <string name="button_visit_platform">Visit %1s</string>
    <!-- Text shown in the last alert dialog to confirm delete user account with a ECP/Stripe subscription-->
    <string name="delete_account_text_other_platform_last_step">This is the last step to delete your account. Both your account and subscription will be deleted and you will permanently lose all the data stored in the cloud. Please enter your password below.</string>
    <!-- Title of timeline tab in photos section -->
    <string name="tab_title_timeline">Timeline</string>
    <!-- Title of album tab in photos section. -->
    <string name="tab_title_album">Albums</string>
    <!-- Title of favourite album. -->
    <string name="title_favourites_album">Favourites</string>
    <!-- Text that indicates that there’s no media files to show in favourite album -->
    <string name="empty_hint_favourite_album">[B]No[/B] [A]Favourites[/A]</string>
    <!-- Action button which will remove favourites in selection mode -->
    <string name="action_remove_favourites">Remove favourites</string>
    <!-- Message of notice that the zip file format is error -->
    <string name="message_zip_format_error">File format is not supported. Cannot open the file.</string>
    <!-- Warnign shown after trying to upload an empty folder -->
    <string name="no_uploads_empty_folder">The selected folder is empty. No files to upload.</string>
    <!-- Error shown when user is trying to change the password typing the same as the current one. -->
    <string name="error_same_password">You have entered your current password</string>
    <!-- Title of pop-up error message for taken down file -->
    <string name="error_file_not_available">File no longer available</string>
    <!-- Body of pop-up error message for taken down file. -->
    <string name="error_takendown_file">File removed as it violated our Terms of Service.</string>
    <!-- Error shown when download a file that has violated ToS/AUP. String as short as possible. Max characters are 39. -->
    <string name="error_download_takendown_file">Violated Terms of Service</string>
    <!-- Warning message shown when trying to select a local folder but there isn’t any app to do that. -->
    <string name="general_warning_no_picker">This device doesn’t have an app to select folders.</string>
    <!-- Next audios to be played in the audio playlist -->
    <string name="media_player_audio_playlist_next">Next</string>
    <!-- Previous audios have been already played in the audio playlist -->
    <string name="media_player_audio_playlist_previous">Previous</string>
    <!-- Next videos to be played in the video playlist -->
    <string name="media_player_video_playlist_next">Next</string>
    <!-- Previous videos have been already played in the video playlist -->
    <string name="media_player_video_playlist_previous">Previous</string>
    <!-- Setting option available to choose for the preferred start screen. -->
    <string name="settings_start_screen_photos_option">Photos</string>
    <!-- Setting which allows to open unsupported file types in third-party apps if enabled -->
    <string name="settings_file_management_auto_open_downloaded_file">Open unsupported file types in third-party apps</string>
    <!-- Clarification of the setting which allows to open unsupported file types in third-party apps if enabled -->
    <string name="settings_file_management_auto_open_downloaded_file_description">Unsupported files types will be opened in third-party apps instead of the MEGA app.</string>
    <!-- Label for the option on setting to set up the quality of image files uploaded to the chat -->
    <string name="settings_chat_image_quality">Image quality</string>
    <!-- Label for the automatic option on setting to set up the quality of image files uploaded to the chat -->
    <string name="automatic_image_quality">Automatic</string>
    <!-- Text for the automatic option on setting to set up the quality of image files uploaded to the chat -->
    <string name="automatic_image_quality_text">Send optimised images when on mobile data but original size images when on Wi-Fi.</string>
    <!-- Label for the high option on setting to set up the quality of image files uploaded to the chat -->
    <string name="high_image_quality">Original</string>
    <!-- Text for the high option on setting to set up the quality of image files uploaded to the chat -->
    <string name="high_image_quality_text">Always send original size images.</string>
    <!-- Label for the optimised option on setting to set up the quality of image files uploaded to the chat -->
    <string name="optimised_image_quality">Optimised</string>
    <!-- Text for the optimised option on setting to set up the quality of image files uploaded to the chat -->
    <string name="optimised_image_quality_text">Always send optimised images.</string>
    <!-- Message shown when one participant joined the call. The placeholder is to include the participant name -->
    <string name="meeting_call_screen_one_participant_joined_call">%1$s joined</string>
    <!-- Message shown when two participants joined the call. The first placeholder is the name of the first participant joined. The second placeholder is the name of the second participant joined -->
    <string name="meeting_call_screen_two_participants_joined_call">%1$s and %2$s joined</string>
    <!-- Message shown when one participant left the call. The placeholder is to include the participant name -->
    <string name="meeting_call_screen_one_participant_left_call">%1$s left</string>
    <!-- Message shown when two participants joined the call. The first placeholder is the name of the first participant left. The second placeholder is the name of the second participant left -->
    <string name="meeting_call_screen_two_participants_left_call">%1$s and %2$s left</string>
    <!-- Message shown when more than two participants joined the call. The placeholder is to include the name of the first participant and the number of extra participants joined -->
    <plurals name="meeting_call_screen_more_than_two_participants_joined_call">
        <item quantity="one">%1$s and 1 other joined</item>
        <item quantity="other">%1$s and %2$d others joined</item>
    </plurals>
    <!-- Message shown when more than two participants left the call. The placeholder is to include the name of the first participant and the number of extra participants left -->
    <plurals name="meeting_call_screen_more_than_two_participants_left_call">
        <item quantity="one">%1$s and 1 other left</item>
        <item quantity="other">%1$s and %2$d others left</item>
    </plurals>
    <!-- Bottom menu option to delete permanently an item from Rubbish Bin -->
    <string name="rubbish_bin_bottom_menu_option_delete">Delete permanently</string>
    <!-- Button in the delete confirmation dialog to delete permanently items from Rubbish Bin -->
    <string name="rubbish_bin_delete_confirmation_dialog_button_delete">Delete</string>
<<<<<<< HEAD
    <!-- Warning of the scanning transfers dialog. It warns about not closing the app because the transfers will be lost. -->
    <string name="warning_scanning_transfers">Please do not close the application.</string>
    <!-- Stage of the scanning transfers dialog indicating transfers are scanning. -->
    <string name="scanning_transfers">Scanning&#8230;</string>
    <!-- Label cancel transfers. -->
    <string name="cancel_transfers">Cancel transfers</string>
    <!-- Warning informing what will happen if proceed on cancelling transfers. -->
    <string name="warning_cancel_transfers">Interrupting this process may leave some of your transfers incomplete.</string>
    <!-- Button which dismisses the warning and proceeds with the cancel transfers action. -->
    <string name="button_proceed">Proceed</string>
    <!-- Warning informing transfers were cancelled. -->
    <string name="transfers_cancelled">Transfers have been cancelled.</string>
    <!-- Title of the screen where a name collision has been detected and some options to choose are shown to the user. -->
    <string name="title_duplicated_items">Duplicated items</string>
    <!-- Informs about a name collision, the file is trying to upload, move or copy already exists on the location. The placeholder is for the name of the file.-->
    <string name="file_already_exists_in_location">A file named [B]%1$s[/B] already exists in this location.</string>
    <!-- Header giving more context about a name collision, informing there are different option to choose for the file. -->
    <string name="choose_file">Select the file you want to keep</string>
    <!-- Header giving more context about a name collision, informing there are different option to choose. -->
    <string name="choose_folder">Select whether you want to merge the folders</string>
    <!-- Informs about what is expected after choose the option upload and replace for a name collision if file versioning is disabled. -->
    <string name="warning_upload_and_replace">The current version of the file will be replaced with the file you are uploading.</string>
    <!-- Upload and replace action button for a name collision. -->
    <string name="upload_and_replace">Upload and replace</string>
    <!-- Informs about what is expected after choose the option upload and update for a name collision if file versioning is enabled. -->
    <string name="warning_versioning_upload_and_update">The file will be updated with version history:</string>
    <!-- Upload and update action button for a name collision. -->
    <string name="upload_and_update">Upload and update</string>
    <!-- Don’t upload action button for a name collision. -->
    <string name="do_not_upload">Don’t upload</string>
    <!-- Informs about what is expected after choose the option upload and rename for a name collision. -->
    <string name="warning_upload_and_rename">The file you are uploading will be renamed as:</string>
    <!-- Upload and rename action button for a name collision. -->
    <string name="upload_and_rename">Upload and rename</string>
    <!-- Informs about what is expected after choose the option move and replace for a name collision if file versioning is disabled. -->
    <string name="warning_move_and_replace">Replace the file in the destination folder with the file you are moving.</string>
    <!-- Move and replace action button for a name collision. -->
    <string name="move_and_replace">Move and replace</string>
    <!-- Don’t move action button for a name collision. -->
    <string name="do_not_move">Don’t move</string>
    <!-- Informs about what is expected after choose the option move and rename for a name collision. -->
    <string name="warning_move_and_rename">The file you are moving will be renamed as:</string>
    <!-- Move and rename action button for a name collision. -->
    <string name="move_and_rename">Move and rename</string>
    <!-- Informs about what is expected after choose the option copy and replace for a name collision if file versioning is disabled. -->
    <string name="warning_copy_and_replace">Replace the file in the destination folder with the file you are copying.</string>
    <!-- Copy and replace action button for a name collision. -->
    <string name="copy_and_replace">Copy and replace</string>
    <!-- Don’t copy action button for a name collision. -->
    <string name="do_not_copy">Don’t copy</string>
    <!-- Informs about what is expected after choose the option copy and rename for a name collision. -->
    <string name="warning_copy_and_rename">The file you are copying will be renamed as:</string>
    <!-- Copy and rename action button for a name collision. -->
    <string name="copy_and_rename">Copy and rename</string>
    <!-- Option given to the user in a name collision. If is marked, then the action chosen will be applied for the rest of collisions. The placeholder is for the number of pending name collisions conflicts that remain unsolved. -->
    <string name="file_apply_for_all">Apply this option on the next %1$d conflicts</string>
    <!-- Informs about what is expected after choose the option copy and merge for a name collision. -->
    <string name="warning_copy_and_merge">Merge the folder at the destination with the folder you are copying.</string>
    <!-- Copy and merge action button for a name collision. -->
    <string name="copy_and_merge">Copy and merge</string>
    <!-- Informs about what is expected after choose the option move and merge for a name collision. -->
    <string name="warning_move_and_merge">Merge the folder at the destination with the folder you are moving.</string>
    <!-- Move and merge action button for a name collision. -->
    <string name="move_and_merge">Move and merge</string>
    <!-- Informs about what is expected after choose the option upload and merge for a name collision. -->
    <string name="warning_upload_and_merge">Merge the folder at the destination with the folder you are uploading.</string>
    <!-- Upload and merge action button for a name collision. -->
    <string name="upload_and_merge">Upload and merge</string>
    <!-- Informs about what is expected after choose the option "Don’t copy/move/upload" for file name collisions. -->
    <string name="skip_file">No files will be changed. You will keep the file below:</string>
    <!-- Informs about what is expected after choose the option "Don’t copy/move/upload" for folder name collisions. -->
    <string name="skip_folder">Skip this folder</string>
    <!-- Informs about a name collision, the folder is trying to upload, move or copy already exists on the location. The placeholder is for the name of the folder. -->
    <string name="folder_already_exists_in_location">A folder named [B]%1$s[/B] already exists in this location.</string>
=======
    <!-- Label to indicate the date when the current subscription renews. The placeholder is to include the date, and the other formatting placeholders are to display the text in different colors. -->
    <string name="account_info_renews_on">[A]Renews on[/A] [B]%s[/B]</string>
    <!-- Label to indicate the date when the current Pro plan or subscription expires. The placeholder is to include the date, and the other formatting placeholders are to display the text in different colors. -->
    <string name="account_info_expires_on">[A]Expires on[/A] [B]%s[/B]</string>
>>>>>>> 550d03f1
</resources><|MERGE_RESOLUTION|>--- conflicted
+++ resolved
@@ -4353,7 +4353,10 @@
     <string name="rubbish_bin_bottom_menu_option_delete">Delete permanently</string>
     <!-- Button in the delete confirmation dialog to delete permanently items from Rubbish Bin -->
     <string name="rubbish_bin_delete_confirmation_dialog_button_delete">Delete</string>
-<<<<<<< HEAD
+    <!-- Label to indicate the date when the current subscription renews. The placeholder is to include the date, and the other formatting placeholders are to display the text in different colors. -->
+    <string name="account_info_renews_on">[A]Renews on[/A] [B]%s[/B]</string>
+    <!-- Label to indicate the date when the current Pro plan or subscription expires. The placeholder is to include the date, and the other formatting placeholders are to display the text in different colors. -->
+    <string name="account_info_expires_on">[A]Expires on[/A] [B]%s[/B]</string>
     <!-- Warning of the scanning transfers dialog. It warns about not closing the app because the transfers will be lost. -->
     <string name="warning_scanning_transfers">Please do not close the application.</string>
     <!-- Stage of the scanning transfers dialog indicating transfers are scanning. -->
@@ -4428,10 +4431,4 @@
     <string name="skip_folder">Skip this folder</string>
     <!-- Informs about a name collision, the folder is trying to upload, move or copy already exists on the location. The placeholder is for the name of the folder. -->
     <string name="folder_already_exists_in_location">A folder named [B]%1$s[/B] already exists in this location.</string>
-=======
-    <!-- Label to indicate the date when the current subscription renews. The placeholder is to include the date, and the other formatting placeholders are to display the text in different colors. -->
-    <string name="account_info_renews_on">[A]Renews on[/A] [B]%s[/B]</string>
-    <!-- Label to indicate the date when the current Pro plan or subscription expires. The placeholder is to include the date, and the other formatting placeholders are to display the text in different colors. -->
-    <string name="account_info_expires_on">[A]Expires on[/A] [B]%s[/B]</string>
->>>>>>> 550d03f1
 </resources>