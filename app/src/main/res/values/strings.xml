--- conflicted
+++ resolved
@@ -3049,7 +3049,18 @@
 
     <string name="ask_for_select_sdcard_root" context="Prompt text shows when need to user select SD card root from SAF(Storage Access Framework, a system app).">Please select SD card root.</string>
 
-<<<<<<< HEAD
+    <string name="cloud_drive_select_destination" context="Cloud Drive screen subtitle indicating a destination is required to be selected">Select destination</string>
+
+    <string name="discard_changes_warning" context="Warning which alerts the user before discard changes">Discard changes and close the editor?</string>
+    <string name="discard_close_action" context="Action discard">Discard and close</string>
+    <string name="saving_file" context="Label indicating saving a file is in progress">Saving file&#8230;</string>
+    <string name="file_created" context="Label indicating a file was created successfully">File created</string>
+    <string name="file_creation_failed" context="Warning indicating a file was not created successfully">File creation failed. Try again.</string>
+    <string name="file_saved_to" context="Label indicating a file was saved to some folder. e.g.: File saved to Cloud Drive">File saved to %1$s</string>
+    <string name="file_saved_to_failed" context="Warning indicating a file was not saved to some folder. e.g.: File not saved to Cloud Drive. Try again">File not saved to %1$s. Try again.</string>
+    <string name="file_updated" context="Label indicating a file was updated successfully">File updated</string>
+    <string name="file_update_failed" context="Warning indicating a file was not updated successfully">File update failed. Try again.</string>
+
     <!-- Meeting -->
     <string name="context_meeting" context="Item menu option upon right click on meeting.">Meeting</string>
     <string name="start_join_meeting" context="Menu option that allows the user to start/join meeting.">Start/Join meeting</string>
@@ -3115,17 +3126,4 @@
     <string name="use_any_device" context="the title of use any device on left meeting page">Use any device</string>
     <string name="free_large_group_meeting" context="the subtitle on left meeting page">Free large group meeting</string>
     <string name="create_mega_account" context="the content of the button that allow user create account">CREATE MEGA ACCOUNT</string>
-=======
-    <string name="cloud_drive_select_destination" context="Cloud Drive screen subtitle indicating a destination is required to be selected">Select destination</string>
-    
-    <string name="discard_changes_warning" context="Warning which alerts the user before discard changes">Discard changes and close the editor?</string>
-    <string name="discard_close_action" context="Action discard">Discard and close</string>
-    <string name="saving_file" context="Label indicating saving a file is in progress">Saving file&#8230;</string>
-    <string name="file_created" context="Label indicating a file was created successfully">File created</string>
-    <string name="file_creation_failed" context="Warning indicating a file was not created successfully">File creation failed. Try again.</string>
-    <string name="file_saved_to" context="Label indicating a file was saved to some folder. e.g.: File saved to Cloud Drive">File saved to %1$s</string>
-    <string name="file_saved_to_failed" context="Warning indicating a file was not saved to some folder. e.g.: File not saved to Cloud Drive. Try again">File not saved to %1$s. Try again.</string>
-    <string name="file_updated" context="Label indicating a file was updated successfully">File updated</string>
-    <string name="file_update_failed" context="Warning indicating a file was not updated successfully">File update failed. Try again.</string>
->>>>>>> c25daed0
 </resources>