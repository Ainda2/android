--- conflicted
+++ resolved
@@ -1226,7 +1226,6 @@
     <string name="delete_account_text" context="Text shown in the alert dialog to confirm the cancellation of an account">If you delete your account you will permanently lose all the data stored in the cloud. You will not be able to undo this action.</string>
     <string name="delete_button" context="Button in My Account section to confirm the account deletion">Delete</string>
 
-<<<<<<< HEAD
     <string name="file_properties_info_info_file">Info</string>
     <string name="file_properties_info_size" context="Refers to the size of a file.">Total size</string>
     <string name="file_properties_info_content" context="header of a status field for what content a user has shared to you">Contains</string>
@@ -1237,7 +1236,6 @@
     <string name="file_properties_shared_folder_read_only" context="Refers to access rights for a file folder.">READ-ONLY</string>
     <string name="file_properties_shared_folder_read_write" context="Refers to access rights for a file folder. (with the &amp; needed. Don\'t use the symbol itself. Use &amp;)">READ &amp; WRITE</string>
 
-=======
     <string name="attachment_uploading_state_uploading">Uploading...</string>
     <string name="attachment_uploading_state_error">Error. Not sent.</string>
 
@@ -1245,5 +1243,4 @@
     <string name="pending_multiple" context="When a multiple download is started, some of the files could have already been downloaded before. This message shows the number of files that has already been downloaded and the number of files pending">%d files pending.</string>
 
     <string name="contact_is_me">No options available, the selected contact is you</string>
->>>>>>> a0ea22ba
 </resources>