--- conflicted
+++ resolved
@@ -2277,19 +2277,13 @@
         <item context="more seconds" quantity="other">[B]%1$d seconds[/B]</item>
     </plurals>
 
-<<<<<<< HEAD
-    <string name="last_seen_today" context="String that appears when we show the last activity of a contact, when the last activity was today. For example: Last seen today 11:34a.m.">Last seen today %1$s</string>
-    <string name="last_seen_long_time_ago" context="String that appears when we show the last activity of a contact, but it's been a long time ago that we don't see any activity from that user">Last seen a long time ago</string>
-    <string name="last_seen_general" context="String that appears when we show the last activity of a contact, when the last activity was before today. For example: Last seen March 14th,2018 11:34a.m. ">Last seen %1$s %2$s</string>
-	<string name="label_today" context="label today">Today</string>
-	<string name="label_yesterday" context="label yesterday">Yesterday</string>
-=======
     <string name="last_seen_today" context="String that appears when we show the last activity of a contact, when the last activity was today. For example: Last seen today 11:34a.m.">[A]Last seen [/A]today %1$s</string>
     <string name="last_seen_long_time_ago" context="String that appears when we show the last activity of a contact, but it's been a long time ago that we don't see any activity from that user">[A]Last seen [/A]a long time ago</string>
     <string name="last_seen_general" context="String that appears when we show the last activity of a contact, when the last activity was before today. For example: Last seen March 14th,2018 11:34a.m. ">[A]Last seen [/A]%1$s %2$s</string>
-
->>>>>>> 2a0cfc62
-    <string name="context_empty_shared_files" context="Text of the empty screen for the chat shared files">[B]No [/B][A]Shared Files[/A][B].[/B]</string>
+	<string name="label_today" context="label today">Today</string>
+	<string name="label_yesterday" context="label yesterday">Yesterday</string>
+
+	<string name="context_empty_shared_files" context="Text of the empty screen for the chat shared files">[B]No [/B][A]Shared Files[/A][B].[/B]</string>
 
     <string name="contact_joined_the_call" context="Text to indicate that a contact has joined a group call">joined the call</string>
     <string name="contact_left_the_call" context="Text to indicate that a contact has left a group call">left the call</string>
@@ -2310,25 +2304,17 @@
         <item context="version items" quantity="other">Messages forwarded</item>
     </plurals>
 
-<<<<<<< HEAD
     <string name="title_pdf_password" context="Title of the dialog shown when a pdf required password">Enter your password</string>
     <string name="text_pdf_password" context="Text of the dialog shown when a pdf required password">%s is a password protected PDF document. Please enter the password to open the PDF.</string>
     <string name="error_pdf_password" context="Error of the dialog shown wen a pdf required password and the user types a wrong password">You have entered the wrong password, please try again.</string>
     <string name="error_max_pdf_password" context="Error of the dialog shown wen a pdf required password and the user has been typed three times a wrong password">The password you have entered is not valid.</string>
-=======
-    <string name="title_pdf_password" context="Title of the dialog shown when a pdf required password">Type password</string>
-    <string name="text_pdf_password" context="Text of the dialog shown when a pdf required password">%s is protected. Enter the document opening password.</string>
-    <string name="error_pdf_password" context="Error of the dialog shown wen a pdf required password and the user types a wrong password">Wrong password. Try again.</string>
-    <string name="error_max_pdf_password" context="Error of the dialog shown wen a pdf required password and the user has been typed three times a wrong password">The password is not valid.</string>
-    
-    <string name="not_allow_play_alert" context="Alert shown when exists some call and the user tries to play an audio or video">It is not possible to play content while there is a call in progress.</string>
-    <string name="ongoing_call_messages" context="Text shown in the list of chats when there is a call in progress but I am not on it">Ongoing call</string>
-    <string name="join_call_layout_in_group_call" context="Title of the layout to join a group call from the chat screen">%s started a group call. Tap to join.</string>
-    <string name="call_in_progress_layout" context="Title of the layout to return to a call from the chat screen">Tap to return to call %s</string>
-    <string name="call_in_progress_layout_without_time" context="Title of the layout to return to a call from the chat screen">Tap to return to call </string>
-    <string name="answer_call_incoming" context="The text of the notification button that is displayed when there is a call in progress, another call is received and answered.">ANSWER</string>
-    <string name="ignore_call_incoming" context="The text of the notification button that is displayed when there is a call in progress, another call is received and ignored.">IGNORED</string>
-
->>>>>>> 2a0cfc62
+
+	<string name="not_allow_play_alert" context="Alert shown when exists some call and the user tries to play an audio or video">It is not possible to play content while there is a call in progress.</string>
+	<string name="ongoing_call_messages" context="Text shown in the list of chats when there is a call in progress but I am not on it">Ongoing call</string>
+	<string name="join_call_layout_in_group_call" context="Title of the layout to join a group call from the chat screen">%s started a group call. Tap to join.</string>
+	<string name="call_in_progress_layout" context="Title of the layout to return to a call from the chat screen">Tap to return to call %s</string>
+	<string name="call_in_progress_layout_without_time" context="Title of the layout to return to a call from the chat screen">Tap to return to call </string>
+	<string name="answer_call_incoming" context="The text of the notification button that is displayed when there is a call in progress, another call is received and answered.">ANSWER</string>
+	<string name="ignore_call_incoming" context="The text of the notification button that is displayed when there is a call in progress, another call is received and ignored.">IGNORED</string>
 
 </resources>