<?xml version="1.0" encoding="utf-8"?>
<resources>
    <!-- PRO Lite account -->
    <string name="prolite_account">Pro Lite</string>
    <!-- Name of the MEGA PDF Viewer. Keep uppercase. -->
    <string name="pdf_app_name">MEGA PDF Viewer</string>
    <!-- Answer for confirmation dialog. -->
    <string name="general_yes">Yes</string>
    <!-- Answer for confirmation dialog. -->
    <string name="general_no">No</string>
    <!-- dialog option cancel in alert dialog -->
    <string name="general_cancel">Cancel</string>
    <!-- When moving a file to a location in MEGA. This is the text of the button after selection the destination -->
    <string name="general_move_to">Move to</string>
    <!-- When copying a file to a location in MEGA. This is the text of the button after selection the destination -->
    <string name="general_copy_to">Copy to</string>
    <!-- Selecting a specific location in MEGA. This is the text of the button -->
    <string name="general_select">Select</string>
    <!-- Selecting a specific location in MEGA. This is the text of the button -->
    <string name="general_select_to_upload">Select files</string>
    <!-- Selecting a specific location in MEGA. This is the text of the button -->
    <string name="general_select_to_download">Select folder</string>
    <!-- This is the final button when creating a folder in the dialog where the user inserts the folder name -->
    <string name="general_create">Create</string>
    <!-- Item menu option upon right click on one or multiple files. -->
    <string name="general_download">Download</string>
    <!-- button -->
    <string name="general_add">Add</string>
    <!-- Item menu option upon right click on one or multiple files. -->
    <string name="general_move">Move</string>
    <!-- Menu option to delete one or multiple selected items. -->
    <string name="general_remove">Remove</string>
    <!-- button -->
    <string name="general_share">Share</string>
    <!-- Item menu option upon right click on one or multiple files. -->
    <string name="general_leave">Leave</string>
    <!-- button -->
    <string name="general_decryp">Decrypt</string>
    <!-- button -->
    <string name="general_export">Export</string>
    <!-- Answer for confirmation dialog. -->
    <string name="general_ok">OK</string>
    <!-- Skip a step of a configuration process. -->
    <string name="general_skip">Skip</string>
    <!-- Label for a button to stop some process. For example stop the Camera Uploads -->
    <string name="general_stop">Stop</string>
    <!-- option shown when a message could not be sent -->
    <string name="general_retry">Retry</string>
    <!-- Button to open the default web browser -->
    <string name="general_open_browser">Open browser</string>
    <!-- The title of progress dialog when loading web content -->
    <string name="general_loading">Loading</string>
    <!-- state while importing the file -->
    <string name="general_importing">Importing</string>
    <!-- state while importing the file -->
    <string name="general_forwarding">Forwarding</string>
    <!-- Menu option to choose to add file or folders to Cloud Drive -->
    <string name="general_import">Import</string>
    <!-- label of storage in upgrade/choose account page, it is being used with a variable, e.g. for LITE user it will show ‘200GB Storage’. -->
    <string name="general_storage">Storage</string>
    <!-- Text listed before the amount of bandwidth a user gets with a certain package. For example: “8TB Bandwidth”. Can also be translated as data transfer. -->
    <string name="general_bandwidth">Transfer Quota</string>
    <!-- Text placed inside the button the user clicks when upgrading to PRO. Meaning: subscribe to this plan -->
    <string name="general_subscribe">Subscribe</string>
    <!-- It will be followed by the error message -->
    <string name="general_error_word">Error</string>
    <!-- when clicking into a menu whose functionality is not yet implemented -->
    <string name="general_not_yet_implemented">Not yet implemented</string>
    <!-- when trying to download a file that is already downloaded in the device -->
    <string name="general_already_downloaded">Already downloaded</string>
    <!-- when trying to upload a file that is already uploaded in the folder -->
    <string name="general_already_uploaded">already uploaded</string>
    <!-- Label of the option menu. When clicking this button, the app shows the info of the file -->
    <string name="general_file_info">File info</string>
    <!-- Label of the option menu. When clicking this button, the app shows the info of the folder -->
    <string name="general_folder_info">Folder info</string>
    <!-- Hint how to cancel the download -->
    <string name="general_show_info">Show info</string>
    <!-- Error getting the root node -->
    <string name="error_general_nodes">Error. Please try again.</string>
    <!-- File name (without extension) of file exported with the recovery key -->
    <string name="general_rk">MEGA-RECOVERYKEY</string>
    <!-- Local folder error in Sync Service. There are two syncs for images and videos. This error appears when the secondary media local folder doesn’t exist -->
    <string name="secondary_media_service_error_local_folder">The secondary media folder does not exist, please choose a new folder</string>
    <!-- when no external card exists -->
    <string name="no_external_SD_card_detected">No external storage detected</string>
    <!-- On clicking menu item upload in a incoming shared folder read only -->
    <string name="no_permissions_upload">This folder is read-only. You do not have permission to upload</string>
    <!-- confirmation message before removing the previously downloaded MasterKey file -->
    <string name="remove_key_confirmation">You are removing the previously exported Recovery Key file</string>
    <!-- confirmation message before sending an invitation to a contact -->
    <string name="confirmation_add_contact">Do you want to send an invitation to %s?</string>
    <!-- Button where the user can sign off or logout -->
    <string name="action_logout">Log&#160;out</string>
    <!-- Item menu option upon right click on one or multiple files. -->
    <string name="action_add">Upload</string>
    <!-- Menu item -->
    <string name="action_create_folder">Create new folder</string>
    <!-- Option which allows create a new text file -->
    <string name="action_create_txt">Create new text file</string>
    <!-- Menu item -->
    <string name="action_settings">Settings</string>
    <!-- Search button -->
    <string name="action_search">Search</string>
    <!-- Select country page title -->
    <string name="action_search_country">Choose your region</string>
    <!-- Alternative text or description text for the “Play” button -->
    <string name="action_play">Play</string>
    <!-- Search button -->
    <string name="action_pause">Pause</string>
    <!-- Menu item -->
    <string name="action_refresh">Refresh</string>
    <!-- Menu item -->
    <string name="action_sort_by">Sort by</string>
    <!-- Menu item -->
    <string name="action_help">Help</string>
    <!-- Change from a free account to paying MEGA -->
    <string name="action_upgrade_account">Upgrade account</string>
    <!-- Message while proceeding to upgrade the account -->
    <string name="upgrading_account_message">Upgrading account</string>
    <!-- Menu item to select all the elements of a list -->
    <string name="action_select_all">Select all</string>
    <!-- Menu item to unselect all the elements of a list -->
    <string name="action_unselect_all">Clear selection</string>
    <!-- Menu item to change from list view to grid view -->
    <string name="action_grid">Thumbnail view</string>
    <!-- Menu item to change from grid view to list view -->
    <string name="action_list">List view</string>
    <!-- Title of the preference Recovery key on Settings section -->
    <string name="action_export_master_key">Back up Recovery Key</string>
    <!-- Menu item to let the user cancel subscriptions -->
    <string name="action_cancel_subscriptions">Cancel subscription</string>
    <!-- success message when the subscription has been canceled correctly -->
    <string name="cancel_subscription_ok">The subscription has been cancelled</string>
    <!-- error message when the subscription has not been canceled successfully -->
    <string name="cancel_subscription_error">We were unable to cancel your subscription. Please contact support&#64;mega.nz for assistance</string>
    <!-- Menu item to kill all opened sessions -->
    <string name="action_kill_all_sessions">Close other sessions</string>
    <!-- Message after kill all opened sessions -->
    <string name="success_kill_all_sessions">The remaining sessions have been closed</string>
    <!-- Message after kill all opened sessions -->
    <string name="error_kill_all_sessions">Error when closing the opened sessions</string>
    <!-- General label for files -->
    <plurals name="general_num_files">
        <item quantity="one">File</item>
        <item quantity="other">Files</item>
    </plurals>
    <!-- Indicates how many contacts a folder is shared with. Plural. e.g. Shared with 7 contacts -->
    <plurals name="general_num_shared_with">
        <item quantity="one">Shared with %1$s</item>
        <item quantity="other">Shared with %1$d contacts</item>
    </plurals>
    <!-- Alert text before download. Please do not modify the %s placeholder as it will be replaced by the size to be donwloaded -->
    <string name="alert_larger_file">%s will be downloaded.</string>
    <!-- Alert text before download -->
    <string name="alert_no_app">There is no app to open the file %s. Do you want to continue with the download?</string>
    <!-- Dialog option that permits user do not show it again -->
    <string name="checkbox_not_show_again">Do not show again</string>
    <!-- Press back while login to cancel current login process. -->
    <string name="confirm_cancel_login">Are you sure that you want to cancel the current login process?</string>
    <!-- Login button -->
    <string name="login_text">Log&#160;in</string>
    <!-- email label -->
    <string name="email_text">Email</string>
    <!-- password label -->
    <string name="password_text">Password</string>
    <!-- Hint of the confirmation dialog to get link with password -->
    <string name="confirm_password_text">Confirm password</string>
    <!-- in the password edittext the user can see the password or asterisks. ABC shows the letters of the password -->
    <string name="abc">ABC</string>
    <!-- This question applies to users that do not have an account on MEGA yet -->
    <string name="new_to_mega">New to MEGA?</string>
    <!-- button that allows the user to create an account -->
    <string name="create_account">Create account</string>
    <!-- when the user tries to log in MEGA without typing the email -->
    <string name="error_enter_email">Please enter your email address</string>
    <!-- Title of the alert dialog when the user tries to recover the pass of a non existing account -->
    <string name="error_invalid_email">Invalid email address</string>
    <!-- when the user tries to log in MEGA without typing the password -->
    <string name="error_enter_password">Please enter your password</string>
    <!-- when the user tries to log in to MEGA without a network connection -->
    <string name="error_server_connection_problem">No network connection</string>
    <!-- when the user tries to log in to MEGA without a valid session -->
    <string name="error_server_expired_session">You have been logged out on this device from another location</string>
    <!-- the first step when logging in is calculate the private and public encryption keys -->
    <string name="login_generating_key">Generating encryption keys</string>
    <!-- Message displayed while the app is connecting to a MEGA server -->
    <string name="login_connecting_to_server">Connecting to the server</string>
    <!-- Status text when updating the file manager -->
    <string name="download_updating_filelist">Updating file list</string>
    <!-- title of the screen after creating an account when the user has to confirm the password to confirm the account -->
    <string name="login_confirm_account">Confirm account</string>
    <!-- when the user clicks on the link sent by MEGA after creating the account, this message is shown -->
    <string name="login_querying_signup_link">Checking validation link</string>
    <!-- Attempting to activate a MEGA account for a user. -->
    <string name="login_confirming_account">Activating account</string>
    <!-- After login, updating the file list, the file list should be processed before showing it to the user -->
    <string name="login_preparing_filelist">Preparing file list</string>
    <!-- when the user tries to share something to MEGA without being logged -->
    <string name="login_before_share">Please log in to share with MEGA</string>
    <!-- This toast message is shown on the login page when an email confirm link is no longer valid. -->
    <string name="reg_link_expired">Your confirmation link is no longer valid. Your account may already be activated or you may have cancelled your registration.</string>
    <!--  -->
    <string name="tour_space_title">MEGA Space</string>
    <!--  -->
    <string name="tour_speed_title">MEGA Speed</string>
    <!--  -->
    <string name="tour_privacy_title">MEGA Privacy</string>
    <!--  -->
    <string name="tour_access_title">MEGA Access</string>
    <!-- Full description text of the app in the Google Play page of the app (character limit 4000) -->
    <string name="tour_space_text">Register now and get 20 GB of free storage</string>
    <!--  -->
    <string name="tour_speed_text">Uploads are fast. Quickly share files with everyone</string>
    <!--  -->
    <string name="tour_privacy_text">Keep all your files safe with MEGA’s end-to-end encryption</string>
    <!--  -->
    <string name="tour_access_text">Get fully encrypted access anywhere, anytime</string>
    <!-- button that allows the user to create an account -->
    <string name="create_account_text">Create account</string>
    <!-- category in sort by action -->
    <string name="name_text">Name</string>
    <!-- First Name of the user -->
    <string name="first_name_text">First Name</string>
    <!-- Last name of the user -->
    <string name="lastname_text">Last Name</string>
    <!-- text placed on the checkbox of acceptation of the Terms of Service -->
    <string name="tos">I agree with MEGA’s [A]Terms of Service[/A]</string>
    <!-- Text placed on the checkbox to make sure user agree that understand the danger of losing password -->
    <string name="top">I understand that [B]if I lose my password, I may lose my data[/B]. Read more about [A]MEGA’s end-to-end encryption[/A].</string>
    <!-- Does the user already have a MEGA account -->
    <string name="already_account">Already have an account?</string>
    <!-- warning dialog -->
    <string name="create_account_no_terms">You have to accept our Terms of Service</string>
    <!-- warning dialog, for user do not tick checkbox of understanding the danger of losing password -->
    <string name="create_account_no_top">You need to agree that you understand the danger of losing your password</string>
    <!-- Warning message when the first name is a required field to submit a form. For example during the create account process. -->
    <string name="error_enter_username">Please enter your first name</string>
    <!-- Warning dialog -->
    <string name="error_enter_userlastname">Please enter your last name.</string>
    <!-- when creating the account -->
    <string name="error_short_password">Password is too short</string>
    <!-- when creating the account -->
    <string name="error_passwords_dont_match">Passwords do not match</string>
    <!-- when creating the account -->
    <string name="error_email_registered">This email address has already registered an account with MEGA</string>
    <!--  -->
    <string name="create_account_creating_account">Connecting to the server: Creating account</string>
    <!--  -->
    <string name="cancel_transfer_confirmation">Cancel this transfer?</string>
    <!--  -->
    <string name="cancel_all_transfer_confirmation">Cancel all transfers?</string>
    <!-- Label for any ‘Cancel all’ button to cancel transfers - (String as short as possible). -->
    <string name="cancel_all_action">Cancel all</string>
    <!-- Warning to confirm remove selected transfers. Plural more than 1 transfer -->
    <plurals name="cancel_selected_transfers">
        <item quantity="one">The selected transfer will be cancelled.</item>
        <item quantity="other">The selected transfers will be cancelled.</item>
    </plurals>
    <!-- The name of every users root drive in the cloud of MEGA. -->
    <string name="section_cloud_drive">Cloud Drive</string>
    <!-- Label to reference a recents section -->
    <string name="section_recents">Recents</string>
    <!-- title of the screen where the secondary media images are uploaded, and name of the folder where the secondary media images are uploaded -->
    <string name="section_secondary_media_uploads">Media Uploads</string>
    <!-- Section name for the “Messages” section.Preferably one word. There is little space for this word. -->
    <string name="section_inbox">Inbox</string>
    <!-- title of the screen that shows the files saved for offline in the device -->
    <string name="section_saved_for_offline">Saved for Offline</string>
    <!-- the options of what to upload in an array. Needed for the settings, the options of what to upload. -->
    <string name="section_saved_for_offline_new">Offline</string>
    <!-- Label showing the location of a node which is not in root navigation level. The first placeholder is the name of the parent folder. The second placeholder is the name of the section in which the file is. e.g. PR reviews and tickets (Cloud Drive) -->
    <string name="location_label">%1$s (%2$s)</string>
    <!-- title of the screen that shows all the shared items -->
    <string name="title_shared_items">Shared items</string>
    <!-- title of the screen that shows all the shared items -->
    <string name="section_shared_items">Shared folders</string>
    <!-- The title of the trash bin in the tree of the file manager. -->
    <string name="section_rubbish_bin">Rubbish Bin</string>
    <!-- Section name for the “Contacts” section.Preferably one word. There is little space for this word. -->
    <string name="section_contacts">Contacts</string>
    <!-- Item of the navigation title for the contacts section when there is any pending incoming request -->
    <string name="section_contacts_with_notification">Contacts [A](%1$d)[/A]</string>
    <!-- Empty state when the user has not sent any contact request to other users -->
    <string name="sent_requests_empty">[B]No [/B][A]sent requests[/A]</string>
    <!-- Empty state when the user has not received any contact request from other users -->
    <string name="received_requests_empty">[B]No [/B][A]received requests[/A]</string>
    <!-- Title for the file transfer screen (with the up & download) -->
    <string name="section_transfers">Transfers</string>
    <!-- Section name for the “My Account” section.Preferably one or two words. There is little space for this. -->
    <string name="section_account">My Account</string>
    <!-- title of the screen where the camera images are uploaded, and name of the folder where camera images are uploaded -->
    <string name="section_photo_sync">Camera Uploads</string>
    <!-- Capital letters. Incoming shared folders. The title of a tab -->
    <string name="tab_incoming_shares">Incoming</string>
    <!-- Capital letters. Outgoing shared folders. The title of a tab -->
    <string name="tab_outgoing_shares">Outgoing</string>
    <!-- Capital letters. Files with link. The title of a tab -->
    <string name="tab_links_shares">Links</string>
    <!-- Label for any ‘Incoming shares’ button, link, text, title, etc. - (String as short as possible). -->
    <string name="title_incoming_shares_explorer">Incoming Shares</string>
    <!-- Title of the share with file explorer -->
    <string name="title_incoming_shares_with_explorer">Incoming shares with</string>
    <!-- message when there are no files in the Cloud drive -->
    <string name="file_browser_empty_cloud_drive">No files in your Cloud Drive</string>
    <!-- Text that indicates that a folder is currently empty -->
    <string name="file_browser_empty_folder">Empty Folder</string>
    <!-- Title of the fragment Choose Account -->
    <string name="choose_account_fragment">CHOOSE ACCOUNT</string>
    <!-- The file are available “offline” (without a network Wi-Fi mobile data connection) -->
    <string name="file_properties_available_offline">Available Offline</string>
    <!-- category in sort by action -->
    <string name="file_properties_info_size_file">Size</string>
    <!-- When the file/folder was last modified -->
    <string name="file_properties_info_last_modified">Last modified</string>
    <!-- Label to display the date and time when a file/folder has been added (uploaded) to MEGA. -->
    <string name="file_properties_info_added">Added</string>
    <!-- the label when a folder can be accesed by public users -->
    <string name="file_properties_shared_folder_public_link">Public link</string>
    <!-- Item menu option upon clicking on a file folder. Refers to the permissions of a file folder in the file manager. -->
    <string name="file_properties_shared_folder_permissions">Permissions</string>
    <!-- Title of the dialog to choose permissions when sharing. -->
    <string name="dialog_select_permissions">Share Permissions</string>
    <!-- menu item -->
    <string name="file_properties_shared_folder_change_permissions">Change permissions</string>
    <!-- when listing all the contacts that shares a folder -->
    <string name="file_properties_shared_folder_select_contact">Shared with</string>
    <!-- send a file to a MEGA user -->
    <string name="file_properties_send_file_select_contact">Send to</string>
    <!-- shows the owner of an incoming shared folder -->
    <string name="file_properties_owner">Owner</string>
    <!-- positive button on dialog to invite a contact -->
    <string name="contact_invite">Invite</string>
    <!-- option to reinvite a contact -->
    <string name="contact_reinvite">Reinvite</string>
    <!-- The text of the notification button that is displayed when there is a call in progress, another call is received and ignored. -->
    <string name="contact_ignore">Ignore</string>
    <!-- option to decline a contact invitation -->
    <string name="contact_decline">Decline</string>
    <!-- option to accept a contact invitation -->
    <string name="contact_accept">Accept</string>
    <!-- Label for the option of the sliding panel to show the contact info -->
    <string name="contact_properties_activity">Contact info</string>
    <!-- Adding new relationships (contacts) using the actions. -->
    <string name="contacts_list_empty_text">Add new contacts using the button below</string>
    <!-- Add new contacts before sharing. -->
    <string name="contacts_explorer_list_empty_text">Add a new contact to share</string>
    <!-- Error message -->
    <string name="error_not_enough_free_space">Not enough free space on your device</string>
    <!-- This is button text on the Get Link dialog. This lets the user get a public file/folder link without the decryption key e.g. https://mega.nz/#!Qo12lSpT. -->
    <string name="option_link_without_key">Link without key</string>
    <!-- Alert Dialog to get link -->
    <string name="option_decryption_key">Decryption key</string>
    <!-- Alert shown when some content is sharing with chats and they are processing -->
    <string name="download_preparing_files">Preparing files</string>
    <!-- Message when many downloads start. Plural more than 1 file. Placeholder is for include the number of downloads in runtime. -->
    <plurals name="download_began">
        <item quantity="one">Download has started</item>
        <item quantity="other">%1$d downloads have started</item>
    </plurals>
    <!-- Message when many downloads finish. Plural more than 1 file. Placeholder is for include the number of downloads in runtime. -->
    <plurals name="download_finish">
        <item quantity="one">Download has finished</item>
        <item quantity="other">%1$d downloads have finished</item>
    </plurals>
    <!-- Message when many uploads start. Plural more than 1 file. Placeholder is for include the number of uploads in runtime. -->
    <plurals name="upload_began">
        <item quantity="one">Upload has started</item>
        <item quantity="other">%1$d uploads have started</item>
    </plurals>
    <!-- Message when many downloads finish. Plural more than 1 file. Placeholder is for include the number of uploads in runtime. -->
    <plurals name="upload_finish">
        <item quantity="one">Upload has finished</item>
        <item quantity="other">%1$d uploads have finished</item>
    </plurals>
    <!-- Warning shown when it tries to download some empty folders. Plural -->
    <plurals name="empty_folders">
        <item quantity="one">Folder is empty.</item>
        <item quantity="other">Folders are empty.</item>
    </plurals>
    <!-- Hint how to cancel the download -->
    <string name="download_touch_to_cancel">Touch to cancel</string>
    <!-- Hint how to cancel the download -->
    <string name="download_touch_to_show">View transfers</string>
    <!-- Warning message -->
    <string name="error_file_size_greater_than_4gb">Most devices can’t download files greater than 4GB. Your download will probably fail</string>
    <!-- message when trying to open a downloaded file but there isn’t any app that open that file. Example: a user downloads a pdf but doesn’t have any app to read a pdf -->
    <string name="intent_not_available">There isn’t any available app to execute this file on your device</string>
    <!-- Message when trying to open a location message but there isn’t any app that open that location. -->
    <string name="intent_not_available_location">There are no apps available on your device to open this location</string>
    <!-- Message displayed when user tries to open a file with a 3rd party app using the option "Open with" but there isn't any app installed in the device which can open that file type, e.g. user tries to open a ".txt" but doesn’t have any installed 3rd party app which supports ".txt" files. -->
    <string name="intent_not_available_file">You may not have any apps installed which support this file type</string>
    <!-- to share an image using Facebook, Whatsapp, etc -->
    <string name="context_share_image">Share image using</string>
    <!-- create a link of a file and send it using an app from the device -->
    <string name="context_get_link">Share link</string>
    <!-- Delete a link label -->
    <string name="context_delete_link">Delete link</string>
    <!-- Item menu option upon right click on one or multiple files. -->
    <string name="context_leave_menu">Leave</string>
    <!-- Title alert before leaving a share. -->
    <string name="alert_leave_share">Leave share</string>
    <!-- Item menu option upon right click on one or multiple files. -->
    <string name="context_clean_shares_menu">Remove share</string>
    <!-- Item menu option upon right click on one or multiple files. -->
    <string name="context_remove_link_menu">Remove link</string>
    <!-- Warning that appears prior to remove a link of a file. Singular. -->
    <string name="context_remove_link_warning_text">This link will not be publicly available anymore.</string>
    <!-- Warning that appears prior to remove links of files. Plural. -->
    <plurals name="remove_links_warning_text">
        <item quantity="one">This link will not be publicly available anymore.</item>
        <item quantity="other">These links will not be publicly available anymore.</item>
    </plurals>
    <!-- Item menu option upon right click on one or multiple files. -->
    <string name="context_rename">Rename</string>
    <!-- Title of a dialog to rename a node. The place holder is to set the current name of the node. -->
    <string name="rename_dialog_title">Rename %1$s</string>
    <!-- Menu option to open a link. Also title of the dialog to open a link. -->
    <string name="context_open_link_title">Open link</string>
    <!-- Item menu option upon right click on one or multiple files. -->
    <string name="context_open_link">Open</string>
    <!-- while renaming a file or folder -->
    <string name="context_renaming">Renaming</string>
    <!-- while file provider is downloading a file -->
    <string name="context_preparing_provider">Preparing file</string>
    <!-- Item menu option upon right click on one or multiple files. -->
    <string name="context_download">Download</string>
    <!-- Item menu option upon right click on one or multiple files. -->
    <string name="context_move">Move</string>
    <!-- while moving a file or folder -->
    <string name="context_moving">Moving</string>
    <!-- Item menu option upon right click on one or multiple files. -->
    <string name="context_copy">Copy</string>
    <!-- Item menu option upon right click on one or multiple files. -->
    <string name="context_upload">Upload</string>
    <!-- while copying a file or folder -->
    <string name="context_copying">Copying</string>
    <!-- menu item -->
    <string name="context_move_to_trash">Move to Rubbish Bin</string>
    <!-- menu item -->
    <string name="context_delete_from_mega">Remove from MEGA</string>
    <!-- Input field description in the create folder dialog. -->
    <string name="context_new_folder_name">Folder Name</string>
    <!-- when adding a new contact. in the dialog -->
    <string name="context_new_contact_name">Contact email</string>
    <!-- status dialog when performing the action -->
    <string name="context_creating_folder">Creating folder</string>
    <!-- Menu item -->
    <string name="context_download_to">Save to</string>
    <!-- Menu option title -->
    <string name="context_clear_rubbish">Clear Rubbish Bin</string>
    <!-- Ask for confirmation before removing all the elements of the rubbish bin -->
    <string name="clear_rubbish_confirmation">You are about to permanently remove all items from your Rubbish Bin.</string>
    <!-- send cancel subscriptions dialog -->
    <string name="context_send">Send</string>
    <!-- send the file to inbox -->
    <string name="context_send_file_inbox">Send to contact</string>
    <!-- Menu option to delete one or multiple selected items. -->
    <string name="context_remove">Remove</string>
    <!-- Menu option to delete selected items of the offline state -->
    <string name="context_delete_offline">Remove from Offline</string>
    <!-- menu item -->
    <string name="context_share_folder">Share folder</string>
    <!-- menu item -->
    <string name="context_send_file">Send file to chat</string>
    <!-- menu item -->
    <string name="context_send_contact">Share contact to chat</string>
    <!-- open a shared folder -->
    <string name="context_view_shared_folders">View shared folders</string>
    <!-- Item menu option upon clicking on one or multiple files. -->
    <string name="context_sharing_folder">Sharing</string>
    <!-- Menu option to manage a shared folder. -->
    <string name="manage_share">Manage share</string>
    <!-- menu item -->
    <string name="context_delete">Delete</string>
    <!-- success message when removing a contact request -->
    <string name="context_contact_invitation_deleted">Request deleted</string>
    <!-- success message when reinvite a contact -->
    <string name="context_contact_invitation_resent">Request resent</string>
    <!-- success message when sending a contact request -->
    <string name="context_contact_request_sent">Request successfully sent to %s. View in Sent requests tab.</string>
    <!-- success message when removing a contact -->
    <string name="context_contact_removed">Contact removed</string>
    <!-- error message -->
    <string name="context_contact_not_removed">Error. Contact not removed</string>
    <!-- success message when chaning the permissionss -->
    <string name="context_permissions_changed">Permissions changed</string>
    <!-- error message -->
    <string name="context_permissions_not_changed">Error. Permissions not changed</string>
    <!-- message when trying to create a folder that already exists -->
    <string name="context_folder_already_exists">Folder already exists</string>
    <!-- message when trying to create a invite a contact already that is already added -->
    <string name="context_contact_already_exists">%s is already a contact</string>
    <!-- message when trying to send a file without full access -->
    <string name="context_send_no_permission">You do not have permission to send this file</string>
    <!-- success message when creating a folder -->
    <string name="context_folder_created">Folder created</string>
    <!-- error message when creating a folder -->
    <string name="context_folder_no_created">Error. Folder not created</string>
    <!-- success message when renaming a node -->
    <string name="context_correctly_renamed">Renamed successfully</string>
    <!-- error message -->
    <string name="context_no_renamed">Error. Not renamed</string>
    <!-- success message when copying a node -->
    <string name="context_correctly_copied">Copied successfully</string>
    <!-- success message when sending a node to Inbox -->
    <string name="context_correctly_sent_node">Sent to Inbox</string>
    <!-- error message when sending a node to Inbox -->
    <string name="context_no_sent_node">Error. Not sent to Inbox</string>
    <!-- error message -->
    <string name="context_no_copied">Error. Not copied</string>
    <!-- message that appears when a user tries to move/copy/upload a file but doesn’t choose a destination folder -->
    <string name="context_no_destination_folder">Please choose a destination folder</string>
    <!-- success message when moving a node -->
    <string name="context_correctly_moved">Moved successfully</string>
    <!-- success message when moving a node -->
    <string name="number_correctly_moved">%d items moved successfully.</string>
    <!-- success message when moving a node -->
    <string name="number_incorrectly_moved">%d items were not moved successfully</string>
    <!-- success message when moving a node -->
    <string name="context_correctly_moved_to_rubbish">Moved to the Rubbish Bin successfully</string>
    <!-- error message -->
    <string name="context_no_moved">Error. Not moved</string>
    <!-- success message when sharing a folder -->
    <string name="context_correctly_shared">Shared successfully</string>
    <!-- error message when sharing a folder -->
    <string name="context_no_shared_number">Error. %d shares were not completed</string>
    <!-- success message when sharing a folder -->
    <string name="context_correctly_shared_removed">Remove shares successfully</string>
    <!-- error message when sharing a folder -->
    <string name="context_no_shared_number_removed">Error. %d process of removing shares is not completed</string>
    <!-- error message -->
    <string name="context_no_shared">Error. Not shared</string>
    <!-- error message -->
    <string name="context_no_removed_shared">Error. Share failed to remove</string>
    <!-- success message when removing a sharing -->
    <string name="context_remove_sharing">Folder sharing removed</string>
    <!-- error message -->
    <string name="context_no_link">Link creation failed</string>
    <!-- success message when removing a node from MEGA -->
    <string name="context_correctly_removed">Deleted successfully</string>
    <!-- error message -->
    <string name="context_no_removed">Error. Deletion failed</string>
    <!-- success message when moving a node -->
    <string name="number_correctly_removed">%d items removed successfully from MEGA</string>
    <!-- error message when moving a node -->
    <string name="number_no_removed">%d items are not removed successfully</string>
    <!-- Success message when left shared folders -->
    <string name="number_correctly_leaved">%d folders left successfully.</string>
    <!-- Message shown when a share has been left -->
    <string name="share_left">Share left</string>
    <!-- error message when moving a node -->
    <string name="number_no_leaved">%d folders were not left successfully</string>
    <!-- success message when sending multiple files -->
    <string name="number_correctly_sent">File sent to %d contacts successfully</string>
    <!-- error message when sending multiple files -->
    <string name="number_no_sent">File was not sent to %d contacts</string>
    <!-- success message when sending multiple files -->
    <string name="number_correctly_sent_multifile">%d files sent successfully</string>
    <!-- error message when sending multiple files -->
    <string name="number_no_sent_multifile">%d files failed to send</string>
    <!-- success message when sending multiple files -->
    <string name="number_correctly_copied">%d items copied successfully</string>
    <!-- error message when sending multiple files -->
    <string name="number_no_copied">%d items were not copied</string>
    <!-- success message when removing several contacts -->
    <string name="number_contact_removed">%d contacts removed successfully</string>
    <!-- error message when removing several contacts -->
    <string name="number_contact_not_removed">%d contacts were not removed</string>
    <!-- success message when sharing a file with multiple contacts -->
    <string name="number_contact_file_shared_correctly">Folder shared with %d contacts successfully</string>
    <!-- success message when sharing multiple files -->
    <string name="number_correctly_shared">%d folders shared successfully</string>
    <!-- error message when sharing multiple files -->
    <string name="number_no_shared">%d folders were not shared</string>
    <!-- success message when sending a file to a contact -->
    <string name="context_correctly_copied_contact">Successfully sent to:</string>
    <!-- success message when removing all the contacts of a shared folder -->
    <string name="context_correctly_removed_sharing_contacts">The folder is no longer shared</string>
    <!-- error message when removing all the contacts of a shared folder -->
    <string name="context_no_removed_sharing_contacts">An error occurred. The folder is still shared with another contact</string>
    <!-- option available for just one file -->
    <string name="context_select_one_file">Select just one file</string>
    <!-- success message when emptying the RB -->
    <string name="rubbish_bin_emptied">Rubbish Bin emptied successfully</string>
    <!-- error message when emptying the RB -->
    <string name="rubbish_bin_no_emptied">An error occurred. The Rubbish Bin has not been emptied</string>
    <!-- dialog cancel subscriptions -->
    <string name="dialog_cancel_subscriptions">You are about to cancel your MEGA subscription. Please let us know if there is anything we can do to help change your mind.</string>
    <!-- hint cancel subscriptions dialog -->
    <string name="hint_cancel_subscriptions">Type feedback here</string>
    <!-- send cancel subscriptions dialog -->
    <string name="send_cancel_subscriptions">Send</string>
    <!-- confirmation cancel subscriptions dialog -->
    <string name="confirmation_cancel_subscriptions">Thank you for your feedback. Are you sure you want to cancel your MEGA subscription?</string>
    <!-- provide a reason to cancel subscriptions dialog -->
    <string name="reason_cancel_subscriptions">Your subscription has not been cancelled. Please provide a reason for your cancellation</string>
    <!-- Confirmation message of the dialog shown when a subscription has been processed successfully -->
    <string name="message_user_purchased_subscription">Thanks. Your payment is processing. Please email us at support&#64;mega.co.nz if you have not received your upgrade within 24 hours.</string>
    <!-- Pop up message shows when user purchased a lower level of subscription -->
    <string name="message_user_purchased_subscription_down_grade">Your new subscription will take effect once the current one expires, the new price will be charged at that time.</string>
    <!-- Pop up message shows when user purchased a subscription with a payment method that can not be processed in real time, e.g. voucher -->
    <string name="message_user_payment_pending">Your subscription will take effect once the payment is processed by Google.</string>
    <!--  -->
    <string name="subscription_type_monthly">Monthly</string>
    <!--  -->
    <string name="subscription_type_yearly">Yearly</string>
    <!-- success message after removing the public link of a folder -->
    <string name="context_node_private">The folder is now private</string>
    <!-- success message after removing a share of a folder. a contact has no access to the folder now -->
    <string name="context_share_correctly_removed">Share removed</string>
    <!-- Menu option to create a new folder in the file manager. -->
    <string name="menu_new_folder">New folder</string>
    <!-- Menu option to add a contact to your contact list. -->
    <string name="menu_add_contact">Add contact</string>
    <!-- Menu option to add a contact to your contact list. -->
    <string name="menu_add_contact_and_share">Add contact and share</string>
    <!-- Title of the alert to introduce the decryption key -->
    <string name="alert_decryption_key">Decryption Key</string>
    <!-- Message of the alert to introduce the decryption key -->
    <string name="message_decryption_key">Please enter the decryption key for the link</string>
    <!-- error message shown on the decryption key dialog if the key typed in was wrong -->
    <string name="invalid_decryption_key">Invalid decryption key</string>
    <!-- upload to. Then choose an Image file -->
    <string name="upload_to_image">Image</string>
    <!-- upload to. Then choose an Audio file -->
    <string name="upload_to_audio">Audio</string>
    <!-- Title of the button in the contact info screen to start a video call -->
    <string name="upload_to_video">Video</string>
    <!-- Label for the current uploaded size of a file. For example, 3 files, 50KB uploaded -->
    <string name="upload_uploaded">uploaded</string>
    <!-- Status text at the beginning of an upload, Status text at the beginning of an upload for 2 or more files -->
    <plurals name="upload_prepare">
        <item quantity="one">Processing file</item>
        <item quantity="other">Processing files</item>
    </plurals>
    <!-- error message when downloading a file -->
    <string name="error_temporary_unavaible">Resource temporarily not available, please try again later</string>
    <!-- Error message when the selected file cannot be opened -->
    <string name="upload_can_not_open">Cannot open selected file</string>
    <!-- when a zip file is downloaded and clicked, the app unzips the file. This is the status text while unzipping the file -->
    <string name="unzipping_process">Unzipping file</string>
    <!-- error message while browsing the local filesystem -->
    <string name="error_io_problem">File system problem</string>
    <!-- error message while browsing the local filesystem -->
    <string name="general_error">Error happened when executing the action</string>
    <!-- title of the image gallery -->
    <string name="full_screen_image_viewer_label">Image viewer</string>
    <!-- Headline for the amount of storage space is used -->
    <string name="my_account_used_space">Used storage space</string>
    <!-- menu item -->
    <string name="my_account_change_password">Change password</string>
    <!-- Dialog text overquota error -->
    <string name="overquota_alert_text">You have exceeded your storage limit. Would you like to upgrade your account?</string>
    <!-- when did the last session happen -->
    <string name="my_account_last_session">Last session</string>
    <!-- message displayed while the app is changing the password -->
    <string name="my_account_changing_password">Changing password</string>
    <!-- when changing the password, the first edittext is to enter the current password -->
    <string name="my_account_change_password_oldPassword">Current password</string>
    <!-- when changing the password -->
    <string name="my_account_change_password_newPassword1">New password</string>
    <!-- when changing the password -->
    <string name="my_account_change_password_newPassword2">Confirm new password</string>
    <!-- when changing the password or creating the account, the password is required twice and check that both times are the same -->
    <string name="my_account_change_password_dont_match">Passwords do not match</string>
    <!-- title of the selection of the pro account wanted -->
    <string name="upgrade_select_pricing">Select plan</string>
    <!-- the user has to decide the way of payment -->
    <string name="select_membership_1">Monthly or annually recurring</string>
    <!-- choose the payment method option when no method is available -->
    <string name="no_available_payment_method">There is no payment method set for this plan currently. Please select one.</string>
    <!-- button to decide monthly payment. The asterisk is needed -->
    <string name="upgrade_per_month">Monthly*</string>
    <!-- button to decide annually payment. The asterisk is needed -->
    <string name="upgrade_per_year">Annually*</string>
    <!-- the user can get the link and it’s copied to the clipboard -->
    <string name="file_properties_get_link">The link has been copied to the clipboard</string>
    <!-- before sharing an image, the preview has to be downloaded -->
    <string name="full_image_viewer_not_preview">The preview has not been downloaded yet. Please wait</string>
    <!-- due to device is low on memory, cannot load an image preview temporarily -->
    <string name="not_load_preview_low_memory">Not enough free memory to display preview. Please try again later.</string>
    <!-- alert when clicking a newsignup link being logged -->
    <string name="log_out_warning">Please log out before creating the account</string>
    <!-- message shown in the screen when there are not any active transfer -->
    <string name="transfers_empty">No active transfers</string>
    <!-- menu item -->
    <string name="menu_pause_transfers">Pause transfers</string>
    <!-- menu item -->
    <string name="menu_cancel_all_transfers">Cancel all transfers</string>
    <!-- Option of the sliding panel to capture a new picture to upload to Cloud Drive or to set as user avatar -->
    <string name="menu_take_picture">Capture</string>
    <!-- Dialog title, to explain why MEGA needs the ’display over other apps’ permission (Android 10) -->
    <string name="ask_for_display_over_title">Allow notifications for incoming MEGA calls</string>
    <!-- Dialog message, to explain why MEGA needs the ’display over other apps’ permission (Android 10) -->
    <string name="ask_for_display_over_msg">Please grant MEGA permission to display over other apps for calls.</string>
    <!-- Prompt text shows when the user doesn’t want to make MEGA grant the ’display over other apps’ permission for now (Android 10) -->
    <string name="ask_for_display_over_explain">You can still manually grant permissions in the device Settings.</string>
    <!-- the options of how to upload, but in an array. needed for the settings, how to upload the camera images. only when Wi-Fi connected -->
    <string name="cam_sync_wifi">Wi-Fi only</string>
    <!-- the options of how to upload, but in an array. needed for the settings, how to upload the camera images. when Wi-Fi connected and using data plan -->
    <string name="cam_sync_data">Wi-Fi or mobile data</string>
    <!-- The upload of the user’s photos orvideos from their specified album is in progress. -->
    <string name="cam_sync_syncing">Camera Uploads in progress</string>
    <!-- confirmation question for cancelling the camera uploads -->
    <string name="cam_sync_cancel_sync">Do you want to stop Camera Uploads?</string>
    <!-- title of the notification when camera upload is enabled -->
    <string name="settings_camera_notif_title">Uploading files of media folders</string>
    <!-- title of the notification when camera upload is checking files -->
    <string name="settings_camera_notif_checking_title">Checking for files to be uploaded</string>
    <!-- title of the notification when camera upload is initializing -->
    <string name="settings_camera_notif_initializing_title">Initialising Camera Uploads</string>
    <!-- title of the notification when camera upload’s primary local folder is unavailable. -->
    <string name="camera_notif_primary_local_unavailable">Camera Uploads have been disabled. Your local folder is unavailable.</string>
    <!-- title of the notification when camera upload’s secondary local folder is unavailable. -->
    <string name="camera_notif_secondary_local_unavailable">Media Uploads have been disabled. Your local folder is unavailable.</string>
    <!-- notification camera uploads complete -->
    <string name="settings_camera_notif_complete">Camera uploads complete</string>
    <!-- settings of the Appearance section -->
    <string name="settings_appearance">Appearance</string>
    <!-- settings of the Features section -->
    <string name="settings_features">Features</string>
    <!-- label of storage in upgrade/choose account page, it is being used with a variable, e.g. for LITE user it will show ‘200GB Storage’. -->
    <string name="settings_storage">Storage</string>
    <!-- Settings of the Passcode -->
    <string name="settings_passcode_lock">Passcode lock</string>
    <!-- Setting to allow the user to select the preferred passcode type -->
    <string name="settings_passcode_option">Passcode options</string>
    <!-- Helper text to explain why we have this `Require me to plug in` setting, placeholder - 100 to 1000 in MB -->
    <string name="settings_camera_upload_charging_helper_label">Video compression uses considerable amounts of power. Please plug in your device to charge if the videos to be compressed are larger than %s.</string>
    <!-- Helper text to explain the things to note if enable the feature of including GPS info -->
    <string name="settings_camera_upload_include_gps_helper_label">If enabled, location information will be included with your pictures. Please be careful when sharing them.</string>
    <!-- Settings category title for cache and offline files -->
    <string name="settings_advanced_features">Advanced</string>
    <!-- Settings preference title for cache -->
    <string name="settings_advanced_features_cache">Clear Cache</string>
    <!-- Settings preference title for offline files -->
    <string name="settings_advanced_features_offline">Clear Offline Files</string>
    <!-- description of switch ‘Open file when download is completed’ -->
    <string name="settings_auto_play_label">Open file when downloaded</string>
    <!-- Settings preference title for delete account -->
    <string name="settings_delete_account">Delete account</string>
    <!-- Size of files in offline or cache folders -->
    <string name="settings_advanced_features_size">Currently using %s</string>
    <!-- Calculating Size of files in offline or cache folders -->
    <string name="settings_advanced_features_calculating">Calculating</string>
    <!-- title of the setting to set the default download location -->
    <string name="settings_storage_download_location">Default download location</string>
    <!-- Whether to always ask the user each time. -->
    <string name="settings_storage_ask_me_always">Always ask for download location</string>
    <!-- Whether to enable the storage in advanced devices -->
    <string name="settings_storage_advanced_devices">Display advanced devices (external SD)</string>
    <!-- Label of button on account page that ask user to add their phone number -->
    <string name="add_phone_number_label">Add a phone number</string>
    <!-- enter verification code page title -->
    <string name="verify_account_title">Verify your account</string>
    <!-- Text to explain to user why to verify phone number (account suspended use case) -->
    <string name="verify_account_helper_locked">Your account has been locked temporarily due to potential abuse. Please verify your phone number to unlock your account.</string>
    <!-- Hint text of the country edittext for billing purposes -->
    <string name="general_country_label">Country</string>
    <!-- Hint text of the region edittext for choosing dial code. -->
    <string name="sms_region_label">Region</string>
    <!-- place holder for enter mobile number field -->
    <string name="verify_account_phone_number_placeholder">Your phone number</string>
    <!-- Button label - go to previous page -->
    <string name="general_back_button">Back</string>
    <!-- button label - quite sms verification use case -->
    <string name="verify_account_not_now_button">Not now</string>
    <!-- Button label - confirm some action -->
    <string name="general_confirm_button">Confirm</string>
    <!-- On “add phone number” page, an error message will be shown if user click next button without select country code. -->
    <string name="verify_account_invalid_country_code">Please select a region code</string>
    <!-- On “Add phone number” page, a toast error message will be shown if the country code cannot be fetched from back end. -->
    <string name="verify_account_not_loading_country_code">Region codes could not be fetched.</string>
    <!-- error message if user click next button without enter a valid phone number -->
    <string name="verify_account_invalid_phone_number">Please supply a valid phone number.</string>
    <!-- Label tell user to enter received txt to below input boxes -->
    <string name="verify_account_enter_txt_label">Please enter the verification code sent to</string>
    <!-- enter verification code page title -->
    <string name="verify_account_enter_code_title">Verify your account</string>
    <!-- error message that will show to user when user entered invalid verification code -->
    <string name="verify_account_incorrect_code">Wrong code. Please try again or resend.</string>
    <!-- text message to remind user to resend verification code -->
    <string name="verify_account_resend_label">Didn’t receive the code?</string>
    <!-- Button to resend the create account email to a new email address in case the previous email address was misspelled -->
    <string name="general_resend_button">Resend</string>
    <!-- error message that will show to user when host detected that the mobile number has been registered already -->
    <string name="verify_account_error_phone_number_register">This number is already associated with a MEGA account.</string>
    <!-- error message that will show to user when user reached the sms verification daily limit -->
    <string name="verify_account_error_reach_limit">You have reached the daily limit</string>
    <!-- error message that will show to user when user reached the sms verification daily limit -->
    <string name="verify_account_error_wrong_code">The verification code doesn’t match.</string>
    <!-- error message that will show to user when code has been verified -->
    <string name="verify_account_error_code_verified">The code has been verified</string>
    <!-- error message that will show to user when user entered invalid verification code -->
    <string name="verify_account_error_invalid_code">Wrong code. Please try again or resend.</string>
    <!-- verify phone number successfully -->
    <string name="verify_account_successfully">Your phone number has been verified successfully</string>
    <!-- If the user has an internal storage and an external SD card, it has to be set on the settings screen, external storage option -->
    <string-array name="settings_storage_download_location_array">
        <item>Internal storage</item>
        <item>External storage</item>
    </string-array>
    <!-- If the user has an internal storage and an external SD card, it has to be set on the settings screen, internal storage option -->
    <string name="internal_storage_label">Internal storage</string>
    <!-- If the user has an internal storage and an external SD card, it has to be set on the settings screen, external storage option -->
    <string name="external_storage_label">External storage</string>
    <!-- choose the way the new user’s email is inserted, import from phone option -->
    <string-array name="add_contact_array">
        <item>Write the user’s email</item>
        <item>Import from device</item>
    </string-array>
    <!-- settings option -->
    <string name="settings_camera_upload_on">Enable Camera Uploads</string>
    <!-- settings option -->
    <string name="settings_camera_upload_turn_on">Turn on Camera Uploads</string>
    <!-- settings option -->
    <string name="settings_camera_upload_off">Disable Camera Uploads</string>
    <!-- settings option. How to upload the camera images: via Wi-Fi only or via Wi-Fi and data plan -->
    <string name="settings_camera_upload_how_to_upload">How to upload</string>
    <!-- The Secondary Media uploads allows to create a second Camera Folder synchronization. Enabling it would imply to choose a new local folder and then, a new destination folder in MEGA. This is the text that appears in the settings option to enable the second synchronization. -->
    <string name="settings_secondary_upload_on">Enable Secondary Media uploads</string>
    <!-- The Secondary Media uploads allows to create a second Camera Folder synchronization. Disabling it would imply that the current second sync won’t be running anymore. This is the text that appears in the settings option to disable the second synchronization. -->
    <string name="settings_secondary_upload_off">Disable Secondary Media uploads</string>
    <!-- Title of shared folder explorer to choose a folder to perform an action -->
    <string name="settings_empty_folder">Choose folder</string>
    <!-- the options of how to upload, but in an array. needed for the settings, how to upload the camera images. only when Wi-Fi connected -->
    <string-array name="settings_camera_upload_how_to_entries">
        <item>Wi-Fi or mobile data</item>
        <item>Wi-Fi only</item>
    </string-array>
    <!-- What kind of files are going to be uploaded: images, videos or both -->
    <string name="settings_camera_upload_what_to_upload">File Upload</string>
    <!-- what kind of file are going to be uploaded. Needed for the settings summary -->
    <string-array name="settings_camera_upload_file_upload_entries">
        <item>Photos only</item>
        <item>Videos only</item>
        <item>Photos and videos</item>
    </string-array>
    <!-- Option to choose that the camera sync will only be enable when the device is charging -->
    <string name="settings_camera_upload_charging">Only when charging</string>
    <!-- Title of ‘Include location tags’ setting option. Once enabled, Camera Uploads will include the location info from pictures those are being uploaded -->
    <string name="settings_camera_upload_include_gps">Include location tags</string>
    <!-- Option to choose that the video compression will only be enable when the device is charging -->
    <string name="settings_camera_upload_require_plug_in">Require me to actively charge my device</string>
    <!-- Option to choose that the camera sync will maintain the local file names when uploading -->
    <string name="settings_keep_file_names">Keep file names as in the device</string>
    <!-- The location of where the user photos or videos are stored in the device. -->
    <string name="settings_local_camera_upload_folder">Local Camera folder</string>
    <!-- The location of where the user photos or videos are stored in MEGA. -->
    <string name="settings_mega_camera_upload_folder">MEGA Camera Uploads folder</string>
    <!-- The location of where the user photos or videos of the secondary sync are stored in the device. -->
    <string name="settings_local_secondary_folder">Local Secondary folder</string>
    <!-- The location of where the user photos or videos of the secondary sync are stored in MEGA. -->
    <string name="settings_mega_secondary_folder">MEGA Secondary folder</string>
    <!-- what kind of file are going to be uploaded. Needed for the settings summary -->
    <string name="settings_camera_upload_only_photos">Photos only</string>
    <!-- what kind of file are going to be uploaded. Needed for the settings summary -->
    <string name="settings_camera_upload_only_videos">Videos only</string>
    <!-- what kind of file are going to be uploaded. Needed for the settings summary -->
    <string name="settings_camera_upload_photos_and_videos">Photos and videos</string>
    <!-- status text when no custom photo sync folder has been set -->
    <string name="settings_pin_lock_code_not_set">Not set</string>
    <!-- Settings of the Passcode -->
    <string name="settings_passcode_lock_switch">Passcode Lock</string>
    <!-- Settings option to change Passcode. -->
    <string name="settings_change_passcode">Change passcode</string>
    <!-- Settings option screen to change Passcode. -->
    <string name="title_change_passcode">Change passcode lock</string>
    <!-- Settings option to set the timer to ask for passcode. -->
    <string name="settings_require_passcode">Require passcode</string>
    <!-- Option available to choose in some context to make an action immediately. -->
    <string name="action_immediately">Immediately</string>
    <!-- Button after the Passcode code input field -->
    <string name="pin_lock_enter">Enter</string>
    <!-- Error message when not typing the Passcode code correctly. Plural. The placeholder indicates the number of failed attempts. E.g. 7 failed passcode attempts -->
    <plurals name="passcode_lock_alert_attempts">
        <item quantity="one">1 failed passcode attempt</item>
        <item quantity="other">%1$d failed passcode attempts</item>
    </plurals>
    <!-- Error message when not typing the Passcode code correctly -->
    <string name="pin_lock_alert">You will be logged out and your offline files will be deleted after 10 failed attempts</string>
    <!-- error message when not typing the Passcode code correctly -->
    <string name="pin_lock_incorrect">Incorrect code</string>
    <!-- Error message when not typing the Passcode correctly and have several attempts left. The placeholder is to display the number of attempts left in runtime. -->
    <plurals name="pin_lock_incorrect_alert">
        <item quantity="one">Wrong Passcode, please try again. You have 1 attempt left</item>
        <item quantity="other">Wrong Passcode, please try again. You have %2d attempts left</item>
    </plurals>
    <!-- Error message when not typing the Passcode correctly (two times) -->
    <string name="pin_lock_not_match">Passcodes did not match. Try again.</string>
    <!-- Title of the screen to unlock screen with Passcode -->
    <string name="unlock_pin_title">Enter your passcode</string>
    <!-- Title of the screen to unlock screen with Passcode in second round -->
    <string name="unlock_pin_title_2">Re-enter your passcode</string>
    <!-- Title of the screen to unlock screen with Passcode -->
    <string name="reset_pin_title">Enter your new passcode</string>
    <!-- Title of the screen to unlock screen with Passcode in second round -->
    <string name="reset_pin_title_2">Re-enter your new passcode</string>
    <!-- Text of the screen after 10 attemps with a wrong Passcode -->
    <string name="incorrect_pin_activity">All your local data will be deleted and you will be logged out in %1d seconds</string>
    <!-- Caption of a title, in the context of “About MEGA” or “About us” -->
    <string name="settings_about">About</string>
    <!-- Preference screen item action button -->
    <string name="settings_about_privacy_policy">Privacy Policy</string>
    <!--  -->
    <string name="settings_about_terms_of_service">Terms of Service</string>
    <!-- App means “Application” -->
    <string name="settings_about_app_version">App version</string>
    <!-- Title of the label where the SDK version is shown -->
    <string name="settings_about_sdk_version">MEGA SDK Version</string>
    <!-- Title of the label where the MEGAchat SDK version is shown -->
    <string name="settings_about_karere_version">MEGAchat SDK Version</string>
    <!-- Link to the public code of the app -->
    <string name="settings_about_code_link_title">View source code</string>
    <!--  -->
    <string name="january">January</string>
    <!--  -->
    <string name="february">February</string>
    <!--  -->
    <string name="march">March</string>
    <!--  -->
    <string name="april">April</string>
    <!--  -->
    <string name="may">May</string>
    <!--  -->
    <string name="june">June</string>
    <!--  -->
    <string name="july">July</string>
    <!--  -->
    <string name="august">August</string>
    <!--  -->
    <string name="september">September</string>
    <!--  -->
    <string name="october">October</string>
    <!--  -->
    <string name="november">November</string>
    <!--  -->
    <string name="december">December</string>
    <!-- title of the screen that shows the ZIP files -->
    <string name="zip_browser_activity">ZIP Browser</string>
    <!-- title of the My Account screen -->
    <string name="my_account_title">Account Type</string>
    <!-- Label to indicate the date when the current subscription renews -->
    <string name="renews_on">Renews on&#160;</string>
    <!-- title of the Expiration Date -->
    <string name="expires_on">Expires on&#160;</string>
    <!--  -->
    <string name="free_account">Free</string>
    <!-- info message shown to the user when the Camera Uploads folder has been created -->
    <string name="camera_uploads_created">Camera Uploads folder created</string>
    <!-- category in sort by action -->
    <string name="sortby_name">Name</string>
    <!-- sort files alphabetically ascending -->
    <string name="sortby_name_ascending">Ascending</string>
    <!-- sort files alphabetically descending -->
    <string name="sortby_name_descending">Descending</string>
    <!-- category in sort by action -->
    <string name="sortby_date">Date</string>
    <!-- category in sort by action -->
    <string name="sortby_creation_date">Creation Date</string>
    <!-- category in sort by action -->
    <string name="sortby_modification_date">Modification Date</string>
    <!-- category in sort by action -->
    <string name="sortby_link_creation_date">Link creation date</string>
    <!-- sort files by date newest first -->
    <string name="sortby_date_newest">Newest</string>
    <!-- sort files by date oldest first -->
    <string name="sortby_date_oldest">Oldest</string>
    <!-- category in sort by action -->
    <string name="sortby_size">Size</string>
    <!-- sort files by size largest first -->
    <string name="sortby_size_largest_first">Largest</string>
    <!-- sort files by size smallest first -->
    <string name="sortby_size_smallest_first">Smallest</string>
    <!-- Title of sort by media type options -->
    <string name="sortby_type">Media type</string>
    <!-- sort option, sort media files by photos first -->
    <string name="sortby_type_photo_first">Photos</string>
    <!-- sort option, sort media files by videos first -->
    <string name="sortby_type_video_first">Videos</string>
    <!-- Title to choose the type of Passcode -->
    <string name="pin_lock_type">Passcode Type</string>
    <!-- Passcode with 4 digits -->
    <string name="four_pin_lock">4 digits</string>
    <!-- Passcode with 6 digits -->
    <string name="six_pin_lock">6 digits</string>
    <!-- Passcode alphanumeric -->
    <string name="AN_pin_lock">Alphanumeric</string>
    <!-- Confirmation message when enabling logs in the app -->
    <string name="settings_enable_logs">Logs are now enabled</string>
    <!-- Confirmation message when disabling logs in the app -->
    <string name="settings_disable_logs">Logs are now disabled</string>
    <!-- Snackbar error message triggered by host error when user is trying to setup MEGA Camera Uploads folder in settings page -->
    <string name="error_unable_to_setup_cloud_folder">Unable to set up MEGA Camera Uploads folder</string>
    <!-- Option in the sliding panel to open the folder which contains the file selected after performing a search -->
    <string name="search_open_location">Open location</string>
    <!-- message when a temporary error on logging in is due to SDK is waiting for the server to complete a request due to an API lock -->
    <string name="servers_busy">This process is taking longer than expected. Please wait.</string>
    <!-- Label in My Account section to show user account type -->
    <string name="my_account_free">Free Account</string>
    <!-- Type of account info added to the feedback email sent to support -->
    <string name="my_account_prolite">Pro Lite Account</string>
    <!-- Label in My Account section to show user account type -->
    <string name="my_account_pro1">Pro I Account</string>
    <!-- Label in My Account section to show user account type -->
    <string name="my_account_pro2">Pro II Account</string>
    <!-- Label in My Account section to show user account type -->
    <string name="my_account_pro3">Pro III Account</string>
    <!-- Type of account info added to the feedback email sent to support -->
    <string name="my_account_prolite_feedback_email">Pro Lite Account</string>
    <!--  -->
    <string name="backup_title">Back up your Recovery Key</string>
    <!-- Subtitle of the screen to backup the master key -->
    <string name="backup_subtitle">Your password unlocks your Recovery Key</string>
    <!-- First paragraph of the screen to backup the master key -->
    <string name="backup_first_paragraph">Your data is only readable through a chain of decryption operations that begins with your master encryption key, which we store encrypted with your password. This means that if you lose your password, your Recovery Key can no longer be decrypted, and you can no longer decrypt your data.</string>
    <!-- Summary of the preference Recovery key on Settings section -->
    <string name="backup_second_paragraph">Exporting the Recovery Key and keeping it in a secure location enables you to set a new password without data loss.</string>
    <!-- Third paragraph of the screen to backup the master key -->
    <string name="backup_third_paragraph">An external attacker cannot gain access to your account with just your key. A password reset requires both the key and access to your email.</string>
    <!-- Sentence to inform the user the available actions in the screen to backup the master key -->
    <string name="backup_action">Copy the Recovery Key to the clipboard or save it as text file.</string>
    <!-- Action of a button to save something -->
    <string name="save_action">Save</string>
    <!-- Alert message when the master key has been successfully copied to the ClipBoard -->
    <string name="copy_MK_confirmation">The Recovery Key has been successfully copied</string>
    <!-- Button to change the password -->
    <string name="change_pass">Change</string>
    <!-- Positive button to perform a general action -->
    <string name="general_positive_button">YES</string>
    <!-- Negative button to perform a general action -->
    <string name="general_negative_button">NO</string>
    <!-- Option of the overflow menu to show the screen info to reset the password -->
    <string name="forgot_pass_menu">Forgot password?</string>
    <!-- Button in the Login screen to reset the password -->
    <string name="forgot_pass">Forgot your password?</string>
    <!-- First paragraph of the screen when the password has been forgotten -->
    <string name="forgot_pass_first_paragraph">If you have a backup of your Recovery Key, you can reset your password by selecting YES. No data will be lost.</string>
    <!-- Second paragraph of the screen when the password has been forgotten -->
    <string name="forgot_pass_second_paragraph">You can still export your Recovery Key now if you have an active MEGA session in another browser on this or any other computer. If you don’t, you can no longer decrypt your existing account, but you can start a new one under the same email address by selecting NO.</string>
    <!-- Sentence to ask to the user if he has the master key in the screen when the password has been forgotten -->
    <string name="forgot_pass_action">Do you have a backup of your Recovery Key?</string>
    <!-- Title of the alert message to ask for the link to reset the pass with the MK -->
    <string name="title_alert_reset_with_MK">Great!</string>
    <!-- Hint of the text where the user can write his e-mail -->
    <string name="edit_text_insert_mail">email goes here</string>
    <!-- Text of the alert message to ask for the link to reset the pass with the MK -->
    <string name="text_alert_reset_with_MK">Please enter your email address below. You will receive a recovery link that will allow you to submit your Recovery Key and reset your password.</string>
    <!-- Hint of the text when the user can write his master key -->
    <string name="edit_text_insert_mk">Your Recovery Key goes here</string>
    <!-- Hint of the text where the user can write his password -->
    <string name="edit_text_insert_pass">password goes here</string>
    <!-- Text shown in the last alert dialog to confirm delete user account -->
    <string name="delete_account_text_last_step">This is the last step to delete your account. You will permanently lose all the data stored in the cloud. Please enter your password below.</string>
    <!-- Title of the alert dialog to inform the user that have to check the email -->
    <string name="email_verification_title">Email verification</string>
    <!-- Text of the alert dialog to inform the user that have to check the email -->
    <string name="email_verification_text">Please check your email to proceed.</string>
    <!-- Text to inform the user when an error occurs -->
    <string name="general_text_error">An error occurred, please try again.</string>
    <!-- Alert to inform the user that have to be logged in to perform the action -->
    <string name="alert_not_logged_in">You must be logged in to perform this action.</string>
    <!-- Error message when a user attempts to change their email without an active login session. -->
    <string name="change_email_not_logged_in">You need to be logged in to complete your email change. Please log in again with your current email address and then tap on your confirmation link again.</string>
    <!-- Text displayed to inform that the email was successfully changed. Please keep the placeholder, it will be replaced with the new email address. -->
    <string name="email_changed">Congratulations, your new email address for this MEGA account is: %1$s</string>
    <!-- Error when the user leaves empty the password field -->
    <string name="invalid_string">Incorrect</string>
    <!-- Text of the toast when the user enters invalid text which is neither a valid phone number nor a valid email -->
    <string name="invalid_input">Invalid input</string>
    <!-- Title of the alert dialog when the user tries to recover the pass of a non existing account -->
    <string name="invalid_email_title">Invalid email address</string>
    <!-- Title of the alert dialog when the user tries to recover the pass of a non existing account -->
    <string name="invalid_email_text">Please check the email address and try again.</string>
    <!-- Title of the dialog to write the Recovery Key after opening the recovery link -->
    <string name="title_dialog_insert_MK">Password reset</string>
    <!-- Text of the dialog to write the Recovery Key after opening the recovery link -->
    <string name="text_dialog_insert_MK">Please enter your Recovery Key below</string>
    <!-- Text of the alert when the pass has been correctly changed -->
    <string name="pass_changed_alert">Your password has been changed.</string>
    <!-- Title of the dialog to park an account -->
    <string name="park_account_dialog_title">Park account</string>
    <!-- Button to park an account -->
    <string name="park_account_button">Park</string>
    <!-- Title of the screen to park an account -->
    <string name="park_account_title">Oops!</string>
    <!-- First paragraph of the screen to park an account -->
    <string name="park_account_first_paragraph">Due to our end-to-end encryption paradigm, you will not be able to access your data without either your password or a backup of your Recovery Key.</string>
    <!-- Second paragraph of the screen to park an account -->
    <string name="park_account_second_paragraph">You can park your existing account and start a fresh one under the same email address. Your data will be retained for at least 60 days. In case that you recall your parked account’s password, please contact support&#64;mega.nz</string>
    <!-- Text of the dialog message to ask for the link to park the account -->
    <string name="dialog_park_account">Please enter your email address below. You will receive a recovery link that will allow you to park your account.</string>
    <!-- Text shown in the last alert dialog to park an account -->
    <string name="park_account_text_last_step">This is the last step to park your account, please enter your new password. Your data will be retained for at least 60 days. If you recall your parked account’s password, please contact support&#64;mega.nz</string>
    <!-- Title of the screen to write the new password after opening the recovery link -->
    <string name="title_enter_new_password">Enter new password</string>
    <!-- Message when the user tries to open a recovery pass link and it has expired -->
    <string name="recovery_link_expired">This recovery link has expired, please try again.</string>
    <!-- Text of the alert after opening the recovery link to reset pass being logged. -->
    <string name="text_reset_pass_logged_in">Your Recovery Key will be used to reset your password. Please enter your new password.</string>
    <!-- Text of the alert dialog to inform the user that have to check the email after clicking the option forgot pass -->
    <string name="email_verification_text_change_pass">You will receive a recovery link that will allow you to reset your password.</string>
    <!-- Button to upgrade the account to PRO account in My Account Section -->
    <string name="my_account_upgrade_pro">Upgrade</string>
    <!-- Button to upgrade the account to PRO account in the panel that appears randomly -->
    <string name="my_account_upgrade_pro_panel">Upgrade now</string>
    <!-- Message to promote PRO accounts -->
    <string name="get_pro_account">Grow your cloud.[A]Get increased storage and transfer quotas with a Pro account.</string>
    <!-- success message when the MasterKey file has been downloaded -->
    <string name="toast_master_key">The MEGA account Recovery Key has been saved to: %1s. [A]You can find the file with your Recovery Key in the Saved for Offline section.[/A] Note: as the file with your Recovery Key will be deleted when you log out, please store it in a safe place outside your MEGA account.</string>
    <!-- Error shown when the user tries to change his mail to one that is already used -->
    <string name="mail_already_used">This email address is already in use. Please use another email address.</string>
    <!-- Error shown when the user tries to change his mail while the user has already requested a confirmation link for that email address -->
    <string name="mail_changed_confirm_requested">You have already requested a confirmation link for that email address.</string>
    <!-- Error shown when the user tries to change his mail while the email is the same as the old -->
    <string name="mail_same_as_old">This is your existing email address.</string>
    <!-- Text shown in the last alert dialog to change the email associated to an account -->
    <string name="change_mail_text_last_step">This is the last step to change your email. Please enter your password below.</string>
    <!-- Title of the alert dialog to change the email associated to an account -->
    <string name="change_mail_title_last_step">Change email</string>
    <!-- Iitle of the warning when the user is running out of space -->
    <string name="title_new_warning_out_space">You are running out of storage space.</string>
    <!-- Text of the warning when the user is running out of space -->
    <string name="new_warning_out_space">Take full advantage of your MEGA account by upgrading to Pro.</string>
    <!-- Iitle of sliding panel to choose the option to edit the profile picture -->
    <string name="title_options_avatar_panel">Edit profile picture</string>
    <!-- Option of the sliding panel to capture a new picture to upload to Cloud Drive or to set as user avatar -->
    <string name="take_photo_avatar_panel">Capture</string>
    <!-- Option of the sliding panel to change the avatar by choosing an existing picture -->
    <string name="choose_photo_avatar_panel">Choose picture</string>
    <!-- Option of the sliding panel to delete the existing avatar -->
    <string name="delete_avatar_panel">Delete picture</string>
    <!-- Alert when the user introduces his MK to reset pass incorrectly -->
    <string name="incorrect_MK">The key you supplied does not match this account. Please make sure you use the correct Recovery Key and try again.</string>
    <!-- Title of the alert when the user introduces his MK to reset pass incorrectly -->
    <string name="incorrect_MK_title">Invalid Recovery Key</string>
    <!-- Alert Dialog to get link -->
    <string name="option_full_link">Link with key</string>
    <!-- Message shown meanwhile the app is waiting for a request -->
    <string name="recovering_info">Getting info&#8230;</string>
    <!-- Text of the alert dialog to inform the user that have to check the email to validate his new email -->
    <string name="email_verification_text_change_mail">Your new email address needs to be validated. Please check your email to proceed.</string>
    <!-- Confirmation before deleting the avatar of the user’s profile -->
    <string name="confirmation_delete_avatar">Delete your profile picture?</string>
    <!-- Title of the Dialog to edit the profile attributes of the user’s account -->
    <string name="title_edit_profile_info">Edit</string>
    <!-- Alert Dialog to get link -->
    <string name="title_set_expiry_date">Set expiry date</string>
    <!-- Title of the dialog to get link with password -->
    <string name="title_set_password_protection">Set password protection</string>
    <!-- Subtitle of the dialog to get link -->
    <string name="subtitle_set_expiry_date">(PRO ONLY)</string>
    <!-- Alert Dialog to get link with password -->
    <string name="set_password_protection_dialog">Set password</string>
    <!-- Hint of the dialog to get link with password -->
    <string name="hint_set_password_protection_dialog">Enter password</string>
    <!-- Hint of the confirmation dialog to get link with password -->
    <string name="hint_confirm_password_protection_dialog">Confirm password</string>
    <!-- Status text at the beginning of getting a link -->
    <string name="link_request_status">Processing&#8230;</string>
    <!-- Option of the sliding panel to edit the link of a node -->
    <string name="edit_link_option">Manage link</string>
    <!-- Error alert dialog shown when changing the password the user provides an incorrect password -->
    <string name="old_password_provided_incorrect">The current password you have provided is incorrect.</string>
    <!-- success message when reinviting multiple contacts -->
    <string name="number_correctly_reinvite_contact_request">%d reinvite requests sent successfully.</string>
    <!-- success message when reinviting multiple contacts -->
    <string name="number_correctly_delete_contact_request">%d requests deleted successfully.</string>
    <!-- error message when reinviting multiple contacts -->
    <string name="number_no_delete_contact_request">%1$d requests successfully deleted but %2$d requests were not deleted.</string>
    <!-- confirmation message before removing a contact request. -->
    <string name="confirmation_delete_contact_request">Do you want to remove the invitation request to %s?</string>
    <!-- confirmation message before removing mutiple contact request -->
    <string name="confirmation_remove_multiple_contact_request">Do you want to remove these %d invitation requests?</string>
    <!-- success message when replying to multiple received request -->
    <string name="number_correctly_invitation_reply_sent">%d request replies sent.</string>
    <!-- error message when replying to multiple received request -->
    <string name="number_incorrectly_invitation_reply_sent">%1$d request replies successfully sent but %2$d were not sent.</string>
    <!-- Referring to a invitation request in the Contacts section. Plural. e.g. 5 requests -->
    <plurals name="general_num_request">
        <item quantity="one">1 request</item>
        <item quantity="other">%1$d requests</item>
    </plurals>
    <!-- Confirmation before removing the outgoing shares of a folder -->
    <plurals name="confirmation_remove_outgoing_shares">
        <item quantity="one">The folder is shared with %1$d contact. Remove share?</item>
        <item quantity="other">The folder is shared with %1$d contacts. Remove all shares?</item>
    </plurals>
    <!-- Error message when the credentials to login are incorrect. -->
    <string name="error_incorrect_email_or_password">Invalid email and/or password. Please try again.</string>
    <!-- Error message when trying to login and the account is suspended. -->
    <string name="error_account_suspended">Your account has been suspended due to Terms of Service violations. Please contact support&#64;mega.nz</string>
    <!-- Error message when to many attempts to login. -->
    <string name="too_many_attempts_login">Too many failed attempts to log in, please wait for an hour.</string>
    <!-- Error message when trying to login to an account not validated. -->
    <string name="account_not_validated_login">This account has not been validated yet. Please check your email.</string>
    <!-- Error message shown when opening a folder link which doesn’t exist -->
    <string name="general_error_folder_not_found">Folder link unavailable</string>
    <!-- Error message shown when opening a folder link which has been removed due to ToS/AUP violation -->
    <string name="folder_link_unavaible_ToS_violation">The folder link has been removed because of a ToS or AUP violation.</string>
    <!-- Error message shown when opening a file link which doesn’t exist -->
    <string name="general_error_file_not_found">File link unavailable</string>
    <!-- Error message shown when opening a file link which has been removed due to ToS/AUP violation -->
    <string name="file_link_unavaible_ToS_violation">The file link has been removed because of a ToS or AUP violation.</string>
    <!-- Error message shown when opening a folder link or file link which has been corrupt or deformed -->
    <string name="link_broken">This URL is corrupt or deformed. The link you are trying to access does not exist.</string>
    <!-- Title of the screen after creating the account. That screen asks the user to confirm the account by checking the email -->
    <string name="confirm_email_text">Awaiting email confirmation</string>
    <!-- Text below the title that explains the user should check the email and click the link to confirm the account -->
    <string name="confirm_email_explanation">Please check your email and tap the link to confirm your account.</string>
    <!-- Plural of items which contains a folder. 2 items -->
    <plurals name="general_num_items">
        <item quantity="one">1 item</item>
        <item quantity="other">%1$d items</item>
    </plurals>
    <!-- Error message shown when opening a file or folder link which account has been removed due to ToS/AUP violation -->
    <string name="file_link_unavaible_delete_account">The associated user account has been terminated due to multiple violations of our Terms of Service.</string>
    <!-- Error message shown after login into a folder link with an invalid decryption key -->
    <string name="general_error_invalid_decryption_key">The provided decryption key for the folder link is invalid.</string>
    <!-- Title of the label in the my account section. It shows the credentials of the current user so it can be used to be verified by other contacts -->
    <string name="my_account_my_credentials">My credentials</string>
    <!-- Word to indicate the limited bandwidth of the free accounts -->
    <string name="limited_bandwith">Limited</string>
    <!-- Item of the navigation title for the chat section -->
    <string name="section_chat">Chat</string>
    <!-- Item of the navigation title for the chat section when there is any unread message -->
    <string name="section_chat_with_notification">Chat [A](%1$d)[/A]</string>
    <!-- Confirmation button of the dialog to archive a chat -->
    <string name="tab_archive_chat">Archive</string>
    <!-- Message shown when the user has no recent chats -->
    <string name="recent_chat_empty_invite">Invite your friends to join you on Chat and enjoy our encrypted platform with privacy and security.</string>
    <!-- Initial of the word hour to show the duration of a video or audio call -->
    <string name="initial_hour">h</string>
    <!-- Initial of the word minute to show the duration of a video or audio call -->
    <string name="initial_minute">m</string>
    <!-- Initial of the word second to show the duration of a video or audio call -->
    <string name="initial_second">s</string>
    <!-- Title shown when multiselection is enable in chat tabs -->
    <string name="selected_items">%d selected</string>
    <!-- Message to confirm if the user wants to delete a contact from a shared folder -->
    <string name="remove_contact_shared_folder">The contact %s will be removed from the shared folder.</string>
    <!-- Message to confirm if the user wants to delete a multiple contacts from a shared folder -->
    <string name="remove_multiple_contacts_shared_folder">%d contacts will be removed from the shared folder.</string>
    <!-- success message when removing a contact from a shared folder -->
    <string name="number_correctly_removed_from_shared">%d contacts removed successfully from the shared folder</string>
    <!-- success message when removing a contact from a shared folder -->
    <string name="number_incorrectly_removed_from_shared">%d contacts were not successfully removed</string>
    <!-- success message when changing permissions of contacts for a shared folder, place holder: number of contacts effected -->
    <string name="number_permission_correctly_changed_from_shared">Successfully updated permissions for %d contacts</string>
    <!-- success message when changing permissions of contacts for a shared folder, place holder: number of contacts effected -->
    <string name="number_permission_incorrectly_changed_from_shared">Failed to update permissions for %d contacts</string>
    <!-- Message shown while the contact list from the device is being read and then shown to the user -->
    <string name="contacts_list_empty_text_loading">Loading contacts from the phone&#8230;</string>
    <!-- Warning message when reinviting multiple contacts -->
    <string name="number_existing_invite_contact_request">%d requests already sent.</string>
    <!-- success message when reinviting multiple contacts -->
    <string name="number_correctly_invite_contact_request">%d invite requests sent successfully.</string>
    <!-- error message when reinviting multiple contacts -->
    <string name="number_no_invite_contact_request">%1$d invite requests successfully sent but %2$d requests were not sent.</string>
    <!-- Word next to own user’s message in chat screen -->
    <string name="chat_me_text_bracket">%1s (Me)</string>
    <!-- Hint shown in the field to write a message in the chat screen -->
    <string name="type_message_hint">Type a message</string>
    <!-- button -->
    <string name="general_mute">Mute</string>
    <!-- button -->
    <string name="general_unmute">Unmute</string>
    <!-- Title of the dialogue to mute the general chat notifications. -->
    <string name="title_dialog_mute_chat_notifications">Do not disturb</string>
    <!-- Subtitle of the dialogue to mute the general chat notifications. -->
    <string name="subtitle_dialog_mute_chat_notifications">Mute chat notifications for</string>
    <!-- Title of the dialogue to mute the notifications of a specific chat. -->
    <string name="title_dialog_mute_chatroom_notifications">Mute notifications</string>
    <!-- Label for the setting option that indicates the general notifications are enabled. -->
    <string name="mute_chat_notification_option_on">On</string>
    <!-- Label for the dialog box option to mute a chat. This option will indicate that notifications for that chat are enabled. -->
    <string name="mute_chatroom_notification_option_off">Off</string>
    <!-- Label for the dialog box option to mute a chat. This option will indicate that chat notifications will be disabled until tomorrow at 8 a.m. -->
    <string name="mute_chatroom_notification_option_until_tomorrow_morning">Until tomorrow morning</string>
    <!-- Label for the dialog box option to mute a chat. This option will indicate that chat notifications will be disabled until today at 8 a.m. -->
    <string name="mute_chatroom_notification_option_until_this_morning">Until this morning</string>
    <!-- Label for the dialog box option to mute a chat. This option will indicate that chat notifications will be disabled until turn it off again. -->
    <string name="mute_chatroom_notification_option_forever">Until I turn them back on</string>
    <!-- Message when a chat has been silenced, for a specific time, successfully. For example: Chat notifications will be muted for 1 hour -->
    <string name="success_muting_a_chat_for_specific_time">Chat notifications will be muted for %s</string>
    <!-- Message to indicate the chat has been muted, until a specific time (24 hours format). Plural, used for any format different to 01:XX, e.g. 14:15 -->
    <plurals name="success_muting_chat_until_specific_time">
        <item quantity="one">Chat notifications will be muted until %1$s</item>
        <item quantity="other">Chat notifications will be muted until %1$s</item>
    </plurals>
    <!-- Message to indicate the chat has been muted, until a specific day and time (24 hours format). Plural, used for any format different to 01:XX, e.g. Chat notifications will be muted until tomorrow at 08:00 -->
    <plurals name="success_muting_chat_until_specific_date_and_time">
        <item quantity="one">Chat notifications will be muted until %1$s at %2$s</item>
        <item quantity="other">Chat notifications will be muted until %1$s at %2$s</item>
    </plurals>
    <!-- Message when select the option Do not disturb but the notifications are already muted -->
    <string name="notifications_are_already_muted">Chat notifications are muted</string>
    <!-- Message when a chat has been unmuted successfully. -->
    <string name="success_unmuting_a_chat">Chat notifications enabled</string>
    <!-- String to indicate the time in 24h format until which a specific chat is muted. Plural, used for any format different to 1:XX, e.g. 14:15 -->
    <plurals name="chat_notifications_muted_until_specific_time">
        <item quantity="one">Muted until %1$s</item>
        <item quantity="other">Muted until %1$s</item>
    </plurals>
    <!-- Title of the section to enable notifications in the Contact Properties screen -->
    <string name="title_properties_chat_contact_notifications">Notifications</string>
    <!-- Title of the section to choose the sound of incoming messages in the Contact Properties screen -->
    <string name="title_properties_chat_contact_message_sound">Message sound</string>
    <!-- Title of the section to clear the chat content in the Contact Properties screen -->
    <string name="title_properties_chat_clear_chat">Clear chat</string>
    <!-- Title of the section to share the contact in the Contact Properties screen -->
    <string name="title_properties_chat_share_contact">Share contact</string>
    <!-- Title of the screen to select the ringtone of the calls -->
    <string name="call_ringtone_title">Call ringtone</string>
    <!-- Title of the screen to select the sound of the notifications -->
    <string name="notification_sound_title">Notification sound</string>
    <!-- Button to clear the chat history -->
    <string name="general_clear">Clear</string>
    <!-- Message show when the history of a chat has been successfully deleted -->
    <string name="clear_history_success">Chat history has been cleared</string>
    <!-- Message show when the history of a chat hasn’t been successfully deleted -->
    <string name="clear_history_error">An error has occurred. The chat history has not been successfully cleared</string>
    <!-- Menu item to add participants to a chat -->
    <string name="add_participants_menu_item">Add participants</string>
    <!-- Menu item to remove a participants from a chat -->
    <string name="remove_participant_menu_item">Remove participant</string>
    <!-- Message about MEGA when there are no message in the chat screen -->
    <string name="mega_info_empty_screen">Protects your chat with end-to-end (user controlled) encryption, providing essential safety assurances:</string>
    <!-- Message about MEGA when there are no message in the chat screen -->
    <string name="mega_authenticity_empty_screen">The system ensures that the data received is truly from the specified sender, and its content has not been manipulated during transit.</string>
    <!-- Message about MEGA when there are no message in the chat screen -->
    <string name="mega_confidentiality_empty_screen">Only the author and intended recipients are able to decipher and read the content.</string>
    <!-- Message about MEGA when there are no message in the chat screen -->
    <string name="title_mega_info_empty_screen">MEGA</string>
    <!-- Message about MEGA when there are no message in the chat screen -->
    <string name="title_mega_authenticity_empty_screen">Authenticity</string>
    <!-- Message about MEGA when there are no message in the chat screen -->
    <string name="title_mega_confidentiality_empty_screen">Confidentiality</string>
    <!-- Error message shown when opening a cancel link with an account that not corresponds to the link -->
    <string name="error_not_logged_with_correct_account">This link is not related to this account. Please log in with the correct account.</string>
    <!-- Message when the user tries to open a cancel link and it has expired -->
    <string name="cancel_link_expired">This cancel link has expired, please try again.</string>
    <!-- Text shown after searching and no results found -->
    <string name="no_results_found">No results were found</string>
    <!-- the options of what to upload in an array. Needed for the settings, the options of what to upload. -->
    <string name="offline_status">Offline</string>
    <!-- the options of what to upload in an array. Needed for the settings, the options of what to upload. -->
    <string name="online_status">Online</string>
    <!-- the options of what to upload in an array. Needed for the settings, the options of what to upload. -->
    <string name="away_status">Away</string>
    <!-- the options of what to upload in an array. Needed for the settings, the options of what to upload. -->
    <string name="busy_status">Busy</string>
    <!-- Info label about the status of the user -->
    <string name="invalid_status">No connection</string>
    <!-- Text shown when a message has been deleted in the chat -->
    <string name="text_deleted_message">This message has been deleted</string>
    <!-- Text shown when a message has been deleted in the chat -->
    <string name="text_deleted_message_by">[A]This message has been deleted by [/A][B]%1$s[/B]</string>
    <!-- Confirmation before deleting messages -->
    <string name="confirmation_delete_several_messages">Remove messages?</string>
    <!-- Confirmation before deleting one message -->
    <string name="confirmation_delete_one_message">Remove message?</string>
    <!-- Label for the sliding panel of a group chat -->
    <string name="group_chat_label">Group chat</string>
    <!-- Label for the option of the sliding panel to show the info of a chat group -->
    <string name="group_chat_info_label">Group info</string>
    <!-- Label for the option of the sliding panel to start a one to one chat -->
    <string name="group_chat_start_conversation_label">Start conversation</string>
    <!-- Label for the option of the sliding panel to edit the profile -->
    <string name="group_chat_edit_profile_label">Edit profile</string>
    <!-- Title of the section to leave a group content in the Contact Properties screen -->
    <string name="title_properties_chat_leave_chat">Leave Group</string>
    <!-- Label for participants of a group chat -->
    <string name="participants_chat_label">Participants</string>
    <!-- Text of the confirm dialog shown when it wants to remove a contact from a chat -->
    <string name="confirmation_remove_chat_contact">Remove %s from this chat?</string>
    <!-- Label to explain the read only participant permission in the options panel of the group info screen -->
    <string name="observer_permission_label_participants_panel">Read-only</string>
    <!-- Label to show the participant permission in the options panel of the group info screen -->
    <string name="standard_permission_label_participants_panel">Standard</string>
    <!-- Label to show the participant permission in the options panel of the group info screen -->
    <string name="administrator_permission_label_participants_panel">Moderator</string>
    <!-- Text appended to a edited message. -->
    <string name="edited_message_text">(edited)</string>
    <!-- Option in menu to change title of a chat group. -->
    <string name="change_title_option">Change title</string>
    <!-- confirmation message before leaving a group chat -->
    <string name="confirmation_leave_group_chat">If you leave, you will no longer have access to read or send messages.</string>
    <!-- title confirmation message before leaving a group chat -->
    <string name="title_confirmation_leave_group_chat">Leave group chat?</string>
    <!-- Message show when a participant hasn’t been successfully invited to a group chat -->
    <string name="add_participant_error_already_exists">The participant is already included in this group chat</string>
    <!-- success message when inviting multiple contacts to a group chat -->
    <string name="number_correctly_add_participant">%d participants were successfully invited</string>
    <!-- error message when inviting multiple contacts to a group chat -->
    <string name="number_no_add_participant_request">%1$d participants were successfully invited but %2$d participants were not invited.</string>
    <!-- chat message when the permissions for a user has been changed -->
    <string name="message_permissions_changed">[A]%1$s[/A][B] was changed to [/B][C]%2$s[/C][D] by [/D][E]%3$s[/E]</string>
    <!-- chat message when a participant was added to a group chat -->
    <string name="message_add_participant">[A]%1$s[/A][B] joined the group chat by invitation from [/B][C]%2$s[/C]</string>
    <!-- chat message when a participant was removed from a group chat -->
    <string name="message_remove_participant">[A]%1$s[/A][B] was removed from group chat by [/B][C]%2$s[/C]</string>
    <!-- Message shown when a participant change the title of a group chat. -->
    <string name="change_title_messages">[A]%1$s[/A][B] changed the group chat name to [/B][C]“%2$s”[/C]</string>
    <!-- chat message when a participant left a group chat -->
    <string name="message_participant_left_group_chat">[A]%1$s[/A][B] left the group chat[/B]</string>
    <!-- chat message alert when the message have to been manually -->
    <string name="manual_retry_alert">Message not sent. Tap for options</string>
    <!-- Chat alert of an attachment message when the upload is in progress but the queue of transfers is paused. -->
    <string name="manual_resume_alert">Transfers paused. Tap to resume.</string>
    <!-- message shown when the status of the user coudn’t be changed -->
    <string name="changing_status_error">Error. Your status has not been changed</string>
    <!-- message shown when a user couldn’t leave chat -->
    <string name="leave_chat_error">An error occurred when leaving the chat</string>
    <!-- message shown when a chat has not been created -->
    <string name="create_chat_error">An error occurred when creating the chat</string>
    <!-- settings of the chat to choose the status -->
    <string name="settings_chat_vibration">Vibration</string>
    <!-- Button text shown on SMS verification page, if the user wants to logout current suspended account and login with another account, user can press this button to logout -->
    <string name="sms_logout">[A]Log out[/A] to switch MEGA accounts</string>
    <!-- On SMS verification page, if the user presses the logout button, a dialog with this text will show to ask for user’s confirmation. -->
    <string name="confirm_logout_from_sms_verification">Are you sure that you want to log out of the current account?</string>
    <!-- Text shown when a message has been deleted in the chat -->
    <string name="non_format_text_deleted_message_by">This message has been deleted by %1$s</string>
    <!-- Text shown when the chat history has been successfully deleted. -->
    <string name="history_cleared_message">Chat history has been cleared</string>
    <!-- Text shown when the chat history was cleared by someone -->
    <string name="non_format_history_cleared_by">Chat history cleared by %1$s</string>
    <!-- chat message when the permissions for a user has been changed -->
    <string name="non_format_message_permissions_changed">%1$s was changed to %2$s by %3$s</string>
    <!-- chat message when a participant was added to a group chat -->
    <string name="non_format_message_add_participant">%1$s was added to this group chat by invitation from %2$s</string>
    <!-- chat message when a participant was removed from a group chat -->
    <string name="non_format_message_remove_participant">%1$s was removed from group chat by %2$s</string>
    <!-- Message shown when a participant change the title of a group chat. -->
    <string name="non_format_change_title_messages">%1$s changed the group chat name to “%2$s”</string>
    <!-- chat message when a participant left a group chat -->
    <string name="non_format_message_participant_left_group_chat">%1$s left the group chat</string>
    <!-- success alert when the user copy some messages to the clipboard -->
    <string name="messages_copied_clipboard">Copied to the clipboard</string>
    <!-- Title of the error dialog when opening a chat -->
    <string name="chat_error_open_title">Chat error</string>
    <!-- Message of the error dialog when opening a chat -->
    <string name="chat_error_open_message">The chat could not be opened successfully</string>
    <!-- Menu option to add a contact to your contact list. -->
    <string name="menu_choose_contact">Choose contact</string>
    <!-- Title of the contact list -->
    <plurals name="general_selection_num_contacts">
        <item quantity="one">%1$d contact</item>
        <item quantity="other">%1$d contacts</item>
    </plurals>
    <!-- Message shown when the folder sharing process fails -->
    <string name="error_sharing_folder">Error sharing the folder. Please try again.</string>
    <!-- confirmation message before removing a contact, Plural -->
    <plurals name="confirmation_remove_contact">
        <item quantity="one">All data associated with the selected contact will be permanently lost.</item>
        <item quantity="other">All data associated with the selected contacts will be permanently lost.</item>
    </plurals>
    <!-- title of confirmation alert before removing a contact, Plural -->
    <plurals name="title_confirmation_remove_contact">
        <item quantity="one">Remove contact?</item>
        <item quantity="other">Remove contacts?</item>
    </plurals>
    <!-- option shown when a message could not be sent -->
    <string name="message_option_retry">Retry</string>
    <!-- title of the menu for a non sent message -->
    <string name="title_message_not_sent_options">Message not sent</string>
    <!-- title of the menu for an uploading message with attachment -->
    <string name="title_message_uploading_options">Uploading attachment</string>
    <!-- message shown when a chat has no messages -->
    <string name="no_conversation_history">No conversation history</string>
    <!-- Text to indicate that one participant is typing or multiple participants are typing at the same time in a chat room. The "%1$s" placeholder is to put the name(s) of the participant(s). The [A][/A] format marks are to put the text in a different color. -->
    <plurals name="user_typing">
        <item quantity="one">%1$s [A]is typing&#8230;[/A]</item>
        <item quantity="other">%1$s [A]are typing&#8230;[/A]</item>
    </plurals>
    <!-- text that appear when there are more than 2 people writing at that time in a chat. For example User1, user2 and more are typing… -->
    <string name="more_users_typing">%1$s [A]and more are typing&#8230;[/A]</string>
    <!-- More button in contact info page -->
    <string name="label_more">More</string>
    <!-- Text button -->
    <string name="label_close">Close</string>
    <!-- Title of the general tab in My Account Section -->
    <string name="tab_my_account_general">General</string>
    <!-- label of storage in upgrade/choose account page, it is being used with a variable, e.g. for LITE user it will show ‘200GB Storage’. -->
    <string name="tab_my_account_storage">Storage</string>
    <!-- label of storage in upgrade/choose account page, it is being used with a variable, e.g. for LITE user it will show ‘200GB Storage’. -->
    <string name="label_storage_upgrade_account">Storage</string>
    <!-- Title of the section about the transfer quota in the storage tab in My Account Section -->
    <string name="label_transfer_quota_upgrade_account">Transfer quota</string>
    <!-- Title of the section about the transfer quota in the storage tab in My Account Section -->
    <string name="label_transfer_quota_achievements">Transfer quota</string>
    <!-- Title of the section about the plan in the storage tab in My Account Section -->
    <string name="account_plan">Plan</string>
    <!-- Title of the section about the storage space in the storage tab in My Account Section -->
    <string name="storage_space">Storage space</string>
    <!-- Title of the section about the transfer quota in the storage tab in My Account Section -->
    <string name="transfer_quota">Transfer quota</string>
    <!-- Label in section the storage tab in My Account Section -->
    <string name="available_space">Available</string>
    <!-- Label in section the storage tab in My Account Section when no info info is received -->
    <string name="not_available">not available</string>
    <!-- Label in section the storage tab when the account is Free -->
    <string name="no_bylling_cycle">No billing cycle</string>
    <!-- String to show the transfer quota and the used space in My Account section -->
    <string name="my_account_of_string">%1$s [A]of %2$s[/A]</string>
    <!-- Confirmation message before removing something from the Offline section. -->
    <string name="confirmation_delete_from_save_for_offline">Remove from Offline?</string>
    <!-- Label for the option of action menu to change the chat status -->
    <string name="set_status_option_label">Set status</string>
    <!-- Label for the option of setting to change the colour theme -->
    <string name="set_color_theme_label">Colour theme</string>
    <!-- Answer for confirmation dialog. -->
    <string name="general_dismiss">Dismiss</string>
    <!-- Label for any ‘Not available’ button, link, text, title, etc. - (String as short as possible). -->
    <string name="general_not_available">Not available</string>
    <!-- Accepted request invitacion alert -->
    <string name="context_invitacion_reply_accepted">Invitation accepted</string>
    <!-- Declined request invitacion alert -->
    <string name="context_invitacion_reply_declined">Invitation declined</string>
    <!-- Ignored request invitacion alert -->
    <string name="context_invitacion_reply_ignored">Invitation ignored</string>
    <!-- Content of a normal message that cannot be recognized -->
    <string name="error_message_unrecognizable">Message unrecognizable</string>
    <!-- Title of the settings section to configure the autoaway of chat presence -->
    <string name="settings_autoaway_title">Auto-away</string>
    <!-- Subtitle of the settings section to configure the autoaway of chat presence -->
    <string name="settings_autoaway_subtitle">Show me away after an inactivity of</string>
    <!-- Value in the settings section of the autoaway chat presence -->
    <string name="settings_autoaway_value">%1d minutes</string>
    <!-- Title of the settings section to configure the status persistence of chat presence -->
    <string name="settings_persistence_title">Status persistence</string>
    <!-- Subtitle of the settings section to configure the status persistence of chat presence -->
    <string name="settings_persistence_subtitle">Maintain my chosen status appearance even when I have no connected devices</string>
    <!-- Title of the dialog to set the value of the auto away preference -->
    <string name="title_dialog_set_autoaway_value">Set time limit</string>
    <!-- Button to set a value -->
    <string name="button_set">Set</string>
    <!-- Button to set a value -->
    <string name="hint_minutes">minutes</string>
    <!-- the options of what to upload in an array. Needed for the settings, the options of what to upload. -->
    <string-array name="settings_status_entries">
        <item>Online</item>
        <item>Away</item>
        <item>Busy</item>
        <item>Offline</item>
    </string-array>
    <!-- Text that indicates that a the offline section is currently empty -->
    <string name="offline_empty_folder">No files Saved for Offline</string>
    <!-- Positive confirmation to enable logs -->
    <string name="general_enable">Enable</string>
    <!-- Positive confirmation to allow MEGA to read contacts book. -->
    <string name="general_allow">Allow</string>
    <!-- Dialog to confirm the action of enabling logs -->
    <string name="enable_log_text_dialog">Logs can contain information related to your account</string>
    <!-- Dialog to confirm the reconnect action -->
    <string name="confirmation_to_reconnect">Network connection recovered. Connect to MEGA?</string>
    <!-- Message shown meanwhile the app is waiting for a the chat status -->
    <string name="loading_status">Loading status&#8230;</string>
    <!-- Error when a message cannot be edited -->
    <string name="error_editing_message">This message cannot be edited</string>
    <!-- Label to show the number of transfers in progress, Plural -->
    <plurals name="text_number_transfers">
        <item quantity="one">%1$d of %2$d file</item>
        <item quantity="other">%1$d of %2$d files</item>
    </plurals>
    <!-- Progress text shown when user stop upload/download and the app is waiting for async response -->
    <string name="label_process_finishing">Process is finishing&#8230;</string>
    <!-- positive button on dialog to view a contact -->
    <string name="option_to_transfer_manager">View</string>
    <!-- Label of the modal bottom sheet to pause all transfers -->
    <string name="option_to_pause_transfers">Pause all transfers</string>
    <!-- Label of the modal bottom sheet to resume all transfers -->
    <string name="option_to_resume_transfers">Resume all transfers</string>
    <!-- Label of the modal bottom sheet to clear completed transfers -->
    <string name="option_to_clear_transfers">Clear all transfers</string>
    <!-- Label indicating action to retry failed or cancelled transfers -->
    <string name="option_to_retry_transfers">Retry all transfers</string>
    <!-- Dialog to confirm the action of pausing one transfer -->
    <string name="menu_pause_individual_transfer">Pause transfer?</string>
    <!-- Dialog to confirm the action of restarting one transfer -->
    <string name="menu_resume_individual_transfer">Resume transfer?</string>
    <!-- Button to confirm the action of restarting one transfer -->
    <string name="button_resume_individual_transfer">Resume</string>
    <!-- Dialog to confirm before removing completed transfers -->
    <string name="confirmation_to_clear_completed_transfers">Clear all transfers?</string>
    <!-- Title of the tab section for transfers in progress -->
    <string name="title_tab_in_progress_transfers">In progress</string>
    <!-- Title of the tab section for completed transfers -->
    <string name="title_tab_completed_transfers">Completed</string>
    <!-- Text shown in playlist subtitle item when a file is reproducing but it is paused -->
    <string name="transfer_paused">Paused</string>
    <!-- Possible state of a transfer -->
    <string name="transfer_queued">Queued</string>
    <!-- Possible state of a transfer. When the transfer is finishing -->
    <string name="transfer_completing">Completing</string>
    <!-- Possible state of a transfer. When the transfer is retrying -->
    <string name="transfer_retrying">Retrying</string>
    <!-- Possible state of a transfer. When the transfer was cancelled -->
    <string name="transfer_cancelled">Cancelled</string>
    <!-- Possible state of a transfer -->
    <string name="transfer_unknown">Unknown</string>
    <!-- Title of the panel where the progress of the transfers is shown -->
    <string name="paused_transfers_title">Paused transfers</string>
    <!-- message shown in the screen when there are not any active transfer -->
    <string name="completed_transfers_empty">No completed transfers</string>
    <!-- Text of the notification shown when the upload service is running: e.g. Uploading files: 1 of 10 -->
    <string name="upload_service_notification">Uploading files: %1$d of %2$d</string>
    <!-- Text of the notification shown when the upload service is paused: e.g. Uploading files: 1 of 10 (paused)-->
    <string name="upload_service_notification_paused">Uploading files: %1$d of %2$d (paused)</string>
    <!-- Text of the notification shown when the upload service has finished, Plural -->
    <plurals name="upload_service_final_notification">
        <item quantity="one">Uploaded %1$d file</item>
        <item quantity="other">Uploaded %1$d files</item>
    </plurals>
    <!-- Text of the notification shown when the upload service has finished, Plural -->
    <plurals name="upload_service_notification_already_uploaded">
        <item quantity="one">1 file already uploaded</item>
        <item quantity="other">%1$d files already uploaded</item>
    </plurals>
    <!-- label for the total file size of multiple files and/or folders (no need to put the colon punctuation in the translation) -->
    <string name="general_total_size">Total size: %1$s</string>
    <!-- Text of the notification shown when the upload service has finished with any transfer error, Plural -->
    <plurals name="upload_service_failed">
        <item quantity="one">%1$d file not uploaded</item>
        <item quantity="other">%1$d files not uploaded</item>
    </plurals>
    <!-- Text of the notification shown when the upload service has finished with any copied file instead uploaded, Plural -->
    <plurals name="copied_service_upload">
        <item quantity="one">%1$d file copied</item>
        <item quantity="other">%1$d files copied</item>
    </plurals>
    <!-- Text of the notification shown when the download service do not download because the file is already on the device, Plural -->
    <plurals name="already_downloaded_service">
        <item quantity="one">%1$d file previously downloaded</item>
        <item quantity="other">%1$d files previously downloaded</item>
    </plurals>
    <!-- Text of the notification shown when the download service has finished, Plural -->
    <plurals name="download_service_final_notification">
        <item quantity="one">Downloaded %1$d file</item>
        <item quantity="other">Downloaded %1$d files</item>
    </plurals>
    <!-- Text of the notification shown when the download service has finished with any error, Plural -->
    <plurals name="download_service_final_notification_with_details">
        <item quantity="one">Downloaded %1$d of %2$d file</item>
        <item quantity="other">Downloaded %1$d of %2$d files</item>
    </plurals>
    <!-- Text of the notification shown when the download service has finished with any transfer error, Plural -->
    <plurals name="download_service_failed">
        <item quantity="one">%1$d file not downloaded</item>
        <item quantity="other">%1$d files not downloaded</item>
    </plurals>
    <!-- Text of the notification shown when the download service is running -->
    <string name="download_service_notification">Downloading files: %1$d of %2$d</string>
    <!-- Text of the notification shown when the download service is paused -->
    <string name="download_service_notification_paused">Downloading files: %1$d of %2$d (paused)</string>
    <!-- Title of the alert when the transfer quota is exceeded. -->
    <string name="title_depleted_transfer_overquota">Insufficient transfer quota</string>
    <!-- Text of the alert when the transfer quota is depleted. The placeholder indicates the time left for the transfer quota to be reset. For instance: 30m 45s -->
    <string name="current_text_depleted_transfer_overquota">Your queued download exceeds the current transfer quota available for your IP address and has therefore been interrupted. Upgrade your account or wait %s to continue.</string>
    <!-- Text of the alert when the transfer quota is depleted. The placeholder indicates the time left for the transfer quota to be reset. For instance: 30m 45s -->
    <string name="text_depleted_transfer_overquota">The transfer quota for this IP address has been exceeded. Upgrade your account or wait %s to continue your download.</string>
    <!-- Button to show plans in the alert when the transfer quota is depleted -->
    <string name="plans_depleted_transfer_overquota">See our plans</string>
    <!-- Button option of the alert when the transfer quota is depleted -->
    <string name="continue_without_account_transfer_overquota">Continue without account</string>
    <!-- this is used for example when downloading 1 file or 2 files, Plural of file. 2 files -->
    <plurals name="new_general_num_files">
        <item quantity="one">%1$d file</item>
        <item quantity="other">%1$d files</item>
    </plurals>
    <!-- Menu option -->
    <string name="general_view">View files</string>
    <!-- Menu option to choose to add file or folders to Cloud Drive -->
    <string name="add_to_cloud">Import</string>
    <!-- Menu option to choose to add file to Cloud Drive in the chat -->
    <string name="add_to_cloud_node_chat">Add to Cloud Drive</string>
    <!-- Menu option -->
    <string name="general_view_contacts">View contacts</string>
    <!-- Message displayed when a file has been successfully imported to Cloud Drive -->
    <string name="import_success_message">Successfully added to Cloud Drive</string>
    <!-- Menu option -->
    <string name="import_success_error">Error. Not added to Cloud Drive</string>
    <!-- Label in login screen to inform about the chat initialization proccess -->
    <string name="chat_connecting">Connecting&#8230;</string>
    <!-- message when trying to invite a contact with a pending request -->
    <string name="context_contact_already_invited">%s was already invited. Consult your pending requests.</string>
    <!-- Hint text explaining that you can change the email and resend the create account link to the new email address -->
    <string name="confirm_email_misspelled">If you have misspelt your email address, correct it and tap [A]Resend[A].</string>
    <!-- Button to resend the create account email to a new email address in case the previous email address was misspelled -->
    <string name="confirm_email_misspelled_resend">Resend</string>
    <!-- Text shown after the confirmation email has been sent to the new email address -->
    <string name="confirm_email_misspelled_email_sent">Email sent</string>
    <!-- text_copyright_alert_title -->
    <string name="copyright_alert_title">Copyright warning to all users</string>
    <!-- text_copyright_alert_first_paragraph -->
    <string name="copyright_alert_first_paragraph">MEGA respects the copyrights of others and requires that users of the MEGA Cloud service comply with the laws of copyright.</string>
    <!-- text_copyright_alert_second_paragraph -->
    <string name="copyright_alert_second_paragraph">You are strictly prohibited from using the MEGA Cloud service to infringe copyrights. You may not upload, download, store, share, display, stream, distribute, email, link to, transmit or otherwise make available any files, data or content that infringes any copyright or other proprietary rights of any person or entity.</string>
    <!-- text of the Agree button -->
    <string name="copyright_alert_agree_button">Agree</string>
    <!-- text of the Disagree button -->
    <string name="copyright_alert_disagree_button">Disagree</string>
    <!-- Hint how to cancel the download -->
    <string name="download_show_info">Show info</string>
    <!-- Error message when removing public links of nodes. Plural. -->
    <plurals name="context_link_removal_error">
        <item quantity="one">Link removal failed. Please try again later.</item>
        <item quantity="other">Failed to remove some links. Please try again later.</item>
    </plurals>
    <!-- Error message when creating public links of nodes. Plural. -->
    <plurals name="context_link_export_error">
        <item quantity="one">Link creation failed. Please try again later.</item>
        <item quantity="other">Failed to create some links. Please try again later.</item>
    </plurals>
    <!-- Message when some public links were removed successfully. Plural. -->
    <plurals name="context_link_removal_success">
        <item quantity="one">Link removed successfully.</item>
        <item quantity="other">Links removed successfully.</item>
    </plurals>
    <!-- error message -->
    <string name="context_link_action_error">Link action failed. Please try again later.</string>
    <!-- title of the dialog shown when sending or sharing a folder -->
    <string name="title_write_user_email">Write the user’s email</string>
    <!-- title of the screen to see the details of several node attachments -->
    <string name="activity_title_files_attached">Files attached</string>
    <!-- title of the screen to see the details of several contact attachments -->
    <string name="activity_title_contacts_attached">Contacts attached</string>
    <!--  -->
    <string name="alert_user_is_not_contact">The user is not a contact</string>
    <!--  -->
    <string name="camera_uploads_cellular_connection">Use cellular connection</string>
    <!--  -->
    <string name="camera_uploads_upload_videos">Upload Videos</string>
    <!-- Message when an user avatar has been changed successfully -->
    <string name="success_changing_user_avatar">Profile picture updated</string>
    <!-- Message when an error ocurred when changing an user avatar -->
    <string name="error_changing_user_avatar_image_not_available">Error. Selected image does not exist</string>
    <!-- Message when an error ocurred when changing an user avatar -->
    <string name="error_changing_user_avatar">Error when changing the profile picture</string>
    <!-- Message when an user avatar has been deleted successfully -->
    <string name="success_deleting_user_avatar">Profile picture deleted</string>
    <!-- Message when an error ocurred when deleting an user avatar -->
    <string name="error_deleting_user_avatar">Error when deleting the profile picture</string>
    <!-- Message when an error ocurred when changing an user attribute -->
    <string name="error_changing_user_attributes">An error occurred when changing the name</string>
    <!-- Message when an user attribute has been changed successfully -->
    <string name="success_changing_user_attributes">Your name has been successfully updated</string>
    <!-- Message show when a participant has been successfully invited to a group chat -->
    <string name="add_participant_success">Participant added</string>
    <!-- Message show when a participant hasn’t been successfully invited to a group chat -->
    <string name="add_participant_error">Error. Participant not added</string>
    <!-- Message show when a participant has been successfully removed from a group chat -->
    <string name="remove_participant_success">Participant removed</string>
    <!-- Message show when a participant hasn’t been successfully removed from a group chat -->
    <string name="remove_participant_error">Error. Participant not removed</string>
    <!--  -->
    <string name="no_files_selected_warning">No files selected</string>
    <!--  -->
    <string name="attachment_upload_panel_from_cloud">From Cloud Drive</string>
    <!--  -->
    <string name="attachment_upload_panel_contact">Contact</string>
    <!-- Button and title of dialog shown when the user wants to delete permanently their account. -->
    <string name="delete_account">Delete account</string>
    <!-- Text shown in the alert dialog to confirm the deletion of an account -->
    <string name="delete_account_text">If you delete your account you will not be able to access your account data, your MEGA contacts or conversations.\nYou will not be able to undo this action.</string>
    <!-- menu item -->
    <string name="delete_button">Delete</string>
    <!--  -->
    <string name="file_properties_info_info_file">Info</string>
    <!-- Refers to the size of a file. -->
    <string name="file_properties_info_size">Total size</string>
    <!-- header of a status field for what content a user has shared to you -->
    <string name="file_properties_info_content">Contains</string>
    <!--  -->
    <string name="file_properties_shared_folder_public_link_name">Link</string>
    <!-- Refers to access rights for a file folder. -->
    <string name="file_properties_shared_folder_full_access">Full access</string>
    <!-- Label to explain the read only participant permission in the options panel of the group info screen -->
    <string name="file_properties_shared_folder_read_only">Read-only</string>
    <!-- Refers to access rights for a file folder. (with the & needed. Don’t use the symbol itself. Use &) -->
    <string name="file_properties_shared_folder_read_write">Read and write</string>
    <!-- State of an attachment message when the upload is in progress but the queue of transfers is paused. -->
    <string name="attachment_uploading_state_paused">Transfers paused</string>
    <!-- label to indicate the state of an upload in chat -->
    <string name="attachment_uploading_state_uploading">Uploading&#8230;</string>
    <!--  -->
    <string name="attachment_uploading_state_compressing">Compressing&#8230;</string>
    <!--  -->
    <string name="attachment_uploading_state_error">Error. Not sent.</string>
    <!-- When a multiple download is started, some of the files could have already been downloaded before. This message shows the number of files that has already been downloaded and the number of files pending -->
    <string name="already_downloaded_multiple">%d files already downloaded.</string>
    <!-- When a multiple download is started, some of the files could have already been downloaded before. This message shows the number of files that are pending in plural. placeholder: number of files -->
    <string name="pending_multiple">%d files pending.</string>
    <!--  -->
    <string name="contact_is_me">No options available, you have selected yourself</string>
    <!-- Confirmation before deleting one attachment -->
    <string name="confirmation_delete_one_attachment">Remove attachment?</string>
    <!-- Menu option -->
    <string name="general_view_with_revoke">View files (%1$d deleted)</string>
    <!-- Success message when the attachment has been sent to a chat -->
    <string name="success_attaching_node_from_cloud">File sent to %1$s</string>
    <!-- Success message when the attachment has been sent to a many chats -->
    <string name="success_attaching_node_from_cloud_chats">File sent to %1$d chats</string>
    <!-- Error message when the attachment cannot be sent -->
    <string name="error_attaching_node_from_cloud">Error. The file has not been sent</string>
    <!-- Error message when the attachment cannot be sent to any of the selected chats -->
    <string name="error_attaching_node_from_cloud_chats">Error. The file has not been sent to any of the selected chats</string>
    <!-- Error message when the attachment cannot be revoked -->
    <string name="error_revoking_node">Error. The attachment has not been removed</string>
    <!-- settings option -->
    <string name="settings_set_up_automatic_uploads">Set up automatic uploads</string>
    <!-- Message sound option when no sound has been selected for chat notifications -->
    <string name="settings_chat_silent_sound_not">Silent</string>
    <!-- messages string in chat notification -->
    <string name="messages_chat_notification">messages</string>
    <!-- part of the string in incoming shared folder notification -->
    <string name="incoming_folder_notification">from</string>
    <!-- title of incoming shared folder notification -->
    <string name="title_incoming_folder_notification">New shared folder</string>
    <!-- title of the notification for a new incoming contact request -->
    <string name="title_contact_request_notification">New contact request</string>
    <!-- Title of the section to clear the chat content in the Manage chat history screen -->
    <string name="title_properties_chat_clear">Clear chat history</string>
    <!-- Title of the section to remove contact in the Contact Properties screen -->
    <string name="title_properties_remove_contact">Remove contact</string>
    <!-- Title of the section to enable notifications in the Contact Properties screen -->
    <string name="title_properties_chat_notifications_contact">Chat notifications</string>
    <!-- Text shown when the chat history was cleared by someone -->
    <string name="history_cleared_by">[A]%1$s[/A][B] cleared the chat history[/B]</string>
    <!-- Notification title to show the number of unread chats, unread messages -->
    <string name="number_messages_chat_notification">%1$d unread chats</string>
    <!-- Item menu option upon clicking on one or multiple files. -->
    <string name="context_permissions_changing_folder">Changing permissions</string>
    <!-- Item menu option upon clicking on one or multiple files. -->
    <string name="context_removing_contact_folder">Removing contact from shared folder</string>
    <!-- confirmation message before removing a file -->
    <string name="confirmation_move_to_rubbish">Move to Rubbish Bin?</string>
    <!-- confirmation message before removing CU folder -->
    <string name="confirmation_move_cu_folder_to_rubbish">Are you sure you want to move this folder to the Rubbish Bin? This will disable Camera Uploads.</string>
    <!-- Confirmation message before removing MU folder -->
    <string name="confirmation_move_mu_folder_to_rubbish">Are you sure you want to move this folder to the Rubbish Bin? This will disable Secondary Media Uploads.</string>
    <!-- confirmation message before removing a file -->
    <string name="confirmation_move_to_rubbish_plural">Move to Rubbish Bin?</string>
    <!-- confirmation message before removing a file -->
    <string name="confirmation_delete_from_mega">Delete from MEGA?</string>
    <!-- label to indicate the state of an upload in chat -->
    <string name="attachment_uploading_state">Uploading&#8230;</string>
    <!-- Title of the section to enable notifications in the Contact Properties screen -->
    <string name="title_properties_contact_notifications_for_chat">Chat notifications</string>
    <!-- title of the section for achievements -->
    <string name="achievements_title">Achievements</string>
    <!-- subtitle of the section for achievements -->
    <string name="achievements_subtitle">Invite friends and get rewards</string>
    <!-- title of the introduction for the achievements screen -->
    <string name="figures_achievements_text_referrals">%1$s of storage for each successful invite. Valid for 365 days.</string>
    <!-- sentence to detail the figures of storage and transfer quota related to each achievement -->
    <string name="figures_achievements_text">%1$s of storage. Valid for 365 days.</string>
    <!-- title of the section for unlocked rewards -->
    <string name="unlocked_rewards_title">Unlocked rewards</string>
    <!-- title of the section for unlocked storage quota -->
    <string name="unlocked_storage_title">Storage quota</string>
    <!-- title of the section for referral bonuses in achivements section (maximum 24 chars) -->
    <string name="title_referral_bonuses">Invitation bonuses</string>
    <!-- Title of the section for install a mobile app in achivements section (maximum 31 chars) -->
    <string name="title_install_app">Install a MEGA Mobile App</string>
    <!-- Title of the section for add phone number in achivements section (maximum 30 chars) -->
    <string name="title_add_phone">Add phone number</string>
    <!-- title of the section for install megasync in achivements section (maximum 24 chars) -->
    <string name="title_regitration">Registration bonus</string>
    <!-- title of the section for install a mobile app bonuses in achivements section (maximum 24 chars) -->
    <string name="title_install_desktop">Get a MEGA Desktop App</string>
    <!-- Text that indicates that no pictures have been uploaded to the Camera Uploads section -->
    <string name="camera_uploads_empty">No files in Camera Uploads</string>
    <!-- indicates the number of days left related to a achievement -->
    <string name="general_num_days_left">%1$d d left</string>
    <!-- State to indicate an achievement has expired -->
    <string name="expired_label">Expired</string>
    <!-- title of the advanced setting to choose the use of https -->
    <string name="setting_title_use_https_only">Don’t use HTTP</string>
    <!-- subtitle of the advanced setting to choose the use of https -->
    <string name="setting_subtitle_use_https_only">Enable this option only if your transfers don’t start. In normal circumstances HTTP is satisfactory as all transfers are already encrypted.</string>
    <!-- title of screen to invite friends and get an achievement -->
    <string name="title_achievement_invite_friends">How it works</string>
    <!-- first paragraph of screen to invite friends and get an achievement -->
    <string name="first_paragraph_achievement_invite_friends">Invite your friends to create a MEGA Free account and to install a MEGA Mobile App. You will receive free storage as a bonus for every successful signup and app installation.</string>
    <!-- second paragraph of screen to invite friends and get an achievement -->
    <string name="second_paragraph_achievement_invite_friends">Free storage bonus applicable to new invitations only and where MEGA Mobile App or MEGA Desktop App is installed.</string>
    <!-- explanation of screen to invite friends and get an achievement -->
    <string name="card_title_invite_friends">Select contacts from your phone contact list or enter multiple email addresses.</string>
    <!-- title of the dialog to confirm the contact request -->
    <string name="title_confirmation_invite_friends">Invite friends to MEGA</string>
    <!-- Text shown when the user sends a contact invitation -->
    <string name="subtitle_confirmation_invite_friends">Invite sent</string>
    <!-- paragraph of the dialog to confirm the contact request -->
    <string name="paragraph_confirmation_invite_friends">Encourage your friends to register and install a MEGA app. As long as your friend uses the same email address as you’ve entered, you will receive your transfer quota reward.</string>
    <!-- Error shown when the user writes a email with an incorrect format -->
    <string name="invalid_email_to_invite">Email is malformed</string>
    <!-- info paragraph about the achievement install megasync -->
    <string name="paragraph_info_achievement_install_desktop">When you install the MEGA Desktop App you get %1$s of complimentary storage space, valid for 365 days. The MEGA Desktop App is available for Windows, macOS and most Linux distributions.</string>
    <!-- info paragraph about the achievement install mobile app -->
    <string name="paragraph_info_achievement_install_mobile_app">When you install the MEGA Mobile App you get %1$s of complimentary storage space, valid for 365 days. We provide mobile apps for iOS and Android.</string>
    <!-- info paragraph about the achievement ‘add phone number’. Placeholder 1: bonus storage space e.g. 20GB. Placeholder 2: bonus transfer quota e.g. 50GB -->
    <string name="paragraph_info_achievement_add_phone">When you verify your phone number you get %1$s of complimentary storage space, valid for 365 days.</string>
    <!-- info paragraph about the completed achievement install megasync -->
    <string name="result_paragraph_info_achievement_install_desktop">You have received %1$s storage space for installing our MEGA Desktop App.</string>
    <!-- info paragraph about the completed achievement install mobile app -->
    <string name="result_paragraph_info_achievement_install_mobile_app">You have received %1$s storage space for installing the MEGA Mobile App.</string>
    <!-- info paragraph about the completed achievement of ‘add phone number’. Placeholder 1: bonus storage space e.g. 20GB. Placeholder 2: bonus transfer quota e.g. 50GB -->
    <string name="result_paragraph_info_achievement_add_phone">You have received %1$s storage space for verifying your phone number.</string>
    <!-- info paragraph about the completed achievement registration -->
    <string name="result_paragraph_info_achievement_registration">You have received %1$s storage space as your free registration bonus.</string>
    <!-- info paragraph about the completed achievement registration -->
    <string name="expiration_date_for_achievements">Bonus expires in %1$d days</string>
    <!-- menu items -->
    <plurals name="context_share_folders">
        <item quantity="one">Share folder</item>
        <item quantity="other">Share folders</item>
    </plurals>
    <!-- confirmation message before leaving some incoming shared folders -->
    <plurals name="confirmation_leave_share_folder">
        <item quantity="one">If you leave the folder, you will not be able to see it again.</item>
        <item quantity="other">If you leave these folders, you will not be able to see them again.</item>
    </plurals>
    <!-- Info of a contact if there is no folders shared with him -->
    <string name="no_folders_shared">No folders shared</string>
    <!-- Menu item -->
    <string name="settings_help">Help</string>
    <!-- Settings preference title for help centre -->
    <string name="settings_help_centre">Help Centre</string>
    <!-- Settings preference title for send feedback -->
    <string name="settings_help_preference">Send feedback</string>
    <!-- mail subject -->
    <string name="setting_feedback_subject">Android feedback</string>
    <!-- mail body -->
    <string name="setting_feedback_body">Please provide your feedback here:</string>
    <!-- mail body -->
    <string name="settings_feedback_body_device_model">Device model</string>
    <!-- mail body -->
    <string name="settings_feedback_body_android_version">Android version</string>
    <!-- Title of the dialog to create a new text file by inserting the name -->
    <string name="dialog_title_new_text_file">New text file</string>
    <!-- Title of the dialog to create a new file by inserting the name -->
    <string name="dialog_title_new_file">New file</string>
    <!-- Input field description in the create file dialog. -->
    <string name="context_new_file_name">File Name</string>
    <!-- Title of the dialog to create a new link by inserting the name, e.g. when try to share a web link to your Cloud Drive or incoming shares. -->
    <string name="dialog_title_new_link">Link name</string>
    <!-- Input field description in the create link dialog, e.g. when try to share a web link to your Cloud Drive or incoming shares. -->
    <string name="context_new_link_name">Link URL</string>
    <!-- Title of the field subject when a new file is created to upload -->
    <string name="new_file_subject_when_uploading">SUBJECT</string>
    <!-- Title of the field content when a new file is created to upload -->
    <string name="new_file_content_when_uploading">CONTENT</string>
    <!-- Title of the field email when a new contact is created to upload -->
    <string name="new_file_email_when_uploading">EMAIL</string>
    <!-- Item of a menu to forward a message chat to another chatroom -->
    <string name="forward_menu_item">Forward</string>
    <!-- name of the button to attach file from MEGA to another app -->
    <string name="general_attach">Attach</string>
    <!-- when add or share a file with a new contact, it can type by name or mail -->
    <string name="type_contact">Contact’s name or email</string>
    <!-- when add or share a file with a new contact, message displayed to warn that the maximum number has been reached -->
    <string name="max_add_contact">No more contacts can be added at this time</string>
    <!-- when changing the password , the old password and new password are equals -->
    <string name="old_and_new_passwords_equals">The new password cannot be the same as the old password</string>
    <!-- Menu item -->
    <string name="action_search_by_date">Search by date</string>
    <!-- title of a button to apply search by date -->
    <string name="general_apply">Apply</string>
    <!-- title of a button to apply search by month -->
    <string name="general_search_month">Last month</string>
    <!-- title of a button to apply search by year -->
    <string name="general_search_year">Last year</string>
    <!-- title of a Search by date tag -->
    <string name="label_set_day">Set day</string>
    <!-- the user can’t choose this date -->
    <string name="snackbar_search_by_date">Date required is not valid</string>
    <!-- Error shown when the user left a name empty -->
    <string name="empty_name">Invalid name</string>
    <!-- Error shown when the user left names empty and names typed with not allowed characters -->
    <string name="general_incorrect_names">Please correct your filenames before proceeding</string>
    <!-- Error text for invalid characters -->
    <string name="invalid_characters">Invalid characters</string>
    <!-- Error shown when the user writes a character not allowed -->
    <string name="invalid_characters_defined">The following characters are not allowed: ” * / : &lt; &gt; ? \ |</string>
    <!-- Warning show to the user after try to import files to MEGA with empty names. Plural. When more than one file name have this error. -->
    <plurals name="empty_names">
        <item quantity="one">File name cannot be empty.</item>
        <item quantity="other">File names cannot be empty.</item>
    </plurals>
    <!-- Label shown when audio file is playing -->
    <string name="audio_play">Audio File</string>
    <!-- when open PDF Viewer, the pdf that it try to open is damaged or does not exist -->
    <string name="corrupt_pdf_dialog_text">Error. The pdf file is corrupted or does not exist.</string>
    <!-- Label to include info of the user email in the feedback form -->
    <string name="user_account_feedback">User account</string>
    <!-- Label shown in MEGA pdf-viewer when it open a PDF save in smartphone storage -->
    <string name="save_to_mega">Save to my \nCloud Drive</string>
    <!-- Error message when creating a chat one to one with a contact that already has a chat -->
    <string name="chat_already_exists">The chat already exists</string>
    <!-- before sharing a file, has to be downloaded -->
    <string name="not_download">The file has not been downloaded yet</string>
    <!-- Error shown when a user is starting a chat or adding new participants in a group chat and writes a contact mail that has not added -->
    <string name="not_permited_add_email_to_invite">Only MEGA contacts can be added</string>
    <!-- Info label about the connectivity state of the chat -->
    <string name="invalid_connection_state">Reconnecting to chat</string>
    <!-- Message show when a call cannot be established -->
    <string name="call_error">An error has occurred and the call cannot be connected.</string>
    <!-- Title of dialog to evaluate the app -->
    <string name="title_evaluate_the_app_panel">Like the MEGA Mobile App?</string>
    <!-- Label to show rate the app -->
    <string name="rate_the_app_panel">Yes, rate the app</string>
    <!-- Label to show send feedback -->
    <string name="send_feedback_panel">No, send feedback</string>
    <!-- title of the section advanced options on the get link screen -->
    <string name="link_advanced_options">Advanced options</string>
    <!-- Message to show when users deny to permit the permissions to read and write on external storage on setting default download location -->
    <string name="download_requires_permission">MEGA needs read and write permissions to your external storage to download files there.</string>
    <!-- Default download location is on old sd card, but currently the user installed a new SD card, need user to reset download location. -->
    <string name="old_sdcard_unavailable">The old SD card is not available, please set a new download location.</string>
    <!-- Dialog title to ask download to internal storage or external storage. -->
    <string name="title_select_download_location">Choose download location</string>
    <!-- Title of the section to invite contacts if the user has denied the contacts permmissions -->
    <string name="no_contacts_permissions">No contact permissions granted</string>
    <!-- Option of the sliding panel to go to QR code section -->
    <string name="choose_qr_option_panel">My QR code</string>
    <!-- Title of the screen that shows the options to the QR code -->
    <string name="section_qr_code">QR code</string>
    <!-- Option in menu of section  My QR code to reset the QR code -->
    <string name="action_reset_qr">Reset QR code</string>
    <!-- Option in menu of section  My QR code to delete the QR code -->
    <string name="action_delete_qr">Delete QR code</string>
    <!-- Option shown in QR code bottom sheet dialog to save QR code in Cloud Drive -->
    <string name="save_cloud_drive">To Cloud Drive</string>
    <!-- Option shown in QR code bottom sheet dialog to save QR code in File System -->
    <string name="save_file_system">To file system</string>
    <!-- Title of QR code section -->
    <string name="section_my_code">My code</string>
    <!-- Title of QR code scan section -->
    <string name="section_scan_code">Scan code</string>
    <!-- Title of QR code settings that permits or not contacts that scan my QR code will be automatically added to my contact list -->
    <string name="settings_qrcode_autoaccept">Auto-accept</string>
    <!-- Subtitle of QR code settings auto-accept -->
    <string name="setting_subtitle_qrcode_autoccept">MEGA users who scan your QR code will be automatically added to your contact list.</string>
    <!-- Subtitle of QR code settings that reset the code -->
    <string name="setting_subtitle_qrcode_reset">Previous QR code will no longer be valid</string>
    <!-- Text shown when it has been copied the QR code link -->
    <string name="qrcode_link_copied">Link copied to the clipboard</string>
    <!-- Text shown when it has been reseted the QR code successfully -->
    <string name="qrcode_reset_successfully">QR code successfully reset</string>
    <!-- Text shown when it has been deleted the QR code successfully -->
    <string name="qrcode_delete_successfully">QR code successfully deleted</string>
    <!-- Text shown when it has not been reseted the QR code successfully -->
    <string name="qrcode_reset_not_successfully">QR code not reset due to an error. Please try again.</string>
    <!-- Text shown when it has not been delete the QR code successfully -->
    <string name="qrcode_delete_not_successfully">QR code not deleted due to an error. Please try again.</string>
    <!-- Title of dialog shown when a contact request has been sent with QR code -->
    <string name="invite_sent">Invite sent</string>
    <!-- Text of dialog shown when a contact request has been sent. -->
    <string name="invite_sent_text">The user has been invited and will appear in your contact list once accepted.</string>
    <!-- Text of dialog shown when multiple contacts request has been sent -->
    <string name="invite_sent_text_multi">The users have been invited and will appear in your contact list once accepted.</string>
    <!-- Text shown when it tries to share the QR and occurs an error to process the action -->
    <string name="error_share_qr">An error occurred while trying to share the QR file. Perhaps the file does not exist. Please try again later.</string>
    <!-- Text shown when it tries to upload to Cloud Drive the QR and occurs an error to process the action -->
    <string name="error_upload_qr">An error occurred while trying to upload the QR file. Perhaps the file does not exist. Please try again later.</string>
    <!-- Text shown when it tries to download to File System the QR and occurs an error to process the action -->
    <string name="error_download_qr">An error occurred while trying to download the QR file. Perhaps the file does not exist. Please try again later.</string>
    <!-- Text shown when it tries to download to File System the QR and the action has success -->
    <string name="success_download_qr">The QR Code has been downloaded successfully to %s</string>
    <!-- Title of dialog shown when a contact request has not been sent with QR code -->
    <string name="invite_not_sent">Invite not sent</string>
    <!-- Text of dialog shown when a contact request has not been sent with QR code -->
    <string name="invite_not_sent_text">The QR code or contact link is invalid. Please try to scan a valid code or to open a valid link.</string>
    <!-- Text of dialog shown when a contact request has not been sent with QR code because of is already a contact -->
    <string name="invite_not_sent_text_already_contact">The invitation has not been sent. %s is already in your contacts list.</string>
    <!-- Text of dialog shown when a contact request has not been sent with QR code because of some error -->
    <string name="invite_not_sent_text_error">An error occurred and the invitation has not been sent.</string>
    <!-- Text of alert dialog informing that the qr is generating -->
    <string name="generatin_qr">Generating QR code&#8230;</string>
    <!-- Title of QR code scan menu item -->
    <string name="menu_item_scan_code">Scan QR code</string>
    <!-- get the contact link and copy it -->
    <string name="button_copy_link">Copy link</string>
    <!-- Create QR code -->
    <string name="button_create_qr">Create QR code</string>
    <!-- Text shown when it has been created the QR code successfully -->
    <string name="qrcode_create_successfully">QR code successfully created</string>
    <!-- Text shown in QR code scan fragment to help and guide the user in the action -->
    <string name="qrcode_scan_help">Line up the QR code to scan it with your device’s camera</string>
    <!-- positive button on dialog to view a contact -->
    <string name="contact_view">View</string>
    <!-- Item menu option to reproduce audio or video in external reproductors -->
    <string name="external_play">Open with</string>
    <!-- to share a file using Facebook, Whatsapp, etc -->
    <string name="context_share">Share using</string>
    <!-- Message shown if the user choose enable button and he is not logged in -->
    <string name="error_enable_chat_before_login">Please log in before enabling the chat</string>
    <!-- title of a tag to search for a specific period within the search by date option in Camera upload -->
    <string name="label_set_period">Set period</string>
    <!-- Text of the empty screen when there are not chat conversations -->
    <string name="context_empty_chat_recent">[B]Invite friends to [/B][A]Chat[/A][B] and enjoy our encrypted platform with privacy and security[/B]</string>
    <!-- Text of the empty screen when there are not elements in the Rubbish Bin -->
    <string name="context_empty_rubbish_bin">[B]Empty [/B][A]Rubbish Bin[/A]</string>
    <!-- Text of the empty screen when there are not elements in  Inbox -->
    <string name="context_empty_inbox">[B]No files in your [/B][A]Inbox[/A]</string>
    <!-- Text of the empty screen when there are not elements in Cloud Drive -->
    <string name="context_empty_cloud_drive">[B]No files in your [/B][A]Cloud Drive[/A]</string>
    <!-- Text of the empty screen when there are not elements in Saved for Offline -->
    <string name="context_empty_offline">[B]No files [/B][A]Saved for Offline[/A]</string>
    <!-- Text of the empty screen when there are not contacts. No dot at the end because is for an empty state. The format placeholders are to showing it in different colors. -->
    <string name="context_empty_contacts">[B]No [/B][A]Contacts[/A]</string>
    <!-- Message shown when the user has no chats -->
    <string name="recent_chat_empty">[A]No[/A] [B]Conversations[/B]</string>
    <!-- Message shown when the chat is section is loading the conversations -->
    <string name="recent_chat_loading_conversations">[A]Loading[/A] [B]Conversations&#8230;[/B]</string>
    <!-- Text of the empty screen when there are not elements in Incoming -->
    <string name="context_empty_incoming">[B]No [/B][A]Incoming Shared folders[/A]</string>
    <!-- Text of the empty screen when there are not elements in Outgoing -->
    <string name="context_empty_outgoing">[B]No [/B][A]Outgoing Shared folders[/A]</string>
    <!-- Text of the empty screen when there are not elements in Links. Please, keep the place holders to format the string -->
    <string name="context_empty_links">[B]No [/B][A]Public Links[/A][B][/B]</string>
    <!-- Title of the sent requests tab. Capital letters -->
    <string name="tab_sent_requests">Sent requests</string>
    <!-- Title of the received requests tab. Capital letters -->
    <string name="tab_received_requests">Received requests</string>
    <!-- Title dialog overquota error -->
    <string name="overquota_alert_title">Storage quota exceeded</string>
    <!-- error message shown when an account confirmation link or reset password link is invalid for unknown reasons -->
    <string name="invalid_link">Invalid link, please ask for a new valid link</string>
    <!-- error message shown on the link password dialog if the password typed in was wrong -->
    <string name="invalid_link_password">Invalid link password</string>
    <!-- Error message shown when user tries to open a not valid MEGA link -->
    <string name="open_link_not_valid_link">The link you are trying to open is not a valid MEGA link.</string>
    <!-- Message shown when a link is being processing -->
    <string name="processing_link">Processing link&#8230;</string>
    <!-- Message shown when it is creating an acount and it is been introduced a very weak or weak password -->
    <string name="passwd_weak">Your password is easily guessed. Try making your password longer. Combine uppercase and lowercase letters. Add special characters. Do not use names or dictionary words.</string>
    <!-- Message shown when it is creating an acount and it is been introduced a medium password -->
    <string name="passwd_medium">Your password is good enough to proceed, but it is recommended to strengthen your password further.</string>
    <!-- Message shown when it is creating an acount and it is been introduced a good password -->
    <string name="passwd_good">This password will withstand most typical brute-force attacks. Please ensure that you will remember it.</string>
    <!-- Message shown when it is creating an acount and it is been introduced a strong password -->
    <string name="passwd_strong">This password will withstand most sophisticated brute-force attacks. Please ensure that you will remember it.</string>
    <!-- Password very weak -->
    <string name="pass_very_weak">Very weak</string>
    <!-- Password weak -->
    <string name="pass_weak">Weak</string>
    <!-- Password medium -->
    <string name="pass_medium">Medium</string>
    <!-- Password good -->
    <string name="pass_good">Good</string>
    <!-- Password strong -->
    <string name="pass_strong">Strong</string>
    <!-- Text displayed in several parts when there is a call in progress (notification, recent chats list, etc). -->
    <string name="title_notification_call_in_progress">Call in progress</string>
    <!-- Subtitle of the notification shown on the action bar when there is a call in progress -->
    <string name="action_notification_call_in_progress">Tap to go back to the call</string>
    <!-- Button in the notification shown on the action bar when there is a call in progress -->
    <string name="button_notification_call_in_progress">Return to the call</string>
    <!-- When it lists contacts of MEGA, the title of list’s header -->
    <string name="contacts_mega">On MEGA</string>
    <!-- When it lists contacts of phone, the title of list’s header -->
    <string name="contacts_phone">Phone contacts</string>
    <!-- Message error shown when trying to log in on an account has been suspended due to multiple breaches of Terms of Service -->
    <string name="account_suspended_multiple_breaches_ToS">Your account has been suspended due to multiple breaches of MEGA’s Terms of Service. Please check your email inbox.</string>
    <!-- Message error shown when trying to log in on an account has been suspended due to breach of Terms of Service -->
    <string name="account_suspended_breache_ToS">Your account was terminated due to a breach of MEGA\’s Terms of Service including, but not limited to, clause 15.</string>
    <!-- In a chat conversation when you try to send device’s images but images are still loading -->
    <string name="file_storage_loading">Loading files</string>
    <!-- In a chat conversation when you try to send device’s images but there aren’t available images -->
    <string name="file_storage_empty_folder">No files</string>
    <!-- Size in bytes. The placeholder is for the size value, please adjust the position based on linguistics -->
    <string name="label_file_size_byte">%s B</string>
    <!-- Size in kilobytes. The placeholder is for the size value, please adjust the position based on linguistics -->
    <string name="label_file_size_kilo_byte">%s KB</string>
    <!-- Size in megabytes. The placeholder is for the size value, please adjust the position based on linguistics -->
    <string name="label_file_size_mega_byte">%s MB</string>
    <!-- Size in gigabytes. The placeholder is for the size value, please adjust the position based on linguistics -->
    <string name="label_file_size_giga_byte">%s GB</string>
    <!-- Size in terabytes. The placeholder is for the size value, please adjust the position based on linguistics -->
    <string name="label_file_size_tera_byte">%s TB</string>
    <!-- Speed in bytes. The placeholder is for the speed value, please adjust the position based on linguistics -->
    <string name="label_file_speed_byte">%s B/s</string>
    <!-- Speed in kilobytes. The placeholder is for the speed value, please adjust the position based on linguistics -->
    <string name="label_file_speed_kilo_byte">%s KB/s</string>
    <!-- Speed in megabytes. The placeholder is for the speed value, please adjust the position based on linguistics -->
    <string name="label_file_speed_mega_byte">%s MB/s</string>
    <!-- Speed in gigabytes. The placeholder is for the speed value, please adjust the position based on linguistics -->
    <string name="label_file_speed_giga_byte">%s GB/s</string>
    <!-- Speed in terabytes. The placeholder is for the speed value, please adjust the position based on linguistics -->
    <string name="label_file_speed_tera_byte">%s TB/s</string>
    <!-- Size in megabytes. -->
    <string name="label_mega_byte">MB</string>
    <!-- Number of versions of a file shown on the screen info of the file, version items -->
    <plurals name="number_of_versions">
        <item quantity="one">%1$d version</item>
        <item quantity="other">%1$d versions</item>
    </plurals>
    <!-- Title of the section Versions for files -->
    <string name="title_section_versions">Versions</string>
    <!-- Header of the item to show the current version of a file in a list -->
    <string name="header_current_section_item">Current version</string>
    <!--  -->
    <plurals name="header_previous_section_item">
        <item quantity="one">Previous version</item>
        <item quantity="other">Previous versions</item>
    </plurals>
    <!-- option menu to revert a file version -->
    <string name="general_revert">Revert</string>
    <!-- option menu to clear all the previous versions -->
    <string name="menu_item_clear_versions">Clear previous versions</string>
    <!-- Title of the dialog to confirm that a version os going to be deleted, version items -->
    <plurals name="title_dialog_delete_version">
        <item quantity="one">Delete version?</item>
        <item quantity="other">Delete versions?</item>
    </plurals>
    <!-- Content of the dialog to confirm that a version is going to be deleted -->
    <string name="content_dialog_delete_version">This version will be permanently removed.</string>
    <!-- Content of the dialog to confirm that several versions are going to be deleted -->
    <string name="content_dialog_delete_multiple_version">These %d versions will be permanently removed.</string>
    <!-- Title of the notification shown when a file is uploading to a chat -->
    <string name="chat_upload_title_notification">Chat uploading</string>
    <!-- Label for the option on setting to set up the quality of multimedia files uploaded to the chat -->
    <string name="settings_chat_upload_quality">Video quality</string>
    <!-- Label for the option on setting to set up the quality of video files to be uploaded -->
    <string name="settings_video_upload_quality">Video Quality</string>
    <!-- Text shown when the user refuses to permit the storage permission when enable camera upload -->
    <string name="on_refuse_storage_permission">Camera Uploads needs to access your photos and other media on your device. Please go to the settings page and grant permission.</string>
    <!-- Available options for the setting to set up the quality of multimedia files uploaded to the chat or the Camera Uploads -->
    <string-array name="settings_chat_upload_quality_entries">
        <item>Low</item>
        <item>Medium</item>
        <item>High</item>
        <item>Original</item>
    </string-array>
    <!-- Title of the notification for a missed call -->
    <string name="missed_call_notification_title">Missed call</string>
    <!-- Refers to a location of file -->
    <string name="file_properties_info_location">Location</string>
    <!-- Title of the label to show the size of the current files inside a folder -->
    <string name="file_properties_folder_current_versions">Current versions</string>
    <!-- Title of the label to show the size of the versioned files inside a folder -->
    <string name="file_properties_folder_previous_versions">Previous versions</string>
    <!-- Number of versioned files inside a folder shown on the screen info of the folder, version items -->
    <plurals name="number_of_versions_inside_folder">
        <item quantity="one">%1$d versioned file</item>
        <item quantity="other">%1$d versioned files</item>
    </plurals>
    <!-- Confirmation message after forwarding one or several messages, version items -->
    <string name="messages_forwarded_success">Messages forwarded</string>
    <!-- Error message after forwarding one or several messages to several chats -->
    <string name="messages_forwarded_error">Error. Not correctly forwarded</string>
    <!-- Error message if any of the forwarded messages fails, message items -->
    <plurals name="messages_forwarded_partial_error">
        <item quantity="one">Error. %1$d message not successfully forwarded</item>
        <item quantity="other">Error. %1$d messages not successfully forwarded</item>
    </plurals>
    <!-- Error non existing resource after forwarding one or several messages to several chats, message items -->
    <plurals name="messages_forwarded_error_not_available">
        <item quantity="one">Error. The resource is no longer available</item>
        <item quantity="other">Error. The resources are no longer available</item>
    </plurals>
    <!-- The title of fragment Turn on Notifications -->
    <string name="turn_on_notifications_title">Turn on Notifications</string>
    <!-- The subtitle of fragment Turn on Notifications -->
    <string name="turn_on_notifications_subtitle">This way, you will see new messages\non your Android phone instantly.</string>
    <!-- First step to turn on notifications -->
    <string name="turn_on_notifications_first_step">Open Android device [A]Settings[/A]</string>
    <!-- Second step to turn on notifications -->
    <string name="turn_on_notifications_second_step">Open [A]Apps &amp; notifications[/A]</string>
    <!-- Third step to turn on notifications -->
    <string name="turn_on_notifications_third_step">Select [A]MEGA[/A]</string>
    <!-- Fourth step to turn on notifications -->
    <string name="turn_on_notifications_fourth_step">Open [A]App notifications[/A]</string>
    <!-- Fifth step to turn on notifications -->
    <string name="turn_on_notifications_fifth_step">Switch to On and select your preferences</string>
    <!-- Alert message after sending to chat one or several messages to several chats, version items -->
    <plurals name="files_send_to_chat_success">
        <item quantity="one">File sent</item>
        <item quantity="other">Files sent</item>
    </plurals>
    <!-- Error message after sending to chat one or several messages to several chats -->
    <string name="files_send_to_chat_error">Error. Not correctly sent</string>
    <!-- menu option to send a file to a chat -->
    <string name="context_send_file_to_chat">Send to chat</string>
    <!-- Title of the dialog ‘Do you remember your password?’ -->
    <string name="remember_pwd_dialog_title">Do you remember your password?</string>
    <!-- Text of the dialog ‘Recovery Key exported’ when the user wants logout -->
    <string name="remember_pwd_dialog_text_logout">You are about to log out, please test your password to ensure you remember it.\nIf you lose your password, you will lose access to your MEGA data.</string>
    <!-- Text of the dialog ‘Do you remember your password?’ -->
    <string name="remember_pwd_dialog_text">Please test your password to ensure you remember it. If you lose your password, you will lose access to your MEGA data.</string>
    <!-- Dialog option that permits user do not show it again -->
    <string name="general_do_not_show">Do not show again</string>
    <!-- Button of the dialog ‘Do you remember your password?’ that permits user test his password -->
    <string name="remember_pwd_dialog_button_test">Test password</string>
    <!-- Title of the activity that permits user test his password -->
    <string name="test_pwd_title">Test your password</string>
    <!-- Message shown to the user when is testing her password and it is correct -->
    <string name="test_pwd_accepted">Password accepted</string>
    <!-- Message shown to the user when is testing her password and it is wrong -->
    <string name="test_pwd_wrong">Wrong password.\nBack up your Recovery Key as soon as possible!</string>
    <!-- Text of the dialog ‘Recovery Key exported’ when the user wants logout -->
    <string name="recovery_key_exported_dialog_text_logout">You are about to log out, please test your password to ensure you remember it.\nIf you lose your password, you will lose access to your MEGA data.</string>
    <!-- Option that permits user copy to clipboard -->
    <string name="option_copy_to_clipboard">Copy to clipboard</string>
    <!-- Option that permits user export his recovery key -->
    <string name="option_export_recovery_key">Export Recovery Key</string>
    <!-- Option that permits user logout -->
    <string name="proceed_to_logout">Proceed to log out</string>
    <!-- Title of the preference Recovery key on Settings section -->
    <string name="recovery_key_bottom_sheet">Recovery Key</string>
    <!-- Option that permits user save on File System -->
    <string name="option_save_on_filesystem">Save on File System</string>
    <!-- Message shown when something has been copied to clipboard -->
    <string name="message_copied_to_clipboard">Copied to clipboard</string>
    <!-- text of the label to show that you have messages unread in the chat conversation -->
    <string name="message_jump_latest">Jump to latest</string>
    <!-- text of the label to show that you have new messages in the chat conversation -->
    <string name="message_new_messages">New messages</string>
    <!-- Title of the notification shown on the action bar when there is a incoming call -->
    <string name="notification_subtitle_incoming">Incoming call</string>
    <!-- Text for the notification action to launch the incoming call page -->
    <string name="notification_incoming_action">Go to the call</string>
    <!-- Text asking to go to system setting to enable allow display over other apps (needed for calls in Android 10) -->
    <string name="notification_enable_display">MEGA background pop-ups are disabled.\nTap to change the settings.</string>
    <!-- Subtitle to show the number of unread messages on a chat, unread messages -->
    <plurals name="number_unread_messages">
        <item quantity="one">%1$s unread message</item>
        <item quantity="other">%1$s unread messages</item>
    </plurals>
    <!-- Notification title to show the number of unread chats, unread messages -->
    <plurals name="plural_number_messages_chat_notification">
        <item quantity="one">%1$d unread chat</item>
        <item quantity="other">%1$d unread chats</item>
    </plurals>
    <!-- Message shown when a chat is opened and the messages are being recovered -->
    <string name="chat_loading_messages">[A]Loading[/A] [B]Messages&#8230;[/B]</string>
    <!-- Error message shown when opening a file link which doesn’t exist -->
    <string name="general_error_internal_node_not_found">File or folder not found. Are you logged in with a different account in your browser? You can only access files or folders from the account you are currently logged in with in the app</string>
    <!-- menu option to loop video or audio file -->
    <string name="context_loop_video">Loop</string>
    <!-- Title of the category Security options on Settings section -->
    <string name="settings_security_options_title">Security</string>
    <!-- Title of the preference Recovery key on Settings section -->
    <string name="settings_recovery_key_title">Back up Recovery Key</string>
    <!-- Summary of the preference Recovery key on Settings section -->
    <string name="settings_recovery_key_summary">Exporting the Recovery Key and keeping it in a secure location enables you to set a new password without data loss.</string>
    <!-- message when a temporary error on logging in is due to connectivity issues -->
    <string name="login_connectivity_issues">Unable to reach MEGA. Please check your connectivity or try again later.</string>
    <!-- message when a temporary error on logging in is due to servers busy -->
    <string name="login_servers_busy">Servers are too busy. Please wait.</string>
    <!-- message when a temporary error on logging in is due to SDK is waiting for the server to complete a request due to an API lock -->
    <string name="login_API_lock">This process is taking longer than expected. Please wait.</string>
    <!-- message when a temporary error on logging in is due to SDK is waiting for the server to complete a request due to a rate limit -->
    <string name="login_API_rate">Too many requests. Please wait.</string>
    <!-- Message when previous login is being cancelled -->
    <string name="login_in_progress">Cancelling login process. Please wait&#8230;</string>
    <!-- when open audio video player, the file that it try to open is not supported -->
    <string name="unsupported_file_type">Unsupported file type.</string>
    <!-- when open audio video player, the file that it try to open is damaged or does not exist -->
    <string name="corrupt_video_dialog_text">Error. The file is corrupted or does not exist.</string>
    <!-- Title of the screen Playlist -->
    <string name="section_playlist">Playlist</string>
    <!-- Text shown in playlist subtitle item when a file is reproducing -->
    <string name="playlist_state_playing">Now playing&#8230;</string>
    <!-- Text shown in playlist subtitle item when a file is reproducing but it is paused -->
    <string name="playlist_state_paused">Paused</string>
    <!-- Menu option to print the recovery key from Offline section -->
    <string name="context_option_print">Print</string>
    <!-- Message when the recovery key has been successfully saved on the filesystem -->
    <string name="save_MK_confirmation">The Recovery Key has been successfully saved</string>
    <!-- label to indicate that a share is still pending on outgoing shares of a node -->
    <string name="pending_outshare_indicator">(Pending)</string>
    <!-- Title of the dialog to disable the rich links previews on chat -->
    <string name="option_enable_chat_rich_preview">Rich URL Previews</string>
    <!-- Button to allow the rich links previews on chat -->
    <string name="button_always_rich_links">Always Allow</string>
    <!-- Button do not allow now the rich links previews on chat -->
    <string name="button_not_now_rich_links">Not Now</string>
    <!-- Button do not allow the rich links previews on chat -->
    <string name="button_never_rich_links">Never</string>
    <!-- Title of the dialog to enable the rich links previews on chat -->
    <string name="title_enable_rich_links">Enable rich URL previews</string>
    <!-- Text of the dialog to enable the rich links previews on chat -->
    <string name="text_enable_rich_links">Enhance the MEGAchat experience. URL content will be retrieved without end-to-end encryption.</string>
    <!-- Subtitle of a MEGA rich link without the decryption key -->
    <string name="subtitle_mega_rich_link_no_key">Tap to enter the Decryption Key</string>
    <!-- when the user tries to creates a MEGA account or tries to change his password and the password strength is very weak -->
    <string name="error_password">Please enter a stronger password</string>
    <!-- title of the notification for an acceptance of a contact request -->
    <string name="title_acceptance_contact_request_notification">New contact</string>
    <!-- Notification title to show the number of incoming contact request, contact requests -->
    <plurals name="plural_number_contact_request_notification">
        <item quantity="one">%1$d pending contact request</item>
        <item quantity="other">%1$d pending contact requests</item>
    </plurals>
    <!-- title of the notification for a new incoming contact request -->
    <string name="title_new_contact_request_notification">New contact request</string>
    <!-- Hint shown in the field to write a message in the chat screen (chat with customized title) -->
    <string name="type_message_hint_with_title">Write message to “%s”&#8230;</string>
    <!-- Empty state message shown in the screen when there are not any active transfer -->
    <string name="transfers_empty_new">[B]No active[/B][A] Transfers[/A]</string>
    <!-- Empty state message shown in the screen when there are not any active transfer -->
    <string name="completed_transfers_empty_new">[B]No completed[/B][A] Transfers[/A]</string>
    <!-- Empty state text that indicates that a folder is currently empty -->
    <string name="file_browser_empty_folder_new">[B]Empty[/B][A] Folder[/A]</string>
    <!-- Hint shown in the field to write a message in the chat screen (chat with customized title) -->
    <string name="type_message_hint_with_customized_title">Write message to “%s”&#8230;</string>
    <!-- Hint shown in the field to write a message in the chat screen (chat with default title) -->
    <string name="type_message_hint_with_default_title">Write message to %s&#8230;</string>
    <!-- Title of setting Two-Factor Authentication -->
    <string name="settings_2fa">Two-Factor Authentication</string>
    <!-- Subtitle of setting Two-Factor Authentication when the preference is disabled -->
    <string name="setting_subtitle_2fa">Two-Factor Authentication is a second layer of security for your account.</string>
    <!-- Title of the screen Two-Factor Authentication -->
    <string name="title_2fa">Why do you need two-factor authentication?</string>
    <!--  -->
    <string name="two_factor_authentication_explain">Two-factor authentication is a second layer of security for your account. Which means that even if someone knows your password they cannot access it, without also having access to the six digit code only you have access to.</string>
    <!-- Button that permits user begin with the process of enable Two-Factor Authentication -->
    <string name="button_setup_2fa">Begin Setup</string>
    <!-- Text that explain how to do with Two-Factor Authentication QR -->
    <string name="explain_qr_seed_2fa_1">Scan or copy the seed to your Authenticator App.</string>
    <!-- Text that explain how to do with Two-Factor Authentication seed -->
    <string name="explain_qr_seed_2fa_2">Be sure to back up this seed to a safe place in case you lose your device.</string>
    <!-- Text that explain how to confirm Two-Factor Authentication -->
    <string name="explain_confirm_2fa">Please enter the 6-digit code generated by your Authenticator App.</string>
    <!-- Text button -->
    <string name="general_verify">Verify</string>
    <!-- Text button -->
    <string name="general_next">Next</string>
    <!-- Text button -->
    <string name="general_previous">Previous</string>
    <!-- Text of the alert dialog to inform the user when an error occurs when try to enable seed or QR of Two-Factor Authentication -->
    <string name="qr_seed_text_error">An error occurred generating the seed or QR code, please try again.</string>
    <!-- Title of the screen shown when the user enabled correctly Two-Factor Authentication -->
    <string name="title_2fa_enabled">Two-Factor Authentication Enabled</string>
    <!-- Description of the screen shown when the user enabled correctly Two-Factor Authentication -->
    <string name="description_2fa_enabled">Next time you log in to your account you will be asked to enter a 6-digit code provided by your Authenticator App.</string>
    <!-- Recommendation displayed after enable Two-Factor Authentication -->
    <string name="recommendation_2fa_enabled">Please save your <b>Recovery Key</b> in a safe location, to avoid issues in case you lose access to your app, or if you want to disable Two-Factor Authentication.</string>
    <!-- Error shown when a user tries to enable Two-Factor Authentication and introduce an invalid code -->
    <string name="pin_error_2fa">Invalid code</string>
    <!-- Title of screen Lost authenticator decive -->
    <string name="lost_your_authenticator_device">Lost your Authenticator device?</string>
    <!-- Title of screen Login verification with Two-Factor Authentication -->
    <string name="login_verification">Login Verification</string>
    <!-- Subtitle of screen verify Two-Factor Authentication for changing password -->
    <string name="verify_2fa_subtitle_change_password">Change password</string>
    <!-- Subtitle of screen verify Two-Factor Authentication for changing email -->
    <string name="verify_2fa_subtitle_change_email">Change email</string>
    <!-- Subtitle of screen verify Two-Factor Authentication for cancelling account -->
    <string name="verify_2fa_subtitle_delete_account">Delete account</string>
    <!-- Subtitle of screen verify Two-Factor Authentication for disabling Two-Factor Authentication -->
    <string name="verify_2fa_subtitle_diable_2fa">Disable</string>
    <!-- Title of screen Lost authenticator decive -->
    <string name="title_lost_authenticator_device">Lost your Authenticator device?</string>
    <!-- When the user tries to disable Two-Factor Authentication and some error ocurr in the process -->
    <string name="error_disable_2fa">An error occurred trying to disable Two-Factor Authentication. Please try again.</string>
    <!-- When the user tries to enable Two-Factor Authentication and some error ocurr in the process -->
    <string name="error_enable_2fa">An error occurred trying to enable Two-Factor Authentication. Please try again.</string>
    <!-- Title of the dialog shown when a new account is created to suggest user enable Two-Factor Authentication -->
    <string name="title_enable_2fa">Enable Two-Factor Authentication</string>
    <!-- Label shown when it disables the Two-Factor Authentication -->
    <string name="label_2fa_disabled">Two-Factor Authentication Disabled</string>
    <!-- Text of the button which action is to show the authentication apps -->
    <string name="open_app_button">Open in</string>
    <!-- message when trying to open a link that contains the seed to enable Two-Factor Authentication but there isn’t any app that open it -->
    <string name="intent_not_available_2fa">There isn’t any available app to enable Two-Factor Authentication on your device</string>
    <!-- Text button -->
    <string name="general_close">Close</string>
    <!-- Label shown when Two-Factor Authentication has been enabled to alert user that has to back up his Recovery Key before finish the process -->
    <string name="backup_rk_2fa_end">Export your Recovery Key to finish</string>
    <!-- Title of dialog shown when it tries to open an authentication app and there is no installed -->
    <string name="no_authentication_apps_title">Two-Factor Authentication App</string>
    <!-- Message shown to ask user if wants to open Google Play to install some authenticator app -->
    <string name="open_play_store_2fa">Would you like to open Google Play so you can install an Authenticator App?</string>
    <!-- Label Play Store -->
    <string name="play_store_label">Play Store</string>
    <!-- Text shown in an alert explaining how to continue to enable Two-Factor Authentication -->
    <string name="text_2fa_help">You need an authenticator app to enable 2FA on MEGA. You can download and install the Google Authenticator, Duo Mobile, Authy or Microsoft Authenticator app for your phone or tablet.</string>
    <!-- success message when importing multiple files from -->
    <string name="number_correctly_imported_from_chat">%d files shared successfully</string>
    <!-- error message when importing multiple files from chat -->
    <string name="number_no_imported_from_chat">%d files were not shared</string>
    <!-- button’s text to open a full screen image -->
    <string name="preview_content">Preview content</string>
    <!-- message shown when the user clicks on media file chat message, there is no network connection and the file is not been downloaded -->
    <string name="no_network_connection_on_play_file">No network connection. File has not been downloaded and cannot be streamed.</string>
    <!-- message shown when the user open a file, the file is not been opened due to unknown reason -->
    <string name="error_fail_to_open_file_general">Unable to open file.</string>
    <!-- message shown when the user open a file, there is no network connection and the file is not been downloaded -->
    <string name="error_fail_to_open_file_no_network">No network connection. Please reconnect to open the file.</string>
    <!-- message when trying to save for offline a file that already exists -->
    <string name="file_already_exists">File already exists in Saved for Offline</string>
    <!-- Error message if forwarding a message failed, many messages -->
    <plurals name="error_forwarding_messages">
        <item quantity="one">Message not forwarded</item>
        <item quantity="other">Messages not forwarded</item>
    </plurals>
    <!-- Title of the dialog to disable the rich links previews on chat -->
    <string name="title_confirmation_disable_rich_links">Rich URL previews</string>
    <!-- Text of the dialog to disable the rich links previews on chat -->
    <string name="text_confirmation_disable_rich_links">You are disabling rich URL previews. You can re-enable them in Settings. Do you want to continue?</string>
    <!-- Message shown when a call ends. -->
    <string name="call_missed_messages">[A]Missed call[/A]</string>
    <!-- Message shown when a call ends. -->
    <string name="call_rejected_messages">[A]Call was rejected[/A]</string>
    <!-- Message shown when a call ends. -->
    <string name="call_cancelled_messages">[A]Call was cancelled[/A]</string>
    <!-- Message shown when a call ends. -->
    <string name="call_failed_messages">[A]Call failed[/A]</string>
    <!-- Message shown when a call ends. -->
    <string name="call_not_answered_messages">[A]Call was not answered[/A]</string>
    <!-- Indicates that can type a contact email -->
    <string name="contact_email">Contact email</string>
    <!-- When it tries to add a contact in a list an is already added -->
    <string name="contact_not_added">You have already added this contact.</string>
    <!-- Content of a normal message that cannot be recognized -->
    <string name="error_message_invalid_format">Invalid message format</string>
    <!-- Content of a normal message that cannot be recognized -->
    <string name="error_message_invalid_signature">Invalid message signature</string>
    <!-- When the user tries to reproduce a file through streaming and ocurred an error creating it -->
    <string name="error_streaming">An error occurred trying to create the stream</string>
    <!-- Menu option to restore an item from the Rubbish bin -->
    <string name="context_restore">Restore</string>
    <!-- success message when a node was restore from Rubbish bin -->
    <string name="context_correctly_node_restored">Restored to %s</string>
    <!-- error message when a node was restore from Rubbish bin -->
    <string name="context_no_restored">An error occurred. Item not restored.</string>
    <!-- menu item from contact section to send a message to a contact -->
    <string name="context_send_message">Send Message</string>
    <!-- Error message on opening a MEGAdrop folder link -->
    <string name="error_MEGAdrop_not_supported">MEGAdrop folders are not supported yet</string>
    <!-- Pre overquota error dialog when trying to copy or import a file -->
    <string name="pre_overquota_alert_text">This action cannot be completed as it would take you over your current storage limit. Would you like to upgrade your account?</string>
    <!-- Title of the section Archived chats -->
    <string name="archived_chats_title_section">Archived chats</string>
    <!-- Text of the option to show the arhived chat, it shows the number of archived chats -->
    <string name="archived_chats_show_option">Archived chats (%d)</string>
    <!-- Title of the option on the chat list to archive a chat -->
    <string name="archive_chat_option">Archive chat</string>
    <!-- Title of the option on the chat list to unarchive a chat -->
    <string name="unarchive_chat_option">Unarchive chat</string>
    <!-- Confirmation button of the dialog to archive a chat -->
    <string name="general_archive">Archive</string>
    <!-- Confirmation button of the dialog to unarchive a chat -->
    <string name="general_unarchive">Unarchive</string>
    <!-- Message shown when a chat is successfully archived, it shows the name of the chat -->
    <string name="success_archive_chat">%s chat was archived.</string>
    <!-- Error message shown when a chat has not be archived, it shows the name of the chat -->
    <string name="error_archive_chat">Error. %s chat was not archived.</string>
    <!-- Message shown when a chat is successfully unarchived, it shows the name of the chat -->
    <string name="success_unarchive_chat">%s chat was unarchived.</string>
    <!-- Error message shown when a chat has not be unarchived, it shows the name of the chat -->
    <string name="error_unarchive_chat">Error. %s chat was not able to be unarchived.</string>
    <!-- Message shown when the user has no archived chats -->
    <string name="archived_chats_empty">[A]No[/A] [B]Archived Chats[/B]</string>
    <!-- Subtitle of chat screen when the chat is inactive -->
    <string name="inactive_chat">Inactive chat</string>
    <!-- Subtitle of chat screen when the chat is archived -->
    <string name="archived_chat">Archived chat</string>
    <!-- Title of the layout to join a group call from the chat screen -->
    <string name="join_call_layout">Tap to join the call</string>
    <!-- Label shown when the user wants to add contacts into his MEGA account -->
    <string name="invite_contacts">Invite contacts</string>
    <!-- Label shown when the user wants to share something with other contacts -->
    <string name="share_with">Share with</string>
    <!-- Message shown while the contact list from the device and from MEGA is being read and then shown to the user -->
    <string name="contacts_list_empty_text_loading_share">Loading contacts&#8230;</string>
    <!-- Title of the screen New Group -->
    <string name="title_new_group">New group</string>
    <!-- Subtitle of the screen New Group -->
    <string name="subtitle_new_group">Type group name</string>
    <!-- Hint of edittext shown when it is creating a new group to guide user to type the name of the group -->
    <string name="hint_type_group">Name your group</string>
    <!-- Text of the confirm dialog shown when it wants to remove a contact from a chat -->
    <string name="confirmation_delete_contact">Remove %s from this chat?</string>
    <!-- Settings preference title to show file versions info of the account -->
    <string name="settings_file_management_file_versions_title">File versions</string>
    <!-- Settings preference subtitle to show file versions info of the account -->
    <plurals name="settings_file_management_file_versions_subtitle">
        <item quantity="one">1 file version, taking a total of %2$s</item>
        <item quantity="other">%1$d file versions, taking a total of %2$s</item>
    </plurals>
    <!-- Title of the section File management on Settings section -->
    <string name="settings_file_management_category">File Management</string>
    <!-- Option in Settings to delete all the versions of the account -->
    <string name="settings_file_management_delete_versions">Delete all older versions of my files</string>
    <!-- subtitle of the option in Settings to delete all the versions of the account -->
    <string name="settings_file_management_subtitle_delete_versions">All current files will remain. Only historic versions of your files will be deleted.</string>
    <!-- Text of the dialog to delete all the file versions of the account -->
    <string name="text_confirmation_dialog_delete_versions">You are about to delete the version histories of all files. Any file version shared to you from a contact will need to be deleted by them.\n\nPlease note that the current files will not be deleted.</string>
    <!-- success message when deleting all the versions of the account -->
    <string name="success_delete_versions">File versions successfully deleted</string>
    <!-- error message when deleting all the versions of the account -->
    <string name="error_delete_versions">An error occurred while trying to delete all previous versions of your files, please try again later.</string>
    <!-- Title of the option to enable or disable file versioning on Settings section -->
    <string name="settings_enable_file_versioning_title">File Versioning</string>
    <!-- Subtitle of the option to enable or disable file versioning on Settings section -->
    <string name="settings_enable_file_versioning_subtitle">Enable or disable file versioning for your entire account.\nDisabling file versioning does not prevent your contacts from creating new versions in shared folders.</string>
    <!-- section title to select a chat to send a file -->
    <string name="choose_chat">Choose chat</string>
    <!-- Hint shown to guide user on activity add contacts -->
    <string name="type_mail">Tap, enter name or email</string>
    <!-- Text of the confirm dialog shown when it wants to add a contact from a QR scaned -->
    <string name="confirmation_invite_contact">Add %s to your contacts?</string>
    <!-- Text of the confirm dialog shown when it wants to add a contact from a QR scaned and is already added before -->
    <string name="confirmation_not_invite_contact">You have already added the contact %s.</string>
    <!-- Text of the confirm dialog shown when it wants to add a contact from a QR scaned and is already added before -->
    <string name="confirmation_invite_contact_already_added">You have already added the contact %s.</string>
    <!-- Text of the confirm dialog shown when it wants to add a contact from a QR scaned -->
    <string name="confirmation_share_contact">Share with %s?</string>
    <!-- Text button for init a group chat -->
    <string name="new_group_chat_label">New group chat</string>
    <!-- Label shown when the user wants to add contacts into a chat conversation -->
    <string name="send_contacts">Send contacts</string>
    <!-- Title of the alert when the account have been logged out from another client -->
    <string name="title_alert_logged_out">Logged out</string>
    <!-- Text shown to indicate user that his account has already been confirmed -->
    <string name="account_confirmed">Your account has been activated. Please log in.</string>
    <!-- Text shown to indicate user that his account should be confirmed typing his password -->
    <string name="confirm_account">Please enter your password to confirm your account</string>
    <!-- Error shown if a user tries to add their own email address as a contact -->
    <string name="error_own_email_as_contact">There’s no need to add your own email address</string>
    <!-- Error shown when a user tries to enable Two-Factor Authentication and introduce an invalid code -->
    <string name="invalid_code">Invalid code</string>
    <!-- Text of the dialog shown when the storage of a FREE account is almost full -->
    <string name="text_almost_full_warning">Cloud Drive is almost full. Upgrade to Pro and get up to %1$s of storage and %2$s of transfer quota.</string>
    <!-- Text of the dialog shown when the storage of a PRO I or II account is almost full -->
    <string name="text_almost_full_warning_pro_account">Cloud Drive is almost full. Upgrade now and get up to %1$s of storage and %2$s of transfer quota.</string>
    <!-- Text of the dialog shown when the storage of a PRO III account is almost full -->
    <string name="text_almost_full_warning_pro3_account">Cloud Drive is almost full. If you need more storage please contact MEGA support to get a custom plan.</string>
    <!-- Text of the dialog shown when the storage of a FREE account is full -->
    <string name="text_storage_full_warning">Cloud Drive is full. Upgrade to Pro and get up to %1$s of storage and %2$s of transfer quota.</string>
    <!-- Text of the dialog shown when the storage of a PRO I or II account is full -->
    <string name="text_storage_full_warning_pro_account">Cloud Drive is full. Upgrade now and get up to %1$s of storage and %2$s of transfer quota.</string>
    <!-- Text of the dialog shown when the storage of a PRO III account is full -->
    <string name="text_storage_full_warning_pro3_account">Cloud Drive is full. If you need more storage please contact MEGA support to get a custom plan.</string>
    <!-- Button of the dialog shown when the storage is almost full to see the available PRO plans -->
    <string name="button_plans_almost_full_warning">See plans</string>
    <!-- Button of the dialog shown when the storage is almost full to custom a plan -->
    <string name="button_custom_almost_full_warning">Custom plan</string>
    <!-- Button of the dialog shown when the storage is almost full to get bonus -->
    <string name="button_bonus_almost_full_warning">Get Bonus</string>
    <!-- Mail title to upgrade to a custom plan -->
    <string name="title_mail_upgrade_plan">Upgrade to a custom plan</string>
    <!-- Mail subject to upgrade to a custom plan -->
    <string name="subject_mail_upgrade_plan">Ask us how you can upgrade to a custom plan:</string>
    <!-- Used in chat list screen to indicate in a chat list item that the message was sent by me, followed by the message -->
    <string name="word_me">Me:</string>
    <!-- Title of the button in the contact info screen to start an audio call -->
    <string name="call_button">Call</string>
    <!-- Title of the button in the contact info screen to send a message -->
    <string name="message_button">Message</string>
    <!-- Title of the button in the contact info screen to start a video call -->
    <string name="video_button">Video</string>
    <!-- Title of file explorer to send a link -->
    <string name="title_file_explorer_send_link">Send link to&#8230;</string>
    <!-- Title of chat explorer to send a link or file to a chat -->
    <string name="title_chat_explorer">Send to&#8230;</string>
    <!-- Title of cloud explorer to upload a link or file -->
    <string name="title_cloud_explorer">Upload to&#8230;</string>
    <!-- More button in contact info page -->
    <string name="contact_info_button_more">More</string>
    <!-- Section title to select a file to perform an action, more files -->
    <plurals name="plural_select_file">
        <item quantity="one">Choose File</item>
        <item quantity="other">Choose Files</item>
    </plurals>
    <!-- Title of confirmation dialog of sending invitation to a contact -->
    <string name="title_confirm_send_invitation">Invite %1$s?</string>
    <!-- Title of shared folder explorer to choose a folder to perform an action -->
    <string name="title_share_folder_explorer">Choose folder</string>
    <!-- Popup message shown if an user try to login while there is still living transfer -->
    <string name="login_warning_abort_transfers">All transfers will be cancelled, do you want to log in?</string>
    <!-- Popup message shown if an user try to login while there is still living transfer -->
    <string name="logout_warning_abort_transfers">All transfers will be cancelled, do you want to log out?</string>
    <!-- Label to explain the read only participant permission in the options panel of the group info screen -->
    <string name="subtitle_read_only_permissions">Read-only</string>
    <!-- Label shown the total space and the used space in an account -->
    <string name="used_space">[A]%1$s [/A][B]of %2$s used[/B]</string>
    <!-- title of the alert dialog when the user is changing the API URL to staging -->
    <string name="staging_api_url_title">Change to a test server?</string>
    <!-- Text of the alert dialog when the user is changing the API URL to staging -->
    <string name="staging_api_url_text">Are you sure you want to change to a test server? Your account may suffer irrecoverable problems.</string>
    <!-- Title of the confirmation dialog to open the camera app and lose the relay of the local camera on the in progress call -->
    <string name="title_confirmation_open_camera_on_chat">Open camera?</string>
    <!-- Text of the confirmation dialog to open the camera app and lose the relay of the local camera on the in progress call -->
    <string name="confirmation_open_camera_on_chat">If you open the camera, your video transmission will be paused in the current call.</string>
    <!-- Title of the notification when there is unknown activity on the Chat -->
    <string name="notification_chat_undefined_title">Chat activity</string>
    <!-- Content of the notification when there is unknown activity on the Chat -->
    <string name="notification_chat_undefined_content">You may have new messages</string>
    <!-- When app is retrieving push message -->
    <string name="retrieving_message_title">Retrieving message</string>
    <!-- Title of Rubbish bin scheduler option in settings to enable or disable the functionality -->
    <string name="settings_rb_scheduler_enable_title">Rubbish Bin Clearing Scheduler</string>
    <!-- Subtitle of Rubbish bin scheduler option in settings to enable or disable the functionality in free accounts -->
    <string name="settings_rb_scheduler_enable_subtitle">The Rubbish Bin is cleared for you automatically.</string>
    <!-- Title of Rubbish bin scheduler option in settings to enable or disable the functionality in PRO accounts -->
    <string name="settings_rb_scheduler_enable_period_PRO">The minimum period is 7 days.</string>
    <!-- Title of Rubbish bin scheduler option in settings to enable or disable the functionality in PRO accounts -->
    <string name="settings_rb_scheduler_enable_period_FREE">The minimum period is 7 days and your maximum period is 30 days.</string>
    <!-- Sub title of compression queue notification option in settings indicating the size limits. Please keep the placeholders because are to show the size limits including units in runtime. For example: The minimum size is 100MB and the maximum size is 1000MB. -->
    <string name="settings_compression_queue_subtitle">The minimum size is %1$s and the maximum size is %2$s.</string>
    <!-- Title of Rubbish bin scheduler option in settings to set up the number of days of the rubbish bin scheduler -->
    <string name="settings_rb_scheduler_select_days_title">Remove files older than</string>
    <!-- Time in days (plural). The placeholder is for the time value, please adjust the position based on linguistics -->
    <string name="settings_rb_scheduler_select_days_subtitle">%d days</string>
    <!-- Title of popup that userd to set compression queue size (in MB) in settings -->
    <string name="settings_video_compression_queue_size_popup_title">Notify me when size is larger than</string>
    <!-- Title of compression queue size option in settings -->
    <string name="settings_video_compression_queue_size_title">If videos to compress are larger than</string>
    <!-- Text of the alert when a FREE user tries to disable the RB scheduler -->
    <string name="settings_rb_scheduler_alert_disabling">To disable the Rubbish Bin clearing scheduler or set a longer retention period, please subscribe to a Pro plan.</string>
    <!-- Picker text to choose custom retention time. This option indicates several days -->
    <string name="hint_days">days</string>
    <!-- Title of the option to generate a public chat link -->
    <string name="get_chat_link_option">Get chat link</string>
    <!-- Title of the option to manage a public chat link -->
    <string name="manage_chat_link_option">Manage chat link</string>
    <!-- Title of the option to make a public chat private -->
    <string name="make_chat_private_option">Enable Encryption Key Rotation</string>
    <!-- Title of the view to inform that a chat is private -->
    <string name="private_chat">Encryption key rotation enabled</string>
    <!-- Text of the dialog to change a public chat to private (enable encryption key rotation) -->
    <string name="make_chat_private_option_text">Encryption key rotation is slightly more secure, but does not allow you to create a chat link and new participants will not see past messages.</string>
    <!-- Text of the option to change a public chat to private (enable encrypted key rotation) -->
    <string name="make_chat_private_not_available_text">Encryption key rotation is disabled for conversations with more than 100 participants.</string>
    <!-- Warning show to the user when tries to make private a public chat and the chat has more than 100 participants -->
    <string name="warning_make_chat_private">Unable to convert this chat to private because the participants limit has been exceeded.</string>
    <!-- Text shown when a moderator of a chat create a chat link. Please keep the placeholder because is to show the moderator’s name in runtime. -->
    <string name="message_created_chat_link">[A]%1$s[/A][B] created a chat link.[/B]</string>
    <!-- Text shown when a moderator of a chat delete a chat link. Please keep the placeholder because is to show the moderator’s name in runtime. -->
    <string name="message_deleted_chat_link">[A]%1$s[/A][B] removed the chat link.[/B]</string>
    <!-- Title of the option to delete a chat link -->
    <string name="action_delete_link">Delete chat link</string>
    <!-- Title of the alert when a chat link is invalid -->
    <string name="title_alert_chat_link_error">Chat link</string>
    <!-- Text of the dialog to confirm after closing all other sessions -->
    <string name="confirmation_close_sessions_text">This will log you out on all other active sessions except the current one.</string>
    <!-- Title of the dialog to confirm after closing all other sessions -->
    <string name="confirmation_close_sessions_title">Do you want to close all other sessions?</string>
    <!-- Subtitle chat screen for groups with permissions and not archived, Plural of participant. 2 participants -->
    <string name="number_of_participants">%d participants</string>
    <!-- Label of the button to join a chat by a chat link -->
    <string name="action_join">Join</string>
    <!-- Label for observers of a group chat -->
    <string name="observers_chat_label">Observers</string>
    <!-- Message on the title of the chat screen if there were any error loading the chat link -->
    <string name="error_chat_link">Error loading the chat link.</string>
    <!-- Message on the title of the chat screen if there were any error loading the chat link without logging -->
    <string name="error_chat_link_init_error">Error initialising chat when loading the chat link.</string>
    <!-- Message on the alert to preview a chat link if the user is already a participant -->
    <string name="alert_already_participant_chat_link">You are already participating in this chat.</string>
    <!-- Message on the alert to close a chat preview if the link is invalid -->
    <string name="alert_invalid_preview">This chat preview is no longer available. If you leave the preview, you won’t be able to reopen it.</string>
    <!-- Text shown when a moderator changes the chat to private. Please keep the placeholder because is to show the moderator’s name in runtime. -->
    <string name="message_set_chat_private">[A]%1$s[/A][B] enabled encryption key rotation.[/B]</string>
    <!-- error message shown when a chat link is invalid -->
    <string name="invalid_chat_link">This conversation is no longer available</string>
    <!-- When it is creating a new group chat, this option permits to establish it private or public -->
    <string name="ekr_label">Encryption key rotation</string>
    <!-- Text of the dialog to change a public chat to private (enable encryption key rotation) -->
    <string name="ekr_explanation">Encryption key rotation is slightly more secure, but does not allow you to create a chat link and new participants will not see past messages.</string>
    <!-- Text of the dialog to change a public chat to private (enable encryption key rotation) -->
    <string name="subtitle_chat_message_enabled_ERK">Encryption key rotation is slightly more secure, but does not allow you to create a chat link and new participants will not see past messages.</string>
    <!-- Message shown when a contact request has not been sent because the invitation has been sent before -->
    <string name="invite_not_sent_already_sent">The invitation to contact %s has been sent before and can be consulted in the Sent Requests tab.</string>
    <!-- Label shown to indicate the QR is saving in Cloud Drive -->
    <string name="save_qr_cloud_drive">Saving %s in Cloud Drive&#8230;</string>
    <!-- General label for folders -->
    <string name="general_folders">Folders</string>
    <!-- General label for files -->
    <string name="general_files">Files</string>
    <!-- Item menu option upon right click on one or multiple files -->
    <string name="general_save_to_device">Save to device</string>
    <!-- Title of cloud explorer to upload a file -->
    <string name="title_upload_explorer">Upload to MEGA</string>
    <!-- Label choose destination -->
    <string name="choose_destionation">Choose destination</string>
    <!-- Label that indicates show more items -->
    <string name="general_show_more">Show More</string>
    <!-- Label that indicates show less items -->
    <string name="general_show_less">Show Less</string>
    <!-- Subtitle of the historic notification for a new contact request -->
    <string name="notification_new_contact_request">[A]%s [/A][B]sent you a contact request.[/B]</string>
    <!-- Subtitle of the historic notification for a new contact -->
    <string name="notification_new_contact">[A]%s [/A][B]is now a contact.[/B]</string>
    <!-- Subtitle of the historic notification for a new shared folder -->
    <string name="notification_new_shared_folder">[B]New shared folder from [/B][A]%s.[/A]</string>
    <!-- Subtitle of the historic notification for a reminder new contact request -->
    <string name="notification_reminder_contact_request">[A]Reminder: [/A][B]%s [/B][C]sent you a contact request.[/C]</string>
    <!-- Title of the historic notification for a contact request cancelled -->
    <string name="title_contact_request_notification_cancelled">Contact request cancelled</string>
    <!-- Subtitle of the historic notification for contact request cancelled -->
    <string name="subtitle_contact_request_notification_cancelled">[A]%s [/A][B]cancelled the contact request.[/B]</string>
    <!-- Title of the historic notification when an user deletes you as contact -->
    <string name="title_contact_notification_deleted">Contact deleted</string>
    <!-- Subtitle of the historic notification when an user deletes you as contact -->
    <string name="subtitle_contact_notification_deleted">[A]%s [/A][B]deleted you as a contact.[/B]</string>
    <!-- Title of the historic notification when an user blocks you as contact -->
    <string name="title_contact_notification_blocked">Contact blocked</string>
    <!-- Subtitle of the historic notification when an user blocks you as contact -->
    <string name="subtitle_contact_notification_blocked">[A]%s [/A][B]blocked you as a contact.[/B]</string>
    <!-- Item of the navigation title for the notification section when there is any unread -->
    <string name="section_notification_with_unread">Notifications [A](%1$d)[/A]</string>
    <!-- Text shown in the notifications section. When a contact has nickname, nickname (email) will be shown -->
    <string name="section_notification_user_with_nickname">[A]%1$s (%2$s)[/A]</string>
    <!-- Title of the historic notification for an account deleted -->
    <string name="title_account_notification_deleted">Account deleted</string>
    <!-- Subtitle of the historic notification for an account deleted -->
    <string name="subtitle_account_notification_deleted">[B]The account [/B][A]%s[/A][B] has been deleted.[/B]</string>
    <!-- Subtitle of file takedown historic notification -->
    <string name="subtitle_file_takedown_notification">[A]Your publicly shared file [/A][B]%s[/B][C] has been taken down.[/C]</string>
    <!-- Subtitle of folder takedown historic notification -->
    <string name="subtitle_folder_takedown_notification">[A]Your publicly shared folder [/A][B]%s[/B][C] has been taken down.[/C]</string>
    <!-- Popup notification text on mouse-over of taken down file. -->
    <string name="message_file_takedown_pop_out_notification">This file has been the subject of a takedown notice.</string>
    <!-- Popup notification text on mouse-over taken down folder. -->
    <string name="message_folder_takedown_pop_out_notification">This folder has been the subject of a takedown notice.</string>
    <!-- option to dispute taken down file or folder -->
    <string name="dispute_takendown_file">Dispute Takedown</string>
    <!-- Error shown when download a file that has violated ToS/AUP. -->
    <string name="error_download_takendown_node">Not accessible due to ToS or AUP violation</string>
    <!-- Alert shown when some files were not downloaded due to ToS/AUP violation, Plural of taken down files. 2 files -->
    <plurals name="alert_taken_down_files">
        <item quantity="one">%d file was not downloaded due to ToS/AUP violation.</item>
        <item quantity="other">%d files were not downloaded due to ToS/AUP violation.</item>
    </plurals>
    <!-- Subtitle of a file takedown reinstated historic notification -->
    <string name="subtitle_file_takedown_reinstated_notification">[A]Your publicly shared file [/A][B]%s[/B][C] has been reinstated.[/C]</string>
    <!-- Subtitle of a folder takedown reinstated historic notification -->
    <string name="subtitle_folder_takedown_reinstated_notification">[A]Your publicly shared folder [/A][B]%s[/B][C] has been reinstated.[/C]</string>
    <!-- Title of the historic notification for outgoing contact requests -->
    <string name="title_outgoing_contact_request">Sent request</string>
    <!-- Title of the historic notification for incoming contact requests -->
    <string name="title_incoming_contact_request">Received request</string>
    <!-- Subtitle of the historic notification for contact request denied -->
    <string name="subtitle_outgoing_contact_request_denied">[A]%s [/A][B]denied your contact request.[/B]</string>
    <!-- Subtitle of the historic notification for contact request accepted -->
    <string name="subtitle_outgoing_contact_request_accepted">[A]%s [/A][B]accepted your contact request.[/B]</string>
    <!-- Subtitle of the historic notification for deleted shared folders (one or many) -->
    <string name="notification_deleted_shared_folder">[B]Access to folders shared by [/B][A]%s[/A][B] were removed.[/B]</string>
    <!-- Subtitle of the historic notification when a contact leaves a shared folder -->
    <string name="notification_left_shared_folder">[A]%s[/A][B] has left a shared folder.[/B]</string>
    <!-- Subtitle of the historic notification when a contact leaves a shared folder and the name of the folder is known -->
    <string name="notification_left_shared_folder_with_name">[A]%1$s[/A][B] has left the shared folder [/B][A]%2$s.[/A]</string>
    <!-- Subtitle of the historic notification for incoming contact request ignored -->
    <string name="subtitle_incoming_contact_request_ignored">[B]Contact request from [/B][A]%s [/A][B]was ignored[/B]</string>
    <!-- Subtitle of the historic notification for incoming contact request accepted -->
    <string name="subtitle_incoming_contact_request_accepted">[B]Contact request from [/B][A]%s [/A][B]was accepted[/B]</string>
    <!-- Subtitle of the historic notification for incoming contact request declined -->
    <string name="subtitle_incoming_contact_request_denied">[B]Contact request from [/B][A]%s [/A][B]was declined[/B]</string>
    <!-- Subtitle of the Upgrade account section -->
    <string name="type_of_my_account">Your current account is [A]%s[/A]</string>
    <!-- Footnote to clarify the storage space is subject to the achievement program -->
    <string name="footnote_achievements">Subject to your participation in our achievements program.</string>
    <!-- Title label for the current payment method during account upgrading -->
    <string name="payment_method">Payment method</string>
    <!-- title of billing period -->
    <string name="billing_period_title">Billing period</string>
    <!-- Option of one-off (month) billing. Placeholder: purchase price. -->
    <string name="billed_one_off_month">[A]One-off (month)[/A] %s</string>
    <!-- Option of one-off (year) billing. Placeholder: purchase price. -->
    <string name="billed_one_off_year">[A]One-off (year)[/A] %s</string>
    <!-- Option of monthly billing period. Placeholder: purchase price -->
    <string name="billed_monthly_text">[A]Billed monthly[/A] %s/month</string>
    <!-- Option of yearly billing period. Placeholder: purchase price -->
    <string name="billed_yearly_text">[A]Billed yearly[/A] %s/year</string>
    <!-- dialog option cancel in alert dialog -->
    <string name="button_cancel">Cancel</string>
    <!-- dialog option continue in alert dialog -->
    <string name="button_continue">Continue</string>
    <!-- one of the payment methods -->
    <string name="payment_method_google_wallet">[A]Google Pay[/A] (subscription)</string>
    <!-- one of the payment methods -->
    <string name="payment_method_huawei_wallet">[A]HUAWEI Pay[/A] (subscription)</string>
    <!-- Capital letters. Text of the label of a new historic notifications -->
    <string name="new_label_notification_item">NEW</string>
    <!-- When user is on PRO 3 plan, we will display an extra label to notify user that they can still contact support to have a customised plan. -->
    <string name="label_custom_plan">To upgrade your current subscription, please contact our support team for a [A]custom plan[/A].</string>
    <!-- Input field description in the create file dialog. -->
    <string name="context_new_file_name_hint">file name</string>
    <!-- Option in Settings section to enable the last active connection in chat -->
    <string name="option_enable_last_green_chat">Show Last seen&#8230;</string>
    <!-- Subtitle of the option in Settings section to enable the last active connection in chat -->
    <string name="subtitle_option_enable_last_green_chat">Allow your contacts to see the last time you were active on MEGA.</string>
    <!-- title of notification when device is out of storage during camera upload -->
    <string name="title_out_of_space">Not enough storage space</string>
    <!-- message will be shown when there is not enough space to perform camera upload. -->
    <string name="message_out_of_space">Not enough storage space to perform video compression.</string>
    <!-- the title of the notification that displays when compression larger than setting -->
    <string name="title_compression_size_over_limit">Video compression size is too large</string>
    <!-- the content message of the notification that displays when compression larger than setting, placeholder: size in MB -->
    <string name="message_compression_size_over_limit">The total size of the videos to compress exceeds %s, please put your device on charge to continue.</string>
    <!-- Message displayed when the user changes the ‘Keep file names as in the device’ setting -->
    <string name="message_keep_device_name">This setting will take effect the next time Camera Uploads runs</string>
    <!-- Notification message when compressing video to show the compressed percentage. Please, keep the placeholder because it is for adding the percentage value at runtime. -->
    <string name="message_compress_video">%s has been compressed</string>
    <!-- notification title when compressing video -->
    <string name="title_compress_video">Compressing Videos %1$d/%2$d</string>
    <!-- error message pops up when user selected an invalid folder for camera upload -->
    <string name="error_invalid_folder_selected">Invalid folder selected</string>
    <!-- Indicates the content of a folder is 1 folder and 1 file. Middle height point is to separate two fragments of text and it was not to be considered a punctuation mark. -->
    <string name="one_folder_one_file">1 folder · 1 file</string>
    <!-- Indicates the content of a folder is 1 folder and some files. The placeholder is to set the number of files. e.g. 1 folder · 7 files. Middle height point is to separate two fragments of text and it was not to be considered a punctuation mark. -->
    <string name="one_folder_several_files">1 folder · %1$d files</string>
    <!-- on the section notifications indicates the number of files added to a shared folder, Plural of file. 2 files -->
    <plurals name="num_files_with_parameter">
        <item quantity="one">%d file</item>
        <item quantity="other">%d files</item>
    </plurals>
    <!-- on the section notifications indicates the number of folder added to a shared folder, Plural of folder/directory. 2 folders -->
    <plurals name="num_folders_with_parameter">
        <item quantity="one">%d folder</item>
        <item quantity="other">%d folders</item>
    </plurals>
    <!-- Indicates the content of a folder is some folders and some files. Plural of files. e.g. 7 folders · 2 files. Middle height point is to separate two fragments of text and it was not to be considered a punctuation mark. -->
    <plurals name="num_folders_num_files">
        <item quantity="one">%1$d folders · 1 file</item>
        <item quantity="other">%1$d folders · %2$d files</item>
    </plurals>
    <!-- Subtitle of the historic notification for new additions inside an existing shared folder. Placeholders are: email who added the folders or files, number of folders added, number of files added -->
    <string name="subtitle_notification_added_folders_and_files">[A]%1$s[/A][B] added %2$s and %3$s[/B]</string>
    <!-- Subtitle of the historic notification for new additions inside an existing shared folder, Plural of file. 2 files -->
    <plurals name="subtitle_notification_added_files">
        <item quantity="one">[A]%1$s [/A][B]added %2$d file.[/B]</item>
        <item quantity="other">[A]%1$s [/A][B]added %2$d files.[/B]</item>
    </plurals>
    <!-- Subtitle of the historic notification for deletions inside an existing shared folder, Plural of item. 2 items -->
    <plurals name="subtitle_notification_deleted_items">
        <item quantity="one">[A]%1$s [/A][B]deleted %2$d item.[/B]</item>
        <item quantity="other">[A]%1$s [/A][B]deleted %2$d items.[/B]</item>
    </plurals>
    <!-- Subtitle of the historic notification for new additions inside an existing shared folder, Plural of folder. 2 folders -->
    <plurals name="subtitle_notification_added_folders">
        <item quantity="one">[A]%1$s [/A][B]added %2$d folder.[/B]</item>
        <item quantity="other">[A]%1$s [/A][B]added %2$d folders.[/B]</item>
    </plurals>
    <!-- Subtitle chat screen for groups with permissions and not archived, Plural of participant. 2 participants -->
    <plurals name="subtitle_of_group_chat">
        <item quantity="one">%d participant</item>
        <item quantity="other">%d participants</item>
    </plurals>
    <!--  -->
    <string name="custom_subtitle_of_group_chat">%1$s and %2$d more</string>
    <!-- Error when the user tries to get a public chat link for a chat with the default title -->
    <string name="message_error_set_title_get_link">Before you can generate a link for this chat, you need to set a description:</string>
    <!-- success alert when the user copy a chat link to the clipboard -->
    <string name="chat_link_copied_clipboard">Chat link copied to the clipboard</string>
    <!-- Label to show the price of each plan in the upgrade account section -->
    <string name="type_month">[A]From[/A] %s / [A]month[/A] *</string>
    <!-- the meaning of the asterisk in monthly* and annually* payment -->
    <string name="upgrade_comment">* Recurring subscription can be cancelled any time before the renewal date.</string>
    <!-- Message shown when a call starts. -->
    <string name="call_started_messages">Call Started</string>
    <!-- Title of the dialog to inform about a SSL error -->
    <string name="ssl_error_dialog_title">SSL key error</string>
    <!-- Text of the dialog to inform about a SSL error -->
    <string name="ssl_error_dialog_text">MEGA is unable to establish a secure connection using SSL. You may be on a public Wi-Fi network with additional requirements.</string>
    <!-- Text of the empty screen for the notifications section -->
    <string name="context_empty_notifications">[B]No [/B][A]Notifications[/A]</string>
    <!-- Permissions screen title -->
    <string name="general_setup_mega">Set up MEGA</string>
    <!-- Permissions screen explanation -->
    <string name="setup_mega_explanation">MEGA needs your permission to access your media and files for sharing. Other access permissions may be needed for exchanging encrypted messages and to make secure calls.</string>
    <!-- Title of the screen asking permissions for files -->
    <string name="allow_acces_media_title">Allow access to photos, media and files.</string>
    <!-- Subtitle of the screen asking permissions for files -->
    <string name="allow_acces_media_subtitle">MEGA needs your permission to access files for sharing.</string>
    <!-- Title of the screen asking permissions for camera -->
    <string name="allow_acces_camera_title">Enable camera</string>
    <!-- Subtitle of the screen asking permissions for camera -->
    <string name="allow_acces_camera_subtitle">Allow access to your camera to scan documents, take pictures and make video calls.</string>
    <!-- Title of the screen asking permissions for microphone and write in log calls -->
    <string name="allow_acces_calls_title">Enable calls</string>
    <!-- Title of the screen asking permissions for contacts -->
    <string name="allow_acces_contact_title">Grant access to your address book</string>
    <!-- Subtitle of the screen asking permissions for contacts -->
    <string name="allow_acces_contact_subtitle">Easily discover contacts from your address book on MEGA.</string>
    <!-- Explanation under the subtitle of asking permissions for contacts to explain that MEGA will never use the address book data for any other purpose -->
    <string name="allow_access_contact_explanation">MEGA will not use this data for any other purpose and will never interact with your contacts without your consent.</string>
    <!-- Subtitle of the screen asking permissions for microphone -->
    <string name="allow_acces_calls_subtitle_microphone">Allow access to your microphone to make encrypted calls.</string>
    <!-- General enable access -->
    <string name="general_enable_access">Grant access</string>
    <!-- Title of the option on chat info screen to list all the files sent to the chat -->
    <string name="title_chat_shared_files_info">Shared files</string>
    <!-- Error mesage when trying to remove an uploading attachment that has already finished -->
    <string name="error_message_already_sent">Attachment already sent</string>
    <!-- Message shown when a group call ends. -->
    <string name="group_call_ended_message">[A]Group call ended[/A][C]. Duration: [/C]</string>
    <!-- Message to indicate a call has ended and indicate the call duration. -->
    <string name="call_ended_message">[A]Call ended[/A][C]. Duration: [/C]</string>
    <!-- Message that shows the hours of a call when it ends, more hours -->
    <plurals name="plural_call_ended_messages_hours">
        <item quantity="one">[B]%1$s hour[/B]</item>
        <item quantity="other">[B]%1$s hours[/B]</item>
    </plurals>
    <!-- Message that shows the minutes of a call when it ends, more minutes -->
    <plurals name="plural_call_ended_messages_minutes">
        <item quantity="one">[B]%1$s minute[/B]</item>
        <item quantity="other">[B]%1$s minutes[/B]</item>
    </plurals>
    <!-- Message that shows the seconds of a call when it ends, more seconds -->
    <plurals name="plural_call_ended_messages_seconds">
        <item quantity="one">[B]%1$d second[/B]</item>
        <item quantity="other">[B]%1$d seconds[/B]</item>
    </plurals>
    <!-- Message to indicate a call has ended without indicate the call duration. -->
    <string name="call_ended_no_duration_message">[A]Call ended[/A]</string>
    <!-- Message to indicate a group call has ended without indicate the call duration. -->
    <string name="group_call_ended_no_duration_message">[A]Group call ended[/A]</string>
    <!-- String that appears when we show the last activity of a contact, when the last activity was today. For example: Last seen today 11:34a.m. -->
    <string name="last_seen_today">[A]Last seen [/A]today %1$s</string>
    <!-- String that appears when we show the last activity of a contact, but it’s been a long time ago that we don’t see any activity from that user -->
    <string name="last_seen_long_time_ago">[A]Last seen [/A]a long time ago</string>
    <!-- String that appears when we show the last activity of a contact, when the last activity was before today. For example: Last seen March 14th,2018 11:34a.m. -->
    <string name="last_seen_general">[A]Last seen [/A]%1$s %2$s</string>
    <!-- label today -->
    <string name="label_today">Today</string>
    <!-- label yesterday -->
    <string name="label_yesterday">Yesterday</string>
    <!-- label tomorrow -->
    <string name="label_tomorrow">Tomorrow</string>
    <!-- Text of the empty screen for the chat shared files -->
    <string name="context_empty_shared_files">[B]No [/B][A]Shared Files[/A]</string>
    <!-- Text to indicate that a contact has joined a group call -->
    <string name="contact_joined_the_call">%1$s joined the call</string>
    <!-- Text to indicate that a contact has left a group call -->
    <string name="contact_left_the_call">%1$s left the call</string>
    <!-- Warning show when a call cannot start because there are too many participants in the group chat -->
    <string name="call_error_too_many_participants_start">Call cannot start because the maximum number of participants has been exceeded.</string>
    <!-- Message show when a call cannot be established because there are too many participants in the group call -->
    <string name="call_error_too_many_participants">Call cannot be joined as the maximum number of participants has been exceeded.</string>
    <!-- Message show when a call cannot be established because there are too many participants in the group -->
    <string name="call_error_too_many_participants_join">Unable to join the group call due to the maximum number of participants reached</string>
    <!-- Message show when a user cannot activate the video in a group call because the max number of videos has been reached -->
    <string name="call_error_too_many_video">Video call cannot be joined as the maximum number of participants has been exceeded.</string>
    <!-- Message show when a user cannot put the call on hold -->
    <string name="call_error_call_on_hold">Call cannot be put on hold.</string>
    <!-- Error message shown when a file cannot be opened by other app using the open with option menu -->
    <string name="error_open_file_with">An error has occurred and the file cannot be opened with this app.</string>
    <!-- Subtitle of the call screen when a incoming call is just starting -->
    <string name="incoming_call_starting">Incoming call&#8230;</string>
    <!-- Subtitle of the call screen when a outgoing call is just starting -->
    <string name="outgoing_call_starting">Calling&#8230;</string>
    <!-- Content of a invalid meta message -->
    <string name="error_meta_message_invalid">Message contains invalid metadata</string>
    <!-- Title of the activity that sends a location -->
    <string name="title_activity_maps">Send location</string>
    <!-- Label layout on maps activity that permits send current location -->
    <string name="current_location_label">Send your current location</string>
    <!-- Label layout on maps activity that permits send current location. Placeholder is the current location -->
    <string name="current_location_landscape_label">Send your current location: [A]%1$s[/A]</string>
    <!-- Label layout on maps activity indicating nearby places -->
    <string name="nearby_places_label">Nearby places</string>
    <!-- Message shown in a dialog explaining the consequences of accesing the location -->
    <string name="explanation_send_location">This location will be opened using a third party maps provider outside the end-to-end encrypted MEGA platform.</string>
    <!-- Title of the location marker set by the user -->
    <string name="title_marker_maps">Send This Location</string>
    <!-- Label shown when after a maps search and no places were found -->
    <string name="no_places_found">No places were found</string>
    <!-- Title of the dialog shown when the location is disabled -->
    <string name="gps_disabled">The GPS is disabled</string>
    <!-- Text of the dialog shown when the location is disabled for open location settings -->
    <string name="open_location_settings">Would you like to open the location settings?</string>
    <!-- Info shown in the subtitle of each row of the shared files to chat: sender name . date -->
    <string name="second_row_info_item_shared_file_chat">%1$s . %2$s</string>
    <!-- After the user ticketed ’Don’t ask again’ on permission request dialog and denied, tell the user, he/she can still grant MEGA the permission in system settings. -->
    <string name="on_permanently_denied">You still can grant MEGA permissions in your device’s settings</string>
    <!-- Explain why MEGA needs the reading contacts permission when users deny to grant MEGA the permission. -->
    <string name="explanation_for_contacts_permission">If you allow MEGA to access your address book, you will be able to discover your contacts more easily. MEGA will not use this data for any other purpose and will never interact with your contacts without your consent.</string>
    <!-- Confirmation message after forwarding one or several messages, version items -->
    <plurals name="messages_forwarded_success_plural">
        <item quantity="one">Message forwarded</item>
        <item quantity="other">Messages forwarded</item>
    </plurals>
    <!-- Title of a chat message that contains geolocation info -->
    <string name="title_geolocation_message">Pinned Location</string>
    <!-- Alert shown when a num of files have not been sent because of any error occurs, Plural of file. 2 files -->
    <plurals name="num_files_not_send">
        <item quantity="one">%d file was not sent to %d chats</item>
        <item quantity="other">%d files were not sent to %d chats</item>
    </plurals>
    <!-- Alert shown when a num of contacts have not been sent because of any error occurs, Plural of file. 2 files -->
    <plurals name="num_contacts_not_send">
        <item quantity="one">%d contact was not sent to %d chats</item>
        <item quantity="other">%d contacts were not sent to %d chats</item>
    </plurals>
    <!-- Alert shown when a num of messages have not been sent because of any error occurs, Plural of file. 2 files -->
    <plurals name="num_messages_not_send">
        <item quantity="one">%d message was not sent to %d chats</item>
        <item quantity="other">%d messages were not sent to %d chats</item>
    </plurals>
    <!-- How many local contacts have been on MEGA, Plural of local contact. 2 contacts -->
    <plurals name="quantity_of_local_contact">
        <item quantity="one">%d contact found on MEGA</item>
        <item quantity="other">%d contacts found on MEGA</item>
    </plurals>
    <!-- Label displayed on the top of the chat list if none of user’s phone contacts have a MEGA account. In other case here would appear all the user’s phone contacts that have a MEGA account. -->
    <string name="no_local_contacts_on_mega">Invite contact now?</string>
    <!-- To see whom in your local contacts has been on MEGA -->
    <string name="see_local_contacts_on_mega">Discover your contacts on MEGA</string>
    <!-- In APP, text used to ask for access to contacts -->
    <string name="grant_mega_access_contacts">Grant MEGA access to your address book to discover your contacts on MEGA.</string>
    <!-- Getting registered contacts -->
    <string name="get_registered_contacts">Loading contacts on MEGA&#8230;</string>
    <!-- Alert shown when some content have not been sent because of any error occurs -->
    <string name="content_not_send">The content was not sent to %d chats</string>
    <!-- Label shown when a new group chat has been created correctly -->
    <string name="new_group_chat_created">New group chat created successfully</string>
    <!-- Alert shown when some content is sharing with chats and they are processing -->
    <string name="preparing_chats">Preparing files</string>
    <!-- Label indicating some content has been sent as message -->
    <string name="sent_as_message">Sent as a message.</string>
    <!-- Error message when the attachment cannot be sent to any of the selected chats -->
    <string name="error_sent_as_message">Error. The file has not been sent to any of the selected chats</string>
    <!-- Action delete all file versions -->
    <string name="delete_versions">Delete previous versions</string>
    <!-- Title of the dialog shown when it wants to delete the version history of a file -->
    <string name="title_delete_version_history">Delete previous versions?</string>
    <!-- Text of the dialog shown when it wants to delete the version history of a file -->
    <string name="text_delete_version_history">Please note that the current file will not be deleted.</string>
    <!-- Alert shown when the version history was deleted correctly -->
    <string name="version_history_deleted">Previous versions deleted.</string>
    <!-- Alert shown when the version history was deleted erroneously -->
    <string name="version_history_deleted_erroneously">Previous versions not deleted.</string>
    <!-- Confirmation message after deleted file versions, version items -->
    <plurals name="versions_deleted_succesfully">
        <item quantity="one">%d version deleted successfully</item>
        <item quantity="other">%d versions deleted successfully</item>
    </plurals>
    <!-- Alert shown when several versions are not deleted successfully -->
    <plurals name="versions_not_deleted">
        <item quantity="one">%d version not deleted</item>
        <item quantity="other">%d versions not deleted</item>
    </plurals>
    <!-- Alert shown when the user tries to realize some action in chat and has not contacts -->
    <string name="no_contacts_invite">You have no MEGA contacts. Please invite friends from the Contacts section.</string>
    <!-- Invite button for chat top cell -->
    <string name="invite_more">Invite more</string>
    <!-- Title of first tour screen -->
    <string name="title_tour_one">You hold the keys</string>
    <!-- Content of first tour screen -->
    <string name="content_tour_one">Security is why we exist, your files are safe with us behind a well oiled encryption machine where only you can access your files.</string>
    <!-- Title of second tour screen -->
    <string name="title_tour_two">Encrypted chat</string>
    <!-- Content of second tour screen -->
    <string name="content_tour_two">Fully encrypted chat with voice and video calls, group messaging and file sharing integration with your Cloud Drive.</string>
    <!-- Title of third tour screen -->
    <string name="title_tour_three">Create your Network</string>
    <!-- Content of third tour screen -->
    <string name="content_tour_three">Add contacts, create a network, collaborate, and make voice and video calls without ever leaving MEGA</string>
    <!-- Title of fourth tour screen -->
    <string name="title_tour_four">Your Photos in the Cloud</string>
    <!-- Content of fourth tour screen -->
    <string name="content_tour_four">Camera Uploads is an essential feature for any mobile device and we have got you covered. Create your account now.</string>
    <!-- Title of the dialog shown when a pdf required password -->
    <string name="title_pdf_password">Enter your password</string>
    <!-- Text of the dialog shown when a pdf required password -->
    <string name="text_pdf_password">%s is a password protected PDF document. Please enter the password to open the PDF.</string>
    <!-- Error of the dialog shown wen a pdf required password and the user types a wrong password -->
    <string name="error_pdf_password">You have entered the wrong password, please try again.</string>
    <!-- Error of the dialog shown wen a pdf required password and the user has been typed three times a wrong password -->
    <string name="error_max_pdf_password">The password you have entered is not valid.</string>
    <!-- Alert shown when a user tries to open a file from a zip and the file is unknown or has not been possible to unzip correctly -->
    <string name="unknownn_file">It is not possible to open the file. It is an unknown file type or it has not been possible to unzip the file successfully.</string>
    <!-- Alert shown when exists some call and the user tries to play an audio or video -->
    <string name="not_allow_play_alert">It is not possible to play media files while there is a call in progress.</string>
    <!-- Text shown in the list of chats when there is a call in progress but I am not on it -->
    <string name="ongoing_call_messages">Ongoing Call</string>
    <!-- Title of the layout to join a group call from the chat screen. -->
    <string name="join_call_layout_in_group_call">Tap to join current group call.</string>
    <!-- Title of the layout to return to a call -->
    <string name="call_in_progress_layout">Tap to return to call</string>
    <!-- message displayed when you try to start a call but it is not possible because you are already on a call -->
    <string name="not_allowed_to_start_call">You are currently on a call</string>
    <!-- chat message when a participant invites himself to a public chat using a chat link. Please keep the placeholder because is to show the participant’s name in runtime. -->
    <string name="message_joined_public_chat_autoinvitation">[A]%1$s[/A][B] joined the group chat.[/B]</string>
    <!-- Warning that appears prior to remove a chat link on the group info screen. -->
    <string name="context_remove_chat_link_warning_text">This conversation will no longer be accessible through the chat link once it has been removed.</string>
    <!-- Description text of the dialog to generate a public chat link -->
    <string name="context_create_chat_link_warning_text">Encrypted Key Rotation does not allow you to get a chat link without creating a new group chat.</string>
    <!-- Question of the dialog to generate a public chat link -->
    <string name="context_create_chat_link_question_text">Do you want to create a new group chat and get a chat link?</string>
    <!-- Text of the dialog to change a public chat to private (enable encryption key rotation) -->
    <string name="context_make_private_chat_warning_text">Encryption key rotation is slightly more secure, but does not allow you to create a chat link and new participants will not see past messages.</string>
    <!-- Message shown when a user has joined to a public chat successfully -->
    <string name="message_joined_successfully">You have joined the chat successfully.</string>
    <!-- Label that indicates the steps of a wizard -->
    <string name="wizard_steps_indicator">%1$d of %2$d</string>
    <!-- Hint of the Search view -->
    <string name="hint_action_search">Search&#8230;</string>
    <!-- Notification button which is displayed to answer an incoming call if the call screen is not displayed for some reason. -->
    <string name="answer_call_incoming">Answer</string>
    <!-- The text of the notification button that is displayed when there is a call in progress, another call is received and ignored. -->
    <string name="ignore_call_incoming">Ignore</string>
    <!-- Subtitle of the call screen when a user muted the current individual call. The placeholder indicates the user who muted the call -->
    <string name="muted_contact_micro">%s muted this call</string>
    <!-- Subtitle of the call screen when I muted the current individual call -->
    <string name="muted_own_micro">Muted</string>
    <!-- Subtitle of the call screen when the call is on hold -->
    <string name="call_on_hold">Call on hold</string>
    <!-- Subtitle of the call screen when a participant puts the call on hold. The placeholder indicates the user who put the call on hold -->
    <string name="session_on_hold">%s is on hold</string>
    <!-- The text of the notification button that is displayed when I receive a individual call and put the current one on hold and answer the other. -->
    <string name="hold_and_answer_call_incoming">Hold and Answer</string>
    <!-- The text of the notification button that is displayed when I receive a group call and put the current one on hold and answer the other. -->
    <string name="hold_and_join_call_incoming">Hold and Join</string>
    <!-- The text of the notification button that is displayed when I receive a individual call and hang the current one and answer the other. -->
    <string name="end_and_answer_call_incoming">End and Answer</string>
    <!-- The text of the notification button that is displayed when I receive a group call and hand the current one and answer the other. -->
    <string name="end_and_join_call_incoming">End and Join</string>
    <!-- when trying to download a file that is already downloaded in the device and has to copy in another path -->
    <string name="copy_already_downloaded">File already downloaded. Copied to the selected path.</string>
    <!-- Title of the dialog shown when you want to join a group call -->
    <string name="title_join_call">Join call</string>
    <!-- Text of the dialog shown when you want to join a group call -->
    <string name="text_join_call">To join this call you have to end your current call.</string>
    <!-- Text of the dialog shown when you want to join a group call but you are in another active call -->
    <string name="text_join_another_call">To join this call you have to end or hold the current call.</string>
    <!-- Explanation of the dialog shown to share a chat link -->
    <string name="copy_link_explanation">People can join your group by using this link.</string>
    <!-- Label that indicates the creation of a chat link -->
    <string name="new_chat_link_label">New chat link</string>
    <!-- Title of the dialog shown when the user it is creating a chat link and the chat has not title -->
    <string name="enter_group_name">Enter group name</string>
    <!-- Alert shown when the user it is creating a chat link and the chat has not title -->
    <string name="alert_enter_group_name">To create a chat link you must name the group.</string>
    <!-- Text shown when an account doesn’t have any contact added and it’s trying to start a new chat conversation -->
    <string name="invite_contacts_to_start_chat">Invite contacts and start chatting securely with MEGA’s encrypted chat.</string>
    <!-- Text of the empty screen when there are not chat conversations -->
    <string name="recent_chat_empty_text">Start chatting securely with your contacts using end-to-end encryption</string>
    <!-- Text sent to recipients to invite to be contact. Placeholder: contact link url. -->
    <string name="invite_contacts_to_start_chat_text_message">Hi. Have secure conversations on MEGA with me and get 20 GB of free cloud storage. %1$s</string>
    <!-- In some cases, a user may try to get the link for a chat room, but if such is not set by an operator - it would say ‘not link available’ and not auto create it. -->
    <string name="no_chat_link_available">No chat link available.</string>
    <!-- Alert shown when it has been deleted successfully a chat link -->
    <string name="chat_link_deleted">Chat link deleted successfully.</string>
    <!-- The status of pending contact request (ACCEPTED), placeholder is contact request creation time -->
    <string name="contact_request_status_accepted">%1$s (ACCEPTED)</string>
    <!-- The status of pending contact request (DELETED), placeholder is contact request creation time -->
    <string name="contact_request_status_deleted">%1$s (DELETED)</string>
    <!-- The status of pending contact request (DENIED), placeholder is contact request creation time -->
    <string name="contact_request_status_denied">%1$s (DENIED)</string>
    <!-- The status of pending contact request (IGNORED), placeholder is contact request creation time -->
    <string name="contact_request_status_ignored">%1$s (IGNORED)</string>
    <!-- The status of pending contact request (REMINDED), placeholder is contact request creation time -->
    <string name="contact_request_status_reminded">%1$s (REMINDED)</string>
    <!-- The status of pending contact request (PENDING), placeholder is contact request creation time -->
    <string name="contact_request_status_pending">%1$s (PENDING)</string>
    <!-- Message shown when it restored successfully a file version -->
    <string name="version_restored">Version restored successfully.</string>
    <!-- Text to inform that to make a recording you have to keep pressed the record button more than one second -->
    <string name="recording_less_than_second">Tap and hold to record, release to send.</string>
    <!-- label shown when slide to cancel a voice messages -->
    <string name="slide_to_cancel">Slide to cancel</string>
    <!-- Error message when trying to play a voice message that it is not available -->
    <string name="error_message_voice_clip">This voice message is not available</string>
    <!-- Title of popup when user click ‘Share’ button on invite contact page -->
    <string name="invite_contact_chooser_title">Invite a friend via</string>
    <!-- Action button label -->
    <string name="invite_contact_action_button">Invite a friend via&#8230;</string>
    <!-- Message displayed when multiple download starts and all files has already been downloaded before. Placeholder: number of files -->
    <plurals name="file_already_downloaded">
        <item quantity="one">1 file already downloaded.</item>
        <item quantity="other">%d files already downloaded.</item>
    </plurals>
    <!-- When a multiple download is started, some of the files could have already been downloaded before. This message shows the number of files that are pending. Placeholder: number of files -->
    <plurals name="file_pending_download">
        <item quantity="one">1 file pending.</item>
        <item quantity="other">%d files pending.</item>
    </plurals>
    <!-- Title of the login screen -->
    <string name="login_to_mega">Log into MEGA</string>
    <!-- Title of the create account screen -->
    <string name="create_account_title">Create your MEGA account</string>
    <!-- Label to reference a recents section -->
    <string name="recents_label">Recents</string>
    <!-- Label to reference a chats section -->
    <string name="chats_label">Chats</string>
    <!-- Text of the empty screen when there are not elements in Recents -->
    <string name="context_empty_recents">[B]No files in [/B][A]Recents[/A]</string>
    <!-- Title of a recents bucket -->
    <string name="title_bucket">%1$s and %2$d more</string>
    <!-- Title of a media recents bucket that only contains some images -->
    <string name="title_media_bucket_only_images">%d Images</string>
    <!-- Title of a media recents bucket that only contains some videos -->
    <string name="title_media_bucket_only_videos">%d Videos</string>
    <!-- Title of a media recents bucket that contains some images and some videos -->
    <string name="title_media_bucket_images_and_videos">%1$d Images and %2$d Videos</string>
    <!-- Title of a media recents bucket that contains some images and a video -->
    <string name="title_media_bucket_images_and_video">%d Images and 1 Video</string>
    <!-- Title of a media recents bucket that contains an image and some videos -->
    <string name="title_media_bucket_image_and_videos">1 Image and %d Videos</string>
    <!-- Title of a media recents bucket that contains an image and a video -->
    <string name="title_media_bucket_image_and_video">1 Image and 1 Video</string>
    <!-- Label that indicates who uploaded a file into a recents bucket -->
    <string name="create_action_bucket">[A]created by [/A]%s</string>
    <!-- Label that indicates who updated a file into a recents bucket -->
    <string name="update_action_bucket">[A]updated by [/A]%s</string>
    <!-- Used in recents list screen to indicate an action done by me -->
    <string name="bucket_word_me">Me</string>
    <!-- Text to explain the benefits of adding phone number to achievement enabled users. Placeholder 1: bonus storage space e.g. 20GB -->
    <string name="sms_add_phone_number_dialog_msg_achievement_user">Get %1$s free when you add your phone number. This makes it easier for your contacts to find you on MEGA.</string>
    <!-- Text to explain the benefits of adding phone number to non achievement users -->
    <string name="sms_add_phone_number_dialog_msg_non_achievement_user">Add your phone number to MEGA. This makes it easier for your contacts to find you on MEGA.</string>
    <!-- Error message when trying to record a voice message while on a call in progress -->
    <string name="not_allowed_recording_voice_clip">It is not possible to record voice messages while there is a call in progress.</string>
    <!-- Text shown when it tries to upload a voice message and occurs an error to process the action -->
    <string name="error_upload_voice_clip">An error occurred while trying to upload the voice message.</string>
    <!-- Title of the notification shown on the action bar when there is a incoming call -->
    <string name="title_notification_incoming_call">Incoming call</string>
    <!-- Title of the notification shown on the action bar when there is a incoming group call -->
    <string name="title_notification_incoming_group_call">Incoming group call</string>
    <!-- Title of the notification shown on the action bar when there is an individual incoming video call -->
    <string name="title_notification_incoming_individual_video_call">Incoming video call</string>
    <!-- Title of the notification shown on the action bar when there is an individual incoming audio call -->
    <string name="title_notification_incoming_individual_audio_call">Incoming audio call</string>
    <!-- The title of progress dialog when loading web content -->
    <string name="embed_web_browser_loading_title">Loading</string>
    <!-- The message of progress dialog when loading web content -->
    <string name="embed_web_browser_loading_message">Please wait&#8230;</string>
    <!-- Head label to show the business account type -->
    <string name="account_label">Account type</string>
    <!-- Label in My Account section to show user account type -->
    <string name="business_label">Business</string>
    <!-- Business user role -->
    <string name="admin_label">Admin</string>
    <!-- Business user role -->
    <string name="user_label">User</string>
    <!-- General label to show the status of something or someone -->
    <string name="status_label">Status</string>
    <!-- State to indicate something is active (business status account for instance) -->
    <string name="active_label">Active</string>
    <!-- Business account status. Payment is overdue, but the account still active in grace period -->
    <string name="payment_required_label">Payment required</string>
    <!-- Business expired account Overdue payment page header. -->
    <string name="payment_overdue_label">Payment overdue</string>
    <!-- Alert shown to an admin user of a business account in My Account section -->
    <string name="business_management_alert">User management is only available from a desktop web browser.</string>
    <!-- Title of the usage tab in My Account Section -->
    <string name="tab_my_account_usage">Usage</string>
    <!-- Title of usage storage details section in My Account -->
    <string name="usage_storage_details_label">Storage usage breakdown</string>
    <!-- Title of overall usage section in Storage -->
    <string name="overall_usage_label">Overall usage</string>
    <!-- Title of transfer section in Storage -->
    <string name="transfer_label">Transfer</string>
    <!-- Error shown when a Business account user (sub-user or admin) tries to remove a contact which is part of the same Business account. Please, keep the placeholder, it will be replaced with the name or email of the account, for example: Jane Appleseed or ja@mega.nz -->
    <string name="error_remove_business_contact">You cannot remove %1$s as a contact because they are part of your Business account.</string>
    <!-- When logging in during the grace period, the administrator of the Business account will be notified that their payment is overdue, indicating that they need to access MEGA using a desktop browser for more information -->
    <string name="grace_period_admin_alert">A problem occurred with your last payment. Please access MEGA using a desktop browser for more information.</string>
    <!-- A dialog title shown to users when their business account is expired. -->
    <string name="expired_business_title">Your Business account has expired</string>
    <!-- Details shown when a Business account is expired due a payment issue. The account is opened in a view-only mode. -->
    <string name="expired_admin_business_text">There has been a problem processing your payment. MEGA is limited to view only until this issue has been fixed in a desktop web browser.</string>
    <!-- A message which is shown to sub-users of expired business accounts. -->
    <string name="expired_user_business_text">Your account is currently [B]suspended[/B]. You can only browse your data.</string>
    <!-- Message shown when users with a business account (no administrators of a business account) try to enable the Camera Uploads, to advise them that the administrator do have the ability to view their data. -->
    <string name="camera_uploads_business_alert">MEGA cannot access your data. However, your business account administrator can access your Camera Uploads.</string>
    <!-- General label to alert user that somehting went wrong -->
    <string name="general_something_went_wrong_error">Something went wrong</string>
    <!-- A dialog message which is shown to sub-users of expired business accounts. -->
    <string name="expired_user_business_text_2">Contact your business account administrator to resolve the issue and activate your account.</string>
    <!-- Warning message to alert user about logout in My Account section if has offline files. -->
    <string name="logout_warning_offline">When you log out, files from your Offline section will be deleted from your device.</string>
    <!-- Warning message to alert user about logout in My Account section if has transfers in progress. -->
    <string name="logout_warning_transfers">When you log out, ongoing transfers will be cancelled.</string>
    <!-- Warning message to alert user about logout in My Account section if has offline files and transfers in progress. -->
    <string name="logout_warning_offline_and_transfers">When you log out, files from your Offline section will be deleted from your device and ongoing transfers will be cancelled.</string>
    <!-- Label to indicate that a name has not been possible to obtain for some reason -->
    <string name="unknown_name_label">Unknown name</string>
    <!-- Error when renaming a chat title and it is too long -->
    <string name="title_long">Title too long</string>
    <!-- Alert shown to the user when they is trying to create an empty group for attach a file -->
    <string name="error_creating_group_and_attaching_file">Please select one or more contacts.</string>
    <!-- Label showing the number of contacts attached in a chat conversation, placeholder is the number of contacts -->
    <string name="contacts_sent">Sent %s Contacts.</string>
    <!-- Name by default of the folder where the files sent to the chat are stored in the cloud -->
    <string name="my_chat_files_folder">My chat files</string>
    <!-- Error shown when it was not possible to create a folder for any reason -->
    <string name="error_creating_folder">Error. The folder %1$s was not created</string>
    <!-- Title of an alert screen indicating the user has to verify their email -->
    <string name="verify_email_label">Verify your email address</string>
    <!-- Text informing user that their account has been suspended -->
    <string name="account_temporarily_suspended">Your account has been temporarily locked for your safety.</string>
    <!-- Text informing user has to follow the steps of an email to unlock their account -->
    <string name="verify_email_and_follow_steps">Please follow the steps in the [A]verification email[/A] to unlock your account.</string>
    <!-- Question which takes the user to a help screen -->
    <string name="why_am_i_seeing_this">Why am I seeing this?</string>
    <!-- Label of a button which action is resend an email -->
    <string name="resend_email_label">Resend email</string>
    <!-- Error shown when the user tries to resend the email to unblock their account before the time needed to permit send it again -->
    <string name="resend_email_error">Email already sent. Please wait a few minutes before trying again.</string>
    <!-- Title of a helping view about locked accounts -->
    <string name="locked_accounts_label">Locked Accounts</string>
    <!-- Locked accounts description text by an external data breach. This text is 1 of 2 paragraph of a description -->
    <string name="locked_accounts_text_1">It is possible that you are using the same password for your MEGA account as for other services, and that at least one of these other services has suffered a data breach.</string>
    <!-- Locked accounts description text by bad use of user password. This text is 2 of 2 paragraph of a description -->
    <string name="locked_accounts_text_2">Your password leaked and is now being used by bad actors to log into your accounts, including, but not limited to, your MEGA account.</string>
    <!-- Button to add a nickname for a user -->
    <string name="add_nickname">Set Nickname</string>
    <!-- Button to update a nickname for a user -->
    <string name="edit_nickname">Edit Nickname</string>
    <!-- Label showing that a nickname has been added -->
    <string name="snackbar_nickname_added">Nickname added</string>
    <!-- Label showing that a nickname has been added -->
    <string name="snackbar_nickname_removed">Nickname removed</string>
    <!-- Label showing that a nickname has not been added -->
    <string name="error_snackbar_nickname_added">An error occurred while trying to add the nickname</string>
    <!-- title of a dialog to edit or remove the nickname -->
    <string name="nickname_title">Nickname</string>
    <!-- Text related to verified phone number. Used as title or cell description. -->
    <string name="phonenumber_title">Phone number</string>
    <!-- Text shown in a call when it is trying to reconnect after lose the internet connection -->
    <string name="reconnecting_message">Reconnecting</string>
    <!-- Text shown when the Internet connection is retrieved and there is a call is in progress -->
    <string name="connected_message">You are back.</string>
    <!-- Text shown in a call when the own internet connection is of low quality -->
    <string name="poor_internet_connection_message">Poor Internet connection</string>
    <!-- Text is displayed while a voice clip is being recorded -->
    <string name="recording_layout">Recording&#8230;</string>
    <!-- Text shown for the action create new file -->
    <string name="create_new_file_action">Create new file</string>
    <!-- Error title shown when you are trying to do an action with a file or folder and you don’t have the necessary permissions -->
    <string name="permissions_error_label">Permission error</string>
    <!-- Confirmation dialog shown to user when they try to revert a node in an incoming ReadWrite share. -->
    <string name="alert_not_enough_permissions_revert">You do not have the correct permissions to amend this file. Would you like to create a new file?</string>
    <!-- Text shown when the creation of a version as a new file was successful -->
    <string name="version_as_new_file_created">Version was created as a new file successfully.</string>
    <!-- Label indicating a date. Keep the placeholder, is to set the date. -->
    <string name="general_date_label">on %1$s</string>
    <!-- Confirmation before removing the outgoing shares of several folders. Please keep the placeholder is to set the number of folders -->
    <string name="alert_remove_several_shares">Are you sure you want to stop sharing these %1$d folders?</string>
    <!-- Download location label -->
    <string name="download_location">Download location</string>
    <!-- Text asking confirmation for download location -->
    <string name="confirmation_download_location">Always save to this location?</string>
    <!-- Action to show any file in its location -->
    <string name="view_in_folder_label">View in folder</string>
    <!-- Title of a screen to browse files -->
    <string name="browse_files_label">Browse files</string>
    <!-- Title of the File Provider activity -->
    <string name="file_provider_title">Attach from&#8230;</string>
    <!-- Title of an inactive chat which was recently created (today or yesterday). Placeholder is to show the specific creation day. e.g. Chat created today -->
    <string name="inactive_chat_title_2">Chat created %s</string>
    <!-- Title of an inactive chat. Placeholder is to show the creation date and time -->
    <string name="inactive_chat_title">Chat created on %s</string>
    <!-- Title of the chat when multi-selection is activated -->
    <string name="select_message_title">Select messages</string>
    <!-- Storage root label -->
    <string name="storage_root_label">Storage root</string>
    <!-- The label that describes that a transfer failed. -->
    <string name="failed_label">Failed</string>
    <!-- Text warning of transfer over quota -->
    <string name="warning_transfer_over_quota">Your transfers have been interrupted. Upgrade your account or wait %s to continue.</string>
    <!-- Label indicating transfer over quota -->
    <string name="label_transfer_over_quota">Transfer quota exceeded</string>
    <!-- Label indicating storage over quota -->
    <string name="label_storage_over_quota">Storage quota exceeded</string>
    <!-- Label indicating the action ‘upgrate account’ to get more transfer quota -->
    <string name="label_get_more_transfer_quota">Get more transfer quota</string>
    <!-- Warning show to the user when a folder does not exist -->
    <string name="warning_folder_not_exists">The folder does not exist.</string>
    <!-- Warning show to the user when a node does not exist in cloud -->
    <string name="warning_node_not_exists_in_cloud">The file cannot be found in your Cloud Drive.</string>
    <!-- Header text of the Over Disk Quota Paywall warning -->
    <string name="over_disk_quota_paywall_header">Storage Full</string>
    <!-- Title of the Over Disk Quota Paywall warning -->
    <string name="over_disk_quota_paywall_title">Your data is at risk!</string>
    <!-- Text of the Over Disk Quota Paywall warning with multiple email notification. Placeholders: 1 user email, 2 and 3 list of email notification dates, 4 number of files, 5 files size (including units) and 6 required PRO plan -->
    <plurals name="over_disk_quota_paywall_text">
        <item quantity="one">We have contacted you by email to %1$s on %2$s, but you still have %3$s files taking up %4$s in your MEGA account, which requires you to have %5$s.</item>
        <item quantity="other">We have contacted you by email to %1$s on %2$s and %3$s, but you still have %4$s files taking up %5$s in your MEGA account, which requires you to have %6$s.</item>
    </plurals>
    <!-- Text of the Over Disk Quota Paywall warning with no email notification info. Placeholders: 1 user email, 2 number of files, 3 files size (including units) and 4 required PRO plan -->
    <string name="over_disk_quota_paywall_text_no_warning_dates_info">We have contacted you by email to %1$s, but you still have %2$s files taking up %3$s in your MEGA account, which requires you to have %4$s.</string>
    <!-- Text of deletion alert of the Over Disk Quota Paywall warning. Placeholder is for include the time left (including units) in MEGA red color -->
    <string name="over_disk_quota_paywall_deletion_warning">[B]You have [M]%s[/M] left to upgrade[/B]. After that, your data is subject to deletion.</string>
    <!-- Text of deletion alert of the Over Disk Quota Paywall warning if no data available -->
    <string name="over_disk_quota_paywall_deletion_warning_no_data">[B]You have to upgrade[/B]. Your data is currently subject to deletion.</string>
    <!-- Text of deletion alert of the Over Disk Quota Paywall warning if no time left. “save” here means safeguard, protect, and not write to disk. -->
    <string name="over_disk_quota_paywall_deletion_warning_no_time_left">[B]You must act immediately to save your data.[/B]</string>
    <!-- Time in days (plural). The placeholder is for the time value, please adjust the position based on linguistics -->
    <plurals name="label_time_in_days_full">
        <item quantity="one">1 day</item>
        <item quantity="other">%d days</item>
    </plurals>
    <!-- Time in hours. The placeholder is for the time value, please adjust the position based on linguistics -->
    <string name="label_time_in_hours">%dh</string>
    <!-- Time in minutes. The placeholder is for the time value, please adjust the position based on linguistics -->
    <string name="label_time_in_minutes">%dm</string>
    <!-- Time in seconds. The placeholder is for the time value, please adjust the position based on linguistics -->
    <string name="label_time_in_seconds">%ds</string>
    <!-- Title for a section on the fingerprint warning dialog. Below it is a button which will allow the user to verify their contact’s fingerprint credentials. -->
    <string name="label_verify_credentials">Verify credentials</string>
    <!-- Label to indicate that contact’s credentials are not verified. -->
    <string name="label_not_verified">Not verified</string>
    <!-- Label indicating the authenticity credentials of a contact have been verified -->
    <string name="label_verified">Verified</string>
    <!-- ”Verify user” dialog title -->
    <string name="authenticity_credentials_label">Authenticity Credentials</string>
    <!-- ”Verify user” dialog description -->
    <string name="authenticity_credentials_explanation">This is best done in real life by meeting face to face. If you have another already-verified channel such as verified OTR or PGP, you may also use that.</string>
    <!-- Label title above your fingerprint credentials.  A credential in this case is a stored piece of information representing your identity -->
    <string name="label_your_credentials">Your Credentials</string>
    <!-- Button to reset credentials -->
    <string name="action_reset">Reset</string>
    <!-- Warning shown to the user when tries to approve/reset contact credentials and another request of this type is already running. -->
    <string name="already_verifying_credentials">Updating credentials. Please try again later.</string>
    <!-- Info message displayed when the user is joining a chat conversation -->
    <string name="joining_label">Joining&#8230;</string>
    <!-- Info message displayed when the user is leaving a chat conversation -->
    <string name="leaving_label">Leaving&#8230;</string>
    <!-- Text in the confirmation dialog for removing the associated phone number of current account. -->
    <string name="remove_phone_number">Remove your phone number?</string>
    <!-- Text show in a snackbar when phone has successfully reset. -->
    <string name="remove_phone_number_success">Your phone number has been removed successfully.</string>
    <!-- Text show in a snackbar when reset phone number failed. -->
    <string name="remove_phone_number_fail">Failed to remove your phone number.</string>
    <!-- Text hint shown in the global search box which sits on the top of the Homepage screen -->
    <string name="search_hint">Search in MEGA</string>
    <!-- Alert shown when a user tries to reset an account wich is bloqued. -->
    <string name="error_reset_account_blocked">The account you’re trying to reset is blocked.</string>
    <!-- Error message when trying to login and the account is blocked -->
    <string name="error_account_blocked">Your account has been blocked. Please contact support&#64;mega.nz</string>
    <!-- Error message appears to sub-users of a business account when they try to login and they are disabled. -->
    <string name="error_business_disabled">Your account has been deactivated by your administrator. Please contact your business account administrator for further details.</string>
    <!-- An error message which appears to sub-users of a business account when they try to login and they are deleted. -->
    <string name="error_business_removed">Your account has been removed by your administrator. Please contact your business account administrator for further details.</string>
    <!-- Option in bottom sheet dialog for modifying the associated phone number of current account. -->
    <string name="option_modify_phone_number">Modify</string>
    <!-- Option in bottom sheet dialog for modifying the associated phone number of current account. -->
    <string name="title_modify_phone_number">Modify phone number</string>
    <!-- Option in bottom sheet dialog for removing the associated phone number of current account. -->
    <string name="title_remove_phone_number">Remove phone number</string>
    <!-- Message showing to explain what will happen when the operation of -->
    <string name="modify_phone_number_message">This operation will remove your current phone number and start the process of associating a new phone number with your account.</string>
    <!-- Message for action to remove the registered phone number. -->
    <string name="remove_phone_number_message">This will remove your associated phone number from your account. If you later choose to add a phone number you will be required to verify it.</string>
    <!-- Text of an action button indicating something was successful and it can checks it by pressing it -->
    <string name="action_see">See</string>
    <!-- “Verify user” dialog description. Please, keep the placeholder, is to set the name of a contact: Joana’s credentials -->
    <string name="label_contact_credentials">%s’s credentials</string>
    <!-- The label under the button of opening all-documents screen. The space is reduced, so please translate this string as short as possible. -->
    <string name="category_documents">Docs</string>
    <!-- The label under the button of opening all-documents screen -->
    <string name="section_documents">Documents</string>
    <!-- Label of the floating action button of opening the new chat conversation -->
    <string name="fab_label_new_chat">New chat</string>
    <!-- Text that indicates that there’s no image to show in image section -->
    <string name="homepage_empty_hint_photos">[B]No[/B] [A]Images[/A] [B]Found[/B]</string>
    <!-- Text that indicates that there’s no document to show -->
    <string name="homepage_empty_hint_documents">No documents found</string>
    <!-- Text that indicates that there’s no audio to show -->
    <string name="homepage_empty_hint_audio">No audio files found</string>
    <!-- Text that indicates that there’s no video to show -->
    <string name="homepage_empty_hint_video">No videos found</string>
    <!-- Title of the screen to attach GIFs -->
    <string name="search_giphy_title">Search GIPHY</string>
    <!-- Label indicating an empty search of GIFs. The format placeholders are to showing it in different colors. -->
    <string name="empty_search_giphy">No [A]GIFs[/A] found</string>
    <!-- Label indicating there is not available GIFs due to down server -->
    <string name="server_down_giphy">No available GIFs. Please try again later</string>
    <!-- Label indicating the end of Giphy list. The format placeholders are to showing it in different colors. -->
    <string name="end_of_results_giphy">[A]End of[/A] results</string>
    <!-- Title of a dialog to confirm the action of resume all transfers -->
    <string name="warning_resume_transfers">Resume transfers?</string>
    <!-- Option to  resume all transfers -->
    <string name="option_resume_transfers">Resume transfers</string>
    <!-- Option to  cancel a transfer -->
    <string name="option_cancel_transfer">Cancel transfer</string>
    <!-- Message of a dialog to confirm the action of resume all transfers -->
    <string name="warning_message_resume_transfers">Unpause transfers to proceed with your upload.</string>
    <!-- Indicator of the progress in a download/upload. Please, don’t remove the place holders: the first one is to set the percentage, the second one is to set the size of the file. Example 33% of 33.3 MB -->
    <string name="progress_size_indicator">%1$d%% of %2$s</string>
    <!-- Message showing when enable the mode for showing the special information in the chat messages. This action is performed from the settings section, clicking 5 times on the App version option -->
    <string name="show_info_chat_msg_enabled">Debugging info for chat messages enabled</string>
    <!-- Message showing when disable the mode for showing the special information in the chat messages.. This action is performed from the settings section, clicking 5 times on the App version option -->
    <string name="show_info_chat_msg_disabled">Debugging info for chat messages disabled</string>
    <!-- Shows the error when the limit of reactions per user is reached and the user tries to add one more. Keep the placeholder because is to show limit number in runtime. -->
    <string name="limit_reaction_per_user">You have reached the maximum limit of %d reactions.</string>
    <!-- Shows the error when the limit of reactions per message is reached and a user tries to add one more. Keep the placeholder because is to show limit number in runtime. -->
    <string name="limit_reaction_per_message">This message has reached the maximum limit of %d reactions.</string>
    <!-- System message displayed to all chat participants when one of them enables retention history -->
    <string name="retention_history_changed_by">[A]%1$s[/A][B] changed the message clearing time to [/B][A]%2$s[/A][B].[/B]</string>
    <!-- Title of the section to clear the chat content in the Manage chat history screen -->
    <string name="title_properties_clear_chat_history">Clear chat history</string>
    <!-- System message that is shown to all chat participants upon disabling the Retention history -->
    <string name="retention_history_disabled">[A]%1$s[/A][B] disabled message clearing.[/B]</string>
    <!-- Subtitle of the section to clear the chat content in the Manage chat history screen -->
    <string name="subtitle_properties_chat_clear">Delete all messages and files shared in this conversation. This action is irreversible.</string>
    <!-- Title of the history retention option -->
    <string name="title_properties_history_retention">History clearing</string>
    <!-- Subtitle of the history retention option when history retention is disabled -->
    <string name="subtitle_properties_history_retention">Automatically delete messages older than a certain amount of time.</string>
    <!-- Label for the dialog box option to configure history retention. This option will indicate that history retention option is disabled -->
    <string name="history_retention_option_disabled">Disabled</string>
    <!-- Label for the dialog box option to configure history retention. This option will indicate that automatically deleted messages older than one day -->
    <string name="history_retention_option_one_day">One day</string>
    <!-- SLabel for the dialog box option to configure history retention. This option will indicate that automatically deleted messages older than one week -->
    <string name="history_retention_option_one_week">One week</string>
    <!-- Label for the dialog box option to configure history retention. This option will indicate that automatically deleted messages older than one month -->
    <string name="history_retention_option_one_month">One month</string>
    <!-- Label for the dialog box option to configure history retention. This option will indicate that messages older than a custom date will be deleted -->
    <string name="history_retention_option_custom">Custom</string>
    <!-- Title of the Manage chat history screen -->
    <string name="title_properties_manage_chat">Manage chat history</string>
    <!-- Subtitle of the dialogue to select a retention time -->
    <string name="subtitle_properties_manage_chat">Automatically delete messages older than:</string>
    <!-- Text of the confirmation dialog to clear the chat history from Manage chat history section -->
    <string name="confirmation_clear_chat_history">Are you sure you want to clear the full message history of this conversation?</string>
    <!-- Text on the label indicating that the oldest messages of a year will be automatically deleted. -->
    <string name="subtitle_properties_manage_chat_label_year">1 year</string>
    <!-- Picker text to choose custom retention time. This option indicates several hours -->
    <plurals name="retention_time_picker_hours">
        <item quantity="one">hour</item>
        <item quantity="other">hours</item>
    </plurals>
    <!-- Picker text to choose custom retention time. This option indicates several days -->
    <plurals name="retention_time_picker_days">
        <item quantity="one">day</item>
        <item quantity="other">days</item>
    </plurals>
    <!-- Picker text to choose custom retention time. This option indicates several weeks -->
    <plurals name="retention_time_picker_weeks">
        <item quantity="one">week</item>
        <item quantity="other">weeks</item>
    </plurals>
    <!-- Picker text to choose custom retention time. This option indicates several months -->
    <plurals name="retention_time_picker_months">
        <item quantity="one">month</item>
        <item quantity="other">months</item>
    </plurals>
    <!-- Picker text to choose custom retention time. This option indicates a year -->
    <string name="retention_time_picker_year">year</string>
    <!-- Text on the label indicating that That the oldest messages of several hours will be automatically deleted. -->
    <plurals name="subtitle_properties_manage_chat_label_hours">
        <item quantity="one">1 hour</item>
        <item quantity="other">%1$d hours</item>
    </plurals>
    <!-- Text on the label indicating that That the oldest messages of several weeks will be automatically deleted. -->
    <plurals name="subtitle_properties_manage_chat_label_weeks">
        <item quantity="one">1 week</item>
        <item quantity="other">%1$d weeks</item>
    </plurals>
    <!-- Text on the label indicating that That the oldest messages of several months will be automatically deleted. -->
    <plurals name="subtitle_properties_manage_chat_label_months">
        <item quantity="one">1 month</item>
        <item quantity="other">%1$d months</item>
    </plurals>
    <!-- Title indicating the select mode is enabled and ready to select transfers on Transfers section, In progress tab -->
    <string name="title_select_transfers">Select transfers</string>
    <!-- Error shown to inform the priority change of a transfer failed. Please don’t remove the place holder, it’s to set the name of the transfer. Example: The priority change of the transfer “video.mp4” failed. -->
    <string name="change_of_transfer_priority_failed">Unable to change priority of the transfer “%1$s”</string>
    <!-- Title option to send separated the link and decryption key -->
    <string name="option_send_decryption_key_separately">Send decryption key separately</string>
    <!-- Explanation option to send separated the link and decryption key -->
    <string name="explanation_send_decryption_key_separately">Export link and decryption key separately.</string>
    <!-- Label option indicating if it is pressed, an explanation will be shown with more details -->
    <string name="learn_more_option">Learn more</string>
    <!-- Label key referring to a link decryption key -->
    <string name="key_label">Key</string>
    <!-- Button which action is share the decryption key of a link -->
    <string name="button_share_key">Share key</string>
    <!-- Button which action is copy the decryption key of a link -->
    <string name="button_copy_key">Copy key</string>
    <!-- Button which action is copy the password of a link -->
    <string name="button_copy_password">Copy password</string>
    <!-- Confirmation shown informing a key link it’s copied to the clipboard -->
    <string name="key_copied_clipboard">Key copied to the clipboard.</string>
    <!-- Confirmation shown informing a password link it’s copied to the clipboard -->
    <string name="password_copied_clipboard">Password copied to the clipboard.</string>
    <!-- Confirmation shown informing a key link it’s copied to the clipboard -->
    <string name="link_and_key_sent">Link and key successfully sent.</string>
    <!-- Confirmation shown informing a key link it’s copied to the clipboard -->
    <string name="link_and_password_sent">Link and password successfully sent.</string>
    <!-- Title of a warning recommending upgrade to Pro -->
    <string name="upgrade_pro">Upgrade to Pro</string>
    <!-- Explanation of a warning recommending upgrade to Pro in relation to link available options -->
    <string name="link_upgrade_pro_explanation">MEGA Pro users have exclusive access to additional link safety features making your account even more secure.</string>
    <!-- Meaning of links decryption key -->
    <string name="decryption_key_explanation">Our end-to-end encryption system requires a unique key automatically generated for this file or folder. A link with this key is created by default, but you can export the decryption key separately for an added layer of security.</string>
    <!-- Reset password label -->
    <string name="reset_password_label">Reset password</string>
    <!-- Warning show to the user when has enable to send the decryption key of a link separately and tries to share the link -->
    <string name="share_key_warning">Share the key for this link?</string>
    <!-- Warning show to the user when has set a password protection of a link and tries to share the link -->
    <string name="share_password_warning">Share the password for this link?</string>
    <!-- Button which action is share the password of a link -->
    <string name="button_share_password">Share password</string>
    <!-- String to share a link with its decryption key separately. Please keep the place holders, are to set the link and the key. Example: Link: https://mega.nz/file/kC42xRSK#Ud2QsvpIVYmCd1a9QUhk42wXv10jCSyPSWnXEwYX2VE Key: asfAFG3345g -->
    <string name="share_link_with_key">Link: %1$s\n\nKey: %2$s</string>
    <!-- String to share a link protected with password with its password.Please keep the place holders, are to set the link and the password. Example: Link: https://mega.nz/file/kC42xRSK#Ud2QsvpIVYmCd1a9QUhk42wXv10jCSyPSWnXEwYX2VE Password: asfAFG3345g -->
    <string name="share_link_with_password">Link: %1$s\n\nPassword: %2$s</string>
    <!-- Warning show to the user when the app needs permissions to share files and the user has denied them. -->
    <string name="files_required_permissions_warning">MEGA needs your permission to access your files for sharing.</string>
    <!-- Context menu item. Allows user to add file/folder to favourites -->
    <string name="file_properties_favourite">Favourite</string>
    <!-- Context menu item. Allows user to delete file/folder from favourites -->
    <string name="file_properties_unfavourite">Remove favourite</string>
    <!-- Context menu item. Allows to mark file/folder with own color label -->
    <string name="file_properties_label">Label</string>
    <!-- Information text to let’s the user know that they can remove a colour from a folder or file that was already marked. -->
    <string name="action_remove_label">Remove label</string>
    <!-- Title text to show label selector. -->
    <string name="title_label">Label</string>
    <!-- A user can mark a folder or file with red colour. -->
    <string name="label_red">Red</string>
    <!-- A user can mark a folder or file with orange colour. -->
    <string name="label_orange">Orange</string>
    <!-- A user can mark a folder or file with yellow colour. -->
    <string name="label_yellow">Yellow</string>
    <!-- A user can mark a folder or file with green colour. -->
    <string name="label_green">Green</string>
    <!-- A user can mark a folder or file with blue colour. -->
    <string name="label_blue">Blue</string>
    <!-- A user can mark a folder or file with purple colour. -->
    <string name="label_purple">Purple</string>
    <!-- A user can mark a folder or file with grey colour. -->
    <string name="label_grey">Grey</string>
    <!-- Text that indicates the song is now playing -->
    <string name="audio_player_now_playing">Now playing</string>
    <!-- Text that indicates the song is now playing, but paused -->
    <string name="audio_player_now_playing_paused">Now playing (paused)</string>
    <!-- Title of the song info screen -->
    <string name="audio_track_info">Track info</string>
    <!-- Action to get more information -->
    <string name="action_more_information">More Information</string>
    <!-- Preferences screen item title for Cookie Policy -->
    <string name="settings_about_cookie_policy">Cookie Policy</string>
    <!-- Preferences screen item title for cookie settings -->
    <string name="settings_about_cookie_settings">Cookie Settings</string>
    <!-- Cookie dialog title -->
    <string name="dialog_cookie_alert_title">Your privacy</string>
    <!-- Cookie dialog message. Please, keep the placeholders to format the string. -->
    <string name="dialog_cookie_alert_message">We use Cookies and similar technologies (’Cookies’) to provide and enhance your experience with our services. Accept our use of Cookies from the beginning of your visit or customise Cookies in Cookie Settings. Read more in our [A]Cookie Policy[/A].</string>
    <!-- Cookie dialog message showed when there are unsaved settings. -->
    <string name="dialog_cookie_alert_unsaved">Cookie Settings unsaved.</string>
    <!-- Snackbar message showed when there settings has been saved successfully. -->
    <string name="dialog_cookie_snackbar_saved">Cookie Settings changes have been saved</string>
    <!-- Preference screen item title -->
    <string name="preference_cookies_accept">Accept Cookies</string>
    <!-- Preference screen item title -->
    <string name="preference_cookies_essential_title">Essential Cookies</string>
    <!-- Preference screen item summary -->
    <string name="preference_cookies_essential_summary">Essential for providing you important functionality and secure access to our services. For this reason, they do not require consent.</string>
    <!-- Preference screen item title -->
    <string name="preference_cookies_performance_title">Performance and Analytics Cookies</string>
    <!-- Preference screen item summary -->
    <string name="preference_cookies_performance_summary">Help us to understand how you use our services and provide us data that we can use to make improvements. Not accepting these Cookies will mean we will have less data available to us to help design improvements.</string>
    <!-- Preference screen item state description -->
    <string name="preference_cookies_always_on">Always On</string>
    <!-- Menu option that allows the user to scan document and upload it directly to MEGA. -->
    <string name="menu_scan_document">Scan document</string>
    <!-- Message displayed when clicking on a contact attached to the chat that is not my contact -->
    <string name="user_is_not_contact">%s is not in your contact list</string>
    <!-- Option of color theme, light mode. -->
    <string name="theme_light">Light</string>
    <!-- Option of color theme, dark mode. -->
    <string name="theme_dark">Dark</string>
    <!-- Option of color theme, follow the system setting. -->
    <string name="theme_system_default">System default</string>
    <!-- Option of color theme, follow the system battery saver settings. -->
    <string name="theme_battery_saver">Set by Battery Saver</string>
    <!-- Prompt text shows when need to user select SD card root from SAF(Storage Access Framework, a system app). -->
    <string name="ask_for_select_sdcard_root">Please select SD card root.</string>
    <!-- Cloud Drive screen subtitle indicating a destination is required to be selected -->
    <string name="cloud_drive_select_destination">Select destination</string>
    <!-- Warning which alerts the user before discard changes -->
    <string name="discard_changes_warning">Discard changes and close the editor?</string>
    <!-- Action discard -->
    <string name="discard_close_action">Discard and close</string>
    <!-- Label indicating saving a file is in progress -->
    <string name="saving_file">Saving file&#8230;</string>
    <!-- Label indicating a file was created successfully -->
    <string name="file_created">File created</string>
    <!-- Warning indicating a file was not created successfully -->
    <string name="file_creation_failed">File creation failed. Please try again.</string>
    <!-- Label indicating a file was saved to some folder. e.g.: File saved to Cloud Drive. "Cloud Drive" is the only destination for the time being, thus any article isn't needed -->
    <string name="file_saved_to">File saved to %1$s</string>
    <!-- Warning indicating a file was not saved to some folder. e.g.: File not saved to Cloud Drive. Try again -->
    <string name="file_saved_to_failed">File not saved to %1$s. Try again.</string>
    <!-- Label indicating a file was updated successfully -->
    <string name="file_updated">File updated</string>
    <!-- Warning indicating a file was not updated successfully -->
    <string name="file_update_failed">File update failed. Please try again.</string>
    <!-- Warning which alerts the user a file cannot be opened -->
    <string name="error_opening_file">File is too large and can’t be opened or previewed.</string>
    <!-- Error shown when the user writes a file name without extension. The placeholder shows the file extension. e. g. File without extension (.jpg)-->
    <string name="file_without_extension">File without extension (.%1$s)</string>
    <!-- Error shown when the user writes a file name without extension -->
    <string name="file_without_extension_warning">To proceed you need to type a file extension</string>
    <!-- Title of the warning dialog indicating the renamed name file extension is not the same -->
    <string name="file_extension_change_title">File extension change</string>
    <!-- Text of the warning dialog indicating the renamed name file extension is not the same. -->
    <string name="file_extension_change_warning">You might not be able to open this file if you change its extension.</string>
    <!-- Warning which alerts the user a file cannot be created because there is already one with the same name-->
    <string name="same_file_name_warning">There is already a file with the same name</string>
    <!-- Warning which alerts the user an item cannot be created because there is already one with the same name -->
    <string name="same_item_name_warning">There is already an item with the same name</string>
    <!-- Label of the option menu. When clicking this button, the app shows the info of the related item, e.g. file, folder, contact, chat, etc. -->
    <string name="general_info">Info</string>
    <!-- Item menu option upon right click on one image or video to save it to device gallery -->
    <string name="general_save_to_gallery">Save to gallery</string>
    <!-- settings of the Media section -->
    <string name="settings_media">Media</string>
    <!-- settings title of the Media section -->
    <string name="settings_media_audio_files">Audio files</string>
    <!-- Settings hint that indicates the audio will still be played in background if the app is backgrounded -->
    <string name="settings_background_play_hint">Playing on the background</string>
    <!-- Text of the empty screen when there are no elements in Photos -->
    <string name="photos_empty">[B]No[/B] [A]Photos[/A] [B]Found[/B]</string>
    <!-- Text to show as subtitle of Enable camera uploads screen -->
    <string name="enable_cu_subtitle">Automatically back up your photos and videos to your Cloud Drive.</string>
    <!-- Text of a button on Camera Uploads section to show all the content of the section-->
    <string name="all_view_button">All</string>
    <!-- Text of a button on Camera Uploads section to show the content of the section organized by days-->
    <string name="days_view_button">Days</string>
    <!-- Text of a button on Camera Uploads section to show the content of the section organized by months-->
    <string name="months_view_button">Months</string>
    <!-- Text of a button on Camera Uploads section to show the content of the section organized by years-->
    <string name="years_view_button">Years</string>
    <!-- Text to show as a date on Camera Uploads section. Placeholders: [B][/B] are for formatting text; %1$s is for the month; %2$s is for the year. E.g.: "June 2020". -->
    <string name="cu_month_year_date">[B]%1$s[/B] %2$s</string>
    <!-- Text to show as a date on Camera Uploads section. Placeholders: [B][/B] are for formatting text; %1$s is for the day; %2$s is for the month; %3$s is for the year. E.g.: "30 December 2020". -->
    <string name="cu_day_month_year_date">[B]%1$s %2$s[/B] %3$s</string>
    <!-- Text to show on Camera Uploads section, indicating the upload progress. The placeholder %1$d is for set the number of pending uploads. E.g.: "Upload in progress, 300 files pending". -->
    <plurals name="cu_upload_progress">
        <item quantity="one">Upload in progress, 1 file pending</item>
        <item quantity="other">Upload in progress, %1$d files pending</item>
    </plurals>
    <!-- Text to show as production api server option -->
    <string name="production_api_server">Production</string>
    <!-- Title to show in a dialog to change api server -->
    <string name="title_change_server">Change server</string>
    <!-- Show line numbers action -->
    <string name="action_show_line_numbers">Show line numbers</string>
    <!-- Hide line numbers action -->
    <string name="action_hide_line_numbers">Hide line numbers</string>
    <!-- Indicates pagination progress. E.g.: 3/49 -->
    <string name="pagination_progress">%1$s/%2$s</string>
    <!-- An error shown as transfer error when uploading something to an incoming share and the owner’s account is over its storage quota. -->
    <string name="error_share_owner_storage_quota">Share owner is over storage quota.</string>
    <!-- A message shown when uploading, copying or moving something to an incoming share and the owner’s account is over its storage quota. -->
    <string name="warning_share_owner_storage_quota">The file cannot be sent as the target user is over their storage quota.</string>
    <!-- Message displayed when multiple download starts and 1 file has already been downloaded before and 1 file is being downloaded -->
    <string name="file_already_downloaded_and_file_pending_download">1 file already downloaded. 1 file pending.</string>
    <!-- Message displayed when multiple download starts and 1 file has already been downloaded before and multiple files are being downloaded. Placeholder: number of files -->
    <string name="file_already_downloaded_and_files_pending_download">1 file already downloaded. %d files pending.</string>
    <!-- Message displayed when multiple download starts and multiple files have already been downloaded before and 1 file is being downloaded. Placeholder: number of files -->
    <string name="files_already_downloaded_and_file_pending_download">%d files already downloaded. 1 file pending.</string>
    <!-- Message displayed when multiple download starts and multiple files have already been downloaded before and multiple files are being downloaded. Placeholders: number of files -->
    <string name="files_already_downloaded_and_files_pending_download">%1$d files already downloaded. %2$d files pending.</string>
    <!-- Message displayed when 1 node (file or folder) has been successfully moved to the rubbish bin and 1 node has not been moved successfully -->
    <string name="node_correctly_and_node_incorrectly_moved_to_rubbish">1 item moved to the Rubbish Bin successfully and 1 item was not sent successfully</string>
    <!-- Message displayed when 1 node (file or folder) has been successfully moved to the rubbish bin and multiple nodes have not been moved successfully. Placeholder: number of nodes -->
    <string name="node_correctly_and_nodes_incorrectly_moved_to_rubbish">1 item moved to the Rubbish Bin successfully and %d items were not sent successfully</string>
    <!-- Message displayed when multiple nodes (files and folders) have been successfully moved to the rubbish bin and 1 node has not been moved successfully. Placeholder: number of nodes -->
    <string name="nodes_correctly_and_node_incorrectly_moved_to_rubbish">%d items moved to the Rubbish Bin successfully and 1 item was not sent successfully</string>
    <!-- Message displayed when multiple nodes (files and folders) have been successfully moved to the rubbish bin and multiple nodes have not been moved successfully. Placeholders: number of nodes -->
    <string name="nodes_correctly_and_nodes_incorrectly_moved_to_rubbish">%1$d items moved to the Rubbish Bin successfully and %2$d items were not sent successfully</string>
    <!-- Message displayed when 1 node (file or folder) has been successfully restored from the rubbish bin and 1 node has not been restored successfully -->
    <string name="node_correctly_and_node_incorrectly_restored_from_rubbish">1 item restored successfully and 1 item was not restored successfully</string>
    <!-- Message displayed when 1 node (file or folder) has been successfully restored from the rubbish bin and multiple nodes have not been restored successfully. Placeholder: number of nodes -->
    <string name="node_correctly_and_nodes_incorrectly_restored_from_rubbish">1 item restored successfully and %d items were not restored successfully</string>
    <!-- Message displayed when multiple nodes (files and folders) have been successfully restored from the rubbish bin and 1 node has not been restored successfully. Placeholder: number of nodes -->
    <string name="nodes_correctly_and_node_incorrectly_restored_from_rubbish">%d items restored successfully and 1 item was not restored successfully</string>
    <!-- Message displayed when multiple nodes (files and folders) have been successfully restored from the rubbish bin and multiple nodes have not been restored successfully. Placeholders: number of nodes -->
    <string name="nodes_correctly_and_nodes_incorrectly_restored_from_rubbish">%1$d items restored successfully and %2$d items were not restored successfully</string>
    <!-- Message displayed when nodes (files and folders) are being moved to the rubbish bin and all nodes have been successfully moved. Placeholder: number of nodes -->
    <plurals name="number_correctly_moved_to_rubbish">
        <item quantity="one">1 item moved to the Rubbish Bin successfully</item>
        <item quantity="other">%d items moved to the Rubbish Bin successfully</item>
    </plurals>
    <!-- Message displayed when nodes (files and folders) are being moved to the rubbish bin and all nodes have not been successfully moved. Placeholder: number of nodes -->
    <plurals name="number_incorrectly_moved_to_rubbish">
        <item quantity="one">1 item was not moved to the Rubbish Bin successfully</item>
        <item quantity="other">%d items were not moved to the Rubbish Bin successfully</item>
    </plurals>
    <!-- Message displayed when nodes (files and folders) are being restored from the rubbish bin and all nodes have been successfully restored. Placeholder: number of nodes -->
    <plurals name="number_correctly_restored_from_rubbish">
        <item quantity="one">1 item restored successfully</item>
        <item quantity="other">%d items restored successfully</item>
    </plurals>
    <!-- Message displayed when nodes (files and folders) are being restored from the rubbish bin and all nodes have not been successfully restored. Placeholder: number of nodes -->
    <plurals name="number_incorrectly_restored_from_rubbish">
        <item quantity="one">1 item was not restored successfully</item>
        <item quantity="other">%d items were not restored successfully</item>
    </plurals>
    <!-- Button of the warning dialog indicating the renamed name file extension is not the same to confirm the change. -->
    <string name="action_change_anyway">Change anyway</string>
    <!-- String to show the transfer quota and the used space in My Account section. E.g.: -->
    <string name="used_storage_transfer">%1$s / %2$s</string>
    <!-- String to show the transfer quota and the used space in My Account section -->
    <string name="used_storage_transfer_percentage">%1$s%%</string>
    <!-- Size in petabytes. The placeholder is for the size value, please adjust the position based on linguistics -->
    <string name="label_file_size_peta_byte">%1$s PB</string>
    <!-- Size in exabytes. The placeholder is for the size value, please adjust the position based on linguistics -->
    <string name="label_file_size_exa_byte">%1$s EB</string>
    <!-- Title of Add phone number option in My account section -->
    <string name="add_phone_label">Add your phone number</string>
    <!-- Text of the option Backup Recovery Key in My account section -->
    <string name="backup_recovery_key_subtitle">Do you remember your password?\nMEGA cannot reset your password if you forget it.</string>
    <!-- Action to change name -->
    <string name="change_name_action">Change name</string>
    <!-- Action to add photo -->
    <string name="add_photo_action">Add photo</string>
    <!-- Action to add phone number -->
    <string name="add_phone_number_action">Add phone number</string>
    <!-- Warning indicating the app needs write permissions to do any action -->
    <string name="denied_write_permissions">MEGA needs write permissions to your device storage to continue.</string>
    <!-- Date indicating is tomorrow. E.g: Tomorrow, 3 Jul 2021 -->
    <string name="tomorrow_date">Tomorrow, %1$s</string>
    <!-- Title of the confirmation dialog shown when a subscription has been processed successfully -->
    <string name="title_user_purchased_subscription">Awaiting confirmation</string>
    <!-- Number of social connections, showing the number of contacts the user has. E.g.: 37 connections -->
    <plurals name="my_account_connections">
        <item quantity="one">1 connection</item>
        <item quantity="other">%1$d connections</item>
    </plurals>
    <!-- Section name for the “Recently Added Contacts” section. Preferably one word. -->
    <string name="section_recently_added">Recently Added</string>
    <!-- Text of the empty screen when there are not groups. No dot at the end because is for an empty state. The format placeholders are to showing it in different colors. -->
    <string name="context_empty_groups">[B]No [/B][A]Groups[/A]</string>
    <!-- Section name for the “Contact Requests” section. Preferably one word. -->
    <string name="section_requests">Requests</string>
    <!-- Section name for the “Groups” section. Preferably one word. -->
    <string name="section_groups">Groups</string>
    <!-- Text informing links management is only available for single items. -->
    <string name="warning_get_links">Options such as “Send decryption key separately”, “Set expiry date” or “Set password protection” are only available for single items.</string>
    <!-- Action which allows to copy all the links showed in the list. -->
    <string name="action_copy_all">Copy all</string>
    <!-- Confirmation shown informing links have been sent to the selected chats -->
    <plurals name="links_sent">
        <item quantity="one">Link successfully sent.</item>
        <item quantity="other">Links successfully sent.</item>
    </plurals>
    <!-- Confirmation shown informing links have been copied to the clipboard -->
    <plurals name="links_copied_clipboard">
        <item quantity="one">Link copied to the clipboard.</item>
        <item quantity="other">Links copied to the clipboard.</item>
    </plurals>
    <!-- Plural string used as button label or title of the screen to get only one or several links at the same time. -->
    <plurals name="get_links">
        <item quantity="one">Get Link</item>
        <item quantity="other">Get Links</item>
    </plurals>
    <!-- Ask for confirmation before clear offline files -->
    <string name="clear_offline_confirmation">Clear all offline files?</string>
    <!-- Banner text when the call is in progress and I'm the only participant. -->
    <string name="banner_alone_on_the_call">You are the only one here</string>
    <!-- Item menu option upon right click on meeting. -->
    <string name="context_meeting">Meeting</string>
    <!-- Menu option that allows the user to start/join meeting. -->
    <string name="start_join_meeting">Start or Join meeting</string>
    <!-- Label that create a meeting -->
    <string name="new_meeting">New meeting</string>
    <!-- Label that join a meeting -->
    <string name="join_meeting">Join meeting</string>
    <!-- Button that create a meeting -->
    <string name="btn_start_meeting">Start meeting</string>
    <!-- Button that join a meeting as guest -->
    <string name="btn_join_meeting_as_guest">Join as a guest</string>
    <!-- Hint shown to guide user on meeting name -->
    <string name="type_meeting_name">%s’s meeting</string>
    <!-- General label for reject the call. -->
    <string name="general_reject">Hang up</string>
    <!-- General label for microphone -->
    <string name="general_mic">Mic</string>
    <!-- General label for microphone muted -->
    <string name="general_mic_mute">Your microphone is turned off</string>
    <!-- General label for microphone unmuted -->
    <string name="general_mic_unmute">Your microphone is turned on</string>
    <!-- General label for camera -->
    <string name="general_camera">Camera</string>
    <!-- General label for camera enable -->
    <string name="general_camera_enable">Your camera is turned on.</string>
    <!-- General label for camera disable -->
    <string name="general_camera_disable">Your camera is turned off.</string>
    <!-- Label for hold meeting -->
    <string name="meeting_hold">Hold</string>
    <!-- General label for speaker -->
    <string name="general_speaker">Speaker</string>
    <!-- General label for headphone-->
    <string name="general_headphone">Headphones</string>
    <!-- General label for headphone on-->
    <string name="general_headphone_on">Headphones are active</string>
    <!-- General label for speaker on-->
    <string name="general_speaker_on">Your speaker is turned on</string>
    <!-- General label for speaker off-->
    <string name="general_speaker_off">Your speaker is turned off</string>
    <!-- Label for end meeting-->
    <string name="meeting_end">End</string>
    <!-- Invite contacts as participants of the meeting-->
    <string name="invite_participants">Invite participants</string>
    <!-- The number of participants in the meeting-->
    <string name="participants_number">Participants (%d)</string>
    <!-- Pin the participant to speaker view in the meeting-->
    <string name="pin_to_speaker">Display in main view</string>
    <!-- Make the participant as moderator in the meeting-->
    <string name="make_moderator">Make moderator</string>
    <!-- The title of dialog for end meeting confirmation-->
    <string name="title_end_meeting">Leave meeting now?</string>
    <!-- no moderator when the moderator leave meeting-->
    <string name="no_moderator">No moderator</string>
    <!-- assign moderator message when the moderator leave meeting-->
    <string name="assign_moderator_message">Before leaving, please assign one or more new moderators for the meeting.</string>
    <!-- assign moderator option when the moderator leave meeting-->
    <string name="assign_moderator">Make moderator</string>
    <!-- leave anyway option when the moderator leave meeting-->
    <string name="leave_anyway">Leave anyway</string>
    <!-- The message alert user to pick new moderator on assign moderator page-->
    <string name="pick_new_moderator_message">Please assign one or more new moderators.</string>
    <!-- The title of dialog for changing meeting name-->
    <string name="change_meeting_name">Change the meeting name</string>
    <!-- The number of participants in the meeting on meeting info page-->
    <string name="info_participants_number">Participants: %d</string>
    <!-- The name of moderators in the meeting on meeting info page-->
    <string name="info_moderator_name">Moderator: %s</string>
    <!-- The literal meeting link text-->
    <string name="meeting_link">Meeting link</string>
    <!-- Subtitle of the meeting screen-->
    <string name="duration_meeting">Duration</string>
    <!-- The question in on-boarding screen asking if the user is going to join meeting as guest-->
    <string name="join_meeting_as_guest">Join meeting as guest</string>
    <!-- The title of the paste meeting link dialog for guest-->
    <string name="paste_meeting_link_guest_dialog_title">You are invited to a meeting.</string>
    <!-- Tell the guest to paste the meeting link in the edit box-->
    <string name="paste_meeting_link_guest_instruction">Tap the Meeting link sent to you or paste it here</string>
    <!-- Banner text to indicate poor network quality-->
    <string name="slow_connection_meeting">Poor connection quality</string>
    <!-- the message in the alert dialog for notifying the meeting has ended-->
    <string name="meeting_has_ended">Meeting has ended</string>
    <!-- error message shown when a meeting link is not well formed-->
    <string name="invalid_meeting_link_args">Invalid meeting link</string>
    <!-- Warning show to the user when the app needs permissions to start a meeting.-->
    <string name="meeting_permission_info">Access permissions needed for MEGA</string>
    <!-- Message of a dialog to show user the permissions that needed-->
    <string name="meeting_permission_info_message">MEGA needs access to your microphone and camera for meetings.</string>
    <!-- Button to confirm the action of restarting one transfer-->
    <string name="button_permission_info">Got it</string>
    <!-- Warning show to the user when the app needs permissions to get the best meeting experience and the user has denied them.-->
    <string name="meeting_required_permissions_warning">Go to Settings to allow MEGA to access your camera and microphone.</string>
    <!-- The button text in the meeting ended alert dialog. Click the button to open the group chat screen of the meeting-->
    <string name="view_meeting_chat">View meeting chat</string>
    <!-- the content of tips when the user uses the meeting first time-->
    <string name="tip_invite_more_participants">Invite more participants to the meeting. Swipe up to invite.</string>
    <!-- the content of tips when the user enters recent chat page first time-->
    <string name="tip_create_meeting">Tap to create a new meeting</string>
    <!-- the content of tips when the user enters start conversation page first time-->
    <string name="tip_setup_meeting">Quickly set up a MEGA meeting with our new encrypted meeting feature</string>
    <!-- the content of snack bar when the user be the new moderator-->
    <string name="be_new_moderator">You are the new moderator.</string>
    <!-- the content of snack bar when copied meeting link-->
    <string name="copied_meeting_link">Copied meeting link.</string>
    <!-- Title of the layout to join a meeting from the chat screen. -->
    <string name="join_meeting_layout_in_group_call">Tap to join current meeting.</string>
    <!-- Title of fifth tour screen -->
    <string name="title_tour_five">MEGA Meeting</string>
    <!-- Content of fourth tour screen -->
    <string name="content_tour_five">End-to-end encrypted video meeting</string>
    <!-- Error shown when it tries to open an invalid meeting link and the text view is empty -->
    <string name="invalid_meeting_link_empty">Please enter a valid meeting link</string>
    <!-- Guest leave call-->
    <string name="more_than_meeting">More than just meetings</string>
    <!-- the title of join without account on left meeting page-->
    <string name="left_meeting_join_title">Your privacy matters</string>
    <!-- the content of join without account on left meeting page-->
    <string name="left_meeting_join_content">Join the largest secure cloud storage and collaboration platform in the world.</string>
    <!-- the bonus title of join without account on left meeting page-->
    <string name="left_meeting_bonus_title">Get 20 GB for free</string>
    <!-- the bonus content of join without account on left meeting page-->
    <string name="left_meeting_bonus_content">Sign up now and enjoy advanced collaboration features for free.</string>
    <!-- Content of ongoing call for MaterialAlertDialog-->
    <string name="ongoing_call_content">Another call in progress. Please end your current call before making another.</string>
    <!-- The hint text when changing meeting name-->
    <string name="new_meeting_name">New meeting name</string>
    <!-- The content of dialog when failed for creating meeting-->
    <string name="meeting_is_failed_content">Failed to create meeting.</string>
    <!-- Word next to own user’s name on participant list -->
    <string name="meeting_me_text_bracket">%1s [A](me)[/A]</string>
    <!-- Menu item to change from thumbnail view to main view in meeting-->
    <string name="main_view">Main view</string>
    <!-- Warning in Offline section alerting all the Offline files will be deleted after logout. -->
    <string name="offline_warning">Logging out deletes your offline content.</string>
    <!-- Settings category which contains all preferences related to user interface. -->
    <string name="user_interface_setting">User interface</string>
    <!-- Setting which allows to choose the start screen. -->
    <string name="start_screen_setting">Start screen</string>
    <!-- Setting which allows to hide or show the recent activity. -->
    <string name="hide_recent_setting">Hide recent activity</string>
    <!-- Context of a setting which allows to hide or show the recent activity. -->
    <string name="hide_recent_setting_context">Hide recent activity in Home section.</string>
    <!-- Title of a dialog informing the start screen can be modified. -->
    <string name="choose_start_screen_title">Choose your start screen</string>
    <!-- Test of a dialog informing the start screen can be modified. -->
    <string name="choose_start_screen_text">Change settings to choose which screen opens when you next launch the MEGA app.</string>
    <!-- Action button which allows to change a setting. -->
    <string name="change_setting_action">Change setting</string>
    <!-- Subtitle of the settings page where the start screen can be chosen. -->
    <string name="configure_start_screen">Configure default start screen</string>
    <!-- Homepage section. -->
    <string name="home_section">Home</string>
    <!-- Action button which allows to show the recent activity. -->
    <string name="show_activity_action">Show activity</string>
    <!-- Text informing the recent activity is hidden. -->
    <string name="recents_activity_hidden">[B]Recents[/B] activity hidden</string>
    <!-- Alert informing the user can choose the video quality for Camera Uploads Videos -->
    <string name="video_quality_info">You can save space by decreasing the video quality in Camera Uploads settings.</string>
    <!-- Label indicating video original quality -->
    <string name="original_quality">Original quality</string>
    <!-- Settings label which allows to enable or disable fingerprint unlock. -->
    <string name="setting_fingerprint">Fingerprint ID</string>
    <!-- Title of the dialog which allows to enable the fingerprint unlock. -->
    <string name="title_enable_fingerprint">Confirm your fingerprint to unlock</string>
    <!-- Title of the dialog which allows to unlock the app with the fingerprint. -->
    <string name="title_unlock_fingerprint">Unlock using your fingerprint</string>
    <!-- Button of the dialog which allows to unlock the app with the fingerprint. Gives the option to unlock with the passcode instead -->
    <string name="action_use_passcode">Use passcode</string>
    <!-- Message informing the fingerprint was enabled successfully -->
    <string name="confirmation_fingerprint_enabled">Your fingerprint is confirmed</string>
    <!-- Warning indicating an image (GIF) cannot be inserted in an input text. Same string than the one shown by the system when it detects this behaviour on its own. -->
    <string name="image_insertion_not_allowed">MEGA does not support image insertion here</string>
    <!-- The label under the button of viewing all images screen -->
    <string name="section_images">Images</string>
    <!-- Title of the dialog warning the user about disable file versioning. -->
    <string name="disable_versioning_label">Disable file versioning</string>
    <!-- Warning of the dialog informing the user about disable file versioning. -->
    <string name="disable_versioning_warning">Our file versioning feature ensures that we keep older copies of your files around if you replace them with newer versions. If you disable File Versioning you will no longer have this protection; the old copy will be lost when you replace it.</string>
    <!-- Warning informing the user the folder location is trying to open no longer exists. -->
    <string name="location_not_exist">This location no longer exists.</string>
    <!-- Warning shown informing the contact has been previously invited. The placeholder is to show the name of the contact. -->
    <string name="contact_already_invited">You have already invited %1$s</string>
    <!-- Warning shown informing the contact request has been sent and can be managed in sent requests section. -->
    <string name="contact_invited">Invite sent successfully. See sent requests.</string>
    <!-- Message when file available offline. -->
    <string name="file_available_offline">File available Offline</string>
    <!-- Message when file removed from offline. -->
    <string name="file_removed_offline">File removed from Offline</string>
    <!-- Menu option to open a link. Also title of the dialog to open a link. -->
    <string name="action_open_link">Open link</string>
    <!-- error message shown when a chat link is not well formed. -->
    <string name="invalid_chat_link_args">Invalid chat link</string>
    <!-- Menu option to open a chat link. -->
    <string name="action_open_chat_link">Open chat link</string>
    <!-- Hint shown in the open chat link alert dialog. -->
    <string name="hint_enter_chat_link">Enter chat link</string>
    <!-- Hint shown in the open link alert dialog. -->
    <string name="hint_paste_link">Paste link</string>
    <!-- Error shown when it tries to open an invalid file or folder link .-->
    <string name="invalid_file_folder_link">Invalid file or folder link</string>
    <!-- Error shown when it tries to open an invalid file or folder link and the text view is empty. -->
    <string name="invalid_file_folder_link_empty">Please enter a valid file or folder link</string>
    <!-- Error shown when it tries to open an invalid chat link and the text view is empty. -->
    <string name="invalid_chat_link_empty">Please enter a valid chat link</string>
    <!-- Error shown when it tries to open a chat link from the Cloud Drive section. -->
    <string name="valid_chat_link">You have pasted a chat link.</string>
    <!-- Error shown when it tries to open a contact link from the Cloud Drive section. -->
    <string name="valid_contact_link">You have pasted a contact link.</string>
    <!-- Action button to open a contact link.-->
    <string name="action_open_contact_link">Open contact link</string>
    <!-- title for the settings to enable high resolution images when on mobile data -->
    <string name="settings_mobile_data_resoluton_title">Use mobile data to preview high resolution images</string>
    <!-- summary for the settings to enable high resolution images when on mobile data -->
    <string name="settings_mobile_data_resoluton_summary">Allow the use of mobile data to load high resolution images when previewing. If disabled, the original image will only be loaded when you zoom in.</string>
    <!-- If users want to move the root backup folder, all backups underneath it are disabled. Warning dialog will show to confirm -->
    <string name="backup_move_root_folder">You are changing a default backup folder location. This may affect your ability to find your backup folder in the future. Please remember where it is located so that you can find it in the future.</string>
    <!-- If users want to move the sub backup folder, all backups underneath it are disabled. Warning dialog will show to confirm -->
    <string name="backup_move_sub_folder">Moving this folder changes the destination of one or more configured backups and may have unintended consequences. The backups will be turned off for your safety. Backups can be re-enabled with the MEGA Desktop App. Do you want to proceed?</string>
    <!-- If users want to delete the root backup folder, all backups underneath it are disabled. Warning dialog will show to confirm -->
    <string name="backup_remove_root_folder">You are deleting your backups folder. This will remove all the backups you have set. Are you sure you want to do this?</string>
    <!-- If users want to delete the sub backup folder, all backups underneath it are disabled. Warning dialog will show to confirm -->
    <string name="backup_remove_sub_folder">Are you sure you want to delete your backup folder and disable the associated backup?</string>
    <!-- The title of warning dialog for single folder moving -->
    <string name="backup_move_folder_title">Move “%1s”</string>
    <!-- The title of warning dialog for single folder deleting -->
    <string name="backup_remove_folder_title">Move “%1s” to Rubbish Bin</string>
    <!-- The title of warning dialog for multi-folder moving -->
    <string name="backup_move_multiple_folder_title">Move backup folders</string>
    <!-- The title of warning dialog for single folder deleting -->
    <string name="backup_remove_multiple_folder_title">Move backup folders to Rubbish Bin</string>
    <!-- The confirm information of warning dialog for deleting -->
    <string name="backup_disable_confirm">Disable backup</string>
    <!-- The confirm information of warning dialog for moving "My backup" -->
    <string name="backup_move_confirm">Move backup</string>
    <!-- The confirm information of warning dialog for deleting -->
    <string name="backup_action_confirm">Please type “%1s” to confirm this action</string>
    <!-- when checking the input -->
    <string name="error_backup_confirm_dont_match">Text entered does not match</string>
    <!-- The title of confirm dialog for adding item to "My backup" -->
    <string name="backup_add_confirm_title">Add item to “%1s”</string>
    <!-- The title of warning dialog for adding item to "My backup" -->
    <string name="backup_add_item_title">Set up backup</string>
    <!-- If users want to add items to the "My backup" folder, Warning dialog will show to confirm -->
    <string name="backup_add_item_to_root_text">To ensure these items added to your backup folder are automatically synchronised to the MEGA Cloud, please set them up in the MEGA Desktop App.</string>
    <!-- If users want to share items in the "My backup" folder, Warning dialog will show to confirm -->
    <string name="backup_share_permission_title">Read-only</string>
    <!-- If users want to share items in the "My backup" folder, Warning dialog will show to confirm -->
    <string name="backup_share_permission_text">This folder can only be shared as read-only; as this is a backup folder, any changes to its content could disable the backup.</string>
    <!-- If users want to add items to the "My backup" device folder, Warning dialog will show to confirm -->
    <string name="backup_add_item_text">Items in this folder are part of a configured backup and are synchronised to a local folder. Taking this action will break the synchronisation and disable the backup. The backup can be re-enabled with the MEGA Desktop App. Are you sure you want to proceed?</string>
    <!-- Share multi backup folders, show below warning message -->
    <string name="backup_multi_share_permission_text">These folders can only be shared as read-only; as they are backup folders, any changes to their content could disable the backups.</string>
    <!-- Share multi folders mix with backup and non-backup folders, show below warning message -->
    <string name="backup_share_with_root_permission_text">Some folders shared are backup folders and read-only. Do you wish to continue?</string>
    <!-- Indicates the content of the backup folder -->
    <plurals name="num_devices">
        <item quantity="one">%d device</item>
        <item quantity="other">%d devices</item>
    </plurals>
    <!-- Title of the button when you want to answer a one to one call -->
    <string name="title_join_one_to_one_call">Answer call</string>
    <!-- Title of the menu when the select tracks on playlist page-->
    <string name="title_select_tracks">Select tracks</string>
    <!-- Action button to upload files. -->
    <string name="upload_files">Upload files</string>
    <!-- Action button to upload a folder. -->
    <string name="upload_folder">Upload folder</string>
<<<<<<< HEAD
    <!-- Title of the dialog warning the user about cancel uploads. -->
    <string name="cancel_uploads">Cancel uploads</string>
    <!-- Warning alerting user if proceed with the action all the uploads will be cancelled. -->
    <string name="cancel_uploads_warning">Interrupting the upload process will result in all your uploads being cancelled.</string>
    <!-- Button to proceed with action. -->
    <string name="action_proceed">Proceed</string>
=======
    <!-- Text of the dialog warning the user about cancel uploads. -->
    <string name="cancel_uploads">Cancel upload?</string>
>>>>>>> 8e746420
    <!-- Title of the Payments screen -->
    <string name="payment">Payment</string>
    <!-- Label indicating payment methods -->
    <string name="payment_methods">Payment methods</string>
    <!-- Button to proceed with a payment -->
    <string name="proceed">Proceed</string>
    <!-- Message informing the upgrade was processed correctly. Placeholder: type of subscription e.g: Pro Lite monthly -->
    <string name="successful_upgrade">Thank you for your %1$s subscription!</string>
    <!-- Pro Lite monthly subscription -->
    <string name="pro_lite_monthly">Pro Lite monthly</string>
    <!-- Pro Lite yearly subscription -->
    <string name="pro_lite_yearly">Pro Lite yearly</string>
    <!-- Pro I monthly subscription -->
    <string name="pro_i_monthly">Pro I monthly</string>
    <!-- Pro I yearly subscription -->
    <string name="pro_i_yearly">Pro I yearly</string>
    <!-- Pro II monthly subscription -->
    <string name="pro_ii_monthly">Pro II monthly</string>
    <!-- Pro II yearly subscription -->
    <string name="pro_ii_yearly">Pro II yearly</string>
    <!-- Pro III monthly subscription -->
    <string name="pro_iii_monthly">Pro III monthly</string>
    <!-- Pro III yearly subscription -->
    <string name="pro_iii_yearly">Pro III yearly</string>
<<<<<<< HEAD
    <!-- Remove moderator permission and assign standard permission to a meeting participant-->
    <string name="remove_moderator">Remove moderator</string>
=======
    <!-- Action button which will cancel uploads. -->
    <string name="action_cancel_upload">Cancel upload</string>
    <!-- Action button which will dismiss the dialog and will not cancel the action. -->
    <string name="action_do_not_cancel">Don’t cancel</string>
>>>>>>> 8e746420
</resources><|MERGE_RESOLUTION|>--- conflicted
+++ resolved
@@ -4223,17 +4223,8 @@
     <string name="upload_files">Upload files</string>
     <!-- Action button to upload a folder. -->
     <string name="upload_folder">Upload folder</string>
-<<<<<<< HEAD
-    <!-- Title of the dialog warning the user about cancel uploads. -->
-    <string name="cancel_uploads">Cancel uploads</string>
-    <!-- Warning alerting user if proceed with the action all the uploads will be cancelled. -->
-    <string name="cancel_uploads_warning">Interrupting the upload process will result in all your uploads being cancelled.</string>
-    <!-- Button to proceed with action. -->
-    <string name="action_proceed">Proceed</string>
-=======
     <!-- Text of the dialog warning the user about cancel uploads. -->
     <string name="cancel_uploads">Cancel upload?</string>
->>>>>>> 8e746420
     <!-- Title of the Payments screen -->
     <string name="payment">Payment</string>
     <!-- Label indicating payment methods -->
@@ -4258,13 +4249,11 @@
     <string name="pro_iii_monthly">Pro III monthly</string>
     <!-- Pro III yearly subscription -->
     <string name="pro_iii_yearly">Pro III yearly</string>
-<<<<<<< HEAD
     <!-- Remove moderator permission and assign standard permission to a meeting participant-->
     <string name="remove_moderator">Remove moderator</string>
-=======
     <!-- Action button which will cancel uploads. -->
     <string name="action_cancel_upload">Cancel upload</string>
     <!-- Action button which will dismiss the dialog and will not cancel the action. -->
     <string name="action_do_not_cancel">Don’t cancel</string>
->>>>>>> 8e746420
+
 </resources>