<?xml version="1.0" encoding="utf-8"?>
<resources>
    <!-- PRO Lite account -->
    <string name="prolite_account">Pro Lite</string>
    <!-- Name of the MEGA PDF Viewer. Keep uppercase. -->
    <string name="pdf_app_name">MEGA PDF Viewer</string>
    <!-- Answer for confirmation dialog. -->
    <string name="general_yes">Yes</string>
    <!-- Answer for confirmation dialog. -->
    <string name="general_no">No</string>
    <!-- dialog option cancel in alert dialog -->
    <string name="general_cancel">Cancel</string>
    <!-- When moving a file to a location in MEGA. This is the text of the button after selection the destination -->
    <string name="general_move_to">Move to</string>
    <!-- When copying a file to a location in MEGA. This is the text of the button after selection the destination -->
    <string name="general_copy_to">Copy to</string>
    <!-- Selecting a specific location in MEGA. This is the text of the button -->
    <string name="general_select">Select</string>
    <!-- Selecting a specific location in MEGA. This is the text of the button -->
    <string name="general_select_to_upload">Select files</string>
    <!-- Selecting a specific location in MEGA. This is the text of the button -->
    <string name="general_select_to_download">Select folder</string>
    <!-- This is the final button when creating a folder in the dialog where the user inserts the folder name -->
    <string name="general_create">Create</string>
    <!-- Item menu option upon right click on one or multiple files. -->
    <string name="general_download">Download</string>
    <!-- button -->
    <string name="general_add">Add</string>
    <!-- Item menu option upon right click on one or multiple files. -->
    <string name="general_move">Move</string>
    <!-- Menu option to delete one or multiple selected items. -->
    <string name="general_remove">Remove</string>
    <!-- button -->
    <string name="general_share">Share</string>
    <!-- Item menu option upon right click on one or multiple files. -->
    <string name="general_leave">Leave</string>
    <!-- button -->
    <string name="general_decryp">Decrypt</string>
    <!-- button -->
    <string name="general_export">Export</string>
    <!-- Answer for confirmation dialog. -->
    <string name="general_ok">OK</string>
    <!-- Skip a step of a configuration process. -->
    <string name="general_skip">Skip</string>
    <!-- Label for a button to stop some process. For example stop the Camera Uploads -->
    <string name="general_stop">Stop</string>
    <!-- option shown when a message could not be sent -->
    <string name="general_retry">Retry</string>
    <!-- Button to open the default web browser -->
    <string name="general_open_browser">Open browser</string>
    <!-- The title of progress dialog when loading web content -->
    <string name="general_loading">Loading</string>
    <!-- state while importing the file -->
    <string name="general_importing">Importing</string>
    <!-- state while importing the file -->
    <string name="general_forwarding">Forwarding</string>
    <!-- Menu option to choose to add file or folders to Cloud Drive -->
    <string name="general_import">Import</string>
    <!-- label of storage in upgrade/choose account page, it is being used with a variable, e.g. for LITE user it will show ‘200GB Storage’. -->
    <string name="general_storage">Storage</string>
    <!-- Text listed before the amount of bandwidth a user gets with a certain package. For example: “8TB Bandwidth”. Can also be translated as data transfer. -->
    <string name="general_bandwidth">Transfer Quota</string>
    <!-- Text placed inside the button the user clicks when upgrading to PRO. Meaning: subscribe to this plan -->
    <string name="general_subscribe">Subscribe</string>
    <!-- It will be followed by the error message -->
    <string name="general_error_word">Error</string>
    <!-- when clicking into a menu whose functionality is not yet implemented -->
    <string name="general_not_yet_implemented">Not yet implemented</string>
    <!-- when trying to download a file that is already downloaded in the device -->
    <string name="general_already_downloaded">Already downloaded</string>
    <!-- when trying to upload a file that is already uploaded in the folder -->
    <string name="general_already_uploaded">already uploaded</string>
    <!-- Label of the option menu. When clicking this button, the app shows the info of the file -->
    <string name="general_file_info">File info</string>
    <!-- Label of the option menu. When clicking this button, the app shows the info of the folder -->
    <string name="general_folder_info">Folder info</string>
    <!-- Hint how to cancel the download -->
    <string name="general_show_info">Show info</string>
    <!-- Error getting the root node -->
    <string name="error_general_nodes">Error. Please try again.</string>
    <!-- File name (without extension) of file exported with the recovery key -->
    <string name="general_rk">MEGA-RECOVERYKEY</string>
    <!-- Local folder error in Sync Service. There are two syncs for images and videos. This error appears when the secondary media local folder doesn’t exist -->
    <string name="secondary_media_service_error_local_folder">The secondary media folder does not exist, please choose a new folder</string>
    <!-- when no external card exists -->
    <string name="no_external_SD_card_detected">No external storage detected</string>
    <!-- On clicking menu item upload in a incoming shared folder read only -->
    <string name="no_permissions_upload">This folder is read-only. You do not have permission to upload</string>
    <!-- confirmation message before removing the previously downloaded MasterKey file -->
    <string name="remove_key_confirmation">You are removing the previously exported Recovery Key file</string>
    <!-- confirmation message before sending an invitation to a contact -->
    <string name="confirmation_add_contact">Do you want to send an invitation to %s?</string>
    <!-- Button where the user can sign off or logout -->
    <string name="action_logout">Log&#160;out</string>
    <!-- Item menu option upon right click on one or multiple files. -->
    <string name="action_add">Upload</string>
    <!-- Menu item -->
    <string name="action_create_folder">Create new folder</string>
    <!-- Option which allows create a new text file -->
    <string name="action_create_txt">Create new text file</string>
    <!-- Menu option to open a link. Also title of the dialog to open a link. -->
    <string name="action_open_link">Open link</string>
    <!-- Menu item -->
    <string name="action_settings">Settings</string>
    <!-- Search button -->
    <string name="action_search">Search</string>
    <!-- Select country page title -->
    <string name="action_search_country">Choose your region</string>
    <!-- Alternative text or description text for the “Play” button -->
    <string name="action_play">Play</string>
    <!-- Search button -->
    <string name="action_pause">Pause</string>
    <!-- Menu item -->
    <string name="action_refresh">Refresh</string>
    <!-- Menu item -->
    <string name="action_sort_by">Sort by</string>
    <!-- Menu item -->
    <string name="action_help">Help</string>
    <!-- Change from a free account to paying MEGA -->
    <string name="action_upgrade_account">Upgrade account</string>
    <!-- Message while proceeding to upgrade the account -->
    <string name="upgrading_account_message">Upgrading account</string>
    <!-- Menu item to select all the elements of a list -->
    <string name="action_select_all">Select all</string>
    <!-- Menu item to unselect all the elements of a list -->
    <string name="action_unselect_all">Clear selection</string>
    <!-- Menu item to change from list view to grid view -->
    <string name="action_grid">Thumbnail view</string>
    <!-- Menu item to change from grid view to list view -->
    <string name="action_list">List view</string>
    <!-- Title of the preference Recovery key on Settings section -->
    <string name="action_export_master_key">Back up Recovery Key</string>
    <!-- Menu item to let the user cancel subscriptions -->
    <string name="action_cancel_subscriptions">Cancel subscription</string>
    <!-- success message when the subscription has been canceled correctly -->
    <string name="cancel_subscription_ok">The subscription has been cancelled</string>
    <!-- error message when the subscription has not been canceled successfully -->
    <string name="cancel_subscription_error">We were unable to cancel your subscription. Please contact support&#64;mega.nz for assistance</string>
    <!-- Menu item to kill all opened sessions -->
    <string name="action_kill_all_sessions">Close other sessions</string>
    <!-- Message after kill all opened sessions -->
    <string name="success_kill_all_sessions">The remaining sessions have been closed</string>
    <!-- Message after kill all opened sessions -->
    <string name="error_kill_all_sessions">Error when closing the opened sessions</string>
    <!-- General label for files -->
    <plurals name="general_num_files">
        <item quantity="one">File</item>
        <item quantity="other">Files</item>
    </plurals>
    <!-- Indicates how many contacts a folder is shared with. Plural. e.g. Shared with 7 contacts -->
    <plurals name="general_num_shared_with">
        <item quantity="one">Shared with %1$s</item>
        <item quantity="other">Shared with %1$d contacts</item>
    </plurals>
    <!-- Alert text before download. Please do not modify the %s placeholder as it will be replaced by the size to be donwloaded -->
    <string name="alert_larger_file">%s will be downloaded.</string>
    <!-- Alert text before download -->
    <string name="alert_no_app">There is no app to open the file %s. Do you want to continue with the download?</string>
    <!-- Dialog option that permits user do not show it again -->
    <string name="checkbox_not_show_again">Do not show again</string>
    <!-- Press back while login to cancel current login process. -->
    <string name="confirm_cancel_login">Are you sure that you want to cancel the current login process?</string>
    <!-- Login button -->
    <string name="login_text">Log&#160;in</string>
    <!-- email label -->
    <string name="email_text">Email</string>
    <!-- password label -->
    <string name="password_text">Password</string>
    <!-- Hint of the confirmation dialog to get link with password -->
    <string name="confirm_password_text">Confirm password</string>
    <!-- in the password edittext the user can see the password or asterisks. ABC shows the letters of the password -->
    <string name="abc">ABC</string>
    <!-- This question applies to users that do not have an account on MEGA yet -->
    <string name="new_to_mega">New to MEGA?</string>
    <!-- button that allows the user to create an account -->
    <string name="create_account">Create account</string>
    <!-- when the user tries to log in MEGA without typing the email -->
    <string name="error_enter_email">Please enter your email address</string>
    <!-- Title of the alert dialog when the user tries to recover the pass of a non existing account -->
    <string name="error_invalid_email">Invalid email address</string>
    <!-- when the user tries to log in MEGA without typing the password -->
    <string name="error_enter_password">Please enter your password</string>
    <!-- when the user tries to log in to MEGA without a network connection -->
    <string name="error_server_connection_problem">No network connection</string>
    <!-- when the user tries to log in to MEGA without a valid session -->
    <string name="error_server_expired_session">You have been logged out on this device from another location</string>
    <!-- the first step when logging in is calculate the private and public encryption keys -->
    <string name="login_generating_key">Generating encryption keys</string>
    <!-- Message displayed while the app is connecting to a MEGA server -->
    <string name="login_connecting_to_server">Connecting to the server</string>
    <!-- Status text when updating the file manager -->
    <string name="download_updating_filelist">Updating file list</string>
    <!-- title of the screen after creating an account when the user has to confirm the password to confirm the account -->
    <string name="login_confirm_account">Confirm account</string>
    <!-- when the user clicks on the link sent by MEGA after creating the account, this message is shown -->
    <string name="login_querying_signup_link">Checking validation link</string>
    <!-- Attempting to activate a MEGA account for a user. -->
    <string name="login_confirming_account">Activating account</string>
    <!-- After login, updating the file list, the file list should be processed before showing it to the user -->
    <string name="login_preparing_filelist">Preparing file list</string>
    <!-- when the user tries to share something to MEGA without being logged -->
    <string name="login_before_share">Please log in to share with MEGA</string>
    <!-- This toast message is shown on the login page when an email confirm link is no longer valid. -->
    <string name="reg_link_expired">Your confirmation link is no longer valid. Your account may already be activated or you may have cancelled your registration.</string>
    <!--  -->
    <string name="tour_space_title">MEGA Space</string>
    <!--  -->
    <string name="tour_speed_title">MEGA Speed</string>
    <!--  -->
    <string name="tour_privacy_title">MEGA Privacy</string>
    <!--  -->
    <string name="tour_access_title">MEGA Access</string>
    <!-- Full description text of the app in the Google Play page of the app (character limit 4000) -->
    <string name="tour_space_text">Register now and get 20 GB of free storage</string>
    <!--  -->
    <string name="tour_speed_text">Uploads are fast. Quickly share files with everyone</string>
    <!--  -->
    <string name="tour_privacy_text">Keep all your files safe with MEGA’s end-to-end encryption</string>
    <!--  -->
    <string name="tour_access_text">Get fully encrypted access anywhere, anytime</string>
    <!-- button that allows the user to create an account -->
    <string name="create_account_text">Create account</string>
    <!-- category in sort by action -->
    <string name="name_text">Name</string>
    <!-- First Name of the user -->
    <string name="first_name_text">First Name</string>
    <!-- Last name of the user -->
    <string name="lastname_text">Last Name</string>
    <!-- text placed on the checkbox of acceptation of the Terms of Service -->
    <string name="tos">I agree with MEGA’s [A]Terms of Service[/A]</string>
    <!-- Text placed on the checkbox to make sure user agree that understand the danger of losing password -->
    <string name="top">I understand that [B]if I lose my password, I may lose my data[/B]. Read more about [A]MEGA’s end-to-end encryption[/A].</string>
    <!-- Does the user already have a MEGA account -->
    <string name="already_account">Already have an account?</string>
    <!-- warning dialog -->
    <string name="create_account_no_terms">You have to accept our Terms of Service</string>
    <!-- warning dialog, for user do not tick checkbox of understanding the danger of losing password -->
    <string name="create_account_no_top">You need to agree that you understand the danger of losing your password</string>
    <!-- Warning message when the first name is a required field to submit a form. For example during the create account process. -->
    <string name="error_enter_username">Please enter your first name</string>
    <!-- Warning dialog -->
    <string name="error_enter_userlastname">Please enter your last name.</string>
    <!-- when creating the account -->
    <string name="error_short_password">Password is too short</string>
    <!-- when creating the account -->
    <string name="error_passwords_dont_match">Passwords do not match</string>
    <!-- when creating the account -->
    <string name="error_email_registered">This email address has already registered an account with MEGA</string>
    <!--  -->
    <string name="create_account_creating_account">Connecting to the server: Creating account</string>
    <!--  -->
    <string name="cancel_transfer_confirmation">Cancel this transfer?</string>
    <!--  -->
    <string name="cancel_all_transfer_confirmation">Cancel all transfers?</string>
    <!-- Label for any ‘Cancel all’ button to cancel transfers - (String as short as possible). -->
    <string name="cancel_all_action">Cancel all</string>
    <!-- Warning to confirm remove selected transfers. Plural more than 1 transfer -->
    <plurals name="cancel_selected_transfers">
        <item quantity="one">The selected transfer will be cancelled.</item>
        <item quantity="other">The selected transfers will be cancelled.</item>
    </plurals>
    <!-- The name of every users root drive in the cloud of MEGA. -->
    <string name="section_cloud_drive">Cloud Drive</string>
    <!-- Label to reference a recents section -->
    <string name="section_recents">Recents</string>
    <!-- title of the screen where the secondary media images are uploaded, and name of the folder where the secondary media images are uploaded -->
    <string name="section_secondary_media_uploads">Media Uploads</string>
    <!-- Section name for the “Messages” section.Preferably one word. There is little space for this word. -->
    <string name="section_inbox">Inbox</string>
    <!-- title of the screen that shows the files saved for offline in the device -->
    <string name="section_saved_for_offline">Saved for Offline</string>
    <!-- the options of what to upload in an array. Needed for the settings, the options of what to upload. -->
    <string name="section_saved_for_offline_new">Offline</string>
    <!-- Label showing the location of a node which is not in root navigation level. The first placeholder is the name of the parent folder. The second placeholder is the name of the section in which the file is. e.g. PR reviews and tickets (Cloud Drive) -->
    <string name="location_label">%1$s (%2$s)</string>
    <!-- title of the screen that shows all the shared items -->
    <string name="title_shared_items">Shared items</string>
    <!-- title of the screen that shows all the shared items -->
    <string name="section_shared_items">Shared folders</string>
    <!-- The title of the trash bin in the tree of the file manager. -->
    <string name="section_rubbish_bin">Rubbish Bin</string>
    <!-- Section name for the “Contacts” section.Preferably one word. There is little space for this word. -->
    <string name="section_contacts">Contacts</string>
    <!-- Item of the navigation title for the contacts section when there is any pending incoming request -->
    <string name="section_contacts_with_notification">Contacts [A](%1$d)[/A]</string>
    <!-- Empty state when the user has not sent any contact request to other users -->
    <string name="sent_requests_empty">[B]No [/B][A]sent requests[/A]</string>
    <!-- Empty state when the user has not received any contact request from other users -->
    <string name="received_requests_empty">[B]No [/B][A]received requests[/A]</string>
    <!-- Title for the file transfer screen (with the up & download) -->
    <string name="section_transfers">Transfers</string>
    <!-- Section name for the “My Account” section.Preferably one or two words. There is little space for this. -->
    <string name="section_account">My Account</string>
    <!-- title of the screen where the camera images are uploaded, and name of the folder where camera images are uploaded -->
    <string name="section_photo_sync">Camera Uploads</string>
    <!-- Capital letters. Incoming shared folders. The title of a tab -->
    <string name="tab_incoming_shares">Incoming</string>
    <!-- Capital letters. Outgoing shared folders. The title of a tab -->
    <string name="tab_outgoing_shares">Outgoing</string>
    <!-- Capital letters. Files with link. The title of a tab -->
    <string name="tab_links_shares">Links</string>
    <!-- Label for any ‘Incoming shares’ button, link, text, title, etc. - (String as short as possible). -->
    <string name="title_incoming_shares_explorer">Incoming Shares</string>
    <!-- Title of the share with file explorer -->
    <string name="title_incoming_shares_with_explorer">Incoming shares with</string>
    <!-- message when there are no files in the Cloud drive -->
    <string name="file_browser_empty_cloud_drive">No files in your Cloud Drive</string>
    <!-- Text that indicates that a folder is currently empty -->
    <string name="file_browser_empty_folder">Empty Folder</string>
    <!-- Title of the fragment Choose Account -->
    <string name="choose_account_fragment">CHOOSE ACCOUNT</string>
    <!-- The file are available “offline” (without a network Wi-Fi mobile data connection) -->
    <string name="file_properties_available_offline">Available Offline</string>
    <!-- category in sort by action -->
    <string name="file_properties_info_size_file">Size</string>
    <!-- When the file/folder was last modified -->
    <string name="file_properties_info_last_modified">Last modified</string>
    <!-- Label to display the date and time when a file/folder has been added (uploaded) to MEGA. -->
    <string name="file_properties_info_added">Added</string>
    <!-- the label when a folder can be accesed by public users -->
    <string name="file_properties_shared_folder_public_link">Public link</string>
    <!-- Item menu option upon clicking on a file folder. Refers to the permissions of a file folder in the file manager. -->
    <string name="file_properties_shared_folder_permissions">Permissions</string>
    <!-- Title of the dialog to choose permissions when sharing. -->
    <string name="dialog_select_permissions">Share Permissions</string>
    <!-- menu item -->
    <string name="file_properties_shared_folder_change_permissions">Change permissions</string>
    <!-- when listing all the contacts that shares a folder -->
    <string name="file_properties_shared_folder_select_contact">Shared with</string>
    <!-- send a file to a MEGA user -->
    <string name="file_properties_send_file_select_contact">Send to</string>
    <!-- shows the owner of an incoming shared folder -->
    <string name="file_properties_owner">Owner</string>
    <!-- positive button on dialog to invite a contact -->
    <string name="contact_invite">Invite</string>
    <!-- option to reinvite a contact -->
    <string name="contact_reinvite">Reinvite</string>
    <!-- The text of the notification button that is displayed when there is a call in progress, another call is received and ignored. -->
    <string name="contact_ignore">Ignore</string>
    <!-- option to decline a contact invitation -->
    <string name="contact_decline">Decline</string>
    <!-- option to accept a contact invitation -->
    <string name="contact_accept">Accept</string>
    <!-- Label for the option of the sliding panel to show the contact info -->
    <string name="contact_properties_activity">Contact info</string>
    <!-- Adding new relationships (contacts) using the actions. -->
    <string name="contacts_list_empty_text">Add new contacts using the button below</string>
    <!-- Add new contacts before sharing. -->
    <string name="contacts_explorer_list_empty_text">Add a new contact to share</string>
    <!-- Error message -->
    <string name="error_not_enough_free_space">Not enough free space on your device</string>
    <!-- This is button text on the Get Link dialog. This lets the user get a public file/folder link without the decryption key e.g. https://mega.nz/#!Qo12lSpT. -->
    <string name="option_link_without_key">Link without key</string>
    <!-- Alert Dialog to get link -->
    <string name="option_decryption_key">Decryption key</string>
    <!-- Alert shown when some content is sharing with chats and they are processing -->
    <string name="download_preparing_files">Preparing files</string>
    <!-- Message when many downloads start. Plural more than 1 file. Placeholder is for include the number of downloads in runtime. -->
    <plurals name="download_began">
        <item quantity="one">Download has started</item>
        <item quantity="other">%1$d downloads have started</item>
    </plurals>
    <!-- Message when many downloads finish. Plural more than 1 file. Placeholder is for include the number of downloads in runtime. -->
    <plurals name="download_finish">
        <item quantity="one">Download has finished</item>
        <item quantity="other">%1$d downloads have finished</item>
    </plurals>
    <!-- Message when many uploads start. Plural more than 1 file. Placeholder is for include the number of uploads in runtime. -->
    <plurals name="upload_began">
        <item quantity="one">Upload has started</item>
        <item quantity="other">%1$d uploads have started</item>
    </plurals>
    <!-- Message when many downloads finish. Plural more than 1 file. Placeholder is for include the number of uploads in runtime. -->
    <plurals name="upload_finish">
        <item quantity="one">Upload has finished</item>
        <item quantity="other">%1$d uploads have finished</item>
    </plurals>
    <!-- Warning shown when it tries to download some empty folders. Plural -->
    <plurals name="empty_folders">
        <item quantity="one">Folder is empty.</item>
        <item quantity="other">Folders are empty.</item>
    </plurals>
    <!-- Hint how to cancel the download -->
    <string name="download_touch_to_cancel">Touch to cancel</string>
    <!-- Hint how to cancel the download -->
    <string name="download_touch_to_show">View transfers</string>
    <!-- Warning message -->
    <string name="error_file_size_greater_than_4gb">Most devices can’t download files greater than 4GB. Your download will probably fail</string>
    <!-- message when trying to open a downloaded file but there isn’t any app that open that file. Example: a user downloads a pdf but doesn’t have any app to read a pdf -->
    <string name="intent_not_available">There isn’t any available app to execute this file on your device</string>
    <!-- Message when trying to open a location message but there isn’t any app that open that location. -->
    <string name="intent_not_available_location">There are no apps available on your device to open this location</string>
    <!-- Message displayed when user tries to open a file with a 3rd party app using the option "Open with" but there isn't any app installed in the device which can open that file type, e.g. user tries to open a ".txt" but doesn’t have any installed 3rd party app which supports ".txt" files. -->
    <string name="intent_not_available_file">You may not have any apps installed which support this file type</string>
    <!-- to share an image using Facebook, Whatsapp, etc -->
    <string name="context_share_image">Share image using</string>
    <!-- create a link of a file and send it using an app from the device -->
    <string name="context_get_link">Share link</string>
    <!-- Delete a link label -->
    <string name="context_delete_link">Delete link</string>
    <!-- Item menu option upon right click on one or multiple files. -->
    <string name="context_leave_menu">Leave</string>
    <!-- Title alert before leaving a share. -->
    <string name="alert_leave_share">Leave share</string>
    <!-- Item menu option upon right click on one or multiple files. -->
    <string name="context_clean_shares_menu">Remove share</string>
    <!-- Item menu option upon right click on one or multiple files. -->
    <string name="context_remove_link_menu">Remove link</string>
    <!-- Warning that appears prior to remove a link of a file. Singular. -->
    <string name="context_remove_link_warning_text">This link will not be publicly available anymore.</string>
    <!-- Warning that appears prior to remove links of files. Plural. -->
    <plurals name="remove_links_warning_text">
        <item quantity="one">This link will not be publicly available anymore.</item>
        <item quantity="other">These links will not be publicly available anymore.</item>
    </plurals>
    <!-- Item menu option upon right click on one or multiple files. -->
    <string name="context_rename">Rename</string>
    <!-- Title of a dialog to rename a node. The place holder is to set the current name of the node. -->
    <string name="rename_dialog_title">Rename %1$s</string>
    <!-- Menu option to open a link. Also title of the dialog to open a link. -->
    <string name="context_open_link_title">Open link</string>
    <!-- Item menu option upon right click on one or multiple files. -->
    <string name="context_open_link">Open</string>
    <!-- while renaming a file or folder -->
    <string name="context_renaming">Renaming</string>
    <!-- while file provider is downloading a file -->
    <string name="context_preparing_provider">Preparing file</string>
    <!-- Item menu option upon right click on one or multiple files. -->
    <string name="context_download">Download</string>
    <!-- Item menu option upon right click on one or multiple files. -->
    <string name="context_move">Move</string>
    <!-- while moving a file or folder -->
    <string name="context_moving">Moving</string>
    <!-- Item menu option upon right click on one or multiple files. -->
    <string name="context_copy">Copy</string>
    <!-- Item menu option upon right click on one or multiple files. -->
    <string name="context_upload">Upload</string>
    <!-- while copying a file or folder -->
    <string name="context_copying">Copying</string>
    <!-- menu item -->
    <string name="context_move_to_trash">Move to Rubbish Bin</string>
    <!-- menu item -->
    <string name="context_delete_from_mega">Remove from MEGA</string>
    <!-- Input field description in the create folder dialog. -->
    <string name="context_new_folder_name">Folder Name</string>
    <!-- when adding a new contact. in the dialog -->
    <string name="context_new_contact_name">Contact email</string>
    <!-- status dialog when performing the action -->
    <string name="context_creating_folder">Creating folder</string>
    <!-- Menu item -->
    <string name="context_download_to">Save to</string>
    <!-- Menu option title -->
    <string name="context_clear_rubbish">Clear Rubbish Bin</string>
    <!-- Ask for confirmation before removing all the elements of the rubbish bin -->
    <string name="clear_rubbish_confirmation">You are about to permanently remove all items from your Rubbish Bin.</string>
    <!-- send cancel subscriptions dialog -->
    <string name="context_send">Send</string>
    <!-- send the file to inbox -->
    <string name="context_send_file_inbox">Send to contact</string>
    <!-- Menu option to delete one or multiple selected items. -->
    <string name="context_remove">Remove</string>
    <!-- Menu option to delete selected items of the offline state -->
    <string name="context_delete_offline">Remove from Offline</string>
    <!-- menu item -->
    <string name="context_share_folder">Share folder</string>
    <!-- menu item -->
    <string name="context_send_file">Send file to chat</string>
    <!-- menu item -->
    <string name="context_send_contact">Share contact to chat</string>
    <!-- open a shared folder -->
    <string name="context_view_shared_folders">View shared folders</string>
    <!-- Item menu option upon clicking on one or multiple files. -->
    <string name="context_sharing_folder">Sharing</string>
    <!-- Menu option to manage a shared folder. -->
    <string name="manage_share">Manage share</string>
    <!-- menu item -->
    <string name="context_delete">Delete</string>
    <!-- success message when removing a contact request -->
    <string name="context_contact_invitation_deleted">Request deleted</string>
    <!-- success message when reinvite a contact -->
    <string name="context_contact_invitation_resent">Request resent</string>
    <!-- success message when sending a contact request -->
    <string name="context_contact_request_sent">Request successfully sent to %s. View in Sent requests tab.</string>
    <!-- success message when removing a contact -->
    <string name="context_contact_removed">Contact removed</string>
    <!-- error message -->
    <string name="context_contact_not_removed">Error. Contact not removed</string>
    <!-- success message when chaning the permissionss -->
    <string name="context_permissions_changed">Permissions changed</string>
    <!-- error message -->
    <string name="context_permissions_not_changed">Error. Permissions not changed</string>
    <!-- message when trying to create a folder that already exists -->
    <string name="context_folder_already_exists">Folder already exists</string>
    <!-- message when trying to create a invite a contact already that is already added -->
    <string name="context_contact_already_exists">%s is already a contact</string>
    <!-- message when trying to send a file without full access -->
    <string name="context_send_no_permission">You do not have permission to send this file</string>
    <!-- success message when creating a folder -->
    <string name="context_folder_created">Folder created</string>
    <!-- error message when creating a folder -->
    <string name="context_folder_no_created">Error. Folder not created</string>
    <!-- success message when renaming a node -->
    <string name="context_correctly_renamed">Renamed successfully</string>
    <!-- error message -->
    <string name="context_no_renamed">Error. Not renamed</string>
    <!-- success message when copying a node -->
    <string name="context_correctly_copied">Copied successfully</string>
    <!-- success message when sending a node to Inbox -->
    <string name="context_correctly_sent_node">Sent to Inbox</string>
    <!-- error message when sending a node to Inbox -->
    <string name="context_no_sent_node">Error. Not sent to Inbox</string>
    <!-- error message -->
    <string name="context_no_copied">Error. Not copied</string>
    <!-- message that appears when a user tries to move/copy/upload a file but doesn’t choose a destination folder -->
    <string name="context_no_destination_folder">Please choose a destination folder</string>
    <!-- success message when moving a node -->
    <string name="context_correctly_moved">Moved successfully</string>
    <!-- success message when moving a node -->
    <string name="number_correctly_moved">%d items moved successfully.</string>
    <!-- success message when moving a node -->
    <string name="number_incorrectly_moved">%d items were not moved successfully</string>
    <!-- success message when moving a node -->
    <string name="context_correctly_moved_to_rubbish">Moved to the Rubbish Bin successfully</string>
    <!-- error message -->
    <string name="context_no_moved">Error. Not moved</string>
    <!-- success message when sharing a folder -->
    <string name="context_correctly_shared">Shared successfully</string>
    <!-- error message when sharing a folder -->
    <string name="context_no_shared_number">Error. %d shares were not completed</string>
    <!-- success message when sharing a folder -->
    <string name="context_correctly_shared_removed">Remove shares successfully</string>
    <!-- error message when sharing a folder -->
    <string name="context_no_shared_number_removed">Error. %d process of removing shares is not completed</string>
    <!-- error message -->
    <string name="context_no_shared">Error. Not shared</string>
    <!-- error message -->
    <string name="context_no_removed_shared">Error. Share failed to remove</string>
    <!-- success message when removing a sharing -->
    <string name="context_remove_sharing">Folder sharing removed</string>
    <!-- error message -->
    <string name="context_no_link">Link creation failed</string>
    <!-- success message when removing a node from MEGA -->
    <string name="context_correctly_removed">Deleted successfully</string>
    <!-- error message -->
    <string name="context_no_removed">Error. Deletion failed</string>
    <!-- success message when moving a node -->
    <string name="number_correctly_removed">%d items removed successfully from MEGA</string>
    <!-- error message when moving a node -->
    <string name="number_no_removed">%d items are not removed successfully</string>
    <!-- Success message when left shared folders -->
    <string name="number_correctly_leaved">%d folders left successfully.</string>
    <!-- Message shown when a share has been left -->
    <string name="share_left">Share left</string>
    <!-- error message when moving a node -->
    <string name="number_no_leaved">%d folders were not left successfully</string>
    <!-- success message when sending multiple files -->
    <string name="number_correctly_sent">File sent to %d contacts successfully</string>
    <!-- error message when sending multiple files -->
    <string name="number_no_sent">File was not sent to %d contacts</string>
    <!-- success message when sending multiple files -->
    <string name="number_correctly_sent_multifile">%d files sent successfully</string>
    <!-- error message when sending multiple files -->
    <string name="number_no_sent_multifile">%d files failed to send</string>
    <!-- success message when sending multiple files -->
    <string name="number_correctly_copied">%d items copied successfully</string>
    <!-- error message when sending multiple files -->
    <string name="number_no_copied">%d items were not copied</string>
    <!-- success message when removing several contacts -->
    <string name="number_contact_removed">%d contacts removed successfully</string>
    <!-- error message when removing several contacts -->
    <string name="number_contact_not_removed">%d contacts were not removed</string>
    <!-- success message when sharing a file with multiple contacts -->
    <string name="number_contact_file_shared_correctly">Folder shared with %d contacts successfully</string>
    <!-- success message when sharing multiple files -->
    <string name="number_correctly_shared">%d folders shared successfully</string>
    <!-- error message when sharing multiple files -->
    <string name="number_no_shared">%d folders were not shared</string>
    <!-- success message when sending a file to a contact -->
    <string name="context_correctly_copied_contact">Successfully sent to:</string>
    <!-- success message when removing all the contacts of a shared folder -->
    <string name="context_correctly_removed_sharing_contacts">The folder is no longer shared</string>
    <!-- error message when removing all the contacts of a shared folder -->
    <string name="context_no_removed_sharing_contacts">An error occurred. The folder is still shared with another contact</string>
    <!-- option available for just one file -->
    <string name="context_select_one_file">Select just one file</string>
    <!-- success message when emptying the RB -->
    <string name="rubbish_bin_emptied">Rubbish Bin emptied successfully</string>
    <!-- error message when emptying the RB -->
    <string name="rubbish_bin_no_emptied">An error occurred. The Rubbish Bin has not been emptied</string>
    <!-- dialog cancel subscriptions -->
    <string name="dialog_cancel_subscriptions">You are about to cancel your MEGA subscription. Please let us know if there is anything we can do to help change your mind.</string>
    <!-- hint cancel subscriptions dialog -->
    <string name="hint_cancel_subscriptions">Type feedback here</string>
    <!-- send cancel subscriptions dialog -->
    <string name="send_cancel_subscriptions">Send</string>
    <!-- confirmation cancel subscriptions dialog -->
    <string name="confirmation_cancel_subscriptions">Thank you for your feedback. Are you sure you want to cancel your MEGA subscription?</string>
    <!-- provide a reason to cancel subscriptions dialog -->
    <string name="reason_cancel_subscriptions">Your subscription has not been cancelled. Please provide a reason for your cancellation</string>
    <!-- Confirmation message of the dialog shown when a subscription has been processed successfully -->
    <string name="message_user_purchased_subscription">Thanks. Your payment is processing. Please email us at support&#64;mega.co.nz if you have not received your upgrade within 24 hours.</string>
    <!-- Pop up message shows when user purchased a lower level of subscription -->
    <string name="message_user_purchased_subscription_down_grade">Your new subscription will take effect once the current one expires, the new price will be charged at that time.</string>
    <!-- Pop up message shows when user purchased a subscription with a payment method that can not be processed in real time, e.g. voucher -->
    <string name="message_user_payment_pending">Your subscription will take effect once the payment is processed by Google.</string>
    <!--  -->
    <string name="subscription_type_monthly">Monthly</string>
    <!--  -->
    <string name="subscription_type_yearly">Yearly</string>
    <!-- success message after removing the public link of a folder -->
    <string name="context_node_private">The folder is now private</string>
    <!-- success message after removing a share of a folder. a contact has no access to the folder now -->
    <string name="context_share_correctly_removed">Share removed</string>
    <!-- Menu option to create a new folder in the file manager. -->
    <string name="menu_new_folder">New folder</string>
    <!-- Menu option to add a contact to your contact list. -->
    <string name="menu_add_contact">Add contact</string>
    <!-- Menu option to add a contact to your contact list. -->
    <string name="menu_add_contact_and_share">Add contact and share</string>
    <!-- Title of the alert to introduce the decryption key -->
    <string name="alert_decryption_key">Decryption Key</string>
    <!-- Message of the alert to introduce the decryption key -->
    <string name="message_decryption_key">Please enter the decryption key for the link</string>
    <!-- error message shown on the decryption key dialog if the key typed in was wrong -->
    <string name="invalid_decryption_key">Invalid decryption key</string>
    <!-- upload to. Then choose an Image file -->
    <string name="upload_to_image">Image</string>
    <!-- upload to. Then choose an Audio file -->
    <string name="upload_to_audio">Audio</string>
    <!-- Title of the button in the contact info screen to start a video call -->
    <string name="upload_to_video">Video</string>
    <!-- Label for the current uploaded size of a file. For example, 3 files, 50KB uploaded -->
    <string name="upload_uploaded">uploaded</string>
    <!-- Status text at the beginning of an upload, Status text at the beginning of an upload for 2 or more files -->
    <plurals name="upload_prepare">
        <item quantity="one">Processing file</item>
        <item quantity="other">Processing files</item>
    </plurals>
    <!-- error message when downloading a file -->
    <string name="error_temporary_unavaible">Resource temporarily not available, please try again later</string>
    <!-- Error message when the selected file cannot be opened -->
    <string name="upload_can_not_open">Cannot open selected file</string>
    <!-- when a zip file is downloaded and clicked, the app unzips the file. This is the status text while unzipping the file -->
    <string name="unzipping_process">Unzipping file</string>
    <!-- error message while browsing the local filesystem -->
    <string name="error_io_problem">File system problem</string>
    <!-- error message while browsing the local filesystem -->
    <string name="general_error">Error happened when executing the action</string>
    <!-- title of the image gallery -->
    <string name="full_screen_image_viewer_label">Image viewer</string>
    <!-- Headline for the amount of storage space is used -->
    <string name="my_account_used_space">Used storage space</string>
    <!-- menu item -->
    <string name="my_account_change_password">Change password</string>
    <!-- Dialog text overquota error -->
    <string name="overquota_alert_text">You have exceeded your storage limit. Would you like to upgrade your account?</string>
    <!-- when did the last session happen -->
    <string name="my_account_last_session">Last session</string>
    <!-- message displayed while the app is changing the password -->
    <string name="my_account_changing_password">Changing password</string>
    <!-- when changing the password, the first edittext is to enter the current password -->
    <string name="my_account_change_password_oldPassword">Current password</string>
    <!-- when changing the password -->
    <string name="my_account_change_password_newPassword1">New password</string>
    <!-- when changing the password -->
    <string name="my_account_change_password_newPassword2">Confirm new password</string>
    <!-- when changing the password or creating the account, the password is required twice and check that both times are the same -->
    <string name="my_account_change_password_dont_match">Passwords do not match</string>
    <!-- title of the selection of the pro account wanted -->
    <string name="upgrade_select_pricing">Select plan</string>
    <!-- the user has to decide the way of payment -->
    <string name="select_membership_1">Monthly or annually recurring</string>
    <!-- choose the payment method option when no method is available -->
    <string name="no_available_payment_method">There is no payment method set for this plan currently. Please select one.</string>
    <!-- button to decide monthly payment. The asterisk is needed -->
    <string name="upgrade_per_month">Monthly*</string>
    <!-- button to decide annually payment. The asterisk is needed -->
    <string name="upgrade_per_year">Annually*</string>
    <!-- the user can get the link and it’s copied to the clipboard -->
    <string name="file_properties_get_link">The link has been copied to the clipboard</string>
    <!-- before sharing an image, the preview has to be downloaded -->
    <string name="full_image_viewer_not_preview">The preview has not been downloaded yet. Please wait</string>
    <!-- due to device is low on memory, cannot load an image preview temporarily -->
    <string name="not_load_preview_low_memory">Not enough free memory to display preview. Please try again later.</string>
    <!-- alert when clicking a newsignup link being logged -->
    <string name="log_out_warning">Please log out before creating the account</string>
    <!-- message shown in the screen when there are not any active transfer -->
    <string name="transfers_empty">No active transfers</string>
    <!-- menu item -->
    <string name="menu_pause_transfers">Pause transfers</string>
    <!-- menu item -->
    <string name="menu_cancel_all_transfers">Cancel all transfers</string>
    <!-- Option of the sliding panel to capture a new picture to upload to Cloud Drive or to set as user avatar -->
    <string name="menu_take_picture">Capture</string>
    <!-- Dialog title, to explain why MEGA needs the ’display over other apps’ permission (Android 10) -->
    <string name="ask_for_display_over_title">Allow notifications for incoming MEGA calls</string>
    <!-- Dialog message, to explain why MEGA needs the ’display over other apps’ permission (Android 10) -->
    <string name="ask_for_display_over_msg">Please grant MEGA permission to display over other apps for calls.</string>
    <!-- Prompt text shows when the user doesn’t want to make MEGA grant the ’display over other apps’ permission for now (Android 10) -->
    <string name="ask_for_display_over_explain">You can still manually grant permissions in the device Settings.</string>
    <!-- the options of how to upload, but in an array. needed for the settings, how to upload the camera images. only when Wi-Fi connected -->
    <string name="cam_sync_wifi">Wi-Fi only</string>
    <!-- the options of how to upload, but in an array. needed for the settings, how to upload the camera images. when Wi-Fi connected and using data plan -->
    <string name="cam_sync_data">Wi-Fi or mobile data</string>
    <!-- The upload of the user’s photos orvideos from their specified album is in progress. -->
    <string name="cam_sync_syncing">Camera Uploads in progress</string>
    <!-- confirmation question for cancelling the camera uploads -->
    <string name="cam_sync_cancel_sync">Do you want to stop Camera Uploads?</string>
    <!-- title of the notification when camera upload is enabled -->
    <string name="settings_camera_notif_title">Uploading files of media folders</string>
    <!-- title of the notification when camera upload is checking files -->
    <string name="settings_camera_notif_checking_title">Checking for files to be uploaded</string>
    <!-- title of the notification when camera upload is initializing -->
    <string name="settings_camera_notif_initializing_title">Initialising Camera Uploads</string>
    <!-- title of the notification when camera upload’s primary local folder is unavailable. -->
    <string name="camera_notif_primary_local_unavailable">Camera Uploads have been disabled. Your local folder is unavailable.</string>
    <!-- title of the notification when camera upload’s secondary local folder is unavailable. -->
    <string name="camera_notif_secondary_local_unavailable">Media Uploads have been disabled. Your local folder is unavailable.</string>
    <!-- notification camera uploads complete -->
    <string name="settings_camera_notif_complete">Camera uploads complete</string>
    <!-- settings of the Appearance section -->
    <string name="settings_appearance">Appearance</string>
    <!-- settings of the Features section -->
    <string name="settings_features">Features</string>
    <!-- label of storage in upgrade/choose account page, it is being used with a variable, e.g. for LITE user it will show ‘200GB Storage’. -->
    <string name="settings_storage">Storage</string>
    <!-- Settings of the Passcode -->
    <string name="settings_passcode_lock">Passcode lock</string>
    <!-- Setting to allow the user to select the preferred passcode type -->
    <string name="settings_passcode_option">Passcode options</string>
    <!-- Helper text to explain why we have this `Require me to plug in` setting, placeholder - 100 to 1000 in MB -->
    <string name="settings_camera_upload_charging_helper_label">Video compression uses considerable amounts of power. Please plug in your device to charge if the videos to be compressed are larger than %s.</string>
    <!-- Helper text to explain the things to note if enable the feature of including GPS info -->
    <string name="settings_camera_upload_include_gps_helper_label">If enabled, location information will be included with your pictures. Please be careful when sharing them.</string>
    <!-- Settings category title for cache and offline files -->
    <string name="settings_advanced_features">Advanced</string>
    <!-- Settings preference title for cache -->
    <string name="settings_advanced_features_cache">Clear Cache</string>
    <!-- Settings preference title for offline files -->
    <string name="settings_advanced_features_offline">Clear Offline Files</string>
    <!-- description of switch ‘Open file when download is completed’ -->
    <string name="settings_auto_play_label">Open file when downloaded</string>
    <!-- Settings preference title for delete account -->
    <string name="settings_delete_account">Delete account</string>
    <!-- Size of files in offline or cache folders -->
    <string name="settings_advanced_features_size">Currently using %s</string>
    <!-- Calculating Size of files in offline or cache folders -->
    <string name="settings_advanced_features_calculating">Calculating</string>
    <!-- title of the setting to set the default download location -->
    <string name="settings_storage_download_location">Default download location</string>
    <!-- Whether to always ask the user each time. -->
    <string name="settings_storage_ask_me_always">Always ask for download location</string>
    <!-- Whether to enable the storage in advanced devices -->
    <string name="settings_storage_advanced_devices">Display advanced devices (external SD)</string>
    <!-- Label of button on account page that ask user to add their phone number -->
    <string name="add_phone_number_label">Add a phone number</string>
    <!-- enter verification code page title -->
    <string name="verify_account_title">Verify your account</string>
    <!-- Text to explain to user why to verify phone number (account suspended use case) -->
    <string name="verify_account_helper_locked">Your account has been locked temporarily due to potential abuse. Please verify your phone number to unlock your account.</string>
    <!-- Hint text of the country edittext for billing purposes -->
    <string name="general_country_label">Country</string>
    <!-- Hint text of the region edittext for choosing dial code. -->
    <string name="sms_region_label">Region</string>
    <!-- place holder for enter mobile number field -->
    <string name="verify_account_phone_number_placeholder">Your phone number</string>
    <!-- Button label - go to previous page -->
    <string name="general_back_button">Back</string>
    <!-- button label - quite sms verification use case -->
    <string name="verify_account_not_now_button">Not now</string>
    <!-- Button label - confirm some action -->
    <string name="general_confirm_button">Confirm</string>
    <!-- On “add phone number” page, an error message will be shown if user click next button without select country code. -->
    <string name="verify_account_invalid_country_code">Please select a region code</string>
    <!-- On “Add phone number” page, a toast error message will be shown if the country code cannot be fetched from back end. -->
    <string name="verify_account_not_loading_country_code">Region codes could not be fetched.</string>
    <!-- error message if user click next button without enter a valid phone number -->
    <string name="verify_account_invalid_phone_number">Please supply a valid phone number.</string>
    <!-- Label tell user to enter received txt to below input boxes -->
    <string name="verify_account_enter_txt_label">Please enter the verification code sent to</string>
    <!-- enter verification code page title -->
    <string name="verify_account_enter_code_title">Verify your account</string>
    <!-- error message that will show to user when user entered invalid verification code -->
    <string name="verify_account_incorrect_code">Wrong code. Please try again or resend.</string>
    <!-- text message to remind user to resend verification code -->
    <string name="verify_account_resend_label">Didn’t receive the code?</string>
    <!-- Button to resend the create account email to a new email address in case the previous email address was misspelled -->
    <string name="general_resend_button">Resend</string>
    <!-- error message that will show to user when host detected that the mobile number has been registered already -->
    <string name="verify_account_error_phone_number_register">This number is already associated with a MEGA account.</string>
    <!-- error message that will show to user when user reached the sms verification daily limit -->
    <string name="verify_account_error_reach_limit">You have reached the daily limit</string>
    <!-- error message that will show to user when user reached the sms verification daily limit -->
    <string name="verify_account_error_wrong_code">The verification code doesn’t match.</string>
    <!-- error message that will show to user when code has been verified -->
    <string name="verify_account_error_code_verified">The code has been verified</string>
    <!-- error message that will show to user when user entered invalid verification code -->
    <string name="verify_account_error_invalid_code">Wrong code. Please try again or resend.</string>
    <!-- verify phone number successfully -->
    <string name="verify_account_successfully">Your phone number has been verified successfully</string>
    <!-- If the user has an internal storage and an external SD card, it has to be set on the settings screen, external storage option -->
    <string-array name="settings_storage_download_location_array">
        <item>Internal storage</item>
        <item>External storage</item>
    </string-array>
    <!-- If the user has an internal storage and an external SD card, it has to be set on the settings screen, internal storage option -->
    <string name="internal_storage_label">Internal storage</string>
    <!-- If the user has an internal storage and an external SD card, it has to be set on the settings screen, external storage option -->
    <string name="external_storage_label">External storage</string>
    <!-- choose the way the new user’s email is inserted, import from phone option -->
    <string-array name="add_contact_array">
        <item>Write the user’s email</item>
        <item>Import from device</item>
    </string-array>
    <!-- settings option -->
    <string name="settings_camera_upload_on">Enable Camera Uploads</string>
    <!-- settings option -->
    <string name="settings_camera_upload_turn_on">Turn on Camera Uploads</string>
    <!-- settings option -->
    <string name="settings_camera_upload_off">Disable Camera Uploads</string>
    <!-- settings option. How to upload the camera images: via Wi-Fi only or via Wi-Fi and data plan -->
    <string name="settings_camera_upload_how_to_upload">How to upload</string>
    <!-- The Secondary Media uploads allows to create a second Camera Folder synchronization. Enabling it would imply to choose a new local folder and then, a new destination folder in MEGA. This is the text that appears in the settings option to enable the second synchronization. -->
    <string name="settings_secondary_upload_on">Enable Secondary Media uploads</string>
    <!-- The Secondary Media uploads allows to create a second Camera Folder synchronization. Disabling it would imply that the current second sync won’t be running anymore. This is the text that appears in the settings option to disable the second synchronization. -->
    <string name="settings_secondary_upload_off">Disable Secondary Media uploads</string>
    <!-- Title of shared folder explorer to choose a folder to perform an action -->
    <string name="settings_empty_folder">Choose folder</string>
    <!-- the options of how to upload, but in an array. needed for the settings, how to upload the camera images. only when Wi-Fi connected -->
    <string-array name="settings_camera_upload_how_to_entries">
        <item>Wi-Fi or mobile data</item>
        <item>Wi-Fi only</item>
    </string-array>
    <!-- What kind of files are going to be uploaded: images, videos or both -->
    <string name="settings_camera_upload_what_to_upload">File Upload</string>
    <!-- what kind of file are going to be uploaded. Needed for the settings summary -->
    <string-array name="settings_camera_upload_file_upload_entries">
        <item>Photos only</item>
        <item>Videos only</item>
        <item>Photos and videos</item>
    </string-array>
    <!-- Option to choose that the camera sync will only be enable when the device is charging -->
    <string name="settings_camera_upload_charging">Only when charging</string>
    <!-- Title of ‘Include location tags’ setting option. Once enabled, Camera Uploads will include the location info from pictures those are being uploaded -->
    <string name="settings_camera_upload_include_gps">Include location tags</string>
    <!-- Option to choose that the video compression will only be enable when the device is charging -->
    <string name="settings_camera_upload_require_plug_in">Require me to actively charge my device</string>
    <!-- Option to choose that the camera sync will maintain the local file names when uploading -->
    <string name="settings_keep_file_names">Keep file names as in the device</string>
    <!-- The location of where the user photos or videos are stored in the device. -->
    <string name="settings_local_camera_upload_folder">Local Camera folder</string>
    <!-- The location of where the user photos or videos are stored in MEGA. -->
    <string name="settings_mega_camera_upload_folder">MEGA Camera Uploads folder</string>
    <!-- The location of where the user photos or videos of the secondary sync are stored in the device. -->
    <string name="settings_local_secondary_folder">Local Secondary folder</string>
    <!-- The location of where the user photos or videos of the secondary sync are stored in MEGA. -->
    <string name="settings_mega_secondary_folder">MEGA Secondary folder</string>
    <!-- what kind of file are going to be uploaded. Needed for the settings summary -->
    <string name="settings_camera_upload_only_photos">Photos only</string>
    <!-- what kind of file are going to be uploaded. Needed for the settings summary -->
    <string name="settings_camera_upload_only_videos">Videos only</string>
    <!-- what kind of file are going to be uploaded. Needed for the settings summary -->
    <string name="settings_camera_upload_photos_and_videos">Photos and videos</string>
    <!-- status text when no custom photo sync folder has been set -->
    <string name="settings_pin_lock_code_not_set">Not set</string>
    <!-- Settings of the Passcode -->
    <string name="settings_passcode_lock_switch">Passcode Lock</string>
    <!-- Settings option to change Passcode. -->
    <string name="settings_change_passcode">Change passcode</string>
    <!-- Settings option screen to change Passcode. -->
    <string name="title_change_passcode">Change passcode lock</string>
    <!-- Settings option to set the timer to ask for passcode. -->
    <string name="settings_require_passcode">Require passcode</string>
    <!-- Option available to choose in some context to make an action immediately. -->
    <string name="action_immediately">Immediately</string>
    <!-- Button after the Passcode code input field -->
    <string name="pin_lock_enter">Enter</string>
    <!-- Error message when not typing the Passcode code correctly. Plural. The placeholder indicates the number of failed attempts. E.g. 7 failed passcode attempts -->
    <plurals name="passcode_lock_alert_attempts">
        <item quantity="one">1 failed passcode attempt</item>
        <item quantity="other">%1$d failed passcode attempts</item>
    </plurals>
    <!-- Error message when not typing the Passcode code correctly -->
    <string name="pin_lock_alert">You will be logged out and your offline files will be deleted after 10 failed attempts</string>
    <!-- error message when not typing the Passcode code correctly -->
    <string name="pin_lock_incorrect">Incorrect code</string>
    <!-- Error message when not typing the Passcode correctly and have several attempts left. The placeholder is to display the number of attempts left in runtime. -->
    <plurals name="pin_lock_incorrect_alert">
        <item quantity="one">Wrong Passcode, please try again. You have 1 attempt left</item>
        <item quantity="other">Wrong Passcode, please try again. You have %2d attempts left</item>
    </plurals>
    <!-- Error message when not typing the Passcode correctly (two times) -->
    <string name="pin_lock_not_match">Passcodes did not match. Try again.</string>
    <!-- Title of the screen to unlock screen with Passcode -->
    <string name="unlock_pin_title">Enter your passcode</string>
    <!-- Title of the screen to unlock screen with Passcode in second round -->
    <string name="unlock_pin_title_2">Re-enter your passcode</string>
    <!-- Title of the screen to unlock screen with Passcode -->
    <string name="reset_pin_title">Enter your new passcode</string>
    <!-- Title of the screen to unlock screen with Passcode in second round -->
    <string name="reset_pin_title_2">Re-enter your new passcode</string>
    <!-- Text of the screen after 10 attemps with a wrong Passcode -->
    <string name="incorrect_pin_activity">All your local data will be deleted and you will be logged out in %1d seconds</string>
    <!-- Caption of a title, in the context of “About MEGA” or “About us” -->
    <string name="settings_about">About</string>
    <!-- Preference screen item action button -->
    <string name="settings_about_privacy_policy">Privacy Policy</string>
    <!--  -->
    <string name="settings_about_terms_of_service">Terms of Service</string>
    <!-- App means “Application” -->
    <string name="settings_about_app_version">App version</string>
    <!-- Title of the label where the SDK version is shown -->
    <string name="settings_about_sdk_version">MEGA SDK Version</string>
    <!-- Title of the label where the MEGAchat SDK version is shown -->
    <string name="settings_about_karere_version">MEGAchat SDK Version</string>
    <!-- Link to the public code of the app -->
    <string name="settings_about_code_link_title">View source code</string>
    <!--  -->
    <string name="january">January</string>
    <!--  -->
    <string name="february">February</string>
    <!--  -->
    <string name="march">March</string>
    <!--  -->
    <string name="april">April</string>
    <!--  -->
    <string name="may">May</string>
    <!--  -->
    <string name="june">June</string>
    <!--  -->
    <string name="july">July</string>
    <!--  -->
    <string name="august">August</string>
    <!--  -->
    <string name="september">September</string>
    <!--  -->
    <string name="october">October</string>
    <!--  -->
    <string name="november">November</string>
    <!--  -->
    <string name="december">December</string>
    <!-- title of the screen that shows the ZIP files -->
    <string name="zip_browser_activity">ZIP Browser</string>
    <!-- title of the My Account screen -->
    <string name="my_account_title">Account Type</string>
    <!-- Label to indicate the date when the current subscription renews -->
    <string name="renews_on">Renews on&#160;</string>
    <!-- title of the Expiration Date -->
    <string name="expires_on">Expires on&#160;</string>
    <!--  -->
    <string name="free_account">Free</string>
    <!-- info message shown to the user when the Camera Uploads folder has been created -->
    <string name="camera_uploads_created">Camera Uploads folder created</string>
    <!-- category in sort by action -->
    <string name="sortby_name">Name</string>
    <!-- sort files alphabetically ascending -->
    <string name="sortby_name_ascending">Ascending</string>
    <!-- sort files alphabetically descending -->
    <string name="sortby_name_descending">Descending</string>
    <!-- category in sort by action -->
    <string name="sortby_date">Date</string>
    <!-- category in sort by action -->
    <string name="sortby_creation_date">Creation Date</string>
    <!-- category in sort by action -->
    <string name="sortby_modification_date">Modification Date</string>
    <!-- category in sort by action -->
    <string name="sortby_link_creation_date">Link creation date</string>
    <!-- sort files by date newest first -->
    <string name="sortby_date_newest">Newest</string>
    <!-- sort files by date oldest first -->
    <string name="sortby_date_oldest">Oldest</string>
    <!-- category in sort by action -->
    <string name="sortby_size">Size</string>
    <!-- sort files by size largest first -->
    <string name="sortby_size_largest_first">Largest</string>
    <!-- sort files by size smallest first -->
    <string name="sortby_size_smallest_first">Smallest</string>
    <!-- Title of sort by media type options -->
    <string name="sortby_type">Media type</string>
    <!-- sort option, sort media files by photos first -->
    <string name="sortby_type_photo_first">Photos</string>
    <!-- sort option, sort media files by videos first -->
    <string name="sortby_type_video_first">Videos</string>
    <!-- Title to choose the type of Passcode -->
    <string name="pin_lock_type">Passcode Type</string>
    <!-- Passcode with 4 digits -->
    <string name="four_pin_lock">4 digits</string>
    <!-- Passcode with 6 digits -->
    <string name="six_pin_lock">6 digits</string>
    <!-- Passcode alphanumeric -->
    <string name="AN_pin_lock">Alphanumeric</string>
    <!-- Confirmation message when enabling logs in the app -->
    <string name="settings_enable_logs">Logs are now enabled</string>
    <!-- Confirmation message when disabling logs in the app -->
    <string name="settings_disable_logs">Logs are now disabled</string>
    <!-- Snackbar error message triggered by host error when user is trying to setup MEGA Camera Uploads folder in settings page -->
    <string name="error_unable_to_setup_cloud_folder">Unable to set up MEGA Camera Uploads folder</string>
    <!-- Option in the sliding panel to open the folder which contains the file selected after performing a search -->
    <string name="search_open_location">Open location</string>
    <!-- message when a temporary error on logging in is due to SDK is waiting for the server to complete a request due to an API lock -->
    <string name="servers_busy">This process is taking longer than expected. Please wait.</string>
    <!-- Label in My Account section to show user account type -->
    <string name="my_account_free">Free Account</string>
    <!-- Type of account info added to the feedback email sent to support -->
    <string name="my_account_prolite">Pro Lite Account</string>
    <!-- Label in My Account section to show user account type -->
    <string name="my_account_pro1">Pro I Account</string>
    <!-- Label in My Account section to show user account type -->
    <string name="my_account_pro2">Pro II Account</string>
    <!-- Label in My Account section to show user account type -->
    <string name="my_account_pro3">Pro III Account</string>
    <!-- Type of account info added to the feedback email sent to support -->
    <string name="my_account_prolite_feedback_email">Pro Lite Account</string>
    <!--  -->
    <string name="backup_title">Back up your Recovery Key</string>
    <!-- Subtitle of the screen to backup the master key -->
    <string name="backup_subtitle">Your password unlocks your Recovery Key</string>
    <!-- First paragraph of the screen to backup the master key -->
    <string name="backup_first_paragraph">Your data is only readable through a chain of decryption operations that begins with your master encryption key, which we store encrypted with your password. This means that if you lose your password, your Recovery Key can no longer be decrypted, and you can no longer decrypt your data.</string>
    <!-- Summary of the preference Recovery key on Settings section -->
    <string name="backup_second_paragraph">Exporting the Recovery Key and keeping it in a secure location enables you to set a new password without data loss.</string>
    <!-- Third paragraph of the screen to backup the master key -->
    <string name="backup_third_paragraph">An external attacker cannot gain access to your account with just your key. A password reset requires both the key and access to your email.</string>
    <!-- Sentence to inform the user the available actions in the screen to backup the master key -->
    <string name="backup_action">Copy the Recovery Key to the clipboard or save it as text file.</string>
    <!-- Action of a button to save something -->
    <string name="save_action">Save</string>
    <!-- Alert message when the master key has been successfully copied to the ClipBoard -->
    <string name="copy_MK_confirmation">The Recovery Key has been successfully copied</string>
    <!-- Button to change the password -->
    <string name="change_pass">Change</string>
    <!-- Positive button to perform a general action -->
    <string name="general_positive_button">YES</string>
    <!-- Negative button to perform a general action -->
    <string name="general_negative_button">NO</string>
    <!-- Option of the overflow menu to show the screen info to reset the password -->
    <string name="forgot_pass_menu">Forgot password?</string>
    <!-- Button in the Login screen to reset the password -->
    <string name="forgot_pass">Forgot your password?</string>
    <!-- First paragraph of the screen when the password has been forgotten -->
    <string name="forgot_pass_first_paragraph">If you have a backup of your Recovery Key, you can reset your password by selecting YES. No data will be lost.</string>
    <!-- Second paragraph of the screen when the password has been forgotten -->
    <string name="forgot_pass_second_paragraph">You can still export your Recovery Key now if you have an active MEGA session in another browser on this or any other computer. If you don’t, you can no longer decrypt your existing account, but you can start a new one under the same email address by selecting NO.</string>
    <!-- Sentence to ask to the user if he has the master key in the screen when the password has been forgotten -->
    <string name="forgot_pass_action">Do you have a backup of your Recovery Key?</string>
    <!-- Title of the alert message to ask for the link to reset the pass with the MK -->
    <string name="title_alert_reset_with_MK">Great!</string>
    <!-- Hint of the text where the user can write his e-mail -->
    <string name="edit_text_insert_mail">email goes here</string>
    <!-- Text of the alert message to ask for the link to reset the pass with the MK -->
    <string name="text_alert_reset_with_MK">Please enter your email address below. You will receive a recovery link that will allow you to submit your Recovery Key and reset your password.</string>
    <!-- Hint of the text when the user can write his master key -->
    <string name="edit_text_insert_mk">Your Recovery Key goes here</string>
    <!-- Hint of the text where the user can write his password -->
    <string name="edit_text_insert_pass">password goes here</string>
    <!-- Text shown in the last alert dialog to confirm delete user account -->
    <string name="delete_account_text_last_step">This is the last step to delete your account. You will permanently lose all the data stored in the cloud. Please enter your password below.</string>
    <!-- Title of the alert dialog to inform the user that have to check the email -->
    <string name="email_verification_title">Email verification</string>
    <!-- Text of the alert dialog to inform the user that have to check the email -->
    <string name="email_verification_text">Please check your email to proceed.</string>
    <!-- Text to inform the user when an error occurs -->
    <string name="general_text_error">An error occurred, please try again.</string>
    <!-- Alert to inform the user that have to be logged in to perform the action -->
    <string name="alert_not_logged_in">You must be logged in to perform this action.</string>
    <!-- Error message when a user attempts to change their email without an active login session. -->
    <string name="change_email_not_logged_in">You need to be logged in to complete your email change. Please log in again with your current email address and then tap on your confirmation link again.</string>
    <!-- Text displayed to inform that the email was successfully changed. Please keep the placeholder, it will be replaced with the new email address. -->
    <string name="email_changed">Congratulations, your new email address for this MEGA account is: %1$s</string>
    <!-- Error when the user leaves empty the password field -->
    <string name="invalid_string">Incorrect</string>
    <!-- Text of the toast when the user enters invalid text which is neither a valid phone number nor a valid email -->
    <string name="invalid_input">Invalid input</string>
    <!-- Title of the alert dialog when the user tries to recover the pass of a non existing account -->
    <string name="invalid_email_title">Invalid email address</string>
    <!-- Title of the alert dialog when the user tries to recover the pass of a non existing account -->
    <string name="invalid_email_text">Please check the email address and try again.</string>
    <!-- Title of the dialog to write the Recovery Key after opening the recovery link -->
    <string name="title_dialog_insert_MK">Password reset</string>
    <!-- Text of the dialog to write the Recovery Key after opening the recovery link -->
    <string name="text_dialog_insert_MK">Please enter your Recovery Key below</string>
    <!-- Text of the alert when the pass has been correctly changed -->
    <string name="pass_changed_alert">Your password has been changed.</string>
    <!-- Title of the dialog to park an account -->
    <string name="park_account_dialog_title">Park account</string>
    <!-- Button to park an account -->
    <string name="park_account_button">Park</string>
    <!-- Title of the screen to park an account -->
    <string name="park_account_title">Oops!</string>
    <!-- First paragraph of the screen to park an account -->
    <string name="park_account_first_paragraph">Due to our end-to-end encryption paradigm, you will not be able to access your data without either your password or a backup of your Recovery Key.</string>
    <!-- Second paragraph of the screen to park an account -->
    <string name="park_account_second_paragraph">You can park your existing account and start a fresh one under the same email address. Your data will be retained for at least 60 days. In case that you recall your parked account’s password, please contact support&#64;mega.nz</string>
    <!-- Text of the dialog message to ask for the link to park the account -->
    <string name="dialog_park_account">Please enter your email address below. You will receive a recovery link that will allow you to park your account.</string>
    <!-- Text shown in the last alert dialog to park an account -->
    <string name="park_account_text_last_step">This is the last step to park your account, please enter your new password. Your data will be retained for at least 60 days. If you recall your parked account’s password, please contact support&#64;mega.nz</string>
    <!-- Title of the screen to write the new password after opening the recovery link -->
    <string name="title_enter_new_password">Enter new password</string>
    <!-- Message when the user tries to open a recovery pass link and it has expired -->
    <string name="recovery_link_expired">This recovery link has expired, please try again.</string>
    <!-- Text of the alert after opening the recovery link to reset pass being logged. -->
    <string name="text_reset_pass_logged_in">Your Recovery Key will be used to reset your password. Please enter your new password.</string>
    <!-- Text of the alert dialog to inform the user that have to check the email after clicking the option forgot pass -->
    <string name="email_verification_text_change_pass">You will receive a recovery link that will allow you to reset your password.</string>
    <!-- Button to upgrade the account to PRO account in My Account Section -->
    <string name="my_account_upgrade_pro">Upgrade</string>
    <!-- Button to upgrade the account to PRO account in the panel that appears randomly -->
    <string name="my_account_upgrade_pro_panel">Upgrade now</string>
    <!-- Message to promote PRO accounts -->
    <string name="get_pro_account">Grow your cloud.[A]Get increased storage and transfer quotas with a Pro account.</string>
    <!-- success message when the MasterKey file has been downloaded -->
    <string name="toast_master_key">The MEGA account Recovery Key has been saved to: %1s. [A]You can find the file with your Recovery Key in the Saved for Offline section.[/A] Note: as the file with your Recovery Key will be deleted when you log out, please store it in a safe place outside your MEGA account.</string>
    <!-- Error shown when the user tries to change his mail to one that is already used -->
    <string name="mail_already_used">This email address is already in use. Please use another email address.</string>
    <!-- Error shown when the user tries to change his mail while the user has already requested a confirmation link for that email address -->
    <string name="mail_changed_confirm_requested">You have already requested a confirmation link for that email address.</string>
    <!-- Error shown when the user tries to change his mail while the email is the same as the old -->
    <string name="mail_same_as_old">This is your existing email address.</string>
    <!-- Text shown in the last alert dialog to change the email associated to an account -->
    <string name="change_mail_text_last_step">This is the last step to change your email. Please enter your password below.</string>
    <!-- Title of the alert dialog to change the email associated to an account -->
    <string name="change_mail_title_last_step">Change email</string>
    <!-- Iitle of the warning when the user is running out of space -->
    <string name="title_new_warning_out_space">You are running out of storage space.</string>
    <!-- Text of the warning when the user is running out of space -->
    <string name="new_warning_out_space">Take full advantage of your MEGA account by upgrading to Pro.</string>
    <!-- Iitle of sliding panel to choose the option to edit the profile picture -->
    <string name="title_options_avatar_panel">Edit profile picture</string>
    <!-- Option of the sliding panel to capture a new picture to upload to Cloud Drive or to set as user avatar -->
    <string name="take_photo_avatar_panel">Capture</string>
    <!-- Option of the sliding panel to change the avatar by choosing an existing picture -->
    <string name="choose_photo_avatar_panel">Choose picture</string>
    <!-- Option of the sliding panel to delete the existing avatar -->
    <string name="delete_avatar_panel">Delete picture</string>
    <!-- Alert when the user introduces his MK to reset pass incorrectly -->
    <string name="incorrect_MK">The key you supplied does not match this account. Please make sure you use the correct Recovery Key and try again.</string>
    <!-- Title of the alert when the user introduces his MK to reset pass incorrectly -->
    <string name="incorrect_MK_title">Invalid Recovery Key</string>
    <!-- Alert Dialog to get link -->
    <string name="option_full_link">Link with key</string>
    <!-- Message shown meanwhile the app is waiting for a request -->
    <string name="recovering_info">Getting info&#8230;</string>
    <!-- Text of the alert dialog to inform the user that have to check the email to validate his new email -->
    <string name="email_verification_text_change_mail">Your new email address needs to be validated. Please check your email to proceed.</string>
    <!-- Confirmation before deleting the avatar of the user’s profile -->
    <string name="confirmation_delete_avatar">Delete your profile picture?</string>
    <!-- Title of the Dialog to edit the profile attributes of the user’s account -->
    <string name="title_edit_profile_info">Edit</string>
    <!-- Alert Dialog to get link -->
    <string name="title_set_expiry_date">Set expiry date</string>
    <!-- Title of the dialog to get link with password -->
    <string name="title_set_password_protection">Set password protection</string>
    <!-- Subtitle of the dialog to get link -->
    <string name="subtitle_set_expiry_date">(PRO ONLY)</string>
    <!-- Alert Dialog to get link with password -->
    <string name="set_password_protection_dialog">Set password</string>
    <!-- Hint of the dialog to get link with password -->
    <string name="hint_set_password_protection_dialog">Enter password</string>
    <!-- Hint of the confirmation dialog to get link with password -->
    <string name="hint_confirm_password_protection_dialog">Confirm password</string>
    <!-- Status text at the beginning of getting a link -->
    <string name="link_request_status">Processing&#8230;</string>
    <!-- Option of the sliding panel to edit the link of a node -->
    <string name="edit_link_option">Manage link</string>
    <!-- Error alert dialog shown when changing the password the user provides an incorrect password -->
    <string name="old_password_provided_incorrect">The current password you have provided is incorrect.</string>
    <!-- success message when reinviting multiple contacts -->
    <string name="number_correctly_reinvite_contact_request">%d reinvite requests sent successfully.</string>
    <!-- success message when reinviting multiple contacts -->
    <string name="number_correctly_delete_contact_request">%d requests deleted successfully.</string>
    <!-- error message when reinviting multiple contacts -->
    <string name="number_no_delete_contact_request">%1$d requests successfully deleted but %2$d requests were not deleted.</string>
    <!-- confirmation message before removing a contact request. -->
    <string name="confirmation_delete_contact_request">Do you want to remove the invitation request to %s?</string>
    <!-- confirmation message before removing mutiple contact request -->
    <string name="confirmation_remove_multiple_contact_request">Do you want to remove these %d invitation requests?</string>
    <!-- success message when replying to multiple received request -->
    <string name="number_correctly_invitation_reply_sent">%d request replies sent.</string>
    <!-- error message when replying to multiple received request -->
    <string name="number_incorrectly_invitation_reply_sent">%1$d request replies successfully sent but %2$d were not sent.</string>
    <!-- Referring to a invitation request in the Contacts section. Plural. e.g. 5 requests -->
    <plurals name="general_num_request">
        <item quantity="one">1 request</item>
        <item quantity="other">%1$d requests</item>
    </plurals>
    <!-- Confirmation before removing the outgoing shares of a folder -->
    <plurals name="confirmation_remove_outgoing_shares">
        <item quantity="one">The folder is shared with %1$d contact. Remove share?</item>
        <item quantity="other">The folder is shared with %1$d contacts. Remove all shares?</item>
    </plurals>
    <!-- Error message when the credentials to login are incorrect. -->
    <string name="error_incorrect_email_or_password">Invalid email and/or password. Please try again.</string>
    <!-- Error message when trying to login and the account is suspended. -->
    <string name="error_account_suspended">Your account has been suspended due to Terms of Service violations. Please contact support&#64;mega.nz</string>
    <!-- Error message when to many attempts to login. -->
    <string name="too_many_attempts_login">Too many failed attempts to log in, please wait for an hour.</string>
    <!-- Error message when trying to login to an account not validated. -->
    <string name="account_not_validated_login">This account has not been validated yet. Please check your email.</string>
    <!-- Error message shown when opening a folder link which doesn’t exist -->
    <string name="general_error_folder_not_found">Folder link unavailable</string>
    <!-- Error message shown when opening a folder link which has been removed due to ToS/AUP violation -->
    <string name="folder_link_unavaible_ToS_violation">The folder link has been removed because of a ToS or AUP violation.</string>
    <!-- Error message shown when opening a file link which doesn’t exist -->
    <string name="general_error_file_not_found">File link unavailable</string>
    <!-- Error message shown when opening a file link which has been removed due to ToS/AUP violation -->
    <string name="file_link_unavaible_ToS_violation">The file link has been removed because of a ToS or AUP violation.</string>
    <!-- Error message shown when opening a folder link or file link which has been corrupt or deformed -->
    <string name="link_broken">This URL is corrupt or deformed. The link you are trying to access does not exist.</string>
    <!-- Title of the screen after creating the account. That screen asks the user to confirm the account by checking the email -->
    <string name="confirm_email_text">Awaiting email confirmation</string>
    <!-- Text below the title that explains the user should check the email and click the link to confirm the account -->
    <string name="confirm_email_explanation">Please check your email and tap the link to confirm your account.</string>
    <!-- Plural of items which contains a folder. 2 items -->
    <plurals name="general_num_items">
        <item quantity="one">1 item</item>
        <item quantity="other">%1$d items</item>
    </plurals>
    <!-- Error message shown when opening a file or folder link which account has been removed due to ToS/AUP violation -->
    <string name="file_link_unavaible_delete_account">The associated user account has been terminated due to multiple violations of our Terms of Service.</string>
    <!-- Error message shown after login into a folder link with an invalid decryption key -->
    <string name="general_error_invalid_decryption_key">The provided decryption key for the folder link is invalid.</string>
    <!-- Title of the label in the my account section. It shows the credentials of the current user so it can be used to be verified by other contacts -->
    <string name="my_account_my_credentials">My credentials</string>
    <!-- Word to indicate the limited bandwidth of the free accounts -->
    <string name="limited_bandwith">Limited</string>
    <!-- Item of the navigation title for the chat section -->
    <string name="section_chat">Chat</string>
    <!-- Item of the navigation title for the chat section when there is any unread message -->
    <string name="section_chat_with_notification">Chat [A](%1$d)[/A]</string>
    <!-- Confirmation button of the dialog to archive a chat -->
    <string name="tab_archive_chat">Archive</string>
    <!-- Message shown when the user has no recent chats -->
    <string name="recent_chat_empty_invite">Invite your friends to join you on Chat and enjoy our encrypted platform with privacy and security.</string>
    <!-- Initial of the word hour to show the duration of a video or audio call -->
    <string name="initial_hour">h</string>
    <!-- Initial of the word minute to show the duration of a video or audio call -->
    <string name="initial_minute">m</string>
    <!-- Initial of the word second to show the duration of a video or audio call -->
    <string name="initial_second">s</string>
    <!-- Title shown when multiselection is enable in chat tabs -->
    <string name="selected_items">%d selected</string>
    <!-- Message to confirm if the user wants to delete a contact from a shared folder -->
    <string name="remove_contact_shared_folder">The contact %s will be removed from the shared folder.</string>
    <!-- Message to confirm if the user wants to delete a multiple contacts from a shared folder -->
    <string name="remove_multiple_contacts_shared_folder">%d contacts will be removed from the shared folder.</string>
    <!-- success message when removing a contact from a shared folder -->
    <string name="number_correctly_removed_from_shared">%d contacts removed successfully from the shared folder</string>
    <!-- success message when removing a contact from a shared folder -->
    <string name="number_incorrectly_removed_from_shared">%d contacts were not successfully removed</string>
    <!-- success message when changing permissions of contacts for a shared folder, place holder: number of contacts effected -->
    <string name="number_permission_correctly_changed_from_shared">Successfully updated permissions for %d contacts</string>
    <!-- success message when changing permissions of contacts for a shared folder, place holder: number of contacts effected -->
    <string name="number_permission_incorrectly_changed_from_shared">Failed to update permissions for %d contacts</string>
    <!-- Message shown while the contact list from the device is being read and then shown to the user -->
    <string name="contacts_list_empty_text_loading">Loading contacts from the phone&#8230;</string>
    <!-- Warning message when reinviting multiple contacts -->
    <string name="number_existing_invite_contact_request">%d requests already sent.</string>
    <!-- success message when reinviting multiple contacts -->
    <string name="number_correctly_invite_contact_request">%d invite requests sent successfully.</string>
    <!-- error message when reinviting multiple contacts -->
    <string name="number_no_invite_contact_request">%1$d invite requests successfully sent but %2$d requests were not sent.</string>
    <!-- Word next to own user’s message in chat screen -->
    <string name="chat_me_text_bracket">%1s (Me)</string>
    <!-- Hint shown in the field to write a message in the chat screen -->
    <string name="type_message_hint">Type a message</string>
    <!-- button -->
    <string name="general_mute">Mute</string>
    <!-- button -->
    <string name="general_unmute">Unmute</string>
    <!-- Title of the dialogue to mute the general chat notifications. -->
    <string name="title_dialog_mute_chat_notifications">Do not disturb</string>
    <!-- Subtitle of the dialogue to mute the general chat notifications. -->
    <string name="subtitle_dialog_mute_chat_notifications">Mute chat notifications for</string>
    <!-- Title of the dialogue to mute the notifications of a specific chat. -->
    <string name="title_dialog_mute_chatroom_notifications">Mute notifications</string>
    <!-- Label for the setting option that indicates the general notifications are enabled. -->
    <string name="mute_chat_notification_option_on">On</string>
    <!-- Label for the dialog box option to mute a chat. This option will indicate that notifications for that chat are enabled. -->
    <string name="mute_chatroom_notification_option_off">Off</string>
    <!-- Label for the dialog box option to mute a chat. This option will indicate that chat notifications will be disabled until tomorrow at 8 a.m. -->
    <string name="mute_chatroom_notification_option_until_tomorrow_morning">Until tomorrow morning</string>
    <!-- Label for the dialog box option to mute a chat. This option will indicate that chat notifications will be disabled until today at 8 a.m. -->
    <string name="mute_chatroom_notification_option_until_this_morning">Until this morning</string>
    <!-- Label for the dialog box option to mute a chat. This option will indicate that chat notifications will be disabled until turn it off again. -->
    <string name="mute_chatroom_notification_option_forever">Until I turn them back on</string>
    <!-- Message when a chat has been silenced, for a specific time, successfully. For example: Chat notifications will be muted for 1 hour -->
    <string name="success_muting_a_chat_for_specific_time">Chat notifications will be muted for %s</string>
    <!-- Message to indicate the chat has been muted, until a specific time (24 hours format). Plural, used for any format different to 01:XX, e.g. 14:15 -->
    <plurals name="success_muting_chat_until_specific_time">
        <item quantity="one">Chat notifications will be muted until %1$s</item>
        <item quantity="other">Chat notifications will be muted until %1$s</item>
    </plurals>
    <!-- Message to indicate the chat has been muted, until a specific day and time (24 hours format). Plural, used for any format different to 01:XX, e.g. Chat notifications will be muted until tomorrow at 08:00 -->
    <plurals name="success_muting_chat_until_specific_date_and_time">
        <item quantity="one">Chat notifications will be muted until %1$s at %2$s</item>
        <item quantity="other">Chat notifications will be muted until %1$s at %2$s</item>
    </plurals>
    <!-- Message when select the option Do not disturb but the notifications are already muted -->
    <string name="notifications_are_already_muted">Chat notifications are muted</string>
    <!-- Message when a chat has been unmuted successfully. -->
    <string name="success_unmuting_a_chat">Chat notifications enabled</string>
    <!-- String to indicate the time in 24h format until which a specific chat is muted. Plural, used for any format different to 1:XX, e.g. 14:15 -->
    <plurals name="chat_notifications_muted_until_specific_time">
        <item quantity="one">Muted until %1$s</item>
        <item quantity="other">Muted until %1$s</item>
    </plurals>
    <!-- Title of the section to enable notifications in the Contact Properties screen -->
    <string name="title_properties_chat_contact_notifications">Notifications</string>
    <!-- Title of the section to choose the sound of incoming messages in the Contact Properties screen -->
    <string name="title_properties_chat_contact_message_sound">Message sound</string>
    <!-- Title of the section to clear the chat content in the Contact Properties screen -->
    <string name="title_properties_chat_clear_chat">Clear chat</string>
    <!-- Title of the section to share the contact in the Contact Properties screen -->
    <string name="title_properties_chat_share_contact">Share contact</string>
    <!-- Title of the screen to select the ringtone of the calls -->
    <string name="call_ringtone_title">Call ringtone</string>
    <!-- Title of the screen to select the sound of the notifications -->
    <string name="notification_sound_title">Notification sound</string>
    <!-- Button to clear the chat history -->
    <string name="general_clear">Clear</string>
    <!-- Message show when the history of a chat has been successfully deleted -->
    <string name="clear_history_success">Chat history has been cleared</string>
    <!-- Message show when the history of a chat hasn’t been successfully deleted -->
    <string name="clear_history_error">An error has occurred. The chat history has not been successfully cleared</string>
    <!-- Menu item to add participants to a chat -->
    <string name="add_participants_menu_item">Add participants</string>
    <!-- Menu item to remove a participants from a chat -->
    <string name="remove_participant_menu_item">Remove participant</string>
    <!-- Message about MEGA when there are no message in the chat screen -->
    <string name="mega_info_empty_screen">Protects your chat with end-to-end (user controlled) encryption, providing essential safety assurances:</string>
    <!-- Message about MEGA when there are no message in the chat screen -->
    <string name="mega_authenticity_empty_screen">The system ensures that the data received is truly from the specified sender, and its content has not been manipulated during transit.</string>
    <!-- Message about MEGA when there are no message in the chat screen -->
    <string name="mega_confidentiality_empty_screen">Only the author and intended recipients are able to decipher and read the content.</string>
    <!-- Message about MEGA when there are no message in the chat screen -->
    <string name="title_mega_info_empty_screen">MEGA</string>
    <!-- Message about MEGA when there are no message in the chat screen -->
    <string name="title_mega_authenticity_empty_screen">Authenticity</string>
    <!-- Message about MEGA when there are no message in the chat screen -->
    <string name="title_mega_confidentiality_empty_screen">Confidentiality</string>
    <!-- Error message shown when opening a cancel link with an account that not corresponds to the link -->
    <string name="error_not_logged_with_correct_account">This link is not related to this account. Please log in with the correct account.</string>
    <!-- Message when the user tries to open a cancel link and it has expired -->
    <string name="cancel_link_expired">This cancel link has expired, please try again.</string>
    <!-- Text shown after searching and no results found -->
    <string name="no_results_found">No results were found</string>
    <!-- the options of what to upload in an array. Needed for the settings, the options of what to upload. -->
    <string name="offline_status">Offline</string>
    <!-- the options of what to upload in an array. Needed for the settings, the options of what to upload. -->
    <string name="online_status">Online</string>
    <!-- the options of what to upload in an array. Needed for the settings, the options of what to upload. -->
    <string name="away_status">Away</string>
    <!-- the options of what to upload in an array. Needed for the settings, the options of what to upload. -->
    <string name="busy_status">Busy</string>
    <!-- Info label about the status of the user -->
    <string name="invalid_status">No connection</string>
    <!-- Text shown when a message has been deleted in the chat -->
    <string name="text_deleted_message">This message has been deleted</string>
    <!-- Text shown when a message has been deleted in the chat -->
    <string name="text_deleted_message_by">[A]This message has been deleted by [/A][B]%1$s[/B]</string>
    <!-- Confirmation before deleting messages -->
    <string name="confirmation_delete_several_messages">Remove messages?</string>
    <!-- Confirmation before deleting one message -->
    <string name="confirmation_delete_one_message">Remove message?</string>
    <!-- Label for the sliding panel of a group chat -->
    <string name="group_chat_label">Group chat</string>
    <!-- Label for the option of the sliding panel to show the info of a chat group -->
    <string name="group_chat_info_label">Group info</string>
    <!-- Label for the option of the sliding panel to start a one to one chat -->
    <string name="group_chat_start_conversation_label">Start conversation</string>
    <!-- Label for the option of the sliding panel to edit the profile -->
    <string name="group_chat_edit_profile_label">Edit profile</string>
    <!-- Title of the section to leave a group content in the Contact Properties screen -->
    <string name="title_properties_chat_leave_chat">Leave Group</string>
    <!-- Label for participants of a group chat -->
    <string name="participants_chat_label">Participants</string>
    <!-- Text of the confirm dialog shown when it wants to remove a contact from a chat -->
    <string name="confirmation_remove_chat_contact">Remove %s from this chat?</string>
    <!-- Label to explain the read only participant permission in the options panel of the group info screen -->
    <string name="observer_permission_label_participants_panel">Read-only</string>
    <!-- Label to show the participant permission in the options panel of the group info screen -->
    <string name="standard_permission_label_participants_panel">Standard</string>
    <!-- Label to show the participant permission in the options panel of the group info screen -->
    <string name="administrator_permission_label_participants_panel">Moderator</string>
    <!-- Text appended to a edited message. -->
    <string name="edited_message_text">(edited)</string>
    <!-- Option in menu to change title of a chat group. -->
    <string name="change_title_option">Change title</string>
    <!-- confirmation message before leaving a group chat -->
    <string name="confirmation_leave_group_chat">If you leave, you will no longer have access to read or send messages.</string>
    <!-- title confirmation message before leaving a group chat -->
    <string name="title_confirmation_leave_group_chat">Leave group chat?</string>
    <!-- Message show when a participant hasn’t been successfully invited to a group chat -->
    <string name="add_participant_error_already_exists">The participant is already included in this group chat</string>
    <!-- success message when inviting multiple contacts to a group chat -->
    <string name="number_correctly_add_participant">%d participants were successfully invited</string>
    <!-- error message when inviting multiple contacts to a group chat -->
    <string name="number_no_add_participant_request">%1$d participants were successfully invited but %2$d participants were not invited.</string>
    <!-- chat message when the permissions for a user has been changed -->
    <string name="message_permissions_changed">[A]%1$s[/A][B] was changed to [/B][C]%2$s[/C][D] by [/D][E]%3$s[/E]</string>
    <!-- chat message when a participant was added to a group chat -->
    <string name="message_add_participant">[A]%1$s[/A][B] joined the group chat by invitation from [/B][C]%2$s[/C]</string>
    <!-- chat message when a participant was removed from a group chat -->
    <string name="message_remove_participant">[A]%1$s[/A][B] was removed from group chat by [/B][C]%2$s[/C]</string>
    <!-- Message shown when a participant change the title of a group chat. -->
    <string name="change_title_messages">[A]%1$s[/A][B] changed the group chat name to [/B][C]“%2$s”[/C]</string>
    <!-- chat message when a participant left a group chat -->
    <string name="message_participant_left_group_chat">[A]%1$s[/A][B] left the group chat[/B]</string>
    <!-- chat message alert when the message have to been manually -->
    <string name="manual_retry_alert">Message not sent. Tap for options</string>
    <!-- Chat alert of an attachment message when the upload is in progress but the queue of transfers is paused. -->
    <string name="manual_resume_alert">Transfers paused. Tap to resume.</string>
    <!-- message shown when the status of the user coudn’t be changed -->
    <string name="changing_status_error">Error. Your status has not been changed</string>
    <!-- message shown when a user couldn’t leave chat -->
    <string name="leave_chat_error">An error occurred when leaving the chat</string>
    <!-- message shown when a chat has not been created -->
    <string name="create_chat_error">An error occurred when creating the chat</string>
    <!-- settings of the chat to choose the status -->
    <string name="settings_chat_vibration">Vibration</string>
    <!-- Button text shown on SMS verification page, if the user wants to logout current suspended account and login with another account, user can press this button to logout -->
    <string name="sms_logout">[A]Log out[/A] to switch MEGA accounts</string>
    <!-- On SMS verification page, if the user presses the logout button, a dialog with this text will show to ask for user’s confirmation. -->
    <string name="confirm_logout_from_sms_verification">Are you sure that you want to log out of the current account?</string>
    <!-- Text shown when a message has been deleted in the chat -->
    <string name="non_format_text_deleted_message_by">This message has been deleted by %1$s</string>
    <!-- Text shown when the chat history has been successfully deleted. -->
    <string name="history_cleared_message">Chat history has been cleared</string>
    <!-- Text shown when the chat history was cleared by someone -->
    <string name="non_format_history_cleared_by">Chat history cleared by %1$s</string>
    <!-- chat message when the permissions for a user has been changed -->
    <string name="non_format_message_permissions_changed">%1$s was changed to %2$s by %3$s</string>
    <!-- chat message when a participant was added to a group chat -->
    <string name="non_format_message_add_participant">%1$s was added to this group chat by invitation from %2$s</string>
    <!-- chat message when a participant was removed from a group chat -->
    <string name="non_format_message_remove_participant">%1$s was removed from group chat by %2$s</string>
    <!-- Message shown when a participant change the title of a group chat. -->
    <string name="non_format_change_title_messages">%1$s changed the group chat name to “%2$s”</string>
    <!-- chat message when a participant left a group chat -->
    <string name="non_format_message_participant_left_group_chat">%1$s left the group chat</string>
    <!-- success alert when the user copy some messages to the clipboard -->
    <string name="messages_copied_clipboard">Copied to the clipboard</string>
    <!-- Title of the error dialog when opening a chat -->
    <string name="chat_error_open_title">Chat error</string>
    <!-- Message of the error dialog when opening a chat -->
    <string name="chat_error_open_message">The chat could not be opened successfully</string>
    <!-- Menu option to add a contact to your contact list. -->
    <string name="menu_choose_contact">Choose contact</string>
    <!-- Title of the contact list -->
    <plurals name="general_selection_num_contacts">
        <item quantity="one">%1$d contact</item>
        <item quantity="other">%1$d contacts</item>
    </plurals>
    <!-- Message shown when the folder sharing process fails -->
    <string name="error_sharing_folder">Error sharing the folder. Please try again.</string>
    <!-- confirmation message before removing a contact, Plural -->
    <plurals name="confirmation_remove_contact">
        <item quantity="one">All data associated with the selected contact will be permanently lost.</item>
        <item quantity="other">All data associated with the selected contacts will be permanently lost.</item>
    </plurals>
    <!-- title of confirmation alert before removing a contact, Plural -->
    <plurals name="title_confirmation_remove_contact">
        <item quantity="one">Remove contact?</item>
        <item quantity="other">Remove contacts?</item>
    </plurals>
    <!-- option shown when a message could not be sent -->
    <string name="message_option_retry">Retry</string>
    <!-- title of the menu for a non sent message -->
    <string name="title_message_not_sent_options">Message not sent</string>
    <!-- title of the menu for an uploading message with attachment -->
    <string name="title_message_uploading_options">Uploading attachment</string>
    <!-- message shown when a chat has no messages -->
    <string name="no_conversation_history">No conversation history</string>
    <!-- Text to indicate that one participant is typing or multiple participants are typing at the same time in a chat room. The "%1$s" placeholder is to put the name(s) of the participant(s). The [A][/A] format marks are to put the text in a different color. -->
    <plurals name="user_typing">
        <item quantity="one">%1$s [A]is typing&#8230;[/A]</item>
        <item quantity="other">%1$s [A]are typing&#8230;[/A]</item>
    </plurals>
    <!-- text that appear when there are more than 2 people writing at that time in a chat. For example User1, user2 and more are typing… -->
    <string name="more_users_typing">%1$s [A]and more are typing&#8230;[/A]</string>
    <!-- More button in contact info page -->
    <string name="label_more">More</string>
    <!-- Text button -->
    <string name="label_close">Close</string>
    <!-- Title of the general tab in My Account Section -->
    <string name="tab_my_account_general">General</string>
    <!-- label of storage in upgrade/choose account page, it is being used with a variable, e.g. for LITE user it will show ‘200GB Storage’. -->
    <string name="tab_my_account_storage">Storage</string>
    <!-- label of storage in upgrade/choose account page, it is being used with a variable, e.g. for LITE user it will show ‘200GB Storage’. -->
    <string name="label_storage_upgrade_account">Storage</string>
    <!-- Title of the section about the transfer quota in the storage tab in My Account Section -->
    <string name="label_transfer_quota_upgrade_account">Transfer quota</string>
    <!-- Title of the section about the transfer quota in the storage tab in My Account Section -->
    <string name="label_transfer_quota_achievements">Transfer quota</string>
    <!-- Title of the section about the plan in the storage tab in My Account Section -->
    <string name="account_plan">Plan</string>
    <!-- Title of the section about the storage space in the storage tab in My Account Section -->
    <string name="storage_space">Storage space</string>
    <!-- Title of the section about the transfer quota in the storage tab in My Account Section -->
    <string name="transfer_quota">Transfer quota</string>
    <!-- Label in section the storage tab in My Account Section -->
    <string name="available_space">Available</string>
    <!-- Label in section the storage tab in My Account Section when no info info is received -->
    <string name="not_available">not available</string>
    <!-- Label in section the storage tab when the account is Free -->
    <string name="no_bylling_cycle">No billing cycle</string>
    <!-- String to show the transfer quota and the used space in My Account section -->
    <string name="my_account_of_string">%1$s [A]of %2$s[/A]</string>
    <!-- Confirmation message before removing something from the Offline section. -->
    <string name="confirmation_delete_from_save_for_offline">Remove from Offline?</string>
    <!-- Label for the option of action menu to change the chat status -->
    <string name="set_status_option_label">Set status</string>
    <!-- Label for the option of setting to change the colour theme -->
    <string name="set_color_theme_label">Colour theme</string>
    <!-- Answer for confirmation dialog. -->
    <string name="general_dismiss">Dismiss</string>
    <!-- Label for any ‘Not available’ button, link, text, title, etc. - (String as short as possible). -->
    <string name="general_not_available">Not available</string>
    <!-- Accepted request invitacion alert -->
    <string name="context_invitacion_reply_accepted">Invitation accepted</string>
    <!-- Declined request invitacion alert -->
    <string name="context_invitacion_reply_declined">Invitation declined</string>
    <!-- Ignored request invitacion alert -->
    <string name="context_invitacion_reply_ignored">Invitation ignored</string>
    <!-- Content of a normal message that cannot be recognized -->
    <string name="error_message_unrecognizable">Message unrecognizable</string>
    <!-- Title of the settings section to configure the autoaway of chat presence -->
    <string name="settings_autoaway_title">Auto-away</string>
    <!-- Subtitle of the settings section to configure the autoaway of chat presence -->
    <string name="settings_autoaway_subtitle">Show me away after an inactivity of</string>
    <!-- Value in the settings section of the autoaway chat presence -->
    <string name="settings_autoaway_value">%1d minutes</string>
    <!-- Title of the settings section to configure the status persistence of chat presence -->
    <string name="settings_persistence_title">Status persistence</string>
    <!-- Subtitle of the settings section to configure the status persistence of chat presence -->
    <string name="settings_persistence_subtitle">Maintain my chosen status appearance even when I have no connected devices</string>
    <!-- Title of the dialog to set the value of the auto away preference -->
    <string name="title_dialog_set_autoaway_value">Set time limit</string>
    <!-- Button to set a value -->
    <string name="button_set">Set</string>
    <!-- Button to set a value -->
    <string name="hint_minutes">minutes</string>
    <!-- the options of what to upload in an array. Needed for the settings, the options of what to upload. -->
    <string-array name="settings_status_entries">
        <item>Online</item>
        <item>Away</item>
        <item>Busy</item>
        <item>Offline</item>
    </string-array>
    <!-- Text that indicates that a the offline section is currently empty -->
    <string name="offline_empty_folder">No files Saved for Offline</string>
    <!-- Positive confirmation to enable logs -->
    <string name="general_enable">Enable</string>
    <!-- Positive confirmation to allow MEGA to read contacts book. -->
    <string name="general_allow">Allow</string>
    <!-- Dialog to confirm the action of enabling logs -->
    <string name="enable_log_text_dialog">Logs can contain information related to your account</string>
    <!-- Dialog to confirm the reconnect action -->
    <string name="confirmation_to_reconnect">Network connection recovered. Connect to MEGA?</string>
    <!-- Message shown meanwhile the app is waiting for a the chat status -->
    <string name="loading_status">Loading status&#8230;</string>
    <!-- Error when a message cannot be edited -->
    <string name="error_editing_message">This message cannot be edited</string>
    <!-- Label to show the number of transfers in progress, Plural -->
    <plurals name="text_number_transfers">
        <item quantity="one">%1$d of %2$d file</item>
        <item quantity="other">%1$d of %2$d files</item>
    </plurals>
    <!-- Progress text shown when user stop upload/download and the app is waiting for async response -->
    <string name="label_process_finishing">Process is finishing&#8230;</string>
    <!-- positive button on dialog to view a contact -->
    <string name="option_to_transfer_manager">View</string>
    <!-- Label of the modal bottom sheet to pause all transfers -->
    <string name="option_to_pause_transfers">Pause all transfers</string>
    <!-- Label of the modal bottom sheet to resume all transfers -->
    <string name="option_to_resume_transfers">Resume all transfers</string>
    <!-- Label of the modal bottom sheet to clear completed transfers -->
    <string name="option_to_clear_transfers">Clear all transfers</string>
    <!-- Label indicating action to retry failed or cancelled transfers -->
    <string name="option_to_retry_transfers">Retry all transfers</string>
    <!-- Dialog to confirm the action of pausing one transfer -->
    <string name="menu_pause_individual_transfer">Pause transfer?</string>
    <!-- Dialog to confirm the action of restarting one transfer -->
    <string name="menu_resume_individual_transfer">Resume transfer?</string>
    <!-- Button to confirm the action of restarting one transfer -->
    <string name="button_resume_individual_transfer">Resume</string>
    <!-- Dialog to confirm before removing completed transfers -->
    <string name="confirmation_to_clear_completed_transfers">Clear all transfers?</string>
    <!-- Title of the tab section for transfers in progress -->
    <string name="title_tab_in_progress_transfers">In progress</string>
    <!-- Title of the tab section for completed transfers -->
    <string name="title_tab_completed_transfers">Completed</string>
    <!-- Text shown in playlist subtitle item when a file is reproducing but it is paused -->
    <string name="transfer_paused">Paused</string>
    <!-- Possible state of a transfer -->
    <string name="transfer_queued">Queued</string>
    <!-- Possible state of a transfer. When the transfer is finishing -->
    <string name="transfer_completing">Completing</string>
    <!-- Possible state of a transfer. When the transfer is retrying -->
    <string name="transfer_retrying">Retrying</string>
    <!-- Possible state of a transfer. When the transfer was cancelled -->
    <string name="transfer_cancelled">Cancelled</string>
    <!-- Possible state of a transfer -->
    <string name="transfer_unknown">Unknown</string>
    <!-- Title of the panel where the progress of the transfers is shown -->
    <string name="paused_transfers_title">Paused transfers</string>
    <!-- message shown in the screen when there are not any active transfer -->
    <string name="completed_transfers_empty">No completed transfers</string>
    <!-- Text of the notification shown when the upload service is running: e.g. Uploading files: 1 of 10 -->
    <string name="upload_service_notification">Uploading files: %1$d of %2$d</string>
    <!-- Text of the notification shown when the upload service is paused: e.g. Uploading files: 1 of 10 (paused)-->
    <string name="upload_service_notification_paused">Uploading files: %1$d of %2$d (paused)</string>
    <!-- Text of the notification shown when the upload service has finished, Plural -->
    <plurals name="upload_service_final_notification">
        <item quantity="one">Uploaded %1$d file</item>
        <item quantity="other">Uploaded %1$d files</item>
    </plurals>
    <!-- Text of the notification shown when the upload service has finished, Plural -->
    <plurals name="upload_service_notification_already_uploaded">
        <item quantity="one">1 file already uploaded</item>
        <item quantity="other">%1$d files already uploaded</item>
    </plurals>
    <!-- label for the total file size of multiple files and/or folders (no need to put the colon punctuation in the translation) -->
    <string name="general_total_size">Total size: %1$s</string>
    <!-- Text of the notification shown when the upload service has finished with any transfer error, Plural -->
    <plurals name="upload_service_failed">
        <item quantity="one">%1$d file not uploaded</item>
        <item quantity="other">%1$d files not uploaded</item>
    </plurals>
    <!-- Text of the notification shown when the upload service has finished with any copied file instead uploaded, Plural -->
    <plurals name="copied_service_upload">
        <item quantity="one">%1$d file copied</item>
        <item quantity="other">%1$d files copied</item>
    </plurals>
    <!-- Text of the notification shown when the download service do not download because the file is already on the device, Plural -->
    <plurals name="already_downloaded_service">
        <item quantity="one">%1$d file previously downloaded</item>
        <item quantity="other">%1$d files previously downloaded</item>
    </plurals>
    <!-- Text of the notification shown when the download service has finished, Plural -->
    <plurals name="download_service_final_notification">
        <item quantity="one">Downloaded %1$d file</item>
        <item quantity="other">Downloaded %1$d files</item>
    </plurals>
    <!-- Text of the notification shown when the download service has finished with any error, Plural -->
    <plurals name="download_service_final_notification_with_details">
        <item quantity="one">Downloaded %1$d of %2$d file</item>
        <item quantity="other">Downloaded %1$d of %2$d files</item>
    </plurals>
    <!-- Text of the notification shown when the download service has finished with any transfer error, Plural -->
    <plurals name="download_service_failed">
        <item quantity="one">%1$d file not downloaded</item>
        <item quantity="other">%1$d files not downloaded</item>
    </plurals>
    <!-- Text of the notification shown when the download service is running -->
    <string name="download_service_notification">Downloading files: %1$d of %2$d</string>
    <!-- Text of the notification shown when the download service is paused -->
    <string name="download_service_notification_paused">Downloading files: %1$d of %2$d (paused)</string>
    <!-- Title of the alert when the transfer quota is exceeded. -->
    <string name="title_depleted_transfer_overquota">Insufficient transfer quota</string>
    <!-- Text of the alert when the transfer quota is depleted. The placeholder indicates the time left for the transfer quota to be reset. For instance: 30m 45s -->
    <string name="current_text_depleted_transfer_overquota">Your queued download exceeds the current transfer quota available for your IP address and has therefore been interrupted. Upgrade your account or wait %s to continue.</string>
    <!-- Text of the alert when the transfer quota is depleted. The placeholder indicates the time left for the transfer quota to be reset. For instance: 30m 45s -->
    <string name="text_depleted_transfer_overquota">The transfer quota for this IP address has been exceeded. Upgrade your account or wait %s to continue your download.</string>
    <!-- Button to show plans in the alert when the transfer quota is depleted -->
    <string name="plans_depleted_transfer_overquota">See our plans</string>
    <!-- Button option of the alert when the transfer quota is depleted -->
    <string name="continue_without_account_transfer_overquota">Continue without account</string>
    <!-- this is used for example when downloading 1 file or 2 files, Plural of file. 2 files -->
    <plurals name="new_general_num_files">
        <item quantity="one">%1$d file</item>
        <item quantity="other">%1$d files</item>
    </plurals>
    <!-- Menu option -->
    <string name="general_view">View files</string>
    <!-- Menu option to choose to add file or folders to Cloud Drive -->
    <string name="add_to_cloud">Import</string>
    <!-- Menu option to choose to add file to Cloud Drive in the chat -->
    <string name="add_to_cloud_node_chat">Add to Cloud Drive</string>
    <!-- Menu option -->
    <string name="general_view_contacts">View contacts</string>
    <!-- Message displayed when a file has been successfully imported to Cloud Drive -->
    <string name="import_success_message">Successfully added to Cloud Drive</string>
    <!-- Menu option -->
    <string name="import_success_error">Error. Not added to Cloud Drive</string>
    <!-- Label in login screen to inform about the chat initialization proccess -->
    <string name="chat_connecting">Connecting&#8230;</string>
    <!-- message when trying to invite a contact with a pending request -->
    <string name="context_contact_already_invited">%s was already invited. Consult your pending requests.</string>
    <!-- Hint text explaining that you can change the email and resend the create account link to the new email address -->
    <string name="confirm_email_misspelled">If you have misspelt your email address, correct it and tap [A]Resend[A].</string>
    <!-- Button to resend the create account email to a new email address in case the previous email address was misspelled -->
    <string name="confirm_email_misspelled_resend">Resend</string>
    <!-- Text shown after the confirmation email has been sent to the new email address -->
    <string name="confirm_email_misspelled_email_sent">Email sent</string>
    <!-- text_copyright_alert_title -->
    <string name="copyright_alert_title">Copyright warning to all users</string>
    <!-- text_copyright_alert_first_paragraph -->
    <string name="copyright_alert_first_paragraph">MEGA respects the copyrights of others and requires that users of the MEGA Cloud service comply with the laws of copyright.</string>
    <!-- text_copyright_alert_second_paragraph -->
    <string name="copyright_alert_second_paragraph">You are strictly prohibited from using the MEGA Cloud service to infringe copyrights. You may not upload, download, store, share, display, stream, distribute, email, link to, transmit or otherwise make available any files, data or content that infringes any copyright or other proprietary rights of any person or entity.</string>
    <!-- text of the Agree button -->
    <string name="copyright_alert_agree_button">Agree</string>
    <!-- text of the Disagree button -->
    <string name="copyright_alert_disagree_button">Disagree</string>
    <!-- Hint how to cancel the download -->
    <string name="download_show_info">Show info</string>
    <!-- Error message when removing public links of nodes. Plural. -->
    <plurals name="context_link_removal_error">
        <item quantity="one">Link removal failed. Please try again later.</item>
        <item quantity="other">Failed to remove some links. Please try again later.</item>
    </plurals>
    <!-- Error message when creating public links of nodes. Plural. -->
    <plurals name="context_link_export_error">
        <item quantity="one">Link creation failed. Please try again later.</item>
        <item quantity="other">Failed to create some links. Please try again later.</item>
    </plurals>
    <!-- Message when some public links were removed successfully. Plural. -->
    <plurals name="context_link_removal_success">
        <item quantity="one">Link removed successfully.</item>
        <item quantity="other">Links removed successfully.</item>
    </plurals>
    <!-- error message -->
    <string name="context_link_action_error">Link action failed. Please try again later.</string>
    <!-- title of the dialog shown when sending or sharing a folder -->
    <string name="title_write_user_email">Write the user’s email</string>
    <!-- title of the screen to see the details of several node attachments -->
    <string name="activity_title_files_attached">Files attached</string>
    <!-- title of the screen to see the details of several contact attachments -->
    <string name="activity_title_contacts_attached">Contacts attached</string>
    <!--  -->
    <string name="alert_user_is_not_contact">The user is not a contact</string>
    <!--  -->
    <string name="camera_uploads_cellular_connection">Use cellular connection</string>
    <!--  -->
    <string name="camera_uploads_upload_videos">Upload Videos</string>
    <!-- Message when an user avatar has been changed successfully -->
    <string name="success_changing_user_avatar">Profile picture updated</string>
    <!-- Message when an error ocurred when changing an user avatar -->
    <string name="error_changing_user_avatar_image_not_available">Error. Selected image does not exist</string>
    <!-- Message when an error ocurred when changing an user avatar -->
    <string name="error_changing_user_avatar">Error when changing the profile picture</string>
    <!-- Message when an user avatar has been deleted successfully -->
    <string name="success_deleting_user_avatar">Profile picture deleted</string>
    <!-- Message when an error ocurred when deleting an user avatar -->
    <string name="error_deleting_user_avatar">Error when deleting the profile picture</string>
    <!-- Message when an error ocurred when changing an user attribute -->
    <string name="error_changing_user_attributes">An error occurred when changing the name</string>
    <!-- Message when an user attribute has been changed successfully -->
    <string name="success_changing_user_attributes">Your name has been successfully updated</string>
    <!-- Message show when a participant has been successfully invited to a group chat -->
    <string name="add_participant_success">Participant added</string>
    <!-- Message show when a participant hasn’t been successfully invited to a group chat -->
    <string name="add_participant_error">Error. Participant not added</string>
    <!-- Message show when a participant has been successfully removed from a group chat -->
    <string name="remove_participant_success">Participant removed</string>
    <!-- Message show when a participant hasn’t been successfully removed from a group chat -->
    <string name="remove_participant_error">Error. Participant not removed</string>
    <!--  -->
    <string name="no_files_selected_warning">No files selected</string>
    <!--  -->
    <string name="attachment_upload_panel_from_cloud">From Cloud Drive</string>
    <!--  -->
    <string name="attachment_upload_panel_contact">Contact</string>
    <!--  -->
    <string name="attachment_upload_panel_photo">From device</string>
    <!-- Button and title of dialog shown when the user wants to delete permanently their account. -->
    <string name="delete_account">Delete account</string>
    <!-- Text shown in the alert dialog to confirm the deletion of an account -->
    <string name="delete_account_text">If you delete your account you will not be able to access your account data, your MEGA contacts or conversations.\nYou will not be able to undo this action.</string>
    <!-- menu item -->
    <string name="delete_button">Delete</string>
    <!--  -->
    <string name="file_properties_info_info_file">Info</string>
    <!-- Refers to the size of a file. -->
    <string name="file_properties_info_size">Total size</string>
    <!-- header of a status field for what content a user has shared to you -->
    <string name="file_properties_info_content">Contains</string>
    <!--  -->
    <string name="file_properties_shared_folder_public_link_name">Link</string>
    <!-- Refers to access rights for a file folder. -->
    <string name="file_properties_shared_folder_full_access">Full access</string>
    <!-- Label to explain the read only participant permission in the options panel of the group info screen -->
    <string name="file_properties_shared_folder_read_only">Read-only</string>
    <!-- Refers to access rights for a file folder. (with the & needed. Don’t use the symbol itself. Use &) -->
    <string name="file_properties_shared_folder_read_write">Read and write</string>
    <!-- State of an attachment message when the upload is in progress but the queue of transfers is paused. -->
    <string name="attachment_uploading_state_paused">Transfers paused</string>
    <!-- label to indicate the state of an upload in chat -->
    <string name="attachment_uploading_state_uploading">Uploading&#8230;</string>
    <!--  -->
    <string name="attachment_uploading_state_compressing">Compressing&#8230;</string>
    <!--  -->
    <string name="attachment_uploading_state_error">Error. Not sent.</string>
    <!-- When a multiple download is started, some of the files could have already been downloaded before. This message shows the number of files that has already been downloaded and the number of files pending -->
    <string name="already_downloaded_multiple">%d files already downloaded.</string>
    <!-- When a multiple download is started, some of the files could have already been downloaded before. This message shows the number of files that are pending in plural. placeholder: number of files -->
    <string name="pending_multiple">%d files pending.</string>
    <!--  -->
    <string name="contact_is_me">No options available, you have selected yourself</string>
    <!-- Confirmation before deleting one attachment -->
    <string name="confirmation_delete_one_attachment">Remove attachment?</string>
    <!-- Menu option -->
    <string name="general_view_with_revoke">View files (%1$d deleted)</string>
    <!-- Success message when the attachment has been sent to a chat -->
    <string name="success_attaching_node_from_cloud">File sent to %1$s</string>
    <!-- Success message when the attachment has been sent to a many chats -->
    <string name="success_attaching_node_from_cloud_chats">File sent to %1$d chats</string>
    <!-- Error message when the attachment cannot be sent -->
    <string name="error_attaching_node_from_cloud">Error. The file has not been sent</string>
    <!-- Error message when the attachment cannot be sent to any of the selected chats -->
    <string name="error_attaching_node_from_cloud_chats">Error. The file has not been sent to any of the selected chats</string>
    <!-- Error message when the attachment cannot be revoked -->
    <string name="error_revoking_node">Error. The attachment has not been removed</string>
    <!-- settings option -->
    <string name="settings_set_up_automatic_uploads">Set up automatic uploads</string>
    <!-- Message sound option when no sound has been selected for chat notifications -->
    <string name="settings_chat_silent_sound_not">Silent</string>
    <!-- messages string in chat notification -->
    <string name="messages_chat_notification">messages</string>
    <!-- part of the string in incoming shared folder notification -->
    <string name="incoming_folder_notification">from</string>
    <!-- title of incoming shared folder notification -->
    <string name="title_incoming_folder_notification">New shared folder</string>
    <!-- title of the notification for a new incoming contact request -->
    <string name="title_contact_request_notification">New contact request</string>
    <!-- Title of the section to clear the chat content in the Manage chat history screen -->
    <string name="title_properties_chat_clear">Clear chat history</string>
    <!-- Title of the section to remove contact in the Contact Properties screen -->
    <string name="title_properties_remove_contact">Remove contact</string>
    <!-- Title of the section to enable notifications in the Contact Properties screen -->
    <string name="title_properties_chat_notifications_contact">Chat notifications</string>
    <!-- Text shown when the chat history was cleared by someone -->
    <string name="history_cleared_by">[A]%1$s[/A][B] cleared the chat history[/B]</string>
    <!-- Notification title to show the number of unread chats, unread messages -->
    <string name="number_messages_chat_notification">%1$d unread chats</string>
    <!-- Item menu option upon clicking on one or multiple files. -->
    <string name="context_permissions_changing_folder">Changing permissions</string>
    <!-- Item menu option upon clicking on one or multiple files. -->
    <string name="context_removing_contact_folder">Removing contact from shared folder</string>
    <!-- confirmation message before removing a file -->
    <string name="confirmation_move_to_rubbish">Move to Rubbish Bin?</string>
    <!-- confirmation message before removing CU folder -->
    <string name="confirmation_move_cu_folder_to_rubbish">Are you sure you want to move this folder to the Rubbish Bin? This will disable Camera Uploads.</string>
    <!-- Confirmation message before removing MU folder -->
    <string name="confirmation_move_mu_folder_to_rubbish">Are you sure you want to move this folder to the Rubbish Bin? This will disable Secondary Media Uploads.</string>
    <!-- confirmation message before removing a file -->
    <string name="confirmation_move_to_rubbish_plural">Move to Rubbish Bin?</string>
    <!-- confirmation message before removing a file -->
    <string name="confirmation_delete_from_mega">Delete from MEGA?</string>
    <!-- label to indicate the state of an upload in chat -->
    <string name="attachment_uploading_state">Uploading&#8230;</string>
    <!-- Title of the section to enable notifications in the Contact Properties screen -->
    <string name="title_properties_contact_notifications_for_chat">Chat notifications</string>
    <!-- title of the section for achievements -->
    <string name="achievements_title">Achievements</string>
    <!-- subtitle of the section for achievements -->
    <string name="achievements_subtitle">Invite friends and get rewards</string>
    <!-- title of the introduction for the achievements screen -->
    <string name="figures_achievements_text_referrals">%1$s of storage for each successful invite. Valid for 365 days.</string>
    <!-- sentence to detail the figures of storage and transfer quota related to each achievement -->
    <string name="figures_achievements_text">%1$s of storage. Valid for 365 days.</string>
    <!-- title of the section for unlocked rewards -->
    <string name="unlocked_rewards_title">Unlocked rewards</string>
    <!-- title of the section for unlocked storage quota -->
    <string name="unlocked_storage_title">Storage quota</string>
    <!-- title of the section for referral bonuses in achivements section (maximum 24 chars) -->
    <string name="title_referral_bonuses">Invitation bonuses</string>
    <!-- Title of the section for install a mobile app in achivements section (maximum 31 chars) -->
    <string name="title_install_app">Install a MEGA Mobile App</string>
    <!-- Title of the section for add phone number in achivements section (maximum 30 chars) -->
    <string name="title_add_phone">Add phone number</string>
    <!-- title of the section for install megasync in achivements section (maximum 24 chars) -->
    <string name="title_regitration">Registration bonus</string>
    <!-- title of the section for install a mobile app bonuses in achivements section (maximum 24 chars) -->
    <string name="title_install_desktop">Get a MEGA Desktop App</string>
    <!-- Text that indicates that no pictures have been uploaded to the Camera Uploads section -->
    <string name="camera_uploads_empty">No files in Camera Uploads</string>
    <!-- indicates the number of days left related to a achievement -->
    <string name="general_num_days_left">%1$d d left</string>
    <!-- State to indicate an achievement has expired -->
    <string name="expired_label">Expired</string>
    <!-- title of the advanced setting to choose the use of https -->
    <string name="setting_title_use_https_only">Don’t use HTTP</string>
    <!-- subtitle of the advanced setting to choose the use of https -->
    <string name="setting_subtitle_use_https_only">Enable this option only if your transfers don’t start. In normal circumstances HTTP is satisfactory as all transfers are already encrypted.</string>
    <!-- title of screen to invite friends and get an achievement -->
    <string name="title_achievement_invite_friends">How it works</string>
    <!-- first paragraph of screen to invite friends and get an achievement -->
    <string name="first_paragraph_achievement_invite_friends">Invite your friends to create a MEGA Free account and to install a MEGA Mobile App. You will receive free storage as a bonus for every successful signup and app installation.</string>
    <!-- second paragraph of screen to invite friends and get an achievement -->
    <string name="second_paragraph_achievement_invite_friends">Free storage bonus applicable to new invitations only and where MEGA Mobile App or MEGA Desktop App is installed.</string>
    <!-- explanation of screen to invite friends and get an achievement -->
    <string name="card_title_invite_friends">Select contacts from your phone contact list or enter multiple email addresses.</string>
    <!-- title of the dialog to confirm the contact request -->
    <string name="title_confirmation_invite_friends">Invite friends to MEGA</string>
    <!-- Text shown when the user sends a contact invitation -->
    <string name="subtitle_confirmation_invite_friends">Invite sent</string>
    <!-- paragraph of the dialog to confirm the contact request -->
    <string name="paragraph_confirmation_invite_friends">Encourage your friends to register and install a MEGA app. As long as your friend uses the same email address as you’ve entered, you will receive your transfer quota reward.</string>
    <!-- Error shown when the user writes a email with an incorrect format -->
    <string name="invalid_email_to_invite">Email is malformed</string>
    <!-- info paragraph about the achievement install megasync -->
    <string name="paragraph_info_achievement_install_desktop">When you install the MEGA Desktop App you get %1$s of complimentary storage space, valid for 365 days. The MEGA Desktop App is available for Windows, macOS and most Linux distributions.</string>
    <!-- info paragraph about the achievement install mobile app -->
    <string name="paragraph_info_achievement_install_mobile_app">When you install the MEGA Mobile App you get %1$s of complimentary storage space, valid for 365 days. We provide mobile apps for iOS and Android.</string>
    <!-- info paragraph about the achievement ‘add phone number’. Placeholder 1: bonus storage space e.g. 20GB. Placeholder 2: bonus transfer quota e.g. 50GB -->
    <string name="paragraph_info_achievement_add_phone">When you verify your phone number you get %1$s of complimentary storage space, valid for 365 days.</string>
    <!-- info paragraph about the completed achievement install megasync -->
    <string name="result_paragraph_info_achievement_install_desktop">You have received %1$s storage space for installing our MEGA Desktop App.</string>
    <!-- info paragraph about the completed achievement install mobile app -->
    <string name="result_paragraph_info_achievement_install_mobile_app">You have received %1$s storage space for installing the MEGA Mobile App.</string>
    <!-- info paragraph about the completed achievement of ‘add phone number’. Placeholder 1: bonus storage space e.g. 20GB. Placeholder 2: bonus transfer quota e.g. 50GB -->
    <string name="result_paragraph_info_achievement_add_phone">You have received %1$s storage space for verifying your phone number.</string>
    <!-- info paragraph about the completed achievement registration -->
    <string name="result_paragraph_info_achievement_registration">You have received %1$s storage space as your free registration bonus.</string>
    <!-- info paragraph about the completed achievement registration -->
    <string name="expiration_date_for_achievements">Bonus expires in %1$d days</string>
    <!-- menu items -->
    <plurals name="context_share_folders">
        <item quantity="one">Share folder</item>
        <item quantity="other">Share folders</item>
    </plurals>
    <!-- confirmation message before leaving some incoming shared folders -->
    <plurals name="confirmation_leave_share_folder">
        <item quantity="one">If you leave the folder, you will not be able to see it again.</item>
        <item quantity="other">If you leave these folders, you will not be able to see them again.</item>
    </plurals>
    <!-- Info of a contact if there is no folders shared with him -->
    <string name="no_folders_shared">No folders shared</string>
    <!-- Menu item -->
    <string name="settings_help">Help</string>
    <!-- Settings preference title for help centre -->
    <string name="settings_help_centre">Help Centre</string>
    <!-- Settings preference title for send feedback -->
    <string name="settings_help_preference">Send feedback</string>
    <!-- mail subject -->
    <string name="setting_feedback_subject">Android feedback</string>
    <!-- mail body -->
    <string name="setting_feedback_body">Please provide your feedback here:</string>
    <!-- mail body -->
    <string name="settings_feedback_body_device_model">Device model</string>
    <!-- mail body -->
    <string name="settings_feedback_body_android_version">Android version</string>
    <!-- Title of the dialog to create a new text file by inserting the name -->
    <string name="dialog_title_new_text_file">New text file</string>
    <!-- Title of the dialog to create a new file by inserting the name -->
    <string name="dialog_title_new_file">New file</string>
    <!-- Input field description in the create file dialog. -->
    <string name="context_new_file_name">File Name</string>
    <!-- Title of the dialog to create a new link by inserting the name, e.g. when try to share a web link to your Cloud Drive or incoming shares. -->
    <string name="dialog_title_new_link">Link name</string>
    <!-- Input field description in the create link dialog, e.g. when try to share a web link to your Cloud Drive or incoming shares. -->
    <string name="context_new_link_name">Link URL</string>
    <!-- Title of the field subject when a new file is created to upload -->
    <string name="new_file_subject_when_uploading">SUBJECT</string>
    <!-- Title of the field content when a new file is created to upload -->
    <string name="new_file_content_when_uploading">CONTENT</string>
    <!-- Title of the field email when a new contact is created to upload -->
    <string name="new_file_email_when_uploading">EMAIL</string>
    <!-- Item of a menu to forward a message chat to another chatroom -->
    <string name="forward_menu_item">Forward</string>
    <!-- name of the button to attach file from MEGA to another app -->
    <string name="general_attach">Attach</string>
    <!-- when add or share a file with a new contact, it can type by name or mail -->
    <string name="type_contact">Contact’s name or email</string>
    <!-- when add or share a file with a new contact, message displayed to warn that the maximum number has been reached -->
    <string name="max_add_contact">No more contacts can be added at this time</string>
    <!-- when changing the password , the old password and new password are equals -->
    <string name="old_and_new_passwords_equals">The new password cannot be the same as the old password</string>
    <!-- Menu item -->
    <string name="action_search_by_date">Search by date</string>
    <!-- title of a button to apply search by date -->
    <string name="general_apply">Apply</string>
    <!-- title of a button to apply search by month -->
    <string name="general_search_month">Last month</string>
    <!-- title of a button to apply search by year -->
    <string name="general_search_year">Last year</string>
    <!-- title of a Search by date tag -->
    <string name="label_set_day">Set day</string>
    <!-- the user can’t choose this date -->
    <string name="snackbar_search_by_date">Date required is not valid</string>
    <!-- Error shown when the user left a name empty -->
    <string name="empty_name">Invalid name</string>
    <!-- Error shown when the user left names empty and names typed with not allowed characters -->
    <string name="general_incorrect_names">Please correct your filenames before proceeding</string>
    <!-- Error text for invalid characters -->
    <string name="invalid_characters">Invalid characters</string>
    <!-- Error shown when the user writes a character not allowed -->
    <string name="invalid_characters_defined">The following characters are not allowed: ” * / : &lt; &gt; ? \ |</string>
    <!-- Warning show to the user after try to import files to MEGA with empty names. Plural. When more than one file name have this error. -->
    <plurals name="empty_names">
        <item quantity="one">File name cannot be empty.</item>
        <item quantity="other">File names cannot be empty.</item>
    </plurals>
    <!-- Label shown when audio file is playing -->
    <string name="audio_play">Audio File</string>
    <!-- when open PDF Viewer, the pdf that it try to open is damaged or does not exist -->
    <string name="corrupt_pdf_dialog_text">Error. The pdf file is corrupted or does not exist.</string>
    <!-- Label to include info of the user email in the feedback form -->
    <string name="user_account_feedback">User account</string>
    <!-- Label shown in MEGA pdf-viewer when it open a PDF save in smartphone storage -->
    <string name="save_to_mega">Save to my \nCloud Drive</string>
    <!-- Error message when creating a chat one to one with a contact that already has a chat -->
    <string name="chat_already_exists">The chat already exists</string>
    <!-- before sharing a file, has to be downloaded -->
    <string name="not_download">The file has not been downloaded yet</string>
    <!-- Error shown when a user is starting a chat or adding new participants in a group chat and writes a contact mail that has not added -->
    <string name="not_permited_add_email_to_invite">Only MEGA contacts can be added</string>
    <!-- Info label about the connectivity state of the chat -->
    <string name="invalid_connection_state">Reconnecting to chat</string>
    <!-- Message show when a call cannot be established -->
    <string name="call_error">An error has occurred and the call cannot be connected.</string>
    <!-- Title of dialog to evaluate the app -->
    <string name="title_evaluate_the_app_panel">Like the MEGA Mobile App?</string>
    <!-- Label to show rate the app -->
    <string name="rate_the_app_panel">Yes, rate the app</string>
    <!-- Label to show send feedback -->
    <string name="send_feedback_panel">No, send feedback</string>
    <!-- title of the section advanced options on the get link screen -->
    <string name="link_advanced_options">Advanced options</string>
    <!-- Message to show when users deny to permit the permissions to read and write on external storage on setting default download location -->
    <string name="download_requires_permission">MEGA needs read and write permissions to your external storage to download files there.</string>
    <!-- Default download location is on old sd card, but currently the user installed a new SD card, need user to reset download location. -->
    <string name="old_sdcard_unavailable">The old SD card is not available, please set a new download location.</string>
    <!-- Dialog title to ask download to internal storage or external storage. -->
    <string name="title_select_download_location">Choose download location</string>
    <!-- Title of the section to invite contacts if the user has denied the contacts permmissions -->
    <string name="no_contacts_permissions">No contact permissions granted</string>
    <!-- Option of the sliding panel to go to QR code section -->
    <string name="choose_qr_option_panel">My QR code</string>
    <!-- Title of the screen that shows the options to the QR code -->
    <string name="section_qr_code">QR code</string>
    <!-- Option in menu of section  My QR code to reset the QR code -->
    <string name="action_reset_qr">Reset QR code</string>
    <!-- Option in menu of section  My QR code to delete the QR code -->
    <string name="action_delete_qr">Delete QR code</string>
    <!-- Option shown in QR code bottom sheet dialog to save QR code in Cloud Drive -->
    <string name="save_cloud_drive">To Cloud Drive</string>
    <!-- Option shown in QR code bottom sheet dialog to save QR code in File System -->
    <string name="save_file_system">To file system</string>
    <!-- Title of QR code section -->
    <string name="section_my_code">My code</string>
    <!-- Title of QR code scan section -->
    <string name="section_scan_code">Scan code</string>
    <!-- Title of QR code settings that permits or not contacts that scan my QR code will be automatically added to my contact list -->
    <string name="settings_qrcode_autoaccept">Auto-accept</string>
    <!-- Subtitle of QR code settings auto-accept -->
    <string name="setting_subtitle_qrcode_autoccept">MEGA users who scan your QR code will be automatically added to your contact list.</string>
    <!-- Subtitle of QR code settings that reset the code -->
    <string name="setting_subtitle_qrcode_reset">Previous QR code will no longer be valid</string>
    <!-- Text shown when it has been copied the QR code link -->
    <string name="qrcode_link_copied">Link copied to the clipboard</string>
    <!-- Text shown when it has been reseted the QR code successfully -->
    <string name="qrcode_reset_successfully">QR code successfully reset</string>
    <!-- Text shown when it has been deleted the QR code successfully -->
    <string name="qrcode_delete_successfully">QR code successfully deleted</string>
    <!-- Text shown when it has not been reseted the QR code successfully -->
    <string name="qrcode_reset_not_successfully">QR code not reset due to an error. Please try again.</string>
    <!-- Text shown when it has not been delete the QR code successfully -->
    <string name="qrcode_delete_not_successfully">QR code not deleted due to an error. Please try again.</string>
    <!-- Title of dialog shown when a contact request has been sent with QR code -->
    <string name="invite_sent">Invite sent</string>
    <!-- Text of dialog shown when a contact request has been sent. -->
    <string name="invite_sent_text">The user has been invited and will appear in your contact list once accepted.</string>
    <!-- Text of dialog shown when multiple contacts request has been sent -->
    <string name="invite_sent_text_multi">The users have been invited and will appear in your contact list once accepted.</string>
    <!-- Text shown when it tries to share the QR and occurs an error to process the action -->
    <string name="error_share_qr">An error occurred while trying to share the QR file. Perhaps the file does not exist. Please try again later.</string>
    <!-- Text shown when it tries to upload to Cloud Drive the QR and occurs an error to process the action -->
    <string name="error_upload_qr">An error occurred while trying to upload the QR file. Perhaps the file does not exist. Please try again later.</string>
    <!-- Text shown when it tries to download to File System the QR and occurs an error to process the action -->
    <string name="error_download_qr">An error occurred while trying to download the QR file. Perhaps the file does not exist. Please try again later.</string>
    <!-- Text shown when it tries to download to File System the QR and the action has success -->
    <string name="success_download_qr">The QR Code has been downloaded successfully to %s</string>
    <!-- Title of dialog shown when a contact request has not been sent with QR code -->
    <string name="invite_not_sent">Invite not sent</string>
    <!-- Text of dialog shown when a contact request has not been sent with QR code -->
    <string name="invite_not_sent_text">The QR code or contact link is invalid. Please try to scan a valid code or to open a valid link.</string>
    <!-- Text of dialog shown when a contact request has not been sent with QR code because of is already a contact -->
    <string name="invite_not_sent_text_already_contact">The invitation has not been sent. %s is already in your contacts list.</string>
    <!-- Text of dialog shown when a contact request has not been sent with QR code because of some error -->
    <string name="invite_not_sent_text_error">An error occurred and the invitation has not been sent.</string>
    <!-- Text of alert dialog informing that the qr is generating -->
    <string name="generatin_qr">Generating QR code&#8230;</string>
    <!-- Title of QR code scan menu item -->
    <string name="menu_item_scan_code">Scan QR code</string>
    <!-- get the contact link and copy it -->
    <string name="button_copy_link">Copy link</string>
    <!-- Create QR code -->
    <string name="button_create_qr">Create QR code</string>
    <!-- Text shown when it has been created the QR code successfully -->
    <string name="qrcode_create_successfully">QR code successfully created</string>
    <!-- Text shown in QR code scan fragment to help and guide the user in the action -->
    <string name="qrcode_scan_help">Line up the QR code to scan it with your device’s camera</string>
    <!-- positive button on dialog to view a contact -->
    <string name="contact_view">View</string>
    <!-- Item menu option to reproduce audio or video in external reproductors -->
    <string name="external_play">Open with</string>
    <!-- to share a file using Facebook, Whatsapp, etc -->
    <string name="context_share">Share using</string>
    <!-- Message shown if the user choose enable button and he is not logged in -->
    <string name="error_enable_chat_before_login">Please log in before enabling the chat</string>
    <!-- title of a tag to search for a specific period within the search by date option in Camera upload -->
    <string name="label_set_period">Set period</string>
    <!-- Text of the empty screen when there are not chat conversations -->
    <string name="context_empty_chat_recent">[B]Invite friends to [/B][A]Chat[/A][B] and enjoy our encrypted platform with privacy and security[/B]</string>
    <!-- Text of the empty screen when there are not elements in the Rubbish Bin -->
    <string name="context_empty_rubbish_bin">[B]Empty [/B][A]Rubbish Bin[/A]</string>
    <!-- Text of the empty screen when there are not elements in  Inbox -->
    <string name="context_empty_inbox">[B]No files in your [/B][A]Inbox[/A]</string>
    <!-- Text of the empty screen when there are not elements in Cloud Drive -->
    <string name="context_empty_cloud_drive">[B]No files in your [/B][A]Cloud Drive[/A]</string>
    <!-- Text of the empty screen when there are not elements in Saved for Offline -->
    <string name="context_empty_offline">[B]No files [/B][A]Saved for Offline[/A]</string>
    <!-- Text of the empty screen when there are not contacts. No dot at the end because is for an empty state. The format placeholders are to showing it in different colors. -->
    <string name="context_empty_contacts">[B]No [/B][A]Contacts[/A]</string>
    <!-- Message shown when the user has no chats -->
    <string name="recent_chat_empty">[A]No[/A] [B]Conversations[/B]</string>
    <!-- Message shown when the chat is section is loading the conversations -->
    <string name="recent_chat_loading_conversations">[A]Loading[/A] [B]Conversations&#8230;[/B]</string>
    <!-- Text of the empty screen when there are not elements in Incoming -->
    <string name="context_empty_incoming">[B]No [/B][A]Incoming Shared folders[/A]</string>
    <!-- Text of the empty screen when there are not elements in Outgoing -->
    <string name="context_empty_outgoing">[B]No [/B][A]Outgoing Shared folders[/A]</string>
    <!-- Text of the empty screen when there are not elements in Links. Please, keep the place holders to format the string -->
    <string name="context_empty_links">[B]No [/B][A]Public Links[/A][B][/B]</string>
    <!-- Title of the sent requests tab. Capital letters -->
    <string name="tab_sent_requests">Sent requests</string>
    <!-- Title of the received requests tab. Capital letters -->
    <string name="tab_received_requests">Received requests</string>
    <!-- Title dialog overquota error -->
    <string name="overquota_alert_title">Storage quota exceeded</string>
    <!-- error message shown when an account confirmation link or reset password link is invalid for unknown reasons -->
    <string name="invalid_link">Invalid link, please ask for a new valid link</string>
    <!-- error message shown on the link password dialog if the password typed in was wrong -->
    <string name="invalid_link_password">Invalid link password</string>
    <!-- Error message shown when user tries to open a not valid MEGA link -->
    <string name="open_link_not_valid_link">The link you are trying to open is not a valid MEGA link.</string>
    <!-- Message shown when a link is being processing -->
    <string name="processing_link">Processing link&#8230;</string>
    <!-- Message shown when it is creating an acount and it is been introduced a very weak or weak password -->
    <string name="passwd_weak">Your password is easily guessed. Try making your password longer. Combine uppercase and lowercase letters. Add special characters. Do not use names or dictionary words.</string>
    <!-- Message shown when it is creating an acount and it is been introduced a medium password -->
    <string name="passwd_medium">Your password is good enough to proceed, but it is recommended to strengthen your password further.</string>
    <!-- Message shown when it is creating an acount and it is been introduced a good password -->
    <string name="passwd_good">This password will withstand most typical brute-force attacks. Please ensure that you will remember it.</string>
    <!-- Message shown when it is creating an acount and it is been introduced a strong password -->
    <string name="passwd_strong">This password will withstand most sophisticated brute-force attacks. Please ensure that you will remember it.</string>
    <!-- Password very weak -->
    <string name="pass_very_weak">Very weak</string>
    <!-- Password weak -->
    <string name="pass_weak">Weak</string>
    <!-- Password medium -->
    <string name="pass_medium">Medium</string>
    <!-- Password good -->
    <string name="pass_good">Good</string>
    <!-- Password strong -->
    <string name="pass_strong">Strong</string>
    <!-- Text displayed in several parts when there is a call in progress (notification, recent chats list, etc). -->
    <string name="title_notification_call_in_progress">Call in progress</string>
    <!-- Subtitle of the notification shown on the action bar when there is a call in progress -->
    <string name="action_notification_call_in_progress">Tap to go back to the call</string>
    <!-- Button in the notification shown on the action bar when there is a call in progress -->
    <string name="button_notification_call_in_progress">Return to the call</string>
    <!-- When it lists contacts of MEGA, the title of list’s header -->
    <string name="contacts_mega">On MEGA</string>
    <!-- When it lists contacts of phone, the title of list’s header -->
    <string name="contacts_phone">Phone contacts</string>
    <!-- Message error shown when trying to log in on an account has been suspended due to multiple breaches of Terms of Service -->
    <string name="account_suspended_multiple_breaches_ToS">Your account has been suspended due to multiple breaches of MEGA’s Terms of Service. Please check your email inbox.</string>
    <!-- Message error shown when trying to log in on an account has been suspended due to breach of Terms of Service -->
    <string name="account_suspended_breache_ToS">Your account was terminated due to a breach of MEGA’s Terms of Service including, but not limited to, clause 15.</string>
    <!-- In a chat conversation when you try to send device’s images but images are still loading -->
    <string name="file_storage_loading">Loading files</string>
    <!-- In a chat conversation when you try to send device’s images but there aren’t available images -->
    <string name="file_storage_empty_folder">No files</string>
    <!-- Size in bytes. The placeholder is for the size value, please adjust the position based on linguistics -->
    <string name="label_file_size_byte">%s B</string>
    <!-- Size in kilobytes. The placeholder is for the size value, please adjust the position based on linguistics -->
    <string name="label_file_size_kilo_byte">%s KB</string>
    <!-- Size in megabytes. The placeholder is for the size value, please adjust the position based on linguistics -->
    <string name="label_file_size_mega_byte">%s MB</string>
    <!-- Size in gigabytes. The placeholder is for the size value, please adjust the position based on linguistics -->
    <string name="label_file_size_giga_byte">%s GB</string>
    <!-- Size in terabytes. The placeholder is for the size value, please adjust the position based on linguistics -->
    <string name="label_file_size_tera_byte">%s TB</string>
    <!-- Speed in bytes. The placeholder is for the speed value, please adjust the position based on linguistics -->
    <string name="label_file_speed_byte">%s B/s</string>
    <!-- Speed in kilobytes. The placeholder is for the speed value, please adjust the position based on linguistics -->
    <string name="label_file_speed_kilo_byte">%s KB/s</string>
    <!-- Speed in megabytes. The placeholder is for the speed value, please adjust the position based on linguistics -->
    <string name="label_file_speed_mega_byte">%s MB/s</string>
    <!-- Speed in gigabytes. The placeholder is for the speed value, please adjust the position based on linguistics -->
    <string name="label_file_speed_giga_byte">%s GB/s</string>
    <!-- Speed in terabytes. The placeholder is for the speed value, please adjust the position based on linguistics -->
    <string name="label_file_speed_tera_byte">%s TB/s</string>
    <!-- Size in megabytes. -->
    <string name="label_mega_byte">MB</string>
    <!-- Number of versions of a file shown on the screen info of the file, version items -->
    <plurals name="number_of_versions">
        <item quantity="one">%1$d version</item>
        <item quantity="other">%1$d versions</item>
    </plurals>
    <!-- Title of the section Versions for files -->
    <string name="title_section_versions">Versions</string>
    <!-- Header of the item to show the current version of a file in a list -->
    <string name="header_current_section_item">Current version</string>
    <!--  -->
    <plurals name="header_previous_section_item">
        <item quantity="one">Previous version</item>
        <item quantity="other">Previous versions</item>
    </plurals>
    <!-- option menu to revert a file version -->
    <string name="general_revert">Revert</string>
    <!-- option menu to clear all the previous versions -->
    <string name="menu_item_clear_versions">Clear previous versions</string>
    <!-- Title of the dialog to confirm that a version os going to be deleted, version items -->
    <plurals name="title_dialog_delete_version">
        <item quantity="one">Delete version?</item>
        <item quantity="other">Delete versions?</item>
    </plurals>
    <!-- Content of the dialog to confirm that a version is going to be deleted -->
    <string name="content_dialog_delete_version">This version will be permanently removed.</string>
    <!-- Content of the dialog to confirm that several versions are going to be deleted -->
    <string name="content_dialog_delete_multiple_version">These %d versions will be permanently removed.</string>
    <!-- Title of the notification shown when a file is uploading to a chat -->
    <string name="chat_upload_title_notification">Chat uploading</string>
    <!-- Label for the option on setting to set up the quality of multimedia files uploaded to the chat -->
    <string name="settings_chat_upload_quality">Video quality</string>
    <!-- Label for the option on setting to set up the quality of video files to be uploaded -->
    <string name="settings_video_upload_quality">Video Quality</string>
    <!-- Text shown when the user refuses to permit the storage permission when enable camera upload -->
    <string name="on_refuse_storage_permission">Camera Uploads needs to access your photos and other media on your device. Please go to the settings page and grant permission.</string>
    <!-- Available options for the setting to set up the quality of multimedia files uploaded to the chat or the Camera Uploads -->
    <string-array name="settings_chat_upload_quality_entries">
        <item>Low</item>
        <item>Medium</item>
        <item>High</item>
        <item>Original</item>
    </string-array>
    <!-- Title of the notification for a missed call -->
    <string name="missed_call_notification_title">Missed call</string>
    <!-- Refers to a location of file -->
    <string name="file_properties_info_location">Location</string>
    <!-- Title of the label to show the size of the current files inside a folder -->
    <string name="file_properties_folder_current_versions">Current versions</string>
    <!-- Title of the label to show the size of the versioned files inside a folder -->
    <string name="file_properties_folder_previous_versions">Previous versions</string>
    <!-- Number of versioned files inside a folder shown on the screen info of the folder, version items -->
    <plurals name="number_of_versions_inside_folder">
        <item quantity="one">%1$d versioned file</item>
        <item quantity="other">%1$d versioned files</item>
    </plurals>
    <!-- Confirmation message after forwarding one or several messages, version items -->
    <string name="messages_forwarded_success">Messages forwarded</string>
    <!-- Error message after forwarding one or several messages to several chats -->
    <string name="messages_forwarded_error">Error. Not correctly forwarded</string>
    <!-- Error message if any of the forwarded messages fails, message items -->
    <plurals name="messages_forwarded_partial_error">
        <item quantity="one">Error. %1$d message not successfully forwarded</item>
        <item quantity="other">Error. %1$d messages not successfully forwarded</item>
    </plurals>
    <!-- Error non existing resource after forwarding one or several messages to several chats, message items -->
    <plurals name="messages_forwarded_error_not_available">
        <item quantity="one">Error. The resource is no longer available</item>
        <item quantity="other">Error. The resources are no longer available</item>
    </plurals>
    <!-- The title of fragment Turn on Notifications -->
    <string name="turn_on_notifications_title">Turn on Notifications</string>
    <!-- The subtitle of fragment Turn on Notifications -->
    <string name="turn_on_notifications_subtitle">This way, you will see new messages\non your Android phone instantly.</string>
    <!-- First step to turn on notifications -->
    <string name="turn_on_notifications_first_step">Open Android device [A]Settings[/A]</string>
    <!-- Second step to turn on notifications -->
    <string name="turn_on_notifications_second_step">Open [A]Apps &amp; notifications[/A]</string>
    <!-- Third step to turn on notifications -->
    <string name="turn_on_notifications_third_step">Select [A]MEGA[/A]</string>
    <!-- Fourth step to turn on notifications -->
    <string name="turn_on_notifications_fourth_step">Open [A]App notifications[/A]</string>
    <!-- Fifth step to turn on notifications -->
    <string name="turn_on_notifications_fifth_step">Switch to On and select your preferences</string>
    <!-- Alert message after sending to chat one or several messages to several chats, version items -->
    <plurals name="files_send_to_chat_success">
        <item quantity="one">File sent</item>
        <item quantity="other">Files sent</item>
    </plurals>
    <!-- Error message after sending to chat one or several messages to several chats -->
    <string name="files_send_to_chat_error">Error. Not correctly sent</string>
    <!-- menu option to send a file to a chat -->
    <string name="context_send_file_to_chat">Send to chat</string>
    <!-- Title of the dialog ‘Do you remember your password?’ -->
    <string name="remember_pwd_dialog_title">Do you remember your password?</string>
    <!-- Text of the dialog ‘Recovery Key exported’ when the user wants logout -->
    <string name="remember_pwd_dialog_text_logout">You are about to log out, please test your password to ensure you remember it.\nIf you lose your password, you will lose access to your MEGA data.</string>
    <!-- Text of the dialog ‘Do you remember your password?’ -->
    <string name="remember_pwd_dialog_text">Please test your password to ensure you remember it. If you lose your password, you will lose access to your MEGA data.</string>
    <!-- Dialog option that permits user do not show it again -->
    <string name="general_do_not_show">Do not show again</string>
    <!-- Button of the dialog ‘Do you remember your password?’ that permits user test his password -->
    <string name="remember_pwd_dialog_button_test">Test password</string>
    <!-- Title of the activity that permits user test his password -->
    <string name="test_pwd_title">Test your password</string>
    <!-- Message shown to the user when is testing her password and it is correct -->
    <string name="test_pwd_accepted">Password accepted</string>
    <!-- Message shown to the user when is testing her password and it is wrong -->
    <string name="test_pwd_wrong">Wrong password.\nBack up your Recovery Key as soon as possible!</string>
    <!-- Text of the dialog ‘Recovery Key exported’ when the user wants logout -->
    <string name="recovery_key_exported_dialog_text_logout">You are about to log out, please test your password to ensure you remember it.\nIf you lose your password, you will lose access to your MEGA data.</string>
    <!-- Option that permits user copy to clipboard -->
    <string name="option_copy_to_clipboard">Copy to clipboard</string>
    <!-- Option that permits user export his recovery key -->
    <string name="option_export_recovery_key">Export Recovery Key</string>
    <!-- Option that permits user logout -->
    <string name="proceed_to_logout">Proceed to log out</string>
    <!-- Title of the preference Recovery key on Settings section -->
    <string name="recovery_key_bottom_sheet">Recovery Key</string>
    <!-- Option that permits user save on File System -->
    <string name="option_save_on_filesystem">Save on File System</string>
    <!-- Message shown when something has been copied to clipboard -->
    <string name="message_copied_to_clipboard">Copied to clipboard</string>
    <!-- text of the label to show that you have messages unread in the chat conversation -->
    <string name="message_jump_latest">Jump to latest</string>
    <!-- text of the label to show that you have new messages in the chat conversation -->
    <string name="message_new_messages">New messages</string>
    <!-- Title of the notification shown on the action bar when there is a incoming call -->
    <string name="notification_subtitle_incoming">Incoming call</string>
    <!-- Text for the notification action to launch the incoming call page -->
    <string name="notification_incoming_action">Go to the call</string>
    <!-- Text asking to go to system setting to enable allow display over other apps (needed for calls in Android 10) -->
    <string name="notification_enable_display">MEGA background pop-ups are disabled.\nTap to change the settings.</string>
    <!-- Subtitle to show the number of unread messages on a chat, unread messages -->
    <plurals name="number_unread_messages">
        <item quantity="one">%1$s unread message</item>
        <item quantity="other">%1$s unread messages</item>
    </plurals>
    <!-- Notification title to show the number of unread chats, unread messages -->
    <plurals name="plural_number_messages_chat_notification">
        <item quantity="one">%1$d unread chat</item>
        <item quantity="other">%1$d unread chats</item>
    </plurals>
    <!-- Message shown when a chat is opened and the messages are being recovered -->
    <string name="chat_loading_messages">[A]Loading[/A] [B]Messages&#8230;[/B]</string>
    <!-- Error message shown when opening a file link which doesn’t exist -->
    <string name="general_error_internal_node_not_found">File or folder not found. Are you logged in with a different account in your browser? You can only access files or folders from the account you are currently logged in with in the app</string>
    <!-- menu option to loop video or audio file -->
    <string name="context_loop_video">Loop</string>
    <!-- Title of the category Security options on Settings section -->
    <string name="settings_security_options_title">Security</string>
    <!-- Title of the preference Recovery key on Settings section -->
    <string name="settings_recovery_key_title">Back up Recovery Key</string>
    <!-- Summary of the preference Recovery key on Settings section -->
    <string name="settings_recovery_key_summary">Exporting the Recovery Key and keeping it in a secure location enables you to set a new password without data loss.</string>
    <!-- message when a temporary error on logging in is due to connectivity issues -->
    <string name="login_connectivity_issues">Unable to reach MEGA. Please check your connectivity or try again later.</string>
    <!-- message when a temporary error on logging in is due to servers busy -->
    <string name="login_servers_busy">Servers are too busy. Please wait.</string>
    <!-- message when a temporary error on logging in is due to SDK is waiting for the server to complete a request due to an API lock -->
    <string name="login_API_lock">This process is taking longer than expected. Please wait.</string>
    <!-- message when a temporary error on logging in is due to SDK is waiting for the server to complete a request due to a rate limit -->
    <string name="login_API_rate">Too many requests. Please wait.</string>
    <!-- Message when previous login is being cancelled -->
    <string name="login_in_progress">Cancelling login process. Please wait&#8230;</string>
    <!-- when open audio video player, the file that it try to open is not supported -->
    <string name="unsupported_file_type">Unsupported file type.</string>
    <!-- when open audio video player, the file that it try to open is damaged or does not exist -->
    <string name="corrupt_video_dialog_text">Error. The file is corrupted or does not exist.</string>
    <!-- Title of the screen Playlist -->
    <string name="section_playlist">Playlist</string>
    <!-- Text shown in playlist subtitle item when a file is reproducing -->
    <string name="playlist_state_playing">Now playing&#8230;</string>
    <!-- Text shown in playlist subtitle item when a file is reproducing but it is paused -->
    <string name="playlist_state_paused">Paused</string>
    <!-- Menu option to print the recovery key from Offline section -->
    <string name="context_option_print">Print</string>
    <!-- Message when the recovery key has been successfully saved on the filesystem -->
    <string name="save_MK_confirmation">The Recovery Key has been successfully saved</string>
    <!-- label to indicate that a share is still pending on outgoing shares of a node -->
    <string name="pending_outshare_indicator">(Pending)</string>
    <!-- Title of the dialog to disable the rich links previews on chat -->
    <string name="option_enable_chat_rich_preview">Rich URL Previews</string>
    <!-- Button to allow the rich links previews on chat -->
    <string name="button_always_rich_links">Always Allow</string>
    <!-- Button do not allow now the rich links previews on chat -->
    <string name="button_not_now_rich_links">Not Now</string>
    <!-- Button do not allow the rich links previews on chat -->
    <string name="button_never_rich_links">Never</string>
    <!-- Title of the dialog to enable the rich links previews on chat -->
    <string name="title_enable_rich_links">Enable rich URL previews</string>
    <!-- Text of the dialog to enable the rich links previews on chat -->
    <string name="text_enable_rich_links">Enhance the MEGAchat experience. URL content will be retrieved without end-to-end encryption.</string>
    <!-- Subtitle of a MEGA rich link without the decryption key -->
    <string name="subtitle_mega_rich_link_no_key">Tap to enter the Decryption Key</string>
    <!-- when the user tries to creates a MEGA account or tries to change his password and the password strength is very weak -->
    <string name="error_password">Please enter a stronger password</string>
    <!-- title of the notification for an acceptance of a contact request -->
    <string name="title_acceptance_contact_request_notification">New contact</string>
    <!-- Notification title to show the number of incoming contact request, contact requests -->
    <plurals name="plural_number_contact_request_notification">
        <item quantity="one">%1$d pending contact request</item>
        <item quantity="other">%1$d pending contact requests</item>
    </plurals>
    <!-- title of the notification for a new incoming contact request -->
    <string name="title_new_contact_request_notification">New contact request</string>
    <!-- Hint shown in the field to write a message in the chat screen (chat with customized title) -->
    <string name="type_message_hint_with_title">Write message to “%s”&#8230;</string>
    <!-- Empty state message shown in the screen when there are not any active transfer -->
    <string name="transfers_empty_new">[B]No active[/B][A] Transfers[/A]</string>
    <!-- Empty state message shown in the screen when there are not any active transfer -->
    <string name="completed_transfers_empty_new">[B]No completed[/B][A] Transfers[/A]</string>
    <!-- Empty state text that indicates that a folder is currently empty -->
    <string name="file_browser_empty_folder_new">[B]Empty[/B][A] Folder[/A]</string>
    <!-- Hint shown in the field to write a message in the chat screen (chat with customized title) -->
    <string name="type_message_hint_with_customized_title">Write message to “%s”&#8230;</string>
    <!-- Hint shown in the field to write a message in the chat screen (chat with default title) -->
    <string name="type_message_hint_with_default_title">Write message to %s&#8230;</string>
    <!-- Title of setting Two-Factor Authentication -->
    <string name="settings_2fa">Two-Factor Authentication</string>
    <!-- Subtitle of setting Two-Factor Authentication when the preference is disabled -->
    <string name="setting_subtitle_2fa">Two-Factor Authentication is a second layer of security for your account.</string>
    <!-- Title of the screen Two-Factor Authentication -->
    <string name="title_2fa">Why do you need two-factor authentication?</string>
    <!--  -->
    <string name="two_factor_authentication_explain">Two-factor authentication is a second layer of security for your account. Which means that even if someone knows your password they cannot access it, without also having access to the six digit code only you have access to.</string>
    <!-- Button that permits user begin with the process of enable Two-Factor Authentication -->
    <string name="button_setup_2fa">Begin Setup</string>
    <!-- Text that explain how to do with Two-Factor Authentication QR -->
    <string name="explain_qr_seed_2fa_1">Scan or copy the seed to your Authenticator App.</string>
    <!-- Text that explain how to do with Two-Factor Authentication seed -->
    <string name="explain_qr_seed_2fa_2">Be sure to back up this seed to a safe place in case you lose your device.</string>
    <!-- Text that explain how to confirm Two-Factor Authentication -->
    <string name="explain_confirm_2fa">Please enter the 6-digit code generated by your Authenticator App.</string>
    <!-- Text button -->
    <string name="general_verify">Verify</string>
    <!-- Text button -->
    <string name="general_next">Next</string>
    <!-- Text button -->
    <string name="general_previous">Previous</string>
    <!-- Text of the alert dialog to inform the user when an error occurs when try to enable seed or QR of Two-Factor Authentication -->
    <string name="qr_seed_text_error">An error occurred generating the seed or QR code, please try again.</string>
    <!-- Title of the screen shown when the user enabled correctly Two-Factor Authentication -->
    <string name="title_2fa_enabled">Two-Factor Authentication Enabled</string>
    <!-- Description of the screen shown when the user enabled correctly Two-Factor Authentication -->
    <string name="description_2fa_enabled">Next time you log in to your account you will be asked to enter a 6-digit code provided by your Authenticator App.</string>
    <!-- Recommendation displayed after enable Two-Factor Authentication -->
    <string name="recommendation_2fa_enabled">Please save your <b>Recovery Key</b> in a safe location, to avoid issues in case you lose access to your app, or if you want to disable Two-Factor Authentication.</string>
    <!-- Error shown when a user tries to enable Two-Factor Authentication and introduce an invalid code -->
    <string name="pin_error_2fa">Invalid code</string>
    <!-- Title of screen Lost authenticator decive -->
    <string name="lost_your_authenticator_device">Lost your Authenticator device?</string>
    <!-- Title of screen Login verification with Two-Factor Authentication -->
    <string name="login_verification">Login Verification</string>
    <!-- Subtitle of screen verify Two-Factor Authentication for changing password -->
    <string name="verify_2fa_subtitle_change_password">Change password</string>
    <!-- Subtitle of screen verify Two-Factor Authentication for changing email -->
    <string name="verify_2fa_subtitle_change_email">Change email</string>
    <!-- Subtitle of screen verify Two-Factor Authentication for cancelling account -->
    <string name="verify_2fa_subtitle_delete_account">Delete account</string>
    <!-- Subtitle of screen verify Two-Factor Authentication for disabling Two-Factor Authentication -->
    <string name="verify_2fa_subtitle_diable_2fa">Disable</string>
    <!-- Title of screen Lost authenticator decive -->
    <string name="title_lost_authenticator_device">Lost your Authenticator device?</string>
    <!-- When the user tries to disable Two-Factor Authentication and some error ocurr in the process -->
    <string name="error_disable_2fa">An error occurred trying to disable Two-Factor Authentication. Please try again.</string>
    <!-- When the user tries to enable Two-Factor Authentication and some error ocurr in the process -->
    <string name="error_enable_2fa">An error occurred trying to enable Two-Factor Authentication. Please try again.</string>
    <!-- Title of the dialog shown when a new account is created to suggest user enable Two-Factor Authentication -->
    <string name="title_enable_2fa">Enable Two-Factor Authentication</string>
    <!-- Label shown when it disables the Two-Factor Authentication -->
    <string name="label_2fa_disabled">Two-Factor Authentication Disabled</string>
    <!-- Text of the button which action is to show the authentication apps -->
    <string name="open_app_button">Open in</string>
    <!-- message when trying to open a link that contains the seed to enable Two-Factor Authentication but there isn’t any app that open it -->
    <string name="intent_not_available_2fa">There isn’t any available app to enable Two-Factor Authentication on your device</string>
    <!-- Text button -->
    <string name="general_close">Close</string>
    <!-- Label shown when Two-Factor Authentication has been enabled to alert user that has to back up his Recovery Key before finish the process -->
    <string name="backup_rk_2fa_end">Export your Recovery Key to finish</string>
    <!-- Title of dialog shown when it tries to open an authentication app and there is no installed -->
    <string name="no_authentication_apps_title">Two-Factor Authentication App</string>
    <!-- Message shown to ask user if wants to open Google Play to install some authenticator app -->
    <string name="open_play_store_2fa">Would you like to open Google Play so you can install an Authenticator App?</string>
    <!-- Label Play Store -->
    <string name="play_store_label">Play Store</string>
    <!-- Text shown in an alert explaining how to continue to enable Two-Factor Authentication -->
    <string name="text_2fa_help">You need an authenticator app to enable 2FA on MEGA. You can download and install the Google Authenticator, Duo Mobile, Authy or Microsoft Authenticator app for your phone or tablet.</string>
    <!-- success message when importing multiple files from -->
    <string name="number_correctly_imported_from_chat">%d files shared successfully</string>
    <!-- error message when importing multiple files from chat -->
    <string name="number_no_imported_from_chat">%d files were not shared</string>
    <!-- button’s text to open a full screen image -->
    <string name="preview_content">Preview content</string>
    <!-- message shown when the user clicks on media file chat message, there is no network connection and the file is not been downloaded -->
    <string name="no_network_connection_on_play_file">No network connection. File has not been downloaded and cannot be streamed.</string>
    <!-- message shown when the user open a file, the file is not been opened due to unknown reason -->
    <string name="error_fail_to_open_file_general">Unable to open file.</string>
    <!-- message shown when the user open a file, there is no network connection and the file is not been downloaded -->
    <string name="error_fail_to_open_file_no_network">No network connection. Please reconnect to open the file.</string>
    <!-- message when trying to save for offline a file that already exists -->
    <string name="file_already_exists">File already exists in Saved for Offline</string>
    <!-- Error message if forwarding a message failed, many messages -->
    <plurals name="error_forwarding_messages">
        <item quantity="one">Message not forwarded</item>
        <item quantity="other">Messages not forwarded</item>
    </plurals>
    <!-- Title of the dialog to disable the rich links previews on chat -->
    <string name="title_confirmation_disable_rich_links">Rich URL previews</string>
    <!-- Text of the dialog to disable the rich links previews on chat -->
    <string name="text_confirmation_disable_rich_links">You are disabling rich URL previews. You can re-enable them in Settings. Do you want to continue?</string>
    <!-- Message shown when a call ends. -->
    <string name="call_missed_messages">[A]Missed call[/A]</string>
    <!-- Message shown when a call ends. -->
    <string name="call_rejected_messages">[A]Call was rejected[/A]</string>
    <!-- Message shown when a call ends. -->
    <string name="call_cancelled_messages">[A]Call was cancelled[/A]</string>
    <!-- Message shown when a call ends. -->
    <string name="call_failed_messages">[A]Call failed[/A]</string>
    <!-- Message shown when a call ends. -->
    <string name="call_not_answered_messages">[A]Call was not answered[/A]</string>
    <!-- Indicates that can type a contact email -->
    <string name="contact_email">Contact email</string>
    <!-- When it tries to add a contact in a list an is already added -->
    <string name="contact_not_added">You have already added this contact.</string>
    <!-- Content of a normal message that cannot be recognized -->
    <string name="error_message_invalid_format">Invalid message format</string>
    <!-- Content of a normal message that cannot be recognized -->
    <string name="error_message_invalid_signature">Invalid message signature</string>
    <!-- When the user tries to reproduce a file through streaming and ocurred an error creating it -->
    <string name="error_streaming">An error occurred trying to create the stream</string>
    <!-- Menu option to restore an item from the Rubbish bin -->
    <string name="context_restore">Restore</string>
    <!-- success message when a node was restore from Rubbish bin -->
    <string name="context_correctly_node_restored">Restored to %s</string>
    <!-- error message when a node was restore from Rubbish bin -->
    <string name="context_no_restored">An error occurred. Item not restored.</string>
    <!-- menu item from contact section to send a message to a contact -->
    <string name="context_send_message">Send Message</string>
    <!-- Error message on opening a MEGAdrop folder link -->
    <string name="error_MEGAdrop_not_supported">MEGAdrop folders are not supported yet</string>
    <!-- Pre overquota error dialog when trying to copy or import a file -->
    <string name="pre_overquota_alert_text">This action cannot be completed as it would take you over your current storage limit. Would you like to upgrade your account?</string>
    <!-- Title of the section Archived chats -->
    <string name="archived_chats_title_section">Archived chats</string>
    <!-- Text of the option to show the arhived chat, it shows the number of archived chats -->
    <string name="archived_chats_show_option">Archived chats (%d)</string>
    <!-- Title of the option on the chat list to archive a chat -->
    <string name="archive_chat_option">Archive chat</string>
    <!-- Title of the option on the chat list to unarchive a chat -->
    <string name="unarchive_chat_option">Unarchive chat</string>
    <!-- Confirmation button of the dialog to archive a chat -->
    <string name="general_archive">Archive</string>
    <!-- Confirmation button of the dialog to unarchive a chat -->
    <string name="general_unarchive">Unarchive</string>
    <!-- Message shown when a chat is successfully archived, it shows the name of the chat -->
    <string name="success_archive_chat">%s chat was archived.</string>
    <!-- Error message shown when a chat has not be archived, it shows the name of the chat -->
    <string name="error_archive_chat">Error. %s chat was not archived.</string>
    <!-- Message shown when a chat is successfully unarchived, it shows the name of the chat -->
    <string name="success_unarchive_chat">%s chat was unarchived.</string>
    <!-- Error message shown when a chat has not be unarchived, it shows the name of the chat -->
    <string name="error_unarchive_chat">Error. %s chat was not able to be unarchived.</string>
    <!-- Message shown when the user has no archived chats -->
    <string name="archived_chats_empty">[A]No[/A] [B]Archived Chats[/B]</string>
    <!-- Subtitle of chat screen when the chat is inactive -->
    <string name="inactive_chat">Inactive chat</string>
    <!-- Subtitle of chat screen when the chat is archived -->
    <string name="archived_chat">Archived chat</string>
    <!-- Title of the layout to join a group call from the chat screen -->
    <string name="join_call_layout">Tap to join the call</string>
    <!-- Label shown when the user wants to add contacts into his MEGA account -->
    <string name="invite_contacts">Invite contacts</string>
    <!-- Label shown when the user wants to share something with other contacts -->
    <string name="share_with">Share with</string>
    <!-- Message shown while the contact list from the device and from MEGA is being read and then shown to the user -->
    <string name="contacts_list_empty_text_loading_share">Loading contacts&#8230;</string>
    <!-- Title of the screen New Group -->
    <string name="title_new_group">New group</string>
    <!-- Subtitle of the screen New Group -->
    <string name="subtitle_new_group">Type group name</string>
    <!-- Hint of edittext shown when it is creating a new group to guide user to type the name of the group -->
    <string name="hint_type_group">Name your group</string>
    <!-- Text of the confirm dialog shown when it wants to remove a contact from a chat -->
    <string name="confirmation_delete_contact">Remove %s from this chat?</string>
    <!-- Settings preference title to show file versions info of the account -->
    <string name="settings_file_management_file_versions_title">File versions</string>
    <!-- Settings preference subtitle to show file versions info of the account -->
    <string name="settings_file_management_file_versions_subtitle">%1$d file versions, taking a total of %2$s</string>
    <!-- Title of the section File management on Settings section -->
    <string name="settings_file_management_category">File Management</string>
    <!-- Option in Settings to delete all the versions of the account -->
    <string name="settings_file_management_delete_versions">Delete all older versions of my files</string>
    <!-- subtitle of the option in Settings to delete all the versions of the account -->
    <string name="settings_file_management_subtitle_delete_versions">All current files will remain. Only historic versions of your files will be deleted.</string>
    <!-- Text of the dialog to delete all the file versions of the account -->
    <string name="text_confirmation_dialog_delete_versions">You are about to delete the version histories of all files. Any file version shared to you from a contact will need to be deleted by them.\n\nPlease note that the current files will not be deleted.</string>
    <!-- success message when deleting all the versions of the account -->
    <string name="success_delete_versions">File versions successfully deleted</string>
    <!-- error message when deleting all the versions of the account -->
    <string name="error_delete_versions">An error occurred while trying to delete all previous versions of your files, please try again later.</string>
    <!-- Title of the option to enable or disable file versioning on Settings section -->
    <string name="settings_enable_file_versioning_title">File Versioning</string>
    <!-- Subtitle of the option to enable or disable file versioning on Settings section -->
    <string name="settings_enable_file_versioning_subtitle">Enable or disable file versioning for your entire account.\nDisabling file versioning does not prevent your contacts from creating new versions in shared folders.</string>
    <!-- section title to select a chat to send a file -->
    <string name="choose_chat">Choose chat</string>
    <!-- Hint shown to guide user on activity add contacts -->
    <string name="type_mail">Tap, enter name or email</string>
    <!-- Text of the confirm dialog shown when it wants to add a contact from a QR scaned -->
    <string name="confirmation_invite_contact">Add %s to your contacts?</string>
    <!-- Text of the confirm dialog shown when it wants to add a contact from a QR scaned and is already added before -->
    <string name="confirmation_not_invite_contact">You have already added the contact %s.</string>
    <!-- Text of the confirm dialog shown when it wants to add a contact from a QR scaned and is already added before -->
    <string name="confirmation_invite_contact_already_added">You have already added the contact %s.</string>
    <!-- Text of the confirm dialog shown when it wants to add a contact from a QR scaned -->
    <string name="confirmation_share_contact">Share with %s?</string>
    <!-- Text button for init a group chat -->
    <string name="new_group_chat_label">New group chat</string>
    <!-- Label shown when the user wants to add contacts into a chat conversation -->
    <string name="send_contacts">Send contacts</string>
    <!-- Title of the alert when the account have been logged out from another client -->
    <string name="title_alert_logged_out">Logged out</string>
    <!-- Text shown to indicate user that his account has already been confirmed -->
    <string name="account_confirmed">Your account has been activated. Please log in.</string>
    <!-- Text shown to indicate user that his account should be confirmed typing his password -->
    <string name="confirm_account">Please enter your password to confirm your account</string>
    <!-- Error shown if a user tries to add their own email address as a contact -->
    <string name="error_own_email_as_contact">There’s no need to add your own email address</string>
    <!-- Error shown when a user tries to enable Two-Factor Authentication and introduce an invalid code -->
    <string name="invalid_code">Invalid code</string>
    <!-- Text of the dialog shown when the storage of a FREE account is almost full -->
    <string name="text_almost_full_warning">Cloud Drive is almost full. Upgrade to Pro and get up to %1$s of storage and %2$s of transfer quota.</string>
    <!-- Text of the dialog shown when the storage of a PRO I or II account is almost full -->
    <string name="text_almost_full_warning_pro_account">Cloud Drive is almost full. Upgrade now and get up to %1$s of storage and %2$s of transfer quota.</string>
    <!-- Text of the dialog shown when the storage of a PRO III account is almost full -->
    <string name="text_almost_full_warning_pro3_account">Cloud Drive is almost full. If you need more storage please contact MEGA support to get a custom plan.</string>
    <!-- Text of the dialog shown when the storage of a FREE account is full -->
    <string name="text_storage_full_warning">Cloud Drive is full. Upgrade to Pro and get up to %1$s of storage and %2$s of transfer quota.</string>
    <!-- Text of the dialog shown when the storage of a PRO I or II account is full -->
    <string name="text_storage_full_warning_pro_account">Cloud Drive is full. Upgrade now and get up to %1$s of storage and %2$s of transfer quota.</string>
    <!-- Text of the dialog shown when the storage of a PRO III account is full -->
    <string name="text_storage_full_warning_pro3_account">Cloud Drive is full. If you need more storage please contact MEGA support to get a custom plan.</string>
    <!-- Button of the dialog shown when the storage is almost full to see the available PRO plans -->
    <string name="button_plans_almost_full_warning">See plans</string>
    <!-- Button of the dialog shown when the storage is almost full to custom a plan -->
    <string name="button_custom_almost_full_warning">Custom plan</string>
    <!-- Button of the dialog shown when the storage is almost full to get bonus -->
    <string name="button_bonus_almost_full_warning">Get Bonus</string>
    <!-- Mail title to upgrade to a custom plan -->
    <string name="title_mail_upgrade_plan">Upgrade to a custom plan</string>
    <!-- Mail subject to upgrade to a custom plan -->
    <string name="subject_mail_upgrade_plan">Ask us how you can upgrade to a custom plan:</string>
    <!-- Used in chat list screen to indicate in a chat list item that the message was sent by me, followed by the message -->
    <string name="word_me">Me:</string>
    <!-- Title of the button in the contact info screen to start an audio call -->
    <string name="call_button">Call</string>
    <!-- Title of the button in the contact info screen to send a message -->
    <string name="message_button">Message</string>
    <!-- Title of the button in the contact info screen to start a video call -->
    <string name="video_button">Video</string>
    <!-- Title of file explorer to send a link -->
    <string name="title_file_explorer_send_link">Send link to&#8230;</string>
    <!-- Title of chat explorer to send a link or file to a chat -->
    <string name="title_chat_explorer">Send to&#8230;</string>
    <!-- Title of cloud explorer to upload a link or file -->
    <string name="title_cloud_explorer">Upload to&#8230;</string>
    <!-- More button in contact info page -->
    <string name="contact_info_button_more">More</string>
    <!-- Section title to select a file to perform an action, more files -->
    <plurals name="plural_select_file">
        <item quantity="one">Choose File</item>
        <item quantity="other">Choose Files</item>
    </plurals>
    <!-- Title of confirmation dialog of sending invitation to a contact -->
    <string name="title_confirm_send_invitation">Invite %1$s?</string>
    <!-- Title of shared folder explorer to choose a folder to perform an action -->
    <string name="title_share_folder_explorer">Choose folder</string>
    <!-- Popup message shown if an user try to login while there is still living transfer -->
    <string name="login_warning_abort_transfers">All transfers will be cancelled, do you want to log in?</string>
    <!-- Popup message shown if an user try to login while there is still living transfer -->
    <string name="logout_warning_abort_transfers">All transfers will be cancelled, do you want to log out?</string>
    <!-- Label to explain the read only participant permission in the options panel of the group info screen -->
    <string name="subtitle_read_only_permissions">Read-only</string>
    <!-- Label shown the total space and the used space in an account -->
    <string name="used_space">[A]%1$s [/A][B]of %2$s used[/B]</string>
    <!-- title of the alert dialog when the user is changing the API URL to staging -->
    <string name="staging_api_url_title">Change to a test server?</string>
    <!-- Text of the alert dialog when the user is changing the API URL to staging -->
    <string name="staging_api_url_text">Are you sure you want to change to a test server? Your account may suffer irrecoverable problems.</string>
    <!-- Title of the confirmation dialog to open the camera app and lose the relay of the local camera on the in progress call -->
    <string name="title_confirmation_open_camera_on_chat">Open camera?</string>
    <!-- Text of the confirmation dialog to open the camera app and lose the relay of the local camera on the in progress call -->
    <string name="confirmation_open_camera_on_chat">If you open the camera, your video transmission will be paused in the current call.</string>
    <!-- Title of the notification when there is unknown activity on the Chat -->
    <string name="notification_chat_undefined_title">Chat activity</string>
    <!-- Content of the notification when there is unknown activity on the Chat -->
    <string name="notification_chat_undefined_content">You may have new messages</string>
    <!-- When app is retrieving push message -->
    <string name="retrieving_message_title">Retrieving message</string>
    <!-- Title of Rubbish bin scheduler option in settings to enable or disable the functionality -->
    <string name="settings_rb_scheduler_enable_title">Rubbish Bin Clearing Scheduler</string>
    <!-- Subtitle of Rubbish bin scheduler option in settings to enable or disable the functionality in free accounts -->
    <string name="settings_rb_scheduler_enable_subtitle">The Rubbish Bin is cleared for you automatically.</string>
    <!-- Title of Rubbish bin scheduler option in settings to enable or disable the functionality in PRO accounts -->
    <string name="settings_rb_scheduler_enable_period_PRO">The minimum period is 7 days.</string>
    <!-- Title of Rubbish bin scheduler option in settings to enable or disable the functionality in PRO accounts -->
    <string name="settings_rb_scheduler_enable_period_FREE">The minimum period is 7 days and your maximum period is 30 days.</string>
    <!-- Sub title of compression queue notification option in settings indicating the size limits. Please keep the placeholders because are to show the size limits including units in runtime. For example: The minimum size is 100MB and the maximum size is 1000MB. -->
    <string name="settings_compression_queue_subtitle">The minimum size is %1$s and the maximum size is %2$s.</string>
    <!-- Title of Rubbish bin scheduler option in settings to set up the number of days of the rubbish bin scheduler -->
    <string name="settings_rb_scheduler_select_days_title">Remove files older than</string>
    <!-- Time in days (plural). The placeholder is for the time value, please adjust the position based on linguistics -->
    <string name="settings_rb_scheduler_select_days_subtitle">%d days</string>
    <!-- Title of popup that userd to set compression queue size (in MB) in settings -->
    <string name="settings_video_compression_queue_size_popup_title">Notify me when size is larger than</string>
    <!-- Title of compression queue size option in settings -->
    <string name="settings_video_compression_queue_size_title">If videos to compress are larger than</string>
    <!-- Text of the alert when a FREE user tries to disable the RB scheduler -->
    <string name="settings_rb_scheduler_alert_disabling">To disable the Rubbish Bin clearing scheduler or set a longer retention period, please subscribe to a Pro plan.</string>
    <!-- Picker text to choose custom retention time. This option indicates several days -->
    <string name="hint_days">days</string>
    <!-- Title of the option to generate a public chat link -->
    <string name="get_chat_link_option">Get chat link</string>
    <!-- Title of the option to manage a public chat link -->
    <string name="manage_chat_link_option">Manage chat link</string>
    <!-- Title of the option to make a public chat private -->
    <string name="make_chat_private_option">Enable Encryption Key Rotation</string>
    <!-- Title of the view to inform that a chat is private -->
    <string name="private_chat">Encryption key rotation enabled</string>
    <!-- Text of the dialog to change a public chat to private (enable encryption key rotation) -->
    <string name="make_chat_private_option_text">Encryption key rotation is slightly more secure, but does not allow you to create a chat link and new participants will not see past messages.</string>
    <!-- Text of the option to change a public chat to private (enable encrypted key rotation) -->
    <string name="make_chat_private_not_available_text">Encryption key rotation is disabled for conversations with more than 100 participants.</string>
    <!-- Warning show to the user when tries to make private a public chat and the chat has more than 100 participants -->
    <string name="warning_make_chat_private">Unable to convert this chat to private because the participants limit has been exceeded.</string>
    <!-- Text shown when a moderator of a chat create a chat link. Please keep the placeholder because is to show the moderator’s name in runtime. -->
    <string name="message_created_chat_link">[A]%1$s[/A][B] created a chat link.[/B]</string>
    <!-- Text shown when a moderator of a chat delete a chat link. Please keep the placeholder because is to show the moderator’s name in runtime. -->
    <string name="message_deleted_chat_link">[A]%1$s[/A][B] removed the chat link.[/B]</string>
    <!-- Title of the option to delete a chat link -->
    <string name="action_delete_link">Delete chat link</string>
    <!-- Title of the alert when a chat link is invalid -->
    <string name="title_alert_chat_link_error">Chat link</string>
    <!-- Text of the dialog to confirm after closing all other sessions -->
    <string name="confirmation_close_sessions_text">This will log you out on all other active sessions except the current one.</string>
    <!-- Title of the dialog to confirm after closing all other sessions -->
    <string name="confirmation_close_sessions_title">Do you want to close all other sessions?</string>
    <!-- Subtitle chat screen for groups with permissions and not archived, Plural of participant. 2 participants -->
    <string name="number_of_participants">%d participants</string>
    <!-- Label of the button to join a chat by a chat link -->
    <string name="action_join">Join</string>
    <!-- Label for observers of a group chat -->
    <string name="observers_chat_label">Observers</string>
    <!-- Message on the title of the chat screen if there were any error loading the chat link -->
    <string name="error_chat_link">Error loading the chat link.</string>
    <!-- Message on the title of the chat screen if there were any error loading the chat link without logging -->
    <string name="error_chat_link_init_error">Error initialising chat when loading the chat link.</string>
    <!-- Message on the alert to preview a chat link if the user is already a participant -->
    <string name="alert_already_participant_chat_link">You are already participating in this chat.</string>
    <!-- Message on the alert to close a chat preview if the link is invalid -->
    <string name="alert_invalid_preview">This chat preview is no longer available. If you leave the preview, you won’t be able to reopen it.</string>
    <!-- Text shown when a moderator changes the chat to private. Please keep the placeholder because is to show the moderator’s name in runtime. -->
    <string name="message_set_chat_private">[A]%1$s[/A][B] enabled encryption key rotation.[/B]</string>
    <!-- error message shown when a chat link is invalid -->
    <string name="invalid_chat_link">This conversation is no longer available</string>
    <!-- error message shown when a chat link is not well formed -->
    <string name="invalid_chat_link_args">Invalid chat link</string>
    <!-- When it is creating a new group chat, this option permits to establish it private or public -->
    <string name="ekr_label">Encryption key rotation</string>
    <!-- Text of the dialog to change a public chat to private (enable encryption key rotation) -->
    <string name="ekr_explanation">Encryption key rotation is slightly more secure, but does not allow you to create a chat link and new participants will not see past messages.</string>
    <!-- Text of the dialog to change a public chat to private (enable encryption key rotation) -->
    <string name="subtitle_chat_message_enabled_ERK">Encryption key rotation is slightly more secure, but does not allow you to create a chat link and new participants will not see past messages.</string>
    <!-- Menu item -->
    <string name="action_open_chat_link">Open chat link</string>
    <!-- Message shown when a contact request has not been sent because the invitation has been sent before -->
    <string name="invite_not_sent_already_sent">The invitation to contact %s has been sent before and can be consulted in the Sent Requests tab.</string>
    <!-- Label shown to indicate the QR is saving in Cloud Drive -->
    <string name="save_qr_cloud_drive">Saving %s in Cloud Drive&#8230;</string>
    <!-- General label for folders -->
    <string name="general_folders">Folders</string>
    <!-- General label for files -->
    <string name="general_files">Files</string>
    <!-- Item menu option upon right click on one or multiple files -->
    <string name="general_save_to_device">Save to device</string>
    <!-- Title of cloud explorer to upload a file -->
    <string name="title_upload_explorer">Upload to MEGA</string>
    <!-- Label choose destination -->
    <string name="choose_destionation">Choose destination</string>
    <!-- Label that indicates show more items -->
    <string name="general_show_more">Show More</string>
    <!-- Label that indicates show less items -->
    <string name="general_show_less">Show Less</string>
    <!-- Subtitle of the historic notification for a new contact request -->
    <string name="notification_new_contact_request">[A]%s [/A][B]sent you a contact request.[/B]</string>
    <!-- Subtitle of the historic notification for a new contact -->
    <string name="notification_new_contact">[A]%s [/A][B]is now a contact.[/B]</string>
    <!-- Subtitle of the historic notification for a new shared folder -->
    <string name="notification_new_shared_folder">[B]New shared folder from [/B][A]%s.[/A]</string>
    <!-- Subtitle of the historic notification for a reminder new contact request -->
    <string name="notification_reminder_contact_request">[A]Reminder: [/A][B]%s [/B][C]sent you a contact request.[/C]</string>
    <!-- Title of the historic notification for a contact request cancelled -->
    <string name="title_contact_request_notification_cancelled">Contact request cancelled</string>
    <!-- Subtitle of the historic notification for contact request cancelled -->
    <string name="subtitle_contact_request_notification_cancelled">[A]%s [/A][B]cancelled the contact request.[/B]</string>
    <!-- Title of the historic notification when an user deletes you as contact -->
    <string name="title_contact_notification_deleted">Contact deleted</string>
    <!-- Subtitle of the historic notification when an user deletes you as contact -->
    <string name="subtitle_contact_notification_deleted">[A]%s [/A][B]deleted you as a contact.[/B]</string>
    <!-- Title of the historic notification when an user blocks you as contact -->
    <string name="title_contact_notification_blocked">Contact blocked</string>
    <!-- Subtitle of the historic notification when an user blocks you as contact -->
    <string name="subtitle_contact_notification_blocked">[A]%s [/A][B]blocked you as a contact.[/B]</string>
    <!-- Item of the navigation title for the notification section when there is any unread -->
    <string name="section_notification_with_unread">Notifications [A](%1$d)[/A]</string>
    <!-- Text shown in the notifications section. When a contact has nickname, nickname (email) will be shown -->
    <string name="section_notification_user_with_nickname">[A]%1$s (%2$s)[/A]</string>
    <!-- Title of the historic notification for an account deleted -->
    <string name="title_account_notification_deleted">Account deleted</string>
    <!-- Subtitle of the historic notification for an account deleted -->
    <string name="subtitle_account_notification_deleted">[B]The account [/B][A]%s[/A][B] has been deleted.[/B]</string>
    <!-- Subtitle of file takedown historic notification -->
    <string name="subtitle_file_takedown_notification">[A]Your publicly shared file [/A][B]%s[/B][C] has been taken down.[/C]</string>
    <!-- Subtitle of folder takedown historic notification -->
    <string name="subtitle_folder_takedown_notification">[A]Your publicly shared folder [/A][B]%s[/B][C] has been taken down.[/C]</string>
    <!-- Popup notification text on mouse-over of taken down file. -->
    <string name="message_file_takedown_pop_out_notification">This file has been the subject of a takedown notice.</string>
    <!-- Popup notification text on mouse-over taken down folder. -->
    <string name="message_folder_takedown_pop_out_notification">This folder has been the subject of a takedown notice.</string>
    <!-- option to dispute taken down file or folder -->
    <string name="dispute_takendown_file">Dispute Takedown</string>
    <!-- Error shown when download a file that has violated ToS/AUP. -->
    <string name="error_download_takendown_node">Not accessible due to ToS or AUP violation</string>
    <!-- Alert shown when some files were not downloaded due to ToS/AUP violation, Plural of taken down files. 2 files -->
    <plurals name="alert_taken_down_files">
        <item quantity="one">%d file was not downloaded due to ToS/AUP violation.</item>
        <item quantity="other">%d files were not downloaded due to ToS/AUP violation.</item>
    </plurals>
    <!-- Subtitle of a file takedown reinstated historic notification -->
    <string name="subtitle_file_takedown_reinstated_notification">[A]Your publicly shared file [/A][B]%s[/B][C] has been reinstated.[/C]</string>
    <!-- Subtitle of a folder takedown reinstated historic notification -->
    <string name="subtitle_folder_takedown_reinstated_notification">[A]Your publicly shared folder [/A][B]%s[/B][C] has been reinstated.[/C]</string>
    <!-- Title of the historic notification for outgoing contact requests -->
    <string name="title_outgoing_contact_request">Sent request</string>
    <!-- Title of the historic notification for incoming contact requests -->
    <string name="title_incoming_contact_request">Received request</string>
    <!-- Subtitle of the historic notification for contact request denied -->
    <string name="subtitle_outgoing_contact_request_denied">[A]%s [/A][B]denied your contact request.[/B]</string>
    <!-- Subtitle of the historic notification for contact request accepted -->
    <string name="subtitle_outgoing_contact_request_accepted">[A]%s [/A][B]accepted your contact request.[/B]</string>
    <!-- Subtitle of the historic notification for deleted shared folders (one or many) -->
    <string name="notification_deleted_shared_folder">[B]Access to folders shared by [/B][A]%s[/A][B] were removed.[/B]</string>
    <!-- Subtitle of the historic notification when a contact leaves a shared folder -->
    <string name="notification_left_shared_folder">[A]%s[/A][B] has left a shared folder.[/B]</string>
    <!-- Subtitle of the historic notification when a contact leaves a shared folder and the name of the folder is known -->
    <string name="notification_left_shared_folder_with_name">[A]%1$s[/A][B] has left the shared folder [/B][A]%2$s.[/A]</string>
    <!-- Subtitle of the historic notification for incoming contact request ignored -->
    <string name="subtitle_incoming_contact_request_ignored">[B]Contact request from [/B][A]%s [/A][B]was ignored[/B]</string>
    <!-- Subtitle of the historic notification for incoming contact request accepted -->
    <string name="subtitle_incoming_contact_request_accepted">[B]Contact request from [/B][A]%s [/A][B]was accepted[/B]</string>
    <!-- Subtitle of the historic notification for incoming contact request declined -->
    <string name="subtitle_incoming_contact_request_denied">[B]Contact request from [/B][A]%s [/A][B]was declined[/B]</string>
    <!-- Subtitle of the Upgrade account section -->
    <string name="type_of_my_account">Your current account is [A]%s[/A]</string>
    <!-- Footnote to clarify the storage space is subject to the achievement program -->
    <string name="footnote_achievements">Subject to your participation in our achievements program.</string>
    <!-- Title label for the current payment method during account upgrading -->
    <string name="payment_method">Payment method</string>
    <!-- title of billing period -->
    <string name="billing_period_title">Billing period</string>
    <!-- Option of one-off (month) billing. Placeholder: purchase price. -->
    <string name="billed_one_off_month">[A]One-off (month)[/A] %s</string>
    <!-- Option of one-off (year) billing. Placeholder: purchase price. -->
    <string name="billed_one_off_year">[A]One-off (year)[/A] %s</string>
    <!-- Option of monthly billing period. Placeholder: purchase price -->
    <string name="billed_monthly_text">[A]Monthly[/A] %s/month</string>
    <!-- Option of yearly billing period. Placeholder: purchase price -->
    <string name="billed_yearly_text">[A]Yearly[/A] %s/year</string>
    <!-- dialog option cancel in alert dialog -->
    <string name="button_cancel">Cancel</string>
    <!-- dialog option continue in alert dialog -->
    <string name="button_continue">Continue</string>
    <!-- one of the payment methods -->
    <string name="payment_method_google_wallet">[A]Google Pay[/A] (subscription)</string>
    <!-- one of the payment methods -->
    <string name="payment_method_huawei_wallet">[A]HUAWEI Pay[/A] (subscription)</string>
    <!-- Capital letters. Text of the label of a new historic notifications -->
    <string name="new_label_notification_item">NEW</string>
    <!-- When user is on PRO 3 plan, we will display an extra label to notify user that they can still contact support to have a customised plan. -->
    <string name="label_custom_plan">To upgrade your current subscription, please contact our support team for a [A]custom plan[/A].</string>
    <!-- Input field description in the create file dialog. -->
    <string name="context_new_file_name_hint">file name</string>
    <!-- Option in Settings section to enable the last active connection in chat -->
    <string name="option_enable_last_green_chat">Show Last seen&#8230;</string>
    <!-- Subtitle of the option in Settings section to enable the last active connection in chat -->
    <string name="subtitle_option_enable_last_green_chat">Allow your contacts to see the last time you were active on MEGA.</string>
    <!-- title of notification when device is out of storage during camera upload -->
    <string name="title_out_of_space">Not enough storage space</string>
    <!-- message will be shown when there is not enough space to perform camera upload. -->
    <string name="message_out_of_space">Not enough storage space to perform video compression.</string>
    <!-- the title of the notification that displays when compression larger than setting -->
    <string name="title_compression_size_over_limit">Video compression size is too large</string>
    <!-- the content message of the notification that displays when compression larger than setting, placeholder: size in MB -->
    <string name="message_compression_size_over_limit">The total size of the videos to compress exceeds %s, please put your device on charge to continue.</string>
    <!-- Message displayed when the user changes the ‘Keep file names as in the device’ setting -->
    <string name="message_keep_device_name">This setting will take effect the next time Camera Uploads runs</string>
    <!-- Notification message when compressing video to show the compressed percentage. Please, keep the placeholder because it is for adding the percentage value at runtime. -->
    <string name="message_compress_video">%s has been compressed</string>
    <!-- notification title when compressing video -->
    <string name="title_compress_video">Compressing Videos %1$d/%2$d</string>
    <!-- error message pops up when user selected an invalid folder for camera upload -->
    <string name="error_invalid_folder_selected">Invalid folder selected</string>
    <!-- Indicates the content of a folder is 1 folder and 1 file. Middle height point is to separate two fragments of text and it was not to be considered a punctuation mark. -->
    <string name="one_folder_one_file">1 folder · 1 file</string>
    <!-- Indicates the content of a folder is 1 folder and some files. The placeholder is to set the number of files. e.g. 1 folder · 7 files. Middle height point is to separate two fragments of text and it was not to be considered a punctuation mark. -->
    <string name="one_folder_several_files">1 folder · %1$d files</string>
    <!-- on the section notifications indicates the number of files added to a shared folder, Plural of file. 2 files -->
    <plurals name="num_files_with_parameter">
        <item quantity="one">%d file</item>
        <item quantity="other">%d files</item>
    </plurals>
    <!-- on the section notifications indicates the number of folder added to a shared folder, Plural of folder/directory. 2 folders -->
    <plurals name="num_folders_with_parameter">
        <item quantity="one">%d folder</item>
        <item quantity="other">%d folders</item>
    </plurals>
    <!-- Indicates the content of a folder is some folders and some files. Plural of files. e.g. 7 folders · 2 files. Middle height point is to separate two fragments of text and it was not to be considered a punctuation mark. -->
    <plurals name="num_folders_num_files">
        <item quantity="one">%1$d folders · 1 file</item>
        <item quantity="other">%1$d folders · %2$d files</item>
    </plurals>
    <!-- Subtitle of the historic notification for new additions inside an existing shared folder. Placeholders are: email who added the folders or files, number of folders added, number of files added -->
    <string name="subtitle_notification_added_folders_and_files">[A]%1$s[/A][B] added %2$s and %3$s[/B]</string>
    <!-- Subtitle of the historic notification for new additions inside an existing shared folder, Plural of file. 2 files -->
    <plurals name="subtitle_notification_added_files">
        <item quantity="one">[A]%1$s [/A][B]added %2$d file.[/B]</item>
        <item quantity="other">[A]%1$s [/A][B]added %2$d files.[/B]</item>
    </plurals>
    <!-- Subtitle of the historic notification for deletions inside an existing shared folder, Plural of item. 2 items -->
    <plurals name="subtitle_notification_deleted_items">
        <item quantity="one">[A]%1$s [/A][B]deleted %2$d item.[/B]</item>
        <item quantity="other">[A]%1$s [/A][B]deleted %2$d items.[/B]</item>
    </plurals>
    <!-- Subtitle of the historic notification for new additions inside an existing shared folder, Plural of folder. 2 folders -->
    <plurals name="subtitle_notification_added_folders">
        <item quantity="one">[A]%1$s [/A][B]added %2$d folder.[/B]</item>
        <item quantity="other">[A]%1$s [/A][B]added %2$d folders.[/B]</item>
    </plurals>
    <!-- Subtitle chat screen for groups with permissions and not archived, Plural of participant. 2 participants -->
    <plurals name="subtitle_of_group_chat">
        <item quantity="one">%d participant</item>
        <item quantity="other">%d participants</item>
    </plurals>
    <!--  -->
    <string name="custom_subtitle_of_group_chat">%1$s and %2$d more</string>
    <!-- Error when the user tries to get a public chat link for a chat with the default title -->
    <string name="message_error_set_title_get_link">Before you can generate a link for this chat, you need to set a description:</string>
    <!-- success alert when the user copy a chat link to the clipboard -->
    <string name="chat_link_copied_clipboard">Chat link copied to the clipboard</string>
    <!-- Label to show the price of each plan in the upgrade account section -->
    <string name="type_month">[A]From[/A] %s / [A]month[/A] *</string>
    <!-- the meaning of the asterisk in monthly* and annually* payment -->
    <string name="upgrade_comment">* Recurring subscription can be cancelled any time before the renewal date.</string>
    <!-- Message shown when a call starts. -->
    <string name="call_started_messages">Call Started</string>
    <!-- Title of the dialog to inform about a SSL error -->
    <string name="ssl_error_dialog_title">SSL key error</string>
    <!-- Text of the dialog to inform about a SSL error -->
    <string name="ssl_error_dialog_text">MEGA is unable to establish a secure connection using SSL. You may be on a public Wi-Fi network with additional requirements.</string>
    <!-- Text of the empty screen for the notifications section -->
    <string name="context_empty_notifications">[B]No [/B][A]Notifications[/A]</string>
    <!-- Permissions screen title -->
    <string name="general_setup_mega">Set up MEGA</string>
    <!-- Permissions screen explanation -->
    <string name="setup_mega_explanation">MEGA needs your permission to access your media and files for sharing. Other access permissions may be needed for exchanging encrypted messages and to make secure calls.</string>
    <!-- Title of the screen asking permissions for files -->
    <string name="allow_acces_media_title">Allow access to photos, media and files.</string>
    <!-- Subtitle of the screen asking permissions for files -->
    <string name="allow_acces_media_subtitle">MEGA needs your permission to access files for sharing.</string>
    <!-- Title of the screen asking permissions for camera -->
    <string name="allow_acces_camera_title">Enable camera</string>
    <!-- Subtitle of the screen asking permissions for camera -->
    <string name="allow_acces_camera_subtitle">Allow access to your camera to scan documents, take pictures and make video calls.</string>
    <!-- Title of the screen asking permissions for microphone and write in log calls -->
    <string name="allow_acces_calls_title">Enable calls</string>
    <!-- Title of the screen asking permissions for contacts -->
    <string name="allow_acces_contact_title">Grant access to your address book</string>
    <!-- Subtitle of the screen asking permissions for contacts -->
    <string name="allow_acces_contact_subtitle">Easily discover contacts from your address book on MEGA.</string>
    <!-- Explanation under the subtitle of asking permissions for contacts to explain that MEGA will never use the address book data for any other purpose -->
    <string name="allow_access_contact_explanation">MEGA will not use this data for any other purpose and will never interact with your contacts without your consent.</string>
    <!-- Subtitle of the screen asking permissions for microphone -->
    <string name="allow_acces_calls_subtitle_microphone">Allow access to your microphone to make encrypted calls.</string>
    <!-- General enable access -->
    <string name="general_enable_access">Grant access</string>
    <!-- Title of the option on chat info screen to list all the files sent to the chat -->
    <string name="title_chat_shared_files_info">Shared files</string>
    <!-- Error mesage when trying to remove an uploading attachment that has already finished -->
    <string name="error_message_already_sent">Attachment already sent</string>
    <!-- Message shown when a group call ends. -->
    <string name="group_call_ended_message">[A]Group call ended[/A][C]. Duration: [/C]</string>
    <!-- Message to indicate a call has ended and indicate the call duration. -->
    <string name="call_ended_message">[A]Call ended[/A][C]. Duration: [/C]</string>
    <!-- Message that shows the hours of a call when it ends, more hours -->
    <plurals name="plural_call_ended_messages_hours">
        <item quantity="one">[B]%1$s hour[/B]</item>
        <item quantity="other">[B]%1$s hours[/B]</item>
    </plurals>
    <!-- Message that shows the minutes of a call when it ends, more minutes -->
    <plurals name="plural_call_ended_messages_minutes">
        <item quantity="one">[B]%1$s minute[/B]</item>
        <item quantity="other">[B]%1$s minutes[/B]</item>
    </plurals>
    <!-- Message that shows the seconds of a call when it ends, more seconds -->
    <plurals name="plural_call_ended_messages_seconds">
        <item quantity="one">[B]%1$d second[/B]</item>
        <item quantity="other">[B]%1$d seconds[/B]</item>
    </plurals>
    <!-- Message to indicate a call has ended without indicate the call duration. -->
    <string name="call_ended_no_duration_message">[A]Call ended[/A]</string>
    <!-- Message to indicate a group call has ended without indicate the call duration. -->
    <string name="group_call_ended_no_duration_message">[A]Group call ended[/A]</string>
    <!-- String that appears when we show the last activity of a contact, when the last activity was today. For example: Last seen today 11:34a.m. -->
    <string name="last_seen_today">[A]Last seen [/A]today %1$s</string>
    <!-- String that appears when we show the last activity of a contact, but it’s been a long time ago that we don’t see any activity from that user -->
    <string name="last_seen_long_time_ago">[A]Last seen [/A]a long time ago</string>
    <!-- String that appears when we show the last activity of a contact, when the last activity was before today. For example: Last seen March 14th,2018 11:34a.m. -->
    <string name="last_seen_general">[A]Last seen [/A]%1$s %2$s</string>
    <!-- label today -->
    <string name="label_today">Today</string>
    <!-- label yesterday -->
    <string name="label_yesterday">Yesterday</string>
    <!-- label tomorrow -->
    <string name="label_tomorrow">Tomorrow</string>
    <!-- Text of the empty screen for the chat shared files -->
    <string name="context_empty_shared_files">[B]No [/B][A]Shared Files[/A]</string>
    <!-- Text to indicate that a contact has joined a group call -->
    <string name="contact_joined_the_call">%1$s joined the call</string>
    <!-- Text to indicate that a contact has left a group call -->
    <string name="contact_left_the_call">%1$s left the call</string>
    <!-- Warning show when a call cannot start because there are too many participants in the group chat -->
    <string name="call_error_too_many_participants_start">Call cannot start because the maximum number of participants has been exceeded.</string>
    <!-- Message show when a call cannot be established because there are too many participants in the group call -->
    <string name="call_error_too_many_participants">Call cannot be joined as the maximum number of participants has been exceeded.</string>
    <!-- Message show when a call cannot be established because there are too many participants in the group -->
    <string name="call_error_too_many_participants_join">Unable to join the group call due to the maximum number of participants reached</string>
    <!-- Message show when a user cannot activate the video in a group call because the max number of videos has been reached -->
    <string name="call_error_too_many_video">Video call cannot be joined as the maximum number of participants has been exceeded.</string>
    <!-- Message show when a user cannot put the call on hold -->
    <string name="call_error_call_on_hold">Call cannot be put on hold.</string>
    <!-- Error message shown when a file cannot be opened by other app using the open with option menu -->
    <string name="error_open_file_with">An error has occurred and the file cannot be opened with this app.</string>
    <!-- Subtitle of the call screen when a incoming call is just starting -->
    <string name="incoming_call_starting">Incoming call&#8230;</string>
    <!-- Subtitle of the call screen when a outgoing call is just starting -->
    <string name="outgoing_call_starting">Calling&#8230;</string>
    <!-- Content of a invalid meta message -->
    <string name="error_meta_message_invalid">Message contains invalid metadata</string>
    <!-- Title of the activity that sends a location -->
    <string name="title_activity_maps">Send location</string>
    <!-- Label layout on maps activity that permits send current location -->
    <string name="current_location_label">Send your current location</string>
    <!-- Label layout on maps activity that permits send current location. Placeholder is the current location -->
    <string name="current_location_landscape_label">Send your current location: [A]%1$s[/A]</string>
    <!-- Label layout on maps activity indicating nearby places -->
    <string name="nearby_places_label">Nearby places</string>
    <!-- Message shown in a dialog explaining the consequences of accesing the location -->
    <string name="explanation_send_location">This location will be opened using a third party maps provider outside the end-to-end encrypted MEGA platform.</string>
    <!-- Title of the location marker set by the user -->
    <string name="title_marker_maps">Send This Location</string>
    <!-- Label shown when after a maps search and no places were found -->
    <string name="no_places_found">No places were found</string>
    <!-- Title of the dialog shown when the location is disabled -->
    <string name="gps_disabled">The GPS is disabled</string>
    <!-- Text of the dialog shown when the location is disabled for open location settings -->
    <string name="open_location_settings">Would you like to open the location settings?</string>
    <!-- Info shown in the subtitle of each row of the shared files to chat: sender name . date -->
    <string name="second_row_info_item_shared_file_chat">%1$s . %2$s</string>
    <!-- After the user ticketed ’Don’t ask again’ on permission request dialog and denied, tell the user, he/she can still grant MEGA the permission in system settings. -->
    <string name="on_permanently_denied">You still can grant MEGA permissions in your device’s settings</string>
    <!-- Explain why MEGA needs the reading contacts permission when users deny to grant MEGA the permission. -->
    <string name="explanation_for_contacts_permission">If you allow MEGA to access your address book, you will be able to discover your contacts more easily. MEGA will not use this data for any other purpose and will never interact with your contacts without your consent.</string>
    <!-- Confirmation message after forwarding one or several messages, version items -->
    <plurals name="messages_forwarded_success_plural">
        <item quantity="one">Message forwarded</item>
        <item quantity="other">Messages forwarded</item>
    </plurals>
    <!-- Title of a chat message that contains geolocation info -->
    <string name="title_geolocation_message">Pinned Location</string>
    <!-- Alert shown when a num of files have not been sent because of any error occurs, Plural of file. 2 files -->
    <plurals name="num_files_not_send">
        <item quantity="one">%d file was not sent to %d chats</item>
        <item quantity="other">%d files were not sent to %d chats</item>
    </plurals>
    <!-- Alert shown when a num of contacts have not been sent because of any error occurs, Plural of file. 2 files -->
    <plurals name="num_contacts_not_send">
        <item quantity="one">%d contact was not sent to %d chats</item>
        <item quantity="other">%d contacts were not sent to %d chats</item>
    </plurals>
    <!-- Alert shown when a num of messages have not been sent because of any error occurs, Plural of file. 2 files -->
    <plurals name="num_messages_not_send">
        <item quantity="one">%d message was not sent to %d chats</item>
        <item quantity="other">%d messages were not sent to %d chats</item>
    </plurals>
    <!-- How many local contacts have been on MEGA, Plural of local contact. 2 contacts -->
    <plurals name="quantity_of_local_contact">
        <item quantity="one">%d contact found on MEGA</item>
        <item quantity="other">%d contacts found on MEGA</item>
    </plurals>
    <!-- Label displayed on the top of the chat list if none of user’s phone contacts have a MEGA account. In other case here would appear all the user’s phone contacts that have a MEGA account. -->
    <string name="no_local_contacts_on_mega">Invite contact now?</string>
    <!-- To see whom in your local contacts has been on MEGA -->
    <string name="see_local_contacts_on_mega">Discover your contacts on MEGA</string>
    <!-- In APP, text used to ask for access to contacts -->
    <string name="grant_mega_access_contacts">Grant MEGA access to your address book to discover your contacts on MEGA.</string>
    <!-- Getting registered contacts -->
    <string name="get_registered_contacts">Loading contacts on MEGA&#8230;</string>
    <!-- Alert shown when some content have not been sent because of any error occurs -->
    <string name="content_not_send">The content was not sent to %d chats</string>
    <!-- Label shown when a new group chat has been created correctly -->
    <string name="new_group_chat_created">New group chat created successfully</string>
    <!-- Alert shown when some content is sharing with chats and they are processing -->
    <string name="preparing_chats">Preparing files</string>
    <!-- Label indicating some content has been sent as message -->
    <string name="sent_as_message">Sent as a message.</string>
    <!-- Error message when the attachment cannot be sent to any of the selected chats -->
    <string name="error_sent_as_message">Error. The file has not been sent to any of the selected chats</string>
    <!-- Action delete all file versions -->
    <string name="delete_versions">Delete previous versions</string>
    <!-- Title of the dialog shown when it wants to delete the version history of a file -->
    <string name="title_delete_version_history">Delete previous versions?</string>
    <!-- Text of the dialog shown when it wants to delete the version history of a file -->
    <string name="text_delete_version_history">Please note that the current file will not be deleted.</string>
    <!-- Alert shown when the version history was deleted correctly -->
    <string name="version_history_deleted">Previous versions deleted.</string>
    <!-- Alert shown when the version history was deleted erroneously -->
    <string name="version_history_deleted_erroneously">Previous versions not deleted.</string>
    <!-- Confirmation message after deleted file versions, version items -->
    <plurals name="versions_deleted_succesfully">
        <item quantity="one">%d version deleted successfully</item>
        <item quantity="other">%d versions deleted successfully</item>
    </plurals>
    <!-- Alert shown when several versions are not deleted successfully -->
    <plurals name="versions_not_deleted">
        <item quantity="one">%d version not deleted</item>
        <item quantity="other">%d versions not deleted</item>
    </plurals>
    <!-- Alert shown when the user tries to realize some action in chat and has not contacts -->
    <string name="no_contacts_invite">You have no MEGA contacts. Please invite friends from the Contacts section.</string>
    <!-- Invite button for chat top cell -->
    <string name="invite_more">Invite more</string>
    <!-- Title of first tour screen -->
    <string name="title_tour_one">You hold the keys</string>
    <!-- Content of first tour screen -->
    <string name="content_tour_one">Security is why we exist, your files are safe with us behind a well oiled encryption machine where only you can access your files.</string>
    <!-- Title of second tour screen -->
    <string name="title_tour_two">Encrypted chat</string>
    <!-- Content of second tour screen -->
    <string name="content_tour_two">Fully encrypted chat with voice and video calls, group messaging and file sharing integration with your Cloud Drive.</string>
    <!-- Title of third tour screen -->
    <string name="title_tour_three">Create your Network</string>
    <!-- Content of third tour screen -->
    <string name="content_tour_three">Add contacts, create a network, collaborate, and make voice and video calls without ever leaving MEGA</string>
    <!-- Title of fourth tour screen -->
    <string name="title_tour_four">Your Photos in the Cloud</string>
    <!-- Content of fourth tour screen -->
    <string name="content_tour_four">Camera Uploads is an essential feature for any mobile device and we have got you covered. Create your account now.</string>
    <!-- Title of the dialog shown when a pdf required password -->
    <string name="title_pdf_password">Enter your password</string>
    <!-- Text of the dialog shown when a pdf required password -->
    <string name="text_pdf_password">%s is a password protected PDF document. Please enter the password to open the PDF.</string>
    <!-- Error of the dialog shown wen a pdf required password and the user types a wrong password -->
    <string name="error_pdf_password">You have entered the wrong password, please try again.</string>
    <!-- Error of the dialog shown wen a pdf required password and the user has been typed three times a wrong password -->
    <string name="error_max_pdf_password">The password you have entered is not valid.</string>
    <!-- Alert shown when a user tries to open a file from a zip and the file is unknown or has not been possible to unzip correctly -->
    <string name="unknownn_file">It is not possible to open the file. It is an unknown file type or it has not been possible to unzip the file successfully.</string>
    <!-- Alert shown when exists some call and the user tries to play an audio or video -->
    <string name="not_allow_play_alert">It is not possible to play media files while there is a call in progress.</string>
    <!-- Text shown in the list of chats when there is a call in progress but I am not on it -->
    <string name="ongoing_call_messages">Ongoing Call</string>
    <!-- Title of the layout to join a group call from the chat screen. -->
    <string name="join_call_layout_in_group_call">Tap to join current group call.</string>
    <!-- Title of the layout to return to a call -->
    <string name="call_in_progress_layout">Tap to return to call</string>
    <!-- message displayed when you try to start a call but it is not possible because you are already on a call -->
    <string name="not_allowed_to_start_call">You are currently on a call</string>
    <!-- chat message when a participant invites himself to a public chat using a chat link. Please keep the placeholder because is to show the participant’s name in runtime. -->
    <string name="message_joined_public_chat_autoinvitation">[A]%1$s[/A][B] joined the group chat.[/B]</string>
    <!-- Warning that appears prior to remove a chat link on the group info screen. -->
    <string name="context_remove_chat_link_warning_text">This conversation will no longer be accessible through the chat link once it has been removed.</string>
    <!-- Description text of the dialog to generate a public chat link -->
    <string name="context_create_chat_link_warning_text">Encrypted Key Rotation does not allow you to get a chat link without creating a new group chat.</string>
    <!-- Question of the dialog to generate a public chat link -->
    <string name="context_create_chat_link_question_text">Do you want to create a new group chat and get a chat link?</string>
    <!-- Text of the dialog to change a public chat to private (enable encryption key rotation) -->
    <string name="context_make_private_chat_warning_text">Encryption key rotation is slightly more secure, but does not allow you to create a chat link and new participants will not see past messages.</string>
    <!-- Message shown when a user has joined to a public chat successfully -->
    <string name="message_joined_successfully">You have joined the chat successfully.</string>
    <!-- Label that indicates the steps of a wizard -->
    <string name="wizard_steps_indicator">%1$d of %2$d</string>
    <!-- Hint of the Search view -->
    <string name="hint_action_search">Search&#8230;</string>
    <!-- Notification button which is displayed to answer an incoming call if the call screen is not displayed for some reason. -->
    <string name="answer_call_incoming">Answer</string>
    <!-- The text of the notification button that is displayed when there is a call in progress, another call is received and ignored. -->
    <string name="ignore_call_incoming">Ignore</string>
    <!-- Subtitle of the call screen when a user muted the current individual call. The placeholder indicates the user who muted the call -->
    <string name="muted_contact_micro">%s muted this call</string>
    <!-- Subtitle of the call screen when I muted the current individual call -->
    <string name="muted_own_micro">Muted</string>
    <!-- Subtitle of the call screen when the call is on hold -->
    <string name="call_on_hold">Call on hold</string>
    <!-- Subtitle of the call screen when a participant puts the call on hold. The placeholder indicates the user who put the call on hold -->
    <string name="session_on_hold">%s is on hold</string>
    <!-- The text of the notification button that is displayed when I receive a individual call and put the current one on hold and answer the other. -->
    <string name="hold_and_answer_call_incoming">Hold and Answer</string>
    <!-- The text of the notification button that is displayed when I receive a group call and put the current one on hold and answer the other. -->
    <string name="hold_and_join_call_incoming">Hold and Join</string>
    <!-- The text of the notification button that is displayed when I receive a individual call and hang the current one and answer the other. -->
    <string name="end_and_answer_call_incoming">End and Answer</string>
    <!-- The text of the notification button that is displayed when I receive a group call and hand the current one and answer the other. -->
    <string name="end_and_join_call_incoming">End and Join</string>
    <!-- when trying to download a file that is already downloaded in the device and has to copy in another path -->
    <string name="copy_already_downloaded">File already downloaded. Copied to the selected path.</string>
    <!-- Title of the dialog shown when you want to join a group call -->
    <string name="title_join_call">Join call</string>
    <!-- Text of the dialog shown when you want to join a group call -->
    <string name="text_join_call">To join this call you have to end your current call.</string>
    <!-- Text of the dialog shown when you want to join a group call but you are in another active call -->
    <string name="text_join_another_call">To join this call you have to end or hold the current call.</string>
    <!-- Hint shown in the open chat link alert dialog -->
    <string name="hint_enter_chat_link">Enter chat link</string>
    <!-- Hint shown in the open link alert dialog -->
    <string name="hint_paste_link">Paste link</string>
    <!-- Error shown when it tries to open an invalid file or folder link -->
    <string name="invalid_file_folder_link">Invalid file or folder link</string>
    <!-- Error shown when it tries to open an invalid file or folder link and the text view is empty -->
    <string name="invalid_file_folder_link_empty">Please enter a valid file or folder link</string>
    <!-- Error shown when it tries to open an invalid chat link and the text view is empty -->
    <string name="invalid_chat_link_empty">Please enter a valid chat link</string>
    <!-- Error shown when it tries to open a chat link from the Cloud Drive section -->
    <string name="valid_chat_link">You have pasted a chat link.</string>
    <!-- Error shown when it tries to open a contact link from the Cloud Drive section -->
    <string name="valid_contact_link">You have pasted a contact link.</string>
    <!-- Menu item -->
    <string name="action_open_contact_link">Open contact link</string>
    <!-- Explanation of the dialog shown to share a chat link -->
    <string name="copy_link_explanation">People can join your group by using this link.</string>
    <!-- Label that indicates the creation of a chat link -->
    <string name="new_chat_link_label">New chat link</string>
    <!-- Title of the dialog shown when the user it is creating a chat link and the chat has not title -->
    <string name="enter_group_name">Enter group name</string>
    <!-- Alert shown when the user it is creating a chat link and the chat has not title -->
    <string name="alert_enter_group_name">To create a chat link you must name the group.</string>
    <!-- Text shown when an account doesn’t have any contact added and it’s trying to start a new chat conversation -->
    <string name="invite_contacts_to_start_chat">Invite contacts and start chatting securely with MEGA’s encrypted chat.</string>
    <!-- Text of the empty screen when there are not chat conversations -->
    <string name="recent_chat_empty_text">Start chatting securely with your contacts using end-to-end encryption</string>
    <!-- Text sent to recipients to invite to be contact. Placeholder: contact link url. -->
    <string name="invite_contacts_to_start_chat_text_message">Hi. Have secure conversations on MEGA with me and get 20 GB of free cloud storage. %1$s</string>
    <!-- In some cases, a user may try to get the link for a chat room, but if such is not set by an operator - it would say ‘not link available’ and not auto create it. -->
    <string name="no_chat_link_available">No chat link available.</string>
    <!-- Alert shown when it has been deleted successfully a chat link -->
    <string name="chat_link_deleted">Chat link deleted successfully.</string>
    <!-- The status of pending contact request (ACCEPTED), placeholder is contact request creation time -->
    <string name="contact_request_status_accepted">%1$s (ACCEPTED)</string>
    <!-- The status of pending contact request (DELETED), placeholder is contact request creation time -->
    <string name="contact_request_status_deleted">%1$s (DELETED)</string>
    <!-- The status of pending contact request (DENIED), placeholder is contact request creation time -->
    <string name="contact_request_status_denied">%1$s (DENIED)</string>
    <!-- The status of pending contact request (IGNORED), placeholder is contact request creation time -->
    <string name="contact_request_status_ignored">%1$s (IGNORED)</string>
    <!-- The status of pending contact request (REMINDED), placeholder is contact request creation time -->
    <string name="contact_request_status_reminded">%1$s (REMINDED)</string>
    <!-- The status of pending contact request (PENDING), placeholder is contact request creation time -->
    <string name="contact_request_status_pending">%1$s (PENDING)</string>
    <!-- Message shown when it restored successfully a file version -->
    <string name="version_restored">Version restored successfully.</string>
    <!-- Text to inform that to make a recording you have to keep pressed the record button more than one second -->
    <string name="recording_less_than_second">Tap and hold to record, release to send.</string>
    <!-- label shown when slide to cancel a voice messages -->
    <string name="slide_to_cancel">Slide to cancel</string>
    <!-- Error message when trying to play a voice message that it is not available -->
    <string name="error_message_voice_clip">This voice message is not available</string>
    <!-- Title of popup when user click ‘Share’ button on invite contact page -->
    <string name="invite_contact_chooser_title">Invite a friend via</string>
    <!-- Action button label -->
    <string name="invite_contact_action_button">Invite a friend via&#8230;</string>
    <!-- Message displayed when multiple download starts and all files has already been downloaded before. Placeholder: number of files -->
    <plurals name="file_already_downloaded">
        <item quantity="one">1 file already downloaded.</item>
        <item quantity="other">%d files already downloaded.</item>
    </plurals>
    <!-- When a multiple download is started, some of the files could have already been downloaded before. This message shows the number of files that are pending. Placeholder: number of files -->
    <plurals name="file_pending_download">
        <item quantity="one">1 file pending.</item>
        <item quantity="other">%d files pending.</item>
    </plurals>
    <!-- Title of the login screen -->
    <string name="login_to_mega">Log into MEGA</string>
    <!-- Title of the create account screen -->
    <string name="create_account_title">Create your MEGA account</string>
    <!-- Label to reference a recents section -->
    <string name="recents_label">Recents</string>
    <!-- Label to reference a chats section -->
    <string name="chats_label">Chats</string>
    <!-- Text of the empty screen when there are not elements in Recents -->
    <string name="context_empty_recents">[B]No files in [/B][A]Recents[/A]</string>
    <!-- Title of a recents bucket -->
    <string name="title_bucket">%1$s and %2$d more</string>
    <!-- Title of a media recents bucket that only contains some images -->
    <string name="title_media_bucket_only_images">%d Images</string>
    <!-- Title of a media recents bucket that only contains some videos -->
    <string name="title_media_bucket_only_videos">%d Videos</string>
    <!-- Title of a media recents bucket that contains some images and some videos -->
    <string name="title_media_bucket_images_and_videos">%1$d Images and %2$d Videos</string>
    <!-- Title of a media recents bucket that contains some images and a video -->
    <string name="title_media_bucket_images_and_video">%d Images and 1 Video</string>
    <!-- Title of a media recents bucket that contains an image and some videos -->
    <string name="title_media_bucket_image_and_videos">1 Image and %d Videos</string>
    <!-- Title of a media recents bucket that contains an image and a video -->
    <string name="title_media_bucket_image_and_video">1 Image and 1 Video</string>
    <!-- Label that indicates who uploaded a file into a recents bucket -->
    <string name="create_action_bucket">[A]created by [/A]%s</string>
    <!-- Label that indicates who updated a file into a recents bucket -->
    <string name="update_action_bucket">[A]updated by [/A]%s</string>
    <!-- Used in recents list screen to indicate an action done by me -->
    <string name="bucket_word_me">Me</string>
    <!-- Text to explain the benefits of adding phone number to achievement enabled users. Placeholder 1: bonus storage space e.g. 20GB -->
    <string name="sms_add_phone_number_dialog_msg_achievement_user">Get %1$s free when you add your phone number. This makes it easier for your contacts to find you on MEGA.</string>
    <!-- Text to explain the benefits of adding phone number to non achievement users -->
    <string name="sms_add_phone_number_dialog_msg_non_achievement_user">Add your phone number to MEGA. This makes it easier for your contacts to find you on MEGA.</string>
    <!-- Error message when trying to record a voice message while on a call in progress -->
    <string name="not_allowed_recording_voice_clip">It is not possible to record voice messages while there is a call in progress.</string>
    <!-- Text shown when it tries to upload a voice message and occurs an error to process the action -->
    <string name="error_upload_voice_clip">An error occurred while trying to upload the voice message.</string>
    <!-- Title of the notification shown on the action bar when there is a incoming call -->
    <string name="title_notification_incoming_call">Incoming call</string>
    <!-- Title of the notification shown on the action bar when there is a incoming group call -->
    <string name="title_notification_incoming_group_call">Incoming group call</string>
    <!-- Title of the notification shown on the action bar when there is an individual incoming video call -->
    <string name="title_notification_incoming_individual_video_call">Incoming video call</string>
    <!-- Title of the notification shown on the action bar when there is an individual incoming audio call -->
    <string name="title_notification_incoming_individual_audio_call">Incoming audio call</string>
    <!-- The title of progress dialog when loading web content -->
    <string name="embed_web_browser_loading_title">Loading</string>
    <!-- The message of progress dialog when loading web content -->
    <string name="embed_web_browser_loading_message">Please wait&#8230;</string>
    <!-- Head label to show the business account type -->
    <string name="account_label">Account type</string>
    <!-- Label in My Account section to show user account type -->
    <string name="business_label">Business</string>
    <!-- Business user role -->
    <string name="admin_label">Admin</string>
    <!-- Business user role -->
    <string name="user_label">User</string>
    <!-- General label to show the status of something or someone -->
    <string name="status_label">Status</string>
    <!-- State to indicate something is active (business status account for instance) -->
    <string name="active_label">Active</string>
    <!-- Business account status. Payment is overdue, but the account still active in grace period -->
    <string name="payment_required_label">Payment required</string>
    <!-- Business expired account Overdue payment page header. -->
    <string name="payment_overdue_label">Payment overdue</string>
    <!-- Alert shown to an admin user of a business account in My Account section -->
    <string name="business_management_alert">User management is only available from a desktop web browser.</string>
    <!-- Title of the usage tab in My Account Section -->
    <string name="tab_my_account_usage">Usage</string>
    <!-- Title of usage storage details section in My Account -->
    <string name="usage_storage_details_label">Storage usage breakdown</string>
    <!-- Title of overall usage section in Storage -->
    <string name="overall_usage_label">Overall usage</string>
    <!-- Title of transfer section in Storage -->
    <string name="transfer_label">Transfer</string>
    <!-- Error shown when a Business account user (sub-user or admin) tries to remove a contact which is part of the same Business account. Please, keep the placeholder, it will be replaced with the name or email of the account, for example: Jane Appleseed or ja@mega.nz -->
    <string name="error_remove_business_contact">You cannot remove %1$s as a contact because they are part of your Business account.</string>
    <!-- When logging in during the grace period, the administrator of the Business account will be notified that their payment is overdue, indicating that they need to access MEGA using a desktop browser for more information -->
    <string name="grace_period_admin_alert">A problem occurred with your last payment. Please access MEGA using a desktop browser for more information.</string>
    <!-- A dialog title shown to users when their business account is expired. -->
    <string name="expired_business_title">Your Business account has expired</string>
    <!-- Details shown when a Business account is expired due a payment issue. The account is opened in a view-only mode. -->
    <string name="expired_admin_business_text">There has been a problem processing your payment. MEGA is limited to view only until this issue has been fixed in a desktop web browser.</string>
    <!-- A message which is shown to sub-users of expired business accounts. -->
    <string name="expired_user_business_text">Your account is currently [B]suspended[/B]. You can only browse your data.</string>
    <!-- Message shown when users with a business account (no administrators of a business account) try to enable the Camera Uploads, to advise them that the administrator do have the ability to view their data. -->
    <string name="camera_uploads_business_alert">MEGA cannot access your data. However, your business account administrator can access your Camera Uploads.</string>
    <!-- General label to alert user that somehting went wrong -->
    <string name="general_something_went_wrong_error">Something went wrong</string>
    <!-- A dialog message which is shown to sub-users of expired business accounts. -->
    <string name="expired_user_business_text_2">Contact your business account administrator to resolve the issue and activate your account.</string>
    <!-- Warning message to alert user about logout in My Account section if has offline files. -->
    <string name="logout_warning_offline">When you log out, files from your Offline section will be deleted from your device.</string>
    <!-- Warning message to alert user about logout in My Account section if has transfers in progress. -->
    <string name="logout_warning_transfers">When you log out, ongoing transfers will be cancelled.</string>
    <!-- Warning message to alert user about logout in My Account section if has offline files and transfers in progress. -->
    <string name="logout_warning_offline_and_transfers">When you log out, files from your Offline section will be deleted from your device and ongoing transfers will be cancelled.</string>
    <!-- Label to indicate that a name has not been possible to obtain for some reason -->
    <string name="unknown_name_label">Unknown name</string>
    <!-- Error when renaming a chat title and it is too long -->
    <string name="title_long">Title too long</string>
    <!-- Alert shown to the user when they is trying to create an empty group for attach a file -->
    <string name="error_creating_group_and_attaching_file">Please select one or more contacts.</string>
    <!-- Label showing the number of contacts attached in a chat conversation, placeholder is the number of contacts -->
    <string name="contacts_sent">Sent %s Contacts.</string>
    <!-- Name by default of the folder where the files sent to the chat are stored in the cloud -->
    <string name="my_chat_files_folder">My chat files</string>
    <!-- Error shown when it was not possible to create a folder for any reason -->
    <string name="error_creating_folder">Error. The folder %1$s was not created</string>
    <!-- Title of an alert screen indicating the user has to verify their email -->
    <string name="verify_email_label">Verify your email address</string>
    <!-- Text informing user that their account has been suspended -->
    <string name="account_temporarily_suspended">Your account has been temporarily locked for your safety.</string>
    <!-- Text informing user has to follow the steps of an email to unlock their account -->
    <string name="verify_email_and_follow_steps">Please follow the steps in the [A]verification email[/A] to unlock your account.</string>
    <!-- Question which takes the user to a help screen -->
    <string name="why_am_i_seeing_this">Why am I seeing this?</string>
    <!-- Label of a button which action is resend an email -->
    <string name="resend_email_label">Resend email</string>
    <!-- Error shown when the user tries to resend the email to unblock their account before the time needed to permit send it again -->
    <string name="resend_email_error">Email already sent. Please wait a few minutes before trying again.</string>
    <!-- Title of a helping view about locked accounts -->
    <string name="locked_accounts_label">Locked Accounts</string>
    <!-- Locked accounts description text by an external data breach. This text is 1 of 2 paragraph of a description -->
    <string name="locked_accounts_text_1">It is possible that you are using the same password for your MEGA account as for other services, and that at least one of these other services has suffered a data breach.</string>
    <!-- Locked accounts description text by bad use of user password. This text is 2 of 2 paragraph of a description -->
    <string name="locked_accounts_text_2">Your password leaked and is now being used by bad actors to log into your accounts, including, but not limited to, your MEGA account.</string>
    <!-- Button to add a nickname for a user -->
    <string name="add_nickname">Set Nickname</string>
    <!-- Button to update a nickname for a user -->
    <string name="edit_nickname">Edit Nickname</string>
    <!-- Label showing that a nickname has been added -->
    <string name="snackbar_nickname_added">Nickname added</string>
    <!-- Label showing that a nickname has been added -->
    <string name="snackbar_nickname_removed">Nickname removed</string>
    <!-- Label showing that a nickname has not been added -->
    <string name="error_snackbar_nickname_added">An error occurred while trying to add the nickname</string>
    <!-- title of a dialog to edit or remove the nickname -->
    <string name="nickname_title">Nickname</string>
    <!-- Text related to verified phone number. Used as title or cell description. -->
    <string name="phonenumber_title">Phone number</string>
    <!-- Text shown in a call when it is trying to reconnect after lose the internet connection -->
    <string name="reconnecting_message">Reconnecting</string>
    <!-- Text shown when the Internet connection is retrieved and there is a call is in progress -->
    <string name="connected_message">You are back.</string>
    <!-- Text shown in a call when the own internet connection is of low quality -->
    <string name="poor_internet_connection_message">Poor Internet connection</string>
    <!-- Text is displayed while a voice clip is being recorded -->
    <string name="recording_layout">Recording&#8230;</string>
    <!-- Text shown for the action create new file -->
    <string name="create_new_file_action">Create new file</string>
    <!-- Error title shown when you are trying to do an action with a file or folder and you don’t have the necessary permissions -->
    <string name="permissions_error_label">Permission error</string>
    <!-- Confirmation dialog shown to user when they try to revert a node in an incoming ReadWrite share. -->
    <string name="alert_not_enough_permissions_revert">You do not have the correct permissions to amend this file. Would you like to create a new file?</string>
    <!-- Text shown when the creation of a version as a new file was successful -->
    <string name="version_as_new_file_created">Version was created as a new file successfully.</string>
    <!-- Label indicating a date. Keep the placeholder, is to set the date. -->
    <string name="general_date_label">on %1$s</string>
    <!-- Confirmation before removing the outgoing shares of several folders. Please keep the placeholder is to set the number of folders -->
    <string name="alert_remove_several_shares">Are you sure you want to stop sharing these %1$d folders?</string>
    <!-- Download location label -->
    <string name="download_location">Download location</string>
    <!-- Text asking confirmation for download location -->
    <string name="confirmation_download_location">Always save to this location?</string>
    <!-- Action to show any file in its location -->
    <string name="view_in_folder_label">View in folder</string>
    <!-- Title of a screen to browse files -->
    <string name="browse_files_label">Browse files</string>
    <!-- Title of the File Provider activity -->
    <string name="file_provider_title">Attach from&#8230;</string>
    <!-- Title of an inactive chat which was recently created (today or yesterday). Placeholder is to show the specific creation day. e.g. Chat created today -->
    <string name="inactive_chat_title_2">Chat created %s</string>
    <!-- Title of an inactive chat. Placeholder is to show the creation date and time -->
    <string name="inactive_chat_title">Chat created on %s</string>
    <!-- Title of the chat when multi-selection is activated -->
    <string name="select_message_title">Select messages</string>
    <!-- Storage root label -->
    <string name="storage_root_label">Storage root</string>
    <!-- The label that describes that a transfer failed. -->
    <string name="failed_label">Failed</string>
    <!-- Text warning of transfer over quota -->
    <string name="warning_transfer_over_quota">Your transfers have been interrupted. Upgrade your account or wait %s to continue.</string>
    <!-- Label indicating transfer over quota -->
    <string name="label_transfer_over_quota">Transfer quota exceeded</string>
    <!-- Label indicating storage over quota -->
    <string name="label_storage_over_quota">Storage quota exceeded</string>
    <!-- Label indicating the action ‘upgrate account’ to get more transfer quota -->
    <string name="label_get_more_transfer_quota">Get more transfer quota</string>
    <!-- Warning show to the user when a folder does not exist -->
    <string name="warning_folder_not_exists">The folder does not exist.</string>
    <!-- Warning show to the user when a node does not exist in cloud -->
    <string name="warning_node_not_exists_in_cloud">The file cannot be found in your Cloud Drive.</string>
    <!-- Header text of the Over Disk Quota Paywall warning -->
    <string name="over_disk_quota_paywall_header">Storage Full</string>
    <!-- Title of the Over Disk Quota Paywall warning -->
    <string name="over_disk_quota_paywall_title">Your data is at risk!</string>
    <!-- Text of the Over Disk Quota Paywall warning with multiple email notification. Placeholders: 1 user email, 2 and 3 list of email notification dates, 4 number of files, 5 files size (including units) and 6 required PRO plan -->
    <plurals name="over_disk_quota_paywall_text">
        <item quantity="one">We have contacted you by email to %1$s on %2$s, but you still have %3$s files taking up %4$s in your MEGA account, which requires you to have %5$s.</item>
        <item quantity="other">We have contacted you by email to %1$s on %2$s and %3$s, but you still have %4$s files taking up %5$s in your MEGA account, which requires you to have %6$s.</item>
    </plurals>
    <!-- Text of the Over Disk Quota Paywall warning with no email notification info. Placeholders: 1 user email, 2 number of files, 3 files size (including units) and 4 required PRO plan -->
    <string name="over_disk_quota_paywall_text_no_warning_dates_info">We have contacted you by email to %1$s, but you still have %2$s files taking up %3$s in your MEGA account, which requires you to have %4$s.</string>
    <!-- Text of deletion alert of the Over Disk Quota Paywall warning. Placeholder is for include the time left (including units) in MEGA red color -->
    <string name="over_disk_quota_paywall_deletion_warning">[B]You have [M]%s[/M] left to upgrade[/B]. After that, your data is subject to deletion.</string>
    <!-- Text of deletion alert of the Over Disk Quota Paywall warning if no data available -->
    <string name="over_disk_quota_paywall_deletion_warning_no_data">[B]You have to upgrade[/B]. Your data is currently subject to deletion.</string>
    <!-- Text of deletion alert of the Over Disk Quota Paywall warning if no time left. “save” here means safeguard, protect, and not write to disk. -->
    <string name="over_disk_quota_paywall_deletion_warning_no_time_left">[B]You must act immediately to save your data.[/B]</string>
    <!-- Time in days (plural). The placeholder is for the time value, please adjust the position based on linguistics -->
    <plurals name="label_time_in_days_full">
        <item quantity="one">1 day</item>
        <item quantity="other">%d days</item>
    </plurals>
    <!-- Time in hours. The placeholder is for the time value, please adjust the position based on linguistics -->
    <string name="label_time_in_hours">%dh</string>
    <!-- Time in minutes. The placeholder is for the time value, please adjust the position based on linguistics -->
    <string name="label_time_in_minutes">%dm</string>
    <!-- Time in seconds. The placeholder is for the time value, please adjust the position based on linguistics -->
    <string name="label_time_in_seconds">%ds</string>
    <!-- Title for a section on the fingerprint warning dialog. Below it is a button which will allow the user to verify their contact’s fingerprint credentials. -->
    <string name="label_verify_credentials">Verify credentials</string>
    <!-- Label to indicate that contact’s credentials are not verified. -->
    <string name="label_not_verified">Not verified</string>
    <!-- Label indicating the authenticity credentials of a contact have been verified -->
    <string name="label_verified">Verified</string>
    <!-- ”Verify user” dialog title -->
    <string name="authenticity_credentials_label">Authenticity Credentials</string>
    <!-- ”Verify user” dialog description -->
    <string name="authenticity_credentials_explanation">This is best done in real life by meeting face to face. If you have another already-verified channel such as verified OTR or PGP, you may also use that.</string>
    <!-- Label title above your fingerprint credentials.  A credential in this case is a stored piece of information representing your identity -->
    <string name="label_your_credentials">Your Credentials</string>
    <!-- Button to reset credentials -->
    <string name="action_reset">Reset</string>
    <!-- Warning shown to the user when tries to approve/reset contact credentials and another request of this type is already running. -->
    <string name="already_verifying_credentials">Updating credentials. Please try again later.</string>
    <!-- Info message displayed when the user is joining a chat conversation -->
    <string name="joining_label">Joining&#8230;</string>
    <!-- Info message displayed when the user is leaving a chat conversation -->
    <string name="leaving_label">Leaving&#8230;</string>
    <!-- Text in the confirmation dialog for removing the associated phone number of current account. -->
    <string name="remove_phone_number">Remove your phone number?</string>
    <!-- Text show in a snackbar when phone has successfully reset. -->
    <string name="remove_phone_number_success">Your phone number has been removed successfully.</string>
    <!-- Text show in a snackbar when reset phone number failed. -->
    <string name="remove_phone_number_fail">Failed to remove your phone number.</string>
    <!-- Text hint shown in the global search box which sits on the top of the Homepage screen -->
    <string name="search_hint">Search in MEGA</string>
    <!-- Alert shown when a user tries to reset an account wich is bloqued. -->
    <string name="error_reset_account_blocked">The account you’re trying to reset is blocked.</string>
    <!-- Error message when trying to login and the account is blocked -->
    <string name="error_account_blocked">Your account has been blocked. Please contact support&#64;mega.nz</string>
    <!-- Error message appears to sub-users of a business account when they try to login and they are disabled. -->
    <string name="error_business_disabled">Your account has been deactivated by your administrator. Please contact your business account administrator for further details.</string>
    <!-- An error message which appears to sub-users of a business account when they try to login and they are deleted. -->
    <string name="error_business_removed">Your account has been removed by your administrator. Please contact your business account administrator for further details.</string>
    <!-- Option in bottom sheet dialog for modifying the associated phone number of current account. -->
    <string name="option_modify_phone_number">Modify</string>
    <!-- Option in bottom sheet dialog for modifying the associated phone number of current account. -->
    <string name="title_modify_phone_number">Modify phone number</string>
    <!-- Option in bottom sheet dialog for removing the associated phone number of current account. -->
    <string name="title_remove_phone_number">Remove phone number</string>
    <!-- Message showing to explain what will happen when the operation of -->
    <string name="modify_phone_number_message">This operation will remove your current phone number and start the process of associating a new phone number with your account.</string>
    <!-- Message for action to remove the registered phone number. -->
    <string name="remove_phone_number_message">This will remove your associated phone number from your account. If you later choose to add a phone number you will be required to verify it.</string>
    <!-- Text of an action button indicating something was successful and it can checks it by pressing it -->
    <string name="action_see">See</string>
    <!-- “Verify user” dialog description. Please, keep the placeholder, is to set the name of a contact: Joana’s credentials -->
    <string name="label_contact_credentials">%s’s credentials</string>
    <!-- The label under the button of opening all-documents screen. The space is reduced, so please translate this string as short as possible. -->
    <string name="category_documents">Docs</string>
    <!-- The label under the button of opening all-documents screen -->
    <string name="section_documents">Documents</string>
    <!-- Label of the floating action button of opening the new chat conversation -->
    <string name="fab_label_new_chat">New chat</string>
    <!-- Text that indicates that there’s no image to show in image section -->
    <string name="homepage_empty_hint_photos">[B]No[/B] [A]Images[/A] [B]Found[/B]</string>
    <!-- Text that indicates that there’s no document to show -->
    <string name="homepage_empty_hint_documents">No documents found</string>
    <!-- Text that indicates that there’s no audio to show -->
    <string name="homepage_empty_hint_audio">No audio files found</string>
    <!-- Text that indicates that there’s no video to show -->
    <string name="homepage_empty_hint_video">No videos found</string>
    <!-- Title of the screen to attach GIFs -->
    <string name="search_giphy_title">Search GIPHY</string>
    <!-- Label indicating an empty search of GIFs. The format placeholders are to showing it in different colors. -->
    <string name="empty_search_giphy">No [A]GIFs[/A] found</string>
    <!-- Label indicating there is not available GIFs due to down server -->
    <string name="server_down_giphy">No available GIFs. Please try again later</string>
    <!-- Label indicating the end of Giphy list. The format placeholders are to showing it in different colors. -->
    <string name="end_of_results_giphy">[A]End of[/A] results</string>
    <!-- Title of a dialog to confirm the action of resume all transfers -->
    <string name="warning_resume_transfers">Resume transfers?</string>
    <!-- Option to  resume all transfers -->
    <string name="option_resume_transfers">Resume transfers</string>
    <!-- Option to  cancel a transfer -->
    <string name="option_cancel_transfer">Cancel transfer</string>
    <!-- Message of a dialog to confirm the action of resume all transfers -->
    <string name="warning_message_resume_transfers">Unpause transfers to proceed with your upload.</string>
    <!-- Indicator of the progress in a download/upload. Please, don’t remove the place holders: the first one is to set the percentage, the second one is to set the size of the file. Example 33% of 33.3 MB -->
    <string name="progress_size_indicator">%1$d%% of %2$s</string>
    <!-- Message showing when enable the mode for showing the special information in the chat messages. This action is performed from the settings section, clicking 5 times on the App version option -->
    <string name="show_info_chat_msg_enabled">Debugging info for chat messages enabled</string>
    <!-- Message showing when disable the mode for showing the special information in the chat messages.. This action is performed from the settings section, clicking 5 times on the App version option -->
    <string name="show_info_chat_msg_disabled">Debugging info for chat messages disabled</string>
    <!-- Shows the error when the limit of reactions per user is reached and the user tries to add one more. Keep the placeholder because is to show limit number in runtime. -->
    <string name="limit_reaction_per_user">You have reached the maximum limit of %d reactions.</string>
    <!-- Shows the error when the limit of reactions per message is reached and a user tries to add one more. Keep the placeholder because is to show limit number in runtime. -->
    <string name="limit_reaction_per_message">This message has reached the maximum limit of %d reactions.</string>
    <!-- System message displayed to all chat participants when one of them enables retention history -->
    <string name="retention_history_changed_by">[A]%1$s[/A][B] changed the message clearing time to [/B][A]%2$s[/A][B].[/B]</string>
    <!-- Title of the section to clear the chat content in the Manage chat history screen -->
    <string name="title_properties_clear_chat_history">Clear chat history</string>
    <!-- System message that is shown to all chat participants upon disabling the Retention history -->
    <string name="retention_history_disabled">[A]%1$s[/A][B] disabled message clearing.[/B]</string>
    <!-- Subtitle of the section to clear the chat content in the Manage chat history screen -->
    <string name="subtitle_properties_chat_clear">Delete all messages and files shared in this conversation. This action is irreversible.</string>
    <!-- Title of the history retention option -->
    <string name="title_properties_history_retention">History clearing</string>
    <!-- Subtitle of the history retention option when history retention is disabled -->
    <string name="subtitle_properties_history_retention">Automatically delete messages older than a certain amount of time.</string>
    <!-- Label for the dialog box option to configure history retention. This option will indicate that history retention option is disabled -->
    <string name="history_retention_option_disabled">Disabled</string>
    <!-- Label for the dialog box option to configure history retention. This option will indicate that automatically deleted messages older than one day -->
    <string name="history_retention_option_one_day">One day</string>
    <!-- SLabel for the dialog box option to configure history retention. This option will indicate that automatically deleted messages older than one week -->
    <string name="history_retention_option_one_week">One week</string>
    <!-- Label for the dialog box option to configure history retention. This option will indicate that automatically deleted messages older than one month -->
    <string name="history_retention_option_one_month">One month</string>
    <!-- Label for the dialog box option to configure history retention. This option will indicate that messages older than a custom date will be deleted -->
    <string name="history_retention_option_custom">Custom</string>
    <!-- Title of the Manage chat history screen -->
    <string name="title_properties_manage_chat">Manage chat history</string>
    <!-- Subtitle of the dialogue to select a retention time -->
    <string name="subtitle_properties_manage_chat">Automatically delete messages older than:</string>
    <!-- Text of the confirmation dialog to clear the chat history from Manage chat history section -->
    <string name="confirmation_clear_chat_history">Are you sure you want to clear the full message history of this conversation?</string>
    <!-- Text on the label indicating that the oldest messages of a year will be automatically deleted. -->
    <string name="subtitle_properties_manage_chat_label_year">1 year</string>
    <!-- Picker text to choose custom retention time. This option indicates several hours -->
    <plurals name="retention_time_picker_hours">
        <item quantity="one">hour</item>
        <item quantity="other">hours</item>
    </plurals>
    <!-- Picker text to choose custom retention time. This option indicates several days -->
    <plurals name="retention_time_picker_days">
        <item quantity="one">day</item>
        <item quantity="other">days</item>
    </plurals>
    <!-- Picker text to choose custom retention time. This option indicates several weeks -->
    <plurals name="retention_time_picker_weeks">
        <item quantity="one">week</item>
        <item quantity="other">weeks</item>
    </plurals>
    <!-- Picker text to choose custom retention time. This option indicates several months -->
    <plurals name="retention_time_picker_months">
        <item quantity="one">month</item>
        <item quantity="other">months</item>
    </plurals>
    <!-- Picker text to choose custom retention time. This option indicates a year -->
    <string name="retention_time_picker_year">year</string>
    <!-- Text on the label indicating that That the oldest messages of several hours will be automatically deleted. -->
    <plurals name="subtitle_properties_manage_chat_label_hours">
        <item quantity="one">1 hour</item>
        <item quantity="other">%1$d hours</item>
    </plurals>
    <!-- Text on the label indicating that That the oldest messages of several weeks will be automatically deleted. -->
    <plurals name="subtitle_properties_manage_chat_label_weeks">
        <item quantity="one">1 week</item>
        <item quantity="other">%1$d weeks</item>
    </plurals>
    <!-- Text on the label indicating that That the oldest messages of several months will be automatically deleted. -->
    <plurals name="subtitle_properties_manage_chat_label_months">
        <item quantity="one">1 month</item>
        <item quantity="other">%1$d months</item>
    </plurals>
    <!-- Title indicating the select mode is enabled and ready to select transfers on Transfers section, In progress tab -->
    <string name="title_select_transfers">Select transfers</string>
    <!-- Error shown to inform the priority change of a transfer failed. Please don’t remove the place holder, it’s to set the name of the transfer. Example: The priority change of the transfer “video.mp4” failed. -->
    <string name="change_of_transfer_priority_failed">Unable to change priority of the transfer “%1$s”</string>
    <!-- Title option to send separated the link and decryption key -->
    <string name="option_send_decryption_key_separately">Send decryption key separately</string>
    <!-- Explanation option to send separated the link and decryption key -->
    <string name="explanation_send_decryption_key_separately">Export link and decryption key separately.</string>
    <!-- Label option indicating if it is pressed, an explanation will be shown with more details -->
    <string name="learn_more_option">Learn more</string>
    <!-- Label key referring to a link decryption key -->
    <string name="key_label">Key</string>
    <!-- Button which action is share the decryption key of a link -->
    <string name="button_share_key">Share key</string>
    <!-- Button which action is copy the decryption key of a link -->
    <string name="button_copy_key">Copy key</string>
    <!-- Button which action is copy the password of a link -->
    <string name="button_copy_password">Copy password</string>
    <!-- Confirmation shown informing a key link it’s copied to the clipboard -->
    <string name="key_copied_clipboard">Key copied to the clipboard.</string>
    <!-- Confirmation shown informing a password link it’s copied to the clipboard -->
    <string name="password_copied_clipboard">Password copied to the clipboard.</string>
    <!-- Confirmation shown informing a key link it’s copied to the clipboard -->
    <string name="link_and_key_sent">Link and key successfully sent.</string>
    <!-- Confirmation shown informing a key link it’s copied to the clipboard -->
    <string name="link_and_password_sent">Link and password successfully sent.</string>
    <!-- Title of a warning recommending upgrade to Pro -->
    <string name="upgrade_pro">Upgrade to Pro</string>
    <!-- Explanation of a warning recommending upgrade to Pro in relation to link available options -->
    <string name="link_upgrade_pro_explanation">MEGA Pro users have exclusive access to additional link safety features making your account even more secure.</string>
    <!-- Meaning of links decryption key -->
    <string name="decryption_key_explanation">Our end-to-end encryption system requires a unique key automatically generated for this file or folder. A link with this key is created by default, but you can export the decryption key separately for an added layer of security.</string>
    <!-- Reset password label -->
    <string name="reset_password_label">Reset password</string>
    <!-- Warning show to the user when has enable to send the decryption key of a link separately and tries to share the link -->
    <string name="share_key_warning">Share the key for this link?</string>
    <!-- Warning show to the user when has set a password protection of a link and tries to share the link -->
    <string name="share_password_warning">Share the password for this link?</string>
    <!-- Button which action is share the password of a link -->
    <string name="button_share_password">Share password</string>
    <!-- String to share a link with its decryption key separately. Please keep the place holders, are to set the link and the key. Example: Link: https://mega.nz/file/kC42xRSK#Ud2QsvpIVYmCd1a9QUhk42wXv10jCSyPSWnXEwYX2VE Key: asfAFG3345g -->
    <string name="share_link_with_key">Link: %1$s\n\nKey: %2$s</string>
    <!-- String to share a link protected with password with its password.Please keep the place holders, are to set the link and the password. Example: Link: https://mega.nz/file/kC42xRSK#Ud2QsvpIVYmCd1a9QUhk42wXv10jCSyPSWnXEwYX2VE Password: asfAFG3345g -->
    <string name="share_link_with_password">Link: %1$s\n\nPassword: %2$s</string>
    <!-- Warning show to the user when the app needs permissions to share files and the user has denied them. -->
    <string name="files_required_permissions_warning">MEGA needs your permission to access your files for sharing.</string>
    <!-- Context menu item. Allows user to add file/folder to favourites -->
    <string name="file_properties_favourite">Favourite</string>
    <!-- Context menu item. Allows user to delete file/folder from favourites -->
    <string name="file_properties_unfavourite">Remove favourite</string>
    <!-- Context menu item. Allows to mark file/folder with own color label -->
    <string name="file_properties_label">Label</string>
    <!-- Information text to let’s the user know that they can remove a colour from a folder or file that was already marked. -->
    <string name="action_remove_label">Remove label</string>
    <!-- Title text to show label selector. -->
    <string name="title_label">Label</string>
    <!-- A user can mark a folder or file with red colour. -->
    <string name="label_red">Red</string>
    <!-- A user can mark a folder or file with orange colour. -->
    <string name="label_orange">Orange</string>
    <!-- A user can mark a folder or file with yellow colour. -->
    <string name="label_yellow">Yellow</string>
    <!-- A user can mark a folder or file with green colour. -->
    <string name="label_green">Green</string>
    <!-- A user can mark a folder or file with blue colour. -->
    <string name="label_blue">Blue</string>
    <!-- A user can mark a folder or file with purple colour. -->
    <string name="label_purple">Purple</string>
    <!-- A user can mark a folder or file with grey colour. -->
    <string name="label_grey">Grey</string>
    <!-- Text that indicates the song is now playing -->
    <string name="audio_player_now_playing">Now playing</string>
    <!-- Text that indicates the song is now playing, but paused -->
    <string name="audio_player_now_playing_paused">Now playing (paused)</string>
    <!-- Title of the song info screen -->
    <string name="audio_track_info">Track info</string>
    <!-- Action to get more information -->
    <string name="action_more_information">More Information</string>
    <!-- Preferences screen item title for Cookie Policy -->
    <string name="settings_about_cookie_policy">Cookie Policy</string>
    <!-- Preferences screen item title for cookie settings -->
    <string name="settings_about_cookie_settings">Cookie Settings</string>
    <!-- Cookie dialog title -->
    <string name="dialog_cookie_alert_title">Your privacy</string>
    <!-- Cookie dialog message. Please, keep the placeholders to format the string. -->
    <string name="dialog_cookie_alert_message">We use Cookies and similar technologies (’Cookies’) to provide and enhance your experience with our services. Accept our use of Cookies from the beginning of your visit or customise Cookies in Cookie Settings. Read more in our [A]Cookie Policy[/A].</string>
    <!-- Cookie dialog message showed when there are unsaved settings. -->
    <string name="dialog_cookie_alert_unsaved">Cookie Settings unsaved.</string>
    <!-- Snackbar message showed when there settings has been saved successfully. -->
    <string name="dialog_cookie_snackbar_saved">Cookie Settings changes have been saved</string>
    <!-- Preference screen item title -->
    <string name="preference_cookies_accept">Accept Cookies</string>
    <!-- Preference screen item title -->
    <string name="preference_cookies_essential_title">Essential Cookies</string>
    <!-- Preference screen item summary -->
    <string name="preference_cookies_essential_summary">Essential for providing you important functionality and secure access to our services. For this reason, they do not require consent.</string>
    <!-- Preference screen item title -->
    <string name="preference_cookies_performance_title">Performance and Analytics Cookies</string>
    <!-- Preference screen item summary -->
    <string name="preference_cookies_performance_summary">Help us to understand how you use our services and provide us data that we can use to make improvements. Not accepting these Cookies will mean we will have less data available to us to help design improvements.</string>
    <!-- Preference screen item state description -->
    <string name="preference_cookies_always_on">Always On</string>
    <!-- Menu option that allows the user to scan document and upload it directly to MEGA. -->
    <string name="menu_scan_document">Scan document</string>
    <!-- Message displayed when clicking on a contact attached to the chat that is not my contact -->
    <string name="user_is_not_contact">%s is not in your contact list</string>
    <!-- Option of color theme, light mode. -->
    <string name="theme_light">Light</string>
    <!-- Option of color theme, dark mode. -->
    <string name="theme_dark">Dark</string>
    <!-- Option of color theme, follow the system setting. -->
    <string name="theme_system_default">System default</string>
    <!-- Option of color theme, follow the system battery saver settings. -->
    <string name="theme_battery_saver">Set by Battery Saver</string>
    <!-- Prompt text shows when need to user select SD card root from SAF(Storage Access Framework, a system app). -->
    <string name="ask_for_select_sdcard_root">Please select SD card root.</string>
    <!-- Cloud Drive screen subtitle indicating a destination is required to be selected -->
    <string name="cloud_drive_select_destination">Select destination</string>
    <!-- Warning which alerts the user before discard changes -->
    <string name="discard_changes_warning">Discard changes and close the editor?</string>
    <!-- Action discard -->
    <string name="discard_close_action">Discard and close</string>
    <!-- Label indicating saving a file is in progress -->
    <string name="saving_file">Saving file&#8230;</string>
    <!-- Label indicating a file was created successfully -->
    <string name="file_created">File created</string>
    <!-- Warning indicating a file was not created successfully -->
    <string name="file_creation_failed">File creation failed. Please try again.</string>
    <!-- Label indicating a file was saved to some folder. e.g.: File saved to Cloud Drive. "Cloud Drive" is the only destination for the time being, thus any article isn't needed -->
    <string name="file_saved_to">File saved to %1$s</string>
    <!-- Warning indicating a file was not saved to some folder. e.g.: File not saved to Cloud Drive. Try again -->
    <string name="file_saved_to_failed">File not saved to %1$s. Try again.</string>
    <!-- Label indicating a file was updated successfully -->
    <string name="file_updated">File updated</string>
    <!-- Warning indicating a file was not updated successfully -->
    <string name="file_update_failed">File update failed. Please try again.</string>
    <!-- Warning which alerts the user a file cannot be opened -->
    <string name="error_opening_file">File is too large and can’t be opened or previewed.</string>
    <!-- Error shown when the user writes a file name without extension. The placeholder shows the file extension. e. g. File without extension (.jpg)-->
    <string name="file_without_extension">File without extension (.%1$s)</string>
    <!-- Error shown when the user writes a file name without extension -->
    <string name="file_without_extension_warning">To proceed you need to type a file extension</string>
    <!-- Title of the warning dialog indicating the renamed name file extension is not the same -->
    <string name="file_extension_change_title">File extension change</string>
    <!-- Text of the warning dialog indicating the renamed name file extension is not the same. -->
    <string name="file_extension_change_warning">You might not be able to open this file if you change its extension.</string>
    <!-- Warning which alerts the user a file cannot be created because there is already one with the same name-->
    <string name="same_file_name_warning">There is already a file with the same name</string>
    <!-- Warning which alerts the user an item cannot be created because there is already one with the same name -->
    <string name="same_item_name_warning">There is already an item with the same name</string>
    <!-- Label of the option menu. When clicking this button, the app shows the info of the related item, e.g. file, folder, contact, chat, etc. -->
    <string name="general_info">Info</string>
    <!-- Item menu option upon right click on one image or video to save it to device gallery -->
    <string name="general_save_to_gallery">Save to gallery</string>
    <!-- settings of the Media section -->
    <string name="settings_media">Media</string>
    <!-- settings title of the Media section -->
    <string name="settings_media_audio_files">Audio files</string>
    <!-- Settings hint that indicates the audio will still be played in background if the app is backgrounded -->
    <string name="settings_background_play_hint">Playing on the background</string>
    <!-- Text of the empty screen when there are no elements in Photos -->
    <string name="photos_empty">[B]No[/B] [A]Photos[/A] [B]Found[/B]</string>
    <!-- Text to show as subtitle of Enable camera uploads screen -->
    <string name="enable_cu_subtitle">Automatically back up your photos and videos to your Cloud Drive.</string>
    <!-- Text of a button on Camera Uploads section to show all the content of the section-->
    <string name="all_view_button">All</string>
    <!-- Text of a button on Camera Uploads section to show the content of the section organized by days-->
    <string name="days_view_button">Days</string>
    <!-- Text of a button on Camera Uploads section to show the content of the section organized by months-->
    <string name="months_view_button">Months</string>
    <!-- Text of a button on Camera Uploads section to show the content of the section organized by years-->
    <string name="years_view_button">Years</string>
    <!-- Text to show as a date on Camera Uploads section. Placeholders: [B][/B] are for formatting text; %1$s is for the month; %2$s is for the year. E.g.: "June 2020". -->
    <string name="cu_month_year_date">[B]%1$s[/B] %2$s</string>
    <!-- Text to show as a date on Camera Uploads section. Placeholders: [B][/B] are for formatting text; %1$s is for the day; %2$s is for the month; %3$s is for the year. E.g.: "30 December 2020". -->
    <string name="cu_day_month_year_date">[B]%1$s %2$s[/B] %3$s</string>
    <!-- Text to show on Camera Uploads section, indicating the upload progress. The placeholder %1$d is for set the number of pending uploads. E.g.: "Upload in progress, 300 files pending". -->
    <plurals name="cu_upload_progress">
        <item quantity="one">Upload in progress, 1 file pending</item>
        <item quantity="other">Upload in progress, %1$d files pending</item>
    </plurals>
    <!-- Text to show as production api server option -->
    <string name="production_api_server">Production</string>
    <!-- Title to show in a dialog to change api server -->
    <string name="title_change_server">Change server</string>
    <!-- Show line numbers action -->
    <string name="action_show_line_numbers">Show line numbers</string>
    <!-- Hide line numbers action -->
    <string name="action_hide_line_numbers">Hide line numbers</string>
    <!-- Indicates pagination progress. E.g.: 3/49 -->
    <string name="pagination_progress">%1$s/%2$s</string>
    <!-- An error shown as transfer error when uploading something to an incoming share and the owner’s account is over its storage quota. -->
    <string name="error_share_owner_storage_quota">Share owner is over storage quota.</string>
    <!-- A message shown when uploading, copying or moving something to an incoming share and the owner’s account is over its storage quota. -->
    <string name="warning_share_owner_storage_quota">The file cannot be sent as the target user is over their storage quota.</string>
    <!-- Content to show in a Snackbar to tip the incompatibility-->
    <string name="version_incompatibility">We are upgrading MEGAchat. Your calls might not be connected due to version incompatibility unless all parties update their MEGA apps to the latest version.</string>
    <!-- Message displayed when multiple download starts and 1 file has already been downloaded before and 1 file is being downloaded -->
    <string name="file_already_downloaded_and_file_pending_download">1 file already downloaded. 1 file pending.</string>
    <!-- Message displayed when multiple download starts and 1 file has already been downloaded before and multiple files are being downloaded. Placeholder: number of files -->
    <string name="file_already_downloaded_and_files_pending_download">1 file already downloaded. %d files pending.</string>
    <!-- Message displayed when multiple download starts and multiple files have already been downloaded before and 1 file is being downloaded. Placeholder: number of files -->
    <string name="files_already_downloaded_and_file_pending_download">%d files already downloaded. 1 file pending.</string>
    <!-- Message displayed when multiple download starts and multiple files have already been downloaded before and multiple files are being downloaded. Placeholders: number of files -->
    <string name="files_already_downloaded_and_files_pending_download">%1$d files already downloaded. %2$d files pending.</string>
    <!-- Message displayed when 1 node (file or folder) has been successfully moved to the rubbish bin and 1 node has not been moved successfully -->
    <string name="node_correctly_and_node_incorrectly_moved_to_rubbish">1 item moved to the Rubbish Bin successfully and 1 item was not sent successfully</string>
    <!-- Message displayed when 1 node (file or folder) has been successfully moved to the rubbish bin and multiple nodes have not been moved successfully. Placeholder: number of nodes -->
    <string name="node_correctly_and_nodes_incorrectly_moved_to_rubbish">1 item moved to the Rubbish Bin successfully and %d items were not sent successfully</string>
    <!-- Message displayed when multiple nodes (files and folders) have been successfully moved to the rubbish bin and 1 node has not been moved successfully. Placeholder: number of nodes -->
    <string name="nodes_correctly_and_node_incorrectly_moved_to_rubbish">%d items moved to the Rubbish Bin successfully and 1 item was not sent successfully</string>
    <!-- Message displayed when multiple nodes (files and folders) have been successfully moved to the rubbish bin and multiple nodes have not been moved successfully. Placeholders: number of nodes -->
    <string name="nodes_correctly_and_nodes_incorrectly_moved_to_rubbish">%1$d items moved to the Rubbish Bin successfully and %2$d items were not sent successfully</string>
    <!-- Message displayed when 1 node (file or folder) has been successfully restored from the rubbish bin and 1 node has not been restored successfully -->
    <string name="node_correctly_and_node_incorrectly_restored_from_rubbish">1 item restored successfully and 1 item was not restored successfully</string>
    <!-- Message displayed when 1 node (file or folder) has been successfully restored from the rubbish bin and multiple nodes have not been restored successfully. Placeholder: number of nodes -->
    <string name="node_correctly_and_nodes_incorrectly_restored_from_rubbish">1 item restored successfully and %d items were not restored successfully</string>
    <!-- Message displayed when multiple nodes (files and folders) have been successfully restored from the rubbish bin and 1 node has not been restored successfully. Placeholder: number of nodes -->
    <string name="nodes_correctly_and_node_incorrectly_restored_from_rubbish">%d items restored successfully and 1 item was not restored successfully</string>
    <!-- Message displayed when multiple nodes (files and folders) have been successfully restored from the rubbish bin and multiple nodes have not been restored successfully. Placeholders: number of nodes -->
    <string name="nodes_correctly_and_nodes_incorrectly_restored_from_rubbish">%1$d items restored successfully and %2$d items were not restored successfully</string>
    <!-- Message displayed when nodes (files and folders) are being moved to the rubbish bin and all nodes have been successfully moved. Placeholder: number of nodes -->
    <plurals name="number_correctly_moved_to_rubbish">
        <item quantity="one">1 item moved to the Rubbish Bin successfully</item>
        <item quantity="other">%d items moved to the Rubbish Bin successfully</item>
    </plurals>
    <!-- Message displayed when nodes (files and folders) are being moved to the rubbish bin and all nodes have not been successfully moved. Placeholder: number of nodes -->
    <plurals name="number_incorrectly_moved_to_rubbish">
        <item quantity="one">1 item was not moved to the Rubbish Bin successfully</item>
        <item quantity="other">%d items were not moved to the Rubbish Bin successfully</item>
    </plurals>
    <!-- Message displayed when nodes (files and folders) are being restored from the rubbish bin and all nodes have been successfully restored. Placeholder: number of nodes -->
    <plurals name="number_correctly_restored_from_rubbish">
        <item quantity="one">1 item restored successfully</item>
        <item quantity="other">%d items restored successfully</item>
    </plurals>
    <!-- Message displayed when nodes (files and folders) are being restored from the rubbish bin and all nodes have not been successfully restored. Placeholder: number of nodes -->
    <plurals name="number_incorrectly_restored_from_rubbish">
        <item quantity="one">1 item was not restored successfully</item>
        <item quantity="other">%d items were not restored successfully</item>
    </plurals>
    <!-- Button of the warning dialog indicating the renamed name file extension is not the same to confirm the change. -->
    <string name="action_change_anyway">Change anyway</string>
    <!-- String to show the transfer quota and the used space in My Account section. E.g.: -->
    <string name="used_storage_transfer">%1$s / %2$s</string>
    <!-- String to show the transfer quota and the used space in My Account section -->
    <string name="used_storage_transfer_percentage">%1$s%%</string>
    <!-- Size in petabytes. The placeholder is for the size value, please adjust the position based on linguistics -->
    <string name="label_file_size_peta_byte">%1$s PB</string>
    <!-- Size in exabytes. The placeholder is for the size value, please adjust the position based on linguistics -->
    <string name="label_file_size_exa_byte">%1$s EB</string>
    <!-- Title of Add phone number option in My account section -->
    <string name="add_phone_label">Add your phone number</string>
    <!-- Text of the option Backup Recovery Key in My account section -->
    <string name="backup_recovery_key_subtitle">Do you remember your password?\nMEGA cannot reset your password if you forget it.</string>
    <!-- Action to change name -->
    <string name="change_name_action">Change name</string>
    <!-- Action to add photo -->
    <string name="add_photo_action">Add photo</string>
    <!-- Action to add phone number -->
    <string name="add_phone_number_action">Add phone number</string>
    <!-- Warning indicating the app needs write permissions to do any action -->
    <string name="denied_write_permissions">MEGA needs write permissions to your device storage to continue.</string>
    <!-- Date indicating is tomorrow. E.g: Tomorrow, 3 Jul 2021 -->
    <string name="tomorrow_date">Tomorrow, %1$s</string>
    <!-- Title of the confirmation dialog shown when a subscription has been processed successfully -->
    <string name="title_user_purchased_subscription">Awaiting confirmation</string>
    <!-- Number of social connections, showing the number of contacts the user has. E.g.: 37 connections -->
    <plurals name="my_account_connections">
        <item quantity="one">1 connection</item>
        <item quantity="other">%1$d connections</item>
    </plurals>
    <!-- Section name for the “Recently Added Contacts” section. Preferably one word. -->
    <string name="section_recently_added">Recently Added</string>
    <!-- Text of the empty screen when there are not groups. No dot at the end because is for an empty state. The format placeholders are to showing it in different colors. -->
    <string name="context_empty_groups">[B]No [/B][A]Groups[/A]</string>
    <!-- Section name for the “Contact Requests” section. Preferably one word. -->
    <string name="section_requests">Requests</string>
    <!-- Section name for the “Groups” section. Preferably one word. -->
    <string name="section_groups">Groups</string>
    <!-- Text informing links management is only available for single items. -->
    <string name="warning_get_links">Options such as “Send decryption key separately”, “Set expiry date” or “Set password protection” are only available for single items.</string>
    <!-- Action which allows to copy all the links showed in the list. -->
    <string name="action_copy_all">Copy all</string>
    <!-- Confirmation shown informing links have been sent to the selected chats -->
    <plurals name="links_sent">
        <item quantity="one">Link successfully sent.</item>
        <item quantity="other">Links successfully sent.</item>
    </plurals>
    <!-- Confirmation shown informing links have been copied to the clipboard -->
    <plurals name="links_copied_clipboard">
        <item quantity="one">Link copied to the clipboard.</item>
        <item quantity="other">Links copied to the clipboard.</item>
    </plurals>
    <!-- Plural string used as button label or title of the screen to get only one or several links at the same time. -->
    <plurals name="get_links">
        <item quantity="one">Get Link</item>
        <item quantity="other">Get Links</item>
    </plurals>
    <!-- Ask for confirmation before clear offline files -->
    <string name="clear_offline_confirmation">Clear all offline files?</string>
    <!-- Banner text when the call is in progress and I'm the only participant. -->
    <string name="banner_alone_on_the_call">You are the only one here</string>
    <!-- Item menu option upon right click on meeting. -->
    <string name="context_meeting">Meeting</string>
    <!-- Menu option that allows the user to start/join meeting. -->
    <string name="start_join_meeting">Start or Join meeting</string>
    <!-- Label that create a meeting -->
    <string name="new_meeting">New meeting</string>
    <!-- Label that join a meeting -->
    <string name="join_meeting">Join meeting</string>
    <!-- Button that create a meeting -->
    <string name="btn_start_meeting">Start meeting</string>
    <!-- Button that join a meeting as guest -->
    <string name="btn_join_meeting_as_guest">Join as a guest</string>
    <!-- Hint shown to guide user on meeting name -->
    <string name="type_meeting_name">%s’s meeting</string>
    <!-- General label for reject the call. -->
    <string name="general_reject">Hang up</string>
    <!-- General label for microphone -->
    <string name="general_mic">Mic</string>
    <!-- General label for microphone muted -->
    <string name="general_mic_mute">Your microphone is turned off</string>
    <!-- General label for microphone unmuted -->
    <string name="general_mic_unmute">Your microphone is turned on</string>
    <!-- General label for camera -->
    <string name="general_camera">Camera</string>
    <!-- General label for camera enable -->
    <string name="general_camera_enable">Your camera is turned on.</string>
    <!-- General label for camera disable -->
    <string name="general_camera_disable">Your camera is turned off.</string>
    <!-- Label for hold meeting -->
    <string name="meeting_hold">Hold</string>
    <!-- General label for speaker -->
    <string name="general_speaker">Speaker</string>
    <!-- General label for headphone-->
    <string name="general_headphone">Headphones</string>
    <!-- General label for headphone on-->
    <string name="general_headphone_on">Headphones are active</string>
    <!-- General label for speaker on-->
    <string name="general_speaker_on">Your speaker is turned on</string>
    <!-- General label for speaker off-->
    <string name="general_speaker_off">Your speaker is turned off</string>
    <!-- Label for end meeting-->
    <string name="meeting_end">End</string>
    <!-- Invite contacts as participants of the meeting-->
    <string name="invite_participants">Invite participants</string>
    <!-- The number of participants in the meeting-->
    <string name="participants_number">Participants (%d)</string>
    <!-- Pin the participant to speaker view in the meeting-->
    <string name="pin_to_speaker">Display in main view</string>
    <!-- Make the participant as moderator in the meeting-->
    <string name="make_moderator">Make moderator</string>
    <!-- The title of dialog for end meeting confirmation-->
    <string name="title_end_meeting">Leave meeting now?</string>
    <!-- no moderator when the moderator leave meeting-->
    <string name="no_moderator">No moderator</string>
    <!-- assign moderator message when the moderator leave meeting-->
    <string name="assign_moderator_message">Before leaving, please assign one or more new moderators for the meeting.</string>
    <!-- assign moderator option when the moderator leave meeting-->
    <string name="assign_moderator">Make moderator</string>
    <!-- leave anyway option when the moderator leave meeting-->
    <string name="leave_anyway">Leave anyway</string>
    <!-- The message alert user to pick new moderator on assign moderator page-->
    <string name="pick_new_moderator_message">Please assign one or more new moderators.</string>
    <!-- The title of dialog for changing meeting name-->
    <string name="change_meeting_name">Change the meeting name</string>
    <!-- The number of participants in the meeting on meeting info page-->
    <string name="info_participants_number">Participants: %d</string>
    <!-- The name of moderators in the meeting on meeting info page-->
    <string name="info_moderator_name">Moderator: %s</string>
    <!-- The literal meeting link text-->
    <string name="meeting_link">Meeting link</string>
    <!-- Subtitle of the meeting screen-->
    <string name="duration_meeting">Duration</string>
    <!-- The question in on-boarding screen asking if the user is going to join meeting as guest-->
    <string name="join_meeting_as_guest">Join meeting as guest</string>
    <!-- The title of the paste meeting link dialog for guest-->
    <string name="paste_meeting_link_guest_dialog_title">You are invited to a meeting.</string>
    <!-- Tell the guest to paste the meeting link in the edit box-->
    <string name="paste_meeting_link_guest_instruction">Tap the Meeting link sent to you or paste it here</string>
    <!-- Banner text to indicate poor network quality-->
    <string name="slow_connection_meeting">Poor connection quality</string>
    <!-- the message in the alert dialog for notifying the meeting has ended-->
    <string name="meeting_has_ended">Meeting has ended</string>
    <!-- error message shown when a meeting link is not well formed-->
    <string name="invalid_meeting_link_args">Invalid meeting link</string>
    <!-- Warning show to the user when the app needs permissions to start a meeting.-->
    <string name="meeting_permission_info">Access permissions needed for MEGA</string>
    <!-- Message of a dialog to show user the permissions that needed-->
    <string name="meeting_permission_info_message">MEGA needs access to your microphone and camera for meetings.</string>
    <!-- Button to confirm the action of restarting one transfer-->
    <string name="button_permission_info">Got it</string>
    <!-- Warning show to the user when the app needs permissions to get the best meeting experience and the user has denied them.-->
    <string name="meeting_required_permissions_warning">Go to Settings to allow MEGA to access your camera and microphone.</string>
    <!-- The button text in the meeting ended alert dialog. Click the button to open the group chat screen of the meeting-->
    <string name="view_meeting_chat">View meeting chat</string>
    <!-- the content of tips when the user uses the meeting first time-->
    <string name="tip_invite_more_participants">Invite more participants to the meeting. Swipe up to invite.</string>
    <!-- the content of tips when the user enters recent chat page first time-->
    <string name="tip_create_meeting">Tap to create a new meeting</string>
    <!-- the content of tips when the user enters start conversation page first time-->
    <string name="tip_setup_meeting">Quickly set up a MEGA meeting with our new encrypted meeting feature</string>
    <!-- the content of snack bar when the user be the new moderator-->
    <string name="be_new_moderator">You are the new moderator.</string>
    <!-- the content of snack bar when copied meeting link-->
    <string name="copied_meeting_link">Copied meeting link.</string>
    <!-- Title of the layout to join a meeting from the chat screen. -->
    <string name="join_meeting_layout_in_group_call">Tap to join current meeting.</string>
    <!-- Title of fifth tour screen -->
    <string name="title_tour_five">MEGA Meeting</string>
    <!-- Content of fourth tour screen -->
    <string name="content_tour_five">End-to-end encrypted video meeting</string>
    <!-- Error shown when it tries to open an invalid meeting link and the text view is empty -->
    <string name="invalid_meeting_link_empty">Please enter a valid meeting link</string>
    <!-- Guest leave call-->
    <string name="more_than_meeting">More than just meetings</string>
    <!-- the title of join without account on left meeting page-->
    <string name="left_meeting_join_title">Your privacy matters</string>
    <!-- the content of join without account on left meeting page-->
    <string name="left_meeting_join_content">Join the largest secure cloud storage and collaboration platform in the world.</string>
    <!-- the bonus title of join without account on left meeting page-->
    <string name="left_meeting_bonus_title">Get 20 GB for free</string>
    <!-- the bonus content of join without account on left meeting page-->
    <string name="left_meeting_bonus_content">Sign up now and enjoy advanced collaboration features for free.</string>
    <!-- Content of ongoing call for MaterialAlertDialog-->
    <string name="ongoing_call_content">Another call in progress. Please end your current call before making another.</string>
    <!-- The hint text when changing meeting name-->
    <string name="new_meeting_name">New meeting name</string>
    <!-- The content of dialog when failed for creating meeting-->
    <string name="meeting_is_failed_content">Failed to create meeting.</string>
    <!-- Word next to own user’s name on participant list -->
    <string name="meeting_me_text_bracket">%1s [A](me)[/A]</string>
    <!-- Menu item to change from thumbnail view to main view in meeting-->
    <string name="main_view">Main view</string>
    <!-- Warning in Offline section alerting all the Offline files will be deleted after logout. -->
    <string name="offline_warning">Logging out deletes your offline content.</string>
    <!-- Settings category which contains all preferences related to user interface. -->
    <string name="user_interface_setting">User interface</string>
    <!-- Setting which allows to choose the start screen. -->
    <string name="start_screen_setting">Start screen</string>
    <!-- Setting which allows to hide or show the recent activity. -->
    <string name="hide_recent_setting">Hide recent activity</string>
    <!-- Context of a setting which allows to hide or show the recent activity. -->
    <string name="hide_recent_setting_context">Hide recent activity in Home section.</string>
    <!-- Title of a dialog informing the start screen can be modified. -->
    <string name="choose_start_screen_title">Choose your start screen</string>
    <!-- Test of a dialog informing the start screen can be modified. -->
    <string name="choose_start_screen_text">Change settings to choose which screen opens when you next launch the MEGA app.</string>
    <!-- Action button which allows to change a setting. -->
    <string name="change_setting_action">Change setting</string>
    <!-- Subtitle of the settings page where the start screen can be chosen. -->
    <string name="configure_start_screen">Configure default start screen</string>
    <!-- Homepage section. -->
    <string name="home_section">Home</string>
    <!-- Action button which allows to show the recent activity. -->
    <string name="show_activity_action">Show activity</string>
    <!-- Text informing the recent activity is hidden. -->
    <string name="recents_activity_hidden">[B]Recents[/B] activity hidden</string>
    <!-- Alert informing the user can choose the video quality for Camera Uploads Videos -->
    <string name="video_quality_info">You can save space by decreasing the video quality in Camera Uploads settings.</string>
    <!-- Label indicating video original quality -->
    <string name="original_quality">Original quality</string>
    <!-- Settings label which allows to enable or disable fingerprint unlock. -->
    <string name="setting_fingerprint">Fingerprint ID</string>
    <!-- Title of the dialog which allows to enable the fingerprint unlock. -->
    <string name="title_enable_fingerprint">Confirm your fingerprint to unlock</string>
    <!-- Title of the dialog which allows to unlock the app with the fingerprint. -->
    <string name="title_unlock_fingerprint">Unlock using your fingerprint</string>
    <!-- Button of the dialog which allows to unlock the app with the fingerprint. Gives the option to unlock with the passcode instead -->
    <string name="action_use_passcode">Use passcode</string>
    <!-- Message informing the fingerprint was enabled successfully -->
    <string name="confirmation_fingerprint_enabled">Your fingerprint is confirmed</string>
    <!-- Warning indicating an image (GIF) cannot be inserted in an input text. Same string than the one shown by the system when it detects this behaviour on its own. -->
    <string name="image_insertion_not_allowed">MEGA does not support image insertion here</string>
    <!-- The label under the button of viewing all images screen -->
    <string name="section_images">Images</string>
    <!-- Title of the dialog warning the user about disable file versioning. -->
    <string name="disable_versioning_label">Disable file versioning</string>
    <!-- Warning of the dialog informing the user about disable file versioning. -->
    <string name="disable_versioning_warning">Our file versioning feature ensures that we keep older copies of your files around if you replace them with newer versions. If you disable File Versioning you will no longer have this protection; the old copy will be lost when you replace it.</string>
    <!-- Warning informing the user the folder location is trying to open no longer exists. -->
    <string name="location_not_exist">This location no longer exists.</string>
<<<<<<< HEAD
    <!-- Title of the button when you want to answer a one to one call -->
    <string name="title_join_one_to_one_call">Answer call</string>
=======
    <!-- Message when file available offline. -->
    <string name="file_available_offline">File available Offline</string>
    <!-- Message when file removed from offline. -->
    <string name="file_removed_offline">File removed from Offline</string>
>>>>>>> a71d1bf6
    <!-- Warning shown informing the contact has been previously invited. The placeholder is to show the name of the contact. -->
    <string name="contact_already_invited">%1$s previously invited.</string>
    <!-- Warning shown informing the contact request has been sent and can be managed in sent requests section. -->
    <string name="contact_invited">Invite sent successfully. See sent requests.</string>
</resources><|MERGE_RESOLUTION|>--- conflicted
+++ resolved
@@ -4159,15 +4159,12 @@
     <string name="disable_versioning_warning">Our file versioning feature ensures that we keep older copies of your files around if you replace them with newer versions. If you disable File Versioning you will no longer have this protection; the old copy will be lost when you replace it.</string>
     <!-- Warning informing the user the folder location is trying to open no longer exists. -->
     <string name="location_not_exist">This location no longer exists.</string>
-<<<<<<< HEAD
     <!-- Title of the button when you want to answer a one to one call -->
     <string name="title_join_one_to_one_call">Answer call</string>
-=======
     <!-- Message when file available offline. -->
     <string name="file_available_offline">File available Offline</string>
     <!-- Message when file removed from offline. -->
     <string name="file_removed_offline">File removed from Offline</string>
->>>>>>> a71d1bf6
     <!-- Warning shown informing the contact has been previously invited. The placeholder is to show the name of the contact. -->
     <string name="contact_already_invited">%1$s previously invited.</string>
     <!-- Warning shown informing the contact request has been sent and can be managed in sent requests section. -->
