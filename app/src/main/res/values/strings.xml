<?xml version="1.0" encoding="utf-8"?>
<resources>
    <string name="full_description_text" context="Full description text of the app in the Google Play page of the app">MEGA provides user-controlled encrypted cloud storage and chat through standard web browsers, together with dedicated apps for mobile devices. Unlike other cloud storage providers, your data is encrypted and decrypted by your client devices only and never by us.\n\nUpload your files from your smartphone or tablet then search, store, download, stream, view, share, rename or delete your files any time, from any device, anywhere. Share folders with your contacts and see their updates in real time. The encryption process means we cannot access or reset your password so you MUST remember it (unless you have your Recovery Key backed up) or you will lose access to your stored files.\n\nEnd-to-end user-encrypted MEGA video chat allows for total privacy, and has been available through the browser since 2016. It has been extended to our mobile app, with chat history accessible across multiple devices. Users can also easily add files to a chat from their MEGA Cloud Drive.\n\nMEGA offers a generous 50 GB free storage for all registered users with bonus achievements, and offers paid plans with much higher limits:\n\n\nPRO LITE subscription: 4.99 € per month or 49.99 € per year gives you 200 GB of storage space and 1 TB of transfer quota per month.\nPRO I subscription: 9.99 € per month or 99.99 € per year gives you 1 TB of storage space and 2 TB of transfer quota per month.\nPRO II subscription: 19.99 € per month or 199.99 € per year gives you 4 TB of storage space and 8 TB of transfer quota per month.\nPRO III subscription: 29.99 € per month or 299.99 € per year gives you 8 TB of storage space and 16 TB of transfer quota per month.\n\nSubscriptions are renewed automatically for successive subscription periods of the same duration and at the same price as the initial period chosen. To manage your subscriptions, simply click on the Play Store icon on your mobile device, sign in with your Google ID (if you haven’t already done so) and then click on the MEGA app. You’ll be able to manage your subscription there.\n\nApp Permissions:\nWRITE_EXTERNAL_STORAGE -> Download your files from MEGA to your device and upload files from your device to MEGA\nCAMERA -> Take a picture and upload your photos to MEGA\nREAD_CONTACTS -> Easily add contacts from your device as MEGA contacts\nRECORD_AUDIO &amp; CAPTURE_VIDEO_OUTPUT (mic and camera) -> MEGA provides for end-to-end encrypted audio/video calls\n\n\nTo enhance users’ confidence in the MEGA system, all of the client-side code is published, so interested security researchers can evaluate the encryption process. The code of our mobile app is located on: https://github.com/meganz/android\n\nFor more info, please check our website:\nSee https://mega.nz/terms\n\n\nDesktop - https://mega.nz/</string>

    <!--
    <string name="short_description_text" context="Short description text of the app in the Google Play page of the app">MEGA is Cloud Storage with Powerful Always-On Privacy. 50GB for free</string>
    -->

    <string name="general_x_of_x" context="Showing progress of elements. Example: 2 of 10.">of</string>
    <string name="general_yes" context="Answer for confirmation dialog.">Yes</string>
    <string name="general_no" context="Answer for confirmation dialog.">No</string>
    <string name="general_cancel" context="Answer for confirmation dialog.">Cancel</string>
    <string name="general_move_to" context="When moving a file to a location in MEGA. This is the text of the button after selection the destination">Move to</string>
    <string name="general_copy_to" context="When copying a file to a location in MEGA. This is the text of the button after selection the destination">Copy to</string>
    <!--
    <string name="general_import_to" context="When importing a file to a location in MEGA. This is the text of the button after selection the destination">Import to</string>
    -->
    <string name="general_select" context="Selecting a specific location in MEGA. This is the text of the button">Select</string>
    <string name="general_select_to_upload" context="Selecting a specific location in MEGA. This is the text of the button">Select files</string>
    <string name="general_select_to_download" context="Selecting a specific location in MEGA. This is the text of the button">Select folder</string>
    <string name="general_create" context="This is the final button when creating a folder in the dialog where the user inserts the folder name">Create</string>
    <!-- This string is commented in FileStorageActivityLollipop.java
    <string name="general_upload" context="Button text when uploading a file to a previously selected location in MEGA">Upload File</string>
    -->
    <string name="general_download" context="Item menu option upon right click on one or multiple files.">Download</string>
    <string name="general_add" context="button">Add</string>
    <string name="general_move" context="button">Move</string>
    <string name="general_remove" context="button">Remove</string>
    <string name="general_share" context="button">Share</string>
    <!--
    <string name="general_confirm" context="button">Confirm</string>
    -->
    <string name="general_leave" context="button">Leave</string>
    <string name="general_decryp" context="button">Decrypt</string>

    <string name="general_export" context="button">Export</string>

    <string name="general_retry" context="Button to try retry some action">Retry</string>
    <string name="general_open_browser" context="Button to open the default web browser">Open browser</string>
    <!--
    <string name="general_empty" context="Button to delete the contents of the trashbin. Can also be translated as &quot;clear&quot;">Empty</string>
    -->
    <string name="general_loading" context="state previous to import a file">Loading</string>
    <string name="general_importing" context="state while importing the file">Importing</string>
    <string name="general_forwarding" context="state while importing the file">Forwarding</string>
    <string name="general_import" context="Import button. When the user clicks this button the file will be imported to his account.">Import</string>
    <string name="general_storage" context="Text listed before the amount of storage a user gets with a certain package. For example: &quot;1TB Storage&quot;.">Storage</string>
    <string name="general_bandwidth" context="Text listed before the amount of bandwidth a user gets with a certain package. For example: &quot;8TB Bandwidth&quot;. Can also be translated as data transfer.">Transfer Quota</string>
    <string name="general_subscribe" context="Text placed inside the button the user clicks when upgrading to PRO. Meaning: subscribe to this plan">Subscribe</string>
    <!--
    <string name="general_continue" context="Text placed inside the button the user clicks when clicking into the FREE account. Meaning: Continue to the main screen">Continue</string>
    -->
    <string name="general_error_word" context="It will be followed by the error message">Error</string>
    <string name="general_not_yet_implemented" context="when clicking into a menu whose functionality is not yet implemented">Not yet implemented</string>
    <string name="error_no_selection" context="when any file or folder is selected">No file or folder selected</string>
    <string name="general_already_downloaded" context="when trying to download a file that is already downloaded in the device">Already downloaded</string>
    <string name="general_already_uploaded" context="when trying to upload a file that is already uploaded in the folder">already uploaded</string>
    <string name="general_file_info" context="Label of the option menu. When clicking this button, the app shows the info of the file">File info</string>
    <string name="general_folder_info" context="Label of the option menu. When clicking this button, the app shows the info of the folder">Folder info</string>
    <!--
    <string name="general_menu" context="Title when the left menu is opened">Menu</string>
    -->
    <string name="general_show_info" context="Label of a button/notification to show info about something">Show info</string>

    <string name="error_general_nodes" context="Error getting the root node">Error. Please, try again.</string>

    <string name="secondary_media_service_error_local_folder" context="Local folder error in Sync Service. There are two syncs for images and videos. This error appears when the secondary media local folder doesn't exist">The secondary media folder does not exist, please choose a new folder</string>
    <string name="no_external_SD_card_detected" context="when no external card exists">No external storage detected</string>
    <string name="no_permissions_upload" context="On clicking menu item upload in a incoming shared folder read only">This folder is read only. You do not have permission to upload</string>

    <string name="remove_key_confirmation" context="confirmation message before removing the previously downloaded MasterKey file">You are removing the previously exported Recovery Key file</string>
    <!--
    <string name="export_key_confirmation" context="confirmation message before downloading to the device the MasterKey file">Security warning! This is a high risk operation. Do you want to continue?</string>
    -->

    <!--
    <string name="more_options_overflow" context="title of the menu for more options for each file (rename, share, copy, move, etc)">More options</string>
    -->
    <string name="confirmation_add_contact" context="confirmation message before sending an invitation to a contact">Do you want to send an invitation to %s?</string>
    <!--
    <string name="confirmation_remove_multiple_contacts" context="confirmation message before removing mutiple contacts">Remove these %d contacts?</string>

    <string name="confirmation_move_to_rubbish" context="confirmation message before removing a file">Move to rubbish bin?</string>
    <string name="confirmation_move_to_rubbish_plural" context="confirmation message before removing a file">Move to rubbish bin?</string>

    <string name="confirmation_delete_from_mega" context="confirmation message before removing a file">Delete from MEGA?</string>
    <string name="confirmation_leave_share_folder" context="confirmation message before leaving an incoming shared folder">If you leave the folder, you will not be able to see it again</string>

    <string name="confirmation_alert" context="confirmation message before removing a file">Please confirm</string>
    -->

    <string name="action_logout" context="Button where the user can sign off or logout">Logout</string>
    <string name="action_add" context="Menu item">Upload</string>
    <string name="action_create_folder" context="Menu item">Create new folder</string>
    <string name="action_open_link" context="Menu item">Open link</string>
    <!--
    <string name="action_upload" context="Button text when choosing the destination location in MEGA">Upload to</string>
    -->

    <string name="action_settings" context="Menu item">Settings</string>
    <string name="action_search" context="Search button">Search</string>
    <string name="action_play" context="Search button">Play</string>
    <string name="action_pause" context="Search button">Pause</string>
    <string name="action_refresh" context="Menu item">Refresh</string>
    <string name="action_sort_by" context="Menu item">Sort by</string>
    <string name="action_help" context="Menu item">Help</string>
    <string name="action_upgrade_account" context="Change from a free account to paying MEGA">Upgrade account</string>
    <string name="upgrading_account_message" context="Message while proceeding to upgrade the account">Upgrading account</string>
    <string name="action_select_all" context="Menu item to select all the elements of a list">Select all</string>
    <string name="action_unselect_all" context="Menu item to unselect all the elements of a list">Clear selection</string>
    <string name="action_grid" context="Menu item to change from list view to grid view">Thumbnail view</string>
    <string name="action_list" context="Menu item to change from grid view to list view">List view</string>
    <string name="action_export_master_key" context="Menu item to let the user export the MasterKey">Backup Recovery Key</string>
    <string name="action_remove_master_key" context="Menu item to let the user remove the MasterKey (previously downloaded)">Remove Recovery Key</string>
    <string name="action_cancel_subscriptions" context="Menu item to let the user cancel subscriptions">Cancel subscription</string>
    <string name="toast_master_key_removed" context="success message when the MasterKey file has been removed">The Recovery Key file has been removed</string>
    <string name="cancel_subscription_ok" context="success message when the subscription has been canceled correctly">The subscription has been cancelled</string>
    <string name="cancel_subscription_error" context="error message when the subscription has not been canceled successfully">We were unable to cancel your subscription. Please contact support&#64;mega.nz for assistance</string>
    <string name="action_kill_all_sessions" context="Menu item to kill all opened sessions">Close other sessions</string>
    <string name="success_kill_all_sessions" context="Message after kill all opened sessions">The remaining sessions have been closed</string>
    <string name="error_kill_all_sessions" context="Message after kill all opened sessions">Error when closing the opened sessions</string>

    <plurals name="general_num_files" context="this is used for example when downloading 1 file or 2 files">
        <item context="Singular of file. 1 file" quantity="one">file</item>
        <item context="Plural of file. 2 files" quantity="other">files</item>
    </plurals>

    <plurals name="general_num_contacts">
        <item context="referring to a contact in the contact list of the user" quantity="one">contact</item>
        <item context="Title of the contact list" quantity="other">contacts</item>
    </plurals>

    <plurals name="general_num_folders">
        <item context="Singular of folder/directory. 1 folder" quantity="one">folder</item>
        <item context="Plural of folder/directory. 2 folders" quantity="other">folders</item>
    </plurals>

    <plurals name="general_num_shared_folders">
        <item context="Title of the incoming shared folders of a user in singular" quantity="one">shared folder</item>
        <item context="Title of the incoming shared folders of a user in plural." quantity="other">shared folders</item>
    </plurals>

    <!--
    <plurals name="general_num_downloads" context="in the notification. When downloading the notification is like 3 downloads.">
        <item context="Item menu option upon clicking on one or multiple files. Singular" quantity="one">download</item>
        <item context="Item menu option upon clicking on one or multiple files. Plural" quantity="other">downloads</item>
    </plurals>
    -->

    <!--
    <plurals name="general_num_uploads">
        <item context="Transfer type description in the active file transfer panel, can either be upload or download. Singular" quantity="one">upload</item>
        <item context="Transfer type description in the active file transfer panel, can either be upload or download. Plural" quantity="other">uploads</item>
    </plurals>
    -->

    <plurals name="general_num_users" context="used for example when a folder is shared with 1 user or 2 users">
        <item context="used for example when a folder is shared with 1 user" quantity="one">contact</item>
        <item context="used for example when a folder is shared with 2 or more users" quantity="other">contacts</item>
    </plurals>

    <!--
    <string name="confirmation_required" context="Alert title before download">Confirmation required</string>
    -->
    <string name="alert_larger_file" context="Alert text before download. Please do not modify the %s placeholder as it will be replaced by the size to be donwloaded">%s will be downloaded.</string>
    <string name="alert_no_app" context="Alert text before download">There is no app to open the file %s. Do you want to continue with the download?</string>
    <string name="checkbox_not_show_again" context="Alert checkbox before download">Do not show again</string>

    <string name="login_text" context="Login button">Login</string>
    <string name="email_text" context="email label">Email</string>
    <string name="password_text" context="password label">Password</string>
    <string name="confirm_password_text" context="label shown in the confirmation of the password when creating an account">Confirm password</string>
    <string name="abc" context="in the password edittext the user can see the password or asterisks. ABC shows the letters of the password">ABC</string>
    <!--
    <string name="dots" context="in the password edittext the user can see the password or asterisks. ··· shows asterisks instead of letters">···</string>
    -->
    <string name="new_to_mega" context="This question applies to users that do not have an account on MEGA yet">New to MEGA?</string>
    <string name="create_account" context="label and text button when creating the account">Create account</string>
    <string name="error_enter_email" context="when the user tries to log in MEGA without typing the email">Please enter your email address</string>
    <string name="error_invalid_email" context="error when logging in to MEGA with an invalid email">Invalid email address</string>
    <string name="error_enter_password" context="when the user tries to log in MEGA without typing the password">Please enter your password</string>
    <string name="error_server_connection_problem" context="when the user tries to log in to MEGA without a network connection">No network connection</string>
    <string name="error_server_expired_session" context="when the user tries to log in to MEGA without a valid session">You have been logged out on this device from another location</string>
    <string name="login_generating_key" context="the first step when logging in is calculate the private and public encryption keys">Calculating encryption keys</string>
    <string name="login_connecting_to_server" context="Message displayed while the app is connecting to a MEGA server">Connecting to the server</string>
    <string name="download_updating_filelist" context="Status text when updating the file manager">Updating file list</string>
    <string name="login_confirm_account" context="title of the screen after creating an account when the user has to confirm the password to confirm the account">Confirm account</string>
    <string name="login_querying_signup_link" context="when the user clicks on the link sent by MEGA after creating the account, this message is shown">Checking validation link</string>
    <string name="login_confirming_account" context="Attempting to activate a MEGA account for a user.">Activating account</string>
    <string name="login_preparing_filelist" context="After login, updating the file list, the file list should be processed before showing it to the user">Preparing file list</string>
    <string name="login_before_share" context="when the user tries to share something to MEGA without being logged">Please log in to share with MEGA</string>
    <!--
    <string name="session_problem" context="if a link to a folder cannot be fetched">Problem of retrieving files from the folder</string>
    -->

    <string name="tour_space_title">MEGA Space</string>
    <string name="tour_speed_title">MEGA Speed</string>
    <string name="tour_privacy_title">MEGA Privacy</string>
    <string name="tour_access_title">MEGA Access</string>
    <string name="tour_space_text">Register now and get 50 GB* of free space</string>
    <string name="tour_speed_text">Uploads are fast. Quickly share files with everyone</string>
    <string name="tour_privacy_text">Keep all your files safe with MEGA’s end-to-end encryption</string>
    <string name="tour_access_text">Get fully encrypted access anywhere, anytime</string>

    <string name="create_account_text" context="button that allows the user to create an account">Create account</string>
    <string name="name_text" context="Name of the user">Name</string>
    <string name="lastname_text" context="Last name of the user">Last Name</string>
    <string name="tos" context="text placed on the checkbox of acceptation of the Terms of Service">I agree with MEGA’s [A]Terms of Service[/A]</string>
    <string name="already_account" context="Does the user already have a MEGA account">Already have an account?</string>

    <string name="create_account_no_terms" context="warning dialog">You have to accept our Terms of Service</string>
    <string name="error_enter_username" context="Warning dialog">Please enter your name</string>
    <string name="error_enter_userlastname" context="Warning dialog">Please enter your last name.</string>
    <string name="error_short_password" context="when creating the account">Password is too short</string>
    <string name="error_passwords_dont_match" context="when creating the account">Passwords do not match</string>
    <string name="error_email_registered" contect="when creating the account">This email address has already registered an account with MEGA</string>

    <!--
    <string name="create_account_confirm_title" context="Title that is shown when e-mail confirmation is still required for the account">Confirmation required</string>
    -->
    <!--
    <string name="create_account_confirm" context="">Please check your e-mail and click the link to login and confirm your account</string>
    -->
    <string name="create_account_creating_account">Connecting to the server: Creating account</string>

    <!--<string name="cancel_transfer_title">Delete Transfer</string>
    -->
    <string name="cancel_transfer_confirmation">Delete this transfer?</string>
    <string name="cancel_all_transfer_confirmation">Delete all transfers?</string>

    <string name="section_cloud_drive" context="The name of every users root drive in the cloud of MEGA.">Cloud Drive</string>
    <string name="section_secondary_media_uploads" context="title of the screen where the secondary media images are uploaded">Media uploads</string>
    <string name="section_inbox" context="title of the screen that show the inbox">Inbox</string>
    <string name="section_saved_for_offline" context="title of the screen that shows the files saved for offline in the device">Saved for Offline</string>
    <string name="section_saved_for_offline_new" context="title of the screen that shows the files saved for offline in the device">Offline</string>
    <!--
    <string name="section_shared_with_me" context="title of the screen that shows all the folders that the user shares with other users and viceversa">Shared with me</string>
    -->
    <string name="section_shared_items" context="title of the screen that shows all the shared items">Shared folders</string>
    <string name="section_rubbish_bin" context="The title of the trash bin in the tree of the file manager.">Rubbish Bin</string>
    <string name="section_contacts" context="Title of the contact list">Contacts</string>

    <string name="section_contacts_with_notification" context="Item of the navigation title for the contacts section when there is any pending incoming request">Contacts [A](%1$d)[/A]</string>
    <string name="sent_requests_empty" context="the user has not sent any contact request to other users">[B]No [/B][A]sent requests[/A][B].[/B]</string>
    <string name="received_requests_empty" context="the user has not received any contact request from other users">[B]No [/B][A]received requests[/A][B].[/B]</string>
    <string name="section_transfers" context="Title for the file transfer screen (with the up &amp; download)">Transfers</string>

    <string name="section_account" context="button to the settings of the user\'s account">My Account</string>
    <string name="section_photo_sync" context="title of the screen where the camera images are uploaded">Camera uploads</string>
    <!--
    <string name="used_space" context="Used space &quot;5MB of 100MB&quot;.">%1$s of %2$s</string>
    -->
    <string name="tab_incoming_shares" context="Capital letters. Incoming shared folders. The title of a tab">INCOMING</string>
    <string name="tab_outgoing_shares" context="Capital letters. Outgoing shared folders. The title of a tab">OUTGOING</string>

    <string name="title_incoming_shares_explorer" context="Title of the file explorer in tab INCOMING">Incoming Shares</string>
	<string name="title_incoming_shares_with_explorer" context="Title of the share with file explorer">Incoming shares with</string>
    <!--
    <string name="choose_folder_explorer" context="Title of the button in Incoming Shares tabs">Choose folder</string>
    -->

    <string name="file_browser_empty_cloud_drive" context="message when there are no files in the Cloud drive">No files in your Cloud Drive</string>
    <!--
    <string name="file_browser_empty_rubbish_bin" context="option to empty rubbish bin">Empty Rubbish Bin</string>
    -->
    <string name="file_browser_empty_folder" context="Text that indicates that a folder is currently empty">Empty Folder</string>

    <string name="choose_account_fragment" context="Title of the fragment Choose Account">CHOOSE ACCOUNT</string>

    <!--
    <string name="file_properties_activity" context="Menu item to show the properties dialog of files and or folders.">Properties</string>
    -->
    <string name="file_properties_available_offline" context="The file are available &quot;offline&quot; (without a network Wi-Fi mobile data connection)">Available offline</string>
    <!--
    <string name="file_properties_available_offline_on" context="Button state when a file can be saved for offline.(Capital letters)">ON</string>
    -->
    <!--
    <string name="file_properties_available_offline_off" context="Button state when a file is already saved for offline. (Capital letters)">OFF</string>
    -->
    <string name="file_properties_info_size_file" context="Refers to the size of a file.">Size</string>
    <string name="file_properties_info_modified" context="when was the file modified">Modified</string>
    <string name="file_properties_info_added" context="when was the file added in MEGA">Added</string>
    <string name="file_properties_info_created" context="when the file was created">Created</string>
    <!--
    <string name="file_properties_shared_folder_private_folder" context="the folder is private. A public user can\'t access the folder">No public link</string>
    -->
    <string name="file_properties_shared_folder_public_link" context="the label when a folder can be accesed by public users">Public link</string>

    <string name="file_properties_shared_folder_permissions" context="Item menu option upon clicking on a file folder. Refers to the permissions of a file folder in the file manager.">Permissions</string>
    <string name="dialog_select_permissions" context="Title of the dialog to choose permissions when sharing.">Share Permissions</string>
    <string name="file_properties_shared_folder_change_permissions" context="menu item">Change permissions</string>
    <string name="file_properties_shared_folder_select_contact" context="when listing all the contacts that shares a folder">Shared with</string>
    <string name="file_properties_send_file_select_contact" context="send a file to a MEGA user">Send to</string>
    <string name="file_properties_owner" context="shows the owner of an incoming shared folder">Owner</string>
    <string name="contact_invite" context="positive button on dialog to invite a contact">Invite</string>
    <string name="contact_reinvite" context="option to reinvite a contact">Reinvite</string>
	<string name="contact_ignore" context="option to ignore a contact invitation">Ignore</string>
	<string name="contact_decline" context="option to decline a contact invitation">Decline</string>
	<string name="contact_accept" context="option to accept a contact invitation">Accept</string>
	<string name="contact_properties_activity" context="title of the contact properties screen">Contact Info</string>	
	<!--
    <string name="contact_file_list_activity" context="header of a status field for what content a user has shared to you">Content</string>
    -->
	<string name="contacts_list_empty_text" context="Adding new relationships (contacts) using the actions.">Add new contacts using the button below</string>	
	<!--
    <string name="no_contacts" context="When an user wants to share a folder but has not any contact yet">There are not contacts in the account. Please add them on the Contacts screen</string>
	-->
	<string name="contacts_explorer_list_empty_text" context="Add new contacts before sharing.">Add a new contact to share</string>
	
	<string name="error_not_enough_free_space" context="Error message">Not enough free space on your device</string>

	<string name="option_link_without_key" context="Alert Dialog to get link">Link without key</string>
	<string name="option_decryption_key" context="Alert Dialog to get link">Decryption key</string>
	
	<!--
    <string name="download_failed" context="Error message">Download failed</string>
    -->
    <!--
	<string name="download_downloaded" context="notification message. Example: 1 file downloaded">downloaded</string>
    -->
    <!--
	<string name="download_downloading" context="Title header on the download page while the file is downloading.">Downloading</string>
	-->
    <!--
	<string name="text_downloading" context="Text located in each fragment when a download is in progress">Transferring</string>
	-->
	<string name="download_preparing_files" context="message before the download or upload start ">Preparing files</string>
    <string name="download_began" context="message when the download starts">Download has started</string>
    <!--
    <string name="download_cancel_downloading" context="Confirmation text when attempting to cancel the download">Do you want to cancel the download?</string>
    -->
    <string name="download_touch_to_cancel" context="Hint how to cancel the download">Touch to cancel</string>
    <string name="download_touch_to_show" context="Hint how to cancel the download">View transfers</string>
    <string name="error_file_size_greater_than_4gb" context="Warning message">Most devices can’t download files greater than 4GB. Your download will probably fail</string>
    <string name="intent_not_available" context="message when trying to open a downloaded file but there isn\'t any app that open that file. Example: a user downloads a pdf but doesn\'t have any app to read a pdf">There isn’t any available app to execute this file on your device</string>

    <string name="context_share_image" context="to share an image using Facebook, Whatsapp, etc">Share image using</string>
    <string name="context_get_link" context="create a link of a file and send it using an app from the device">Share link</string>
    <string name="context_get_link_menu" context="Item menu option upon right click on one or multiple files.">Get link</string>

    <!--<string name="context_manage_link_menu" context="Item menu option upon right click on one or multiple files.">Get link</string>-->

    <string name="context_leave_menu" context="Item menu option upon right click on one or multiple files.">Leave</string>
    <string name="alert_leave_share" context="Title alert before leaving a share.">Leave share</string>
    <string name="context_clean_shares_menu" context="Item menu option upon right click on one or multiple files.">Remove share</string>
    <string name="context_remove_link_menu" context="Item menu option upon right click on one or multiple files.">Remove link</string>
    <string name="context_remove_link_warning_text" context="Warning that appears prior to remove a link of a file.">This link will not be publicly available anymore.</string>
    <string name="context_rename" context="Item menu option upon right click on one or multiple files.">Rename</string>
    <string name="context_open_link_title" context="Item menu option upon right click on one or multiple files.">Open link</string>
    <string name="context_open_link" context="Item menu option upon right click on one or multiple files.">Open</string>
    <string name="context_renaming" context="while renaming a file or folder">Renaming</string>
    <string name="context_preparing_provider" context="while file provider is downloading a file">Preparing file</string>
    <string name="context_download" context="Item menu option upon right click on one or multiple files.">Download</string>

    <!--
    <string name="download_folder" context="Item menu option upon right click on one or multiple files.">Download folder</string>
    -->
    <!--
    <string name="import_folder" context="Item menu option upon right click on one or multiple files.">Import folder</string>
    -->
    <string name="context_move" context="Item menu option upon right click on one or multiple files.">Move</string>
    <string name="context_moving" context="while moving a file or folder">Moving</string>
    <!--
    <string name="context_sharing" context="while sharing a folder">Sharing folder</string>
    -->
    <string name="context_copy" context="Item menu option upon right click on one or multiple files.">Copy</string>
    <string name="context_upload" context="Item menu option upon right click on one or multiple files.">Upload</string>
    <string name="context_copying" context="while copying a file or folder">Copying</string>
    <!--
    <string name="context_creating_link" context="status text">Creating link</string>
    -->
    <!--
    <string name="context_moving_to_trash" context="status text">Moving to Rubbish Bin</string>
    -->
    <string name="context_move_to_trash" context="menu item">Move to Rubbish Bin</string>
    <string name="context_delete_from_mega" context="menu item">Remove from MEGA</string>
    <string name="context_new_folder_name" context="Input field description in the create folder dialog.">Folder Name</string>
    <string name="context_new_contact_name" context="when adding a new contact. in the dialog">Contact email</string>
    <string name="context_creating_folder" context="status dialog when performing the action">Creating folder</string>
    <!--
    <string name="context_adding_contact" context="Adding a new relationship (contact)">Adding contact</string>
    -->
    <string name="context_download_to" context="Menu item">Save to</string>
    <string name="context_clear_rubbish" context="Menu option title">Clear Rubbish Bin</string>
    <string name="clear_rubbish_confirmation" context="Ask for confirmation before removing all the elements of the rubbish bin">You are about to permanently remove all items from your Rubbish Bin.</string>

    <!--<string name="context_send_link" context="get the link and send it">Send link</string>-->

    <string name="context_send" context="get the link and send it">Send</string>
    <string name="context_send_file_inbox" context="send the file to inbox">Send to contact</string>
    <!--
    <string name="context_copy_link" context="get the link and copy it">Copy link</string>
    -->
    <string name="context_remove" context="Menu option to delete one or multiple selected items.">Remove</string>
    <string name="context_delete_offline" context="Menu option to delete selected items of the offline state">Remove from Offline</string>
    <string name="context_share_folder" context="menu item">Share folder</string>
    <string name="context_send_file" context="menu item">Send file to chat</string>
    <string name="context_send_contact" context="menu item">Share contact to chat</string>
    <string name="context_view_shared_folders" context="open a shared folder">View shared folders</string>
    <string name="context_sharing_folder" context="Item menu option upon clicking on one or multiple files.">Sharing</string>
    <!--
    <string name="remove_all_sharing" context="status text">Removing all sharing contacts</string>
    -->
    <!--
    <string name="leave_incoming_share" context="status text">Leaving shared folder</string>
    -->
    <!--
    <string name="context_camera_folder" context="The location of where the user has the photos/videos stored.">Camera folder</string>
    -->
    <!--
    <string name="context_mega_contacts" context="when sharing a folder, the user can choose a contact from MEGA">MEGA Contacts</string>
    -->
    <!--
    <string name="context_phone_contacts" context="when sharing a folder, the user chan choose a contact from the device">Phone Contacts</string>
    -->
    <string name="context_delete" context="menu item">Delete</string>
    <!--
    <string name="context_more" context="menu item">More</string>
    -->
    <!--
    <string name="context_contact_added" context="success message when adding a contact">Contact added</string>
    -->
    <string name="context_contact_invitation_deleted" context="success message when removing a contact request">Request deleted</string>
    <string name="context_contact_invitation_resent" context="success message when reinvite a contact">Request resent</string>
    <string name="context_contact_request_sent" context="success message when sending a contact request">Request successfully sent to %s. The status can be consulted in the Sent Requests tab.</string>

    <string name="context_contact_removed" context="success message when removing a contact">Contact removed</string>
    <string name="context_contact_not_removed" context="error message">Error. Contact not removed</string>
    <string name="context_permissions_changed" context="success message when chaning the permissionss">Permissions changed</string>
    <string name="context_permissions_not_changed" context="error message">Error. Permissions not changed</string>
    <string name="context_folder_already_exists" context="message when trying to create a folder that already exists">Folder already exists</string>
    <string name="context_contact_already_exists" context="message when trying to create a invite a contact already that is already added">%s is already a contact</string>
    <string name="context_send_no_permission" context="message when trying to send a file without full access">You do not have permission to send this file</string>
    <string name="context_folder_created" context="success message when creating a folder">Folder created</string>
    <string name="context_folder_no_created" context="error message when creating a folder">Error. Folder not created</string>
    <string name="context_correctly_renamed" context="success message when renaming a node">Renamed successfully</string>
    <string name="context_no_renamed" context="error message">Error. Not renamed</string>
    <string name="context_correctly_copied" context="success message when copying a node">Copied successfully</string>
    <!--
    <string name="context_correctly_sent" context="success message when sending a file">File sent</string>
    -->
    <!--
    <string name="context_no_sent" context="error message when sending a file">Error. File not sent</string>
    -->
    <string name="context_correctly_sent_node" context="success message when sending a node to Inbox">Sent to Inbox</string>
    <string name="context_no_sent_node" context="error message when sending a node to Inbox">Error. Not sent to Inbox</string>
    <string name="context_no_copied" context="error message">Error. Not copied</string>
    <string name="context_no_destination_folder" context="message that appears when a user tries to move/copy/upload a file but doesn't choose a destination folder">Please choose a destination folder</string>
    <string name="context_correctly_moved" context="success message when moving a node">Moved successfully</string>
    <string name="number_correctly_moved" context="success message when moving a node">%d items moved successfully</string>
    <string name="number_incorrectly_moved" context="success message when moving a node">%d items were not moved successfully</string>
    <string name="context_correctly_moved_to_rubbish" context="success message when moving a node">Moved to the Rubbish Bin successfully</string>
    <string name="number_correctly_moved_to_rubbish" context="success message when moving a node">%d items moved to the Rubbish Bin successfully</string>
    <string name="number_incorrectly_moved_to_rubbish" context="success message when moving a node">&#160;and %d items were not sent successfully</string>
    <string name="context_no_moved" context="error message">Error. Not moved</string>
    <string name="context_correctly_shared" context="success message when sharing a folder">Shared successfully</string>
    <string name="context_no_shared_number" context="error message when sharing a folder">Error. %d shares were not completed</string>
    <string name="context_correctly_shared_removed" context="success message when sharing a folder">Remove shares successfully</string>
    <string name="context_no_shared_number_removed" context="error message when sharing a folder">Error. %d process of removing shares is not completed</string>
    <string name="context_no_shared" context="error message">Error. Not shared</string>
    <string name="context_no_removed_shared" context="error message">Error. Share failed to remove</string>
    <string name="context_remove_sharing" context="success message when removing a sharing">Folder sharing removed</string>
    <string name="context_no_link" context="error message">Link creation failed</string>
    <string name="context_correctly_removed" context="success message when removing a node from MEGA">Deleted successfully</string>
    <string name="context_no_removed" context="error message">Error. Deletion failed</string>
    <string name="number_correctly_removed" context="success message when moving a node">%d items removed successfully from MEGA</string>
    <string name="number_no_removed" context="error message when moving a node">%d items are not removed successfully</string>
    <string name="number_correctly_leaved" context="success message when moving a node">%d folders left successfully</string>
    <string name="number_no_leaved" context="error message when moving a node">%d folders were not left successfully</string>
    <string name="number_correctly_sent" context="success message when sending multiple files">File sent to %d contacts successfully</string>
    <string name="number_no_sent" context="error message when sending multiple files">File was not sent to %d contacts</string>
    <string name="number_correctly_sent_multifile" context="success message when sending multiple files">%d files sent successfully</string>
    <string name="number_no_sent_multifile" context="error message when sending multiple files">%d files failed to send</string>
    <string name="number_correctly_copied" context="success message when sending multiple files">%d items copied successfully</string>
    <string name="number_no_copied" context="error message when sending multiple files">%d items were not copied</string>
    <string name="number_contact_removed" context="success message when removing several contacts">%d contacts removed successfully</string>
    <string name="number_contact_not_removed" context="error message when removing several contacts">%d contacts were not removed</string>
    <string name="number_contact_file_shared_correctly" context="success message when sharing a file with multiple contacts">Folder shared with %d contacts successfully</string>
    <string name="number_contact_file_not_shared_" context="error message when sharing a file with multiple contacts">File can not be shared with %d contacts</string>
    <string name="number_correctly_shared" context="success message when sharing multiple files">%d folders shared successfully</string>
    <string name="number_no_shared" context="error message when sharing multiple files">%d folders were not shared</string>
    <string name="context_correctly_copied_contact" context="success message when sending a file to a contact">Successfully sent to:</string>
    <string name="context_correctly_removed_sharing_contacts" context="success message when removing all the contacts of a shared folder">The folder is no longer shared</string>
    <string name="context_no_removed_sharing_contacts" context="error message when removing all the contacts of a shared folder">Error, the folder is still shared with another contact</string>
    <string name="context_select_one_file" context="option available for just one file">Select just one file</string>
    <string name="rubbish_bin_emptied" context="success message when emptying the RB">Rubbish Bin emptied successfully</string>
    <string name="rubbish_bin_no_emptied" context="error message when emptying the RB">Error. The Rubbish Bin has not been emptied</string>

    <string name="dialog_cancel_subscriptions" context="dialog cancel subscriptions">You are about to cancel your MEGA subscription. Please let us know if there is anything we can do to help you change your mind</string>
    <string name="hint_cancel_subscriptions" context="hint cancel subscriptions dialog">Type feedback here</string>
    <string name="send_cancel_subscriptions" context="send cancel subscriptions dialog">Send</string>
    <!--
    <string name="title_cancel_subscriptions" context="title cancel subscriptions dialog">Cancel Subscription</string>
    -->
    <string name="confirmation_cancel_subscriptions" context="confirmation cancel subscriptions dialog">Thank you for your feedback! Are you sure you want to cancel your MEGA subscription?</string>
    <string name="reason_cancel_subscriptions" context="provide a reason to cancel subscriptions dialog">Your subscription has not been cancelled. Please provide a reason for your cancellation</string>

    <string name="context_node_private" context="success message after removing the public link of a folder">The folder is now private</string>
    <!--
    <string name="context_share_correctly_removed" context="success message after removing a share of a folder. a contact has no access to the folder now">Share removed</string>
    -->

    <string name="menu_new_folder" context="Menu option to create a new folder in the file manager.">New folder</string>
    <string name="menu_add_contact" context="Menu option to add a contact to your contact list.">Add contact</string>
    <string name="menu_add_contact_and_share" context="Menu option to add a contact to your contact list.">Add contact and share</string>
    <!--
    <string name="menu_download_from_link" context="Text that is displayed in the dialog to download a MEGA link inside the app">Download from MEGA link</string>
    -->

    <string name="alert_decryption_key" context="Title of the alert to introduce the decryption key">Decryption Key</string>
    <string name="message_decryption_key" context="Message of the alert to introduce the decryption key">Please enter the decryption key for the link</string>

    <string name="upload_to_image" context="upload to. Then choose an Image file">Image</string>
    <string name="upload_to_audio" context="upload to. Then choose an Audio file">Audio</string>
    <string name="upload_to_video" context="upload to. Then choose a Video file">Video</string>
    <!--
    <string name="upload_to_other" context="upload to. Then choose a file which is not an Image, an Audio or a Video">Other File</string>
    -->
    <string name="upload_to_filesystem" context="upload to. Then choose to browse the file system to choose a file">Pick from File System</string>
    <string name="upload_to_filesystem_from" context="upload to. Then choose to browse the file system to choose a file">Pick from</string>
    <!--
    <string name="upload_select_file_type" context="title of the dialog for choosing if a user wants to upload an image, an audio, a video or a file from the system">Select file type</string>
    -->
    <!--
    <string name="upload_uploading" context="status text">Uploading</string>
    -->
    <!--
    <string name="upload_touch_to_cancel" context="hint to how to cancel the upload (by touching the notification)">Touch to cancel upload</string>
    -->
    <!--
    <string name="upload_failed" context="error message">Upload failed</string>
    -->
    <string name="upload_uploaded" context="Label for the current uploaded size of a file. For example, 3 files, 50KB uploaded">uploaded</string>
    <!--
    <string name="upload_cancel_uploading" context="Confirmation text for cancelling an upload">Do you want to cancel the upload?</string>
    -->
    <string name="upload_prepare" context="Status text at the beginning of an upload">Processing file</string>
    <string name="error_temporary_unavaible" context="error message when downloading a file">Resource temporarily not available, please try again later</string>
    <string name="upload_can_not_open" context="Error message when the selected file cannot be opened">Cannot open selected file</string>
    <string name="upload_began" context="when an upload starts, a message is shown to the user">Upload has started</string>
    <string name="unzipping_process" context="when a zip file is downloaded and clicked, the app unzips the file. This is the status text while unzipping the file">Unzipping file</string>

    <string name="error_io_problem" context="error message while browsing the local filesystem">Filesystem problem</string>
    <string name="general_error" context="error message while browsing the local filesystem">Error happened when executing the action</string>

    <string name="full_screen_image_viewer_label" context="title of the image gallery">Image viewer</string>

    <!--
    <string name="manager_download_from_link_incorrect" context="Error message when the user entered an incorrect MEGA link format for importing">Incorrect link format</string>
    -->

    <!--
    <string name="my_account_activity" context="Title of the screen where the user account information is shown">Account</string>
    -->
    <!--
    <string name="my_account_total_space" context="Headline for the amount of total storage space">Storage Space</string>
    -->
    <!--
    <string name="my_account_free_space" context="Headline for the amount of storage space is remaining">Free Space</string>
    -->
    <string name="my_account_used_space" context="Headline for the amount of storage space is used">Used Space</string>
    <string name="my_account_change_password" context="menu item">Change password</string>
    <!--
    <string name="warning_out_space" context="Warning in Cloud drive when the user is runningut of space">You\'re running out of space!\n Do you want to upgrade your account?</string>
    -->
    <!--<string name="overquota_alert_title" context="Title dialog overquota error">Storage over quota</string>-->
    <string name="overquota_alert_text" context="Dialog text overquota error">You have exceeded your storage limit. Would you like to upgrade your account?</string>

    <!--
    <string name="op_not_allowed" context="Dialod text overquota error">Operation not allowed</string>
    -->
    <string name="my_account_last_session" context="when did the last session happen">Last session</string>
    <string name="my_account_connections" context="header for the social connections, showing the number of contacts the user has">Connections</string>

    <string name="my_account_changing_password" context="message displayed while the app is changing the password">Changing password</string>
    <string name="my_account_change_password_oldPassword" context="when changing the password, the first edittext is to enter the current password">Current password</string>
    <string name="my_account_change_password_newPassword1" context="when changing the password">New password</string>
    <string name="my_account_change_password_newPassword2" context="when changing the password">Confirm new password</string>
    <!--
    <string name="my_account_change_password_error" context="Error message when the user attempts to change his password (two potential reasons in one error message).">Incorrect current password or the new passwords you provided do not match. Please try again</string>
    -->
    <!--
    <string name="my_account_change_password_error_2" context="Error message when the user attempts to change his password (two potential reasons in one error message).">Incorrect current password. Please try again</string>
    -->
    <!--
    <string name="my_account_change_password_OK" context="Success text">Password changed successfully</string>
    -->
    <string name="my_account_change_password_dont_match" context="when changing the password or creating the account, the password is required twice and check that both times are the same">Password doesn’t match</string>

    <!--
    <string name="upgrade_activity" context="title of the Upgrade screen">PRO Membership</string>
    -->
    <string name="upgrade_select_pricing" context="title of the selection of the pro account wanted">Select membership</string>
    <string name="select_membership_1" context="the user has to decide the way of payment">Monthly or annually recurring</string>

    <!--<string name="select_membership_2" context="button to go to Google Play">Google Play subscription</string>-->

    <string name="no_available_payment_method" context="choose the payment method option when no method is available">At this moment, no method of payment is available for this plan</string>

    <string name="upgrade_per_month" context="button to decide monthly payment. The asterisk is needed">Monthly*</string>
    <string name="upgrade_per_year" context="button to decide annually payment. The asterisk is needed">Annually*</string>

    <string name="file_properties_get_link" context="the user can get the link and it\'s copied to the clipboard">The link has been copied to the clipboard</string>
    <!--
    <string name="file_properties_remove_link" context="the user can remove the public link">The link has been removed</string>
    -->

    <string name="full_image_viewer_not_preview" context="before sharing an image, the preview has to be downloaded">The preview has not been downloaded yet. Please wait</string>

    <string name="log_out_warning" context="alert when clicking a newsignup link being logged">Please, log out before creating the account</string>

    <!--
    <string name="import_correct" context="success message after import a file">Imported successfully</string>
    -->

    <string name="transfers_empty" context="message shown in the screen when there are not any active transfer">No active transfers</string>
    <!--
    <string name="transfers_pause" context="File uploading or downloading has been paused (until the user continues at a later stage)">All transfers are paused</string>
    -->
    <string name="menu_pause_transfers" context="menu item">Pause transfers</string>
    <!--
    <string name="menu_restart_transfers" context="menu item">Restart transfers</string>
    -->
    <string name="menu_cancel_all_transfers" context="menu item">Delete all transfers</string>

    <string name="menu_take_picture" context="menu item">Take picture</string>

    <string name="cam_sync_wifi" context="how to upload the camera images. only when Wi-Fi connected">WiFi only</string>
    <string name="cam_sync_data" context="how to upload the camera images. when Wi-Fi connected and using data plan">WiFi or data plan</string>
    <string name="cam_sync_ok" context="Answer for confirmation dialog.">OK</string>
    <string name="cam_sync_skip" context="skip the step of camera upload">Skip</string>
    <string name="cam_sync_stop" context="skip the step of camera upload">Stop</string>
    <string name="cam_sync_syncing" context="The upload of the user\'s photos orvideos from their specified album is in progress.">Camera Upload in progress</string>
    <string name="cam_sync_cancel_sync" context="confirmation question for cancelling the camera uploads">Do you want to stop Camera Uploads?</string>
    <!--
    <string name="settings_camera_notif_error_no_folder" context="Error message when an unavailable destination folder was selected">Destination folder is unavailable</string>
    -->
    <string name="settings_camera_notif_title" context="title of the notification when camera upload is enabled">Uploading files of media folders</string>
	<string name="settings_camera_notif_checking_title" context="title of the notification when camera upload is checking files">Checking for files to be uploaded</string>
	<string name="settings_camera_notif_initializing_title" context="title of the notification when camera upload is checking files">Initializing Camera Upload</string>
	<!--
    <string name="settings_camera_notif_error" context="notification error">Camera Uploads problem</string>
    -->
    <string name="settings_camera_notif_complete" context="notification camera uploads complete">Camera uploads complete</string>

    <string name="settings_storage" context="Text listed before the amount of storage a user gets with a certain package. For example: &quot;1TB Storage&quot;.">Storage</string>
    <string name="settings_pin_lock" context="settings category title. Below this title, the pin lock settings start">PIN Lock</string>
	<string name="settings_camera_upload_status_helper_label" context="When user enable 'camera upload' we will display this text to let user know where to find the uploading status">To check the progress of your uploads, tap the Back button, then tap Cloud Drive.</string>
	<string name="settings_camera_upload_charging_helper_label" context="Helper text to explain why we have this `Require me to plug in` setting">Video conversion is very power consuming, MEGA will remind you to charge your device if the videos to be converted are larger than $size.</string>

    <string name="settings_advanced_features" context="Settings category title for cache and offline files">Advanced</string>
    <string name="settings_advanced_features_cache" context="Settings preference title for cache">Clear Cache</string>
	<string name="settings_advanced_features_offline" context="Settings preference title for offline files">Clear Offline Files</string>

	<string name="settings_auto_play" context="Settings category title for auto open a downloaded file">Auto Play</string>
	<string name="settings_auto_play_label" context="description of switch 'Open file when download is completed'">Open file when downloaded</string>



	<string name="settings_advanced_features_cancel_account" context="Settings preference title for canceling the account">Cancel your account</string>

    <string name="settings_advanced_features_size" context="Size of files in offline or cache folders">Currently using %s</string>
    <string name="settings_advanced_features_calculating" context="Calculating Size of files in offline or cache folders">Calculating</string>

    <string name="settings_storage_download_location" context="title of the setting to set the default download location">Default download location</string>
    <string name="settings_storage_ask_me_always" context="Whether to always ask the user each time.">Always ask for download location</string>
    <string name="settings_storage_advanced_devices" context="Whether to enable the storage in advanced devices">Display advanced devices (external SD)</string>

    <string-array name="settings_storage_download_location_array" context="if the user has an internal and an external SD card, it has to be set on the settings screen">
        <item context="internal storage option">Internal storage</item>
        <item context="external storage option">External storage</item>
    </string-array>

    <string-array name="add_contact_array" context="choose the way the new user's email is inserted">
        <item context="write option">Write the user’s email</item>
        <item context="import from phone option">Import from device</item>
    </string-array>

    <string name="settings_camera_upload_on" context="settings option">Enable Camera Uploads</string>
    <string name="settings_camera_upload_turn_on" context="settings option">Turn on Camera Uploads</string>
    <string name="settings_camera_upload_off" context="settings option">Disable Camera Uploads</string>
    <string name="settings_camera_upload_how_to_upload" context="settings option. How to upload the camera images: via Wi-Fi only or via Wi-Fi and data plan">How to upload</string>

    <string name="settings_secondary_upload_on" context="The Secondary Media uploads allows to create a second Camera Folder synchronization. Enabling it would imply to choose a new local folder and then, a new destination folder in MEGA. This is the text that appears in the settings option to enable the second synchronization.">Enable Secondary Media uploads</string>
    <string name="settings_secondary_upload_off" context="The Secondary Media uploads allows to create a second Camera Folder synchronization. Disabling it would imply that the current second sync won't be running anymore. This is the text that appears in the settings option to disable the second synchronization.">Disable Secondary Media uploads</string>

    <string name="settings_empty_folder" context="settings option">Choose folder</string>

    <string-array name="settings_camera_upload_how_to_entries" context="the options of how to upload, but in an array. needed for the settings">
        <item context="how to upload the camera images. when Wi-Fi connected and using data plan">WiFi or data plan</item>
        <item context="how to upload the camera images. only when Wi-Fi connected">WiFi only</item>
    </string-array>

    <string name="settings_camera_upload_what_to_upload" context="What kind of files are going to be uploaded: images, videos or both">File Upload</string>

    <string-array name="settings_camera_upload_file_upload_entries" context="the options of what to upload in an array. Needed for the settings">
        <item context="the options of what to upload.">Photos only</item>
        <item context="the options of what to upload.">Videos only</item>
        <item context="the options of what to upload.">Photos and videos</item>
    </string-array>

    <string name="settings_camera_upload_charging" context="Option to choose that the video compression will only be enable when the device is charging">Require me to plug in</string>
    <string name="settings_keep_file_names" context="Option to choose that the camera sync will maintain the local file names when uploading">Keep file names as in the device</string>

    <string name="settings_local_camera_upload_folder" context="The location of where the user photos or videos are stored in the device.">Local Camera folder</string>
    <string name="settings_mega_camera_upload_folder" context="The location of where the user photos or videos are stored in MEGA.">MEGA Camera Uploads folder</string>

    <string name="settings_local_secondary_folder" context="The location of where the user photos or videos of the secondary sync are stored in the device.">Local Secondary folder</string>
    <string name="settings_mega_secondary_folder" context="The location of where the user photos or videos of the secondary sync are stored in MEGA.">MEGA Secondary folder</string>

    <string name="settings_camera_upload_only_photos" context="what kind of file are going to be uploaded. Needed for the settings summary">Photos only</string>
    <string name="settings_camera_upload_only_videos" context="what kind of file are going to be uploaded. Needed for the settings summary">Videos only</string>
    <string name="settings_camera_upload_photos_and_videos" context="what kind of file are going to be uploaded. Needed for the settings summary">Photos and videos</string>

    <!--
    <string name="settings_pin_lock_on" context="settings of the pin lock">Enable PIN Lock</string>
    -->
    <!--
    <string name="settings_pin_lock_off" context="settings of the pin lock">Disable PIN Lock</string>
    -->
    <!--
    <string name="settings_pin_lock_code" context="settings of the pin lock">PIN Code</string>
    -->
    <string name="settings_pin_lock_code_not_set" context="status text when no custom photo sync folder has been set">Not set</string>
    <string name="settings_reset_lock_code" context="settings of the pin lock">Reset PIN code</string>
    <string name="settings_pin_lock_switch" context="settings of the pin lock">PIN Lock</string>

    <string name="pin_lock_enter" context="Button after the pin code input field">Enter</string>
    <string name="pin_lock_alert" context="error message when not typing the pin code correctly">Your local files will be deleted and you will be logged out after 10 failed attempts</string>
    <string name="pin_lock_incorrect" context="error message when not typing the pin code correctly">Incorrect code</string>
    <string name="pin_lock_incorrect_alert" context="error message when not typing the pin code correctly">Wrong PIN code, please try again. You have %2d attempts left</string>
    <string name="pin_lock_not_match" context="error message when not typing the pin code correctly (two times)">PIN Codes don’t match</string>
    <string name="unlock_pin_title" context="title of the screen to unlock screen with pin code">Enter your PIN Code</string>
    <string name="unlock_pin_title_2" context="title of the screen to unlock screen with pin code in second round">Re-Enter your PIN Code</string>
    <string name="reset_pin_title" context="title of the screen to unlock screen with pin code">Enter your new PIN Code</string>
    <string name="reset_pin_title_2" context="title of the screen to unlock screen with pin code in second round">Re-Enter your new PIN Code</string>
    <string name="incorrect_pin_activity" context="text of the screen after 10 attemps with a wrong PIN" formatted="false">All your local data will be deleted and you will be logged out in %1d seconds</string>

    <string name="settings_about" context="Caption of a title, in the context of &quot;About MEGA&quot; or &quot;About us&quot;">About</string>
    <string name="settings_about_privacy_policy" context="App means &quot;Application&quot;">Privacy Policy</string>
    <string name="settings_about_terms_of_service" context="App means &quot;Application&quot;">Terms of Service</string>
    <string name="settings_about_gdpr" context="setting menu that links to the GDPR terms">Data Protection Regulation</string>
    <string name="settings_about_app_version" context="App means &quot;Application&quot;">App version</string>
    <string name="settings_about_sdk_version" context="Title of the label where the SDK version is shown">MEGA SDK version</string>
    <string name="settings_about_karere_version" context="Title of the label where the MEGAchat SDK version is shown">MEGAchat SDK version</string>
    <string name="settings_about_code_link_title" context="Link to the public code of the app">View source code</string>

    <string name="january">January</string>
    <string name="february">February</string>
    <string name="march">March</string>
    <string name="april">April</string>
    <string name="may">May</string>
    <string name="june">June</string>
    <string name="july">July</string>
    <string name="august">August</string>
    <string name="september">September</string>
    <string name="october">October</string>
    <string name="november">November</string>
    <string name="december">December</string>

    <string name="zip_browser_activity" context="title of the screen that shows the ZIP files">ZIP Browser</string>

    <!--
    <string name="new_account" context="in login screen to create a new account">Create account now!</string>
    -->

    <string name="my_account_title" context="title of the My Account screen">Account Type</string>
    <string name="renews_on" context="title of the Expiration Date">Renews on&#160;</string>
    <string name="expires_on" context="title of the Expiration Date">Expires on&#160;</string>
    <string name="free_account">FREE</string>

    <!--
    <string name="free_storage" context="Not translate">50 GB</string>
    -->
    <!--
    <string name="free_bandwidth" context="Free bandwich account details">Limited</string>
    -->

    <string name="camera_uploads_created" context="info message shown to the user when the Camera Uploads folder has been created">Camera Uploads folder created</string>

    <!--
    <string name="ZIP_download_permission" context="A compressed file will be downloaded and decompressed.">The ZIP file will be downloaded and unzipped</string>
    -->
    <!--
    <string name="ZIP_unzip_permission" context="A compressed file will be decompressed.">The ZIP file will be unzipped </string>
    -->

    <string name="sortby_owner_mail" context="category in sort by action">Owner’s Email</string>
    <string name="sortby_name" context="category in sort by action">Name</string>
    <string name="sortby_name_ascending" context="sort files alphabetically ascending">Ascending</string>
    <string name="sortby_name_descending" context="sort files alphabetically descending">Descending</string>

    <string name="sortby_date" context="category in sort by action">Date</string>
    <string name="sortby_creation_date" context="category in sort by action">Creation Date</string>
    <string name="sortby_modification_date" context="category in sort by action">Modification Date</string>
    <string name="sortby_date_newest" context="sort files by date newest first">Newest</string>
    <string name="sortby_date_oldest" context="sort files by date oldest first">Oldest</string>

    <string name="sortby_size" context="category in sort by action">Size</string>
    <string name="sortby_size_largest_first" context="sort files by size largest first">Largest</string>
    <string name="sortby_size_smallest_first" context="sort files by size smallest first">Smallest</string>

    <string name="per_month" context="in payments, for example: 4.99€ per month">per month</string>
    <string name="per_year" context="in payments, for example: 49.99€ per year">per year</string>

    <string name="billing_details" context="Contextual text in the beginning of the Credit Card Payment">Enter your billing details:</string>
    <string name="address1_cc" context="Hint text of the address1 edittext, which is the first line (of two) of the address">Address 1</string>
    <string name="address2_cc" context="Hint text of the address2 edittext, which is the second line (of two) of the address">Address 2 (optional)</string>
    <string name="city_cc" context="Hint text of the city edittext for billing purposes">City</string>
    <string name="state_cc" context="Hint text of the state or province edittext for billing purposes">State / Province</string>
    <string name="country_cc" context="Hint text of the country edittext for billing purposes">Country</string>
    <string name="postal_code_cc" context="Hint text of the postal code edittext for billing purposes">Postal code</string>

    <string name="payment_details" context="Contextual text in the beginning of the Credit Card Payment">Enter your payment details:</string>
    <string name="first_name_cc" context="Hint text of the first name of the credit card edittext for payment purposes">First name</string>
    <string name="last_name_cc" context="Hint text of the last name of the credit card edittext for payment purposes">Last name</string>
    <string name="credit_card_number_cc" context="Hint text of the credit card number edittext for payment purposes">Credit Card Number</string>
    <string name="month_cc" context="Hint text of the expiration month of the credit card for payment purposes">Month</string>
    <string name="year_cc" context="Hint text of the expiration year of the credit card for payment purposes">Year</string>
    <string name="cvv_cc" context="Hint text of the CVV edittext for payment purposes">CVV</string>

    <string name="proceed_cc" context="Text of the button which proceeds the payment">Proceed</string>

    <string name="account_successfully_upgraded" context="Message shown when the payment of an upgrade has been correct">Account successfully upgraded!</string>
    <string name="account_error_upgraded" context="Message shown when the payment of an upgrade has not been correct">The operation failed. Your credit card has not been charged</string>
    <string name="credit_card_information_error" context="Message shown when the credit card information is not correct">The credit card information was not correct. The credit card will not be charged</string>
    <!--
    <string name="not_upgrade_is_possible" context="Message shown when the user wants to upgrade an account that cannot be upgraded">Your account cannot be upgraded from the app. Please contact support@mega.nz to upgrade your account</string>
    -->

    <string name="pin_lock_type" context="title to choose the type of PIN code">PIN Code Type</string>
    <string name="four_pin_lock" context="PIN with 4 digits">4 digit PIN</string>
    <string name="six_pin_lock" context="PIN with 6 digits">6 digit PIN</string>
    <string name="AN_pin_lock" context="PIN alphanumeric">Alphanumeric PIN</string>

    <string name="settings_enable_logs" context="Confirmation message when enabling logs in the app">Logs are now enabled</string>
    <string name="settings_disable_logs" context="Confirmation message when disabling logs in the app">Logs are now disabled</string>

    <string name="search_open_location" context="Option in the sliding panel to open the folder which contains the file selected after performing a search">Open location</string>
    <string name="servers_busy" context="message when a request cannot be performed because the servers are busy">This process is taking longer than expected. Please wait.</string>

    <string name="my_account_free" context="Label in My Account section to show user account type">Free Account</string>
    <string name="my_account_prolite" context="Label in My Account section to show user account type">Lite Account</string>
    <string name="my_account_pro1" context="Label in My Account section to show user account type">PRO I Account</string>
    <string name="my_account_pro2" context="Label in My Account section to show user account type">PRO II Account</string>
    <string name="my_account_pro3" context="Label in My Account section to show user account type">PRO III Account</string>

    <string name="my_account_prolite_feedback_email" context="Type of account info added to the feedback email sent to support">PRO Lite Account</string>

    <string name="backup_title" context="Title of the screen to backup the master key">Backup your Recovery Key</string>
    <string name="backup_subtitle" context="Subtitle of the screen to backup the master key">Your password unlocks your Recovery Key</string>

    <string name="backup_first_paragraph" context="First paragraph of the screen to backup the master key">Your data is only readable through a chain of decryption operations that begins with your master encryption key, which we store encrypted with your password. This means that if you lose your password, your Recovery Key can no longer be decrypted, and you can no longer decrypt your data.</string>
    <string name="backup_second_paragraph" context="Second paragraph of the screen to backup the master key">Exporting the Recovery Key and keeping it in a secure location enables you to set a new password without data loss.</string>
    <string name="backup_third_paragraph" context="Third paragraph of the screen to backup the master key">An external attacker cannot gain access to your account with just your key. A password reset requires both the key and access to your email.</string>
    <string name="backup_action" context="Sentence to inform the user the available actions in the screen to backup the master key">Copy the Recovery Key to clipboard or save it as text file</string>

    <string name="save_action" context="Action of the button to save the master key as a text file">Save</string>
    <string name="copy_MK_confirmation" context="Alert message when the master key has been successfully copied to the ClipBoard">The Recovery Key has been successfully copied</string>

    <string name="change_pass" context="Button to change the password">Change</string>

    <string name="general_positive_button" context="Positive button to perform a general action">YES</string>
    <string name="general_negative_button" context="Negative button to perform a general action">NO</string>

    <string name="forgot_pass_menu" context="Option of the overflow menu to show the screen info to reset the password">Forgot password?</string>
    <string name="forgot_pass" context="Button in the Login screen to reset the password">Forgot your password?</string>
    <string name="forgot_pass_first_paragraph" context="First paragraph of the screen when the password has been forgotten">If you have a backup of your Recovery Key, you can reset your password by selecting YES. No data will be lost.</string>
    <string name="forgot_pass_second_paragraph" context="Second paragraph of the screen when the password has been forgotten">You can still export your Recovery Key now if you have an active MEGA session in another browser on this or any other computer. If you don’t, you can no longer decrypt your existing account, but you can start a new one under the same email address by selecting NO.</string>
    <!--
    <string name="forgot_pass_second_paragraph_logged_in" context="Second paragraph of the screen when the password has been forgotten and the user is still logged in">If you don\&apos;t, you can still export your recovery key now in this MEGA session. Please, go back and backup your recovery key.</string>
    -->

    <string name="forgot_pass_action" context="Sentence to ask to the user if he has the master key in the screen when the password has been forgotten">Do you have a backup of your Recovery Key?</string>

    <string name="title_alert_reset_with_MK" context="Title of the alert message to ask for the link to reset the pass with the MK">Great!</string>
    <string name="edit_text_insert_mail" context="Hint of the text where the user can write his e-mail">email goes here</string>
    <string name="text_alert_reset_with_MK" context="Text of the alert message to ask for the link to reset the pass with the MK">Please enter your email address below. You will receive a recovery link that will allow you to submit your Recovery Key and reset your password.</string>

    <string name="edit_text_insert_mk" context="Hint of the text when the user can write his master key">Your Recovery Key goes here</string>

    <string name="edit_text_insert_pass" context="Hint of the text where the user can write his password">password goes here</string>
    <string name="delete_account_text_last_step" context="Text shown in the last alert dialog to confirm the cancellation of an account">This is the last step to cancel your account. You will permanently lose all the data stored in the cloud. Please enter your password below.</string>

    <string name="email_verification_title" context="Title of the alert dialog to inform the user that have to check the email">Email verification</string>
    <string name="email_verification_text" context="Text of the alert dialog to inform the user that have to check the email">Please check your email to proceed.</string>
    <string name="general_text_error" context="Text to inform the user when an error occurs">An error occurred, please try again.</string>


    <string name="alert_not_logged_in" context="Alert to inform the user that have to be logged in to perform the action">You must be logged in to perform this action.</string>
    <string name="invalid_string" context="Error when the user leaves empty the password field">Incorrect</string>

    <string name="invalid_email_title" context="Title of the alert dialog when the user tries to recover the pass of a non existing account">Invalid email address</string>
    <string name="invalid_email_text" context="Title of the alert dialog when the user tries to recover the pass of a non existing account">Please check the email address and try again.</string>
    <!--
    <string name="alert_not_logged_out" context="Alert to inform the user that have to be logged out to perform the action">You must be logged out to perform this action.</string>
    -->

    <string name="title_dialog_insert_MK" context="Title of the dialog to write MK after opening the recovery link">Password reset</string>
    <string name="text_dialog_insert_MK" context="Text of the dialog to write MK after opening the recovery link">Please enter your Recovery Key below</string>

    <string name="pass_changed_alert" context="Text of the alert when the pass has been correctly changed">Password changed!</string>

    <string name="park_account_dialog_title" context="Title of the dialog to park an account">Park account</string>
    <string name="park_account_button" context="Button to park an account">Park</string>
    <string name="park_account_title" context="Title of the screen to park an account">Oops!</string>
    <string name="park_account_first_paragraph" context="First paragraph of the screen to park an account">Due to our end-to-end encryption paradigm, you will not be able to access your data without either your password or a backup of your Recovery Key.</string>
    <string name="park_account_second_paragraph" context="Second paragraph of the screen to park an account">You can park your existing account and start a fresh one under the same email address. Your data will be retained for at least 60 days. In case that you recall your parked account’s password, please contact support&#64;mega.nz</string>

    <string name="dialog_park_account" context="Text of the dialog message to ask for the link to park the account">Please enter your email address below. You will receive a recovery link that will allow you to park your account.</string>
    <string name="park_account_text_last_step" context="Text shown in the last alert dialog to park an account">This is the last step to park your account, please enter your new password. Your data will be retained for at least 60 days. If you recall your parked account’s password, please contact support&#64;mega.nz</string>

    <string name="title_enter_new_password" context="Title of the screen to write the new password after opening the recovery link">Enter new password</string>
    <string name="recovery_link_expired" context="Message when the user tries to open a recovery pass link and it has expired">This recovery link has expired, please try again.</string>

    <string name="text_reset_pass_logged_in" context="Text of the alert after opening the recovery link to reset pass being logged.">Your Recovery Key will be used to reset your password. Please, enter your new password.</string>
    <string name="email_verification_text_change_pass" context="Text of the alert dialog to inform the user that have to check the email after clicking the option forgot pass">You will receive a recovery link that will allow you to reset your password.</string>

    <string name="my_account_upgrade_pro" context="Button to upgrade the account to PRO account in My Account Section">Upgrade</string>
    <string name="my_account_upgrade_pro_panel" context="Button to upgrade the account to PRO account in the panel that appears randomly">Upgrade now</string>
    <string name="get_pro_account" context="Message to promote PRO accounts">Improve your cloud capacity![A]Get more space &amp; transfer quota with a PRO account!</string>
    <string name="toast_master_key" context="success message when the MasterKey file has been downloaded">The Recovery Key has been backed up into: %1s.[A]While the file remains in this path, you will find it at the Saved for Offline Section.[A]Note: It will be deleted if you log out, please store it in a safe place.</string>

    <!--
    <string name="next_ime_action" context="Action to pass focus to the next field in a form">Next</string>
    -->

    <string name="mail_already_used" context="Error shown when the user tries to change his mail to one that is already used">Error. This email address is already in use.</string>

    <string name="change_mail_text_last_step" context="Text shown in the last alert dialog to change the email associated to an account">This is the last step to change your email. Please enter your password below.</string>
    <string name="change_mail_title_last_step" context="Title of the alert dialog to change the email associated to an account">Change email</string>

    <!--
    <string name="success_changing_user_mail" context="Message when the user email has been changed successfully">Your email has been correctly updated.</string>
    -->

    <string name="title_new_warning_out_space" context="Iitle of the warning when the user is running out of space">You’re running out of space!</string>
    <string name="new_warning_out_space" context="Text of the warning when the user is running out of space">Take full advantage of your MEGA account by upgrading to PRO.</string>

    <string name="title_options_avatar_panel" context="Iitle of sliding panel to choose the option to edit the profile picture">Edit profile picture</string>
    <string name="take_photo_avatar_panel" context="Option of the sliding panel to change the avatar by taking a new picture">Take picture</string>
    <string name="choose_photo_avatar_panel" context="Option of the sliding panel to change the avatar by choosing an existing picture">Choose picture</string>
    <string name="delete_avatar_panel" context="Option of the sliding panel to delete the existing avatar">Delete picture</string>

    <string name="incorrect_MK" context="Alert when the user introduces his MK to reset pass incorrectly">The key you supplied does not match this account. Please make sure you use the correct Recovery Key and try again.</string>
    <string name="incorrect_MK_title" context="Title of the alert when the user introduces his MK to reset pass incorrectly">Invalid Recovery Key</string>

    <string name="option_full_link" context="Alert Dialog to get link">Link with key</string>

    <string name="recovering_info" context="Message shown meanwhile the app is waiting for a request">Getting info&#8230;</string>

    <string name="email_verification_text_change_mail" context="Text of the alert dialog to inform the user that have to check the email to validate his new email">Your new email address needs to be validated. Please check your email to proceed.</string>

    <string name="confirmation_delete_avatar" context="Confirmation before deleting the avatar of the user's profile">Delete your profile picture?</string>
    <string name="title_edit_profile_info" context="Title of the Dialog to edit the profile attributes of the user's account">Edit</string>

    <string name="title_set_expiry_date" context="Alert Dialog to get link">Set expiry date</string>
    <string name="title_set_password_protection" context="Title of the dialog to get link with password">Set password protection</string>
    <string name="subtitle_set_expiry_date" context="Subtitle of the dialog to get link">(PRO ONLY)</string>
    <string name="set_password_protection_dialog" context="Alert Dialog to get link with password">Set password</string>
    <string name="hint_set_password_protection_dialog" context="Hint of the dialog to get link with password">Enter password</string>
    <string name="hint_confirm_password_protection_dialog" context="Hint of the confirmation dialog to get link with password">Confirm password</string>
    <string name="link_request_status" context="Status text at the beginning of getting a link">Processing&#8230;</string>

    <string name="edit_link_option" context="Option of the sliding panel to edit the link of a node">Manage link</string>

    <string name="old_password_provided_incorrect" context="Error alert dialog shown when changing the password the user provides an incorrect password ">The current password you have provided is incorrect.</string>

    <string name="number_correctly_reinvite_contact_request" context="success message when reinviting multiple contacts">%d reinvite requests sent successfully.</string>

    <string name="number_correctly_delete_contact_request" context="success message when reinviting multiple contacts">%d requests deleted successfully.</string>
    <string name="number_no_delete_contact_request" context="error message when reinviting multiple contacts">%1$d requests successfully deleted but %2$d requests were not deleted.</string>

    <string name="confirmation_delete_contact_request" context="confirmation message before removing a contact request.">Do you want to remove the invitation request to %s?</string>
    <string name="confirmation_remove_multiple_contact_request" context="confirmation message before removing mutiple contact request">Do you want to remove these %d invitation requests?</string>

    <string name="number_correctly_invitation_reply_sent" context="success message when replying to multiple received request">%d request replies sent.</string>
    <string name="number_incorrectly_invitation_reply_sent" context="error message when replying to multiple received request">%1$d request replies successfully sent but %2$d were not sent.</string>

    <plurals name="general_num_request">
        <item context="referring to a invitation request in the Contacts section" quantity="one">request</item>
        <item context="referring to a invitation request in the Contacts section" quantity="other">requests</item>
    </plurals>

    <plurals name="confirmation_remove_outgoing_shares">
        <item context="Confirmation before removing the outgoing shares of a folder" quantity="one">The folder is shared with %1$d contact. Remove share?</item>
        <item context="Confirmation before removing the outgoing shares of a folder" quantity="other">The folder is shared with %1$d contacts. Remove all shares?</item>
    </plurals>

    <string name="error_incorrect_email_or_password" context="Error message when the credentials to login are incorrect.">Invalid email and/or password. Please try again.</string>
    <string name="error_account_suspended" context="Error message when trying to login and the account is suspended.">Your account has been suspended due to Terms of Service violations. Please contact support&#64;mega.nz</string>
    <string name="too_many_attempts_login" context="Error message when to many attempts to login.">Too many failed attempts to login, please wait for an hour.</string>
    <string name="account_not_validated_login" context="Error message when trying to login to an account not validated.">This account has not been validated yet. Please, check your email.</string>

    <string name="general_error_folder_not_found" context="Error message shown when opening a folder link which doesn't exist">Folder link unavailable</string>
    <string name="folder_link_unavaible_ToS_violation" context="Error message shown when opening a folder link which has been removed due to ToS/AUP violation">The folder link has been removed because of a ToS/AUP violation.</string>

    <string name="general_error_file_not_found" context="Error message shown when opening a file link which doesn't exist">File link unavailable</string>
    <string name="file_link_unavaible_ToS_violation" context="Error message shown when opening a file link which has been removed due to ToS/AUP violation">The file link has been removed because of a ToS/AUP violation.</string>

    <string name="confirm_email_text" context="Title of the screen after creating the account. That screen asks the user to confirm the account by checking the email">Awaiting email confirmation</string>
    <string name="confirm_email_explanation" context="Text below the title that explains the user should check the email and click the link to confirm the account">Please check your email and click the link to confirm your account.</string>

    <plurals name="general_num_items">
        <item context="Singular of items which contains a folder. 1 item" quantity="one">item</item>
        <item context="Plural of items which contains a folder. 2 items" quantity="other">items</item>
    </plurals>

    <string name="file_link_unavaible_delete_account" context="Error message shown when opening a file or folder link which account has been removed due to ToS/AUP violation">The associated user account has been terminated due to multiple violations of our Terms of Service.</string>

    <string name="general_error_invalid_decryption_key" context="Error message shown after login into a folder link with an invalid decryption key">The provided decryption key for the folder link is invalid.</string>

    <string name="my_account_my_credentials" context="Title of the label in the my account section. It shows the credentials of the current user so it can be used to be verified by other contacts">My credentials</string>
    <string name="limited_bandwith" context="Word to indicate the limited bandwidth of the free accounts">Limited</string>

    <string name="section_chat" context="Item of the navigation title for the chat section">Chat</string>
    <string name="section_chat_with_notification" context="Item of the navigation title for the chat section when there is any unread message">Chat [A](%1$d)[/A]</string>

    <string name="tab_archive_chat" context="Title of the archived chats tab. Capital letters">Archive</string>
    <!--
    <string name="tab_recent_chat" context="Title of the recent chats tab. Capital letters">RECENT</string>
    -->

    <!--
    <string name="archive_chat_empty" context="Message shown when the user has no archived chats">No archived conversations</string>
    -->
    <string name="recent_chat_enable_chat" context="Message shown when the user has no archived chats">Chat is disabled</string>
    <string name="recent_chat_enable_chat_button" context="Message shown when the user has no archived chats">Enable chat</string>

    <!--
    <string name="get_started_button" context="Button to start using the chat">Get started</string>
    -->

    <string name="recent_chat_empty_invite" context="Message shown when the user has no recent chats">Invite your friends to join you on Chat and enjoy our encrypted platform with privacy and security.</string>
    <!--<string name="recent_chat_empty_enable_chat" context="Message shown when the user has no recent chats">Enable Chat[A]and enjoy our encrypted platform with privacy and security.</string>-->

    <!--
    <string name="videocall_title" context="Title shown in the list of main chat screen for a videocall">Video call</string>
    -->

    <!--
    <plurals name="general_minutes">
        <item context="Singular of minutes. 1 minute" quantity="one">minute</item>
        <item context="Plural of minutes. 2 minute" quantity="other">minutes</item>
    </plurals>
    -->

    <!--
    <plurals name="general_hours">
        <item context="Singular of hours. 1 hour" quantity="one">hour</item>
        <item context="Plural of hours. 2 hours" quantity="other">hours</item>
    </plurals>
    -->

    <!--
    <plurals name="general_seconds">
        <item context="Singular of seconds. 1 second" quantity="one">second</item>
        <item context="Plural of seconds. 2 second" quantity="other">seconds</item>
    </plurals>
    -->

    <string name="initial_hour" context="Initial of the word hour to show the duration of a video or audio call">h</string>
    <string name="initial_minute" context="Initial of the word minute to show the duration of a video or audio call">m</string>
    <string name="initial_second" context="Initial of the word second to show the duration of a video or audio call">s</string>

    <!--
    <string name="videocall_item" context="Info shown about the last action in a chat is a videocall">Video call</string>
    -->

    <string name="selected_items" context="Title shown when multiselection is enable in chat tabs">%d selected</string>

    <string name="remove_contact_shared_folder" context="Message to confirm if the user wants to delete a contact from a shared folder">The contact %s will be removed from the shared folder.</string>
    <string name="remove_multiple_contacts_shared_folder" context="Message to confirm if the user wants to delete a multiple contacts from a shared folder">%d contacts will be removed from the shared folder.</string>

    <string name="number_correctly_removed_from_shared" context="success message when removing a contact from a shared folder">%d contacts removed successfully from the shared folder</string>
    <string name="number_incorrectly_removed_from_shared" context="success message when removing a contact from a shared folder">&#160;and %d contacts were not successfully removed</string>

    <string name="contacts_list_empty_text_loading" context="Message shown while the contact list from the device is being read and then shown to the user">Loading contacts from the phone&#8230;</string>

    <string name="number_correctly_invite_contact_request" context="success message when reinviting multiple contacts">%d invite requests sent successfully.</string>
    <string name="number_no_invite_contact_request" context="error message when reinviting multiple contacts">%1$d invite requests successfully sent but %2$d requests were not sent.</string>

    <string name="chat_me_text_bracket" context="Word next to own user's message in chat screen">%1s (Me)</string>
    <string name="type_message_hint" context="Hint shown in the field to write a message in the chat screen">Type a message</string>

    <string name="general_mute" context="button">Mute</string>
    <string name="general_unmute" context="button">Unmute</string>

    <string name="title_properties_chat_contact_notifications" context="Title of the section to enable notifications in the Contact Properties screen">Notifications</string>
    <string name="title_properties_chat_contact_message_sound" context="Title of the section to choose the sound of incoming messages in the Contact Properties screen">Message sound</string>
    <string name="title_properties_chat_clear_chat" context="Title of the section to clear the chat content in the Contact Properties screen">Clear chat</string>
    <string name="title_properties_chat_share_contact" context="Title of the section to share the contact in the Contact Properties screen">Share contact</string>

    <string name="call_ringtone_title" context="Title of the screen to select the ringtone of the calls">Call ringtone</string>
    <string name="notification_sound_title" context="Title of the screen to select the sound of the notifications">Notification sound</string>

    <string name="confirmation_clear_chat" context="Text of the confirmation dialog to clear the chat history">After cleared, neither %s nor you will be able to see messages of this chat.</string>

    <string name="general_clear" context="Button to clear the chat history">Clear</string>
    <!--
    <string name="login_initializing_chat" context="After login, initializing chat">Initializing chat</string>
    -->

    <string name="clear_history_success" context="Message show when the history of a chat has been successfully deleted">The history of the chat has been cleared</string>
    <string name="clear_history_error" context="Message show when the history of a chat hasn't been successfully deleted">Error. The history of the chat has not been cleared successfully</string>

    <string name="add_participants_menu_item" context="Menu item to add participants to a chat">Add participants</string>
    <string name="remove_participant_menu_item" context="Menu item to remove a participants from a chat">Remove participant</string>

    <string name="mega_info_empty_screen" context="Message about MEGA when there are no message in the chat screen">Protects your chat with end-to-end (user controlled) encryption, providing essential safety assurances:</string>
    <string name="mega_authenticity_empty_screen" context="Message about MEGA when there are no message in the chat screen">The system ensures that the data received is truly from the specified sender, and its content has not been manipulated during transit.</string>
    <string name="mega_confidentiality_empty_screen" context="Message about MEGA when there are no message in the chat screen">Only the author and intended recipients are able to decipher and read the content.</string>

    <string name="title_mega_info_empty_screen" context="Message about MEGA when there are no message in the chat screen">MEGA</string>
    <string name="title_mega_authenticity_empty_screen" context="Message about MEGA when there are no message in the chat screen">Authenticity</string>
    <string name="title_mega_confidentiality_empty_screen" context="Message about MEGA when there are no message in the chat screen">Confidentiality</string>

    <string name="error_not_logged_with_correct_account" context="Error message shown when opening a cancel link with an account that not corresponds to the link">This link is not related to this account. Please, log in with the correct account.</string>
    <string name="cancel_link_expired" context="Message when the user tries to open a cancel link and it has expired">This cancel link has expired, please try again.</string>

    <string name="no_results_found" context="Text shown after searching and no results found">No results were found</string>

    <string name="offline_status" context="Info label about the status of the user">Offline</string>
    <string name="online_status" context="Info label about the status of the user">Online</string>
    <string name="away_status" context="Info label about the status of the user">Away</string>
    <string name="busy_status" context="Info label about the status of the user">Busy</string>
    <string name="invalid_status" context="Info label about the status of the user">No connection</string>

    <string name="text_deleted_message" context="Text shown when a message has been deleted in the chat">This message has been deleted</string>
    <string name="text_deleted_message_by" context="Text shown when a message has been deleted in the chat">[A]This message has been deleted by [/A][B]%1$s[/B]</string>

    <string name="confirmation_delete_several_messages" context="Confirmation before deleting messages">Remove messages?</string>
    <string name="confirmation_delete_one_message" context="Confirmation before deleting one message">Remove message?</string>

    <!--
    <string name="text_cleared_history" context="Text shown when a user cleared the history of a chat"><![CDATA[<font color=\'#060000\'>%1$s</font> <font color=\'#868686\'> cleared the chat history</font>]]></string>
    -->

    <string name="group_chat_label" context="Label for the sliding panel of a group chat">Group chat</string>
    <string name="group_chat_info_label" context="Label for the option of the sliding panel to show the info of a chat group">Group info</string>
    <string name="group_chat_start_conversation_label" context="Label for the option of the sliding panel to start a one to one chat">Start conversation</string>
    <string name="group_chat_edit_profile_label" context="Label for the option of the sliding panel to edit the profile">Edit profile</string>
    <string name="title_properties_chat_leave_chat" context="Title of the section to leave a group content in the Contact Properties screen">Leave Group</string>
    <string name="participants_chat_label" context="Label for participants of a group chat">Participants</string>

    <string name="confirmation_remove_chat_contact" context="confirmation message before removing a contact from a chat.">Remove %s from this chat?</string>

    <string name="observer_permission_label_participants_panel" context="Label to show the participant permission in the options panel of the group info screen">Read-only</string>
    <!--
    <string name="member_permission_label_participants_panel" context="Label to show the participant permission in the options panel of the group info screen">Member</string>
    -->
    <string name="standard_permission_label_participants_panel" context="Label to show the participant permission in the options panel of the group info screen">Standard</string>
    <string name="administrator_permission_label_participants_panel" context="Label to show the participant permission in the options panel of the group info screen">Moderator</string>

    <string name="edited_message_text" context="Text appended to a edited message.">(edited)</string>
    <string name="change_title_option" context="Option in menu to change title of a chat group.">Change title</string>

    <string name="confirmation_leave_group_chat" context="confirmation message before leaving a group chat">If you leave, you will no longer have access to read or send messages.</string>
    <string name="title_confirmation_leave_group_chat" context="title confirmation message before leaving a group chat">Leave group chat?</string>

    <string name="confirmation_clear_group_chat" context="Text of the confirmation dialog to clear a group chat history">All messages and media in this conversation will be cleared.</string>
    <string name="title_confirmation_clear_group_chat" context="Title of the confirmation dialog to clear a group chat history">Clear history?</string>


    <string name="add_participant_error_already_exists" context="Message show when a participant hasn't been successfully invited to a group chat">The participant is already included in this group chat</string>

    <string name="number_correctly_add_participant" context="success message when inviting multiple contacts to a group chat">%d participants were successfully invited</string>
    <string name="number_no_add_participant_request" context="error message when inviting multiple contacts to a group chat">%1$d participants were successfully invited but %2$d participants were not invited.</string>

    <string name="message_permissions_changed" context="chat message when the permissions for a user has been changed">[A]%1$s[/A][B] was changed to [/B][C]%2$s[/C][D] by [/D][E]%3$s[/E]</string>
    <string name="message_add_participant" formatted="false" context="chat message when a participant was added to a group chat">[A]%1$s[/A][B] joined the group chat by invitation from [/B][C]%2$s[/C]</string>
    <string name="message_remove_participant" context="chat message when a participant was removed from a group chat">[A]%1$s[/A][B] was removed from group chat by [/B][C]%2$s[/C]</string>

    <string name="change_title_messages" context="Message shown when a participant change the title of a group chat.">[A]%1$s[/A][B] changed the group chat name to [/B][C]“%2$s”[/C]</string>

    <string name="message_participant_left_group_chat" context="chat message when a participant left a group chat">[A]%1$s[/A][B] left the group chat[/B]</string>

    <string name="manual_retry_alert" context="chat message alert when the message have to been manually">Message not sent. Tap for options</string>

    <string name="chat_status_title" context="settings of the chat to choose the status">Status</string>
    <!--
    <string name="settings_chat_summary_online" context="summary of the status online in settings">You can chat, share files and make calls with your contacts.</string>
    -->
    <!--
    <string name="settings_chat_summary_invisible" context="summary of the status invisible in settings">You can interact with your contacts but you will appear offline for them.</string>
    -->
    <!--
    <string name="settings_chat_summary_offline" context="summary of the status invisible in settings">You will appear offline to your contacts and you will not be able to chat with them.</string>
    -->

    <!--
    <string name="changing_status_to_online_success" context="message shown when the status of the user successfully changed to online">You\'re now online</string>
    -->
    <!--
    <string name="changing_status_to_invisible_success" context="message shown when the status of the user successfully changed to invisible">You\'re now away</string>
    -->

    <!--
    <string name="changing_status_to_offline_success" context="message shown when the status of the user successfully changed to offline">You\'re now offline</string>
    -->
    <!--
    <string name="changing_status_to_busy_success" context="message shown when the status of the user successfully changed to offline">You\'re now busy</string>
    -->
    <string name="changing_status_error" context="message shown when the status of the user coudn't be changed">Error. Your status has not been changed</string>
    <string name="leave_chat_error" context="message shown when a user couldn't leave chat">An error occurred when leaving the chat</string>
    <string name="create_chat_error" context="message shown when a chat has not been created">An error occurred when creating the chat</string>

    <string name="settings_chat_vibration" context="settings of the chat to choose the status">Vibration</string>

    <!--
    <string name="list_message_deleted" context="Text show in list of chats when the last message has been deleted">Message deleted</string>
    -->

    <string name="non_format_text_deleted_message_by" context="Text shown when a message has been deleted in the chat">This message has been deleted by %1$s</string>
    <string name="history_cleared_message" context="Text shown when the chat history was cleared by me">Chat history was cleared</string>
    <string name="non_format_history_cleared_by" context="Text shown when the chat history was cleared by someone">Chat history cleared by %1$s</string>

    <!--
    <string name="non_format_text_cleared_history" context="Text shown when a user cleared the history of a chat">%1$s cleared the chat history</string>
    -->
    <string name="non_format_message_permissions_changed" context="chat message when the permissions for a user has been changed">%1$s was changed to %2$s by %3$s</string>
    <string name="non_format_message_add_participant" formatted="false" context="chat message when a participant was added to a group chat">%1$s was added to this group chat by invitation from %2$s</string>
    <string name="non_format_message_remove_participant" context="chat message when a participant was removed from a group chat">%1$s was removed from group chat by %2$s</string>

    <string name="non_format_change_title_messages" context="Message shown when a participant change the title of a group chat.">%1$s changed the group chat name to “%2$s”</string>

    <string name="non_format_message_participant_left_group_chat" context="chat message when a participant left a group chat">%1$s left the group chat</string>

    <string name="messages_copied_clipboard" context="success alert when the user copy some messages to the clipboard">Copied to the clipboard</string>

    <string name="chat_error_open_title" context="Title of the error dialog when opening a chat">Chat Error!</string>
    <string name="chat_error_open_message" context="Message of the error dialog when opening a chat">The chat could not be opened successfully</string>

    <string name="menu_choose_contact" context="Menu option to add a contact to your contact list.">Choose contact</string>

    <plurals name="general_selection_num_contacts">
        <item context="referring to a contact in the contact list of the user" quantity="one">%1$d contact</item>
        <item context="Title of the contact list" quantity="other">%1$d contacts</item>
    </plurals>

    <string name="error_sharing_folder" context="Message shown when the folder sharing process fails">Error sharing the folder. Please, try again.</string>

    <plurals name="confirmation_remove_contact" context="confirmation message before removing a contact">
        <item context="Singular" quantity="one">All data associated with the selected contact will be permanently lost.</item>
        <item context="Plural" quantity="other">All data associated with the selected contacts will be permanently lost.</item>
    </plurals>

    <plurals name="title_confirmation_remove_contact" context="title of confirmation alert before removing a contact">
        <item context="Singular" quantity="one">Remove contact?</item>
        <item context="Plural" quantity="other">Remove contacts?</item>
    </plurals>

    <!--
    <string name="chat_connection_error" context="error shown when the connection to the chat fails">Chat connection error</string>
    -->

    <string name="message_option_retry" context="option shown when a message could not be sent">Retry</string>

    <string name="title_message_not_sent_options" context="title of the menu for a non sent message">Message not sent</string>
    <string name="title_message_uploading_options" context="title of the menu for an uploading message with attachment">Uploading attachment</string>

    <string name="no_conversation_history" context="message shown when a chat has no messages">No conversation history</string>

    <plurals name="user_typing" context="title of confirmation alert before removing a contact">
        <item context="Singular" quantity="one">%1$s [A]is typing&#8230;[/A]</item>
        <item context="Plural" quantity="other">%1$s [A]are typing&#8230;[/A]</item>
    </plurals>

    <string name="more_users_typing" context="text that appear when there are more than 2 people writing at that time in a chat. For example User1, user2 and more are typing...">%1$s [A]and more are typing&#8230;[/A]</string>
	<string name="label_more" context="button label more">More</string>
	<string name="label_close" context="button label Close">Close</string>
    <string name="tab_my_account_general" context="Title of the general tab in My Account Section">General</string>
    <string name="tab_my_account_storage" context="Title of the storage tab in My Account Section">Storage</string>
	<string name="label_storage_upgrade_account" context="label of storage in upgrade/choose account page, it is being used with a variable, e.g. for LITE user it will show '200GB Storage'.">Storage</string>
	<string name="label_transfer_quota_upgrade_account" context="label of transfer quota in upgrade/choose account page, it is being used with a variable, e.g. for LITE user it will show '1 TB Transfer quota'.">Transfer quota</string>
	<string name="label_transfer_quota_achievements" context="label of transfer quota in achievements page, it is being used with a variable, e.g. '30GB Transfer quota'.">Transfer quota</string>

    <string name="account_plan" context="Title of the section about the plan in the storage tab in My Account Section">Plan</string>
    <string name="storage_space" context="Title of the section about the storage space in the storage tab in My Account Section">Storage space</string>
    <string name="transfer_quota" context="Title of the section about the transfer quota in the storage tab in My Account Section">Transfer quota</string>

    <string name="available_space" context="Label in section the storage tab in My Account Section">Available</string>
    <string name="not_available" context="Label in section the storage tab in My Account Section when no info info is received">not available</string>

    <string name="no_bylling_cycle" context="Label in section the storage tab when the account is Free">No billing cycle</string>

    <string name="my_account_of_string" context="String to show the transfer quota and the used space in My Account section">%1$s [A]of %2$s[/A]</string>

    <string name="confirmation_delete_from_save_for_offline" context="confirmation message before removing a something for the Save for offline section">Remove from Save for Offline?</string>

    <string name="recent_chat_empty_no_connection_text" context="Text of chat section when the app has no connection">Chat is disabled and it cannot be enabled without a connection.</string>

    <string name="set_status_option_label" context="Label for the option of action menu to change the chat status">Set status</string>

    <string name="general_dismiss" context="Answer for confirmation dialog.">Dismiss</string>

    <string name="context_invitacion_reply_accepted" context="Accepted request invitacion alert">Invitation accepted</string>
    <string name="context_invitacion_reply_declined" context="Declined request invitacion alert">Invitation declined</string>
    <string name="context_invitacion_reply_ignored" context="Ignored request invitacion alert">Invitation ignored</string>

    <string name="error_message_unrecognizable" context="Content of a normal message that cannot be recognized">Message unrecognizable</string>

    <string name="settings_autoaway_title" context="Title of the settings section to configure the autoaway of chat presence">Auto-away</string>
    <string name="settings_autoaway_subtitle" context="Subtitle of the settings section to configure the autoaway of chat presence">Show me away after an inactivity of</string>
    <string name="settings_autoaway_value" context="Value in the settings section of the autoaway chat presence">%1d minutes</string>

    <string name="settings_persistence_title" context="Title of the settings section to configure the status persistence of chat presence">Status persistence</string>
    <string name="settings_persistence_subtitle" context="Subtitle of the settings section to configure the status persistence of chat presence">Maintain my chosen status appearance even when I have no connected devices</string>

    <string name="title_dialog_set_autoaway_value" context="Title of the dialog to set the value of the auto away preference">Set time limit</string>
    <string name="button_set" context="Button to set a value">Set</string>
    <string name="hint_minutes" context="Button to set a value">minutes</string>

    <!--
    <string name="autoaway_disabled" context="Word to indicated the autoaway is disabled">Disabled</string>
    -->

    <string-array name="settings_status_entries" context="the options of what to upload in an array. Needed for the settings">
        <item context="the options of what to upload.">Online</item>
        <item context="the options of what to upload.">Away</item>
        <item context="the options of what to upload.">Busy</item>
        <item context="the options of what to upload.">Offline</item>
    </string-array>

    <string name="offline_empty_folder" context="Text that indicates that a the offline section is currently empty">No files Saved for Offline</string>

    <string name="general_enable" context="Positive confirmation to enable logs">Enable</string>
    <string name="enable_log_text_dialog" context="Dialog to confirm the action of enabling logs">Logs can contain information related to your account</string>

    <string name="confirmation_to_reconnect" context="Dialog to confirm the reconnect action">Network connection recovered. Connect to MEGA?</string>
    <string name="loading_status" context="Message shown meanwhile the app is waiting for a the chat status">Loading status&#8230;</string>

    <string name="error_editing_message" context="Error when a message cannot be edited">This message cannot be edited</string>

    <plurals name="text_number_transfers" context="Label to show the number of transfers in progress">
        <item context="Singular" quantity="one">%1$d of %2$d file</item>
        <item context="Plural" quantity="other">%1$d of %2$d files</item>
    </plurals>

	<string name="label_process_finishing" contest="when user stop upload/download, we may still waiting for async response to come back">Process is finishing...</string>
    <string name="option_to_transfer_manager" context="Label of the modal bottom sheet to Transfer Manager section" formatted="false">View</string>
    <string name="option_to_pause_transfers" context="Label of the modal bottom sheet to pause all transfers">Pause all transfers</string>
    <string name="option_to_resume_transfers" context="Label of the modal bottom sheet to resume all transfers">Resume all transfers</string>
    <string name="option_to_clear_transfers" context="Label of the modal bottom sheet to clear completed transfers">Clear completed</string>
    <string name="menu_pause_individual_transfer" context="Dialog to confirm the action of pausing one transfer">Pause transfer?</string>
    <string name="menu_resume_individual_transfer" context="Dialog to confirm the action of restarting one transfer">Resume transfer?</string>
    <string name="button_resume_individual_transfer" context="Button to confirm the action of restarting one transfer">Resume</string>

    <string name="confirmation_to_clear_completed_transfers" context="Dialog to confirm before removing completed transfers">Clear completed transfers?</string>

    <string name="title_tab_in_progress_transfers" context="Title of the tab section for transfers in progress">In progress</string>
    <string name="title_tab_completed_transfers" context="Title of the tab section for completed transfers">Completed</string>

    <string name="transfer_paused" context="Possible state of a transfer">Paused</string>
    <string name="transfer_queued" context="Possible state of a transfer">Queued</string>
    <!--
    <string name="transfer_canceled" context="Possible state of a transfer">Canceled</string>
    -->
    <string name="transfer_unknown" context="Possible state of a transfer">Unknown</string>

    <string name="paused_transfers_title" context="Title of the panel where the progress of the transfers is shown">Paused transfers</string>

    <string name="completed_transfers_empty" context="message shown in the screen when there are not any active transfer">No completed transfers</string>

    <!--
    <string name="message_transfers_completed" context="Message shown when the pending transfers are completed">Transfers finished</string>
    -->

    <plurals name="upload_service_notification" context="Text of the notification shown when the upload service is running">
        <item context="Singular" quantity="one">Uploading %1$d of %2$d file</item>
        <item context="Plural" quantity="other">Uploading %1$d of %2$d files</item>
    </plurals>

	<plurals name="folder_upload_service_notification" context="Text of the notification shown when the folder upload service is running">
		<item context="Text of the notification shown when the folder upload service is running - singular e.g. Uploading 1 of 1 folder" quantity="one">Uploading %1$d of %2$d folder</item>
		<item context="Text of the notification shown when the folder upload service is running - plural e.g. Uploading 1 of 2 folders" quantity="other">Uploading %1$d of %2$d folders</item>
	</plurals>

    <plurals name="upload_service_final_notification" context="Text of the notification shown when the upload service has finished">
        <item context="Singular" quantity="one">Uploaded %1$d file</item>
        <item context="Plural" quantity="other">Uploaded %1$d files</item>
    </plurals>

	<plurals name="folder_upload_service_final_notification" context="Text of the notification shown when the folder upload service has finished">
		<item context="Text of the notification shown when the folder upload service has finished - singular e.g. Uploaded 1 folder" quantity="one">Uploaded %1$d folder</item>
		<item context="Text of the notification shown when the folder upload service has finished - plural  e.g. Uploaded 2 folders" quantity="other">Uploaded %1$d folders</item>
	</plurals>

    <string name="general_total_size" context="label for the total file size of multiple files and/or folders (no need to put the colon punctuation in the translation)" formatted="false">Total size: %1$s</string>

    <plurals name="upload_service_failed" context="Text of the notification shown when the upload service has finished with any transfer error">
        <item context="Singular" quantity="one">%1$d file not uploaded</item>
        <item context="Plural" quantity="other">%1$d files not uploaded</item>
    </plurals>

    <plurals name="copied_service_upload" context="Text of the notification shown when the upload service has finished with any copied file instead uploaded">
        <item context="Singular" quantity="one">%1$d file copied</item>
        <item context="Plural" quantity="other">%1$d files copied</item>
    </plurals>

    <plurals name="already_downloaded_service" context="Text of the notification shown when the download service do not download because the file is already on the device">
        <item context="Singular" quantity="one">%1$d file previously downloaded</item>
        <item context="Plural" quantity="other">%1$d files previously downloaded</item>
    </plurals>

    <plurals name="download_service_final_notification" context="Text of the notification shown when the download service has finished">
        <item context="Singular" quantity="one">Downloaded %1$d file</item>
        <item context="Plural" quantity="other">Downloaded %1$d files</item>
    </plurals>

    <plurals name="download_service_final_notification_with_details" context="Text of the notification shown when the download service has finished with any error">
        <item context="Singular" quantity="one">Downloaded %1$d of %2$d file</item>
        <item context="Plural" quantity="other">Downloaded %1$d of %2$d files</item>
    </plurals>

    <plurals name="download_service_failed" context="Text of the notification shown when the download service has finished with any transfer error">
        <item context="Singular" quantity="one">%1$d file not downloaded</item>
        <item context="Plural" quantity="other">%1$d files not downloaded</item>
    </plurals>

    <plurals name="download_service_notification" context="Text of the notification shown when the download service is running">
        <item context="Singular" quantity="one">Downloading %1$d of %2$d file</item>
        <item context="Plural" quantity="other">Downloading %1$d of %2$d files</item>
    </plurals>

    <string name="title_depleted_transfer_overquota" context="Title of the alert when the transfer quota is depleted">Depleted transfer quota</string>
    <string name="text_depleted_transfer_overquota" context="Text of the alert when the transfer quota is depleted">Your queued transfer exceeds the current transfer quota available for your IP address and may therefore be interrupted.</string>
    <string name="plans_depleted_transfer_overquota" context="Button to show plans in the alert when the transfer quota is depleted">See our plans</string>
    <string name="continue_without_account_transfer_overquota" context="Button option of the alert when the transfer quota is depleted">Continue without account</string>

    <plurals name="new_general_num_files" context="this is used for example when downloading 1 file or 2 files">
        <item context="Singular of file. 1 file" quantity="one">%1$d file</item>
        <item context="Plural of file. 2 files" quantity="other">%1$d files</item>
    </plurals>

    <string name="general_view" context="Menu option">View files</string>
    <string name="add_to_cloud" context="Menu option">Add to Cloud Drive</string>
    <string name="save_for_offline" context="Menu option">Save for offline</string>

    <string name="general_view_contacts" context="Menu option">View contacts</string>

    <string name="import_success_message" context="Menu option">Succesfully added to Cloud Drive</string>
    <string name="import_success_error" context="Menu option">Error. Not added to Cloud Drive</string>

    <string name="chat_connecting" context="Label in login screen to inform about the chat initialization proccess">Connecting&#8230;</string>

    <string name="context_contact_already_invited" context="message when trying to invite a contact with a pending request">%s was already invited. Consult your pending requests.</string>

    <string name="confirm_email_misspelled" context="Hint text explaining that you can change the email and resend the create account link to the new email address">If you have misspelt your email address, correct it and click [A]Resend[A].</string>
    <string name="confirm_email_misspelled_resend" context="Button to resend the create account email to a new email address in case the previous email address was misspelled">Resend</string>
    <string name="confirm_email_misspelled_email_sent" context="Text shown after the confirmation email has been sent to the new email address">Email sent</string>

    <string name="copyright_alert_title" context="text_copyright_alert_title">Copyright warning to all users</string>
    <string name="copyright_alert_first_paragraph" context="text_copyright_alert_first_paragraph">MEGA respects the copyrights of others and requires that users of the MEGA cloud service comply with the laws of copyright.</string>
    <string name="copyright_alert_second_paragraph" context="text_copyright_alert_second_paragraph">You are strictly prohibited from using the MEGA cloud service to infringe copyrights. You may not upload, download, store, share, display, stream, distribute, email, link to, transmit or otherwise make available any files, data or content that infringes any copyright or other proprietary rights of any person or entity.</string>
    <string name="copyright_alert_agree_button" context="text of the Agree button">Agree</string>
    <string name="copyright_alert_disagree_button" context="text of the Disagree button">Disagree</string>

    <string name="download_show_info" context="Hint how to cancel the download">Show info</string>

    <string name="context_link_removal_error" context="error message">Link removal failed. Try again later.</string>
    <string name="context_link_action_error" context="error message">Link action failed. Try again later.</string>

    <string name="title_write_user_email" context="title of the dialog shown when sending or sharing a folder">Write the user’s email</string>

    <string name="activity_title_files_attached" context="title of the screen to see the details of several node attachments">Files attached</string>
    <string name="activity_title_contacts_attached" context="title of the screen to see the details of several contact attachments">Contacts attached</string>

    <string name="alert_user_is_not_contact">The user is not a contact</string>

    <string name="camera_uploads_cellular_connection">Use cellular connection</string>
    <string name="camera_uploads_upload_videos">Upload videos</string>

    <string name="success_changing_user_avatar" context="Message when an user avatar has been changed successfully">Profile picture updated</string>
    <string name="error_changing_user_avatar_image_not_available" context="Message when an error ocurred when changing an user avatar">Error. Selected image does not exist</string>
    <string name="error_changing_user_avatar" context="Message when an error ocurred when changing an user avatar">Error when changing the profile picture</string>
    <string name="success_deleting_user_avatar" context="Message when an user avatar has been deleted successfully">Profile picture deleted</string>
    <string name="error_deleting_user_avatar" context="Message when an error ocurred when deleting an user avatar">Error when deleting the profile picture</string>

    <string name="error_changing_user_attributes" context="Message when an error ocurred when changing an user attribute">An error occurred when changing the name</string>
    <string name="success_changing_user_attributes" context="Message when an user attribute has been changed successfully">Your name has been successfully updated</string>

    <string name="add_participant_success" context="Message show when a participant has been successfully invited to a group chat">Participant added</string>
    <string name="add_participant_error" context="Message show when a participant hasn't been successfully invited to a group chat">Error. Participant not added</string>

    <string name="remove_participant_success" context="Message show when a participant has been successfully removed from a group chat">Participant removed</string>
    <string name="remove_participant_error" context="Message show when a participant hasn't been successfully removed from a group chat">Error. Participant not removed</string>

    <string name="no_files_selected_warning">No files selected</string>

    <string name="attachment_upload_panel_from_cloud">From Cloud Drive</string>
    <string name="attachment_upload_panel_contact">Contact</string>
    <string name="attachment_upload_panel_photo">From device</string>

    <string name="delete_account" context="Button and title of dialog shown when the user wants to delete permanently his account">Cancel Account</string>
    <string name="delete_account_text" context="Text shown in the alert dialog to confirm the cancellation of an account">If you cancel your account you will not be able to access your account data, your MEGA contacts or conversations.\nYou will not be able to undo this action.</string>
    <string name="delete_button" context="Button in My Account section to confirm the account deletion">Delete</string>

    <string name="file_properties_info_info_file">Info</string>
    <string name="file_properties_info_size" context="Refers to the size of a file.">Total size</string>
    <string name="file_properties_info_content" context="header of a status field for what content a user has shared to you">Contains</string>
    <string name="file_properties_shared_folder_public_link_name">Link</string>

    <string name="file_properties_shared_folder_full_access" context="Refers to access rights for a file folder.">Full access</string>
    <string name="file_properties_shared_folder_read_only" context="Refers to access rights for a file folder.">Read-only</string>
    <string name="file_properties_shared_folder_read_write" context="Refers to access rights for a file folder. (with the &amp; needed. Don\'t use the symbol itself. Use &amp;)">Read and write</string>

    <string name="attachment_uploading_state_uploading">Uploading&#8230;</string>
    <string name="attachment_uploading_state_error">Error. Not sent.</string>

    <string name="already_downloaded_multiple" context="When a multiple download is started, some of the files could have already been downloaded before. This message shows the number of files that has already been downloaded and the number of files pending">%d files already downloaded.</string>
    <string name="pending_multiple" context="When a multiple download is started, some of the files could have already been downloaded before. This message shows the number of files that has already been downloaded and the number of files pending">%d files pending.</string>

    <string name="contact_is_me">No options available, you have selected yourself</string>

    <string name="confirmation_delete_one_attachment" context="Confirmation before deleting one attachment">Remove attachment?</string>

    <string name="general_view_with_revoke" formatted="false" context="Menu option">View files (%1$d deleted)</string>

    <string name="success_attaching_node_from_cloud" context="Success message when the attachment has been sent to a chat">File sent to %1$s</string>
    <string name="success_attaching_node_from_cloud_chats" context="Success message when the attachment has been sent to a many chats">File sent to %1$d chats</string>
    <string name="error_attaching_node_from_cloud" context="Error message when the attachment cannot be sent">Error. The file has not been sent</string>
    <string name="error_attaching_node_from_cloud_chats" context="Error message when the attachment cannot be sent to any of the selected chats">Error. The file has not been sent to any of the selected chats</string>
    <string name="error_revoking_node" context="Error message when the attachment cannot be revoked">Error. The attachment has not been removed</string>

    <string name="settings_set_up_automatic_uploads" context="settings option">Set up automatic uploads</string>

    <string name="settings_chat_silent_sound_not" context="settings option for chat notification">Silent</string>

    <string name="messages_chat_notification" context="messages string in chat notification">messages</string>
    <string name="incoming_folder_notification" context="part of the string in incoming shared folder notification">from</string>
    <string name="title_incoming_folder_notification" context="title of incoming shared folder notification">New shared folder</string>
    <string name="title_contact_request_notification" context="title of contact request notification">New contact request</string>

    <string name="title_properties_chat_clear" context="Title of the section to clear the chat content in the Contact Properties screen">Clear chat history</string>
    <string name="title_properties_remove_contact" context="Title of the section to remove contact in the Contact Properties screen">Remove contact</string>

    <string name="title_properties_chat_notifications_contact" context="Title of the section to enable notifications in the Contact Properties screen">Chat notifications</string>
    <string name="history_cleared_by" context="Text shown when the chat history was cleared by someone">[A]%1$s[/A][B] cleared the chat history[/B]</string>

    <string name="number_messages_chat_notification" formatted="false" context="messages string in chat notification">%1$d unread chats</string>

    <string name="context_permissions_changing_folder" context="Item menu option upon clicking on one or multiple files.">Changing permissions</string>
    <string name="context_removing_contact_folder" context="Item menu option upon clicking on one or multiple files.">Removing contact from shared folder</string>

    <string name="confirmation_move_to_rubbish" context="confirmation message before removing a file">Move to Rubbish Bin?</string>
    <string name="confirmation_move_to_rubbish_plural" context="confirmation message before removing a file">Move to Rubbish Bin?</string>
    <string name="confirmation_delete_from_mega" context="confirmation message before removing a file">Delete from MEGA?</string>
    <string name="confirmation_leave_share_folder" context="confirmation message before leaving an incoming shared folder">If you leave the folder, you will not be able to see it again</string>
    <string name="attachment_uploading_state" context="label to indicate the state of an upload in chat">Uploading&#8230;</string>

    <string name="title_properties_contact_notifications_for_chat" context="Title of the section to enable notifications in the Contact Properties screen">Chat notifications</string>

    <string name="achievements_title" context="title of the section for achievements">Achievements</string>
    <string name="achievements_subtitle" context="subtitle of the section for achievements">Invite friends and get rewards</string>

    <string name="button_invite_friends" context="button to invite friends for getting achievements">Invite friends</string>

    <string name="figures_achievements_text_referrals" context="title of the introduction for the achievements screen">Get %1$s of storage and %2$s of transfers for each referral</string>

    <string name="figures_achievements_text" context="sentence to detail the figures of storage and transfer quota related to each achievement">Get %1$s of storage and %2$s of transfers</string>

    <string name="unlocked_rewards_title" context="title of the section for unlocked rewards">Unlocked rewards</string>

    <string name="unlocked_storage_title" context="title of the section for unlocked storage quota">Storage Quota</string>

    <string name="title_referral_bonuses" context="title of the section for referral bonuses in achivements section (maximum 24 chars)">Referral Bonuses</string>
    <string name="title_install_app" context="title of the section for install a mobile app in achivements section (maximum 24 chars)">Install a mobile app</string>
    <string name="title_regitration" context="title of the section for install megasync in achivements section (maximum 24 chars)">Registration bonus</string>
    <string name="title_install_desktop" context="title of the section for install a mobile app bonuses in achivements section (maximum 24 chars)">Install MEGA desktop app</string>
    <string name="title_base_quota" context="title of the section for base quota in achivements section">Account Base Quota</string>
    <string name="camera_uploads_empty" context="Text that indicates that no pictures have been uploaded to the Camera Uploads section">No files in Camera Uploads</string>
    <string name="general_num_days_left" context="indicates the number of days left related to a achievement">%1$d d left</string>
    <string name="expired_achievement" context="state to indicate the achievement has expired">Expired</string>

    <string name="setting_title_use_https_only" context="title of the advanced setting to choose the use of https">Don’t use HTTP</string>
    <string name="setting_subtitle_use_https_only" context="subtitle of the advanced setting to choose the use of https">Enable this option only if your transfers don’t start. In normal circumstances HTTP is satisfactory as all transfers are already encrypted.</string>

    <string name="title_achievement_invite_friends" context="title of screen to invite friends and get an achievement">How it works</string>
    <string name="first_paragraph_achievement_invite_friends" context="first paragraph of screen to invite friends and get an achievement">Invite your friends to create a free MEGA account and install our mobile app. For every successful signup and app install you receive bonus storage and transfer quota.</string>
    <string name="second_paragraph_achievement_invite_friends" context="second paragraph of screen to invite friends and get an achievement">You will not receive credit for inviting someone who has used MEGA previously and you will not be notified about such a rejection. Invited contacts must install the MEGA mobile app or MEGA desktop app on their devices.</string>

    <string name="card_title_invite_friends" context="explanation of screen to invite friends and get an achievement">Select contacts from your phone contact list or enter multiple email addresses.</string>

    <string name="title_confirmation_invite_friends" context="title of the dialog to confirm the contact request">Invite friends to MEGA</string>
    <string name="subtitle_confirmation_invite_friends" context="subtitle of the dialog to confirm the contact request">Thanks! Invitation was sent by email</string>
    <string name="paragraph_confirmation_invite_friends" context="paragraph of the dialog to confirm the contact request">Encourage your friends to register and install a MEGA app. As long as your friend uses the same email address as you’ve entered, you will receive your transfer quota reward.</string>

    <string name="invalid_email_to_invite" context="Error shown when the user writes a email with an incorrect format">Email is malformed</string>

    <string name="paragraph_info_achievement_install_desktop" context="info paragraph about the achievement install megasync">When you install MEGAsync you get %1$s of complimentary storage space plus %2$s of transfer quota, both valid for 180 days. MEGA desktop app is available for Windows, macOS and most Linux distros.</string>
    <string name="paragraph_info_achievement_install_mobile_app" context="info paragraph about the achievement install mobile app">When you install our mobile app you get %1$s of complimentary storage space plus %2$s of transfer quota, both valid for 180 days. We provide mobiles apps for iOS, Android and Windows Phone.</string>

    <string name="result_paragraph_info_achievement_install_desktop" context="info paragraph about the completed achievement install megasync">You have received %1$s storage space and %2$s transfer quota for installing our MEGA desktop app.</string>
    <string name="result_paragraph_info_achievement_install_mobile_app" context="info paragraph about the completed achievement install mobile app">You have received %1$s storage space and %2$s transfer quota for installing our mobile app.</string>
    <string name="result_paragraph_info_achievement_registration" context="info paragraph about the completed achievement registration">You have received %1$s storage space as your free registration bonus.</string>

    <string name="expiration_date_for_achievements" context="info paragraph about the completed achievement registration">Bonus expires in %1$d days</string>

    <plurals name="context_share_folders">
        <item context="menu item" quantity="one">Share folder</item>
        <item context="menu items" quantity="other">Share folders</item>
    </plurals>

    <string name="no_folders_shared" context="Info of a contact if there is no folders shared with him">No folders shared</string>

    <string name="settings_help" context="Settings category title for Help">Help</string>
    <string name="settings_help_preference" context="Settings preference title for send feedback">Send Feedback</string>
    <string name="setting_feedback_subject" context="mail subject">Android feedback</string>
    <string name="setting_feedback_body" context="mail body">Please, write your feedback here:</string>
    <string name="settings_feedback_body_device_model" context="mail body">Device model</string>
    <string name="settings_feedback_body_android_version" context="mail body">Android version</string>

    <string name="dialog_title_new_file" context="Title of the dialog to create a new file by inserting the name">New file</string>
    <string name="context_new_file_name" context="Input field description in the create file dialog.">File Name</string>

    <string name="dialog_title_new_link" context="Title of the dialog to create a new link by inserting the name">Link name</string>
    <string name="context_new_link_name" context="Input field description in the create link dialog.">Link URL</string>

    <string name="new_file_subject_when_uploading" context="Title of the field subject when a new file is created to upload">SUBJECT</string>
    <string name="new_file_content_when_uploading" context="Title of the field content when a new file is created to upload">CONTENT</string>
    <string name="new_file_email_when_uploading" context="Title of the field email when a new contact is created to upload">EMAIL</string>

    <string name="forward_menu_item" context="Item of a menu to forward a message chat to another chatroom">Forward</string>

    <string name="general_attach" context="name of the button to attach file from MEGA to another app">Attach</string>

    <string name="type_contact" context="when add or share a file with a new contact, it can type by name or mail">Contact’s name or email</string>

    <string name="max_add_contact" context="when add or share a file with a new contact, message displayed to warn that the maximum number has been reached">No more contacts can be added at this time</string>

    <string name="old_and_new_passwords_equals" context="when changing the password , the old password and new password are equals">The new password cannot be the same as the old password</string>

    <string name="action_search_by_date" context="Menu item">Search by date</string>
    <string name="general_apply" context="title of a button to apply search by date">Apply</string>ç
    <string name="general_search_month" context="title of a button to apply search by month">Last month</string>
    <string name="general_search_year" context="title of a button to apply search by year">Last year</string>

    <string name="label_set_day" context="title of a Search by date tag">Set day</string>
    <string name="snackbar_search_by_date" context="the user can't choose this date">Date required is not valid</string>

    <string name="invalid_characters" context="Error when the user writes a character not allowed">Characters not allowed</string>

    <string name="audio_play" context="Label shown when audio file is playing">Audio File</string>

    <string name="corrupt_pdf_dialog_text" context="when open PDF Viewer, the pdf that it try to open is damaged or does not exist">Error. The pdf file is corrupted or does not exist.</string>

    <string name="user_account_feedback" context="Label to include info of the user email in the feedback form">User account</string>

    <string name="save_to_mega" context="Label shown in MEGA pdf-viewer when it open a PDF save in smartphone storage">Save to my \nCloud Drive</string>

    <string name="chat_already_exists" context="Error message when creating a chat one to one with a contact that already has a chat">The chat already exists</string>

    <string name="not_download" context="before sharing a file, has to be downloaded">The file has not been downloaded yet</string>

    <string name="not_permited_add_email_to_invite" context="Error shown when a user is starting a chat or adding new participants in a group chat and writes a contact mail that has not added">Only MEGA contacts can be added</string>

    <string name="invalid_connection_state" context="Info label about the connectivity state of an individual chat">Chat disconnected</string>

    <string name="call_error" context="Message show when a call cannot be established">Error. The call cannot be established</string>

    <string name="title_evaluate_the_app_panel" context="Title of dialog to evaluate the app">Are you happy with this app?</string>
    <string name="rate_the_app_panel" context="Label to show rate the app">Yes, rate the app</string>
    <string name="send_feedback_panel" context="Label to show send feedback">No, send feedback</string>

    <string name="link_advanced_options" context="title of the section advanced options on the get link screen">Advanced options</string>

    <string name="no_contacts_permissions" context="Title of the section to invite contacts if the user has denied the contacts permmissions">No contact permissions granted</string>

    <string name="choose_qr_option_panel" context="Option of the sliding panel to go to QR code section">My QR code</string>
    <string name="section_qr_code" context="Title of the screen that shows the options to the QR code">QR Code</string>
    <string name="action_reset_qr" context="Option in menu of section  My QR code to reset the QR code">Reset QR code</string>
    <string name="action_delete_qr" context="Option in menu of section  My QR code to delete the QR code">Delete QR code</string>
    <string name="save_cloud_drive" context="Option shown in QR code bottom sheet dialog to save QR code in Cloud Drive">To Cloud Drive</string>
    <string name="save_file_system" context="Option shown in QR code bottom sheet dialog to save QR code in File System">To File System</string>
    <string name="section_my_code" context="Title of QR code section">MY CODE</string>
    <string name="section_scan_code" context="Title of QR code scan section">SCAN CODE</string>
    <string name="settings_qrcode_autoaccept" context="Title of QR code settings that permits or not contacts that scan my QR code will be automatically added to my contact list">Auto-Accept</string>
    <string name="setting_subtitle_qrcode_autoccept" context="Subtitle of QR code settings auto-accept">Contacts that scan your QR Code will be automatically added to your contact list.</string>
    <string name="setting_subtitle_qrcode_reset" context="Subtitle of QR code settings that reset the code">Previous QR code will no longer be valid</string>
    <string name="qrcode_link_copied" context="Text shown when it has been copied the QR code link">Link copied to the clipboard</string>
    <string name="qrcode_reset_successfully" context="Text shown when it has been reseted the QR code successfully">QR code successfully reset</string>
    <string name="qrcode_delete_successfully" context="Text shown when it has been deleted the QR code successfully">QR code successfully deleted</string>
    <string name="qrcode_reset_not_successfully" context="Text shown when it has not been reseted the QR code successfully">QR code not reset due to an error. Please, try again.</string>
    <string name="qrcode_delete_not_successfully" context="Text shown when it has not been delete the QR code successfully">QR code not deleted due to an error. Please, try again.</string>
    <string name="invite_sent" context="Title of dialog shown when a contact request has been sent with QR code">Invite sent</string>
    <string name="invite_sent_text" context="Text of dialog shown when a contact request has been sent with QR code">The user %s has been invited and will appear in your contact list once accepted.</string>
    <string name="error_share_qr" context="Text shown when it tries to share the QR and occurs an error to process the action">An error occurred while trying to share the QR file. Perhaps the file does not exist. Please, try again later.</string>
    <string name="error_upload_qr" context="Text shown when it tries to upload to Cloud Drive the QR and occurs an error to process the action">An error occurred while trying to upload the QR file. Perhaps the file does not exist. Please, try again later.</string>
    <string name="error_download_qr" context="Text shown when it tries to download to File System the QR and occurs an error to process the action">An error occurred while trying to download the QR file. Perhaps the file does not exist. Please, try again later.</string>
    <string name="success_download_qr" context="Text shown when it tries to download to File System the QR and the action has success">The QR Code has been downloaded successfully to %s</string>
    <string name="invite_not_sent" context="Title of dialog shown when a contact request has not been sent with QR code">Invite not sent</string>
    <string name="invite_not_sent_text" context="Text of dialog shown when a contact request has not been sent with QR code">The QR code or contact link is invalid. Try to scan a valid code or to open a valid link.</string>
    <string name="invite_not_sent_text_already_contact" context="Text of dialog shown when a contact request has not been sent with QR code because of is already a contact">The invitation has not been sent. %s is already in your contacts list.</string>
    <string name="invite_not_sent_text_error" context="Text of dialog shown when a contact request has not been sent with QR code because of some error">The invitation has not been sent. An error occurred processing it.</string>
    <string name="generatin_qr" context="Text of alert dialog informing that the qr is generating">Generating QR Code&#8230;</string>
    <string name="menu_item_scan_code" context="Title of QR code scan menu item">Scan QR code</string>
    <string name="button_copy_link" context="get the contact link and copy it">Copy link</string>
    <string name="button_create_qr" context="Create QR code">Create QR code</string>
    <string name="qrcode_create_successfully" context="Text shown when it has been created the QR code successfully">QR code successfully created</string>
    <string name="qrcode_scan_help" context="Text shown in QR code scan fragment to help and guide the user in the action">Line up the QR code to scan it with your device’s camera</string>
    <string name="contact_view" context="positive button on dialog to view a contact">View</string>


    <string name="external_play" context="Item menu option to reproduce audio or video in external reproductors">Open with</string>

    <string name="context_share" context="to share a file using Facebook, Whatsapp, etc">Share using</string>

    <string name="error_enable_chat_before_login" context="Message shown if the user choose enable button and he is not logged in">Please, log in before enabling the chat</string>

    <string name="label_set_period" context="title of a tag to search for a specific period within the search by date option in Camera upload">Set period</string>

    <string name="context_empty_chat_recent" context="Text of the empty screen when there are not chat conversations">[B]Invite friends to [/B][A]Chat[/A][B] and enjoy our encrypted platform with privacy and security.[/B]</string>
    <string name="recent_chat_empty_enable_chat" context="Message shown when the user has no recent chats">[C]Enable [/C][B]Chat[/B][A][C] and enjoy our encrypted platform with privacy and security.[/C]</string>

    <string name="context_empty_camera_uploads" context="Text of the empty screen when there are not elements in Camera Uploads">[B]No media on [/B][A]Camera Uploads[/A][B].[/B]</string>
    <string name="context_empty_rubbish_bin" context="Text of the empty screen when there are not elements in the Rubbish Bin">[B]Empty [/B][A]Rubbish Bin[/A][B].[/B]</string>

    <string name="context_empty_inbox" context="Text of the empty screen when there are not elements in  Inbox">[B]No files in your [/B][A]Inbox[/A][B].[/B]</string>
    <string name="context_empty_cloud_drive" context="Text of the empty screen when there are not elements in Cloud Drive ">[B]No files in your [/B][A]Cloud Drive[/A][B].[/B]</string>
    <string name="context_empty_offline" context="Text of the empty screen when there are not elements in Saved for Offline">[B]No files [/B][A]Offline[/A][B].[/B]</string>
    <string name="context_empty_contacts" context="Text of the empty screen when there are not contacts">[B]No [/B][A]Contacts[/A][B].[/B]</string>

    <string name="recent_chat_empty" context="Message shown when the user has no chats">[A]No[/A] [B]Conversations[/B]</string>
    <string name="recent_chat_loading_conversations" context="Message shown when the chat is section is loading the conversations">[A]Loading[/A] [B]Conversations&#8230;[/B]</string>

    <string name="context_empty_incoming" context="Text of the empty screen when there are not elements in Incoming">[B]No [/B][A]Incoming Shared folders[/A][B].[/B]</string>
    <string name="context_empty_outgoing" context="Text of the empty screen when there are not elements in Outgoing">[B]No [/B][A]Outgoing Shared folders[/A][B].[/B]</string>

    <string name="tab_sent_requests" context="Title of the sent requests tab. Capital letters">Sent requests</string>
    <string name="tab_received_requests" context="Title of the received requests tab. Capital letters">Received requests</string>
    <string name="overquota_alert_title" context="Title dialog overquota error">Storage quota exceeded</string>

    <string name="invalid_link" context="error message shown when an account confirmation link or reset password link is invalid for unknown reasons">Invalid link, please ask for a new valid link</string>

    <string name="processing_link" context="Message shown when a link is being processing">Processing link&#8230;</string>

    <string name="passwd_weak" context="Message shown when it is creating an acount and it is been introduced a very weak or weak password">Your password is easily guessed. Try making your password longer. Combine uppercase and lowercase letters. Add special characters. Do not use names or dictionary words.</string>
    <string name="passwd_medium" context="Message shown when it is creating an acount and it is been introduced a medium password">Your password is good enough to proceed, but it is recommended to strengthen your password further.</string>
    <string name="passwd_good" context="Message shown when it is creating an acount and it is been introduced a good password">This password will withstand most typical brute-force attacks. Please ensure that you will remember it.</string>
    <string name="passwd_strong" context="Message shown when it is creating an acount and it is been introduced a strong password">This password will withstand most sophisticated brute-force attacks. Please ensure that you will remember it.</string>
    <string name="pass_very_weak" context="Password very weak">Very Weak</string>
    <string name="pass_weak" context="Password weak">Weak</string>
    <string name="pass_medium" context="Password medium">Medium</string>
    <string name="pass_good" context="Password good">Good</string>
    <string name="pass_strong" context="Password strong">Strong</string>

    <string name="title_notification_call_in_progress" context="Title of the notification shown on the action bar when there is a call in progress">Call in progress</string>
    <string name="action_notification_call_in_progress" context="Subtitle of the notification shown on the action bar when there is a call in progress">Click to go back to the call</string>
    <string name="button_notification_call_in_progress" context="Button in the notification shown on the action bar when there is a call in progress">Return to the call</string>

    <string name="contacts_mega" context="When it lists contacts of MEGA, the title of list's header">On MEGA</string>
    <string name="contacts_phone" context="When it lists contacts of phone, the title of list's header">Phone contacts</string>

    <string name="account_suspended_multiple_breaches_ToS" context="Message error shown when trying to log in on an account has been suspended due to multiple breaches of Terms of Service">Your account has been suspended due to multiple breaches of MEGA’s Terms of Service. Please check your email inbox.</string>
    <string name="account_suspended_breache_ToS" context="Message error shown when trying to log in on an account has been suspended due to breach of Terms of Service">Your account was terminated due to a breach of MEGA’s Terms of Service, such as abuse of rights of others; sharing and/or importing illegal data; or system abuse.</string>

    <string name="file_storage_empty_folder" context="In a chat conversation when you try to send device's images but there aren't available images">No files</string>
    <string name="label_file_size_byte" context="size in byte">B</string>
    <string name="label_file_size_kilo_byte" context="size in kilobyte">KB</string>
    <string name="label_file_size_mega_byte" context="size in megabyte">MB</string>
    <string name="label_file_size_giga_byte" context="size in gigabyte">GB</string>
    <string name="label_file_size_tera_byte" context="size in terabyte">TB</string>

    <plurals name="number_of_versions" formatted="false" context="Number of versions of a file shown on the screen info of the file">
        <item context="version item" quantity="one">%1$d version</item>
        <item context="version items" quantity="other">%1$d versions</item>
    </plurals>

    <string name="title_section_versions" context="Title of the section Versions for files">Versions</string>

    <string name="header_current_section_item" context="Header of the item to show the current version of a file in a list">Current version</string>
    <plurals name="header_previous_section_item" context="Header of the item to show the previous versions of a file in a list">
        <item context="file item" quantity="one">Previous version</item>
        <item context="file items" quantity="other">Previous versions</item>
    </plurals>

    <string name="general_revert" context="option menu to revert a file version">Revert</string>
    <string name="menu_item_clear_versions" context="option menu to clear all the previous versions">Clear previous versions</string>
    <plurals name="title_dialog_delete_version" context="Title of the dialog to confirm that a version os going to be deleted">
        <item context="version item" quantity="one">Delete version?</item>
        <item context="version items" quantity="other">Delete versions?</item>
    </plurals>

    <string name="content_dialog_delete_version" context="Content of the dialog to confirm that a version is going to be deleted">This version will be permanently removed.</string>
    <string name="content_dialog_delete_multiple_version" context="Content of the dialog to confirm that several versions are going to be deleted">These %d versions will be permanently removed.</string>

    <string name="chat_upload_title_notification" context="Title of the notification shown when a file is uploading to a chat">Chat uploading</string>

    <string name="settings_chat_upload_quality" context="Label for the option on setting to set up the quality of multimedia files uploaded to the chat">Chat media quality</string>
	<string name="settings_video_upload_quality" context="Label for the option on setting to set up the quality of video files to be uploaded ">Video Quality</string>

    <string-array name="settings_chat_upload_quality_entries" context="the options for the option on setting to set up the quality of multimedia files uploaded to the chat">
        <item context="the options of what to upload.">Original</item>
        <item context="the options of what to upload.">Medium</item>
    </string-array>

	<string-array name="settings_video_upload_quality_entries" context="the options for the option on setting to set up the quality of video files to be uploaded ">
		<item context="the options of what to upload.">Original</item>
		<item context="the options of what to upload.">Medium</item>
	</string-array>

    <string name="missed_call_notification_title" context="Title of the notification for a missed call">Missed call</string>
    <string name="file_properties_info_location" cotext="Refers to a location of file">Location</string>

    <string name="file_properties_folder_current_versions" cotext="Title of the label to show the size of the current files inside a folder">Current versions</string>
    <string name="file_properties_folder_previous_versions" cotext="Title of the label to show the size of the versioned files inside a folder">Previous versions</string>

    <plurals name="number_of_versions_inside_folder" formatted="false" context="Number of versioned files inside a folder shown on the screen info of the folder">
        <item context="version item" quantity="one">%1$d versioned file</item>
        <item context="version items" quantity="other">%1$d versioned files</item>
    </plurals>

    <string name="messages_forwarded_success" context="Alert message after forwarding one or several messages to several chats">Messages forwarded</string>
    <string name="messages_forwarded_error" context="Error message after forwarding one or several messages to several chats">Error. Not correctly forwarded</string>
    <plurals name="messages_forwarded_partial_error" formatted="false" context="Error message if any of the forwarded messages fails">
        <item context="message item" quantity="one">Error. %1$d message not successfully forwarded</item>
        <item context="message items" quantity="other">Error. %1$d messages not successfully forwarded</item>
    </plurals>
    <plurals name="messages_forwarded_error_not_available" formatted="false" context="Error non existing resource after forwarding one or several messages to several chats">
        <item context="message item" quantity="one">Error. The resource is no longer available</item>
        <item context="message items" quantity="other">Error. The resources are no longer available</item>
    </plurals>

    <string name="turn_on_notifications_title" context="The title of fragment Turn on Notifications">Turn on Notifications</string>
    <string name="turn_on_notifications_subtitle" context="The subtitle of fragment Turn on Notifications">This way, you will see new messages\non your Android phone instantly.</string>
    <string name="turn_on_notifications_first_step" context="First step to turn on notifications">Open Android device [A]Settings[/A]</string>
    <string name="turn_on_notifications_second_step" context="Second step to turn on notifications">Open [A]Apps &amp; notifications[/A]</string>
    <string name="turn_on_notifications_third_step" context="Third step to turn on notifications">Select [A]MEGA[/A]</string>
    <string name="turn_on_notifications_fourth_step" context="Fourth step to turn on notifications">Open [A]App notifications[/A]</string>
    <string name="turn_on_notifications_fifth_step" context="Fifth step to turn on notifications">Switch to On and select your preferences</string>

    <plurals name="files_send_to_chat_success" context="Alert message after sending to chat one or several messages to several chats">
        <item context="version item" quantity="one">File sent</item>
        <item context="version items" quantity="other">Files sent</item>
    </plurals>
    <string name="files_send_to_chat_error" context="Error message after sending to chat one or several messages to several chats">Error. Not correctly sent</string>

    <string name="context_send_file_to_chat" context="menu option to send a file to a chat">Send to chat</string>

    <string name="remember_pwd_dialog_title" context="Title of the dialog 'Do you remember your password?'">Do you remember your password?</string>
    <string name="remember_pwd_dialog_text_logout" context="Text of the dialog 'Do you remember your password?' when logout">You are about to logout, please test your password to ensure you remember it.\nIf you lose your password, you will lose access to your MEGA data.</string>
    <string name="remember_pwd_dialog_text" context="Text of the dialog 'Do you remember your password?'">Please test your password to ensure you remember it. If you lose your password, you will lose access to your MEGA data.</string>
    <string name="remember_pwd_dialog_do_not_show" context="'Do you remember your password?' dialog option that permits user do not show it again">Don’t show me again</string>
    <string name="remember_pwd_dialog_button_test" context="Button of the dialog 'Do you remember your password?' that permits user test his password">Test password</string>
    <string name="test_pwd_title" context="Title of the activity that permits user test his password">Test your password</string>
    <string name="test_pwd_accepted" context="Message shown to the user when is testing her password and it is correct">Password accepted</string>
    <string name="test_pwd_wrong" context="Message shown to the user when is testing her password and it is wrong">Wrong password.\nBackup your Recovery Key as soon as possible!</string>
    <string name="recovery_key_exported_dialog_title" context="Title of the dialog 'Recovery Key exported'">Recovery Key exported</string>
    <string name="recovery_key_exported_dialog_text" context="Text of the dialog 'Recovery Key exported'">The Recovery Key has been exported into the Offline section as MEGARecoveryKey.txt.\nNote: It will be deleted if you log out, please store it in a safe place.</string>
    <string name="recovery_key_exported_dialog_text_logout" context="Text of the dialog 'Recovery Key exported' when the user wants logout">You are about to logout, please test your password to ensure you remember it.\nIf you lose your password, you will lose access to your MEGA data.</string>
    <string name="option_copy_to_clipboard" context="Option that permits user copy to clipboard">Copy to clipboard</string>
    <string name="option_export_recovery_key" context="Option that permits user export his recovery key">Export Recovery Key</string>
    <string name="proceed_to_logout" context="Option that permits user logout">Proceed to logout</string>
    <string name="recovery_key_bottom_sheet" context="Title of the bottom sheet dialog 'Recovery Key'">Recovery Key</string>
    <string name="option_save_on_filesystem" context="Option that permits user save on File System">Save on File System</string>
    <string name="message_copied_to_clipboard" context="Message shown when something has been copied to clipboard">Copied to clipboard</string>

    <string name="message_jump_latest" context="text of the label to show that you have messages unread in the chat conversation">Jump to latest</string>
    <string name="message_new_messages" context="text of the label to show that you have new messages in the chat conversation">New messages</string>


    <string name="notification_subtitle_incoming" context="notification subtitle of incoming calls">Incoming call</string>

    <plurals name="number_unread_messages" context="Subtitle to show the number of unread messages on a chat">
        <item context="unread message" quantity="one">%1$s unread message</item>
        <item context="unread messages" quantity="other">%1$s unread messages</item>
    </plurals>

    <plurals name="plural_number_messages_chat_notification" context="Notification title to show the number of unread chats">
        <item context="unread message" quantity="one">%1$d unread chat</item>
        <item context="unread messages" quantity="other">%1$d unread chats</item>
    </plurals>

    <string name="chat_loading_messages" context="Message shown when a chat is opened and the messages are being recovered">[A]Loading[/A] [B]Messages&#8230;[/B]</string>

    <string name="general_error_internal_node_not_found" context="Error message shown when opening a file link which doesn't exist">File or folder not found. Are you logged in with a different account in your browser? You can only access files or folders from the account you are currently logged in with in the app</string>


    <string name="context_loop_video" context="menu option to loop video or audio file">Loop</string>

    <string name="settings_security_options_title" context="Title of the category Security options on Settings section">Security options</string>
    <string name="settings_recovery_key_title" context="Title of the preference Recovery key on Settings section">Recovery Key</string>
    <string name="settings_recovery_key_summary" context="Summary of the preference Recovery key on Settings section">Exporting the Recovery Key and keeping it in a secure location enables you to set a new password without data loss.</string>

    <string name="login_connectivity_issues" context="message when a temporary error on logging in is due to connectivity issues">Unable to reach MEGA. Please check your connectivity or try again later.</string>
    <string name="login_servers_busy" context="message when a temporary error on logging in is due to servers busy">Servers are too busy. Please wait.</string>
    <string name="login_API_lock" context="message when a temporary error on logging in is due to SDK is waiting for the server to complete a request due to an API lock">This process is taking longer than expected. Please wait.</string>
    <string name="login_API_rate" context="message when a temporary error on logging in is due to SDK is waiting for the server to complete a request due to a rate limit ">Too many requests. Please wait.</string>

    <string name="corrupt_video_dialog_text" context="when open audio video player, the file that it try to open is damaged or does not exist">Error. The file is corrupted or does not exist.</string>


    <string name="section_playlist" context="Title of the screen Playlist">Playlist</string>
    <string name="playlist_state_playing" context="Text shown in playlist subtitle item when a file is reproducing">Now playing&#8230;</string>
    <string name="playlist_state_paused" context="Text shown in playlist subtitle item when a file is reproducing but it is paused">Paused</string>

    <string name="context_option_print" context="Menu option to print the recovery key from Offline section">Print</string>

    <string name="save_MK_confirmation" context="Message when the recovery key has been successfully saved on the filesystem">The Recovery Key has been successfully saved</string>

    <string name="pending_outshare_indicator" context="label to indicate that a share is still pending on outgoing shares of a node">(Pending)</string>

    <string name="option_enable_chat_rich_preview" context="Option in Settings section to enable the rick links previews">Rich URL Previews</string>

    <string name="button_always_rich_links" context="Button to allow the rich links previews on chat">Always Allow</string>
    <string name="button_not_now_rich_links" context="Button do not allow now the rich links previews on chat">Not Now</string>
    <string name="button_never_rich_links" context="Button do not allow the rich links previews on chat">Never</string>

    <string name="title_enable_rich_links" context="Title of the dialog to enable the rich links previews on chat">Enable rich URL previews</string>

    <string name="text_enable_rich_links" context="Text of the dialog to enable the rich links previews on chat">Enhance the MEGAchat experience. URL content will be retrieved without end-to-end encryption.</string>

    <string name="subtitle_mega_rich_link_no_key" context="Subtitle of a MEGA rich link without the decryption key">Tap to enter the Decryption Key</string>

    <string name="error_password" context="when the user tries to creates a MEGA account or tries to change his password and the password strength is very weak">Please enter a stronger password</string>

    <string name="title_acceptance_contact_request_notification" context="title of the notification for an acceptance of a contact request">New contact</string>
    <string name="title_storage_usage" context="title of usage storage section in Storage">Storage Usage</string>

    <plurals name="plural_number_contact_request_notification" context="Notification title to show the number of incoming contact request">
        <item context="contact request" quantity="one">%1$d pending contact request</item>
        <item context="contact requests" quantity="other">%1$d pending contact requests</item>
    </plurals>

    <string name="title_new_contact_request_notification" context="title of the notification for a new incoming contact request">New contact request</string>

    <string name="type_message_hint_with_title" context="Hint shown in the field to write a message in the chat screen">Write message to “%s”&#8230;</string>
    <string name="transfers_empty_new" context="message shown in the screen when there are not any active transfer">[B]No active[/B][A] Transfers[/A][B].[/B]</string>
    <string name="completed_transfers_empty_new" context="message shown in the screen when there are not any active transfer">[B]No completed[/B][A] Transfers[/A][B].[/B]</string>
    <string name="file_browser_empty_folder_new" context="Text that indicates that a folder is currently empty">[B]Empty[/B][A] Folder[/A][B].[/B]</string>

    <string name="type_message_hint_with_customized_title" context="Hint shown in the field to write a message in the chat screen (chat with customized title)">Write message to “%s”&#8230;</string>
    <string name="type_message_hint_with_default_title" context="Hint shown in the field to write a message in the chat screen (chat with default title)">Write message to %s&#8230;</string>

    <string name="settings_2fa" context="Title of setting Two-Factor Authentication">Two-Factor Authentication</string>
    <string name="setting_subtitle_2fa" context="Subtitle of setting Two-Factor Authentication when the preference is disabled">Two-Factor Authentication is a second layer of security for your account.</string>
    <string name="title_2fa" context="Title of the screen Two-Factor Authentication">Why do you need two-factor authentication?</string>
    <string name="two_factor_authentication_explain">Two-factor authentication is a second layer of security for your account. Which means that even if someone knows your password they cannot access it, without also having access to the six digit code only you have access to.</string>
    <string name="button_setup_2fa" context="Button that permits user begin with the process of enable Two-Factor Authentication">Begin Setup</string>
    <string name="explain_qr_seed_2fa_1" context="Text that explain how to do with Two-Factor Authentication QR">Scan or copy the seed to your Authenticator App.</string>
    <string name="explain_qr_seed_2fa_2" context="Text that explain how to do with Two-Factor Authentication seed">Be sure to backup this seed to a safe place in case you lose your device.</string>
    <string name="explain_confirm_2fa" context="Text that explain how to confirm Two-Factor Authentication">Please enter the 6-digit code generated by your Authenticator App.</string>
    <string name="general_verify" context="Text button">Verify</string>
    <string name="general_next" context="Text button">Next</string>
    <string name="qr_seed_text_error" context="Text of the alert dialog to inform the user when an error occurs when try to enable seed or QR of Two-Factor Authentication">An error occurred generating the seed or QR code, please try again.</string>
    <string name="title_2fa_enabled" context="Title of the screen shown when the user enabled correctly Two-Factor Authentication">Two-Factor Authentication Enabled</string>
    <string name="description_2fa_enabled" context="Description of the screen shown when the user enabled correctly Two-Factor Authentication">Next time you login to your account you will be asked to enter a 6-digit code provided by your Authenticator App.</string>
    <string name="recommendation_2fa_enabled" context="Recommendation for export the Recovery Key shown when the user enabled correctly Two-Factor Authentication">If you lose access to your account after enabling 2FA and you have not backed up your Recovery Key, MEGA can\'t help you gain access to it again.\n<b>Backup your Recovery Key</b></string>
    <string name="pin_error_2fa" context="Error shown when a user tries to enable Two-Factor Authentication and introduce an invalid code">Invalid code</string>
    <string name="lost_your_authenticator_device" context="When a user tries to login with Two-Factor Authentication and lost his device, button that permits get information about how login">Lost your Authenticator device?</string>
    <string name="login_verification" context="Title of screen Login verification with Two-Factor Authentication">Login Verification</string>
    <string name="change_password_verification" context="Title of screen Change password verification with Two-Factor Authentication">Two-Factor Authentication\nChange password</string>
    <string name="cancel_account_verification" context="Title of screen Cancel account verification with Two-Factor Authentication">Two-Factor Authentication\nCancel account</string>
    <string name="change_mail_verification" context="Title of screen Change mail verification with Two-Factor Authentication">Two-Factor Authentication\nChange email</string>
    <string name="disable_2fa_verification" context="Title of screen Disable Two-Factor Authentication">Disable Two-Factor Authentication</string>
    <string name="title_lost_authenticator_device" context="Title of screen Lost authenticator decive">Lost your Authenticator device?</string>
    <string name="error_disable_2fa" context="When the user tries to disable Two-Factor Authentication and some error ocurr in the process">An error occurred trying to disable Two-Factor Authentication. Please try again.</string>
    <string name="error_enable_2fa" context="When the user tries to enable Two-Factor Authentication and some error ocurr in the process">An error occurred trying to enable Two-Factor Authentication. Please try again.</string>
    <string name="title_enable_2fa" context="Title of the dialog shown when a new account is created to suggest user enable Two-Factor Authentication">Enable Two-Factor Authentication</string>
    <string name="label_2fa_disabled" context="Label shown when it disables the Two-Factor Authentication">Two-Factor Authentication Disabled</string>
    <string name="open_app_button" context="Text of the button which action is to show the authentication apps">Open in</string>
    <string name="intent_not_available_2fa" context="message when trying to open a link that contains the seed to enable Two-Factor Authentication but there isn\'t any app that open it">There isn’t any available app to enable Two-Factor Authentication on your device</string>
    <string name="general_close" context="Text button">Close</string>

    <string name="backup_rk_2fa_end" context="Label shown when Two-Factor Authentication has been enabled to alert user that has to back up his Recovery Key before finish the process">Export your Recovery Key to finish</string>
    <string name="no_authentication_apps_title" context="Title of dialog shown when it tries to open an authentication app and there is no installed">Authenticator App</string>
    <string name="open_play_store_2fa" context="Message shown to ask user if wants to open Google Play to install some authenticator app">Would you want to open Google Play to install an Authenticator App?</string>
    <string name="play_store_label" context="Label Play Store">Play Store</string>
    <string name="text_2fa_help" context="Text shown in an alert explaining how to continue to enable Two-Factor Authentication">You need an authenticator app to enable 2FA on MEGA. You can download and install the Google Authenticator, Duo Mobile, Authy or Microsoft Authenticator app for your phone or tablet.</string>


    <string name="number_correctly_imported_from_chat" context="success message when importing multiple files from">%d files shared successfully</string>
    <string name="number_no_imported_from_chat" context="error message when importing multiple files from chat">%d files were not shared</string>
    <string name="preview_content" context="button's text to open a full screen image">Preview Content</string>

    <string name="no_network_connection_on_play_file" context="message shown when the user clicks on media file chat message, there is no network connection and the file is not been downloaded">The streaming can not be executed and the file has not been downloaded</string>
    <string name="file_already_exists" context="message when trying to save for offline a file that already exists">File already exists in Saved for Offline</string>

    <plurals name="error_forwarding_messages" context="Error message if forwarding a message failed">
        <item context="one message" quantity="one">Message not forwarded</item>
        <item context="many messages" quantity="other">Messages not forwarded</item>
    </plurals>

    <string name="title_confirmation_disable_rich_links" context="Title of the dialog to disable the rich links previews on chat">Rich URL Previews</string>
    <string name="text_confirmation_disable_rich_links" context="Text of the dialog to disable the rich links previews on chat">You are disabling rich URL previews permanently. You can re-enable rich URL previews in your settings. Do you want to proceed?</string>

    <string name="call_missed_messages" context="Message shown when a call ends.">[A]Missed call[/A]</string>
    <string name="call_rejected_messages" context="Message shown when a call ends.">[A]Call was rejected[/A]</string>
    <string name="call_cancelled_messages" context="Message shown when a call ends.">[A]Call was cancelled[/A]</string>
    <string name="call_failed_messages" context="Message shown when a call ends.">[A]Call failed[/A]</string>
    <string name="call_not_answered_messages" context="Message shown when a call ends.">[A]Call was not answered[/A]</string>

    <string name="contact_email" context="Indicates that can type a contact email">Contact’s email</string>
    <string name="contact_not_added" context="When it tries to add a contact in a list an is already added">You have already added this contact.</string>

    <string name="error_message_invalid_format" context="Content of a normal message that cannot be recognized">Invalid message format</string>
    <string name="error_message_invalid_signature" context="Content of a normal message that cannot be recognized">Invalid message signature</string>

    <string name="add_to_cloud_import" context="Menu option">Add to Cloud Drive</string>

    <string name="error_streaming" context="When the user tries to reproduce a file through streaming and ocurred an error creating it">An error occurred trying to create the stream</string>

    <string name="context_restore" context="Menu option to restore an item from the Rubbish bin">Restore</string>

    <string name="context_correctly_node_restored" context="success message when a node was restore from Rubbish bin">Restored to %s</string>
    <string name="context_no_restored" context="error message when a node was restore from Rubbish bin">Error. Not restored</string>

    <string name="context_send_message" context="menu item from contact section to send a message to a contact">Send Message</string>

    <plurals name="plural_contact_sent_to_chats" context="Message shown when a contact is successfully sent to several chats">
        <item context="one contact" quantity="one">Contact sent to chats successfully</item>
        <item context="more contacts" quantity="other">Contacts sent to chats successfully</item>
    </plurals>

    <string name="error_MEGAdrop_not_supported" context="Error message on opening a MEGAdrop folder link">MEGAdrop folders are not supported yet</string>

    <string name="pre_overquota_alert_text" context="Pre overquota error dialog when trying to copy or import a file">This action cannot be completed as it would take you over your current storage limit. Would you like to upgrade your account?</string>

    <string name="archived_chats_title_section" context="Title of the section Archived chats">Archived chats</string>

    <string name="archived_chats_show_option" context="Text of the option to show the arhived chat, it shows the number of archived chats">Archived chats (%d)</string>

    <string name="archive_chat_option" context="Title of the option on the chat list to archive a chat">Archive Chat</string>
    <string name="unarchive_chat_option" context="Title of the option on the chat list to unarchive a chat">Unarchive Chat</string>

    <string name="general_archive" context="Confirmation button of the dialog to archive a chat">Archive</string>
    <string name="general_unarchive" context="Confirmation button of the dialog to unarchive a chat">Unarchive</string>

    <string name="success_archive_chat" context="Message shown when a chat is successfully archived, it shows the name of the chat">%s chat was archived.</string>
    <string name="error_archive_chat" context="Error message shown when a chat has not be archived, it shows the name of the chat">Error. %s chat was not archived.</string>

    <string name="success_unarchive_chat" context="Message shown when a chat is successfully unarchived, it shows the name of the chat">%s chat was unarchived.</string>
    <string name="error_unarchive_chat" context="Error message shown when a chat has not be unarchived, it shows the name of the chat">Error. %s chat was not able to be unarchived.</string>

    <string name="archived_chats_empty" context="Message shown when the user has no archived chats">[A]No[/A] [B]Archived Chats[/B]</string>

    <string name="inactive_chat" context="Subtitle of chat screen when the chat is inactive">Inactive chat</string>
    <string name="archived_chat" context="Subtitle of chat screen when the chat is archived">Archived chat</string>

    <string name="number_incorrectly_restored_from_rubbish" context="error message when restoring several nodes from rubbish">%d items were not restored successfully</string>
    <string name="number_correctly_restored_from_rubbish" context="success message when restoring several nodes from rubbish">%d items restored successfully</string>

    <string name="join_call_layout" context="Title of the layout to join a group call from the chat screen">Tap to join the call</string>

    <string name="invite_contacts" context="Label shown when the user wants to add contacts into his MEGA account">Invite contacts</string>
    <string name="share_with" cotext="Label shown when the user wants to share something with other contacts">Share with</string>
    <string name="contacts_list_empty_text_loading_share" context="Message shown while the contact list from the device and from MEGA is being read and then shown to the user">Loading contacts&#8230;</string>
    <string name="title_new_group" context="Title of the screen New Group">New Group</string>
    <string name="subtitle_new_group" context="Subtitle of the screen New Group">Type group name</string>
    <string name="hint_type_group" context="Hint of edittext shown when it is creating a new group to guide user to type the name of the group">Name your group</string>
    <string name="confirmation_delete_contact" context="Text of the confirm dialog shown when it wants to remove a contact from a chat">Remove %s from this chat?</string>

    <string name="settings_file_management_file_versions_title" context="Settings preference title to show file versions info of the account">File versions</string>
    <string name="settings_file_management_file_versions_subtitle" context="Settings preference subtitle to show file versions info of the account">%1$d file versions, taking a total of %2$s</string>

    <string name="settings_file_management_category" context="Title of the section File management on Settings section">File Management</string>

    <string name="settings_file_management_delete_versions" context="Option in Settings to delete all the versions of the account">Delete all older versions of my files</string>
    <string name="settings_file_management_subtitle_delete_versions" context="subtitle of the option in Settings to delete all the versions of the account">All current files will remain. Only historic versions of your files will be deleted.</string>

    <string name="text_confirmation_dialog_delete_versions" context="Text of the dialog to delete all the file versions of the account">You are about to delete the version histories of all files. Any file version shared to you from a contact will need to be deleted by them.\n\nPlease note that the current files will not be deleted.</string>

    <string name="success_delete_versions" context="success message when deleting all the versions of the account">File versions deleted successfully</string>
    <string name="error_delete_versions" context="error message when deleting all the versions of the account">An error occurred while trying to delete all old versions of your files, please try again later.</string>

    <string name="settings_enable_file_versioning_title" context="Title of the option to enable or disable file versioning on Settings section">File Versioning</string>
    <string name="settings_enable_file_versioning_subtitle" context="Subtitle of the option to enable or disable file versioning on Settings section">Enable or disable file versioning for your entire account.\nYou may still receive file versions from shared folders if your contacts have this enabled.</string>
    <string name="choose_chat" context="section title to select a chat to send a file">Choose chat</string>

    <string name="type_mail" context="Hint shown to guide user on activity add contacts">Tap, enter name or email</string>

    <string name="confirmation_invite_contact" context="Text of the confirm dialog shown when it wants to add a contact from a QR scaned">Add %s to your contacts?</string>
    <string name="confirmation_not_invite_contact" context="Text of the confirm dialog shown when it wants to add a contact from a QR scaned and the contact is already a contact">You have already added the contact %s.</string>
    <string name="confirmation_invite_contact_already_added" context="Text of the confirm dialog shown when it wants to add a contact from a QR scaned and is already added before">You have already added the contact %s.</string>
    <string name="confirmation_share_contact" context="Text of the confirm dialog shown when it wants to add a contact from a QR scaned">Share with %s?</string>
    <string name="new_group_chat_label" context="Text button for init a group chat">New group chat</string>
    <string name="add_contacts" context="Label shown when the user wants to add contacts into a chat conversation">Add contacts</string>

    <string name="title_alert_logged_out" context="Title of the alert when the account have been logged out from another client">Logged out</string>
    <string name="account_confirmed" context="Text shown to indicate user that his account has already been confirmed">Your account has been activated. Please log in.</string>
    <string name="confirm_account" context="Text shown to indicate user that his account should be confirmed typing his password">Please enter your password to confirm your account</string>

    <string name="error_own_email_as_contact" context="Error shown if a user tries to add their own email address as a contact">There’s no need to add your own email address</string>

    <string name="invalid_code" context="Error shown when it is scanning a QR code and it is invalid">Invalid code</string>

    <string name="text_almost_full_warning" context="Text of the dialog shown when the storage of a FREE account is almost full">Cloud Drive is almost full. Upgrade to PRO and get up to 8 TB of storage and 16 TB of transfer quota.</string>
    <string name="text_almost_full_warning_pro_account" context="Text of the dialog shown when the storage of a PRO I or II account is almost full">Cloud Drive is almost full. Upgrade now and get up to 8 TB of storage and 16 TB of transfer quota.</string>
    <string name="text_almost_full_warning_pro3_account" context="Text of the dialog shown when the storage of a PRO III account is almost full">Cloud Drive is almost full. If you need more storage please contact MEGA support to get a custom plan.</string>
    <string name="text_storage_full_warning" context="Text of the dialog shown when the storage of a FREE account is full">Cloud Drive is full. Upgrade to PRO and get up to 8 TB of storage and 16 TB of transfer quota.</string>
    <string name="text_storage_full_warning_pro_account" context="Text of the dialog shown when the storage of a PRO I or II account is full">Cloud Drive is full. Upgrade now and get up to 8 TB of storage and 16 TB of transfer quota.</string>
    <string name="text_storage_full_warning_pro3_account" context="Text of the dialog shown when the storage of a PRO III account is full">Cloud Drive is full. If you need more storage please contact MEGA support to get a custom plan.</string>
    <string name="button_plans_almost_full_warning" context="Button of the dialog shown when the storage is almost full to see the available PRO plans">See plans</string>
    <string name="button_custom_almost_full_warning" context="Button of the dialog shown when the storage is almost full to custom a plan">Custom plan</string>
    <string name="button_bonus_almost_full_warning" context="Button of the dialog shown when the storage is almost full to get bonus">Get Bonus</string>

    <string name="title_mail_upgrade_plan" context="Mail title to upgrade to a custom plan">Upgrade to a custom plan</string>
    <string name="subject_mail_upgrade_plan" context="Mail subject to upgrade to a custom plan">Ask us how you can upgrade to a custom plan:</string>

    <string name="word_me" context="Used in chat list screen to indicate in a chat list item that the message was sent by me, followed by the message">Me:</string>

    <string name="call_button" context="Title of the button in the contact info screen to start an audio call">Call</string>
    <string name="message_button" context="Title of the button in the contact info screen to send a message">Message</string>
    <string name="video_button" context="Title of the button in the contact info screen to start a video call">Video</string>

    <string name="title_chat_explorer" context="Title of chat explorer to send a link or file to a chat">Send to&#8230;</string>
    <string name="title_cloud_explorer" context="Title of cloud explorer to upload a link or file">Upload to&#8230;</string>

	<string name="contact_info_button_more" context="More button in contact info page">More</string>

    <plurals name="plural_select_file" context="Section title to select a file to perform an action">
        <item context="one file" quantity="one">Choose File</item>
        <item context="more files" quantity="other">Choose Files</item>
    </plurals>

    <string name="title_share_folder_explorer" context="Title of shared folder explorer to choose a folder to perform an action">Choose folder</string>

    <string name="login_warning_abort_transfers" context="Popup message shown if an user try to login while there is still living transfer">All transfers will be cancelled, do you want to login?</string>
    <string name="logout_warning_abort_transfers" context="Popup message shown if an user try to login while there is still living transfer">All transfers will be cancelled, do you want to logout?</string>

    <string name="subtitle_read_only_permissions" context="Label to explain the read only participant permission in the options panel of the group info screen">Read only</string>

    <string name="used_space" context="Label shown the total space and the used space in an account">[A]%1$s [/A][B]of %2$s used[/B]</string>

    <string name="staging_api_url_title" context="title of the alert dialog when the user is changing the API URL to staging">Change to a test server?</string>
    <string name="staging_api_url_text" context="text of the alert dialog when the user is changing the API URL to staging">Are you sure you want to change to a test server? Your account may suffer irrecoverable problems</string>

    <string name="title_confirmation_open_camera_on_chat" context="Title of the confirmation dialog to open the camera app and lose the relay of the local camera on the in progress call">Open camera?</string>
    <string name="confirmation_open_camera_on_chat" context="Text of the confirmation dialog to open the camera app and lose the relay of the local camera on the in progress call">If you open the camera, your video transmission will be paused in the current call.</string>

    <string name="notification_chat_undefined_title" context="Title of the notification when there is unknown activity on the Chat">Chat activity</string>
    <string name="notification_chat_undefined_content" context="Content of the notification when there is unknown activity on the Chat">You may have new messages</string>
	<string name="retrieving_message_title" context="When app is retrieving push message">Retrieving message</string>
    <string name="settings_rb_scheduler_enable_title" context="Title of Rubbish bin scheduler option in settings to enable or disable the functionality">Rubbish Bin Clearing Scheduler</string>
    <string name="settings_rb_scheduler_enable_subtitle" context="Subtitle of Rubbish bin scheduler option in settings to enable or disable the functionality in free accounts">The Rubbish Bin is cleared for you automatically.</string>

    <string name="settings_rb_scheduler_enable_period_PRO" context="Title of Rubbish bin scheduler option in settings to enable or disable the functionality in PRO accounts">The minimum period is 7 days.</string>
    <string name="settings_rb_scheduler_enable_period_FREE" context="Title of Rubbish bin scheduler option in settings to enable or disable the functionality in PRO accounts">The minimum period is 7 days and your maximum period is 30 days.</string>
	<string name="settings_compression_queue_subtitle" context="Sub title of compression queue notification option in settings">The minimum size is 100MB and the maximum size is 1000MB.</string>

    <string name="settings_rb_scheduler_select_days_title" context="Title of Rubbish bin scheduler option in settings to set up the number of days of the rubbish bin scheduler">Remove files older than</string>
    <string name="settings_rb_scheduler_select_days_subtitle" context="Subtitle of Rubbish bin scheduler option in settings to show the number of days set up to the rubbish bin scheduler">%d days</string>
	<string name="settings_video_compression_queue_size_popup_title" context="Title of Rubbish bin scheduler option in settings to set up the number of days of the rubbish bin scheduler">Notify me when size is larger than</string>

	<string name="settings_video_compression_queue_size_title" context="Title of compression queue size option in settings">If videos to convert are larger than</string>

    <string name="settings_rb_scheduler_alert_disabling" context="Text of the alert when a FREE user tries to disable the RB scheduler">To disable the Rubbish Bin Clearing Scheduler or set a longer retention period, you need to subscribe to a PRO plan.</string>

    <string name="hint_days" context="Hint of the field to write the days of the rubbish bin scheduler">days</string>
<<<<<<< HEAD
	<string name="hint_MB" context="Hint of the field to write the size of the compression queue">MB</string>
    <string name="get_chat_link_option" context="Title of the option to generate a public chat link">Get chat link</string>
    <string name="manage_chat_link_option" context="Title of the option to manage a public chat link">Manage chat link</string>

    <string name="make_chat_private_option" context="Title of the option to make a public chat private">Enable encrypted key rotation</string>
    <string name="make_chat_private_option_text" context="Subtitle of the option to make a public chat private">Key rotation is slightly more secure, but does not allow you to create a link to the chat and new participants will not see past messages.</string>
=======
    <string name="get_chat_link_option" context="Title of the option to generate a public chat link">Get Chat Link</string>
    <string name="manage_chat_link_option" context="Title of the option to manage a public chat link">Manage Chat Link</string>
>>>>>>> 33fd0aa3

    <string name="make_chat_private_option" context="Title of the option to make a public chat private">Enable Encrypted Key Rotation</string>
    <string name="make_chat_private_option_text" context="Subtitle of the option to make a public chat private">Key rotation is slightly more secure, but does not allow you to create a chat link and new participants will not see past messages.</string>

    <string name="message_created_chat_link" context="Text shown when a moderator of a chat create a chat link. Please keep the placeholder because is to show the moderator's name in runtime. ">[A]%1$s[/A][B] created a Chat Link.[/B]</string>
    <string name="message_deleted_chat_link" context="Text shown when a moderator of a chat delete a chat link. Please keep the placeholder because is to show the moderator's name in runtime.">[A]%1$s[/A][B] deleted the Chat Link.[/B]</string>

    <string name="action_delete_link" context="Title of the option to delete a chat link">Delete Chat Link</string>

    <string name="title_alert_chat_link_error" context="Title of the alert when a chat link is invalid">Chat Link</string>
    <string name="confirmation_close_sessions_text" context="Text of the dialog to confirm after closing all other sessions">This will log you out on all other active sessions except the current one.</string>
    <string name="confirmation_close_sessions_title" context="Title of the dialog to confirm after closing all other sessions">Do you want to close all other sessions?</string>

    <string name="number_of_participants" context="Subtitle to show the number of participants of a chat. Please keep the placeholder because is to show the number of participants in runtime.">%d participants</string>

    <string name="action_join" context="Label of the button to join a chat by a chat link">Join</string>

    <string name="observers_chat_label" context="Label for observers of a group chat">Observers</string>

    <string name="error_chat_link" context="Message on the title of the chat screen if there were any error loading the chat link">Error loading the Chat Link.</string>

    <string name="error_chat_link_init_error" context="Message on the title of the chat screen if there were any error loading the chat link without logging">Error initialising chat when loading the Chat Link.</string>

    <string name="confirmation_rejoin_chat_link" context="Message on the alert to join a group chat that the user previously was part of">You are trying to preview a chat that you were previously a member of. Do you want to join the chat again?</string>
    <string name="alert_already_participant_chat_link" context="Message on the alert to preview a chat link if the user is already a participant">You are already participating in this chat.</string>

    <string name="alert_invalid_preview" context="Message on the alert to close a chat preview if the link is invalid">This chat preview is not longer available. If you leave the preview, you won’t be able to reopen it.</string>

    <string name="message_set_chat_private" context="Text shown when a moderator changes the chat to private. Please keep the placeholder because is to show the moderator's name in runtime.">[A]%1$s[/A][B] enabled encrypted key rotation.[/B]</string>

    <string name="invalid_chat_link" context="error message shown when a chat link is invalid">This conversation is no longer available</string>
    <string name="invalid_chat_link_args" context="error message shown when a chat link is not well formed">Invalid Chat Link</string>

    <string name="ekr_label" context="When it is creating a new group chat, this option permits to establish it private or public">Encrypted Key Rotation</string>
    <string name="ekr_explanation" context="When it is creating a new group chat, this option permits to establish it private or public">Key rotation is slightly more secure, but does not allow you to create a chat link and new participants will not see past messages.</string>

    <string name="subtitle_chat_message_enabled_ERK" context="subtitle of the message shown when a user enables the encrypted key rotation">Key rotation is slightly more secure, but does not allow you to create a chat link and new participants will not see past messages.</string>
    <string name="action_open_chat_link" context="Menu item">Open Chat Link</string>

    <string name="invite_not_sent_already_sent" context="Message shown when a contact request has not been sent because the invitation has been sent before">The invitation to contact %s has been sent before and can be consulted in the Sent Requests tab.</string>

    <string name="save_qr_cloud_drive" context="Label shown to indicate the QR is saving in Cloud Drive">Saving %s in Cloud Drive&#8230;</string>

    <string name="general_folders" context="General label for folders">Folders</string>
    <string name="general_files" context="General label for files">Files</string>
    <string name="general_save_to_device" context="Item menu option upon right click on one or multiple files">Save to device</string>

    <string name="title_upload_explorer" context="Title of cloud explorer to upload a file">Upload to MEGA</string>
    <string name="choose_destionation" context="Label choose destination">Choose destination</string>
    <string name="general_show_more" context="Label that indicates show more items">Show More</string>
    <string name="general_show_less" context="Label that indicates show less items">Show Less</string>

    <string name="notification_new_contact_request" context="Subtitle of the historic notification for a new contact request">[A]%s [/A][B]sent you a contact request.[/B]</string>
    <string name="notification_new_contact" context="Subtitle of the historic notification for a new contact">[A]%s [/A][B]is now a contact.[/B]</string>
    <string name="notification_new_shared_folder" context="Subtitle of the historic notification for a new shared folder">[B]New shared folder from [/B][A]%s.[/A]</string>

    <string name="notification_reminder_contact_request" context="Subtitle of the historic notification for a reminder new contact request">[A]Reminder: [/A][B]%s [/B][C]sent you a contact request.[/C]</string>

    <string name="title_contact_request_notification_cancelled" context="Title of the historic notification for a contact request cancelled">Contact request cancelled</string>
    <string name="subtitle_contact_request_notification_cancelled" context="Subtitle of the historic notification for contact request cancelled">[A]%s [/A][B]cancelled the contact request.[/B]</string>

    <string name="title_contact_notification_deleted" context="Title of the historic notification when an user deletes you as contact">Contact deleted</string>
    <string name="subtitle_contact_notification_deleted" context="Subtitle of the historic notification when an user deletes you as contact">[A]%s [/A][B]deleted you as a contact.[/B]</string>

    <string name="title_contact_notification_blocked" context="Title of the historic notification when an user blocks you as contact">Contact blocked</string>
    <string name="subtitle_contact_notification_blocked" context="Subtitle of the historic notification when an user blocks you as contact">[A]%s [/A][B]blocked you as a contact.[/B]</string>

    <string name="section_notification_with_unread" context="Item of the navigation title for the notification section when there is any unread">Notifications [A](%1$d)[/A]</string>

    <string name="title_account_notification_deleted" context="Title of the historic notification for an account deleted">Account deleted</string>
    <string name="subtitle_account_notification_deleted" context="Subtitle of the historic notification for an account deleted">[B]The account [/B][A]%s[/A][B] has been deleted.[/B]</string>

    <string name="subtitle_file_takedown_notification" context="Subtitle of file takedown historic notification">[A]Your publicly shared file [/A][B]%s[/B][C] has been taken down.[/C]</string>
    <string name="subtitle_folder_takedown_notification" context="Subtitle of folder takedown historic notification">[A]Your publicly shared folder [/A][B]%s[/B][C] has been taken down.[/C]</string>

    <string name="subtitle_file_takedown_reinstated_notification" context="Subtitle of a file takedown reinstated historic notification">[A]Your publicly shared file [/A][B]%s[/B][C] has been reinstated.[/C]</string>
    <string name="subtitle_folder_takedown_reinstated_notification" context="Subtitle of a folder takedown reinstated historic notification">[A]Your publicly shared folder [/A][B]%s[/B][C] has been reinstated.[/C]</string>

    <string name="title_outgoing_contact_request" context="Title of the historic notification for outgoing contact requests">Sent request</string>
    <string name="title_incoming_contact_request" context="Title of the historic notification for incoming contact requests">Received request</string>

    <string name="subtitle_outgoing_contact_request_denied" context="Subtitle of the historic notification for contact request denied">[A]%s [/A][B]denied your contact request.[/B]</string>
    <string name="subtitle_outgoing_contact_request_accepted" context="Subtitle of the historic notification for contact request accepted">[A]%s [/A][B]accepted your contact request.[/B]</string>

    <string name="notification_deleted_shared_folder" context="Subtitle of the historic notification for deleted shared folders (one or many)">[B]Access to folders shared by [/B][A]%s[/A][B] were removed.[/B]</string>
    <string name="notification_left_shared_folder" context="Subtitle of the historic notification when a contact leaves a shared folder">[A]%s[/A][B] has left a shared folder.[/B]</string>
    <string name="notification_left_shared_folder_with_name" context="Subtitle of the historic notification when a contact leaves a shared folder and the name of the folder is known">[A]%1$s[/A][B] has left the shared folder [/B][A]%2$s.[/A]</string>

    <string name="subtitle_incoming_contact_request_ignored" context="Subtitle of the historic notification for incoming contact request ignored">[B]Contact request from [/B][A]%s [/A][B]was ignored[/B]</string>
    <string name="subtitle_incoming_contact_request_accepted" context="Subtitle of the historic notification for incoming contact request accepted">[B]Contact request from [/B][A]%s [/A][B]was accepted[/B]</string>
    <string name="subtitle_incoming_contact_request_denied" context="Subtitle of the historic notification for incoming contact request declined">[B]Contact request from [/B][A]%s [/A][B]was declined[/B]</string>

    <string name="type_of_my_account" context="Subtitle of the Upgrade account section">Your current account is [A]%s[/A]</string>
    <string name="footnote_achievements" context="Footnote to clarify the storage space is subject to the achievement program">* Subject to your participation in our achievement program</string>
    <string name="select_payment_method" context="after choosing one PRO plan, the user have to choose the payment method: credit card, fortumo, etc">Select payment method</string>

    <string name="billing_period_title" context="title of billing period">Billing period</string>
    <string name="billed_monthly_text" context="option of billing period, monthly">[A]Billed monthly[/A] %s /month</string>
    <string name="billed_yearly_text" context="option of billing period, yearly">[A]Billed yearly[/A] %s /year</string>
    <string name="button_cancel" context="dialog option cancel in alert dialog">Cancel</string>
    <string name="button_continue" context="dialog option continue in alert dialog">Continue</string>

    <string name="payment_method_google_wallet" context="one of the payment methods">[A]Google Pay[/A] (subscription)</string>
    <string name="payment_method_credit_card" context="one of the payment methods">[A]Credit Card[/A] (subscription)</string>
    <string name="payment_method_fortumo" context="one of the payment methods">[A]Mobile Carrier[/A] (one-off)</string>
    <string name="payment_method_centili" context="one of the payment methods">[A]Mobile Carrier[/A] (one-off)</string>

    <string name="new_label_notification_item" context="Capital letters. Text of the label of a new historic notifications">NEW</string>

    <string name="context_new_file_name_hint" context="Input field description in the create file dialog.">file name</string>

    <string name="error_autoaway" context="Label shown when it types a wrong value setting the auto-away">Invalid value for auto-away, it should be greater than 0.</string>

    <string name="option_enable_last_green_chat" context="Option in Settings section to enable the last active connection in chat">Show Last seen&#8230;</string>
    <string name="subtitle_option_enable_last_green_chat" context="Subtitle of the option in Settings section to enable the last active connection in chat">Allow your contacts to see the last time you were active on MEGA.</string>

	<string name="title_out_of_space" context="title of notification. ">Not enough storage space</string>
	<string name="message_out_of_space" context="message will be shown when there is not enough space to perform camera upload.">Not enough storage space to perform video conversion.</string>
	<string name="title_compression_size_over_limit" context="display when compression larger than setting">Video Conversion Size</string>
	<string name="message_compression_size_over_limit" context="display when compression larger than settin">The total size of the videos to convert exceeds $size MB, please plug in your device to continue.</string>
	<string name="message_keep_device_name" context="changed file name setting">Setting will take affect from next time Camera Upload run</string>
	<string name="message_compress_video" context="notification message when compressiong video">has been compressed </string>
	<string name="title_compress_video" context="notification title when compressiong video">Compressing Videos</string>
	<string name="error_invalid_folder_selected" context="error message pops up when user selected an invalid folder for camera upload">Invalid folder selected</string>

    <plurals name="num_files_with_parameter" context="on the section notifications indicates the number of files added to a shared folder">
        <item context="Singular of file. 1 file" quantity="one">%d file</item>
        <item context="Plural of file. 2 files" quantity="other">%d files</item>
    </plurals>

    <plurals name="num_folders_with_parameter" context="on the section notifications indicates the number of folder added to a shared folder">
        <item context="Singular of folder/directory. 1 folder" quantity="one">%d folder</item>
        <item context="Plural of folder/directory. 2 folders" quantity="other">%d folders</item>
    </plurals>

    <string name="subtitle_notification_added_folders_and_files" context="Subtitle of the historic notification for new additions inside an existing shared folder. Placeholders are: email who added the folders or files, number of folders added, number of files added">[A]%1$s[/A][B] added %2$s and %3$s[/B]</string>

    <plurals name="subtitle_notification_added_files" context="Subtitle of the historic notification for new additions inside an existing shared folder">
        <item context="Singular of file. 1 file" quantity="one">[A]%1$s [/A][B]added %2$d file.[/B]</item>
        <item context="Plural of file. 2 files" quantity="other">[A]%1$s [/A][B]added %2$d files.[/B]</item>
    </plurals>

    <plurals name="subtitle_notification_deleted_items" context="Subtitle of the historic notification for deletions inside an existing shared folder">
        <item context="Singular of item. 1 item" quantity="one">[A]%1$s [/A][B]deleted %2$d item.[/B]</item>
        <item context="Plural of item. 2 items" quantity="other">[A]%1$s [/A][B]deleted %2$d items.[/B]</item>
    </plurals>

    <plurals name="subtitle_notification_added_folders" context="Subtitle of the historic notification for new additions inside an existing shared folder">
        <item context="Singular of folder. 1 folder" quantity="one">[A]%1$s [/A][B]added %2$d folder.[/B]</item>
        <item context="Plural of folder. 2 folders" quantity="other">[A]%1$s [/A][B]added %2$d folders.[/B]</item>
    </plurals>

    <plurals name="subtitle_of_group_chat" context="Subtitle chat screen for groups with permissions and not archived">
        <item context="Singular of participant. 1 participant" quantity="one">%d participant</item>
        <item context="Plural of participant. 2 participants" quantity="other">%d participants</item>
    </plurals>

    <string name="message_error_set_title_get_link" context="Error when the user tries to get a public chat link for a chat with the default title">Before you can generate a link for this chat, you need to set a description:</string>

    <string name="chat_link_copied_clipboard" context="success alert when the user copy a chat link to the clipboard">Chat Link copied to the clipboard</string>

    <string name="type_month" context="Label to show the price of each plan in the upgrade account section">[A]From[/A] %s / [A]month[/A] *</string>
    <string name="upgrade_comment" context="the meaning of the asterisk in monthly* and annually* payment">* Recurring subscription can be cancelled any time before the renewal date.</string>
    <string name="call_started_messages" context="Message shown when a call starts.">Call Started</string>

    <string name="ssl_error_dialog_title" context="Title of the dialog to inform about a SSL error">SSL key error</string>
    <string name="ssl_error_dialog_text" context="Text of the dialog to inform about a SSL error">MEGA is unable to connect securely through SSL. You might be on public WiFi with additional requirements.</string>

    <string name="context_empty_notifications" context="Text of the empty screen for the notifications section">[B]No [/B][A]Notifications[/A][B].[/B]</string>

    <string name="general_setup_mega" context="Permissions screen title">Setup MEGA</string>
    <string name="setup_mega_explanation" context="Permissions screen explanation">MEGA needs access to your photos, media and files so you are able to share them with friends, exchange encrypted messages and make secure calls.</string>
    <string name="allow_acces_media_title" cotext="Title of the screen asking permissions for files">Allow access to photos, media and files.</string>
    <string name="allow_acces_media_subtitle" context="Subtitle of the screen asking permissions for files">To share photos, media and files MEGA needs your permission.</string>
    <string name="allow_acces_camera_title" cotext="Title of the screen asking permissions for camera">Enable camera</string>
    <string name="allow_acces_camera_subtitle" context="Subtitle of the screen asking permissions for camera">To scan documents, take pictures and make video calls allow access to your camera.</string>
    <string name="allow_acces_calls_title" cotext="Title of the screen asking permissions for microphone and write in log calls">Enable calls</string>
    <string name="allow_acces_calls_subtitle" context="Subtitle of the screen asking permissions for microphone and write in log calls">To make encrypted calls allow access to your microphone and call log.</string>
    <string name="allow_acces_calls_subtitle_microphone" context="Subtitle of the screen asking permissions for microphone">To make encrypted calls allow access to your microphone.</string>
    <string name="general_enable_access" context="General enable access">Enable access</string>
    <string name="title_chat_shared_files_info" context="Title of the option on chat info screen to list all the files sent to the chat">Shared Files</string>

    <string name="error_message_already_sent" context="Error mesage when trying to remove an uploading attachment that has already finished">Attachment already sent</string>

    <string name="call_ended_message" context="Message shown when a call ends.">[A]Call ended[/A][C]. Duration: [/C]</string>

    <string name="last_seen_today" context="String that appears when we show the last activity of a contact, when the last activity was today. For example: Last seen today 11:34a.m.">[A]Last seen [/A]today %1$s</string>
    <string name="last_seen_long_time_ago" context="String that appears when we show the last activity of a contact, but it's been a long time ago that we don't see any activity from that user">[A]Last seen [/A]a long time ago</string>
    <string name="last_seen_general" context="String that appears when we show the last activity of a contact, when the last activity was before today. For example: Last seen March 14th,2018 11:34a.m. ">[A]Last seen [/A]%1$s %2$s</string>

    <string name="label_today" context="label today">Today</string>
    <string name="label_yesterday" context="label yesterday">Yesterday</string>

    <string name="context_empty_shared_files" context="Text of the empty screen for the chat shared files">[B]No [/B][A]Shared Files[/A][B].[/B]</string>

    <string name="contact_joined_the_call" context="Text to indicate that a contact has joined a group call">%1$s joined the call</string>
    <string name="contact_left_the_call" context="Text to indicate that a contact has left a group call">%1$s left the call</string>

    <string name="call_error_too_many_participants" context="Message show when a call cannot be established because there are too many participants in the group call">You are not allowed to join this call as it has reached the maximum number of participants.</string>
    <string name="call_error_too_many_video" context="Message show when a user cannot activate the video in a group call because the max number of videos has been reached">You are not allowed to enable video as this call has reached the maximum number of participants using video.</string>

    <string name="error_open_file_with" context="Error message shown when a file cannot be opened by other app using the open with option menu">Error. The file cannot be opened.</string>
    <string name="incoming_call_starting" context="Subtitle of the call screen when a incoming call is just starting">Incoming call&#8230;</string>
    <string name="outgoing_call_starting" context="Subtitle of the call screen when a outgoing call is just starting">Calling&#8230;</string>

    <string name="error_meta_message_invalid" context="Content of a invalid meta message">Message contains invalid metadata</string>

    <string name="second_row_info_item_shared_file_chat" context="Info shown in the subtitle of each row of the shared files to chat: sender name . date">%1$s . %2$s</string>

    <plurals name="messages_forwarded_success_plural" formatted="false" context="Confirmation message after forwarding one or several messages">
        <item context="version item" quantity="one">Message forwarded</item>
        <item context="version items" quantity="other">Messages forwarded</item>
    </plurals>

    <plurals name="num_files_not_send" context="Alert shown when a num of files have not been sent because of any error occurs">
        <item context="Singular of file. 1 file" quantity="one">%d file was not sent to %d chats</item>
        <item context="Plural of file. 2 files" quantity="other">%d files were not sent to %d chats</item>
    </plurals>

    <plurals name="num_contacts_not_send" context="Alert shown when a num of contacts have not been sent because of any error occurs">
        <item context="Singular of file. 1 file" quantity="one">%d contact was not sent to %d chats</item>
        <item context="Plural of file. 2 files" quantity="other">%d contacts were not sent to %d chats</item>
    </plurals>
    <string name="title_pdf_password" context="Title of the dialog shown when a pdf required password">Type password</string>
    <string name="text_pdf_password" context="Text of the dialog shown when a pdf required password">%s is protected. Enter the document opening password.</string>
    <string name="error_pdf_password" context="Error of the dialog shown wen a pdf required password and the user types a wrong password">Wrong password. Try again.</string>
    <string name="error_max_pdf_password" context="Error of the dialog shown wen a pdf required password and the user has been typed three times a wrong password">The password is not valid.</string>

    <string name="not_allow_play_alert" context="Alert shown when exists some call and the user tries to play an audio or video">It is not possible to play content while there is a call in progress.</string>
    <plurals name="plural_call_ended_messages_hours" context="Message that shows the hours of a call when it ends">
        <item context="one hour" quantity="one">[B]%1$s hour[/B]</item>
        <item context="more hours" quantity="other">[B]%1$s hours[/B]</item>
    </plurals>
    <plurals name="plural_call_ended_messages_minutes" context="Message that shows the minutes of a call when it ends">
        <item context="one minute" quantity="one">[B]%1$s minute[/B]</item>
        <item context="more minutes" quantity="other">[B]%1$s minutes[/B]</item>
    </plurals>
    <plurals name="plural_call_ended_messages_seconds" context="Message that shows the seconds of a call when it ends">
        <item context="one second" quantity="one">[B]%1$d second[/B]</item>
        <item context="more seconds" quantity="other">[B]%1$d seconds[/B]</item>
    </plurals>

    <plurals name="num_messages_not_send" context="Alert shown when a num of messages have not been sent because of any error occurs">
        <item context="Singular of file. 1 file" quantity="one">%d message was not sent to %d chats</item>
        <item context="Plural of file. 2 files" quantity="other">%d messages was not sent to %d chats</item>
    </plurals>

    <string name="content_not_send" context="Alert shown when some content have not been sent because of any error occurs">The content was not sent to %d chats</string>

    <string name="new_group_chat_created" context="Label shown when a new group chat has been created correctly">New group chat created successfully</string>
    <string name="preparing_chats" context="Alert shown when some content is sharing with chats and they are processing">Preparing files</string>
    <string name="sent_as_message" context="Label indicating some content has been sent as message">Sent as a message.</string>
    <string name="error_sent_as_message" context="Error message when the attachment cannot be sent to any of the selected chats">Error. The file has not been sent to any of the selected chats</string>
    <string name="chat_explorer_empty" context="Message shown when the user has no items to show in chat explorer">[A]No[/A] [B]Items[/B]</string>

    <string name="delete_versions" context="Action delete all file versions">Delete old versions</string>
    <string name="title_delete_version_history" context="Title of the dialog shown when it wants to delete the version history of a file">Delete old versions?</string>
    <string name="text_delete_version_history" context="Text of the dialog shown when it wants to delete the version history of a file">Please note that the current file will not be deleted.</string>
    <string name="version_history_deleted" context="Alert shown when the version history was deleted correctly">Old versions deleted.</string>
    <string name="version_history_deleted_erroneously" context="Alert shown when the version history was deleted erroneously">Old versions not deleted.</string>

    <plurals name="versions_deleted_succesfully" formatted="false" context="Confirmation message after deleted file versions">
        <item context="version item" quantity="one">%d version deleted successfully</item>
        <item context="version items" quantity="other">%d versions deleted successfully</item>
    </plurals>

    <plurals name="versions_not_deleted" formatted="false" context="Alert shown when some versions are not deleted successfully">
        <item context="version item" quantity="one">%d version not deleted</item>
        <item context="version items" quantity="other">%d versions not deleted</item>
    </plurals>

    <string name="no_contacts_invite" context="Alert shown when the user tries to realize some action in chat and has not contacts">You have no MEGA contacts. Please invite friends from the Contacts section.</string>

    <string name="title_tour_one" context="Title of first tour screen">You hold the keys</string>
    <string name="content_tour_one" cotext="Content of first tour screen">Security is why we exist, your files are safe with us behind a well oiled encryption machine where only you can access your files.</string>
    <string name="title_tour_two" cotext="Title of second tour screen">Encrypted chat</string>
    <string name="content_tour_two" cotext="Content of second tour screen">Fully encrypted chat with voice and video calls, group messaging and file sharing integration with your Cloud Drive.</string>
    <string name="title_tour_three" cotext="Title of third tour screen">Create your Network</string>
    <string name="content_tour_three" cotext="Content of third tour screen">Add contacts, create a network, colaborate, make voice and video calls without ever leaving MEGA</string>
    <string name="title_tour_four" cotext="Title of fourth tour screen">Your Photos in the Cloud</string>
    <string name="content_tour_four" cotext="Content of fourth tour screen">Camera Uploads is an essential feature for any mobile device and we have got you covered. Create your account now.</string>

<<<<<<< HEAD
	<string name="ongoing_call_messages" context="Text shown in the list of chats when there is a call in progress but I am not on it">Ongoing Call</string>
	<string name="join_call_layout_in_group_call" context="Title of the layout to join a group call from the chat screen. The placeholder indicates the user who initiated the call ">%s started a group call. Tap to join.</string>
=======
    <string name="title_pdf_password" context="Title of the dialog shown when a pdf required password">Enter your password</string>
    <string name="text_pdf_password" context="Text of the dialog shown when a pdf required password">%s is a password protected PDF document. Please enter the password to open the PDF.</string>
    <string name="error_pdf_password" context="Error of the dialog shown wen a pdf required password and the user types a wrong password">You have entered the wrong password, please try again.</string>
    <string name="error_max_pdf_password" context="Error of the dialog shown wen a pdf required password and the user has been typed three times a wrong password">The password you have entered is not valid.</string>

    <string name="unknownn_file" context="Alert shown when a user tries to open a file from a zip and the file is unknown or has not been possible to unzip correctly">It is not possible to open the file. It is an unknown file or has not been possible to unzip successfully.</string>

    <string name="not_allow_play_alert" context="Alert shown when exists some call and the user tries to play an audio or video">It is not possible to play media files while there is a call in progress.</string>
    <string name="ongoing_call_messages" context="Text shown in the list of chats when there is a call in progress but I am not on it">Ongoing Call</string>
    <string name="join_call_layout_in_group_call" context="Title of the layout to join a group call from the chat screen. The placeholder indicates the user who initiated the call">%s started a group call. Tap to join.</string>
    <string name="call_in_progress_layout" context="Title of the layout to return to a call">Tap to return to call</string>
>>>>>>> 33fd0aa3

    <string name="message_joined_public_chat_autoinvitation" formatted="false" context="chat message when a participant invites himself to a public chat using a chat link. Please keep the placeholder because is to show the participant's name in runtime.">[A]%1$s[/A][B] joined the group chat.[/B]</string>

    <string name="context_remove_chat_link_warning_text" context="Warning that appears prior to remove a chat link on the group info screen.">This conversation will no longer be accessible through the Chat Link you are about to delete.</string>
    <string name="context_create_chat_link_warning_text" context="Description text of the dialog to generate a public chat link">Encrypted Key Rotation does not allow you to get a Chat Link without creating a new group chat.</string>
    <string name="context_create_chat_link_question_text" context="Question of the dialog to generate a public chat link">Do you want to create a new group chat and get a Chat Link?</string>

    <string name="context_make_private_chat_warning_text" context="Text of the dialog to change a public chat to private (enable encrypted key rotation)">Key rotation is slightly more secure, but does not allow you to create a chat link and new participants will not see past messages.</string>

    <string name="message_joined_successfully" context="Message shown when a user has joined to a public chat successfully">You have joined the chat successfully.</string>

    <string name="wizard_steps_indicator" context="Label that indicates the steps of a wizard">%1$d of %2$d</string>

    <string name="hint_action_search" context="Hint of the Search view">Search&#8230;</string>
    <string name="answer_call_incoming" context="The text of the notification button that is displayed when there is a call in progress, another call is received and answered.">Answer</string>
    <string name="ignore_call_incoming" context="The text of the notification button that is displayed when there is a call in progress, another call is received and ignored.">Ignore</string>
    <string name="outgoing_audio_call_starting" context="Subtitle of the call screen when a outgoing audio call is just starting in a individual chat">Starting audio call&#8230;</string>
    <string name="outgoing_video_call_starting" context="Subtitle of the call screen when a outgoing video call is just starting in a individual chat">Starting video call&#8230;</string>
    <string name="muted_contact_micro" context="Subtitle of the call screen when a user muted the current individual call. The placeholder indicates the user who muted the call ">%s muted this call</string>
    <string name="muted_own_micro" context="Subtitle of the call screen when I muted the current individual call">Muted</string>

    <string name="copy_already_downloaded" context="when trying to download a file that is already downloaded in the device and has to copy in another path">Already downloaded. Copied to selected path.</string>

    <string name="title_join_call" context="Title of the dialog shown when you want to join a group call">Join call</string>
    <string name="text_join_call" context="Text of the dialog shown when you want to join a group call">To join this call you have to end your current call.</string>

    <string name="hint_enter_chat_link" context="Hint shown in the open chat link alert dialog">Enter chat link</string>

    <string name="copy_link_explanation" context="Explanation of the dialog shown to share a chat link">People can join your group by using this link.</string>
    <string name="new_chat_link_label" context="Label that indicates the creation of a chat link">New chat link</string>
    <string name="enter_group_name" context="Title of the dialog shown when the user it is creating a chat link and the chat has not title">Enter group name</string>
    <string name="alert_enter_group_name" context="Alert shown when the user it is creating a chat link and the chat has not title">To create a chat link you must name the group.</string>
    <string name="invite_contacts_to_start_chat" context="Text shown when an account doesn't have any contact added and it's trying to start a new chat conversation">Invite contacts and start chatting securely with MEGA\'s encrypted chat.</string>

    <string name="no_chat_link_available" context="In some cases, a user may try to get the link for a chat room, but if such is not set by an operator - it would say 'not link available' and not auto create it.">No chat link available.</string>
    <string name="chat_link_deleted" context="Alert shown when it has been deleted successfully a chat link">Chat link deleted successfully.</string>

    <string name="contact_request_status_accepted" context="The status of pending contact request (ACCEPTED), placeholder is contact request creation time">%1$s (ACCEPTED)</string>
    <string name="contact_request_status_deleted" context="The status of pending contact request (DELETED), placeholder is contact request creation time">%1$s (DELETED)</string>
    <string name="contact_request_status_denied" context="The status of pending contact request (DENIED), placeholder is contact request creation time">%1$s (DENIED)</string>
    <string name="contact_request_status_ignored" context="The status of pending contact request (IGNORED), placeholder is contact request creation time">%1$s (IGNORED)</string>
    <string name="contact_request_status_reminded" context="The status of pending contact request (REMINDED), placeholder is contact request creation time">%1$s (REMINDED)</string>
    <string name="contact_request_status_pending" context="The status of pending contact request (PENDING), placeholder is contact request creation time">%1$s (PENDING)</string>

	<plurals name="file_already_downloaded">
		<item context="When a multiple download is started, some of the files could have already been downloaded before. This message shows the number of files that has already been downloaded in singular. placeholder: number of files" quantity="one">%d file already downloaded.&#160;</item>
		<item context="When a multiple download is started, some of the files could have already been downloaded before. This message shows the number of files that has already been downloaded in plural. placeholder: number of files" quantity="other">%d files already downloaded.&#160;</item>
	</plurals>

	<plurals name="file_pending_download">
		<item context="When a multiple download is started, some of the files could have already been downloaded before. This message shows the number of files that are pending in singular. placeholder: number of files" quantity="one">%d file pending.</item>
		<item context="When a multiple download is started, some of the files could have already been downloaded before. This message shows the number of files that are pending in plural. placeholder: number of files" quantity="other">%d files pending.</item>
	</plurals>
</resources><|MERGE_RESOLUTION|>--- conflicted
+++ resolved
@@ -2148,17 +2148,9 @@
     <string name="settings_rb_scheduler_alert_disabling" context="Text of the alert when a FREE user tries to disable the RB scheduler">To disable the Rubbish Bin Clearing Scheduler or set a longer retention period, you need to subscribe to a PRO plan.</string>
 
     <string name="hint_days" context="Hint of the field to write the days of the rubbish bin scheduler">days</string>
-<<<<<<< HEAD
 	<string name="hint_MB" context="Hint of the field to write the size of the compression queue">MB</string>
     <string name="get_chat_link_option" context="Title of the option to generate a public chat link">Get chat link</string>
     <string name="manage_chat_link_option" context="Title of the option to manage a public chat link">Manage chat link</string>
-
-    <string name="make_chat_private_option" context="Title of the option to make a public chat private">Enable encrypted key rotation</string>
-    <string name="make_chat_private_option_text" context="Subtitle of the option to make a public chat private">Key rotation is slightly more secure, but does not allow you to create a link to the chat and new participants will not see past messages.</string>
-=======
-    <string name="get_chat_link_option" context="Title of the option to generate a public chat link">Get Chat Link</string>
-    <string name="manage_chat_link_option" context="Title of the option to manage a public chat link">Manage Chat Link</string>
->>>>>>> 33fd0aa3
 
     <string name="make_chat_private_option" context="Title of the option to make a public chat private">Enable Encrypted Key Rotation</string>
     <string name="make_chat_private_option_text" context="Subtitle of the option to make a public chat private">Key rotation is slightly more secure, but does not allow you to create a chat link and new participants will not see past messages.</string>
@@ -2382,12 +2374,7 @@
         <item context="Singular of file. 1 file" quantity="one">%d contact was not sent to %d chats</item>
         <item context="Plural of file. 2 files" quantity="other">%d contacts were not sent to %d chats</item>
     </plurals>
-    <string name="title_pdf_password" context="Title of the dialog shown when a pdf required password">Type password</string>
-    <string name="text_pdf_password" context="Text of the dialog shown when a pdf required password">%s is protected. Enter the document opening password.</string>
-    <string name="error_pdf_password" context="Error of the dialog shown wen a pdf required password and the user types a wrong password">Wrong password. Try again.</string>
-    <string name="error_max_pdf_password" context="Error of the dialog shown wen a pdf required password and the user has been typed three times a wrong password">The password is not valid.</string>
-
-    <string name="not_allow_play_alert" context="Alert shown when exists some call and the user tries to play an audio or video">It is not possible to play content while there is a call in progress.</string>
+
     <plurals name="plural_call_ended_messages_hours" context="Message that shows the hours of a call when it ends">
         <item context="one hour" quantity="one">[B]%1$s hour[/B]</item>
         <item context="more hours" quantity="other">[B]%1$s hours[/B]</item>
@@ -2441,10 +2428,6 @@
     <string name="title_tour_four" cotext="Title of fourth tour screen">Your Photos in the Cloud</string>
     <string name="content_tour_four" cotext="Content of fourth tour screen">Camera Uploads is an essential feature for any mobile device and we have got you covered. Create your account now.</string>
 
-<<<<<<< HEAD
-	<string name="ongoing_call_messages" context="Text shown in the list of chats when there is a call in progress but I am not on it">Ongoing Call</string>
-	<string name="join_call_layout_in_group_call" context="Title of the layout to join a group call from the chat screen. The placeholder indicates the user who initiated the call ">%s started a group call. Tap to join.</string>
-=======
     <string name="title_pdf_password" context="Title of the dialog shown when a pdf required password">Enter your password</string>
     <string name="text_pdf_password" context="Text of the dialog shown when a pdf required password">%s is a password protected PDF document. Please enter the password to open the PDF.</string>
     <string name="error_pdf_password" context="Error of the dialog shown wen a pdf required password and the user types a wrong password">You have entered the wrong password, please try again.</string>
@@ -2456,7 +2439,6 @@
     <string name="ongoing_call_messages" context="Text shown in the list of chats when there is a call in progress but I am not on it">Ongoing Call</string>
     <string name="join_call_layout_in_group_call" context="Title of the layout to join a group call from the chat screen. The placeholder indicates the user who initiated the call">%s started a group call. Tap to join.</string>
     <string name="call_in_progress_layout" context="Title of the layout to return to a call">Tap to return to call</string>
->>>>>>> 33fd0aa3
 
     <string name="message_joined_public_chat_autoinvitation" formatted="false" context="chat message when a participant invites himself to a public chat using a chat link. Please keep the placeholder because is to show the participant's name in runtime.">[A]%1$s[/A][B] joined the group chat.[/B]</string>
 
