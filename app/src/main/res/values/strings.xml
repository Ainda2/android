<?xml version="1.0" encoding="utf-8"?>
<resources>
    <string name="full_description_text" context="Full description text of the app in the Google Play page of the app">MEGA provides user-controlled encrypted cloud storage and chat through standard web browsers, together with dedicated apps for mobile devices. Unlike other cloud storage providers, your data is encrypted and decrypted by your client devices only and never by us.\n\nUpload your files from your smartphone or tablet then search, store, download, stream, view, share, rename or delete your files any time, from any device, anywhere. Share folders with your contacts and see their updates in real time. The encryption process means we cannot access or reset your password so you MUST remember it (unless you have your Recovery Key backed up) or you will lose access to your stored files.\n\nEnd-to-end user-encrypted MEGA video chat allows for total privacy, and has been available through the browser since 2016. It has been extended to our mobile app, with chat history accessible across multiple devices. Users can also easily add files to a chat from their MEGA Cloud Drive.\n\nMEGA offers a generous 50 GB free storage for all registered users with bonus achievements, and offers paid plans with much higher limits:\n\n\nPRO LITE subscription: 4.99 € per month or 49.99 € per year gives you 400 GB of storage space and 1 TB of transfer quota per month.\nPRO I subscription: 9.99 € per month or 99.99 € per year gives you 2 TB of storage space and 2 TB of transfer quota per month.\nPRO II subscription: 19.99 € per month or 199.99 € per year gives you 8 TB of storage space and 8 TB of transfer quota per month.\nPRO III subscription: 29.99 € per month or 299.99 € per year gives you 16 TB of storage space and 16 TB of transfer quota per month.\n\nSubscriptions are renewed automatically for successive subscription periods of the same duration and at the same price as the initial period chosen. To manage your subscriptions, simply click on the Play Store icon on your mobile device, sign in with your Google ID (if you haven’t already done so) and then click on the MEGA app. You’ll be able to manage your subscription there.\n\nApp Permissions:\nWRITE_EXTERNAL_STORAGE -&gt; Download your files from MEGA to your device and upload files from your device to MEGA\nCAMERA -&gt; Take a picture and upload your photos to MEGA\nREAD_CONTACTS -&gt; Easily add contacts from your device as MEGA contacts\nRECORD_AUDIO and CAPTURE_VIDEO_OUTPUT (mic and camera) -&gt; MEGA provides for end-to-end encrypted audio/video calls\n\n\nTo enhance users’ confidence in the MEGA system, all of the client-side code is published, so interested security researchers can evaluate the encryption process. The code of our mobile app is located on: https://github.com/meganz/android\n\nFor more info, please check our website:\nSee https://mega.nz/terms\n\n\nDesktop - https://mega.nz/</string>

    <!--
    <string name="short_description_text" context="Short description text of the app in the Google Play page of the app">MEGA is Cloud Storage with Powerful Always-On Privacy. 50GB for free</string>
    -->

    <string name="general_x_of_x" context="Showing progress of elements. Example: 2 of 10.">of</string>
    <string name="general_yes" context="Answer for confirmation dialog.">Yes</string>
    <string name="general_no" context="Answer for confirmation dialog.">No</string>
    <string name="general_cancel" context="dialog option cancel in alert dialog">Cancel</string>
    <string name="general_move_to" context="When moving a file to a location in MEGA. This is the text of the button after selection the destination">Move to</string>
    <string name="general_copy_to" context="When copying a file to a location in MEGA. This is the text of the button after selection the destination">Copy to</string>
    <!--
    <string name="general_import_to" context="When importing a file to a location in MEGA. This is the text of the button after selection the destination">Import to</string>
    -->
    <string name="general_select" context="Selecting a specific location in MEGA. This is the text of the button">Select</string>
    <string name="general_select_to_upload" context="Selecting a specific location in MEGA. This is the text of the button">Select files</string>
    <string name="general_select_to_download" context="Selecting a specific location in MEGA. This is the text of the button">Select folder</string>
    <string name="general_create" context="This is the final button when creating a folder in the dialog where the user inserts the folder name">Create</string>
    <!-- This string is commented in FileStorageActivityLollipop.java
    <string name="general_upload" context="Button text when uploading a file to a previously selected location in MEGA">Upload File</string>
    -->
    <string name="general_download" context="Item menu option upon right click on one or multiple files.">Download</string>
    <string name="general_add" context="button">Add</string>
    <string name="general_move" context="Item menu option upon right click on one or multiple files.">Move</string>
    <string name="general_remove" context="Menu option to delete one or multiple selected items.">Remove</string>
    <string name="general_share" context="button">Share</string>
    <!--
    <string name="general_confirm" context="button">Confirm</string>
    -->
    <string name="general_leave" context="Item menu option upon right click on one or multiple files.">Leave</string>
    <string name="general_decryp" context="button">Decrypt</string>

    <string name="general_export" context="button">Export</string>

    <string name="general_retry" context="option shown when a message could not be sent">Retry</string>
    <string name="general_open_browser" context="Button to open the default web browser">Open browser</string>
    <!--
    <string name="general_empty" context="Button to delete the contents of the trashbin. Can also be translated as &quot;clear&quot;">Empty</string>
    -->
    <string name="general_loading" context="The title of progress dialog when loading web content">Loading</string>
    <string name="general_importing" context="state while importing the file">Importing</string>
    <string name="general_forwarding" context="state while importing the file">Forwarding</string>
    <string name="general_import" context="Menu option to choose to add file or folders to Cloud Drive">Import</string>
    <string name="general_storage" context="label of storage in upgrade/choose account page, it is being used with a variable, e.g. for LITE user it will show ‘200GB Storage’.">Storage</string>
    <string name="general_bandwidth" context="Text listed before the amount of bandwidth a user gets with a certain package. For example: “8TB Bandwidth”. Can also be translated as data transfer.">Transfer Quota</string>
    <string name="general_subscribe" context="Text placed inside the button the user clicks when upgrading to PRO. Meaning: subscribe to this plan">Subscribe</string>
    <!--
    <string name="general_continue" context="Text placed inside the button the user clicks when clicking into the FREE account. Meaning: Continue to the main screen">Continue</string>
    -->
    <string name="general_error_word" context="It will be followed by the error message">Error</string>
    <string name="general_not_yet_implemented" context="when clicking into a menu whose functionality is not yet implemented">Not yet implemented</string>
    <string name="error_no_selection" context="when any file or folder is selected">No file or folder selected</string>
    <string name="general_already_downloaded" context="when trying to download a file that is already downloaded in the device">Already downloaded</string>
    <string name="general_already_uploaded" context="when trying to upload a file that is already uploaded in the folder">already uploaded</string>
    <string name="general_file_info" context="Label of the option menu. When clicking this button, the app shows the info of the file">File info</string>
    <string name="general_folder_info" context="Label of the option menu. When clicking this button, the app shows the info of the folder">Folder info</string>
    <!--
    <string name="general_menu" context="Title when the left menu is opened">Menu</string>
    -->
    <string name="general_show_info" context="Hint how to cancel the download">Show info</string>

    <string name="error_general_nodes" context="Error getting the root node">Error. Please try again.</string>

    <string name="general_rk" context="File name (without extension) of file exported with the recovery key">MEGA-RECOVERYKEY</string>

    <string name="secondary_media_service_error_local_folder" context="Local folder error in Sync Service. There are two syncs for images and videos. This error appears when the secondary media local folder doesn’t exist">The secondary media folder does not exist, please choose a new folder</string>
    <string name="no_external_SD_card_detected" context="when no external card exists">No external storage detected</string>
    <string name="no_permissions_upload" context="On clicking menu item upload in a incoming shared folder read only">This folder is read only. You do not have permission to upload</string>

    <string name="remove_key_confirmation" context="confirmation message before removing the previously downloaded MasterKey file">You are removing the previously exported Recovery Key file</string>
    <!--
    <string name="export_key_confirmation" context="confirmation message before downloading to the device the MasterKey file">Security warning! This is a high risk operation. Do you want to continue?</string>
    -->

    <!--
    <string name="more_options_overflow" context="title of the menu for more options for each file (rename, share, copy, move, etc)">More options</string>
    -->
    <string name="confirmation_add_contact" context="confirmation message before sending an invitation to a contact">Do you want to send an invitation to %s?</string>
    <!--
    <string name="confirmation_remove_multiple_contacts" context="confirmation message before removing mutiple contacts">Remove these %d contacts?</string>

    <string name="confirmation_move_to_rubbish" context="confirmation message before removing a file">Move to rubbish bin?</string>
    <string name="confirmation_move_to_rubbish_plural" context="confirmation message before removing a file">Move to rubbish bin?</string>

    <string name="confirmation_delete_from_mega" context="confirmation message before removing a file">Delete from MEGA?</string>
    <string name="confirmation_leave_share_folder" context="confirmation message before leaving an incoming shared folder">If you leave the folder, you will not be able to see it again</string>

    <string name="confirmation_alert" context="confirmation message before removing a file">Please confirm</string>
    -->

    <string name="action_logout" context="Button where the user can sign off or logout">Logout</string>
    <string name="action_add" context="Item menu option upon right click on one or multiple files.">Upload</string>
    <string name="action_create_folder" context="Menu item">Create new folder</string>
    <string name="action_open_link" context="Item menu option upon right click on one or multiple files.">Open link</string>
    <!--
    <string name="action_upload" context="Button text when choosing the destination location in MEGA">Upload to</string>
    -->

    <string name="action_settings" context="Menu item">Settings</string>
    <string name="action_search" context="Search button">Search</string>
    <string name="action_search_country" context="Select country page title">Select country</string>
    <string name="action_play" context="Search button">Play</string>
    <string name="action_pause" context="Search button">Pause</string>
    <string name="action_refresh" context="Menu item">Refresh</string>
    <string name="action_sort_by" context="Menu item">Sort by</string>
    <string name="action_help" context="Settings category title for Help">Help</string>
    <string name="action_upgrade_account" context="Change from a free account to paying MEGA">Upgrade account</string>
    <string name="upgrading_account_message" context="Message while proceeding to upgrade the account">Upgrading account</string>
    <string name="action_select_all" context="Menu item to select all the elements of a list">Select all</string>
    <string name="action_unselect_all" context="Menu item to unselect all the elements of a list">Clear selection</string>
    <string name="action_grid" context="Menu item to change from list view to grid view">Thumbnail view</string>
    <string name="action_list" context="Menu item to change from grid view to list view">List view</string>
    <string name="action_export_master_key" context="Menu item to let the user export the MasterKey">Backup Recovery Key</string>
    <string name="action_cancel_subscriptions" context="Menu item to let the user cancel subscriptions">Cancel subscription</string>
    <string name="cancel_subscription_ok" context="success message when the subscription has been canceled correctly">The subscription has been cancelled</string>
    <string name="cancel_subscription_error" context="error message when the subscription has not been canceled successfully">We were unable to cancel your subscription. Please contact support&#64;mega.nz for assistance</string>
    <string name="action_kill_all_sessions" context="Menu item to kill all opened sessions">Close other sessions</string>
    <string name="success_kill_all_sessions" context="Message after kill all opened sessions">The remaining sessions have been closed</string>
    <string name="error_kill_all_sessions" context="Message after kill all opened sessions">Error when closing the opened sessions</string>

    <plurals name="general_num_files">
        <item context="this is used for example when downloading 1 file or 2 files, Singular of file. 1 file" quantity="one">file</item>
        <item context="this is used for example when downloading 1 file or 2 files, Plural of file. 2 files" quantity="other">files</item>
    </plurals>

    <plurals name="general_num_contacts">
        <item context="used for example when a folder is shared with 1 user or 2 users, used for example when a folder is shared with 1 user" quantity="one">contact</item>
        <item context="used for example when a folder is shared with 1 user or 2 users, used for example when a folder is shared with 2 or more users" quantity="other">contacts</item>
    </plurals>

    <plurals name="num_contacts_selected">
        <item context="chat invitation - tool bar subtitle, when users selected single contact. Placeholder - number of contacts selected" quantity="one">%d contact</item>
        <item context="chat invitation - tool bar subtitle, when users selected multiple contacts. Placeholder - number of contacts selected" quantity="other">%d contacts</item>
    </plurals>

    <plurals name="general_num_folders">
        <item context="Singular of folder/directory. 1 folder" quantity="one">folder</item>
        <item context="Plural of folder/directory. 2 folders" quantity="other">folders</item>
    </plurals>

    <plurals name="general_num_shared_folders">
        <item context="Title of the incoming shared folders of a user in singular" quantity="one">shared folder</item>
        <item context="Title of the incoming shared folders of a user in plural." quantity="other">shared folders</item>
    </plurals>

    <!--
    <plurals name="general_num_downloads" context="in the notification. When downloading the notification is like 3 downloads.">
        <item context="Item menu option upon clicking on one or multiple files. Singular" quantity="one">download</item>
        <item context="Item menu option upon clicking on one or multiple files. Plural" quantity="other">downloads</item>
    </plurals>
    -->

    <!--
    <plurals name="general_num_uploads">
        <item context="Transfer type description in the active file transfer panel, can either be upload or download. Singular" quantity="one">upload</item>
        <item context="Transfer type description in the active file transfer panel, can either be upload or download. Plural" quantity="other">uploads</item>
    </plurals>
    -->

    <plurals name="general_num_users">
        <item context="used for example when a folder is shared with 1 user or 2 users, used for example when a folder is shared with 1 user" quantity="one">contact</item>
        <item context="used for example when a folder is shared with 1 user or 2 users, used for example when a folder is shared with 2 or more users" quantity="other">contacts</item>
    </plurals>

    <!--
    <string name="confirmation_required" context="Alert title before download">Confirmation required</string>
    -->
    <string name="alert_larger_file" context="Alert text before download. Please do not modify the %s placeholder as it will be replaced by the size to be donwloaded">%s will be downloaded.</string>
    <string name="alert_no_app" context="Alert text before download">There is no app to open the file %s. Do you want to continue with the download?</string>
    <string name="checkbox_not_show_again" context="Alert checkbox before download">Do not show again</string>

    <string name="confirm_cancel_login" context="Press back while login to cancel current login process.">Are you sure that you want to cancel the current login process?</string>

    <string name="login_text" context="Login button">Login</string>
    <string name="email_text" context="email label">Email</string>
    <string name="password_text" context="password label">Password</string>
    <string name="confirm_password_text" context="Hint of the confirmation dialog to get link with password">Confirm password</string>
    <string name="abc" context="in the password edittext the user can see the password or asterisks. ABC shows the letters of the password">ABC</string>
    <!--
    <string name="dots" context="in the password edittext the user can see the password or asterisks. ··· shows asterisks instead of letters">···</string>
    -->
    <string name="new_to_mega" context="This question applies to users that do not have an account on MEGA yet">New to MEGA?</string>
    <string name="create_account" context="button that allows the user to create an account">Create account</string>
    <string name="error_enter_email" context="when the user tries to log in MEGA without typing the email">Please enter your email address</string>
    <string name="error_invalid_email" context="Title of the alert dialog when the user tries to recover the pass of a non existing account">Invalid email address</string>
    <string name="error_enter_password" context="when the user tries to log in MEGA without typing the password">Please enter your password</string>
    <string name="error_server_connection_problem" context="when the user tries to log in to MEGA without a network connection">No network connection</string>
    <string name="error_server_expired_session" context="when the user tries to log in to MEGA without a valid session">You have been logged out on this device from another location</string>
    <string name="login_generating_key" context="the first step when logging in is calculate the private and public encryption keys">Calculating encryption keys</string>
    <string name="login_connecting_to_server" context="Message displayed while the app is connecting to a MEGA server">Connecting to the server</string>
    <string name="download_updating_filelist" context="Status text when updating the file manager">Updating file list</string>
    <string name="login_confirm_account" context="title of the screen after creating an account when the user has to confirm the password to confirm the account">Confirm account</string>
    <string name="login_querying_signup_link" context="when the user clicks on the link sent by MEGA after creating the account, this message is shown">Checking validation link</string>
    <string name="login_confirming_account" context="Attempting to activate a MEGA account for a user.">Activating account</string>
    <string name="login_preparing_filelist" context="After login, updating the file list, the file list should be processed before showing it to the user">Preparing file list</string>
    <string name="login_before_share" context="when the user tries to share something to MEGA without being logged">Please log in to share with MEGA</string>
    <string name="reg_link_expired" context="This toast message is shown on the login page when an email confirm link is no longer valid.">Your confirmation link is no longer valid. Your account may already be activated or you may have cancelled your registration.</string>
    <!--
    <string name="session_problem" context="if a link to a folder cannot be fetched">Problem of retrieving files from the folder</string>
    -->

    <string name="tour_space_title">MEGA Space</string>
    <string name="tour_speed_title">MEGA Speed</string>
    <string name="tour_privacy_title">MEGA Privacy</string>
    <string name="tour_access_title">MEGA Access</string>
    <string name="tour_space_text">Register now and get 50 GB* of free space</string>
    <string name="tour_speed_text">Uploads are fast. Quickly share files with everyone</string>
    <string name="tour_privacy_text">Keep all your files safe with MEGA’s end-to-end encryption</string>
    <string name="tour_access_text">Get fully encrypted access anywhere, anytime</string>

    <string name="create_account_text" context="button that allows the user to create an account">Create account</string>
    <string name="name_text" context="Name of the user">Name</string>
    <string name="first_name_text" context="First Name of the user">First Name</string>
    <string name="lastname_text" context="Last name of the user">Last Name</string>
    <string name="tos" context="text placed on the checkbox of acceptation of the Terms of Service">I agree with MEGA’s [A]Terms of Service[/A]</string>
    <string name="top" context="text placed on the checkbox to make sure user agree that understand the danger of losing password">I understand that [B]if I lose my password, I may lose my data[/B]. Read more about [A]MEGA’s end-to-end encryption[/A]</string>
    <string name="already_account" context="Does the user already have a MEGA account">Already have an account?</string>

    <string name="create_account_no_terms" context="warning dialog">You have to accept our Terms of Service</string>

    <string name="create_account_no_top" context="warning dialog, for user do not tick checkbox of understanding the danger of losing password">You need to agree that you understand the danger of losing your password</string>
    <string name="error_enter_username" context="Warning dialog">Please enter your first name</string>
    <string name="error_enter_userlastname" context="Warning dialog">Please enter your last name.</string>
    <string name="error_short_password" context="when creating the account">Password is too short</string>
    <string name="error_passwords_dont_match" context="when creating the account">Passwords do not match</string>
    <string name="error_email_registered" contect="when creating the account">This email address has already registered an account with MEGA</string>

    <!--
    <string name="create_account_confirm_title" context="Title that is shown when e-mail confirmation is still required for the account">Confirmation required</string>
    -->
    <!--
    <string name="create_account_confirm" context="">Please check your e-mail and click the link to login and confirm your account</string>
    -->
    <string name="create_account_creating_account">Connecting to the server: Creating account</string>

    <!--<string name="cancel_transfer_title">Delete Transfer</string>
    -->
    <string name="cancel_transfer_confirmation">Delete this transfer?</string>
    <string name="cancel_all_transfer_confirmation">Delete all transfers?</string>

    <string name="section_cloud_drive" context="The name of every users root drive in the cloud of MEGA.">Cloud Drive</string>
    <string name="section_recents" context="Label to reference a recents section">Recents</string>
    <string name="section_secondary_media_uploads" context="title of the screen where the secondary media images are uploaded">Media uploads</string>
    <string name="section_inbox" context="title of the screen that show the inbox">Inbox</string>
    <string name="section_saved_for_offline" context="title of the screen that shows the files saved for offline in the device">Saved for Offline</string>
    <string name="section_saved_for_offline_new" context="the options of what to upload in an array. Needed for the settings, the options of what to upload.">Offline</string>
    <!--
    <string name="section_shared_with_me" context="title of the screen that shows all the folders that the user shares with other users and viceversa">Shared with me</string>
    -->
    <string name="section_shared_items" context="title of the screen that shows all the shared items">Shared folders</string>
    <string name="section_rubbish_bin" context="The title of the trash bin in the tree of the file manager.">Rubbish Bin</string>
    <string name="section_contacts" context="Title of the contact list">Contacts</string>

    <string name="section_contacts_with_notification" context="Item of the navigation title for the contacts section when there is any pending incoming request">Contacts [A](%1$d)[/A]</string>
    <string name="sent_requests_empty" context="the user has not sent any contact request to other users">[B]No [/B][A]sent requests[/A][B].[/B]</string>
    <string name="received_requests_empty" context="the user has not received any contact request from other users">[B]No [/B][A]received requests[/A][B].[/B]</string>
    <string name="section_transfers" context="Title for the file transfer screen (with the up &amp; download)">Transfers</string>

    <string name="section_account" context="button to the settings of the user’s account">My Account</string>
    <string name="section_photo_sync" context="title of the screen where the camera images are uploaded">Camera uploads</string>
    <!--
    <string name="used_space" context="Used space &quot;5MB of 100MB&quot;.">%1$s of %2$s</string>
    -->
    <string name="tab_incoming_shares" context="Capital letters. Incoming shared folders. The title of a tab">Incoming</string>
    <string name="tab_outgoing_shares" context="Capital letters. Outgoing shared folders. The title of a tab">Outgoing</string>

    <string name="title_incoming_shares_explorer" context="Title of the file explorer in tab INCOMING">Incoming Shares</string>
    <string name="title_incoming_shares_with_explorer" context="Title of the share with file explorer">Incoming shares with</string>
    <!--
    <string name="choose_folder_explorer" context="Title of the button in Incoming Shares tabs">Choose folder</string>
    -->

    <string name="file_browser_empty_cloud_drive" context="message when there are no files in the Cloud drive">No files in your Cloud Drive</string>
    <!--
    <string name="file_browser_empty_rubbish_bin" context="option to empty rubbish bin">Empty Rubbish Bin</string>
    -->
    <string name="file_browser_empty_folder" context="Text that indicates that a folder is currently empty">Empty Folder</string>

    <string name="choose_account_fragment" context="Title of the fragment Choose Account">CHOOSE ACCOUNT</string>

    <!--
    <string name="file_properties_activity" context="Menu item to show the properties dialog of files and or folders.">Properties</string>
    -->
    <string name="file_properties_available_offline" context="The file are available “offline” (without a network Wi-Fi mobile data connection)">Available offline</string>
    <!--
    <string name="file_properties_available_offline_on" context="Button state when a file can be saved for offline.(Capital letters)">ON</string>
    -->
    <!--
    <string name="file_properties_available_offline_off" context="Button state when a file is already saved for offline. (Capital letters)">OFF</string>
    -->
    <string name="file_properties_info_size_file" context="category in sort by action">Size</string>
    <string name="file_properties_info_last_modified" context="When the file was last modified">Last modified</string>
    <string name="file_properties_info_added" context="when was the file added in MEGA">Added</string>
    <!--
    <string name="file_properties_shared_folder_private_folder" context="the folder is private. A public user can\'t access the folder">No public link</string>
    -->
    <string name="file_properties_shared_folder_public_link" context="the label when a folder can be accesed by public users">Public link</string>

    <string name="file_properties_shared_folder_permissions" context="Item menu option upon clicking on a file folder. Refers to the permissions of a file folder in the file manager.">Permissions</string>
    <string name="dialog_select_permissions" context="Title of the dialog to choose permissions when sharing.">Share Permissions</string>
    <string name="file_properties_shared_folder_change_permissions" context="menu item">Change permissions</string>
    <string name="file_properties_shared_folder_select_contact" context="when listing all the contacts that shares a folder">Shared with</string>
    <string name="file_properties_send_file_select_contact" context="send a file to a MEGA user">Send to</string>
    <string name="file_properties_owner" context="shows the owner of an incoming shared folder">Owner</string>
    <string name="contact_invite" context="positive button on dialog to invite a contact">Invite</string>
    <string name="contact_reinvite" context="option to reinvite a contact">Reinvite</string>
    <string name="contact_ignore" context="The text of the notification button that is displayed when there is a call in progress, another call is received and ignored.">Ignore</string>
    <string name="contact_decline" context="option to decline a contact invitation">Decline</string>
    <string name="contact_accept" context="option to accept a contact invitation">Accept</string>
    <string name="contact_properties_activity" context="title of the contact properties screen">Contact Info</string>
    <!--
    <string name="contact_file_list_activity" context="header of a status field for what content a user has shared to you">Content</string>
    -->
    <string name="contacts_list_empty_text" context="Adding new relationships (contacts) using the actions.">Add new contacts using the button below</string>
    <!--
    <string name="no_contacts" context="When an user wants to share a folder but has not any contact yet">There are not contacts in the account. Please add them on the Contacts screen</string>
	-->
    <string name="contacts_explorer_list_empty_text" context="Add new contacts before sharing.">Add a new contact to share</string>

    <string name="error_not_enough_free_space" context="Error message">Not enough free space on your device</string>

    <string name="option_link_without_key" context="Alert Dialog to get link">Link without key</string>
    <string name="option_decryption_key" context="Alert Dialog to get link">Decryption key</string>

    <!--
    <string name="download_failed" context="Error message">Download failed</string>
    -->
    <!--
	<string name="download_downloaded" context="notification message. Example: 1 file downloaded">downloaded</string>
    -->
    <!--
	<string name="download_downloading" context="Title header on the download page while the file is downloading.">Downloading</string>
	-->
    <!--
	<string name="text_downloading" context="Text located in each fragment when a download is in progress">Transferring</string>
	-->
    <string name="download_preparing_files" context="Alert shown when some content is sharing with chats and they are processing">Preparing files</string>
    <string name="download_began" context="message when the download starts">Download has started</string>
    <!--
    <string name="download_cancel_downloading" context="Confirmation text when attempting to cancel the download">Do you want to cancel the download?</string>
    -->
    <string name="download_touch_to_cancel" context="Hint how to cancel the download">Touch to cancel</string>
    <string name="download_touch_to_show" context="Hint how to cancel the download">View transfers</string>
    <string name="error_file_size_greater_than_4gb" context="Warning message">Most devices can’t download files greater than 4GB. Your download will probably fail</string>
    <string name="intent_not_available" context="message when trying to open a downloaded file but there isn’t any app that open that file. Example: a user downloads a pdf but doesn’t have any app to read a pdf">There isn’t any available app to execute this file on your device</string>

    <string name="context_share_image" context="to share an image using Facebook, Whatsapp, etc">Share image using</string>
    <string name="context_get_link" context="create a link of a file and send it using an app from the device">Share link</string>
    <string name="context_get_link_menu" context="Item menu option upon right click on one or multiple files.">Get link</string>

    <!--<string name="context_manage_link_menu" context="Item menu option upon right click on one or multiple files.">Get link</string>-->

    <string name="context_leave_menu" context="Item menu option upon right click on one or multiple files.">Leave</string>
    <string name="alert_leave_share" context="Title alert before leaving a share.">Leave share</string>
    <string name="context_clean_shares_menu" context="Item menu option upon right click on one or multiple files.">Remove share</string>
    <string name="context_remove_link_menu" context="Item menu option upon right click on one or multiple files.">Remove link</string>
    <string name="context_remove_link_warning_text" context="Warning that appears prior to remove a link of a file.">This link will not be publicly available anymore.</string>
    <string name="context_rename" context="Item menu option upon right click on one or multiple files.">Rename</string>
    <string name="context_open_link_title" context="Item menu option upon right click on one or multiple files.">Open link</string>
    <string name="context_open_link" context="Item menu option upon right click on one or multiple files.">Open</string>
    <string name="context_renaming" context="while renaming a file or folder">Renaming</string>
    <string name="context_preparing_provider" context="while file provider is downloading a file">Preparing file</string>
    <string name="context_download" context="Item menu option upon right click on one or multiple files.">Download</string>

    <!--
    <string name="download_folder" context="Item menu option upon right click on one or multiple files.">Download folder</string>
    -->
    <!--
    <string name="import_folder" context="Item menu option upon right click on one or multiple files.">Import folder</string>
    -->
    <string name="context_move" context="Item menu option upon right click on one or multiple files.">Move</string>
    <string name="context_moving" context="while moving a file or folder">Moving</string>
    <!--
    <string name="context_sharing" context="while sharing a folder">Sharing folder</string>
    -->
    <string name="context_copy" context="Item menu option upon right click on one or multiple files.">Copy</string>
    <string name="context_upload" context="Item menu option upon right click on one or multiple files.">Upload</string>
    <string name="context_copying" context="while copying a file or folder">Copying</string>
    <!--
    <string name="context_creating_link" context="status text">Creating link</string>
    -->
    <!--
    <string name="context_moving_to_trash" context="status text">Moving to Rubbish Bin</string>
    -->
    <string name="context_move_to_trash" context="menu item">Move to Rubbish Bin</string>
    <string name="context_delete_from_mega" context="menu item">Remove from MEGA</string>
    <string name="context_new_folder_name" context="Input field description in the create folder dialog.">Folder Name</string>
    <string name="context_new_contact_name" context="when adding a new contact. in the dialog">Contact email</string>
    <string name="context_creating_folder" context="status dialog when performing the action">Creating folder</string>
    <!--
    <string name="context_adding_contact" context="Adding a new relationship (contact)">Adding contact</string>
    -->
    <string name="context_download_to" context="Menu item">Save to</string>
    <string name="context_clear_rubbish" context="Menu option title">Clear Rubbish Bin</string>
    <string name="clear_rubbish_confirmation" context="Ask for confirmation before removing all the elements of the rubbish bin">You are about to permanently remove all items from your Rubbish Bin.</string>

    <!--<string name="context_send_link" context="get the link and send it">Send link</string>-->

    <string name="context_send" context="send cancel subscriptions dialog">Send</string>
    <string name="context_send_file_inbox" context="send the file to inbox">Send to contact</string>
    <!--
    <string name="context_copy_link" context="get the link and copy it">Copy link</string>
    -->
    <string name="context_remove" context="Menu option to delete one or multiple selected items.">Remove</string>
    <string name="context_delete_offline" context="Menu option to delete selected items of the offline state">Remove from Offline</string>
    <string name="context_share_folder" context="menu item">Share folder</string>
    <string name="context_send_file" context="menu item">Send file to chat</string>
    <string name="context_send_contact" context="menu item">Share contact to chat</string>
    <string name="context_view_shared_folders" context="open a shared folder">View shared folders</string>
    <string name="context_sharing_folder" context="Item menu option upon clicking on one or multiple files.">Sharing</string>
    <!--
    <string name="remove_all_sharing" context="status text">Removing all sharing contacts</string>
    -->
    <!--
    <string name="leave_incoming_share" context="status text">Leaving shared folder</string>
    -->
    <!--
    <string name="context_camera_folder" context="The location of where the user has the photos/videos stored.">Camera folder</string>
    -->
    <!--
    <string name="context_mega_contacts" context="when sharing a folder, the user can choose a contact from MEGA">MEGA Contacts</string>
    -->
    <!--
    <string name="context_phone_contacts" context="when sharing a folder, the user chan choose a contact from the device">Phone Contacts</string>
    -->
    <string name="context_delete" context="Button in My Account section to confirm the account deletion">Delete</string>
    <!--
    <string name="context_more" context="menu item">More</string>
    -->
    <!--
    <string name="context_contact_added" context="success message when adding a contact">Contact added</string>
    -->
    <string name="context_contact_invitation_deleted" context="success message when removing a contact request">Request deleted</string>
    <string name="context_contact_invitation_resent" context="success message when reinvite a contact">Request resent</string>
    <string name="context_contact_request_sent" context="success message when sending a contact request">Request successfully sent to %s. The status can be consulted in the Sent Requests tab.</string>

    <string name="context_contact_removed" context="success message when removing a contact">Contact removed</string>
    <string name="context_contact_not_removed" context="error message">Error. Contact not removed</string>
    <string name="context_permissions_changed" context="success message when chaning the permissionss">Permissions changed</string>
    <string name="context_permissions_not_changed" context="error message">Error. Permissions not changed</string>
    <string name="context_folder_already_exists" context="message when trying to create a folder that already exists">Folder already exists</string>
    <string name="context_contact_already_exists" context="message when trying to create a invite a contact already that is already added">%s is already a contact</string>
    <string name="context_send_no_permission" context="message when trying to send a file without full access">You do not have permission to send this file</string>
    <string name="context_folder_created" context="success message when creating a folder">Folder created</string>
    <string name="context_folder_no_created" context="error message when creating a folder">Error. Folder not created</string>
    <string name="context_correctly_renamed" context="success message when renaming a node">Renamed successfully</string>
    <string name="context_no_renamed" context="error message">Error. Not renamed</string>
    <string name="context_correctly_copied" context="success message when copying a node">Copied successfully</string>
    <!--
    <string name="context_correctly_sent" context="success message when sending a file">File sent</string>
    -->
    <!--
    <string name="context_no_sent" context="error message when sending a file">Error. File not sent</string>
    -->
    <string name="context_correctly_sent_node" context="success message when sending a node to Inbox">Sent to Inbox</string>
    <string name="context_no_sent_node" context="error message when sending a node to Inbox">Error. Not sent to Inbox</string>
    <string name="context_no_copied" context="error message">Error. Not copied</string>
    <string name="context_no_destination_folder" context="message that appears when a user tries to move/copy/upload a file but doesn’t choose a destination folder">Please choose a destination folder</string>
    <string name="context_correctly_moved" context="success message when moving a node">Moved successfully</string>
    <string name="number_correctly_moved" context="success message when moving a node">%d items moved successfully</string>
    <string name="number_incorrectly_moved" context="success message when moving a node">%d items were not moved successfully</string>
    <string name="context_correctly_moved_to_rubbish" context="success message when moving a node">Moved to the Rubbish Bin successfully</string>
    <string name="number_correctly_moved_to_rubbish" context="success message when moving a node">%d items moved to the Rubbish Bin successfully</string>
    <string name="number_incorrectly_moved_to_rubbish" context="success message when moving a node">&#160;and %d items were not sent successfully</string>
    <string name="context_no_moved" context="error message">Error. Not moved</string>
    <string name="context_correctly_shared" context="success message when sharing a folder">Shared successfully</string>
    <string name="context_no_shared_number" context="error message when sharing a folder">Error. %d shares were not completed</string>
    <string name="context_correctly_shared_removed" context="success message when sharing a folder">Remove shares successfully</string>
    <string name="context_no_shared_number_removed" context="error message when sharing a folder">Error. %d process of removing shares is not completed</string>
    <string name="context_no_shared" context="error message">Error. Not shared</string>
    <string name="context_no_removed_shared" context="error message">Error. Share failed to remove</string>
    <string name="context_remove_sharing" context="success message when removing a sharing">Folder sharing removed</string>
    <string name="context_no_link" context="error message">Link creation failed</string>
    <string name="context_correctly_removed" context="success message when removing a node from MEGA">Deleted successfully</string>
    <string name="context_no_removed" context="error message">Error. Deletion failed</string>
    <string name="number_correctly_removed" context="success message when moving a node">%d items removed successfully from MEGA</string>
    <string name="number_no_removed" context="error message when moving a node">%d items are not removed successfully</string>
    <string name="number_correctly_leaved" context="success message when moving a node">%d folders left successfully</string>
    <string name="number_no_leaved" context="error message when moving a node">%d folders were not left successfully</string>
    <string name="number_correctly_sent" context="success message when sending multiple files">File sent to %d contacts successfully</string>
    <string name="number_no_sent" context="error message when sending multiple files">File was not sent to %d contacts</string>
    <string name="number_correctly_sent_multifile" context="success message when sending multiple files">%d files sent successfully</string>
    <string name="number_no_sent_multifile" context="error message when sending multiple files">%d files failed to send</string>
    <string name="number_correctly_copied" context="success message when sending multiple files">%d items copied successfully</string>
    <string name="number_no_copied" context="error message when sending multiple files">%d items were not copied</string>
    <string name="number_contact_removed" context="success message when removing several contacts">%d contacts removed successfully</string>
    <string name="number_contact_not_removed" context="error message when removing several contacts">%d contacts were not removed</string>
    <string name="number_contact_file_shared_correctly" context="success message when sharing a file with multiple contacts">Folder shared with %d contacts successfully</string>
    <string name="number_contact_file_not_shared_" context="error message when sharing a file with multiple contacts">File can not be shared with %d contacts</string>
    <string name="number_correctly_shared" context="success message when sharing multiple files">%d folders shared successfully</string>
    <string name="number_no_shared" context="error message when sharing multiple files">%d folders were not shared</string>
    <string name="context_correctly_copied_contact" context="success message when sending a file to a contact">Successfully sent to:</string>
    <string name="context_correctly_removed_sharing_contacts" context="success message when removing all the contacts of a shared folder">The folder is no longer shared</string>
    <string name="context_no_removed_sharing_contacts" context="error message when removing all the contacts of a shared folder">Error, the folder is still shared with another contact</string>
    <string name="context_select_one_file" context="option available for just one file">Select just one file</string>
    <string name="rubbish_bin_emptied" context="success message when emptying the RB">Rubbish Bin emptied successfully</string>
    <string name="rubbish_bin_no_emptied" context="error message when emptying the RB">Error. The Rubbish Bin has not been emptied</string>

    <string name="dialog_cancel_subscriptions" context="dialog cancel subscriptions">You are about to cancel your MEGA subscription. Please let us know if there is anything we can do to help change your mind.</string>
    <string name="hint_cancel_subscriptions" context="hint cancel subscriptions dialog">Type feedback here</string>
    <string name="send_cancel_subscriptions" context="send cancel subscriptions dialog">Send</string>
    <!--
    <string name="title_cancel_subscriptions" context="title cancel subscriptions dialog">Cancel Subscription</string>
    -->
    <string name="confirmation_cancel_subscriptions" context="confirmation cancel subscriptions dialog">Thank you for your feedback! Are you sure you want to cancel your MEGA subscription?</string>
    <string name="reason_cancel_subscriptions" context="provide a reason to cancel subscriptions dialog">Your subscription has not been cancelled. Please provide a reason for your cancellation</string>

    <string name="context_node_private" context="success message after removing the public link of a folder">The folder is now private</string>

    <string name="context_share_correctly_removed" context="success message after removing a share of a folder. a contact has no access to the folder now">Share removed</string>


    <string name="menu_new_folder" context="Menu option to create a new folder in the file manager.">New folder</string>
    <string name="menu_add_contact" context="Menu option to add a contact to your contact list.">Add contact</string>
    <string name="menu_add_contact_and_share" context="Menu option to add a contact to your contact list.">Add contact and share</string>
    <!--
    <string name="menu_download_from_link" context="Text that is displayed in the dialog to download a MEGA link inside the app">Download from MEGA link</string>
    -->

    <string name="alert_decryption_key" context="Title of the alert to introduce the decryption key">Decryption Key</string>
    <string name="message_decryption_key" context="Message of the alert to introduce the decryption key">Please enter the decryption key for the link</string>

    <string name="upload_to_image" context="upload to. Then choose an Image file">Image</string>
    <string name="upload_to_audio" context="upload to. Then choose an Audio file">Audio</string>
    <string name="upload_to_video" context="Title of the button in the contact info screen to start a video call">Video</string>
    <!--
    <string name="upload_to_other" context="upload to. Then choose a file which is not an Image, an Audio or a Video">Other File</string>
    -->
    <string name="upload_to_filesystem" context="upload to. Then choose to browse the file system to choose a file">Pick from File System</string>
    <string name="upload_to_filesystem_from" context="upload to. Then choose to browse the file system to choose a file">Pick from</string>
    <!--
    <string name="upload_select_file_type" context="title of the dialog for choosing if a user wants to upload an image, an audio, a video or a file from the system">Select file type</string>
    -->
    <!--
    <string name="upload_uploading" context="status text">Uploading</string>
    -->
    <!--
    <string name="upload_touch_to_cancel" context="hint to how to cancel the upload (by touching the notification)">Touch to cancel upload</string>
    -->
    <!--
    <string name="upload_failed" context="error message">Upload failed</string>
    -->
    <string name="upload_uploaded" context="Label for the current uploaded size of a file. For example, 3 files, 50KB uploaded">uploaded</string>
    <!--
    <string name="upload_cancel_uploading" context="Confirmation text for cancelling an upload">Do you want to cancel the upload?</string>
    -->
    <string name="upload_prepare" context="Status text at the beginning of an upload, Status text at the beginning of an upload for 1 file">Processing file</string>
    <plurals name="upload_prepare">
        <item context="Status text at the beginning of an upload, Status text at the beginning of an upload for 1 file" quantity="one">Processing file</item>
        <item context="Status text at the beginning of an upload, Status text at the beginning of an upload for 2 or more files" quantity="other">Processing files</item>
    </plurals>
    <string name="error_temporary_unavaible" context="error message when downloading a file">Resource temporarily not available, please try again later</string>
    <string name="upload_can_not_open" context="Error message when the selected file cannot be opened">Cannot open selected file</string>
    <string name="upload_began" context="when an upload starts, a message is shown to the user">Upload has started</string>
    <string name="unzipping_process" context="when a zip file is downloaded and clicked, the app unzips the file. This is the status text while unzipping the file">Unzipping file</string>

    <string name="error_io_problem" context="error message while browsing the local filesystem">Filesystem problem</string>
    <string name="general_error" context="error message while browsing the local filesystem">Error happened when executing the action</string>

    <string name="full_screen_image_viewer_label" context="title of the image gallery">Image viewer</string>

    <!--
    <string name="manager_download_from_link_incorrect" context="Error message when the user entered an incorrect MEGA link format for importing">Incorrect link format</string>
    -->

    <!--
    <string name="my_account_activity" context="Title of the screen where the user account information is shown">Account</string>
    -->
    <!--
    <string name="my_account_total_space" context="Headline for the amount of total storage space">Storage Space</string>
    -->
    <!--
    <string name="my_account_free_space" context="Headline for the amount of storage space is remaining">Free Space</string>
    -->
    <string name="my_account_used_space" context="Headline for the amount of storage space is used">Used Space</string>
    <string name="my_account_change_password" context="menu item">Change password</string>
    <!--
    <string name="warning_out_space" context="Warning in Cloud drive when the user is runningut of space">You\'re running out of space!\n Do you want to upgrade your account?</string>
    -->
    <!--<string name="overquota_alert_title" context="Title dialog overquota error">Storage over quota</string>-->
    <string name="overquota_alert_text" context="Dialog text overquota error">You have exceeded your storage limit. Would you like to upgrade your account?</string>

    <!--
    <string name="op_not_allowed" context="Dialod text overquota error">Operation not allowed</string>
    -->
    <string name="my_account_last_session" context="when did the last session happen">Last session</string>
    <string name="my_account_connections" context="header for the social connections, showing the number of contacts the user has">Connections</string>

    <string name="my_account_changing_password" context="message displayed while the app is changing the password">Changing password</string>
    <string name="my_account_change_password_oldPassword" context="when changing the password, the first edittext is to enter the current password">Current password</string>
    <string name="my_account_change_password_newPassword1" context="when changing the password">New password</string>
    <string name="my_account_change_password_newPassword2" context="when changing the password">Confirm new password</string>
    <!--
    <string name="my_account_change_password_error" context="Error message when the user attempts to change his password (two potential reasons in one error message).">Incorrect current password or the new passwords you provided do not match. Please try again</string>
    -->
    <!--
    <string name="my_account_change_password_error_2" context="Error message when the user attempts to change his password (two potential reasons in one error message).">Incorrect current password. Please try again</string>
    -->
    <!--
    <string name="my_account_change_password_OK" context="Success text">Password changed successfully</string>
    -->
    <string name="my_account_change_password_dont_match" context="when changing the password or creating the account, the password is required twice and check that both times are the same">Password doesn’t match</string>

    <!--
    <string name="upgrade_activity" context="title of the Upgrade screen">PRO Membership</string>
    -->
    <string name="upgrade_select_pricing" context="title of the selection of the pro account wanted">Select membership</string>
    <string name="select_membership_1" context="the user has to decide the way of payment">Monthly or annually recurring</string>

    <!--<string name="select_membership_2" context="button to go to Google Play">Google Play subscription</string>-->

    <string name="no_available_payment_method" context="choose the payment method option when no method is available">At this moment, no method of payment is available for this plan</string>

    <string name="upgrade_per_month" context="button to decide monthly payment. The asterisk is needed">Monthly*</string>
    <string name="upgrade_per_year" context="button to decide annually payment. The asterisk is needed">Annually*</string>

    <string name="file_properties_get_link" context="the user can get the link and it’s copied to the clipboard">The link has been copied to the clipboard</string>
    <!--
    <string name="file_properties_remove_link" context="the user can remove the public link">The link has been removed</string>
    -->

    <string name="full_image_viewer_not_preview" context="before sharing an image, the preview has to be downloaded">The preview has not been downloaded yet. Please wait</string>
    <string name="not_load_preview_low_memory" context="due to device is low on memory, cannot load an image preview temporarily">The preview is not able to load due to insufficient memory available. Please try again later.</string>

    <string name="log_out_warning" context="alert when clicking a newsignup link being logged">Please log out before creating the account</string>

    <!--
    <string name="import_correct" context="success message after import a file">Imported successfully</string>
    -->

    <string name="transfers_empty" context="message shown in the screen when there are not any active transfer">No active transfers</string>
    <!--
    <string name="transfers_pause" context="File uploading or downloading has been paused (until the user continues at a later stage)">All transfers are paused</string>
    -->
    <string name="menu_pause_transfers" context="menu item">Pause transfers</string>
    <!--
    <string name="menu_restart_transfers" context="menu item">Restart transfers</string>
    -->
    <string name="menu_cancel_all_transfers" context="menu item">Delete all transfers</string>

    <string name="menu_take_picture" context="Option of the sliding panel to change the avatar by taking a new picture">Take picture</string>

    <string name="ask_for_display_over_title" context="Dialog title, to explain why MEGA needs the \'display over other apps\' permission" >Allow notifications of incoming MEGA calls</string>
    <string name="ask_for_display_over_msg" context="Dialog title, to explain why MEGA needs the \'display over other apps\' permission">MEGA needs your authorization to allow call interface to pop up from background.</string>
    <string name="ask_for_display_over_explain" context="Prompt text shows when the user doesn't want to make MEGA grant the \'display over other apps\' permission for now.">Don\'t worry, you can still manually set up on your device’s settings.</string>

    <string name="cam_sync_wifi" context="the options of how to upload, but in an array. needed for the settings, how to upload the camera images. only when Wi-Fi connected">Wi-Fi only</string>
    <string name="cam_sync_data" context="the options of how to upload, but in an array. needed for the settings, how to upload the camera images. when Wi-Fi connected and using data plan">Wi-Fi or mobile data</string>
    <string name="cam_sync_ok" context="Answer for confirmation dialog.">OK</string>
    <string name="cam_sync_skip" context="skip the step of camera upload">Skip</string>
    <string name="cam_sync_stop" context="skip the step of camera upload">Stop</string>
    <string name="cam_sync_syncing" context="The upload of the user’s photos orvideos from their specified album is in progress.">Camera Uploads in progress</string>
    <string name="cam_sync_cancel_sync" context="confirmation question for cancelling the camera uploads">Do you want to stop Camera Uploads?</string>
    <!--
    <string name="settings_camera_notif_error_no_folder" context="Error message when an unavailable destination folder was selected">Destination folder is unavailable</string>
    -->
    <string name="settings_camera_notif_title" context="title of the notification when camera upload is enabled">Uploading files of media folders</string>
	<string name="settings_camera_notif_checking_title" context="title of the notification when camera upload is checking files">Checking for files to be uploaded</string>
	<string name="settings_camera_notif_initializing_title" context="title of the notification when camera upload is initializing">Initializing Camera Uploads</string>
    <!--
    <string name="settings_camera_notif_error" context="notification error">Camera Uploads problem</string>
    -->
    <string name="settings_camera_notif_complete" context="notification camera uploads complete">Camera uploads complete</string>

    <string name="settings_storage" context="label of storage in upgrade/choose account page, it is being used with a variable, e.g. for LITE user it will show ‘200GB Storage’.">Storage</string>
    <string name="settings_pin_lock" context="settings of the pin lock">PIN Lock</string>
	<string name="settings_camera_upload_charging_helper_label" context="Helper text to explain why we have this `Require me to plug in` setting, placeholder - 100 to 1000 in MB">Video compression consumes a lot of power; MEGA will require you to be actively charging your device if the videos to be compressed are larger than %s.</string>
	<string name="settings_camera_upload_include_gps_helper_label" context="Helper text to explain the things to note if enable the feature of including GPS info">If enabled, you will upload information about where your pictures were taken, so be careful when sharing them.</string>

    <string name="settings_advanced_features" context="Settings category title for cache and offline files">Advanced</string>
    <string name="settings_advanced_features_cache" context="Settings preference title for cache">Clear Cache</string>
    <string name="settings_advanced_features_offline" context="Settings preference title for offline files">Clear Offline Files</string>

    <string name="settings_auto_play_label" context="description of switch ‘Open file when download is completed’">Open file when downloaded</string>
    <string name="settings_advanced_features_cancel_account" context="Settings preference title for canceling the account">Cancel your account</string>

    <string name="settings_advanced_features_size" context="Size of files in offline or cache folders">Currently using %s</string>
    <string name="settings_advanced_features_calculating" context="Calculating Size of files in offline or cache folders">Calculating</string>

    <string name="settings_storage_download_location" context="title of the setting to set the default download location">Default download location</string>
    <string name="settings_storage_ask_me_always" context="Whether to always ask the user each time.">Always ask for download location</string>
    <string name="settings_storage_advanced_devices" context="Whether to enable the storage in advanced devices">Display advanced devices (external SD)</string>
	<string name="add_phone_number_label" context="label of button on account page that ask user to add their phone number">Add phone number</string>
	<string name="verify_account_title" context="enter verification code page title">Verify your account</string>
	<string name="verify_account_helper_locked" context="Text to explain to user why to verify phone number (account suspended use case)">Your account has been suspended temporarily due to potential abuse. Please verify your phone number to unlock your account.</string>
    <string name="general_country_label" context="Hint text of the country edittext for billing purposes">Country</string>
	<string name="verify_account_phone_number_placeholder" context="place holder for enter mobile number field">Your phone number</string>
    <string name="general_back_button" context="Button label - go to previous page">Back</string>
	<string name="verify_account_not_now_button" context="button label - quite sms verification use case">Not now</string>
    <string name="general_confirm_button" context="Button label - confirm some action">Confirm</string>
	<string name="verify_account_invalid_country_code" context="On “add phone number” page, an error message will be shown if user click next button without select country code.">Please select a country code</string>
    <string name="verify_account_not_loading_country_code" context="On “Add phone number” page, a toast error message will be shown if the country code cannot be fetched from back end.">Country codes could not be fetched.</string>
	<string name="verify_account_invalid_phone_number" context="error message if user click next button without enter a valid phone number">Please supply a valid phone number.</string>
	<string name="verify_account_enter_txt_label" context="label tell user to enter received txt to below input boxes">Please type the verification code sent to</string>
	<string name="verify_account_enter_code_title" context="enter verification code page title">Verify your account</string>
	<string name="verify_account_incorrect_code" context="error message that will show to user when user entered invalid verification code">Wrong code. Please try again or resend.</string>
	<string name="verify_account_resend_label" context="text message to remind user to resend verification code">You didn’t receive a code?</string>
    <string name="general_resend_button" context="Button to resend the create account email to a new email address in case the previous email address was misspelled">Resend</string>
	<string name="verify_account_error_phone_number_register" context="error message that will show to user when host detected that the mobile number has been registered already">This number is already associated with a MEGA account.</string>
	<string name="verify_account_error_reach_limit" context="error message that will show to user when user reached the sms verification daily limit">You have reached the daily limit</string>
	<string name="verify_account_error_wrong_code" context="error message that will show to user when user reached the sms verification daily limit">The verification code doesn’t match.</string>
	<string name="verify_account_error_code_verified" context="error message that will show to user when code has been verified">The code has been verified</string>
	<string name="verify_account_error_invalid_code" context="error message that will show to user when user entered invalid verification code">Wrong code. Please try again or resend.</string>
	<string name="verify_account_successfully" context="verify phone number successfully">Your phone number has been verified successfully</string>

    <string-array name="settings_storage_download_location_array">
        <item context="if the user has an internal and an external SD card, it has to be set on the settings screen, internal storage option">Internal storage</item>
        <item context="if the user has an internal and an external SD card, it has to be set on the settings screen, external storage option">External storage</item>
    </string-array>

    <string-array name="add_contact_array">
        <item context="title of the dialog shown when sending or sharing a folder">Write the user’s email</item>
        <item context="choose the way the new user’s email is inserted, import from phone option">Import from device</item>
    </string-array>

    <string name="settings_camera_upload_on" context="settings option">Enable Camera Uploads</string>
    <string name="settings_camera_upload_turn_on" context="settings option">Turn on Camera Uploads</string>
    <string name="settings_camera_upload_off" context="settings option">Disable Camera Uploads</string>
    <string name="settings_camera_upload_how_to_upload" context="settings option. How to upload the camera images: via Wi-Fi only or via Wi-Fi and data plan">How to upload</string>

    <string name="settings_secondary_upload_on" context="The Secondary Media uploads allows to create a second Camera Folder synchronization. Enabling it would imply to choose a new local folder and then, a new destination folder in MEGA. This is the text that appears in the settings option to enable the second synchronization.">Enable Secondary Media uploads</string>
    <string name="settings_secondary_upload_off" context="The Secondary Media uploads allows to create a second Camera Folder synchronization. Disabling it would imply that the current second sync won’t be running anymore. This is the text that appears in the settings option to disable the second synchronization.">Disable Secondary Media uploads</string>

    <string name="settings_empty_folder" context="Title of shared folder explorer to choose a folder to perform an action">Choose folder</string>

    <string-array name="settings_camera_upload_how_to_entries">
        <item context="the options of how to upload, but in an array. needed for the settings, how to upload the camera images. when Wi-Fi connected and using data plan">Wi-Fi or mobile data</item>
        <item context="the options of how to upload, but in an array. needed for the settings, how to upload the camera images. only when Wi-Fi connected">Wi-Fi only</item>
    </string-array>

    <string name="settings_camera_upload_what_to_upload" context="What kind of files are going to be uploaded: images, videos or both">File Upload</string>

    <string-array name="settings_camera_upload_file_upload_entries">
        <item context="what kind of file are going to be uploaded. Needed for the settings summary">Photos only</item>
        <item context="what kind of file are going to be uploaded. Needed for the settings summary">Videos only</item>
        <item context="what kind of file are going to be uploaded. Needed for the settings summary">Photos and videos</item>
    </string-array>

    <string name="settings_camera_upload_charging" context="Option to choose that the camera sync will only be enable when the device is charging">Only when charging</string>
    <string name="settings_camera_upload_include_gps" context="Title of ‘Include location tags’ setting option. Once enabled, Camera Uploads will include the location info from pictures those are being uploaded">Include location tags</string>
    <string name="settings_camera_upload_require_plug_in" context="Option to choose that the video compression will only be enable when the device is charging">Require me to actively charge my device</string>
    <string name="settings_keep_file_names" context="Option to choose that the camera sync will maintain the local file names when uploading">Keep file names as in the device</string>

    <string name="settings_local_camera_upload_folder" context="The location of where the user photos or videos are stored in the device.">Local Camera folder</string>
    <string name="settings_mega_camera_upload_folder" context="The location of where the user photos or videos are stored in MEGA.">MEGA Camera Uploads folder</string>

    <string name="settings_local_secondary_folder" context="The location of where the user photos or videos of the secondary sync are stored in the device.">Local Secondary folder</string>
    <string name="settings_mega_secondary_folder" context="The location of where the user photos or videos of the secondary sync are stored in MEGA.">MEGA Secondary folder</string>

    <string name="settings_camera_upload_only_photos" context="what kind of file are going to be uploaded. Needed for the settings summary">Photos only</string>
    <string name="settings_camera_upload_only_videos" context="what kind of file are going to be uploaded. Needed for the settings summary">Videos only</string>
    <string name="settings_camera_upload_photos_and_videos" context="what kind of file are going to be uploaded. Needed for the settings summary">Photos and videos</string>

    <!--
    <string name="settings_pin_lock_on" context="settings of the pin lock">Enable PIN Lock</string>
    -->
    <!--
    <string name="settings_pin_lock_off" context="settings of the pin lock">Disable PIN Lock</string>
    -->
    <!--
    <string name="settings_pin_lock_code" context="settings of the pin lock">PIN Code</string>
    -->
    <string name="settings_pin_lock_code_not_set" context="status text when no custom photo sync folder has been set">Not set</string>
    <string name="settings_reset_lock_code" context="settings of the pin lock">Reset PIN code</string>
    <string name="settings_pin_lock_switch" context="settings of the pin lock">PIN Lock</string>

    <string name="pin_lock_enter" context="Button after the pin code input field">Enter</string>
    <string name="pin_lock_alert" context="error message when not typing the pin code correctly">Your local files will be deleted and you will be logged out after 10 failed attempts</string>
    <string name="pin_lock_incorrect" context="error message when not typing the pin code correctly">Incorrect code</string>
    <plurals name="pin_lock_incorrect_alert">
        <item context="Error message when not typing the pin code correctly and only have 1 attempt left." quantity="one">Wrong PIN code, please try again. You have 1 attempt left</item>
        <item context="Error message when not typing the pin code correctly and have several attempts left. The placeholder is to display the number of attempts left in runtime." quantity="other">Wrong PIN code, please try again. You have %2d attempts left</item>
    </plurals>
    <string name="pin_lock_not_match" context="error message when not typing the pin code correctly (two times)">PIN Codes don’t match</string>
    <string name="unlock_pin_title" context="title of the screen to unlock screen with pin code">Enter your PIN Code</string>
    <string name="unlock_pin_title_2" context="title of the screen to unlock screen with pin code in second round">Re-Enter your PIN Code</string>
    <string name="reset_pin_title" context="title of the screen to unlock screen with pin code">Enter your new PIN Code</string>
    <string name="reset_pin_title_2" context="title of the screen to unlock screen with pin code in second round">Re-Enter your new PIN Code</string>
    <string name="incorrect_pin_activity" context="text of the screen after 10 attemps with a wrong PIN" formatted="false">All your local data will be deleted and you will be logged out in %1d seconds</string>

    <string name="settings_about" context="Caption of a title, in the context of “About MEGA” or “About us”">About</string>
    <string name="settings_about_privacy_policy" context="App means “Application”">Privacy Policy</string>
    <string name="settings_about_terms_of_service" context="App means “Application”">Terms of Service</string>
    <string name="settings_about_gdpr" context="setting menu that links to the GDPR terms">Data Protection Regulation</string>
    <string name="settings_about_app_version" context="App means “Application”">App version</string>
    <string name="settings_about_sdk_version" context="Title of the label where the SDK version is shown">MEGA SDK version</string>
    <string name="settings_about_karere_version" context="Title of the label where the MEGAchat SDK version is shown">MEGAchat SDK version</string>
    <string name="settings_about_code_link_title" context="Link to the public code of the app">View source code</string>

    <string name="january">January</string>
    <string name="february">February</string>
    <string name="march">March</string>
    <string name="april">April</string>
    <string name="may">May</string>
    <string name="june">June</string>
    <string name="july">July</string>
    <string name="august">August</string>
    <string name="september">September</string>
    <string name="october">October</string>
    <string name="november">November</string>
    <string name="december">December</string>

    <string name="zip_browser_activity" context="title of the screen that shows the ZIP files">ZIP Browser</string>

    <!--
    <string name="new_account" context="in login screen to create a new account">Create account now!</string>
    -->

    <string name="my_account_title" context="title of the My Account screen">Account Type</string>
    <string name="renews_on" context="title of the Expiration Date">Renews on&#160;</string>
    <string name="expires_on" context="title of the Expiration Date">Expires on&#160;</string>
    <string name="free_account">FREE</string>

    <!--
    <string name="free_storage" context="Not translate">50 GB</string>
    -->
    <!--
    <string name="free_bandwidth" context="Free bandwich account details">Limited</string>
    -->

    <string name="camera_uploads_created" context="info message shown to the user when the Camera Uploads folder has been created">Camera Uploads folder created</string>

    <!--
    <string name="ZIP_download_permission" context="A compressed file will be downloaded and decompressed.">The ZIP file will be downloaded and unzipped</string>
    -->
    <!--
    <string name="ZIP_unzip_permission" context="A compressed file will be decompressed.">The ZIP file will be unzipped </string>
    -->

    <string name="sortby_owner_mail" context="category in sort by action">Owner’s Email</string>
    <string name="sortby_name" context="category in sort by action">Name</string>
    <string name="sortby_name_ascending" context="sort files alphabetically ascending">Ascending</string>
    <string name="sortby_name_descending" context="sort files alphabetically descending">Descending</string>

    <string name="sortby_date" context="category in sort by action">Date</string>
    <string name="sortby_creation_date" context="category in sort by action">Creation Date</string>
    <string name="sortby_modification_date" context="category in sort by action">Modification Date</string>
    <string name="sortby_date_newest" context="sort files by date newest first">Newest</string>
    <string name="sortby_date_oldest" context="sort files by date oldest first">Oldest</string>

    <string name="sortby_size" context="category in sort by action">Size</string>
    <string name="sortby_size_largest_first" context="sort files by size largest first">Largest</string>
    <string name="sortby_size_smallest_first" context="sort files by size smallest first">Smallest</string>

    <string name="sortby_type" context="title of sort by media type options">Media type</string>
    <string name="sortby_type_photo_first" context="sort option, sort media files by photos first">Photos</string>
    <string name="sortby_type_video_first" context="sort option, sort media files by videos first">Videos</string>

    <string name="per_month" context="in payments, for example: 4.99€ per month">per month</string>
    <string name="per_year" context="in payments, for example: 49.99€ per year">per year</string>

    <string name="billing_details" context="Contextual text in the beginning of the Credit Card Payment">Enter your billing details:</string>
    <string name="address1_cc" context="Hint text of the address1 edittext, which is the first line (of two) of the address">Address 1</string>
    <string name="address2_cc" context="Hint text of the address2 edittext, which is the second line (of two) of the address">Address 2 (optional)</string>
    <string name="city_cc" context="Hint text of the city edittext for billing purposes">City</string>
    <string name="state_cc" context="Hint text of the state or province edittext for billing purposes">State / Province</string>
    <string name="country_cc" context="Hint text of the country edittext for billing purposes">Country</string>
    <string name="postal_code_cc" context="Hint text of the postal code edittext for billing purposes">Postal code</string>

    <string name="payment_details" context="Contextual text in the beginning of the Credit Card Payment">Enter your payment details:</string>
    <string name="first_name_cc" context="Hint text of the first name of the credit card edittext for payment purposes">First name</string>
    <string name="last_name_cc" context="Hint text of the last name of the credit card edittext for payment purposes">Last name</string>
    <string name="credit_card_number_cc" context="Hint text of the credit card number edittext for payment purposes">Credit Card Number</string>
    <string name="month_cc" context="Hint text of the expiration month of the credit card for payment purposes">Month</string>
    <string name="year_cc" context="Hint text of the expiration year of the credit card for payment purposes">Year</string>
    <string name="cvv_cc" context="Hint text of the CVV edittext for payment purposes">CVV</string>

    <string name="proceed_cc" context="Text of the button which proceeds the payment">Proceed</string>

    <string name="account_successfully_upgraded" context="Message shown when the payment of an upgrade has been correct">Account successfully upgraded!</string>
    <string name="account_error_upgraded" context="Message shown when the payment of an upgrade has not been correct">The operation failed. Your credit card has not been charged</string>
    <string name="credit_card_information_error" context="Message shown when the credit card information is not correct">The credit card information was not correct. The credit card will not be charged</string>
    <!--
    <string name="not_upgrade_is_possible" context="Message shown when the user wants to upgrade an account that cannot be upgraded">Your account cannot be upgraded from the app. Please contact support@mega.nz to upgrade your account</string>
    -->

    <string name="pin_lock_type" context="title to choose the type of PIN code">PIN Code Type</string>
    <string name="four_pin_lock" context="PIN with 4 digits">4 digit PIN</string>
    <string name="six_pin_lock" context="PIN with 6 digits">6 digit PIN</string>
    <string name="AN_pin_lock" context="PIN alphanumeric">Alphanumeric PIN</string>

    <string name="settings_enable_logs" context="Confirmation message when enabling logs in the app">Logs are now enabled</string>
    <string name="settings_disable_logs" context="Confirmation message when disabling logs in the app">Logs are now disabled</string>

    <string name="search_open_location" context="Option in the sliding panel to open the folder which contains the file selected after performing a search">Open location</string>
    <string name="servers_busy" context="message when a temporary error on logging in is due to SDK is waiting for the server to complete a request due to an API lock">This process is taking longer than expected. Please wait.</string>

    <string name="my_account_free" context="Label in My Account section to show user account type">Free Account</string>
    <string name="my_account_prolite" context="Label in My Account section to show user account type">Lite Account</string>
    <string name="my_account_pro1" context="Label in My Account section to show user account type">PRO I Account</string>
    <string name="my_account_pro2" context="Label in My Account section to show user account type">PRO II Account</string>
    <string name="my_account_pro3" context="Label in My Account section to show user account type">PRO III Account</string>

    <string name="my_account_prolite_feedback_email" context="Type of account info added to the feedback email sent to support">PRO Lite Account</string>

    <string name="backup_title" context="">Backup your Recovery Key</string>
    <string name="backup_subtitle" context="Subtitle of the screen to backup the master key">Your password unlocks your Recovery Key</string>

    <string name="backup_first_paragraph" context="First paragraph of the screen to backup the master key">Your data is only readable through a chain of decryption operations that begins with your master encryption key, which we store encrypted with your password. This means that if you lose your password, your Recovery Key can no longer be decrypted, and you can no longer decrypt your data.</string>
    <string name="backup_second_paragraph" context="Summary of the preference Recovery key on Settings section">Exporting the Recovery Key and keeping it in a secure location enables you to set a new password without data loss.</string>
    <string name="backup_third_paragraph" context="Third paragraph of the screen to backup the master key">An external attacker cannot gain access to your account with just your key. A password reset requires both the key and access to your email.</string>
    <string name="backup_action" context="Sentence to inform the user the available actions in the screen to backup the master key">Copy the Recovery Key to clipboard or save it as text file</string>

    <string name="save_action" context="Action of a button to save something">Save</string>
    <string name="copy_MK_confirmation" context="Alert message when the master key has been successfully copied to the ClipBoard">The Recovery Key has been successfully copied</string>

    <string name="change_pass" context="Button to change the password">Change</string>

    <string name="general_positive_button" context="Positive button to perform a general action">YES</string>
    <string name="general_negative_button" context="Negative button to perform a general action">NO</string>

    <string name="forgot_pass_menu" context="Option of the overflow menu to show the screen info to reset the password">Forgot password?</string>
    <string name="forgot_pass" context="Button in the Login screen to reset the password">Forgot your password?</string>
    <string name="forgot_pass_first_paragraph" context="First paragraph of the screen when the password has been forgotten">If you have a backup of your Recovery Key, you can reset your password by selecting YES. No data will be lost.</string>
    <string name="forgot_pass_second_paragraph" context="Second paragraph of the screen when the password has been forgotten">You can still export your Recovery Key now if you have an active MEGA session in another browser on this or any other computer. If you don’t, you can no longer decrypt your existing account, but you can start a new one under the same email address by selecting NO.</string>
    <!--
    <string name="forgot_pass_second_paragraph_logged_in" context="Second paragraph of the screen when the password has been forgotten and the user is still logged in">If you don\&apos;t, you can still export your recovery key now in this MEGA session. Please, go back and backup your recovery key.</string>
    -->

    <string name="forgot_pass_action" context="Sentence to ask to the user if he has the master key in the screen when the password has been forgotten">Do you have a backup of your Recovery Key?</string>

    <string name="title_alert_reset_with_MK" context="Title of the alert message to ask for the link to reset the pass with the MK">Great!</string>
    <string name="edit_text_insert_mail" context="Hint of the text where the user can write his e-mail">email goes here</string>
    <string name="text_alert_reset_with_MK" context="Text of the alert message to ask for the link to reset the pass with the MK">Please enter your email address below. You will receive a recovery link that will allow you to submit your Recovery Key and reset your password.</string>

    <string name="edit_text_insert_mk" context="Hint of the text when the user can write his master key">Your Recovery Key goes here</string>

    <string name="edit_text_insert_pass" context="Hint of the text where the user can write his password">password goes here</string>
    <string name="delete_account_text_last_step" context="Text shown in the last alert dialog to confirm the cancellation of an account">This is the last step to cancel your account. You will permanently lose all the data stored in the cloud. Please enter your password below.</string>

    <string name="email_verification_title" context="Title of the alert dialog to inform the user that have to check the email">Email verification</string>
    <string name="email_verification_text" context="Text of the alert dialog to inform the user that have to check the email">Please check your email to proceed.</string>
    <string name="general_text_error" context="Text to inform the user when an error occurs">An error occurred, please try again.</string>


    <string name="alert_not_logged_in" context="Alert to inform the user that have to be logged in to perform the action">You must be logged in to perform this action.</string>
    <string name="invalid_string" context="Error when the user leaves empty the password field">Incorrect</string>

    <string name="invalid_email_title" context="Title of the alert dialog when the user tries to recover the pass of a non existing account">Invalid email address</string>
    <string name="invalid_email_text" context="Title of the alert dialog when the user tries to recover the pass of a non existing account">Please check the email address and try again.</string>
    <!--
    <string name="alert_not_logged_out" context="Alert to inform the user that have to be logged out to perform the action">You must be logged out to perform this action.</string>
    -->

    <string name="title_dialog_insert_MK" context="Title of the dialog to write MK after opening the recovery link">Password reset</string>
    <string name="text_dialog_insert_MK" context="Text of the dialog to write MK after opening the recovery link">Please enter your Recovery Key below</string>

    <string name="pass_changed_alert" context="Text of the alert when the pass has been correctly changed">Password changed!</string>

    <string name="park_account_dialog_title" context="Title of the dialog to park an account">Park account</string>
    <string name="park_account_button" context="Button to park an account">Park</string>
    <string name="park_account_title" context="Title of the screen to park an account">Oops!</string>
    <string name="park_account_first_paragraph" context="First paragraph of the screen to park an account">Due to our end-to-end encryption paradigm, you will not be able to access your data without either your password or a backup of your Recovery Key.</string>
    <string name="park_account_second_paragraph" context="Second paragraph of the screen to park an account">You can park your existing account and start a fresh one under the same email address. Your data will be retained for at least 60 days. In case that you recall your parked account’s password, please contact support&#64;mega.nz</string>

    <string name="dialog_park_account" context="Text of the dialog message to ask for the link to park the account">Please enter your email address below. You will receive a recovery link that will allow you to park your account.</string>
    <string name="park_account_text_last_step" context="Text shown in the last alert dialog to park an account">This is the last step to park your account, please enter your new password. Your data will be retained for at least 60 days. If you recall your parked account’s password, please contact support&#64;mega.nz</string>

    <string name="title_enter_new_password" context="Title of the screen to write the new password after opening the recovery link">Enter new password</string>
    <string name="recovery_link_expired" context="Message when the user tries to open a recovery pass link and it has expired">This recovery link has expired, please try again.</string>

    <string name="text_reset_pass_logged_in" context="Text of the alert after opening the recovery link to reset pass being logged.">Your Recovery Key will be used to reset your password. Please enter your new password.</string>
    <string name="email_verification_text_change_pass" context="Text of the alert dialog to inform the user that have to check the email after clicking the option forgot pass">You will receive a recovery link that will allow you to reset your password.</string>

    <string name="my_account_upgrade_pro" context="Button to upgrade the account to PRO account in My Account Section">Upgrade</string>
    <string name="my_account_upgrade_pro_panel" context="Button to upgrade the account to PRO account in the panel that appears randomly">Upgrade now</string>
    <string name="get_pro_account" context="Message to promote PRO accounts">Improve your cloud capacity![A]Get more space &amp; transfer quota with a PRO account!</string>
    <string name="toast_master_key" context="success message when the MasterKey file has been downloaded">The Recovery Key has been backed up into: %1s.[A]While the file remains in this path, you will find it at the Saved for Offline Section.[A]Note: It will be deleted if you log out, please store it in a safe place.</string>

    <!--
    <string name="next_ime_action" context="Action to pass focus to the next field in a form">Next</string>
    -->

    <string name="mail_already_used" context="Error shown when the user tries to change his mail to one that is already used">Error. This email address is already in use.</string>

    <string name="mail_changed_confirm_requested" context="Error shown when the user tries to change his mail while the user has already requested a confirmation link for that email address">You have already requested a confirmation link for that email address.</string>

    <string name="mail_same_as_old" context="Error shown when the user tries to change his mail while the email is the same as the old">The new and the old email must not match</string>
    <string name="change_mail_text_last_step" context="Text shown in the last alert dialog to change the email associated to an account">This is the last step to change your email. Please enter your password below.</string>
    <string name="change_mail_title_last_step" context="Title of the alert dialog to change the email associated to an account">Change email</string>

    <!--
    <string name="success_changing_user_mail" context="Message when the user email has been changed successfully">Your email has been correctly updated.</string>
    -->

    <string name="title_new_warning_out_space" context="Iitle of the warning when the user is running out of space">You’re running out of space!</string>
    <string name="new_warning_out_space" context="Text of the warning when the user is running out of space">Take full advantage of your MEGA account by upgrading to PRO.</string>

    <string name="title_options_avatar_panel" context="Iitle of sliding panel to choose the option to edit the profile picture">Edit profile picture</string>
    <string name="take_photo_avatar_panel" context="Option of the sliding panel to change the avatar by taking a new picture">Take picture</string>
    <string name="choose_photo_avatar_panel" context="Option of the sliding panel to change the avatar by choosing an existing picture">Choose picture</string>
    <string name="delete_avatar_panel" context="Option of the sliding panel to delete the existing avatar">Delete picture</string>

    <string name="incorrect_MK" context="Alert when the user introduces his MK to reset pass incorrectly">The key you supplied does not match this account. Please make sure you use the correct Recovery Key and try again.</string>
    <string name="incorrect_MK_title" context="Title of the alert when the user introduces his MK to reset pass incorrectly">Invalid Recovery Key</string>

    <string name="option_full_link" context="Alert Dialog to get link">Link with key</string>

    <string name="recovering_info" context="Message shown meanwhile the app is waiting for a request">Getting info&#8230;</string>

    <string name="email_verification_text_change_mail" context="Text of the alert dialog to inform the user that have to check the email to validate his new email">Your new email address needs to be validated. Please check your email to proceed.</string>

    <string name="confirmation_delete_avatar" context="Confirmation before deleting the avatar of the user’s profile">Delete your profile picture?</string>
    <string name="title_edit_profile_info" context="Title of the Dialog to edit the profile attributes of the user’s account">Edit</string>

    <string name="title_set_expiry_date" context="Alert Dialog to get link">Set expiry date</string>
    <string name="title_set_password_protection" context="Title of the dialog to get link with password">Set password protection</string>
    <string name="subtitle_set_expiry_date" context="Subtitle of the dialog to get link">(PRO ONLY)</string>
    <string name="set_password_protection_dialog" context="Alert Dialog to get link with password">Set password</string>
    <string name="hint_set_password_protection_dialog" context="Hint of the dialog to get link with password">Enter password</string>
    <string name="hint_confirm_password_protection_dialog" context="Hint of the confirmation dialog to get link with password">Confirm password</string>
    <string name="link_request_status" context="Status text at the beginning of getting a link">Processing&#8230;</string>

    <string name="edit_link_option" context="Option of the sliding panel to edit the link of a node">Manage link</string>

    <string name="old_password_provided_incorrect" context="Error alert dialog shown when changing the password the user provides an incorrect password">The current password you have provided is incorrect.</string>

    <string name="number_correctly_reinvite_contact_request" context="success message when reinviting multiple contacts">%d reinvite requests sent successfully.</string>

    <string name="number_correctly_delete_contact_request" context="success message when reinviting multiple contacts">%d requests deleted successfully.</string>
    <string name="number_no_delete_contact_request" context="error message when reinviting multiple contacts">%1$d requests successfully deleted but %2$d requests were not deleted.</string>

    <string name="confirmation_delete_contact_request" context="confirmation message before removing a contact request.">Do you want to remove the invitation request to %s?</string>
    <string name="confirmation_remove_multiple_contact_request" context="confirmation message before removing mutiple contact request">Do you want to remove these %d invitation requests?</string>

    <string name="number_correctly_invitation_reply_sent" context="success message when replying to multiple received request">%d request replies sent.</string>
    <string name="number_incorrectly_invitation_reply_sent" context="error message when replying to multiple received request">%1$d request replies successfully sent but %2$d were not sent.</string>

    <plurals name="general_num_request">
        <item context="referring to a invitation request in the Contacts section" quantity="one">request</item>
        <item context="referring to a invitation request in the Contacts section" quantity="other">requests</item>
    </plurals>

    <plurals name="confirmation_remove_outgoing_shares">
        <item context="Confirmation before removing the outgoing shares of a folder" quantity="one">The folder is shared with %1$d contact. Remove share?</item>
        <item context="Confirmation before removing the outgoing shares of a folder" quantity="other">The folder is shared with %1$d contacts. Remove all shares?</item>
    </plurals>

    <string name="error_incorrect_email_or_password" context="Error message when the credentials to login are incorrect.">Invalid email and/or password. Please try again.</string>
    <string name="error_account_suspended" context="Error message when trying to login and the account is suspended.">Your account has been suspended due to Terms of Service violations. Please contact support&#64;mega.nz</string>
    <string name="too_many_attempts_login" context="Error message when to many attempts to login.">Too many failed attempts to login, please wait for an hour.</string>
    <string name="account_not_validated_login" context="Error message when trying to login to an account not validated.">This account has not been validated yet. Please check your email.</string>

    <string name="general_error_folder_not_found" context="Error message shown when opening a folder link which doesn’t exist">Folder link unavailable</string>
    <string name="folder_link_unavaible_ToS_violation" context="Error message shown when opening a folder link which has been removed due to ToS/AUP violation">The folder link has been removed because of a ToS/AUP violation.</string>

    <string name="general_error_file_not_found" context="Error message shown when opening a file link which doesn’t exist">File link unavailable</string>
    <string name="file_link_unavaible_ToS_violation" context="Error message shown when opening a file link which has been removed due to ToS/AUP violation">The file link has been removed because of a ToS/AUP violation.</string>

    <string name="link_broken" context="Error message shown when opening a folder link or file link which has been corrupt or deformed">This URL is corrupt or deformed. The link you are trying to access does not exist.</string>

    <string name="confirm_email_text" context="Title of the screen after creating the account. That screen asks the user to confirm the account by checking the email">Awaiting email confirmation</string>
    <string name="confirm_email_explanation" context="Text below the title that explains the user should check the email and click the link to confirm the account">Please check your email and click the link to confirm your account.</string>

    <plurals name="general_num_items">
        <item context="Singular of items which contains a folder. 1 item" quantity="one">item</item>
        <item context="Plural of items which contains a folder. 2 items" quantity="other">items</item>
    </plurals>

    <string name="file_link_unavaible_delete_account" context="Error message shown when opening a file or folder link which account has been removed due to ToS/AUP violation">The associated user account has been terminated due to multiple violations of our Terms of Service.</string>

    <string name="general_error_invalid_decryption_key" context="Error message shown after login into a folder link with an invalid decryption key">The provided decryption key for the folder link is invalid.</string>

    <string name="my_account_my_credentials" context="Title of the label in the my account section. It shows the credentials of the current user so it can be used to be verified by other contacts">My credentials</string>
    <string name="limited_bandwith" context="Word to indicate the limited bandwidth of the free accounts">Limited</string>

    <string name="section_chat" context="Item of the navigation title for the chat section">Chat</string>
    <string name="section_chat_with_notification" context="Item of the navigation title for the chat section when there is any unread message">Chat [A](%1$d)[/A]</string>

    <string name="tab_archive_chat" context="Confirmation button of the dialog to archive a chat">Archive</string>
    <!--
    <string name="tab_recent_chat" context="Title of the recent chats tab. Capital letters">RECENT</string>
    -->

    <!--
    <string name="archive_chat_empty" context="Message shown when the user has no archived chats">No archived conversations</string>
    -->
    <string name="recent_chat_enable_chat" context="Message shown when the user has no archived chats">Chat is disabled</string>
    <string name="recent_chat_enable_chat_button" context="Message shown when the user has no archived chats">Enable chat</string>

    <!--
    <string name="get_started_button" context="Button to start using the chat">Get started</string>
    -->

    <string name="recent_chat_empty_invite" context="Message shown when the user has no recent chats">Invite your friends to join you on Chat and enjoy our encrypted platform with privacy and security.</string>
    <!--<string name="recent_chat_empty_enable_chat" context="Message shown when the user has no recent chats">Enable Chat[A]and enjoy our encrypted platform with privacy and security.</string>-->

    <!--
    <string name="videocall_title" context="Title shown in the list of main chat screen for a videocall">Video call</string>
    -->

    <!--
    <plurals name="general_minutes">
        <item context="Singular of minutes. 1 minute" quantity="one">minute</item>
        <item context="Plural of minutes. 2 minute" quantity="other">minutes</item>
    </plurals>
    -->

    <!--
    <plurals name="general_hours">
        <item context="Singular of hours. 1 hour" quantity="one">hour</item>
        <item context="Plural of hours. 2 hours" quantity="other">hours</item>
    </plurals>
    -->

    <!--
    <plurals name="general_seconds">
        <item context="Singular of seconds. 1 second" quantity="one">second</item>
        <item context="Plural of seconds. 2 second" quantity="other">seconds</item>
    </plurals>
    -->

    <string name="initial_hour" context="Initial of the word hour to show the duration of a video or audio call">h</string>
    <string name="initial_minute" context="Initial of the word minute to show the duration of a video or audio call">m</string>
    <string name="initial_second" context="Initial of the word second to show the duration of a video or audio call">s</string>

    <!--
    <string name="videocall_item" context="Info shown about the last action in a chat is a videocall">Video call</string>
    -->

    <string name="selected_items" context="Title shown when multiselection is enable in chat tabs">%d selected</string>

    <string name="remove_contact_shared_folder" context="Message to confirm if the user wants to delete a contact from a shared folder">The contact %s will be removed from the shared folder.</string>
    <string name="remove_multiple_contacts_shared_folder" context="Message to confirm if the user wants to delete a multiple contacts from a shared folder">%d contacts will be removed from the shared folder.</string>

    <string name="number_correctly_removed_from_shared" context="success message when removing a contact from a shared folder">%d contacts removed successfully from the shared folder</string>
    <string name="number_incorrectly_removed_from_shared" context="success message when removing a contact from a shared folder">%d contacts were not successfully removed</string>

	<string name="number_permission_correctly_changed_from_shared" context="success message when changing permissions of contacts for a shared folder, place holder: number of contacts effected">Successfully updated permissions for %d contacts</string>
	<string name="number_permission_incorrectly_changed_from_shared" context="success message when changing permissions of contacts for a shared folder, place holder: number of contacts effected">Failed to update permissions for %d contacts</string>

    <string name="contacts_list_empty_text_loading" context="Message shown while the contact list from the device is being read and then shown to the user">Loading contacts from the phone&#8230;</string>

    <string name="number_correctly_invite_contact_request" context="success message when reinviting multiple contacts">%d invite requests sent successfully.</string>
    <string name="number_no_invite_contact_request" context="error message when reinviting multiple contacts">%1$d invite requests successfully sent but %2$d requests were not sent.</string>

    <string name="chat_me_text_bracket" context="Word next to own user’s message in chat screen">%1s (Me)</string>
    <string name="type_message_hint" context="Hint shown in the field to write a message in the chat screen">Type a message</string>

    <string name="general_mute" context="button">Mute</string>
    <string name="general_unmute" context="button">Unmute</string>

    <string name="title_properties_chat_contact_notifications" context="Title of the section to enable notifications in the Contact Properties screen">Notifications</string>
    <string name="title_properties_chat_contact_message_sound" context="Title of the section to choose the sound of incoming messages in the Contact Properties screen">Message sound</string>
    <string name="title_properties_chat_clear_chat" context="Title of the section to clear the chat content in the Contact Properties screen">Clear chat</string>
    <string name="title_properties_chat_share_contact" context="Title of the section to share the contact in the Contact Properties screen">Share contact</string>

    <string name="call_ringtone_title" context="Title of the screen to select the ringtone of the calls">Call ringtone</string>
    <string name="notification_sound_title" context="Title of the screen to select the sound of the notifications">Notification sound</string>

    <string name="confirmation_clear_chat" context="Text of the confirmation dialog to clear the chat history">After cleared, neither %s nor you will be able to see messages of this chat.</string>

    <string name="general_clear" context="Button to clear the chat history">Clear</string>
    <!--
    <string name="login_initializing_chat" context="After login, initializing chat">Initializing chat</string>
    -->

    <string name="clear_history_success" context="Message show when the history of a chat has been successfully deleted">The history of the chat has been cleared</string>
    <string name="clear_history_error" context="Message show when the history of a chat hasn’t been successfully deleted">Error. The history of the chat has not been cleared successfully</string>

    <string name="add_participants_menu_item" context="Menu item to add participants to a chat">Add participants</string>
    <string name="remove_participant_menu_item" context="Menu item to remove a participants from a chat">Remove participant</string>

    <string name="mega_info_empty_screen" context="Message about MEGA when there are no message in the chat screen">Protects your chat with end-to-end (user controlled) encryption, providing essential safety assurances:</string>
    <string name="mega_authenticity_empty_screen" context="Message about MEGA when there are no message in the chat screen">The system ensures that the data received is truly from the specified sender, and its content has not been manipulated during transit.</string>
    <string name="mega_confidentiality_empty_screen" context="Message about MEGA when there are no message in the chat screen">Only the author and intended recipients are able to decipher and read the content.</string>

    <string name="title_mega_info_empty_screen" context="Message about MEGA when there are no message in the chat screen">MEGA</string>
    <string name="title_mega_authenticity_empty_screen" context="Message about MEGA when there are no message in the chat screen">Authenticity</string>
    <string name="title_mega_confidentiality_empty_screen" context="Message about MEGA when there are no message in the chat screen">Confidentiality</string>

    <string name="error_not_logged_with_correct_account" context="Error message shown when opening a cancel link with an account that not corresponds to the link">This link is not related to this account. Please log in with the correct account.</string>
    <string name="cancel_link_expired" context="Message when the user tries to open a cancel link and it has expired">This cancel link has expired, please try again.</string>

    <string name="no_results_found" context="Text shown after searching and no results found">No results were found</string>

    <string name="offline_status" context="the options of what to upload in an array. Needed for the settings, the options of what to upload.">Offline</string>
    <string name="online_status" context="the options of what to upload in an array. Needed for the settings, the options of what to upload.">Online</string>
    <string name="away_status" context="the options of what to upload in an array. Needed for the settings, the options of what to upload.">Away</string>
    <string name="busy_status" context="the options of what to upload in an array. Needed for the settings, the options of what to upload.">Busy</string>
    <string name="invalid_status" context="Info label about the status of the user">No connection</string>

    <string name="text_deleted_message" context="Text shown when a message has been deleted in the chat">This message has been deleted</string>
    <string name="text_deleted_message_by" context="Text shown when a message has been deleted in the chat">[A]This message has been deleted by [/A][B]%1$s[/B]</string>

    <string name="confirmation_delete_several_messages" context="Confirmation before deleting messages">Remove messages?</string>
    <string name="confirmation_delete_one_message" context="Confirmation before deleting one message">Remove message?</string>

    <!--
    <string name="text_cleared_history" context="Text shown when a user cleared the history of a chat"><![CDATA[<font color=\'#060000\'>%1$s</font> <font color=\'#868686\'> cleared the chat history</font>]]></string>
    -->

    <string name="group_chat_label" context="Label for the sliding panel of a group chat">Group chat</string>
    <string name="group_chat_info_label" context="Label for the option of the sliding panel to show the info of a chat group">Group info</string>
    <string name="group_chat_start_conversation_label" context="Label for the option of the sliding panel to start a one to one chat">Start conversation</string>
    <string name="group_chat_edit_profile_label" context="Label for the option of the sliding panel to edit the profile">Edit profile</string>
    <string name="title_properties_chat_leave_chat" context="Title of the section to leave a group content in the Contact Properties screen">Leave Group</string>
    <string name="participants_chat_label" context="Label for participants of a group chat">Participants</string>

    <string name="confirmation_remove_chat_contact" context="Text of the confirm dialog shown when it wants to remove a contact from a chat">Remove %s from this chat?</string>

    <string name="observer_permission_label_participants_panel" context="Refers to access rights for a file folder.">Read-only</string>
    <!--
    <string name="member_permission_label_participants_panel" context="Label to show the participant permission in the options panel of the group info screen">Member</string>
    -->
    <string name="standard_permission_label_participants_panel" context="Label to show the participant permission in the options panel of the group info screen">Standard</string>
    <string name="administrator_permission_label_participants_panel" context="Label to show the participant permission in the options panel of the group info screen">Moderator</string>

    <string name="edited_message_text" context="Text appended to a edited message.">(edited)</string>
    <string name="change_title_option" context="Option in menu to change title of a chat group.">Change title</string>

    <string name="confirmation_leave_group_chat" context="confirmation message before leaving a group chat">If you leave, you will no longer have access to read or send messages.</string>
    <string name="title_confirmation_leave_group_chat" context="title confirmation message before leaving a group chat">Leave group chat?</string>

    <string name="confirmation_clear_group_chat" context="Text of the confirmation dialog to clear a group chat history">All messages and media in this conversation will be cleared.</string>
    <string name="title_confirmation_clear_group_chat" context="Title of the confirmation dialog to clear a group chat history">Clear history?</string>


    <string name="add_participant_error_already_exists" context="Message show when a participant hasn’t been successfully invited to a group chat">The participant is already included in this group chat</string>

    <string name="number_correctly_add_participant" context="success message when inviting multiple contacts to a group chat">%d participants were successfully invited</string>
    <string name="number_no_add_participant_request" context="error message when inviting multiple contacts to a group chat">%1$d participants were successfully invited but %2$d participants were not invited.</string>

    <string name="message_permissions_changed" context="chat message when the permissions for a user has been changed">[A]%1$s[/A][B] was changed to [/B][C]%2$s[/C][D] by [/D][E]%3$s[/E]</string>
    <string name="message_add_participant" formatted="false" context="chat message when a participant was added to a group chat">[A]%1$s[/A][B] joined the group chat by invitation from [/B][C]%2$s[/C]</string>
    <string name="message_remove_participant" context="chat message when a participant was removed from a group chat">[A]%1$s[/A][B] was removed from group chat by [/B][C]%2$s[/C]</string>

    <string name="change_title_messages" context="Message shown when a participant change the title of a group chat.">[A]%1$s[/A][B] changed the group chat name to [/B][C]“%2$s”[/C]</string>

    <string name="message_participant_left_group_chat" context="chat message when a participant left a group chat">[A]%1$s[/A][B] left the group chat[/B]</string>

    <string name="manual_retry_alert" context="chat message alert when the message have to been manually">Message not sent. Tap for options</string>

    <string name="chat_status_title" context="settings of the chat to choose the status">Status</string>
    <!--
    <string name="settings_chat_summary_online" context="summary of the status online in settings">You can chat, share files and make calls with your contacts.</string>
    -->
    <!--
    <string name="settings_chat_summary_invisible" context="summary of the status invisible in settings">You can interact with your contacts but you will appear offline for them.</string>
    -->
    <!--
    <string name="settings_chat_summary_offline" context="summary of the status invisible in settings">You will appear offline to your contacts and you will not be able to chat with them.</string>
    -->

    <!--
    <string name="changing_status_to_online_success" context="message shown when the status of the user successfully changed to online">You\'re now online</string>
    -->
    <!--
    <string name="changing_status_to_invisible_success" context="message shown when the status of the user successfully changed to invisible">You\'re now away</string>
    -->

    <!--
    <string name="changing_status_to_offline_success" context="message shown when the status of the user successfully changed to offline">You\'re now offline</string>
    -->
    <!--
    <string name="changing_status_to_busy_success" context="message shown when the status of the user successfully changed to offline">You\'re now busy</string>
    -->
    <string name="changing_status_error" context="message shown when the status of the user coudn’t be changed">Error. Your status has not been changed</string>
    <string name="leave_chat_error" context="message shown when a user couldn’t leave chat">An error occurred when leaving the chat</string>
    <string name="create_chat_error" context="message shown when a chat has not been created">An error occurred when creating the chat</string>

    <string name="settings_chat_vibration" context="settings of the chat to choose the status">Vibration</string>

    <!--
    <string name="list_message_deleted" context="Text show in list of chats when the last message has been deleted">Message deleted</string>
    -->
    <string name="sms_logout" context="Button text shown on SMS verification page, if the user wants to logout current suspended account and login with another account, user can press this button to logout">[A]Logout[/A] to use MEGA with another account</string>
    <string name="confirm_logout_from_sms_verification" context="On SMS verification page, if the user presses the logout button, a dialog with this text will show to ask for user’s confirmation.">Are you sure that you want to log out of the current account?</string>
    <string name="non_format_text_deleted_message_by" context="Text shown when a message has been deleted in the chat">This message has been deleted by %1$s</string>
    <string name="history_cleared_message" context="Text shown when the chat history was cleared by me">Chat history was cleared</string>
    <string name="non_format_history_cleared_by" context="Text shown when the chat history was cleared by someone">Chat history cleared by %1$s</string>

    <!--
    <string name="non_format_text_cleared_history" context="Text shown when a user cleared the history of a chat">%1$s cleared the chat history</string>
    -->
    <string name="non_format_message_permissions_changed" context="chat message when the permissions for a user has been changed">%1$s was changed to %2$s by %3$s</string>
    <string name="non_format_message_add_participant" formatted="false" context="chat message when a participant was added to a group chat">%1$s was added to this group chat by invitation from %2$s</string>
    <string name="non_format_message_remove_participant" context="chat message when a participant was removed from a group chat">%1$s was removed from group chat by %2$s</string>

    <string name="non_format_change_title_messages" context="Message shown when a participant change the title of a group chat.">%1$s changed the group chat name to “%2$s”</string>

    <string name="non_format_message_participant_left_group_chat" context="chat message when a participant left a group chat">%1$s left the group chat</string>

    <string name="messages_copied_clipboard" context="success alert when the user copy some messages to the clipboard">Copied to the clipboard</string>

    <string name="chat_error_open_title" context="Title of the error dialog when opening a chat">Chat Error!</string>
    <string name="chat_error_open_message" context="Message of the error dialog when opening a chat">The chat could not be opened successfully</string>

    <string name="menu_choose_contact" context="Menu option to add a contact to your contact list.">Choose contact</string>

    <plurals name="general_selection_num_contacts">
        <item context="referring to a contact in the contact list of the user" quantity="one">%1$d contact</item>
        <item context="Title of the contact list" quantity="other">%1$d contacts</item>
    </plurals>

    <string name="error_sharing_folder" context="Message shown when the folder sharing process fails">Error sharing the folder. Please try again.</string>

    <plurals name="confirmation_remove_contact">
        <item context="confirmation message before removing a contact, Singular" quantity="one">All data associated with the selected contact will be permanently lost.</item>
        <item context="confirmation message before removing a contact, Plural" quantity="other">All data associated with the selected contacts will be permanently lost.</item>
    </plurals>

    <plurals name="title_confirmation_remove_contact">
        <item context="title of confirmation alert before removing a contact, Singular" quantity="one">Remove contact?</item>
        <item context="title of confirmation alert before removing a contact, Plural" quantity="other">Remove contacts?</item>
    </plurals>

    <!--
    <string name="chat_connection_error" context="error shown when the connection to the chat fails">Chat connection error</string>
    -->

    <string name="message_option_retry" context="option shown when a message could not be sent">Retry</string>

    <string name="title_message_not_sent_options" context="title of the menu for a non sent message">Message not sent</string>
    <string name="title_message_uploading_options" context="title of the menu for an uploading message with attachment">Uploading attachment</string>

    <string name="no_conversation_history" context="message shown when a chat has no messages">No conversation history</string>

    <plurals name="user_typing">
        <item context="title of confirmation alert before removing a contact, Singular" quantity="one">%1$s [A]is typing&#8230;[/A]</item>
        <item context="title of confirmation alert before removing a contact, Plural" quantity="other">%1$s [A]are typing&#8230;[/A]</item>
    </plurals>


    <string name="more_users_typing" context="text that appear when there are more than 2 people writing at that time in a chat. For example User1, user2 and more are typing&#8230;">%1$s [A]and more are typing&#8230;[/A]</string>
    <string name="label_more" context="More button in contact info page">More</string>
    <string name="label_close" context="Text button">Close</string>
    <string name="tab_my_account_general" context="Title of the general tab in My Account Section">General</string>
    <string name="tab_my_account_storage" context="label of storage in upgrade/choose account page, it is being used with a variable, e.g. for LITE user it will show ‘200GB Storage’.">Storage</string>
    <string name="label_storage_upgrade_account" context="label of storage in upgrade/choose account page, it is being used with a variable, e.g. for LITE user it will show ‘200GB Storage’.">Storage</string>
    <string name="label_transfer_quota_upgrade_account" context="Title of the section about the transfer quota in the storage tab in My Account Section">Transfer quota</string>
    <string name="label_transfer_quota_achievements" context="Title of the section about the transfer quota in the storage tab in My Account Section">Transfer quota</string>

    <string name="account_plan" context="Title of the section about the plan in the storage tab in My Account Section">Plan</string>
    <string name="storage_space" context="Title of the section about the storage space in the storage tab in My Account Section">Storage space</string>
    <string name="transfer_quota" context="Title of the section about the transfer quota in the storage tab in My Account Section">Transfer quota</string>

    <string name="available_space" context="Label in section the storage tab in My Account Section">Available</string>
    <string name="not_available" context="Label in section the storage tab in My Account Section when no info info is received">not available</string>

    <string name="no_bylling_cycle" context="Label in section the storage tab when the account is Free">No billing cycle</string>

    <string name="my_account_of_string" context="String to show the transfer quota and the used space in My Account section">%1$s [A]of %2$s[/A]</string>

    <string name="confirmation_delete_from_save_for_offline" context="confirmation message before removing a something for the Save for offline section">Remove from Save for Offline?</string>

    <string name="recent_chat_empty_no_connection_text" context="Text of chat section when the app has no connection">Chat is disabled and it cannot be enabled without a connection.</string>

    <string name="set_status_option_label" context="Label for the option of action menu to change the chat status">Set status</string>
    <string name="general_dismiss" context="Answer for confirmation dialog.">Dismiss</string>

    <string name="context_invitacion_reply_accepted" context="Accepted request invitacion alert">Invitation accepted</string>
    <string name="context_invitacion_reply_declined" context="Declined request invitacion alert">Invitation declined</string>
    <string name="context_invitacion_reply_ignored" context="Ignored request invitacion alert">Invitation ignored</string>

    <string name="error_message_unrecognizable" context="Content of a normal message that cannot be recognized">Message unrecognizable</string>

    <string name="settings_autoaway_title" context="Title of the settings section to configure the autoaway of chat presence">Auto-away</string>
    <string name="settings_autoaway_subtitle" context="Subtitle of the settings section to configure the autoaway of chat presence">Show me away after an inactivity of</string>
    <string name="settings_autoaway_value" context="Value in the settings section of the autoaway chat presence">%1d minutes</string>

    <string name="settings_persistence_title" context="Title of the settings section to configure the status persistence of chat presence">Status persistence</string>
    <string name="settings_persistence_subtitle" context="Subtitle of the settings section to configure the status persistence of chat presence">Maintain my chosen status appearance even when I have no connected devices</string>

    <string name="title_dialog_set_autoaway_value" context="Title of the dialog to set the value of the auto away preference">Set time limit</string>
    <string name="button_set" context="Button to set a value">Set</string>
    <string name="hint_minutes" context="Button to set a value">minutes</string>

    <!--
    <string name="autoaway_disabled" context="Word to indicated the autoaway is disabled">Disabled</string>
    -->

    <string-array name="settings_status_entries">
        <item context="the options of what to upload in an array. Needed for the settings, the options of what to upload.">Online</item>
        <item context="the options of what to upload in an array. Needed for the settings, the options of what to upload.">Away</item>
        <item context="the options of what to upload in an array. Needed for the settings, the options of what to upload.">Busy</item>
        <item context="the options of what to upload in an array. Needed for the settings, the options of what to upload.">Offline</item>
    </string-array>

    <string name="offline_empty_folder" context="Text that indicates that a the offline section is currently empty">No files Saved for Offline</string>

    <string name="general_enable" context="Positive confirmation to enable logs">Enable</string>
    <string name="general_allow" context="Positive confirmation to allow MEGA to read contacts book.">Allow</string>
    <string name="enable_log_text_dialog" context="Dialog to confirm the action of enabling logs">Logs can contain information related to your account</string>

    <string name="confirmation_to_reconnect" context="Dialog to confirm the reconnect action">Network connection recovered. Connect to MEGA?</string>
    <string name="loading_status" context="Message shown meanwhile the app is waiting for a the chat status">Loading status&#8230;</string>

    <string name="error_editing_message" context="Error when a message cannot be edited">This message cannot be edited</string>

    <plurals name="text_number_transfers">
        <item context="Label to show the number of transfers in progress, Singular" quantity="one">%1$d of %2$d file</item>
        <item context="Label to show the number of transfers in progress, Plural" quantity="other">%1$d of %2$d files</item>
    </plurals>

	<string name="label_process_finishing" contest="Progress text shown when user stop upload/download and the app is waiting for async response">Process is finishing&#8230;</string>
    <string name="option_to_transfer_manager" context="positive button on dialog to view a contact" formatted="false">View</string>
    <string name="option_to_pause_transfers" context="Label of the modal bottom sheet to pause all transfers">Pause all transfers</string>
    <string name="option_to_resume_transfers" context="Label of the modal bottom sheet to resume all transfers">Resume all transfers</string>
    <string name="option_to_clear_transfers" context="Label of the modal bottom sheet to clear completed transfers">Clear completed</string>
    <string name="menu_pause_individual_transfer" context="Dialog to confirm the action of pausing one transfer">Pause transfer?</string>
    <string name="menu_resume_individual_transfer" context="Dialog to confirm the action of restarting one transfer">Resume transfer?</string>
    <string name="button_resume_individual_transfer" context="Button to confirm the action of restarting one transfer">Resume</string>

    <string name="confirmation_to_clear_completed_transfers" context="Dialog to confirm before removing completed transfers">Clear completed transfers?</string>

    <string name="title_tab_in_progress_transfers" context="Title of the tab section for transfers in progress">In progress</string>
    <string name="title_tab_completed_transfers" context="Title of the tab section for completed transfers">Completed</string>

    <string name="transfer_paused" context="Text shown in playlist subtitle item when a file is reproducing but it is paused">Paused</string>
    <string name="transfer_queued" context="Possible state of a transfer">Queued</string>
    <!--
    <string name="transfer_canceled" context="Possible state of a transfer">Canceled</string>
    -->
    <string name="transfer_unknown" context="Possible state of a transfer">Unknown</string>

    <string name="paused_transfers_title" context="Title of the panel where the progress of the transfers is shown">Paused transfers</string>

    <string name="completed_transfers_empty" context="message shown in the screen when there are not any active transfer">No completed transfers</string>

    <!--
    <string name="message_transfers_completed" context="Message shown when the pending transfers are completed">Transfers finished</string>
    -->

    <plurals name="upload_service_notification">
        <item context="Text of the notification shown when the upload service is running, Singular" quantity="one">Uploading %1$d of %2$d file</item>
        <item context="Text of the notification shown when the upload service is running, Plural" quantity="other">Uploading %1$d of %2$d files</item>
    </plurals>

	<plurals name="folder_upload_service_notification">
		<item context="Text of the notification shown when the folder upload service is running, Text of the notification shown when the folder upload service is running - singular e.g. Uploading 1 of 1 folder" quantity="one">Uploading %1$d of %2$d folder</item>
		<item context="Text of the notification shown when the folder upload service is running, Text of the notification shown when the folder upload service is running - plural e.g. Uploading 1 of 2 folders" quantity="other">Uploading %1$d of %2$d folders</item>
	</plurals>

    <plurals name="upload_service_final_notification">
        <item context="Text of the notification shown when the upload service has finished, Singular" quantity="one">Uploaded %1$d file</item>
        <item context="Text of the notification shown when the upload service has finished, Plural" quantity="other">Uploaded %1$d files</item>
    </plurals>

	<plurals name="folder_upload_service_final_notification">
		<item context="Text of the notification shown when the folder upload service has finished, Text of the notification shown when the folder upload service has finished - singular e.g. Uploaded 1 folder" quantity="one">Uploaded %1$d folder</item>
		<item context="Text of the notification shown when the folder upload service has finished, Text of the notification shown when the folder upload service has finished - plural  e.g. Uploaded 2 folders" quantity="other">Uploaded %1$d folders</item>
	</plurals>

    <string name="general_total_size" context="label for the total file size of multiple files and/or folders (no need to put the colon punctuation in the translation)" formatted="false">Total size: %1$s</string>

    <plurals name="upload_service_failed">
        <item context="Text of the notification shown when the upload service has finished with any transfer error, Singular" quantity="one">%1$d file not uploaded</item>
        <item context="Text of the notification shown when the upload service has finished with any transfer error, Plural" quantity="other">%1$d files not uploaded</item>
    </plurals>

    <plurals name="copied_service_upload">
        <item context="Text of the notification shown when the upload service has finished with any copied file instead uploaded, Singular" quantity="one">%1$d file copied</item>
        <item context="Text of the notification shown when the upload service has finished with any copied file instead uploaded, Plural" quantity="other">%1$d files copied</item>
    </plurals>

    <plurals name="already_downloaded_service">
        <item context="Text of the notification shown when the download service do not download because the file is already on the device, Singular" quantity="one">%1$d file previously downloaded</item>
        <item context="Text of the notification shown when the download service do not download because the file is already on the device, Plural" quantity="other">%1$d files previously downloaded</item>
    </plurals>

    <plurals name="download_service_final_notification">
        <item context="Text of the notification shown when the download service has finished, Singular" quantity="one">Downloaded %1$d file</item>
        <item context="Text of the notification shown when the download service has finished, Plural" quantity="other">Downloaded %1$d files</item>
    </plurals>

    <plurals name="download_service_final_notification_with_details">
        <item context="Text of the notification shown when the download service has finished with any error, Singular" quantity="one">Downloaded %1$d of %2$d file</item>
        <item context="Text of the notification shown when the download service has finished with any error, Plural" quantity="other">Downloaded %1$d of %2$d files</item>
    </plurals>

    <plurals name="download_service_failed">
        <item context="Text of the notification shown when the download service has finished with any transfer error, Singular" quantity="one">%1$d file not downloaded</item>
        <item context="Text of the notification shown when the download service has finished with any transfer error, Plural" quantity="other">%1$d files not downloaded</item>
    </plurals>

    <plurals name="download_service_notification">
        <item context="Text of the notification shown when the download service is running, Singular" quantity="one">Downloading %1$d of %2$d file</item>
        <item context="Text of the notification shown when the download service is running, Plural" quantity="other">Downloading %1$d of %2$d files</item>
    </plurals>

    <string name="title_depleted_transfer_overquota" context="Title of the alert when the transfer quota is depleted">Depleted transfer quota</string>
    <string name="text_depleted_transfer_overquota" context="Text of the alert when the transfer quota is depleted">Your queued transfer exceeds the current transfer quota available for your IP address and may therefore be interrupted.</string>
    <string name="plans_depleted_transfer_overquota" context="Button to show plans in the alert when the transfer quota is depleted">See our plans</string>
    <string name="continue_without_account_transfer_overquota" context="Button option of the alert when the transfer quota is depleted">Continue without account</string>

    <plurals name="new_general_num_files">
        <item context="this is used for example when downloading 1 file or 2 files, Singular of file. 1 file" quantity="one">%1$d file</item>
        <item context="this is used for example when downloading 1 file or 2 files, Plural of file. 2 files" quantity="other">%1$d files</item>
    </plurals>

    <string name="general_view" context="Menu option">View files</string>
    <string name="add_to_cloud" context="Menu option to choose to add file or folders to Cloud Drive">Import</string>
    <string name="save_for_offline" context="Menu option">Save for offline</string>

    <string name="general_view_contacts" context="Menu option">View contacts</string>

    <string name="import_success_message" context="Menu option">Succesfully added to Cloud Drive</string>
    <string name="import_success_error" context="Menu option">Error. Not added to Cloud Drive</string>

    <string name="chat_connecting" context="Label in login screen to inform about the chat initialization proccess">Connecting&#8230;</string>

    <string name="context_contact_already_invited" context="message when trying to invite a contact with a pending request">%s was already invited. Consult your pending requests.</string>

    <string name="confirm_email_misspelled" context="Hint text explaining that you can change the email and resend the create account link to the new email address">If you have misspelt your email address, correct it and click [A]Resend[A].</string>
    <string name="confirm_email_misspelled_resend" context="Button to resend the create account email to a new email address in case the previous email address was misspelled">Resend</string>
    <string name="confirm_email_misspelled_email_sent" context="Text shown after the confirmation email has been sent to the new email address">Email sent</string>

    <string name="copyright_alert_title" context="text_copyright_alert_title">Copyright warning to all users</string>
    <string name="copyright_alert_first_paragraph" context="text_copyright_alert_first_paragraph">MEGA respects the copyrights of others and requires that users of the MEGA cloud service comply with the laws of copyright.</string>
    <string name="copyright_alert_second_paragraph" context="text_copyright_alert_second_paragraph">You are strictly prohibited from using the MEGA cloud service to infringe copyrights. You may not upload, download, store, share, display, stream, distribute, email, link to, transmit or otherwise make available any files, data or content that infringes any copyright or other proprietary rights of any person or entity.</string>
    <string name="copyright_alert_agree_button" context="text of the Agree button">Agree</string>
    <string name="copyright_alert_disagree_button" context="text of the Disagree button">Disagree</string>

    <string name="download_show_info" context="Hint how to cancel the download">Show info</string>

    <string name="context_link_removal_error" context="error message">Link removal failed. Please try again later.</string>
    <string name="context_link_action_error" context="error message">Link action failed. Please try again later.</string>

    <string name="title_write_user_email" context="title of the dialog shown when sending or sharing a folder">Write the user’s email</string>

    <string name="activity_title_files_attached" context="title of the screen to see the details of several node attachments">Files attached</string>
    <string name="activity_title_contacts_attached" context="title of the screen to see the details of several contact attachments">Contacts attached</string>

    <string name="alert_user_is_not_contact">The user is not a contact</string>

    <string name="camera_uploads_cellular_connection">Use cellular connection</string>
    <string name="camera_uploads_upload_videos">Upload Videos</string>

    <string name="success_changing_user_avatar" context="Message when an user avatar has been changed successfully">Profile picture updated</string>
    <string name="error_changing_user_avatar_image_not_available" context="Message when an error ocurred when changing an user avatar">Error. Selected image does not exist</string>
    <string name="error_changing_user_avatar" context="Message when an error ocurred when changing an user avatar">Error when changing the profile picture</string>
    <string name="success_deleting_user_avatar" context="Message when an user avatar has been deleted successfully">Profile picture deleted</string>
    <string name="error_deleting_user_avatar" context="Message when an error ocurred when deleting an user avatar">Error when deleting the profile picture</string>

    <string name="error_changing_user_attributes" context="Message when an error ocurred when changing an user attribute">An error occurred when changing the name</string>
    <string name="success_changing_user_attributes" context="Message when an user attribute has been changed successfully">Your name has been successfully updated</string>

    <string name="add_participant_success" context="Message show when a participant has been successfully invited to a group chat">Participant added</string>
    <string name="add_participant_error" context="Message show when a participant hasn’t been successfully invited to a group chat">Error. Participant not added</string>

    <string name="remove_participant_success" context="Message show when a participant has been successfully removed from a group chat">Participant removed</string>
    <string name="remove_participant_error" context="Message show when a participant hasn’t been successfully removed from a group chat">Error. Participant not removed</string>

    <string name="no_files_selected_warning">No files selected</string>

    <string name="attachment_upload_panel_from_cloud">From Cloud Drive</string>
    <string name="attachment_upload_panel_contact">Contact</string>
    <string name="attachment_upload_panel_photo">From device</string>

    <string name="delete_account" context="Button and title of dialog shown when the user wants to delete permanently his account">Cancel Account</string>
    <string name="delete_account_text" context="Text shown in the alert dialog to confirm the cancellation of an account">If you cancel your account you will not be able to access your account data, your MEGA contacts or conversations.\nYou will not be able to undo this action.</string>
    <string name="delete_button" context="Button in My Account section to confirm the account deletion">Delete</string>

    <string name="file_properties_info_info_file">Info</string>
    <string name="file_properties_info_size" context="Refers to the size of a file.">Total size</string>
    <string name="file_properties_info_content" context="header of a status field for what content a user has shared to you">Contains</string>
    <string name="file_properties_shared_folder_public_link_name">Link</string>

    <string name="file_properties_shared_folder_full_access" context="Refers to access rights for a file folder.">Full access</string>
    <string name="file_properties_shared_folder_read_only" context="Refers to access rights for a file folder.">Read-only</string>
    <string name="file_properties_shared_folder_read_write" context="Refers to access rights for a file folder. (with the &amp; needed. Don’t use the symbol itself. Use &amp;)">Read and write</string>

    <string name="attachment_uploading_state_uploading">Uploading&#8230;</string>
    <string name="attachment_uploading_state_error">Error. Not sent.</string>

    <string name="already_downloaded_multiple" context="When a multiple download is started, some of the files could have already been downloaded before. This message shows the number of files that has already been downloaded and the number of files pending">%d files already downloaded.</string>
    <string name="pending_multiple" context="When a multiple download is started, some of the files could have already been downloaded before. This message shows the number of files that are pending in plural. placeholder: number of files">%d files pending.</string>

    <string name="contact_is_me">No options available, you have selected yourself</string>

    <string name="confirmation_delete_one_attachment" context="Confirmation before deleting one attachment">Remove attachment?</string>

    <string name="general_view_with_revoke" formatted="false" context="Menu option">View files (%1$d deleted)</string>

    <string name="success_attaching_node_from_cloud" context="Success message when the attachment has been sent to a chat">File sent to %1$s</string>
    <string name="success_attaching_node_from_cloud_chats" context="Success message when the attachment has been sent to a many chats">File sent to %1$d chats</string>
    <string name="error_attaching_node_from_cloud" context="Error message when the attachment cannot be sent">Error. The file has not been sent</string>
    <string name="error_attaching_node_from_cloud_chats" context="Error message when the attachment cannot be sent to any of the selected chats">Error. The file has not been sent to any of the selected chats</string>
    <string name="error_revoking_node" context="Error message when the attachment cannot be revoked">Error. The attachment has not been removed</string>

    <string name="settings_set_up_automatic_uploads" context="settings option">Set up automatic uploads</string>

    <string name="settings_chat_silent_sound_not" context="settings option for chat notification">Silent</string>

    <string name="messages_chat_notification" context="messages string in chat notification">messages</string>
    <string name="incoming_folder_notification" context="part of the string in incoming shared folder notification">from</string>
    <string name="title_incoming_folder_notification" context="title of incoming shared folder notification">New shared folder</string>
    <string name="title_contact_request_notification" context="title of the notification for a new incoming contact request">New contact request</string>

    <string name="title_properties_chat_clear" context="Title of the section to clear the chat content in the Contact Properties screen">Clear chat history</string>
    <string name="title_properties_remove_contact" context="Title of the section to remove contact in the Contact Properties screen">Remove contact</string>

    <string name="title_properties_chat_notifications_contact" context="Title of the section to enable notifications in the Contact Properties screen">Chat notifications</string>
    <string name="history_cleared_by" context="Text shown when the chat history was cleared by someone">[A]%1$s[/A][B] cleared the chat history[/B]</string>

    <string name="number_messages_chat_notification" formatted="false" context="Notification title to show the number of unread chats, unread messages">%1$d unread chats</string>

    <string name="context_permissions_changing_folder" context="Item menu option upon clicking on one or multiple files.">Changing permissions</string>
    <string name="context_removing_contact_folder" context="Item menu option upon clicking on one or multiple files.">Removing contact from shared folder</string>

    <string name="confirmation_move_to_rubbish" context="confirmation message before removing a file">Move to Rubbish Bin?</string>
    <string name="confirmation_move_to_rubbish_plural" context="confirmation message before removing a file">Move to Rubbish Bin?</string>
    <string name="confirmation_delete_from_mega" context="confirmation message before removing a file">Delete from MEGA?</string>
    <string name="confirmation_leave_share_folder" context="confirmation message before leaving an incoming shared folder">If you leave the folder, you will not be able to see it again.</string>
    <string name="attachment_uploading_state" context="label to indicate the state of an upload in chat">Uploading&#8230;</string>

    <string name="title_properties_contact_notifications_for_chat" context="Title of the section to enable notifications in the Contact Properties screen">Chat notifications</string>

    <string name="achievements_title" context="title of the section for achievements">Achievements</string>
    <string name="achievements_subtitle" context="subtitle of the section for achievements">Invite friends and get rewards</string>

    <string name="button_invite_friends" context="button to invite friends for getting achievements">Invite friends</string>

    <string name="figures_achievements_text_referrals" context="title of the introduction for the achievements screen">Get %1$s of storage and %2$s of transfers for each referral</string>

    <string name="figures_achievements_text" context="sentence to detail the figures of storage and transfer quota related to each achievement">Get %1$s of storage and %2$s of transfers</string>

    <string name="unlocked_rewards_title" context="title of the section for unlocked rewards">Unlocked rewards</string>

    <string name="unlocked_storage_title" context="title of the section for unlocked storage quota">Storage Quota</string>

    <string name="title_referral_bonuses" context="title of the section for referral bonuses in achivements section (maximum 24 chars)">Referral Bonuses</string>
    <string name="title_install_app" context="title of the section for install a mobile app in achivements section (maximum 24 chars)">Install a mobile app</string>
    <string name="title_add_phone" context="title of the section for add phone number in achivements section (maximum 24 chars)">Add mobile phone</string>
    <string name="title_regitration" context="title of the section for install megasync in achivements section (maximum 24 chars)">Registration bonus</string>
    <string name="title_install_desktop" context="title of the section for install a mobile app bonuses in achivements section (maximum 24 chars)">Install MEGA desktop app</string>
    <string name="title_base_quota" context="title of the section for base quota in achivements section">Account Base Quota</string>
    <string name="camera_uploads_empty" context="Text that indicates that no pictures have been uploaded to the Camera Uploads section">No files in Camera Uploads</string>
    <string name="general_num_days_left" context="indicates the number of days left related to a achievement">%1$d d left</string>
    <string name="expired_achievement" context="state to indicate the achievement has expired">Expired</string>

    <string name="setting_title_use_https_only" context="title of the advanced setting to choose the use of https">Don’t use HTTP</string>
    <string name="setting_subtitle_use_https_only" context="subtitle of the advanced setting to choose the use of https">Enable this option only if your transfers don’t start. In normal circumstances HTTP is satisfactory as all transfers are already encrypted.</string>

    <string name="title_achievement_invite_friends" context="title of screen to invite friends and get an achievement">How it works</string>
    <string name="first_paragraph_achievement_invite_friends" context="first paragraph of screen to invite friends and get an achievement">Invite your friends to create a free MEGA account and install our mobile app. For every successful signup and app install you receive bonus storage and transfer quota.</string>
    <string name="second_paragraph_achievement_invite_friends" context="second paragraph of screen to invite friends and get an achievement">You will not receive credit for inviting someone who has used MEGA previously and you will not be notified about such a rejection. Invited contacts must install the MEGA mobile app or MEGA desktop app on their devices.</string>

    <string name="card_title_invite_friends" context="explanation of screen to invite friends and get an achievement">Select contacts from your phone contact list or enter multiple email addresses.</string>

    <string name="title_confirmation_invite_friends" context="title of the dialog to confirm the contact request">Invite friends to MEGA</string>
    <string name="subtitle_confirmation_invite_friends" context="Text shown when the user sends a contact invitation">Invite Sent</string>
    <string name="paragraph_confirmation_invite_friends" context="paragraph of the dialog to confirm the contact request">Encourage your friends to register and install a MEGA app. As long as your friend uses the same email address as you’ve entered, you will receive your transfer quota reward.</string>

    <string name="invalid_email_to_invite" context="Error shown when the user writes a email with an incorrect format">Email is malformed</string>

    <string name="paragraph_info_achievement_install_desktop" context="info paragraph about the achievement install megasync">When you install MEGAsync you get %1$s of complimentary storage space plus %2$s of transfer quota, both valid for 180 days. MEGA desktop app is available for Windows, macOS and most Linux distros.</string>
    <string name="paragraph_info_achievement_install_mobile_app" context="info paragraph about the achievement install mobile app">When you install our mobile app you get %1$s of complimentary storage space plus %2$s of transfer quota, both valid for 180 days. We provide mobiles apps for iOS, Android and Windows Phone.</string>
    <string name="paragraph_info_achievement_add_phone" context="info paragraph about the achievement ‘add phone number’. Placeholder 1: bonus storage space e.g. 20GB. Placeholder 2: bonus transfer quota e.g. 50GB">When you verify your phone number you get %1$s of complimentary storage space plus %2$s of transfer quota, both valid for 180 days.</string>

    <string name="result_paragraph_info_achievement_install_desktop" context="info paragraph about the completed achievement install megasync">You have received %1$s storage space and %2$s transfer quota for installing our MEGA desktop app.</string>
    <string name="result_paragraph_info_achievement_install_mobile_app" context="info paragraph about the completed achievement install mobile app">You have received %1$s storage space and %2$s transfer quota for installing our mobile app.</string>
    <string name="result_paragraph_info_achievement_add_phone" context="info paragraph about the completed achievement of ‘add phone number’. Placeholder 1: bonus storage space e.g. 20GB. Placeholder 2: bonus transfer quota e.g. 50GB">You have received %1$s storage space and %2$s transfer quota for verifying your phone number.</string>
    <string name="result_paragraph_info_achievement_registration" context="info paragraph about the completed achievement registration">You have received %1$s storage space as your free registration bonus.</string>

    <string name="expiration_date_for_achievements" context="info paragraph about the completed achievement registration">Bonus expires in %1$d days</string>

    <plurals name="context_share_folders">
        <item context="menu item" quantity="one">Share folder</item>
        <item context="menu items" quantity="other">Share folders</item>
    </plurals>

    <string name="no_folders_shared" context="Info of a contact if there is no folders shared with him">No folders shared</string>

    <string name="settings_help" context="Settings category title for Help">Help</string>
    <string name="settings_help_preference" context="Settings preference title for send feedback">Send Feedback</string>
    <string name="setting_feedback_subject" context="mail subject">Android feedback</string>
    <string name="setting_feedback_body" context="mail body">Please write your feedback here:</string>
    <string name="settings_feedback_body_device_model" context="mail body">Device model</string>
    <string name="settings_feedback_body_android_version" context="mail body">Android version</string>

    <string name="dialog_title_new_file" context="Title of the dialog to create a new file by inserting the name">New file</string>
    <string name="context_new_file_name" context="Input field description in the create file dialog.">File Name</string>

    <string name="dialog_title_new_link" context="Title of the dialog to create a new link by inserting the name">Link name</string>
    <string name="context_new_link_name" context="Input field description in the create link dialog.">Link URL</string>

    <string name="new_file_subject_when_uploading" context="Title of the field subject when a new file is created to upload">SUBJECT</string>
    <string name="new_file_content_when_uploading" context="Title of the field content when a new file is created to upload">CONTENT</string>
    <string name="new_file_email_when_uploading" context="Title of the field email when a new contact is created to upload">EMAIL</string>

    <string name="forward_menu_item" context="Item of a menu to forward a message chat to another chatroom">Forward</string>

    <string name="general_attach" context="name of the button to attach file from MEGA to another app">Attach</string>

    <string name="type_contact" context="when add or share a file with a new contact, it can type by name or mail">Contact’s name or email</string>

    <string name="max_add_contact" context="when add or share a file with a new contact, message displayed to warn that the maximum number has been reached">No more contacts can be added at this time</string>

    <string name="old_and_new_passwords_equals" context="when changing the password , the old password and new password are equals">The new password cannot be the same as the old password</string>

    <string name="action_search_by_date" context="Menu item">Search by date</string>
    <string name="general_apply" context="title of a button to apply search by date">Apply</string>ç
    <string name="general_search_month" context="title of a button to apply search by month">Last month</string>
    <string name="general_search_year" context="title of a button to apply search by year">Last year</string>

    <string name="label_set_day" context="title of a Search by date tag">Set day</string>
    <string name="snackbar_search_by_date" context="the user can’t choose this date">Date required is not valid</string>

    <string name="invalid_characters" context="Error when the user writes a character not allowed">Characters not allowed</string>

    <string name="audio_play" context="Label shown when audio file is playing">Audio File</string>

    <string name="corrupt_pdf_dialog_text" context="when open PDF Viewer, the pdf that it try to open is damaged or does not exist">Error. The pdf file is corrupted or does not exist.</string>

    <string name="user_account_feedback" context="Label to include info of the user email in the feedback form">User account</string>

    <string name="save_to_mega" context="Label shown in MEGA pdf-viewer when it open a PDF save in smartphone storage">Save to my \nCloud Drive</string>

    <string name="chat_already_exists" context="Error message when creating a chat one to one with a contact that already has a chat">The chat already exists</string>

    <string name="not_download" context="before sharing a file, has to be downloaded">The file has not been downloaded yet</string>

    <string name="not_permited_add_email_to_invite" context="Error shown when a user is starting a chat or adding new participants in a group chat and writes a contact mail that has not added">Only MEGA contacts can be added</string>

    <string name="invalid_connection_state" context="Info label about the connectivity state of an individual chat">Chat disconnected</string>

    <string name="call_error" context="Message show when a call cannot be established">Error. The call cannot be established</string>

    <string name="title_evaluate_the_app_panel" context="Title of dialog to evaluate the app">Are you happy with this app?</string>
    <string name="rate_the_app_panel" context="Label to show rate the app">Yes, rate the app</string>
    <string name="send_feedback_panel" context="Label to show send feedback">No, send feedback</string>

    <string name="link_advanced_options" context="title of the section advanced options on the get link screen">Advanced options</string>
    <string name="download_requires_permission" context="Message to show when users deny to permit the permissions to read and write on external storage on setting default download location">To download files MEGA needs your permission.</string>
    <string name="old_sdcard_unavailable" context="Default download location is on old sd card, but currently the user installed a new SD card, need user to reset download location.">Old SD Card is unavailable, please set a new download location.</string>
    <string name="title_select_download_location" context="Dialog title to ask download to internal storage or external storage.">Choose download location</string>

    <string name="no_contacts_permissions" context="Title of the section to invite contacts if the user has denied the contacts permmissions">No contact permissions granted</string>

    <string name="choose_qr_option_panel" context="Option of the sliding panel to go to QR code section">My QR code</string>
    <string name="section_qr_code" context="Title of the screen that shows the options to the QR code">QR Code</string>
    <string name="action_reset_qr" context="Option in menu of section  My QR code to reset the QR code">Reset QR code</string>
    <string name="action_delete_qr" context="Option in menu of section  My QR code to delete the QR code">Delete QR code</string>
    <string name="save_cloud_drive" context="Option shown in QR code bottom sheet dialog to save QR code in Cloud Drive">To Cloud Drive</string>
    <string name="save_file_system" context="Option shown in QR code bottom sheet dialog to save QR code in File System">To File System</string>
    <string name="section_my_code" context="Title of QR code section">My Code</string>
    <string name="section_scan_code" context="Title of QR code scan section">Scan Code</string>
    <string name="settings_qrcode_autoaccept" context="Title of QR code settings that permits or not contacts that scan my QR code will be automatically added to my contact list">Auto-Accept</string>
    <string name="setting_subtitle_qrcode_autoccept" context="Subtitle of QR code settings auto-accept">MEGA users who scan your QR code will be automatically added to your contact list.</string>
    <string name="setting_subtitle_qrcode_reset" context="Subtitle of QR code settings that reset the code">Previous QR code will no longer be valid</string>
    <string name="qrcode_link_copied" context="Text shown when it has been copied the QR code link">Link copied to the clipboard</string>
    <string name="qrcode_reset_successfully" context="Text shown when it has been reseted the QR code successfully">QR code successfully reset</string>
    <string name="qrcode_delete_successfully" context="Text shown when it has been deleted the QR code successfully">QR code successfully deleted</string>
    <string name="qrcode_reset_not_successfully" context="Text shown when it has not been reseted the QR code successfully">QR code not reset due to an error. Please try again.</string>
    <string name="qrcode_delete_not_successfully" context="Text shown when it has not been delete the QR code successfully">QR code not deleted due to an error. Please try again.</string>
    <string name="invite_sent" context="Title of dialog shown when a contact request has been sent with QR code">Invite sent</string>
    <string name="invite_sent_text" context="Text of dialog shown when a contact request has been sent with QR code">The user %s has been invited and will appear in your contact list once accepted.</string>
    <string name="invite_sent_text_multi" context="Text of dialog shown when multiple contacts request has been sent">The users have been invited and will appear in your contact list once accepted.</string>
    <string name="error_share_qr" context="Text shown when it tries to share the QR and occurs an error to process the action">An error occurred while trying to share the QR file. Perhaps the file does not exist. Please try again later.</string>
    <string name="error_upload_qr" context="Text shown when it tries to upload to Cloud Drive the QR and occurs an error to process the action">An error occurred while trying to upload the QR file. Perhaps the file does not exist. Please try again later.</string>
    <string name="error_download_qr" context="Text shown when it tries to download to File System the QR and occurs an error to process the action">An error occurred while trying to download the QR file. Perhaps the file does not exist. Please try again later.</string>
    <string name="success_download_qr" context="Text shown when it tries to download to File System the QR and the action has success">The QR Code has been downloaded successfully to %s</string>
    <string name="invite_not_sent" context="Title of dialog shown when a contact request has not been sent with QR code">Invite not sent</string>
    <string name="invite_not_sent_text" context="Text of dialog shown when a contact request has not been sent with QR code">The QR code or contact link is invalid. Please try to scan a valid code or to open a valid link.</string>
    <string name="invite_not_sent_text_already_contact" context="Text of dialog shown when a contact request has not been sent with QR code because of is already a contact">The invitation has not been sent. %s is already in your contacts list.</string>
    <string name="invite_not_sent_text_error" context="Text of dialog shown when a contact request has not been sent with QR code because of some error">The invitation has not been sent. An error occurred processing it.</string>
    <string name="generatin_qr" context="Text of alert dialog informing that the qr is generating">Generating QR Code&#8230;</string>
    <string name="menu_item_scan_code" context="Title of QR code scan menu item">Scan QR code</string>
    <string name="button_copy_link" context="get the contact link and copy it">Copy link</string>
    <string name="button_create_qr" context="Create QR code">Create QR code</string>
    <string name="qrcode_create_successfully" context="Text shown when it has been created the QR code successfully">QR code successfully created</string>
    <string name="qrcode_scan_help" context="Text shown in QR code scan fragment to help and guide the user in the action">Line up the QR code to scan it with your device’s camera</string>
    <string name="contact_view" context="positive button on dialog to view a contact">View</string>


    <string name="external_play" context="Item menu option to reproduce audio or video in external reproductors">Open with</string>

    <string name="context_share" context="to share a file using Facebook, Whatsapp, etc">Share using</string>

    <string name="error_enable_chat_before_login" context="Message shown if the user choose enable button and he is not logged in">Please log in before enabling the chat</string>

    <string name="label_set_period" context="title of a tag to search for a specific period within the search by date option in Camera upload">Set period</string>

    <string name="context_empty_chat_recent" context="Text of the empty screen when there are not chat conversations">[B]Invite friends to [/B][A]Chat[/A][B] and enjoy our encrypted platform with privacy and security.[/B]</string>
    <string name="recent_chat_empty_enable_chat" context="Message shown when the user has no recent chats">[C]Enable [/C][B]Chat[/B][A][C] and enjoy our encrypted platform with privacy and security.[/C]</string>

    <string name="context_empty_camera_uploads" context="Text of the empty screen when there are not elements in Camera Uploads">[B]No media on [/B][A]Camera Uploads[/A][B].[/B]</string>
    <string name="context_empty_rubbish_bin" context="Text of the empty screen when there are not elements in the Rubbish Bin">[B]Empty [/B][A]Rubbish Bin[/A][B].[/B]</string>

    <string name="context_empty_inbox" context="Text of the empty screen when there are not elements in  Inbox">[B]No files in your [/B][A]Inbox[/A][B].[/B]</string>
    <string name="context_empty_cloud_drive" context="Text of the empty screen when there are not elements in Cloud Drive">[B]No files in your [/B][A]Cloud Drive[/A][B].[/B]</string>
    <string name="context_empty_offline" context="Text of the empty screen when there are not elements in Saved for Offline">[B]No files [/B][A]Offline[/A][B].[/B]</string>
    <string name="context_empty_contacts" context="Text of the empty screen when there are not contacts">[B]No [/B][A]Contacts[/A][B].[/B]</string>

    <string name="recent_chat_empty" context="Message shown when the user has no chats">[A]No[/A] [B]Conversations[/B]</string>
    <string name="recent_chat_loading_conversations" context="Message shown when the chat is section is loading the conversations">[A]Loading[/A] [B]Conversations&#8230;[/B]</string>

    <string name="context_empty_incoming" context="Text of the empty screen when there are not elements in Incoming">[B]No [/B][A]Incoming Shared folders[/A][B].[/B]</string>
    <string name="context_empty_outgoing" context="Text of the empty screen when there are not elements in Outgoing">[B]No [/B][A]Outgoing Shared folders[/A][B].[/B]</string>

    <string name="tab_sent_requests" context="Title of the sent requests tab. Capital letters">Sent requests</string>
    <string name="tab_received_requests" context="Title of the received requests tab. Capital letters">Received requests</string>
    <string name="overquota_alert_title" context="Title dialog overquota error">Storage quota exceeded</string>

    <string name="invalid_link" context="error message shown when an account confirmation link or reset password link is invalid for unknown reasons">Invalid link, please ask for a new valid link</string>

    <string name="processing_link" context="Message shown when a link is being processing">Processing link&#8230;</string>

    <string name="passwd_weak" context="Message shown when it is creating an acount and it is been introduced a very weak or weak password">Your password is easily guessed. Try making your password longer. Combine uppercase and lowercase letters. Add special characters. Do not use names or dictionary words.</string>
    <string name="passwd_medium" context="Message shown when it is creating an acount and it is been introduced a medium password">Your password is good enough to proceed, but it is recommended to strengthen your password further.</string>
    <string name="passwd_good" context="Message shown when it is creating an acount and it is been introduced a good password">This password will withstand most typical brute-force attacks. Please ensure that you will remember it.</string>
    <string name="passwd_strong" context="Message shown when it is creating an acount and it is been introduced a strong password">This password will withstand most sophisticated brute-force attacks. Please ensure that you will remember it.</string>
    <string name="pass_very_weak" context="Password very weak">Very Weak</string>
    <string name="pass_weak" context="Password weak">Weak</string>
    <string name="pass_medium" context="Password medium">Medium</string>
    <string name="pass_good" context="Password good">Good</string>
    <string name="pass_strong" context="Password strong">Strong</string>

    <string name="title_notification_call_in_progress" context="Title of the notification shown on the action bar when there is a call in progress">Call in progress</string>
    <string name="action_notification_call_in_progress" context="Subtitle of the notification shown on the action bar when there is a call in progress">Click to go back to the call</string>
    <string name="button_notification_call_in_progress" context="Button in the notification shown on the action bar when there is a call in progress">Return to the call</string>

    <string name="contacts_mega" context="When it lists contacts of MEGA, the title of list’s header">On MEGA</string>
    <string name="contacts_phone" context="When it lists contacts of phone, the title of list’s header">Phone contacts</string>

    <string name="account_suspended_multiple_breaches_ToS" context="Message error shown when trying to log in on an account has been suspended due to multiple breaches of Terms of Service">Your account has been suspended due to multiple breaches of MEGA’s Terms of Service. Please check your email inbox.</string>
    <string name="account_suspended_breache_ToS" context="Message error shown when trying to log in on an account has been suspended due to breach of Terms of Service">Your account was terminated due to a breach of MEGA’s Terms of Service, such as abuse of rights of others; sharing and/or importing illegal data; or system abuse.</string>

    <string name="file_storage_empty_folder" context="In a chat conversation when you try to send device’s images but there aren’t available images">No files</string>
    <string name="label_file_size_byte" context="size in byte">B</string>
    <string name="label_file_size_kilo_byte" context="size in kilobyte">KB</string>
    <string name="label_file_size_mega_byte" context="size in megabyte">MB</string>
    <string name="label_file_size_giga_byte" context="size in gigabyte">GB</string>
    <string name="label_file_size_tera_byte" context="size in terabyte">TB</string>

    <plurals name="number_of_versions" formatted="false">
        <item context="Number of versions of a file shown on the screen info of the file, version item" quantity="one">%1$d version</item>
        <item context="Number of versions of a file shown on the screen info of the file, version items" quantity="other">%1$d versions</item>
    </plurals>

    <string name="title_section_versions" context="Title of the section Versions for files">Versions</string>

    <string name="header_current_section_item" context="Header of the item to show the current version of a file in a list">Current version</string>
    <plurals name="header_previous_section_item">
        <item context="Header of the item to show the previous versions of a file in a list, file item" quantity="one">Previous version</item>
        <item context="" quantity="other">Previous versions</item>
    </plurals>

    <string name="general_revert" context="option menu to revert a file version">Revert</string>
    <string name="menu_item_clear_versions" context="option menu to clear all the previous versions">Clear previous versions</string>
    <plurals name="title_dialog_delete_version">
        <item context="Title of the dialog to confirm that a version os going to be deleted, version item" quantity="one">Delete version?</item>
        <item context="Title of the dialog to confirm that a version os going to be deleted, version items" quantity="other">Delete versions?</item>
    </plurals>

    <string name="content_dialog_delete_version" context="Content of the dialog to confirm that a version is going to be deleted">This version will be permanently removed.</string>
    <string name="content_dialog_delete_multiple_version" context="Content of the dialog to confirm that several versions are going to be deleted">These %d versions will be permanently removed.</string>

    <string name="chat_upload_title_notification" context="Title of the notification shown when a file is uploading to a chat">Chat uploading</string>

    <string name="settings_chat_upload_quality" context="Label for the option on setting to set up the quality of multimedia files uploaded to the chat">Chat video quality</string>
	<string name="settings_video_upload_quality" context="Label for the option on setting to set up the quality of video files to be uploaded">Video Quality</string>
    <string name="on_refuse_storage_permission" context="Text shown when the user refuses to permit the storage permission when enable camera upload">Camera Uploads needs to access your photos and other media on your device. Please go to the settings page and grant permission.</string>
    <string-array name="settings_chat_upload_quality_entries">
        <item context="the options for the option on setting to set up the quality of multimedia files uploaded to the chat, the options of origin quality multimedia file to upload.">Original quality</item>
        <item context="the options for the option on setting to set up the quality of multimedia files uploaded to the chat, the options of medium quality multimedia file to  upload.">Medium quality</item>
    </string-array>

    <string name="missed_call_notification_title" context="Title of the notification for a missed call">Missed call</string>
    <string name="file_properties_info_location" cotext="Refers to a location of file">Location</string>

    <string name="file_properties_folder_current_versions" cotext="Title of the label to show the size of the current files inside a folder">Current versions</string>
    <string name="file_properties_folder_previous_versions" cotext="Title of the label to show the size of the versioned files inside a folder">Previous versions</string>

    <plurals name="number_of_versions_inside_folder" formatted="false">
        <item context="Number of versioned files inside a folder shown on the screen info of the folder, version item" quantity="one">%1$d versioned file</item>
        <item context="Number of versioned files inside a folder shown on the screen info of the folder, version items" quantity="other">%1$d versioned files</item>
    </plurals>

    <string name="messages_forwarded_success" context="Confirmation message after forwarding one or several messages, version items">Messages forwarded</string>
    <string name="messages_forwarded_error" context="Error message after forwarding one or several messages to several chats">Error. Not correctly forwarded</string>
    <plurals name="messages_forwarded_partial_error" formatted="false">
        <item context="Error message if any of the forwarded messages fails, message item" quantity="one">Error. %1$d message not successfully forwarded</item>
        <item context="Error message if any of the forwarded messages fails, message items" quantity="other">Error. %1$d messages not successfully forwarded</item>
    </plurals>
    <plurals name="messages_forwarded_error_not_available" formatted="false">
        <item context="Error non existing resource after forwarding one or several messages to several chats, message item" quantity="one">Error. The resource is no longer available</item>
        <item context="Error non existing resource after forwarding one or several messages to several chats, message items" quantity="other">Error. The resources are no longer available</item>
    </plurals>

    <string name="turn_on_notifications_title" context="The title of fragment Turn on Notifications">Turn on Notifications</string>
    <string name="turn_on_notifications_subtitle" context="The subtitle of fragment Turn on Notifications">This way, you will see new messages\non your Android phone instantly.</string>
    <string name="turn_on_notifications_first_step" context="First step to turn on notifications">Open Android device [A]Settings[/A]</string>
    <string name="turn_on_notifications_second_step" context="Second step to turn on notifications">Open [A]Apps &amp; notifications[/A]</string>
    <string name="turn_on_notifications_third_step" context="Third step to turn on notifications">Select [A]MEGA[/A]</string>
    <string name="turn_on_notifications_fourth_step" context="Fourth step to turn on notifications">Open [A]App notifications[/A]</string>
    <string name="turn_on_notifications_fifth_step" context="Fifth step to turn on notifications">Switch to On and select your preferences</string>

    <plurals name="files_send_to_chat_success">
        <item context="Alert message after sending to chat one or several messages to several chats, version item" quantity="one">File sent</item>
        <item context="Alert message after sending to chat one or several messages to several chats, version items" quantity="other">Files sent</item>
    </plurals>
    <string name="files_send_to_chat_error" context="Error message after sending to chat one or several messages to several chats">Error. Not correctly sent</string>

    <string name="context_send_file_to_chat" context="menu option to send a file to a chat">Send to chat</string>

    <string name="remember_pwd_dialog_title" context="Title of the dialog ‘Do you remember your password?’">Do you remember your password?</string>
    <string name="remember_pwd_dialog_text_logout" context="Text of the dialog ‘Recovery Key exported’ when the user wants logout">You are about to logout, please test your password to ensure you remember it.\nIf you lose your password, you will lose access to your MEGA data.</string>
    <string name="remember_pwd_dialog_text" context="Text of the dialog ‘Do you remember your password?’">Please test your password to ensure you remember it. If you lose your password, you will lose access to your MEGA data.</string>
    <string name="remember_pwd_dialog_do_not_show" context="‘Do you remember your password?’ dialog option that permits user do not show it again">Don’t show me again</string>
    <string name="remember_pwd_dialog_button_test" context="Button of the dialog ‘Do you remember your password?’ that permits user test his password">Test password</string>
    <string name="test_pwd_title" context="Title of the activity that permits user test his password">Test your password</string>
    <string name="test_pwd_accepted" context="Message shown to the user when is testing her password and it is correct">Password accepted</string>
    <string name="test_pwd_wrong" context="Message shown to the user when is testing her password and it is wrong">Wrong password.\nBackup your Recovery Key as soon as possible!</string>
    <string name="recovery_key_exported_dialog_title" context="Title of the dialog ‘Recovery Key exported’">Recovery Key exported</string>
    <string name="recovery_key_exported_dialog_text" context="Text of the dialog ‘Recovery Key exported’">The Recovery Key has been exported into the Offline section as MEGARecoveryKey.txt.\nNote: It will be deleted if you log out, please store it in a safe place.</string>
    <string name="recovery_key_exported_dialog_text_logout" context="Text of the dialog ‘Recovery Key exported’ when the user wants logout">You are about to logout, please test your password to ensure you remember it.\nIf you lose your password, you will lose access to your MEGA data.</string>
    <string name="option_copy_to_clipboard" context="Option that permits user copy to clipboard">Copy to clipboard</string>
    <string name="option_export_recovery_key" context="Option that permits user export his recovery key">Export Recovery Key</string>
    <string name="proceed_to_logout" context="Option that permits user logout">Proceed to logout</string>
    <string name="recovery_key_bottom_sheet" context="Title of the preference Recovery key on Settings section">Recovery Key</string>
    <string name="option_save_on_filesystem" context="Option that permits user save on File System">Save on File System</string>
    <string name="message_copied_to_clipboard" context="Message shown when something has been copied to clipboard">Copied to clipboard</string>

    <string name="message_jump_latest" context="text of the label to show that you have messages unread in the chat conversation">Jump to latest</string>
    <string name="message_new_messages" context="text of the label to show that you have new messages in the chat conversation">New messages</string>

    <string name="notification_subtitle_incoming" context="Title of the notification shown on the action bar when there is a incoming call">Incoming call</string>
    <string name="notification_incoming_action" context="notification action to launch the incoming call page">Go to the call</string>
    <string name="notification_enable_display" context="text explains why needs to go to system setting to enable allow display over other apps">MEGA background pop-ups are disabled.\nTap to change the settings.</string>

    <plurals name="number_unread_messages">
        <item context="Subtitle to show the number of unread messages on a chat, unread message" quantity="one">%1$s unread message</item>
        <item context="Subtitle to show the number of unread messages on a chat, unread messages" quantity="other">%1$s unread messages</item>
    </plurals>

    <plurals name="plural_number_messages_chat_notification">
        <item context="Notification title to show the number of unread chats, unread message" quantity="one">%1$d unread chat</item>
        <item context="Notification title to show the number of unread chats, unread messages" quantity="other">%1$d unread chats</item>
    </plurals>

    <string name="chat_loading_messages" context="Message shown when a chat is opened and the messages are being recovered">[A]Loading[/A] [B]Messages&#8230;[/B]</string>

    <string name="general_error_internal_node_not_found" context="Error message shown when opening a file link which doesn’t exist">File or folder not found. Are you logged in with a different account in your browser? You can only access files or folders from the account you are currently logged in with in the app</string>


    <string name="context_loop_video" context="menu option to loop video or audio file">Loop</string>

    <string name="settings_security_options_title" context="Title of the category Security options on Settings section">Security options</string>
    <string name="settings_recovery_key_title" context="Title of the preference Recovery key on Settings section">Recovery Key</string>
    <string name="settings_recovery_key_summary" context="Summary of the preference Recovery key on Settings section">Exporting the Recovery Key and keeping it in a secure location enables you to set a new password without data loss.</string>

    <string name="login_connectivity_issues" context="message when a temporary error on logging in is due to connectivity issues">Unable to reach MEGA. Please check your connectivity or try again later.</string>
    <string name="login_servers_busy" context="message when a temporary error on logging in is due to servers busy">Servers are too busy. Please wait.</string>
    <string name="login_API_lock" context="message when a temporary error on logging in is due to SDK is waiting for the server to complete a request due to an API lock">This process is taking longer than expected. Please wait.</string>
    <string name="login_API_rate" context="message when a temporary error on logging in is due to SDK is waiting for the server to complete a request due to a rate limit">Too many requests. Please wait.</string>
    <string name="login_in_progress" context="message when previous login is being canceled">Canceling login process. Please wait&#8230;</string>

    <string name="corrupt_video_dialog_text" context="when open audio video player, the file that it try to open is damaged or does not exist">Error. The file is corrupted or does not exist.</string>


    <string name="section_playlist" context="Title of the screen Playlist">Playlist</string>
    <string name="playlist_state_playing" context="Text shown in playlist subtitle item when a file is reproducing">Now playing&#8230;</string>
    <string name="playlist_state_paused" context="Text shown in playlist subtitle item when a file is reproducing but it is paused">Paused</string>

    <string name="context_option_print" context="Menu option to print the recovery key from Offline section">Print</string>

    <string name="save_MK_confirmation" context="Message when the recovery key has been successfully saved on the filesystem">The Recovery Key has been successfully saved</string>

    <string name="pending_outshare_indicator" context="label to indicate that a share is still pending on outgoing shares of a node">(Pending)</string>

    <string name="option_enable_chat_rich_preview" context="Title of the dialog to disable the rich links previews on chat">Rich URL Previews</string>

    <string name="button_always_rich_links" context="Button to allow the rich links previews on chat">Always Allow</string>
    <string name="button_not_now_rich_links" context="Button do not allow now the rich links previews on chat">Not Now</string>
    <string name="button_never_rich_links" context="Button do not allow the rich links previews on chat">Never</string>

    <string name="title_enable_rich_links" context="Title of the dialog to enable the rich links previews on chat">Enable rich URL previews</string>

    <string name="text_enable_rich_links" context="Text of the dialog to enable the rich links previews on chat">Enhance the MEGAchat experience. URL content will be retrieved without end-to-end encryption.</string>

    <string name="subtitle_mega_rich_link_no_key" context="Subtitle of a MEGA rich link without the decryption key">Tap to enter the Decryption Key</string>

    <string name="error_password" context="when the user tries to creates a MEGA account or tries to change his password and the password strength is very weak">Please enter a stronger password</string>

    <string name="title_acceptance_contact_request_notification" context="title of the notification for an acceptance of a contact request">New contact</string>
    <string name="title_storage_usage" context="title of usage storage section in Storage">Storage Usage</string>

    <plurals name="plural_number_contact_request_notification">
        <item context="Notification title to show the number of incoming contact request, contact request" quantity="one">%1$d pending contact request</item>
        <item context="Notification title to show the number of incoming contact request, contact requests" quantity="other">%1$d pending contact requests</item>
    </plurals>

    <string name="title_new_contact_request_notification" context="title of the notification for a new incoming contact request">New contact request</string>

    <string name="type_message_hint_with_title" context="Hint shown in the field to write a message in the chat screen (chat with customized title)">Write message to “%s”&#8230;</string>
    <string name="transfers_empty_new" context="message shown in the screen when there are not any active transfer">[B]No active[/B][A] Transfers[/A][B].[/B]</string>
    <string name="completed_transfers_empty_new" context="message shown in the screen when there are not any active transfer">[B]No completed[/B][A] Transfers[/A][B].[/B]</string>
    <string name="file_browser_empty_folder_new" context="Text that indicates that a folder is currently empty">[B]Empty[/B][A] Folder[/A][B].[/B]</string>

    <string name="type_message_hint_with_customized_title" context="Hint shown in the field to write a message in the chat screen (chat with customized title)">Write message to “%s”&#8230;</string>
    <string name="type_message_hint_with_default_title" context="Hint shown in the field to write a message in the chat screen (chat with default title)">Write message to %s&#8230;</string>

    <string name="settings_2fa" context="Title of setting Two-Factor Authentication">Two-Factor Authentication</string>
    <string name="setting_subtitle_2fa" context="Subtitle of setting Two-Factor Authentication when the preference is disabled">Two-Factor Authentication is a second layer of security for your account.</string>
    <string name="title_2fa" context="Title of the screen Two-Factor Authentication">Why do you need two-factor authentication?</string>
    <string name="two_factor_authentication_explain">Two-factor authentication is a second layer of security for your account. Which means that even if someone knows your password they cannot access it, without also having access to the six digit code only you have access to.</string>
    <string name="button_setup_2fa" context="Button that permits user begin with the process of enable Two-Factor Authentication">Begin Setup</string>
    <string name="explain_qr_seed_2fa_1" context="Text that explain how to do with Two-Factor Authentication QR">Scan or copy the seed to your Authenticator App.</string>
    <string name="explain_qr_seed_2fa_2" context="Text that explain how to do with Two-Factor Authentication seed">Be sure to backup this seed to a safe place in case you lose your device.</string>
    <string name="explain_confirm_2fa" context="Text that explain how to confirm Two-Factor Authentication">Please enter the 6-digit code generated by your Authenticator App.</string>
    <string name="general_verify" context="Text button">Verify</string>
    <string name="general_next" context="Text button">Next</string>
    <string name="qr_seed_text_error" context="Text of the alert dialog to inform the user when an error occurs when try to enable seed or QR of Two-Factor Authentication">An error occurred generating the seed or QR code, please try again.</string>
    <string name="title_2fa_enabled" context="Title of the screen shown when the user enabled correctly Two-Factor Authentication">Two-Factor Authentication Enabled</string>
    <string name="description_2fa_enabled" context="Description of the screen shown when the user enabled correctly Two-Factor Authentication">Next time you login to your account you will be asked to enter a 6-digit code provided by your Authenticator App.</string>
    <string name="recommendation_2fa_enabled">If you lose access to your account after enabling 2FA and you have not backed up your Recovery Key, MEGA can\'t help you gain access to it again.\n<b>Backup your Recovery Key</b></string>
    <string name="pin_error_2fa" context="Error shown when it is scanning a QR code and it is invalid">Invalid code</string>
    <string name="lost_your_authenticator_device" context="Title of screen Lost authenticator decive">Lost your Authenticator device?</string>
    <string name="login_verification" context="Title of screen Login verification with Two-Factor Authentication">Login Verification</string>
    <string name="change_password_verification" context="Title of screen Change password verification with Two-Factor Authentication">Two-Factor Authentication\nChange password</string>
    <string name="cancel_account_verification" context="Title of screen Cancel account verification with Two-Factor Authentication">Two-Factor Authentication\nCancel account</string>
    <string name="change_mail_verification" context="Title of screen Change mail verification with Two-Factor Authentication">Two-Factor Authentication\nChange email</string>
    <string name="disable_2fa_verification" context="Title of screen Disable Two-Factor Authentication">Disable Two-Factor Authentication</string>
    <string name="title_lost_authenticator_device" context="Title of screen Lost authenticator decive">Lost your Authenticator device?</string>
    <string name="error_disable_2fa" context="When the user tries to disable Two-Factor Authentication and some error ocurr in the process">An error occurred trying to disable Two-Factor Authentication. Please try again.</string>
    <string name="error_enable_2fa" context="When the user tries to enable Two-Factor Authentication and some error ocurr in the process">An error occurred trying to enable Two-Factor Authentication. Please try again.</string>
    <string name="title_enable_2fa" context="Title of the dialog shown when a new account is created to suggest user enable Two-Factor Authentication">Enable Two-Factor Authentication</string>
    <string name="label_2fa_disabled" context="Label shown when it disables the Two-Factor Authentication">Two-Factor Authentication Disabled</string>
    <string name="open_app_button" context="Text of the button which action is to show the authentication apps">Open in</string>
    <string name="intent_not_available_2fa" context="message when trying to open a link that contains the seed to enable Two-Factor Authentication but there isn’t any app that open it">There isn’t any available app to enable Two-Factor Authentication on your device</string>
    <string name="general_close" context="Text button">Close</string>

    <string name="backup_rk_2fa_end" context="Label shown when Two-Factor Authentication has been enabled to alert user that has to back up his Recovery Key before finish the process">Export your Recovery Key to finish</string>
    <string name="no_authentication_apps_title" context="Title of dialog shown when it tries to open an authentication app and there is no installed">Authenticator App</string>
    <string name="open_play_store_2fa" context="Message shown to ask user if wants to open Google Play to install some authenticator app">Would you want to open Google Play to install an Authenticator App?</string>
    <string name="play_store_label" context="Label Play Store">Play Store</string>
    <string name="text_2fa_help" context="Text shown in an alert explaining how to continue to enable Two-Factor Authentication">You need an authenticator app to enable 2FA on MEGA. You can download and install the Google Authenticator, Duo Mobile, Authy or Microsoft Authenticator app for your phone or tablet.</string>


    <string name="number_correctly_imported_from_chat" context="success message when importing multiple files from">%d files shared successfully</string>
    <string name="number_no_imported_from_chat" context="error message when importing multiple files from chat">%d files were not shared</string>
    <string name="preview_content" context="button’s text to open a full screen image">Preview Content</string>

    <string name="no_network_connection_on_play_file" context="message shown when the user clicks on media file chat message, there is no network connection and the file is not been downloaded">The streaming can not be executed and the file has not been downloaded</string>
    <string name="file_already_exists" context="message when trying to save for offline a file that already exists">File already exists in Saved for Offline</string>

    <plurals name="error_forwarding_messages">
        <item context="Error message if forwarding a message failed, one message" quantity="one">Message not forwarded</item>
        <item context="Error message if forwarding a message failed, many messages" quantity="other">Messages not forwarded</item>
    </plurals>

    <string name="title_confirmation_disable_rich_links" context="Title of the dialog to disable the rich links previews on chat">Rich URL Previews</string>
    <string name="text_confirmation_disable_rich_links" context="Text of the dialog to disable the rich links previews on chat">You are disabling rich URL previews permanently. You can re-enable rich URL previews in your settings. Do you want to proceed?</string>

    <string name="call_missed_messages" context="Message shown when a call ends.">[A]Missed call[/A]</string>
    <string name="call_rejected_messages" context="Message shown when a call ends.">[A]Call was rejected[/A]</string>
    <string name="call_cancelled_messages" context="Message shown when a call ends.">[A]Call was cancelled[/A]</string>
    <string name="call_failed_messages" context="Message shown when a call ends.">[A]Call failed[/A]</string>
    <string name="call_not_answered_messages" context="Message shown when a call ends.">[A]Call was not answered[/A]</string>

    <string name="contact_email" context="Indicates that can type a contact email">Contact’s email</string>
    <string name="contact_not_added" context="When it tries to add a contact in a list an is already added">You have already added this contact.</string>

    <string name="error_message_invalid_format" context="Content of a normal message that cannot be recognized">Invalid message format</string>
    <string name="error_message_invalid_signature" context="Content of a normal message that cannot be recognized">Invalid message signature</string>

    <string name="error_streaming" context="When the user tries to reproduce a file through streaming and ocurred an error creating it">An error occurred trying to create the stream</string>

    <string name="context_restore" context="Menu option to restore an item from the Rubbish bin">Restore</string>

    <string name="context_correctly_node_restored" context="success message when a node was restore from Rubbish bin">Restored to %s</string>
    <string name="context_no_restored" context="error message when a node was restore from Rubbish bin">Error. Not restored</string>

    <string name="context_send_message" context="menu item from contact section to send a message to a contact">Send Message</string>

    <plurals name="plural_contact_sent_to_chats">
        <item context="Message shown when a contact is successfully sent to several chats, one contact" quantity="one">Contact sent to chats successfully</item>
        <item context="Message shown when a contact is successfully sent to several chats, more contacts" quantity="other">Contacts sent to chats successfully</item>
    </plurals>

    <string name="error_MEGAdrop_not_supported" context="Error message on opening a MEGAdrop folder link">MEGAdrop folders are not supported yet</string>

    <string name="pre_overquota_alert_text" context="Pre overquota error dialog when trying to copy or import a file">This action cannot be completed as it would take you over your current storage limit. Would you like to upgrade your account?</string>

    <string name="archived_chats_title_section" context="Title of the section Archived chats">Archived chats</string>

    <string name="archived_chats_show_option" context="Text of the option to show the arhived chat, it shows the number of archived chats">Archived chats (%d)</string>

    <string name="archive_chat_option" context="Title of the option on the chat list to archive a chat">Archive Chat</string>
    <string name="unarchive_chat_option" context="Title of the option on the chat list to unarchive a chat">Unarchive Chat</string>

    <string name="general_archive" context="Confirmation button of the dialog to archive a chat">Archive</string>
    <string name="general_unarchive" context="Confirmation button of the dialog to unarchive a chat">Unarchive</string>

    <string name="success_archive_chat" context="Message shown when a chat is successfully archived, it shows the name of the chat">%s chat was archived.</string>
    <string name="error_archive_chat" context="Error message shown when a chat has not be archived, it shows the name of the chat">Error. %s chat was not archived.</string>

    <string name="success_unarchive_chat" context="Message shown when a chat is successfully unarchived, it shows the name of the chat">%s chat was unarchived.</string>
    <string name="error_unarchive_chat" context="Error message shown when a chat has not be unarchived, it shows the name of the chat">Error. %s chat was not able to be unarchived.</string>

    <string name="archived_chats_empty" context="Message shown when the user has no archived chats">[A]No[/A] [B]Archived Chats[/B]</string>

    <string name="inactive_chat" context="Subtitle of chat screen when the chat is inactive">Inactive chat</string>
    <string name="archived_chat" context="Subtitle of chat screen when the chat is archived">Archived chat</string>

    <string name="number_incorrectly_restored_from_rubbish" context="error message when restoring several nodes from rubbish">%d items were not restored successfully</string>
    <string name="number_correctly_restored_from_rubbish" context="success message when restoring several nodes from rubbish">%d items restored successfully</string>

    <string name="join_call_layout" context="Title of the layout to join a group call from the chat screen">Tap to join the call</string>

    <string name="invite_contacts" context="Label shown when the user wants to add contacts into his MEGA account">Invite contacts</string>
    <string name="share_with" cotext="Label shown when the user wants to share something with other contacts">Share with</string>
    <string name="contacts_list_empty_text_loading_share" context="Message shown while the contact list from the device and from MEGA is being read and then shown to the user">Loading contacts&#8230;</string>
    <string name="title_new_group" context="Title of the screen New Group">New Group</string>
    <string name="subtitle_new_group" context="Subtitle of the screen New Group">Type group name</string>
    <string name="hint_type_group" context="Hint of edittext shown when it is creating a new group to guide user to type the name of the group">Name your group</string>
    <string name="confirmation_delete_contact" context="Text of the confirm dialog shown when it wants to remove a contact from a chat">Remove %s from this chat?</string>

    <string name="settings_file_management_file_versions_title" context="Settings preference title to show file versions info of the account">File versions</string>
    <string name="settings_file_management_file_versions_subtitle" context="Settings preference subtitle to show file versions info of the account">%1$d file versions, taking a total of %2$s</string>

    <string name="settings_file_management_category" context="Title of the section File management on Settings section">File Management</string>

    <string name="settings_file_management_delete_versions" context="Option in Settings to delete all the versions of the account">Delete all older versions of my files</string>
    <string name="settings_file_management_subtitle_delete_versions" context="subtitle of the option in Settings to delete all the versions of the account">All current files will remain. Only historic versions of your files will be deleted.</string>

    <string name="text_confirmation_dialog_delete_versions" context="Text of the dialog to delete all the file versions of the account">You are about to delete the version histories of all files. Any file version shared to you from a contact will need to be deleted by them.\n\nPlease note that the current files will not be deleted.</string>

    <string name="success_delete_versions" context="success message when deleting all the versions of the account">File versions deleted successfully</string>
    <string name="error_delete_versions" context="error message when deleting all the versions of the account">An error occurred while trying to delete all previous versions of your files, please try again later.</string>

    <string name="settings_enable_file_versioning_title" context="Title of the option to enable or disable file versioning on Settings section">File Versioning</string>
    <string name="settings_enable_file_versioning_subtitle" context="Subtitle of the option to enable or disable file versioning on Settings section">Enable or disable file versioning for your entire account.\nDisabling file versioning does not prevent your contacts from creating new versions in shared folders.</string>
    <string name="choose_chat" context="section title to select a chat to send a file">Choose chat</string>

    <string name="type_mail" context="Hint shown to guide user on activity add contacts">Tap, enter name or email</string>

    <string name="confirmation_invite_contact" context="Text of the confirm dialog shown when it wants to add a contact from a QR scaned">Add %s to your contacts?</string>
    <string name="confirmation_not_invite_contact" context="Text of the confirm dialog shown when it wants to add a contact from a QR scaned and is already added before">You have already added the contact %s.</string>
    <string name="confirmation_invite_contact_already_added" context="Text of the confirm dialog shown when it wants to add a contact from a QR scaned and is already added before">You have already added the contact %s.</string>
    <string name="confirmation_share_contact" context="Text of the confirm dialog shown when it wants to add a contact from a QR scaned">Share with %s?</string>
    <string name="new_group_chat_label" context="Text button for init a group chat">New group chat</string>
    <string name="add_contacts" context="Label shown when the user wants to add contacts into a chat conversation">Add contacts</string>

    <string name="title_alert_logged_out" context="Title of the alert when the account have been logged out from another client">Logged out</string>
    <string name="account_confirmed" context="Text shown to indicate user that his account has already been confirmed">Your account has been activated. Please log in.</string>
    <string name="confirm_account" context="Text shown to indicate user that his account should be confirmed typing his password">Please enter your password to confirm your account</string>

    <string name="error_own_email_as_contact" context="Error shown if a user tries to add their own email address as a contact">There’s no need to add your own email address</string>

    <string name="invalid_code" context="Error shown when it is scanning a QR code and it is invalid">Invalid code</string>

    <string name="text_almost_full_warning" context="Text of the dialog shown when the storage of a FREE account is almost full">Cloud Drive is almost full. Upgrade to PRO and get up to %1$s of storage and %2$s of transfer quota.</string>
    <string name="text_almost_full_warning_pro_account" context="Text of the dialog shown when the storage of a PRO I or II account is almost full">Cloud Drive is almost full. Upgrade now and get up to %1$s of storage and %2$s of transfer quota.</string>
    <string name="text_almost_full_warning_pro3_account" context="Text of the dialog shown when the storage of a PRO III account is almost full">Cloud Drive is almost full. If you need more storage please contact MEGA support to get a custom plan.</string>
    <string name="text_storage_full_warning" context="Text of the dialog shown when the storage of a FREE account is full">Cloud Drive is full. Upgrade to PRO and get up to %1$s of storage and %2$s of transfer quota.</string>
    <string name="text_storage_full_warning_pro_account" context="Text of the dialog shown when the storage of a PRO I or II account is full">Cloud Drive is full. Upgrade now and get up to %1$s of storage and %2$s of transfer quota.</string>
    <string name="text_storage_full_warning_pro3_account" context="Text of the dialog shown when the storage of a PRO III account is full">Cloud Drive is full. If you need more storage please contact MEGA support to get a custom plan.</string>
    <string name="button_plans_almost_full_warning" context="Button of the dialog shown when the storage is almost full to see the available PRO plans">See plans</string>
    <string name="button_custom_almost_full_warning" context="Button of the dialog shown when the storage is almost full to custom a plan">Custom plan</string>
    <string name="button_bonus_almost_full_warning" context="Button of the dialog shown when the storage is almost full to get bonus">Get Bonus</string>

    <string name="title_mail_upgrade_plan" context="Mail title to upgrade to a custom plan">Upgrade to a custom plan</string>
    <string name="subject_mail_upgrade_plan" context="Mail subject to upgrade to a custom plan">Ask us how you can upgrade to a custom plan:</string>

    <string name="word_me" context="Used in chat list screen to indicate in a chat list item that the message was sent by me, followed by the message">Me:</string>

    <string name="call_button" context="Title of the button in the contact info screen to start an audio call">Call</string>
    <string name="message_button" context="Title of the button in the contact info screen to send a message">Message</string>
    <string name="video_button" context="Title of the button in the contact info screen to start a video call">Video</string>

    <string name="title_chat_explorer" context="Title of chat explorer to send a link or file to a chat">Send to&#8230;</string>
    <string name="title_cloud_explorer" context="Title of cloud explorer to upload a link or file">Upload to&#8230;</string>

    <string name="contact_info_button_more" context="More button in contact info page">More</string>

    <plurals name="plural_select_file">
        <item context="Section title to select a file to perform an action, one file" quantity="one">Choose File</item>
        <item context="Section title to select a file to perform an action, more files" quantity="other">Choose Files</item>
    </plurals>

    <string name="title_confirm_send_invitation" context="Title of confirmation dialog of sending invitation to a contact">Invite %1$s?</string>

    <string name="title_share_folder_explorer" context="Title of shared folder explorer to choose a folder to perform an action">Choose folder</string>

    <string name="login_warning_abort_transfers" context="Popup message shown if an user try to login while there is still living transfer">All transfers will be cancelled, do you want to login?</string>
    <string name="logout_warning_abort_transfers" context="Popup message shown if an user try to login while there is still living transfer">All transfers will be cancelled, do you want to logout?</string>

    <string name="subtitle_read_only_permissions" context="Label to explain the read only participant permission in the options panel of the group info screen">Read only</string>

    <string name="used_space" context="Label shown the total space and the used space in an account">[A]%1$s [/A][B]of %2$s used[/B]</string>

    <string name="staging_api_url_title" context="title of the alert dialog when the user is changing the API URL to staging">Change to a test server?</string>
    <string name="staging_api_url_text" context="text of the alert dialog when the user is changing the API URL to staging">Are you sure you want to change to a test server? Your account may suffer irrecoverable problems</string>

    <string name="title_confirmation_open_camera_on_chat" context="Title of the confirmation dialog to open the camera app and lose the relay of the local camera on the in progress call">Open camera?</string>
    <string name="confirmation_open_camera_on_chat" context="Text of the confirmation dialog to open the camera app and lose the relay of the local camera on the in progress call">If you open the camera, your video transmission will be paused in the current call.</string>

    <string name="notification_chat_undefined_title" context="Title of the notification when there is unknown activity on the Chat">Chat activity</string>
    <string name="notification_chat_undefined_content" context="Content of the notification when there is unknown activity on the Chat">You may have new messages</string>
    <string name="retrieving_message_title" context="When app is retrieving push message">Retrieving message</string>

    <string name="settings_rb_scheduler_enable_title" context="Title of Rubbish bin scheduler option in settings to enable or disable the functionality">Rubbish Bin Clearing Scheduler</string>
    <string name="settings_rb_scheduler_enable_subtitle" context="Subtitle of Rubbish bin scheduler option in settings to enable or disable the functionality in free accounts">The Rubbish Bin is cleared for you automatically.</string>

    <string name="settings_rb_scheduler_enable_period_PRO" context="Title of Rubbish bin scheduler option in settings to enable or disable the functionality in PRO accounts">The minimum period is 7 days.</string>
    <string name="settings_rb_scheduler_enable_period_FREE" context="Title of Rubbish bin scheduler option in settings to enable or disable the functionality in PRO accounts">The minimum period is 7 days and your maximum period is 30 days.</string>
	<string name="settings_compression_queue_subtitle" context="Sub title of compression queue notification option in settings indicating the size limits. Please keep the placeholders because are to show the size limits including units in runtime. For example: The minimum size is 100MB and the maximum size is 1000MB.">The minimum size is %1$s and the maximum size is %2$s.</string>

    <string name="settings_rb_scheduler_select_days_title" context="Title of Rubbish bin scheduler option in settings to set up the number of days of the rubbish bin scheduler">Remove files older than</string>
    <string name="settings_rb_scheduler_select_days_subtitle" context="Subtitle of Rubbish bin scheduler option in settings to show the number of days set up to the rubbish bin scheduler">%d days</string>
	<string name="settings_video_compression_queue_size_popup_title" context="Title of popup that userd to set compression queue size (in MB) in settings">Notify me when size is larger than</string>

	<string name="settings_video_compression_queue_size_title" context="Title of compression queue size option in settings">If videos to compress are larger than</string>

    <string name="settings_rb_scheduler_alert_disabling" context="Text of the alert when a FREE user tries to disable the RB scheduler">To disable the Rubbish Bin Clearing Scheduler or set a longer retention period, you need to subscribe to a PRO plan.</string>

    <string name="hint_days" context="Hint of the field to write the days of the rubbish bin scheduler">days</string>
    <string name="get_chat_link_option" context="Title of the option to generate a public chat link">Get chat link</string>
    <string name="manage_chat_link_option" context="Title of the option to manage a public chat link">Manage chat link</string>

    <string name="make_chat_private_option" context="Title of the option to make a public chat private">Enable Encrypted Key Rotation</string>
    <string name="make_chat_private_option_text" context="Text of the dialog to change a public chat to private (enable encrypted key rotation)">Key rotation is slightly more secure, but does not allow you to create a chat link and new participants will not see past messages.</string>

    <string name="message_created_chat_link" context="Text shown when a moderator of a chat create a chat link. Please keep the placeholder because is to show the moderator’s name in runtime.">[A]%1$s[/A][B] created a chat link.[/B]</string>
    <string name="message_deleted_chat_link" context="Text shown when a moderator of a chat delete a chat link. Please keep the placeholder because is to show the moderator’s name in runtime.">[A]%1$s[/A][B] deleted the chat link.[/B]</string>

    <string name="action_delete_link" context="Title of the option to delete a chat link">Delete chat link</string>

    <string name="title_alert_chat_link_error" context="Title of the alert when a chat link is invalid">Chat link</string>
    <string name="confirmation_close_sessions_text" context="Text of the dialog to confirm after closing all other sessions">This will log you out on all other active sessions except the current one.</string>
    <string name="confirmation_close_sessions_title" context="Title of the dialog to confirm after closing all other sessions">Do you want to close all other sessions?</string>

    <string name="number_of_participants" context="Subtitle chat screen for groups with permissions and not archived, Plural of participant. 2 participants">%d participants</string>

    <string name="action_join" context="Label of the button to join a chat by a chat link">Join</string>

    <string name="observers_chat_label" context="Label for observers of a group chat">Observers</string>

    <string name="error_chat_link" context="Message on the title of the chat screen if there were any error loading the chat link">Error loading the chat link.</string>

    <string name="error_chat_link_init_error" context="Message on the title of the chat screen if there were any error loading the chat link without logging">Error initialising chat when loading the chat link.</string>

    <string name="confirmation_rejoin_chat_link" context="Message on the alert to join a group chat that the user previously was part of">You are trying to preview a chat that you were previously a member of. Do you want to join the chat again?</string>
    <string name="alert_already_participant_chat_link" context="Message on the alert to preview a chat link if the user is already a participant">You are already participating in this chat.</string>

    <string name="alert_invalid_preview" context="Message on the alert to close a chat preview if the link is invalid">This chat preview is no longer available. If you leave the preview, you won’t be able to reopen it.</string>

    <string name="message_set_chat_private" context="Text shown when a moderator changes the chat to private. Please keep the placeholder because is to show the moderator’s name in runtime.">[A]%1$s[/A][B] enabled encrypted key rotation.[/B]</string>

    <string name="invalid_chat_link" context="error message shown when a chat link is invalid">This conversation is no longer available</string>
    <string name="invalid_chat_link_args" context="error message shown when a chat link is not well formed">Invalid chat link</string>

    <string name="ekr_label" context="When it is creating a new group chat, this option permits to establish it private or public">Encrypted Key Rotation</string>
    <string name="ekr_explanation" context="Text of the dialog to change a public chat to private (enable encrypted key rotation)">Key rotation is slightly more secure, but does not allow you to create a chat link and new participants will not see past messages.</string>

    <string name="subtitle_chat_message_enabled_ERK" context="Text of the dialog to change a public chat to private (enable encrypted key rotation)">Key rotation is slightly more secure, but does not allow you to create a chat link and new participants will not see past messages.</string>
    <string name="action_open_chat_link" context="Menu item">Open chat link</string>

    <string name="invite_not_sent_already_sent" context="Message shown when a contact request has not been sent because the invitation has been sent before">The invitation to contact %s has been sent before and can be consulted in the Sent Requests tab.</string>

    <string name="save_qr_cloud_drive" context="Label shown to indicate the QR is saving in Cloud Drive">Saving %s in Cloud Drive&#8230;</string>

    <string name="general_folders" context="General label for folders">Folders</string>
    <string name="general_files" context="General label for files">Files</string>
    <string name="general_save_to_device" context="Item menu option upon right click on one or multiple files">Save to device</string>

    <string name="title_upload_explorer" context="Title of cloud explorer to upload a file">Upload to MEGA</string>
    <string name="choose_destionation" context="Label choose destination">Choose destination</string>
    <string name="general_show_more" context="Label that indicates show more items">Show More</string>
    <string name="general_show_less" context="Label that indicates show less items">Show Less</string>

    <string name="notification_new_contact_request" context="Subtitle of the historic notification for a new contact request">[A]%s [/A][B]sent you a contact request.[/B]</string>
    <string name="notification_new_contact" context="Subtitle of the historic notification for a new contact">[A]%s [/A][B]is now a contact.[/B]</string>
    <string name="notification_new_shared_folder" context="Subtitle of the historic notification for a new shared folder">[B]New shared folder from [/B][A]%s.[/A]</string>

    <string name="notification_reminder_contact_request" context="Subtitle of the historic notification for a reminder new contact request">[A]Reminder: [/A][B]%s [/B][C]sent you a contact request.[/C]</string>

    <string name="title_contact_request_notification_cancelled" context="Title of the historic notification for a contact request cancelled">Contact request cancelled</string>
    <string name="subtitle_contact_request_notification_cancelled" context="Subtitle of the historic notification for contact request cancelled">[A]%s [/A][B]cancelled the contact request.[/B]</string>

    <string name="title_contact_notification_deleted" context="Title of the historic notification when an user deletes you as contact">Contact deleted</string>
    <string name="subtitle_contact_notification_deleted" context="Subtitle of the historic notification when an user deletes you as contact">[A]%s [/A][B]deleted you as a contact.[/B]</string>

    <string name="title_contact_notification_blocked" context="Title of the historic notification when an user blocks you as contact">Contact blocked</string>
    <string name="subtitle_contact_notification_blocked" context="Subtitle of the historic notification when an user blocks you as contact">[A]%s [/A][B]blocked you as a contact.[/B]</string>

    <string name="section_notification_with_unread" context="Item of the navigation title for the notification section when there is any unread">Notifications [A](%1$d)[/A]</string>

    <string name="title_account_notification_deleted" context="Title of the historic notification for an account deleted">Account deleted</string>
    <string name="subtitle_account_notification_deleted" context="Subtitle of the historic notification for an account deleted">[B]The account [/B][A]%s[/A][B] has been deleted.[/B]</string>

    <string name="subtitle_file_takedown_notification" context="Subtitle of file takedown historic notification">[A]Your publicly shared file [/A][B]%s[/B][C] has been taken down.[/C]</string>
    <string name="subtitle_folder_takedown_notification" context="Subtitle of folder takedown historic notification">[A]Your publicly shared folder [/A][B]%s[/B][C] has been taken down.[/C]</string>

    <string name="subtitle_file_takedown_reinstated_notification" context="Subtitle of a file takedown reinstated historic notification">[A]Your publicly shared file [/A][B]%s[/B][C] has been reinstated.[/C]</string>
    <string name="subtitle_folder_takedown_reinstated_notification" context="Subtitle of a folder takedown reinstated historic notification">[A]Your publicly shared folder [/A][B]%s[/B][C] has been reinstated.[/C]</string>

    <string name="title_outgoing_contact_request" context="Title of the historic notification for outgoing contact requests">Sent request</string>
    <string name="title_incoming_contact_request" context="Title of the historic notification for incoming contact requests">Received request</string>

    <string name="subtitle_outgoing_contact_request_denied" context="Subtitle of the historic notification for contact request denied">[A]%s [/A][B]denied your contact request.[/B]</string>
    <string name="subtitle_outgoing_contact_request_accepted" context="Subtitle of the historic notification for contact request accepted">[A]%s [/A][B]accepted your contact request.[/B]</string>

    <string name="notification_deleted_shared_folder" context="Subtitle of the historic notification for deleted shared folders (one or many)">[B]Access to folders shared by [/B][A]%s[/A][B] were removed.[/B]</string>
    <string name="notification_left_shared_folder" context="Subtitle of the historic notification when a contact leaves a shared folder">[A]%s[/A][B] has left a shared folder.[/B]</string>
    <string name="notification_left_shared_folder_with_name" context="Subtitle of the historic notification when a contact leaves a shared folder and the name of the folder is known">[A]%1$s[/A][B] has left the shared folder [/B][A]%2$s.[/A]</string>

    <string name="subtitle_incoming_contact_request_ignored" context="Subtitle of the historic notification for incoming contact request ignored">[B]Contact request from [/B][A]%s [/A][B]was ignored[/B]</string>
    <string name="subtitle_incoming_contact_request_accepted" context="Subtitle of the historic notification for incoming contact request accepted">[B]Contact request from [/B][A]%s [/A][B]was accepted[/B]</string>
    <string name="subtitle_incoming_contact_request_denied" context="Subtitle of the historic notification for incoming contact request declined">[B]Contact request from [/B][A]%s [/A][B]was declined[/B]</string>

    <string name="type_of_my_account" context="Subtitle of the Upgrade account section">Your current account is [A]%s[/A]</string>
    <string name="footnote_achievements" context="Footnote to clarify the storage space is subject to the achievement program">* Subject to your participation in our achievement program</string>
    <string name="select_payment_method" context="after choosing one PRO plan, the user have to choose the payment method: credit card, fortumo, etc">Select payment method</string>

    <string name="billing_period_title" context="title of billing period">Billing period</string>
    <string name="billed_monthly_text" context="option of billing period, monthly">[A]Billed monthly[/A] %s /month</string>
    <string name="billed_yearly_text" context="option of billing period, yearly">[A]Billed yearly[/A] %s /year</string>
    <string name="button_cancel" context="dialog option cancel in alert dialog">Cancel</string>
    <string name="button_continue" context="dialog option continue in alert dialog">Continue</string>

    <string name="payment_method_google_wallet" context="one of the payment methods">[A]Google Pay[/A] (subscription)</string>
    <string name="payment_method_credit_card" context="one of the payment methods">[A]Credit Card[/A] (subscription)</string>
    <string name="payment_method_fortumo" context="one of the payment methods">[A]Mobile Carrier[/A] (one-off)</string>
    <string name="payment_method_centili" context="one of the payment methods">[A]Mobile Carrier[/A] (one-off)</string>

    <string name="new_label_notification_item" context="Capital letters. Text of the label of a new historic notifications">NEW</string>

    <string name="context_new_file_name_hint" context="Input field description in the create file dialog.">file name</string>
    <string name="option_enable_last_green_chat" context="Option in Settings section to enable the last active connection in chat">Show Last seen&#8230;</string>
    <string name="subtitle_option_enable_last_green_chat" context="Subtitle of the option in Settings section to enable the last active connection in chat">Allow your contacts to see the last time you were active on MEGA.</string>

	<string name="title_out_of_space" context="title of notification when device is out of storage during camera upload">Not enough storage space</string>
	<string name="message_out_of_space" context="message will be shown when there is not enough space to perform camera upload.">Not enough storage space to perform video compression.</string>
	<string name="title_compression_size_over_limit" context="the title of the notification that displays when compression larger than setting">Video compression size is too large</string>
	<string name="message_compression_size_over_limit" context="the content message of the notification that displays when compression larger than setting, placeholder: size in MB">The total size of the videos to compress exceeds %s, please put your device on charge to continue.</string>
	<string name="message_keep_device_name" context="Message displayed when the user changes the ‘Keep file names as in the device’ setting">This setting will take effect the next time Camera Uploads runs</string>
	<string name="message_compress_video" context="Notification message when compressing video to show the compressed percentage. Please, keep the placeholder because it is for adding the percentage value at runtime.">%s has been compressed</string>
	<string name="title_compress_video" context="notification title when compressing video">Compressing Videos %1$d/%2$d</string>
	<string name="error_invalid_folder_selected" context="error message pops up when user selected an invalid folder for camera upload">Invalid folder selected</string>

    <plurals name="num_files_with_parameter">
        <item context="on the section notifications indicates the number of files added to a shared folder, Singular of file. 1 file" quantity="one">%d file</item>
        <item context="on the section notifications indicates the number of files added to a shared folder, Plural of file. 2 files" quantity="other">%d files</item>
    </plurals>

    <plurals name="num_folders_with_parameter">
        <item context="on the section notifications indicates the number of folder added to a shared folder, Singular of folder/directory. 1 folder" quantity="one">%d folder</item>
        <item context="on the section notifications indicates the number of folder added to a shared folder, Plural of folder/directory. 2 folders" quantity="other">%d folders</item>
    </plurals>

    <string name="subtitle_notification_added_folders_and_files" context="Subtitle of the historic notification for new additions inside an existing shared folder. Placeholders are: email who added the folders or files, number of folders added, number of files added">[A]%1$s[/A][B] added %2$s and %3$s[/B]</string>

    <plurals name="subtitle_notification_added_files">
        <item context="Subtitle of the historic notification for new additions inside an existing shared folder, Singular of file. 1 file" quantity="one">[A]%1$s [/A][B]added %2$d file.[/B]</item>
        <item context="Subtitle of the historic notification for new additions inside an existing shared folder, Plural of file. 2 files" quantity="other">[A]%1$s [/A][B]added %2$d files.[/B]</item>
    </plurals>

    <plurals name="subtitle_notification_deleted_items">
        <item context="Subtitle of the historic notification for deletions inside an existing shared folder, Singular of item. 1 item" quantity="one">[A]%1$s [/A][B]deleted %2$d item.[/B]</item>
        <item context="Subtitle of the historic notification for deletions inside an existing shared folder, Plural of item. 2 items" quantity="other">[A]%1$s [/A][B]deleted %2$d items.[/B]</item>
    </plurals>

    <plurals name="subtitle_notification_added_folders">
        <item context="Subtitle of the historic notification for new additions inside an existing shared folder, Singular of folder. 1 folder" quantity="one">[A]%1$s [/A][B]added %2$d folder.[/B]</item>
        <item context="Subtitle of the historic notification for new additions inside an existing shared folder, Plural of folder. 2 folders" quantity="other">[A]%1$s [/A][B]added %2$d folders.[/B]</item>
    </plurals>

    <plurals name="subtitle_of_group_chat">
        <item context="Subtitle chat screen for groups with permissions and not archived, Singular of participant. 1 participant" quantity="one">%d participant</item>
        <item context="Subtitle chat screen for groups with permissions and not archived, Plural of participant. 2 participants" quantity="other">%d participants</item>
    </plurals>

    <string name="message_error_set_title_get_link" context="Error when the user tries to get a public chat link for a chat with the default title">Before you can generate a link for this chat, you need to set a description:</string>

    <string name="chat_link_copied_clipboard" context="success alert when the user copy a chat link to the clipboard">Chat link copied to the clipboard</string>

    <string name="type_month" context="Label to show the price of each plan in the upgrade account section">[A]From[/A] %s / [A]month[/A] *</string>
    <string name="upgrade_comment" context="the meaning of the asterisk in monthly* and annually* payment">* Recurring subscription can be cancelled any time before the renewal date.</string>
    <string name="call_started_messages" context="Message shown when a call starts.">Call Started</string>

    <string name="ssl_error_dialog_title" context="Title of the dialog to inform about a SSL error">SSL key error</string>
    <string name="ssl_error_dialog_text" context="Text of the dialog to inform about a SSL error">MEGA is unable to connect securely through SSL. You might be on public Wi-Fi with additional requirements.</string>

    <string name="context_empty_notifications" context="Text of the empty screen for the notifications section">[B]No [/B][A]Notifications[/A][B].[/B]</string>

    <string name="general_setup_mega" context="Permissions screen title">Setup MEGA</string>
    <string name="setup_mega_explanation" context="Permissions screen explanation">MEGA needs access to your photos, media and files so you are able to share them with friends, exchange encrypted messages and make secure calls.</string>
    <string name="allow_acces_media_title" cotext="Title of the screen asking permissions for files">Allow access to photos, media and files.</string>
    <string name="allow_acces_media_subtitle" context="Subtitle of the screen asking permissions for files">To share photos, media and files MEGA needs your permission.</string>
    <string name="allow_acces_camera_title" cotext="Title of the screen asking permissions for camera">Enable camera</string>
    <string name="allow_acces_camera_subtitle" context="Subtitle of the screen asking permissions for camera">Allow access to your camera to scan documents, take pictures and make video calls.</string>
    <string name="allow_acces_calls_title" cotext="Title of the screen asking permissions for microphone and write in log calls">Enable calls</string>
    <string name="allow_acces_contact_title" cotext="Title of the screen asking permissions for contacts">Enable access to contacts</string>
    <string name="allow_acces_contact_subtitle" context="Subtitle of the screen asking permissions for contacts">MEGA needs access to your contacts to help you connect with other people on MEGA.</string>
    <string name="allow_acces_calls_subtitle_microphone" context="Subtitle of the screen asking permissions for microphone">Allow access to your microphone to make encrypted calls.</string>
    <string name="general_enable_access" context="General enable access">Enable access</string>
    <string name="title_chat_shared_files_info" context="Title of the option on chat info screen to list all the files sent to the chat">Shared Files</string>

    <string name="error_message_already_sent" context="Error mesage when trying to remove an uploading attachment that has already finished">Attachment already sent</string>

    <string name="call_ended_message" context="Message shown when a call ends.">[A]Call ended[/A][C]. Duration: [/C]</string>
    <plurals name="plural_call_ended_messages_hours">
        <item context="Message that shows the hours of a call when it ends, one hour" quantity="one">[B]%1$s hour[/B]</item>
        <item context="Message that shows the hours of a call when it ends, more hours" quantity="other">[B]%1$s hours[/B]</item>
    </plurals>
    <plurals name="plural_call_ended_messages_minutes">
        <item context="Message that shows the minutes of a call when it ends, one minute" quantity="one">[B]%1$s minute[/B]</item>
        <item context="Message that shows the minutes of a call when it ends, more minutes" quantity="other">[B]%1$s minutes[/B]</item>
    </plurals>
    <plurals name="plural_call_ended_messages_seconds">
        <item context="Message that shows the seconds of a call when it ends, one second" quantity="one">[B]%1$d second[/B]</item>
        <item context="Message that shows the seconds of a call when it ends, more seconds" quantity="other">[B]%1$d seconds[/B]</item>
    </plurals>

    <string name="last_seen_today" context="String that appears when we show the last activity of a contact, when the last activity was today. For example: Last seen today 11:34a.m.">[A]Last seen [/A]today %1$s</string>
    <string name="last_seen_long_time_ago" context="String that appears when we show the last activity of a contact, but it’s been a long time ago that we don’t see any activity from that user">[A]Last seen [/A]a long time ago</string>
    <string name="last_seen_general" context="String that appears when we show the last activity of a contact, when the last activity was before today. For example: Last seen March 14th,2018 11:34a.m.">[A]Last seen [/A]%1$s %2$s</string>

    <string name="label_today" context="label today">Today</string>
    <string name="label_yesterday" context="label yesterday">Yesterday</string>

    <string name="context_empty_shared_files" context="Text of the empty screen for the chat shared files">[B]No [/B][A]Shared Files[/A][B].[/B]</string>

    <string name="contact_joined_the_call" context="Text to indicate that a contact has joined a group call">%1$s joined the call</string>
    <string name="contact_left_the_call" context="Text to indicate that a contact has left a group call">%1$s left the call</string>

    <string name="call_error_too_many_participants" context="Message show when a call cannot be established because there are too many participants in the group call">You are not allowed to join this call as it has reached the maximum number of participants.</string>
    <string name="call_error_too_many_video" context="Message show when a user cannot activate the video in a group call because the max number of videos has been reached">You are not allowed to enable video as this call has reached the maximum number of participants using video.</string>

    <string name="error_open_file_with" context="Error message shown when a file cannot be opened by other app using the open with option menu">Error. The file cannot be opened.</string>
    <string name="incoming_call_starting" context="Subtitle of the call screen when a incoming call is just starting">Incoming call&#8230;</string>
    <string name="outgoing_call_starting" context="Subtitle of the call screen when a outgoing call is just starting">Calling&#8230;</string>

    <string name="error_meta_message_invalid" context="Content of a invalid meta message">Message contains invalid metadata</string>

    <string name="title_activity_maps" context="Title of the activity that sends a location">Send Location</string>
    <string name="current_location_label" context="Label layout on maps activity that permits send current location">Send your current location</string>
    <string name="current_location_landscape_label" context="Label layout on maps activity that permits send current location. Placeholder is the current location">Send your current location: [A]%1$s[/A]</string>
    <string name="nearby_places_label" context="Label layout on maps activity indicating nearby places">Nearby places</string>
    <string name="explanation_send_location" context="Message shown in a dialog explaining the consequences of accesing the location">This location will be opened using a third party maps provider outside the end-to-end encrypted MEGA platform.</string>
    <string name="title_marker_maps" context="Title of the location marker set by the user">Send This Location</string>
    <string name="no_places_found" context="Label shown when after a maps search and no places were found">No places were found</string>
    <string name="gps_disabled" context="Title of the dialog shown when the location is disabled">The GPS is disabled</string>
    <string name="open_location_settings" context="Text of the dialog shown when the location is disabled for open location settings">Would you like to open the location settings?</string>

    <string name="second_row_info_item_shared_file_chat" context="Info shown in the subtitle of each row of the shared files to chat: sender name . date">%1$s . %2$s</string>

    <plurals name="messages_forwarded_success_plural" formatted="false">
        <item context="Confirmation message after forwarding one or several messages, version item" quantity="one">Message forwarded</item>
        <item context="Confirmation message after forwarding one or several messages, version items" quantity="other">Messages forwarded</item>
    </plurals>

    <string name="title_geolocation_message" context="Title of a chat message that contains geolocation info">Pinned Location</string>
    <string name="attachment_upload_panel_from_device" context="Text of the button to indicate an attachment upload from file system">From File System</string>

    <plurals name="num_files_not_send">
        <item context="Alert shown when a num of files have not been sent because of any error occurs, Singular of file. 1 file" quantity="one">%d file was not sent to %d chats</item>
        <item context="Alert shown when a num of files have not been sent because of any error occurs, Plural of file. 2 files" quantity="other">%d files were not sent to %d chats</item>
    </plurals>

    <plurals name="num_contacts_not_send">
        <item context="Alert shown when a num of contacts have not been sent because of any error occurs, Singular of file. 1 file" quantity="one">%d contact was not sent to %d chats</item>
        <item context="Alert shown when a num of contacts have not been sent because of any error occurs, Plural of file. 2 files" quantity="other">%d contacts were not sent to %d chats</item>
    </plurals>

    <plurals name="num_messages_not_send">
        <item context="Alert shown when a num of messages have not been sent because of any error occurs, Singular of file. 1 file" quantity="one">%d message was not sent to %d chats</item>
        <item context="Alert shown when a num of messages have not been sent because of any error occurs, Plural of file. 2 files" quantity="other">%d messages were not sent to %d chats</item>
    </plurals>

    <plurals name="quantity_of_local_contact">
        <item context="How many local contacts have been on MEGA, Singular of local contact. 1 contact" quantity="one">%d contact found on MEGA</item>
        <item context="How many local contacts have been on MEGA, Plural of local contact. 2 contacts" quantity="other">%d contacts found on MEGA</item>
    </plurals>
    <string name="no_local_contacts_on_mega" context="None of your local contacts have benn on MEGA">Invite contact now?</string>
    <string name="see_local_contacts_on_mega" context="To see whom in your local contacts has been on MEGA">See who is already on MEGA</string>
    <string name="get_registered_contacts" context="Getting registered contacts">Loading contacts on MEGA&#8230;</string>


    <string name="content_not_send" context="Alert shown when some content have not been sent because of any error occurs">The content was not sent to %d chats</string>

    <string name="new_group_chat_created" context="Label shown when a new group chat has been created correctly">New group chat created successfully</string>
    <string name="preparing_chats" context="Alert shown when some content is sharing with chats and they are processing">Preparing files</string>
    <string name="sent_as_message" context="Label indicating some content has been sent as message">Sent as a message.</string>
    <string name="error_sent_as_message" context="Error message when the attachment cannot be sent to any of the selected chats">Error. The file has not been sent to any of the selected chats</string>
    <string name="chat_explorer_empty" context="Message shown when the user has no items to show in chat explorer">[A]No[/A] [B]Items[/B]</string>

    <string name="delete_versions" context="Action delete all file versions">Delete previous versions</string>
    <string name="title_delete_version_history" context="Title of the dialog shown when it wants to delete the version history of a file">Delete previous versions?</string>
    <string name="text_delete_version_history" context="Text of the dialog shown when it wants to delete the version history of a file">Please note that the current file will not be deleted.</string>
    <string name="version_history_deleted" context="Alert shown when the version history was deleted correctly">Previous versions deleted.</string>
    <string name="version_history_deleted_erroneously" context="Alert shown when the version history was deleted erroneously">Previous versions not deleted.</string>

    <plurals name="versions_deleted_succesfully" formatted="false">
        <item context="Confirmation message after deleted file versions, version item" quantity="one">%d version deleted successfully</item>
        <item context="Confirmation message after deleted file versions, version items" quantity="other">%d versions deleted successfully</item>
    </plurals>

    <plurals name="versions_not_deleted" formatted="false">
        <item context="Alert shown when some versions are not deleted successfully, version item" quantity="one">%d version not deleted</item>
        <item context="Alert shown when some versions are not deleted successfully, version items" quantity="other">%d versions not deleted</item>
    </plurals>

    <string name="no_contacts_invite" context="Alert shown when the user tries to realize some action in chat and has not contacts">You have no MEGA contacts. Please invite friends from the Contacts section.</string>
    <string name="invite_more" context="Invite button for chat top cell">Invite more&#8230;</string>

    <string name="title_tour_one" context="Title of first tour screen">You hold the keys</string>
    <string name="content_tour_one" cotext="Content of first tour screen">Security is why we exist, your files are safe with us behind a well oiled encryption machine where only you can access your files.</string>
    <string name="title_tour_two" cotext="Title of second tour screen">Encrypted chat</string>
    <string name="content_tour_two" cotext="Content of second tour screen">Fully encrypted chat with voice and video calls, group messaging and file sharing integration with your Cloud Drive.</string>
    <string name="title_tour_three" cotext="Title of third tour screen">Create your Network</string>
    <string name="content_tour_three" cotext="Content of third tour screen">Add contacts, create a network, collaborate, and make voice and video calls without ever leaving MEGA</string>
    <string name="title_tour_four" cotext="Title of fourth tour screen">Your Photos in the Cloud</string>
    <string name="content_tour_four" cotext="Content of fourth tour screen">Camera Uploads is an essential feature for any mobile device and we have got you covered. Create your account now.</string>

    <string name="title_pdf_password" context="Title of the dialog shown when a pdf required password">Enter your password</string>
    <string name="text_pdf_password" context="Text of the dialog shown when a pdf required password">%s is a password protected PDF document. Please enter the password to open the PDF.</string>
    <string name="error_pdf_password" context="Error of the dialog shown wen a pdf required password and the user types a wrong password">You have entered the wrong password, please try again.</string>
    <string name="error_max_pdf_password" context="Error of the dialog shown wen a pdf required password and the user has been typed three times a wrong password">The password you have entered is not valid.</string>

    <string name="unknownn_file" context="Alert shown when a user tries to open a file from a zip and the file is unknown or has not been possible to unzip correctly">It is not possible to open the file. It is an unknown file type or it has not been possible to unzip the file successfully.</string>

    <string name="not_allow_play_alert" context="Alert shown when exists some call and the user tries to play an audio or video">It is not possible to play media files while there is a call in progress.</string>
    <string name="ongoing_call_messages" context="Text shown in the list of chats when there is a call in progress but I am not on it">Ongoing Call</string>
    <string name="join_call_layout_in_group_call" context="Title of the layout to join a group call from the chat screen. The placeholder indicates the user who initiated the call">%s started a group call. Tap to join.</string>
    <string name="call_in_progress_layout" context="Title of the layout to return to a call">Tap to return to call</string>

    <string name="message_joined_public_chat_autoinvitation" formatted="false" context="chat message when a participant invites himself to a public chat using a chat link. Please keep the placeholder because is to show the participant’s name in runtime.">[A]%1$s[/A][B] joined the group chat.[/B]</string>

    <string name="context_remove_chat_link_warning_text" context="Warning that appears prior to remove a chat link on the group info screen.">This conversation will no longer be accessible through the chat link once it has been removed.</string>
    <string name="context_create_chat_link_warning_text" context="Description text of the dialog to generate a public chat link">Encrypted Key Rotation does not allow you to get a chat link without creating a new group chat.</string>
    <string name="context_create_chat_link_question_text" context="Question of the dialog to generate a public chat link">Do you want to create a new group chat and get a chat link?</string>

    <string name="context_make_private_chat_warning_text" context="Text of the dialog to change a public chat to private (enable encrypted key rotation)">Key rotation is slightly more secure, but does not allow you to create a chat link and new participants will not see past messages.</string>

    <string name="message_joined_successfully" context="Message shown when a user has joined to a public chat successfully">You have joined the chat successfully.</string>

    <string name="wizard_steps_indicator" context="Label that indicates the steps of a wizard">%1$d of %2$d</string>

    <string name="hint_action_search" context="Hint of the Search view">Search&#8230;</string>
    <string name="answer_call_incoming" context="The text of the notification button that is displayed when there is a call in progress, another call is received and answered.">Answer</string>
    <string name="ignore_call_incoming" context="The text of the notification button that is displayed when there is a call in progress, another call is received and ignored.">Ignore</string>
    <string name="muted_contact_micro" context="Subtitle of the call screen when a user muted the current individual call. The placeholder indicates the user who muted the call">%s muted this call</string>
    <string name="muted_own_micro" context="Subtitle of the call screen when I muted the current individual call">Muted</string>

    <string name="copy_already_downloaded" context="when trying to download a file that is already downloaded in the device and has to copy in another path">File already downloaded. Copied to the selected path.</string>

    <string name="title_join_call" context="Title of the dialog shown when you want to join a group call">Join call</string>
    <string name="text_join_call" context="Text of the dialog shown when you want to join a group call">To join this call you have to end your current call.</string>

    <string name="hint_enter_chat_link" context="Hint shown in the open chat link alert dialog">Enter chat link</string>

    <string name="hint_paste_link" context="Hint shown in the open link alert dialog">Paste link</string>
    <string name="invalid_file_folder_link" context="Error shown when it tries to open an invalid file or folder link">Invalid file or folder link</string>
    <string name="invalid_file_folder_link_empty" context="Error shown when it tries to open an invalid file or folder link and the text view is empty">Please enter a valid file or folder link</string>
    <string name="invalid_chat_link_empty" context="Error shown when it tries to open an invalid chat link and the text view is empty">Please enter a valid chat link</string>
    <string name="valid_chat_link" context="Error shown when it tries to open a chat link from the Cloud Drive section">You have pasted a chat link.</string>
    <string name="valid_contact_link" context="Error shown when it tries to open a contact link from the Cloud Drive section">You have pasted a contact link.</string>
    <string name="action_open_contact_link" context="Menu item">Open contact link</string>

    <string name="copy_link_explanation" context="Explanation of the dialog shown to share a chat link">People can join your group by using this link.</string>
    <string name="new_chat_link_label" context="Label that indicates the creation of a chat link">New chat link</string>
    <string name="enter_group_name" context="Title of the dialog shown when the user it is creating a chat link and the chat has not title">Enter group name</string>
    <string name="alert_enter_group_name" context="Alert shown when the user it is creating a chat link and the chat has not title">To create a chat link you must name the group.</string>
    <string name="invite_contacts_to_start_chat" context="Text shown when an account doesn’t have any contact added and it’s trying to start a new chat conversation">Invite contacts and start chatting securely with MEGA’s encrypted chat.</string>
    <string name="recent_chat_empty_text" context="Text of the empty screen when there are not chat conversations">Start chatting securely with your contacts using end-to-end encryption</string>

    <string name="invite_contacts_to_start_chat_text_message" context="Text sent to recipients to invite to be contact. Placeholder: contact link url.">Hi! Have secure conversations on MEGA with me and get up to 50GB free storage. %1$s</string>

    <string name="no_chat_link_available" context="In some cases, a user may try to get the link for a chat room, but if such is not set by an operator - it would say ‘not link available’ and not auto create it.">No chat link available.</string>
    <string name="chat_link_deleted" context="Alert shown when it has been deleted successfully a chat link">Chat link deleted successfully.</string>

    <string name="contact_request_status_accepted" context="The status of pending contact request (ACCEPTED), placeholder is contact request creation time">%1$s (ACCEPTED)</string>
    <string name="contact_request_status_deleted" context="The status of pending contact request (DELETED), placeholder is contact request creation time">%1$s (DELETED)</string>
    <string name="contact_request_status_denied" context="The status of pending contact request (DENIED), placeholder is contact request creation time">%1$s (DENIED)</string>
    <string name="contact_request_status_ignored" context="The status of pending contact request (IGNORED), placeholder is contact request creation time">%1$s (IGNORED)</string>
    <string name="contact_request_status_reminded" context="The status of pending contact request (REMINDED), placeholder is contact request creation time">%1$s (REMINDED)</string>
    <string name="contact_request_status_pending" context="The status of pending contact request (PENDING), placeholder is contact request creation time">%1$s (PENDING)</string>

    <string name="version_restored" context="Message shown when it restored successfully a file version">Version restored successfully.</string>

    <string name="recording_less_than_second" context="Text to inform that to make a recording you have to keep pressed the record button more than one second">Tap and hold to record, release to send.</string>
    <string name="slide_to_cancel" context="label shown when slide to cancel a voice messages">Slide to cancel</string>
    <string name="error_message_voice_clip" context="Error message when trying to play a voice message that it is not available">This voice message is not available</string>

    <string name="invite_contact_chooser_title" context="Title of popup when user click ‘Share’ button on invite contact page">Invite a friend via</string>
    <string name="invite_contact_action_button" context="Action button label">Invite a friend via&#8230;</string>
	<plurals name="file_already_downloaded">
		<item context="When a multiple download is started, some of the files could have already been downloaded before. This message shows the number of files that has already been downloaded in singular. placeholder: number of files" quantity="one">%d file already downloaded.&#160;</item>
		<item context="When a multiple download is started, some of the files could have already been downloaded before. This message shows the number of files that has already been downloaded in plural. placeholder: number of files" quantity="other">%d files already downloaded.&#160;</item>
	</plurals>

	<plurals name="file_pending_download">
		<item context="When a multiple download is started, some of the files could have already been downloaded before. This message shows the number of files that are pending in singular. placeholder: number of files" quantity="one">%d file pending.</item>
		<item context="When a multiple download is started, some of the files could have already been downloaded before. This message shows the number of files that are pending in plural. placeholder: number of files" quantity="other">%d files pending.</item>
	</plurals>

    <string name="login_to_mega" context="Title of the login screen">Login to MEGA</string>
    <string name="create_account_title" context="Title of the create account screen">Create your MEGA account</string>

    <string name="recents_label" context="Label to reference a recents section">Recents</string>
    <string name="chats_label" context="Label to reference a chats section">Chats</string>

    <string name="context_empty_recents" context="Text of the empty screen when there are not elements in Recents">[B]No file activity to show in [/B][A]Recents[/A][B].[/B]</string>
    <string name="title_bucket" cotext="Title of a recents bucket">%1$s and %2$d more</string>
    <string name="title_media_bucket_only_images" cotext="Title of a media recents bucket that only contains some images">%d Images</string>
    <string name="title_media_bucket_only_videos" cotext="Title of a media recents bucket that only contains some videos">%d Videos</string>
    <string name="title_media_bucket_images_and_videos" cotext="Title of a media recents bucket that contains some images and some videos">%1$d Images and %2$d Videos</string>
    <string name="title_media_bucket_images_and_video" cotext="Title of a media recents bucket that contains some images and a video">%d Images and 1 Video</string>
    <string name="title_media_bucket_image_and_videos" cotext="Title of a media recents bucket that contains an image and some videos">1 Image and %d Videos</string>
    <string name="title_media_bucket_image_and_video" cotext="Title of a media recents bucket that contains an image and a video">1 Image and 1 Video</string>
    <string name="create_action_bucket" context="Label that indicates who uploaded a file into a recents bucket">[A]created by [/A]%s</string>
    <string name="update_action_bucket" context="Label that indicates who updated a file into a recents bucket">[A]updated by [/A]%s</string>
    <string name="bucket_word_me" context="Used in recents list screen to indicate an action done by me">Me</string>

    <string name="sms_add_phone_number_dialog_msg_achievement_user" context="Text to explain the benefits of adding phone number to achievement enabled users. Placeholder 1: bonus storage space e.g. 20GB">Get %1$s free when you add your phone number. This makes it easier for your contacts to find you on MEGA.</string>
    <string name="sms_add_phone_number_dialog_msg_non_achievement_user" context="Text to explain the benefits of adding phone number to non achievement users">Add your phone number to MEGA. This makes it easier for your contacts to find you on MEGA.</string>
    <string name="not_allowed_recording_voice_clip" context="Error message when trying to record a voice message while on a call in progress">It is not possible to record voice messages while there is a call in progress.</string>
    <string name="error_upload_voice_clip" context="Text shown when it tries to upload a voice message and occurs an error to process the action">An error occurred while trying to upload the voice message.</string>

    <string name="title_notification_incoming_call" context="Title of the notification shown on the action bar when there is a incoming call">Incoming call</string>

    <string name="embed_web_browser_loading_title" context="The title of progress dialog when loading web content">Loading</string>
    <string name="embed_web_browser_loading_message" context="The message of progress dialog when loading web content">Please wait&#8230;</string>

    <string name="logout_warning_offline" context="Warning shown to alert user when logout and has offline files">When you logout, files from your Offline section will be deleted from your device.</string>
    <string name="logout_warning_transfers" context="Warning shown to alert user when logout and has transfers in progress">When you logout, ongoing transfers will be cancelled.</string>
    <string name="logout_warning_offline_and_transfers" context="Warning shown to alert user when logout and has offline files and transfers in progress">When you logout, files from your Offline section will be deleted from your device and ongoing transfers will be cancelled.</string>

    <string name="unknown_name_label" context="Label to indicate that a name has not been possible to obtain for some reason">Unknown name</string>

<<<<<<< HEAD
    <string name="error_creating_group_and_attaching_file" context="Alert shown to the user when they is trying to create an empty group for attach a file">Please, select one or more contacts.</string>
    <string name="title_long" context="Error when renaming a chat title and it is too long">Title too long</string>
=======
    <string name="error_creating_group_and_attaching_file" context="Alert shown to the user when they is trying to create an empty group for attach a file">Please select one or more contacts.</string>

    <string name="contacts_sent" context="Label showing the number of contacts attached in a chat conversation, placeholder is the number of contacts">Sent %s Contacts.</string>
>>>>>>> 574df0be

    <string name="reconnecting_message" context="Text shown in a call when it is trying to reconnect after lose the internet connection">Reconnecting</string>
    <string name="connected_message" context="Text shown when the Internet connection is retrieved and there is a call is in progress">You are back!</string>
</resources><|MERGE_RESOLUTION|>--- conflicted
+++ resolved
@@ -2627,14 +2627,10 @@
 
     <string name="unknown_name_label" context="Label to indicate that a name has not been possible to obtain for some reason">Unknown name</string>
 
-<<<<<<< HEAD
-    <string name="error_creating_group_and_attaching_file" context="Alert shown to the user when they is trying to create an empty group for attach a file">Please, select one or more contacts.</string>
     <string name="title_long" context="Error when renaming a chat title and it is too long">Title too long</string>
-=======
     <string name="error_creating_group_and_attaching_file" context="Alert shown to the user when they is trying to create an empty group for attach a file">Please select one or more contacts.</string>
 
     <string name="contacts_sent" context="Label showing the number of contacts attached in a chat conversation, placeholder is the number of contacts">Sent %s Contacts.</string>
->>>>>>> 574df0be
 
     <string name="reconnecting_message" context="Text shown in a call when it is trying to reconnect after lose the internet connection">Reconnecting</string>
     <string name="connected_message" context="Text shown when the Internet connection is retrieved and there is a call is in progress">You are back!</string>
