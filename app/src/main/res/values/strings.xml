<?xml version="1.0" encoding="utf-8"?>
<resources>

    <string name="app_name" context="Not translate">MEGA</string>
    <string name="pdf_app_name" context="Not translate">MEGA PDF Viewer</string>
    <string name="app_version" context="Not translate">3.4.0 (207)</string>
    <string name="sdk_version" context="Not translate">ce7b5f0</string>
    <string name="karere_version" context="Not translate">166e99f</string>

    <string name="full_description_text" context="Full description text of the app in the Google Play page of the app">MEGA provides user-controlled encrypted cloud storage and chat through standard web browsers, together with dedicated apps for mobile devices. Unlike other cloud storage providers, your data is encrypted and decrypted by your client devices only and never by us.\n\nUpload your files from your smartphone or tablet then search, store, download, stream, view, share, rename or delete your files any time, from any device, anywhere. Share folders with your contacts and see their updates in real time. The encryption process means we cannot access or reset your password so you MUST remember it (unless you have your Recovery Key backed up) or you will lose access to your stored files.\n\nEnd-to-end user-encrypted MEGA video chat allows for total privacy, and has been available through the browser since 2016. It has been extended to our mobile app, with chat history accessible across multiple devices. Users can also easily add files to a chat from their MEGA Cloud Drive.\n\nMEGA offers a generous 50 GB free storage for all registered users with bonus achievements, and offers paid plans with much higher limits:\n\n\nPRO LITE subscription: 4.99 € per month or 49.99 € per year gives you 200 GB of storage space and 1 TB of transfer quota per month.\nPRO I subscription: 9.99 € per month or 99.99 € per year gives you 1 TB of storage space and 2 TB of transfer quota per month.\nPRO II subscription: 19.99 € per month or 199.99 € per year gives you 4 TB of storage space and 8 TB of transfer quota per month.\nPRO III subscription: 29.99 € per month or 299.99 € per year gives you 8 TB of storage space and 16 TB of transfer quota per month.\n\nSubscriptions are renewed automatically for successive subscription periods of the same duration and at the same price as the initial period chosen. To manage your subscriptions, simply click on the Play Store icon on your mobile device, sign in with your Google ID (if you haven’t already done so) and then click on the MEGA app. You’ll be able to manage your subscription there.\n\nApp Permissions:\nWRITE_EXTERNAL_STORAGE -> Download your files from MEGA to your device and upload files from your device to MEGA\nCAMERA -> Take a picture and upload your photos to MEGA\nREAD_CONTACTS -> Easily add contacts from your device as MEGA contacts\nRECORD_AUDIO &amp; CAPTURE_VIDEO_OUTPUT (mic and camera) -> MEGA provides for end-to-end encrypted audio/video calls\n\n\nTo enhance users’ confidence in the MEGA system, all of the client-side code is published, so interested security researchers can evaluate the encryption process. The code of our mobile app is located on: https://github.com/meganz/android\n\nFor more info, please check our website:\nSee https://mega.nz/terms\n\n\nDesktop - https://mega.nz/</string>

    <!--
    <string name="short_description_text" context="Short description text of the app in the Google Play page of the app">MEGA is Cloud Storage with Powerful Always-On Privacy. 50GB for free</string>
    -->

    <string name="general_x_of_x" context="Showing progress of elements. Example: 2 of 10."> of </string>
    <string name="general_yes" context="Answer for confirmation dialog.">Yes</string>
    <string name="general_no" context="Answer for confirmation dialog.">No</string>
    <string name="general_cancel" context="Answer for confirmation dialog.">Cancel</string>
    <string name="general_move_to" context="When moving a file to a location in MEGA. This is the text of the button after selection the destination">Move to</string>
    <string name="general_copy_to" context="When copying a file to a location in MEGA. This is the text of the button after selection the destination">Copy to</string>
    <!--
    <string name="general_import_to" context="When importing a file to a location in MEGA. This is the text of the button after selection the destination">Import to</string>
    -->
    <string name="general_select" context="Selecting a specific location in MEGA. This is the text of the button">Select</string>
    <string name="general_select_to_upload" context="Selecting a specific location in MEGA. This is the text of the button">Select files</string>
    <string name="general_select_to_download" context="Selecting a specific location in MEGA. This is the text of the button">Select folder</string>
    <string name="general_create" context="This is the final button when creating a folder in the dialog where the user inserts the folder name">Create</string>
    <!-- This string is commented in FileStorageActivityLollipop.java
    <string name="general_upload" context="Button text when uploading a file to a previously selected location in MEGA">Upload File</string>
    -->
    <string name="general_download" context="Item menu option upon right click on one or multiple files.">Download</string>
    <string name="general_add" context="button">Add</string>
    <string name="general_move" context="button">Move</string>
    <string name="general_remove" context="button">Remove</string>
    <string name="general_share" context="button">Share</string>
    <!--
    <string name="general_confirm" context="button">Confirm</string>
    -->
    <string name="general_leave" context="button">Leave</string>
    <string name="general_decryp" context="button">Decrypt</string>

    <string name="general_export" context="button">Export</string>

    <!--
    <string name="general_empty" context="Button to delete the contents of the trashbin. Can also be translated as &quot;clear&quot;">Empty</string>
    -->
    <string name="general_loading" context="state previous to import a file">Loading</string>
    <string name="general_importing" context="state while importing the file">Importing</string>
    <string name="general_forwarding" context="state while importing the file">Forwarding</string>
    <string name="general_import" context="Import button. When the user clicks this button the file will be imported to his account.">Import</string>
    <string name="general_storage" context="Text listed before the amount of storage a user gets with a certain package. For example: &quot;1TB Storage&quot;.">Storage</string>
    <string name="general_bandwidth" context="Text listed before the amount of bandwidth a user gets with a certain package. For example: &quot;8TB Bandwidth&quot;. Can also be translated as data transfer.">Transfer Quota</string>
    <string name="general_subscribe" context="Text placed inside the button the user clicks when upgrading to PRO. Meaning: subscribe to this plan">Subscribe</string>
    <!--
    <string name="general_continue" context="Text placed inside the button the user clicks when clicking into the FREE account. Meaning: Continue to the main screen">Continue</string>
    -->
    <string name="general_error_word" context="It will be followed by the error message">Error</string>
    <string name="general_not_yet_implemented" context="when clicking into a menu whose functionality is not yet implemented">Not yet implemented</string>
    <string name="error_no_selection" context="when any file or folder is selected">No file or folder selected</string>
    <string name="general_already_downloaded" context="when trying to download a file that is already downloaded in the device">Already downloaded</string>
    <string name="general_already_uploaded" context="when trying to upload a file that is already uploaded in the folder">already uploaded</string>
    <string name="general_file_info" context="Label of the option menu. When clicking this button, the app shows the info of the file">File info</string>
    <string name="general_folder_info" context="Label of the option menu. When clicking this button, the app shows the info of the folder">Folder info</string>
    <!--
    <string name="general_menu" context="Title when the left menu is opened">Menu</string>
    -->

    <string name="error_general_nodes" context="Error getting the root node">Error. Please, try again.</string>

    <string name="secondary_media_service_error_local_folder" context="Local folder error in Sync Service. There are two syncs for images and videos. This error appears when the secondary media local folder doesn't exist">The secondary media folder does not exist, please choose a new folder</string>
    <string name="no_external_SD_card_detected" context="when no external card exists">No external storage detected</string>
    <string name="no_permissions_upload" context="On clicking menu item upload in a incoming shared folder read only">This folder is read only. You do not have permission to upload</string>

    <string name="remove_key_confirmation" context="confirmation message before removing the previously downloaded MasterKey file">You are removing the previously exported Recovery Key file</string>
    <!--
    <string name="export_key_confirmation" context="confirmation message before downloading to the device the MasterKey file">Security warning! This is a high risk operation. Do you want to continue?</string>
    -->

    <!--
    <string name="more_options_overflow" context="title of the menu for more options for each file (rename, share, copy, move, etc)">More options</string>
    -->
    <string name="confirmation_add_contact" context="confirmation message before sending an invitation to a contact">Do you want to send an invitation to %s?</string>
    <!--
    <string name="confirmation_remove_multiple_contacts" context="confirmation message before removing mutiple contacts">Remove these %d contacts?</string>

    <string name="confirmation_move_to_rubbish" context="confirmation message before removing a file">Move to rubbish bin?</string>
    <string name="confirmation_move_to_rubbish_plural" context="confirmation message before removing a file">Move to rubbish bin?</string>

    <string name="confirmation_delete_from_mega" context="confirmation message before removing a file">Delete from MEGA?</string>
    <string name="confirmation_leave_share_folder" context="confirmation message before leaving an incoming shared folder">If you leave the folder, you will not be able to see it again</string>

    <string name="confirmation_alert" context="confirmation message before removing a file">Please confirm</string>
    -->

    <string name="action_logout" context="Button where the user can sign off or logout">Logout</string>
    <string name="action_add" context="Menu item">Upload</string>
    <string name="action_create_folder" context="Menu item">Create new folder</string>
    <string name="action_open_link" context="Menu item">Open link</string>
    <!--
    <string name="action_upload" context="Button text when choosing the destination location in MEGA">Upload to</string>
    -->

    <string name="action_settings" context="Menu item">Settings</string>
    <string name="action_search" context="Search button">Search</string>
    <string name="action_play" context="Search button">Play</string>
    <string name="action_pause" context="Search button">Pause</string>
    <string name="action_refresh" context="Menu item">Refresh</string>
    <string name="action_sort_by" context="Menu item">Sort by</string>
    <string name="action_help" context="Menu item">Help</string>
    <string name="action_upgrade_account" context="Change from a free account to paying MEGA">Upgrade account</string>
    <string name="upgrading_account_message" context="Message while proceeding to upgrade the account">Upgrading account</string>
    <string name="action_select_all" context="Menu item to select all the elements of a list">Select all</string>
    <string name="action_unselect_all" context="Menu item to unselect all the elements of a list">Clear selection</string>
    <string name="action_grid" context="Menu item to change from list view to grid view">Thumbnail view</string>
    <string name="action_list" context="Menu item to change from grid view to list view">List view</string>
    <string name="action_export_master_key" context="Menu item to let the user export the MasterKey">Backup Recovery Key</string>
    <string name="action_remove_master_key" context="Menu item to let the user remove the MasterKey (previously downloaded)">Remove Recovery Key</string>
    <string name="action_cancel_subscriptions" context="Menu item to let the user cancel subscriptions">Cancel subscription</string>
    <string name="toast_master_key_removed" context="success message when the MasterKey file has been removed">The Recovery Key file has been removed</string>
    <string name="cancel_subscription_ok" context="success message when the subscription has been canceled correctly">The subscription has been cancelled</string>
    <string name="cancel_subscription_error" context="error message when the subscription has not been canceled successfully">We were unable to cancel your subscription. Please contact support&#64;mega.nz for assistance</string>
    <string name="action_kill_all_sessions" context="Menu item to kill all opened sessions">Close other sessions</string>
    <string name="success_kill_all_sessions" context="Message after kill all opened sessions">The remaining sessions have been closed</string>
    <string name="error_kill_all_sessions" context="Message after kill all opened sessions">Error when closing the opened sessions</string>

    <plurals name="general_num_files" context="this is used for example when downloading 1 file or 2 files">
        <item context="Singular of file. 1 file" quantity="one">file</item>
        <item context="Plural of file. 2 files" quantity="other">files</item>
    </plurals>

    <plurals name="general_num_contacts">
        <item context="referring to a contact in the contact list of the user" quantity="one">contact</item>
        <item context="Title of the contact list" quantity="other">contacts</item>
    </plurals>

    <plurals name="general_num_folders">
        <item context="Singular of folder/directory. 1 folder" quantity="one">folder</item>
        <item context="Plural of folder/directory. 2 folders" quantity="other">folders</item>
    </plurals>

    <plurals name="general_num_shared_folders">
        <item context="Title of the incoming shared folders of a user in singular" quantity="one">shared folder</item>
        <item context="Title of the incoming shared folders of a user in plural." quantity="other">shared folders</item>
    </plurals>

    <!--
    <plurals name="general_num_downloads" context="in the notification. When downloading the notification is like 3 downloads.">
        <item context="Item menu option upon clicking on one or multiple files. Singular" quantity="one">download</item>
        <item context="Item menu option upon clicking on one or multiple files. Plural" quantity="other">downloads</item>
    </plurals>
    -->

    <!--
    <plurals name="general_num_uploads">
        <item context="Transfer type description in the active file transfer panel, can either be upload or download. Singular" quantity="one">upload</item>
        <item context="Transfer type description in the active file transfer panel, can either be upload or download. Plural" quantity="other">uploads</item>
    </plurals>
    -->

    <plurals name="general_num_users" context="used for example when a folder is shared with 1 user or 2 users">
        <item context="used for example when a folder is shared with 1 user" quantity="one">contact</item>
        <item context="used for example when a folder is shared with 2 or more users" quantity="other">contacts</item>
    </plurals>

    <!--
    <string name="confirmation_required" context="Alert title before download">Confirmation required</string>
    -->
    <string name="alert_larger_file" context="Alert text before download. Please do not modify the %s placeholder as it will be replaced by the size to be donwloaded">%s will be downloaded.</string>
    <string name="alert_no_app" context="Alert text before download">There is no app to open the file %s. Do you want to continue with the download?</string>
    <string name="checkbox_not_show_again" context="Alert checkbox before download">Do not show again</string>

    <string name="login_text" context="Login button">Login</string>
    <string name="email_text" context="email label">E-mail</string>
    <string name="password_text" context="password label">Password</string>
    <string name="confirm_password_text" context="label shown in the confirmation of the password when creating an account">Confirm password</string>
    <string name="abc" context="in the password edittext the user can see the password or asterisks. ABC shows the letters of the password">ABC</string>
    <!--
    <string name="dots" context="in the password edittext the user can see the password or asterisks. ··· shows asterisks instead of letters">···</string>
    -->
    <string name="new_to_mega" context="This question applies to users that do not have an account on MEGA yet">New to MEGA?</string>
    <string name="create_account" context="label and text button when creating the account">Create account</string>
    <string name="error_enter_email" context="when the user tries to log in MEGA without typing the email">Please enter your email address</string>
    <string name="error_invalid_email" context="error when logging in to MEGA with an invalid email">Invalid email address</string>
    <string name="error_enter_password" context="when the user tries to log in MEGA without typing the password">Please enter your password</string>
    <string name="error_server_connection_problem" context="when the user tries to log in to MEGA without a network connection">No network connection</string>
    <string name="error_server_expired_session" context="when the user tries to log in to MEGA without a valid session">You have been logged out on this device from another location</string>
    <string name="login_generating_key" context="the first step when logging in is calculate the private and public encryption keys">Calculating encryption keys</string>
    <string name="login_connecting_to_server" context="Message displayed while the app is connecting to a MEGA server">Connecting to the server</string>
    <string name="download_updating_filelist" context="Status text when updating the file manager">Updating file list</string>
    <string name="login_confirm_account" context="title of the screen after creating an account when the user has to confirm the password to confirm the account">Confirm account</string>
    <string name="login_querying_signup_link" context="when the user clicks on the link sent by MEGA after creating the account, this message is shown">Checking validation link</string>
    <string name="login_confirming_account" context="Attempting to activate a MEGA account for a user.">Activating account</string>
    <string name="login_preparing_filelist" context="After login, updating the file list, the file list should be processed before showing it to the user">Preparing file list</string>
    <string name="login_before_share" context="when the user tries to share something to MEGA without being logged">Please log in to share with MEGA</string>
    <!--
    <string name="session_problem" context="if a link to a folder cannot be fetched">Problem of retrieving files from the folder</string>
    -->

    <string name="tour_space_title">MEGA Space</string>
    <string name="tour_speed_title">MEGA Speed</string>
    <string name="tour_privacy_title">MEGA Privacy</string>
    <string name="tour_access_title">MEGA Access</string>
    <string name="tour_space_text">Register now and get 50 GB of free space</string>
    <string name="tour_speed_text">Uploads are fast. Quickly share files with everyone</string>
    <string name="tour_privacy_text">Keep all your files safe with MEGA’s end-to-end encryption</string>
    <string name="tour_access_text">Get fully encrypted access anywhere, anytime</string>

    <string name="create_account_text" context="button that allows the user to create an account">Create account</string>
    <string name="name_text" context="Name of the user">Name</string>
    <string name="lastname_text" context="Last name of the user">Last Name</string>
    <string name="tos" context="text placed on the checkbox of acceptation of the Terms of Service">I agree with MEGA’s [A]Terms of Service[/A]</string>
    <string name="already_account" context="Does the user already have a MEGA account">Already have an account?</string>

    <string name="create_account_no_terms" context="warning dialog">You have to accept our Terms of Service</string>
    <string name="error_enter_username" context="Warning dialog">Please enter your name</string>
    <string name="error_short_password" context="when creating the account">Password is too short</string>
    <string name="error_passwords_dont_match" context="when creating the account">Passwords do not match</string>
    <string name="error_email_registered" contect="when creating the account">This e-mail address has already registered an account with MEGA</string>

    <!--
    <string name="create_account_confirm_title" context="Title that is shown when e-mail confirmation is still required for the account">Confirmation required</string>
    -->
    <!--
    <string name="create_account_confirm" context="">Please check your e-mail and click the link to login and confirm your account</string>
    -->
    <string name="create_account_creating_account">Connecting to the server: Creating account</string>

    <!--<string name="cancel_transfer_title">Delete Transfer</string>
    -->
    <string name="cancel_transfer_confirmation">Delete this transfer?</string>
    <string name="cancel_all_transfer_confirmation">Delete all transfers?</string>

    <string name="section_cloud_drive" context="The name of every users root drive in the cloud of MEGA. The term \'cloud\' is a new computer term and can probably not be translated. Do not translate &quot;cloud&quot; literal unless your language allows this. Please see http://en.wikipedia.org/wiki/Cloud_computing for your reference.">Cloud drive</string>
    <string name="section_secondary_media_uploads" context="title of the screen where the secondary media images are uploaded">Media uploads</string>
    <string name="section_inbox" context="title of the screen that show the inbox">Inbox</string>
    <string name="section_saved_for_offline" context="title of the screen that shows the files saved for offline in the device">Saved for Offline</string>
    <!--
    <string name="section_shared_with_me" context="title of the screen that shows all the folders that the user shares with other users and viceversa">Shared with me</string>
    -->
    <string name="section_shared_items" context="title of the screen that shows all the shared items">Shared folders</string>
    <string name="section_rubbish_bin" context="The title of the trash bin in the tree of the file manager.">Rubbish bin</string>
    <string name="section_contacts" context="Title of the contact list">Contacts</string>

    <string name="section_contacts_with_notification" context="Item of the navigation title for the contacts section when there is any pending incoming request">Contacts [A](%1$d)[/A]</string>
    <string name="sent_requests_empty" context="the user has not sent any contact request to other users">No sent requests</string>
    <string name="received_requests_empty" context="the user has not received any contact request from other users">No received requests</string>
    <string name="section_transfers" context="Title for the file transfer screen (with the up &amp; download)">Transfers</string>

    <string name="section_account" context="button to the settings of the user\'s account">My Account</string>
    <string name="section_photo_sync" context="title of the screen where the camera images are uploaded">Camera uploads</string>
    <!--
    <string name="used_space" context="Used space &quot;5MB of 100MB&quot;.">%1$s of %2$s</string>
    -->
    <string name="tab_incoming_shares" context="Capital letters. Incoming shared folders. The title of a tab">INCOMING</string>
    <string name="tab_outgoing_shares" context="Capital letters. Outgoing shared folders. The title of a tab">OUTGOING</string>

    <string name="title_incoming_shares_explorer" context="Title of the file explorer in tab INCOMING">Incoming Shares</string>
	<string name="title_incoming_shares_with_explorer" context="Title of the share with file explorer">Incoming Shares with</string>
    <!--
    <string name="choose_folder_explorer" context="Title of the button in Incoming Shares tabs">Choose folder</string>
    -->

    <string name="file_browser_empty_cloud_drive" context="message when there are no files in the Cloud drive">No files in your Cloud Drive</string>
    <!--
    <string name="file_browser_empty_rubbish_bin" context="option to empty rubbish bin">Empty Rubbish Bin</string>
    -->
    <string name="file_browser_empty_folder" context="Text that indicates that a folder is currently empty">Empty Folder</string>

    <!--
    <string name="choose_account_activity" context="Title of the activity Choose Account">Choose Account</string>
    -->

    <!--
    <string name="file_properties_activity" context="Menu item to show the properties dialog of files and or folders.">Properties</string>
    -->
    <string name="file_properties_available_offline" context="The files are available &quot;offline&quot; (without a network Wi-Fi mobile data connection)">Available offline</string>
    <!--
    <string name="file_properties_available_offline_on" context="Button state when a file can be saved for offline.(Capital letters)">ON</string>
    -->
    <!--
    <string name="file_properties_available_offline_off" context="Button state when a file is already saved for offline. (Capital letters)">OFF</string>
    -->
    <string name="file_properties_info_size_file" context="Refers to the size of a file.">Size</string>
    <string name="file_properties_info_modified" context="when was the file modified">Modified</string>
    <!--
    <string name="file_properties_shared_folder_private_folder" context="the folder is private. A public user can\'t access the folder">No public link</string>
    -->
    <string name="file_properties_shared_folder_public_link" context="the label when a folder can be accesed by public users">Public link</string>
    <string name="file_properties_shared_folder_shared_with" context="title of the screen that shows the users with whom the user has shared a folder">Shared with:&#160;</string>
    -->
    <string name="file_properties_shared_folder_permissions" context="Item menu option upon clicking on a file folder. Refers to the permissions of a file folder in the file manager.">Permissions</string>
    <string name="dialog_select_permissions" context="Title of the dialog to choose permissions when sharing.">Share Permissions</string>
    <string name="file_properties_shared_folder_change_permissions" context="menu item">Change permissions</string>
    <string name="file_properties_shared_folder_select_contact" context="when listing all the contacts that shares a folder">Shared with</string>
    <string name="file_properties_send_file_select_contact" context="send a file to a MEGA user">Send to</string>
    <string name="file_properties_owner" context="shows the owner of an incoming shared folder">Owner</string>
    <string name="contact_invite" context="positive button on dialog to invite a contact">Invite</string>
    <string name="contact_reinvite" context="option to reinvite a contact">Reinvite</string>
	<string name="contact_ignore" context="option to ignore a contact invitation">Ignore</string>
	<string name="contact_decline" context="option to decline a contact invitation">Decline</string>
	<string name="contact_accept" context="option to accept a contact invitation">Accept</string>
	<string name="contact_properties_activity" context="title of the contact properties screen">Contact Info</string>	
	<!--
    <string name="contact_file_list_activity" context="header of a status field for what content a user has shared to you">Content</string>
    -->
	<string name="contacts_list_empty_text" context="Adding new relationships (contacts) using the actions.">Add new contacts using the button below</string>	
	<!--
    <string name="no_contacts" context="When an user wants to share a folder but has not any contact yet">There are not contacts in the account. Please add them on the Contacts screen</string>
	-->
	<string name="contacts_explorer_list_empty_text" context="Add new contacts before sharing.">Add a new contact to share</string>
	
	<string name="error_not_enough_free_space" context="Error message">Not enough free space on your device</string>

	<string name="option_link_without_key" context="Alert Dialog to get link">Link without key</string>
	<string name="option_decryption_key" context="Alert Dialog to get link">Decryption key</string>
	
	<!--
    <string name="download_failed" context="Error message">Download failed</string>
    -->
    <!--
	<string name="download_downloaded" context="notification message. Example: 1 file downloaded">downloaded</string>
    -->
    <!--
	<string name="download_downloading" context="Title header on the download page while the file is downloading.">Downloading</string>
	-->
    <!--
	<string name="text_downloading" context="Text located in each fragment when a download is in progress">Transferring</string>
	-->
	<string name="download_preparing_files" context="message before the download or upload start ">Preparing files</string>
    <string name="download_began" context="message when the download starts">Download has started</string>
    <!--
    <string name="download_cancel_downloading" context="Confirmation text when attempting to cancel the download">Do you want to cancel the download?</string>
    -->
    <string name="download_touch_to_cancel" context="Hint how to cancel the download">Touch to cancel</string>
    <string name="download_touch_to_show" context="Hint how to cancel the download">View transfers</string>
    <string name="error_file_size_greater_than_4gb" context="Warning message">Most devices can’t download files greater than 4GB. Your download will probably fail</string>
    <string name="intent_not_available" context="message when trying to open a downloaded file but there isn\'t any app that open that file. Example: a user downloads a pdf but doesn\'t have any app to read a pdf">There isn’t any available app to execute this file on your device</string>

    <string name="context_share_image" context="to share an image using Facebook, Whatsapp, etc">Share image using</string>
    <string name="context_get_link" context="create a link of a file and send it using an app from the device">Share link</string>
    <string name="context_get_link_menu" context="Item menu option upon right click on one or multiple files.">Get link</string>

    <!--<string name="context_manage_link_menu" context="Item menu option upon right click on one or multiple files.">Get link</string>-->

    <string name="context_leave_menu" context="Item menu option upon right click on one or multiple files.">Leave</string>
    <string name="alert_leave_share" context="Title alert before leaving a share.">Leave share</string>
    <string name="context_clean_shares_menu" context="Item menu option upon right click on one or multiple files.">Remove share</string>
    <string name="context_remove_link_menu" context="Item menu option upon right click on one or multiple files.">Remove link</string>
    <string name="context_remove_link_warning_text" context="Warning that appears prior to remove a link of a file.">This link will not be publicly available anymore.</string>
    <string name="context_rename" context="Item menu option upon right click on one or multiple files.">Rename</string>
    <string name="context_open_link_title" context="Item menu option upon right click on one or multiple files.">Open link</string>
    <string name="context_open_link" context="Item menu option upon right click on one or multiple files.">Open</string>
    <string name="context_renaming" context="while renaming a file or folder">Renaming</string>
    <string name="context_preparing_provider" context="while file provider is downloading a file">Preparing file</string>
    <string name="context_download" context="Item menu option upon right click on one or multiple files.">Download</string>

    <!--
    <string name="download_folder" context="Item menu option upon right click on one or multiple files.">Download folder</string>
    -->
    <!--
    <string name="import_folder" context="Item menu option upon right click on one or multiple files.">Import folder</string>
    -->
    <string name="context_move" context="Item menu option upon right click on one or multiple files.">Move</string>
    <string name="context_moving" context="while moving a file or folder">Moving</string>
    <!--
    <string name="context_sharing" context="while sharing a folder">Sharing folder</string>
    -->
    <string name="context_copy" context="Item menu option upon right click on one or multiple files.">Copy</string>
    <string name="context_upload" context="Item menu option upon right click on one or multiple files.">Upload</string>
    <string name="context_copying" context="while copying a file or folder">Copying</string>
    <!--
    <string name="context_creating_link" context="status text">Creating link</string>
    -->
    <!--
    <string name="context_moving_to_trash" context="status text">Moving to Rubbish Bin</string>
    -->
    <string name="context_move_to_trash" context="menu item">Move to rubbish bin</string>
    <string name="context_delete_from_mega" context="menu item">Remove from MEGA</string>
    <string name="context_new_folder_name" context="Input field description in the create folder dialog.">Folder Name</string>
    <string name="context_new_contact_name" context="when adding a new contact. in the dialog">Contact email</string>
    <string name="context_creating_folder" context="status dialog when performing the action">Creating folder</string>
    <!--
    <string name="context_adding_contact" context="Adding a new relationship (contact)">Adding contact</string>
    -->
    <string name="context_download_to" context="Menu item">Save to</string>
    <string name="context_clear_rubbish" context="Menu option title">Clear Rubbish Bin</string>
    <string name="clear_rubbish_confirmation" context="Ask for confirmation before removing all the elements of the rubbish bin">You are about to permanently remove all items from your Rubbish Bin.</string>

    <!--<string name="context_send_link" context="get the link and send it">Send link</string>-->

    <string name="context_send" context="get the link and send it">Send</string>
    <string name="context_send_file_inbox" context="send the file to inbox">Send to contact</string>
    <!--
    <string name="context_copy_link" context="get the link and copy it">Copy link</string>
    -->
    <string name="context_remove" context="Menu option to delete one or multiple selected items.">Remove</string>
    <string name="context_delete_offline" context="Menu option to delete selected items of the offline state">Remove from Offline</string>
    <string name="context_share_folder" context="menu item">Share folder</string>
    <string name="context_send_file" context="menu item">Send file to chat</string>
    <string name="context_send_contact" context="menu item">Share contact to chat</string>
    <string name="context_view_shared_folders" context="open a shared folder">View shared folders</string>
    <string name="context_sharing_folder" context="Item menu option upon clicking on one or multiple files.">Sharing</string>
    <!--
    <string name="remove_all_sharing" context="status text">Removing all sharing contacts</string>
    -->
    <!--
    <string name="leave_incoming_share" context="status text">Leaving shared folder</string>
    -->
    <!--
    <string name="context_camera_folder" context="The location of where the user has the photos/videos stored.">Camera folder</string>
    -->
    <!--
    <string name="context_mega_contacts" context="when sharing a folder, the user can choose a contact from MEGA">MEGA Contacts</string>
    -->
    <!--
    <string name="context_phone_contacts" context="when sharing a folder, the user chan choose a contact from the device">Phone Contacts</string>
    -->
    <string name="context_delete" context="menu item">Delete</string>
    <!--
    <string name="context_more" context="menu item">More</string>
    -->
    <!--
    <string name="context_contact_added" context="success message when adding a contact">Contact added</string>
    -->
    <string name="context_contact_invitation_deleted" context="success message when removing a contact request">Request deleted</string>
    <string name="context_contact_invitation_resent" context="success message when reinvite a contact">Request resent</string>
    <string name="context_contact_request_sent" context="success message when sending a contact request">Request correctly sent to %s. The status can be consulted in the Sent Requests tab.</string>

    <string name="context_contact_removed" context="success message when removing a contact">Contact removed</string>
    <string name="context_contact_not_removed" context="error message">Error. Contact not removed</string>
    <string name="context_permissions_changed" context="success message when chaning the permissionss">Permissions changed</string>
    <string name="context_permissions_not_changed" context="error message">Error. Permissions not changed</string>
    <string name="context_folder_already_exists" context="message when trying to create a folder that already exists">Folder already exists</string>
    <string name="context_contact_already_exists" context="message when trying to create a invite a contact already that is already added">%s is already a contact</string>
    <string name="context_send_no_permission" context="message when trying to send a file without full access">You do not have permission to send this file</string>
    <string name="context_folder_created" context="success message when creating a folder">Folder created</string>
    <string name="context_folder_no_created" context="error message when creating a folder">Error. Folder not created</string>
    <string name="context_correctly_renamed" context="success message when renaming a node">Renamed successfully</string>
    <string name="context_no_renamed" context="error message">Error. Not renamed</string>
    <string name="context_correctly_copied" context="success message when copying a node">Copied successfully</string>
    <!--
    <string name="context_correctly_sent" context="success message when sending a file">File sent</string>
    -->
    <!--
    <string name="context_no_sent" context="error message when sending a file">Error. File not sent</string>
    -->
    <string name="context_correctly_sent_node" context="success message when sending a node to Inbox">Sent to Inbox</string>
    <string name="context_no_sent_node" context="error message when sending a node to Inbox">Error. Not sent to Inbox</string>
    <string name="context_no_copied" context="error message">Error. Not copied</string>
    <string name="context_no_destination_folder" context="message that appears when a user tries to move/copy/upload a file but doesn't choose a destination folder">Please choose a destination folder</string>
    <string name="context_correctly_moved" context="success message when moving a node">Moved successfully</string>
    <string name="number_correctly_moved" context="success message when moving a node">%d items moved successfully</string>
    <string name="number_incorrectly_moved" context="success message when moving a node">%d items were not moved successfully</string>
    <string name="context_correctly_moved_to_rubbish" context="success message when moving a node">Moved to the rubbish bin successfully</string>
    <string name="number_correctly_moved_to_rubbish" context="success message when moving a node">%d items moved to the rubbish bin successfully</string>
    <string name="number_incorrectly_moved_to_rubbish" context="success message when moving a node">&#160;and %d items were not sent successfully</string>
    <string name="context_no_moved" context="error message">Error. Not moved</string>
    <string name="context_correctly_shared" context="success message when sharing a folder">Shared successfully</string>
    <string name="context_no_shared_number" context="error message when sharing a folder">Error. %d shares were not completed</string>
    <string name="context_correctly_shared_removed" context="success message when sharing a folder">Remove shares successfully</string>
    <string name="context_no_shared_number_removed" context="error message when sharing a folder">Error. %d process of removing shares is not completed</string>
    <string name="context_no_shared" context="error message">Error. Not shared</string>
    <string name="context_no_removed_shared" context="error message">Error. Share failed to remove</string>
    <string name="context_remove_sharing" context="success message when removing a sharing">Folder sharing removed</string>
    <string name="context_no_link" context="error message">Link creation failed</string>
    <string name="context_correctly_removed" context="success message when removing a node from MEGA">Deleted successfully</string>
    <string name="context_no_removed" context="error message">Error. Deletion failed</string>
    <string name="number_correctly_removed" context="success message when moving a node">%d items removed successfully from MEGA</string>
    <string name="number_no_removed" context="error message when moving a node">%d items are not removed successfully</string>
    <string name="number_correctly_leaved" context="success message when moving a node">%d folders left successfully</string>
    <string name="number_no_leaved" context="error message when moving a node">%d folders were not left successfully</string>
    <string name="number_correctly_sent" context="success message when sending multiple files">File sent to %d contacts successfully</string>
    <string name="number_no_sent" context="error message when sending multiple files">File was not sent to %d contacts</string>
    <string name="number_correctly_sent_multifile" context="success message when sending multiple files">%d files sent successfully</string>
    <string name="number_no_sent_multifile" context="error message when sending multiple files">%d files failed to send</string>
    <string name="number_correctly_copied" context="success message when sending multiple files">%d items copied successfully</string>
    <string name="number_no_copied" context="error message when sending multiple files">%d items were not copied</string>
    <string name="number_contact_removed" context="success message when removing several contacts">%d contacts removed successfully</string>
    <string name="number_contact_not_removed" context="error message when removing several contacts">%d contacts were not removed</string>
    <string name="number_contact_file_shared_correctly" context="success message when sharing a file with multiple contacts">Folder shared with %d contacts successfully</string>
    <string name="number_contact_file_not_shared_" context="error message when sharing a file with multiple contacts">File can not be shared with %d contacts</string>
    <string name="number_correctly_shared" context="success message when sharing multiple files">%d folders shared successfully</string>
    <string name="number_no_shared" context="error message when sharing multiple files">%d folders were not shared</string>
    <string name="context_correctly_copied_contact" context="success message when sending a file to a contact">Successfully sent to:</string>
    <string name="context_correctly_removed_sharing_contacts" context="success message when removing all the contacts of a shared folder">The folder is no longer shared</string>
    <string name="context_no_removed_sharing_contacts" context="error message when removing all the contacts of a shared folder">Error, the folder is still shared with another contact</string>
    <string name="context_select_one_file" context="option available for just one file">Select just one file</string>
    <string name="rubbish_bin_emptied" context="success message when emptying the RB">Rubbish bin emptied successfully</string>
    <string name="rubbish_bin_no_emptied" context="error message when emptying the RB">Error. The rubbish bin has not been emptied</string>

    <string name="dialog_cancel_subscriptions" context="dialog cancel subscriptions">You are about to cancel your MEGA subscription. Please let us know if there is anything we can do to help you change your mind</string>
    <string name="hint_cancel_subscriptions" context="hint cancel subscriptions dialog">Type feedback here</string>
    <string name="send_cancel_subscriptions" context="send cancel subscriptions dialog">Send</string>
    <!--
    <string name="title_cancel_subscriptions" context="title cancel subscriptions dialog">Cancel Subscription</string>
    -->
    <string name="confirmation_cancel_subscriptions" context="confirmation cancel subscriptions dialog">Thank you for your feedback! Are you sure you want to cancel your MEGA subscription?</string>
    <string name="reason_cancel_subscriptions" context="provide a reason to cancel subscriptions dialog">Your subscription has not been cancelled. Please provide a reason for your cancellation</string>

    <string name="context_node_private" context="success message after removing the public link of a folder">The folder is now private</string>
    <!--
    <string name="context_share_correctly_removed" context="success message after removing a share of a folder. a contact has no access to the folder now">Share removed</string>
    -->

    <string name="menu_new_folder" context="Menu option to create a new folder in the file manager.">New folder</string>
    <string name="menu_add_contact" context="Menu option to add a contact to your contact list.">Add contact</string>
    <string name="menu_add_contact_and_share" context="Menu option to add a contact to your contact list.">Add contact and share</string>
    <!--
    <string name="menu_download_from_link" context="Text that is displayed in the dialog to download a MEGA link inside the app">Download from MEGA link</string>
    -->

    <string name="alert_decryption_key" context="Title of the alert to introduce the decryption key">Decryption Key</string>
    <string name="message_decryption_key" context="Message of the alert to introduce the decryption key">Please enter the decryption key for the link</string>

    <string name="upload_to_image" context="upload to. Then choose an Image file">Image</string>
    <string name="upload_to_audio" context="upload to. Then choose an Audio file">Audio</string>
    <string name="upload_to_video" context="upload to. Then choose a Video file">Video</string>
    <!--
    <string name="upload_to_other" context="upload to. Then choose a file which is not an Image, an Audio or a Video">Other File</string>
    -->
    <string name="upload_to_filesystem" context="upload to. Then choose to browse the file system to choose a file">Pick from File System</string>
    <!--
    <string name="upload_select_file_type" context="title of the dialog for choosing if a user wants to upload an image, an audio, a video or a file from the system">Select file type</string>
    -->
    <!--
    <string name="upload_uploading" context="status text">Uploading</string>
    -->
    <!--
    <string name="upload_touch_to_cancel" context="hint to how to cancel the upload (by touching the notification)">Touch to cancel upload</string>
    -->
    <!--
    <string name="upload_failed" context="error message">Upload failed</string>
    -->
    <string name="upload_uploaded" context="Label for the current uploaded size of a file. For example, 3 files, 50KB uploaded">uploaded</string>
    <!--
    <string name="upload_cancel_uploading" context="Confirmation text for cancelling an upload">Do you want to cancel the upload?</string>
    -->
    <string name="upload_prepare" context="Status text at the beginning of an upload">Processing file</string>
    <string name="error_temporary_unavaible" context="error message when downloading a file">Resource temporarily not available, please try again later</string>
    <string name="upload_can_not_open" context="Error message when the selected file cannot be opened">Cannot open selected file</string>
    <string name="upload_began" context="when an upload starts, a message is shown to the user">Upload has started</string>
    <string name="unzipping_process" context="when a zip file is downloaded and clicked, the app unzips the file. This is the status text while unzipping the file">Unzipping file</string>

    <string name="error_io_problem" context="error message while browsing the local filesystem">Filesystem problem</string>
    <string name="general_error" context="error message while browsing the local filesystem">Error happened when executing the action</string>

    <string name="full_screen_image_viewer_label" context="title of the image gallery">Image viewer</string>

    <!--
    <string name="manager_download_from_link_incorrect" context="Error message when the user entered an incorrect MEGA link format for importing">Incorrect link format</string>
    -->

    <!--
    <string name="my_account_activity" context="Title of the screen where the user account information is shown">Account</string>
    -->
    <!--
    <string name="my_account_total_space" context="Headline for the amount of total storage space">Storage Space</string>
    -->
    <!--
    <string name="my_account_free_space" context="Headline for the amount of storage space is remaining">Free Space</string>
    -->
    <string name="my_account_used_space" context="Headline for the amount of storage space is used">Used Space</string>
    <string name="my_account_change_password" context="menu item">Change password</string>
    <!--
    <string name="warning_out_space" context="Warning in Cloud drive when the user is runningut of space">You\'re running out of space!\n Do you want to upgrade your account?</string>
    -->
    <!--<string name="overquota_alert_title" context="Title dialog overquota error">Storage over quota</string>-->
    <string name="overquota_alert_text" context="Dialog text overquota error">You have exceeded your storage limit. Would you like to upgrade your account?</string>

    <!--
    <string name="op_not_allowed" context="Dialod text overquota error">Operation not allowed</string>
    -->
    <string name="my_account_last_session" context="when did the last session happen">Last session</string>
    <string name="my_account_connections" context="header for the social connections, showing the number of contacts the user has">Connections</string>

    <string name="my_account_changing_password" context="message displayed while the app is changing the password">Changing password</string>
    <string name="my_account_change_password_oldPassword" context="when changing the password, the first edittext is to enter the current password">Current password</string>
    <string name="my_account_change_password_newPassword1" context="when changing the password">New password</string>
    <string name="my_account_change_password_newPassword2" context="when changing the password">Confirm new password</string>
    <!--
    <string name="my_account_change_password_error" context="Error message when the user attempts to change his password (two potential reasons in one error message).">Incorrect current password or the new passwords you provided do not match. Please try again</string>
    -->
    <!--
    <string name="my_account_change_password_error_2" context="Error message when the user attempts to change his password (two potential reasons in one error message).">Incorrect current password. Please try again</string>
    -->
    <!--
    <string name="my_account_change_password_OK" context="Success text">Password changed successfully</string>
    -->
    <string name="my_account_change_password_dont_match" context="when changing the password or creating the account, the password is required twice and check that both times are the same">Password doesn’t match</string>

    <!--
    <string name="upgrade_activity" context="title of the Upgrade screen">PRO Membership</string>
    -->
    <string name="upgrade_select_pricing" context="title of the selection of the pro account wanted">Select membership</string>
    <string name="select_membership_1" context="the user has to decide the way of payment">Monthly or annually recurring</string>

    <!--<string name="select_membership_2" context="button to go to Google Play">Google Play subscription</string>-->


    <string name="select_payment_method" context="after choosing one PRO plan, the user have to choose the payment method: credit card, fortumo, etc">Select payment method</string>
    <string name="no_available_payment_method" context="choose the payment method option when no method is available">At this moment, no method of payment is available for this plan</string>
    <string name="payment_method_credit_card" context="one of the payment methods">Credit Card (subscription)</string>
    <string name="payment_method_fortumo" context="one of the payment methods">Mobile Carrier (one-off)</string>
    <string name="payment_method_centili" context="one of the payment methods">Mobile Carrier (one-off)</string>
    <string name="payment_method_google_wallet" context="one of the payment methods">Google Wallet (subscription)</string>

    <string name="upgrade_per_month" context="button to decide monthly payment. The asterisk is needed">Monthly*</string>
    <string name="upgrade_per_year" context="button to decide annually payment. The asterisk is needed">Annually*</string>

    <string name="upgrade_comment" context="the meaning of the asterisk in monthly* and annually* payment">* recurring subscription can be cancelled anytime before the renewal date</string>

    <string name="file_properties_get_link" context="the user can get the link and it\'s copied to the clipboard">The link has been copied to the clipboard</string>
    <!--
    <string name="file_properties_remove_link" context="the user can remove the public link">The link has been removed</string>
    -->

    <string name="full_image_viewer_not_preview" context="before sharing an image, the preview has to be downloaded">The preview has not been downloaded yet. Please wait</string>

    <string name="log_out_warning" context="alert when clicking a newsignup link being logged">Please, log out before creating the account</string>

    <!--
    <string name="import_correct" context="success message after import a file">Imported successfully</string>
    -->

    <string name="transfers_empty" context="message shown in the screen when there are not any active transfer">No active transfers</string>
    <!--
    <string name="transfers_pause" context="File uploading or downloading has been paused (until the user continues at a later stage)">All transfers are paused</string>
    -->
    <string name="menu_pause_transfers" context="menu item">Pause transfers</string>
    <!--
    <string name="menu_restart_transfers" context="menu item">Restart transfers</string>
    -->
    <string name="menu_cancel_all_transfers" context="menu item">Delete all transfers</string>

    <string name="menu_take_picture" context="menu item">Take picture</string>

    <string name="cam_sync_wifi" context="how to upload the camera images. only when Wi-Fi connected">WiFi only</string>
    <string name="cam_sync_data" context="how to upload the camera images. when Wi-Fi connected and using data plan">WiFi or data plan</string>
    <string name="cam_sync_ok" context="Answer for confirmation dialog.">OK</string>
    <string name="cam_sync_skip" context="skip the step of camera upload">Skip</string>
    <string name="cam_sync_stop" context="skip the step of camera upload">Stop</string>
    <string name="cam_sync_syncing" context="The upload of the user\'s photos orvideos from their specified album is in progress.">Camera Upload in progress</string>
    <string name="cam_sync_cancel_sync" context="confirmation question for cancelling the camera uploads">Do you want to stop Camera Uploads?</string>
    <!--
    <string name="settings_camera_notif_error_no_folder" context="Error message when an unavailable destination folder was selected">Destination folder is unavailable</string>
    -->
    <string name="settings_camera_notif_title" context="title of the notification when camera upload is enabled">Uploading files of media folders</string>
    <!--
    <string name="settings_camera_notif_error" context="notification error">Camera Uploads problem</string>
    -->
    <string name="settings_camera_notif_complete" context="notification camera uploads complete">Camera uploads complete</string>

    <string name="settings_storage" context="Text listed before the amount of storage a user gets with a certain package. For example: &quot;1TB Storage&quot;.">Storage</string>
    <string name="settings_pin_lock" context="settings category title. Below this title, the pin lock settings start">PIN Lock</string>

    <string name="settings_advanced_features" context="Settings category title for cache and offline files">Advanced</string>
    <string name="settings_advanced_features_cache" context="Settings preference title for cache">Clear Cache</string>
    <string name="settings_advanced_features_offline" context="Settings preference title for offline files">Clear Offline Files</string>

    <string name="settings_advanced_features_cancel_account" context="Settings preference title for canceling the account">Cancel your account</string>

    <string name="settings_advanced_features_size" context="Size of files in offline or cache folders">Currently using %s</string>
    <string name="settings_advanced_features_calculating" context="Calculating Size of files in offline or cache folders">Calculating</string>

    <string name="settings_storage_download_location" context="title of the setting to set the default download location">Default download location</string>
    <string name="settings_storage_ask_me_always" context="Whether to always ask the user each time.">Always ask for download location</string>
    <string name="settings_storage_advanced_devices" context="Whether to enable the storage in advanced devices">Display advanced devices (external SD)</string>

    <string-array name="settings_storage_download_location_array" context="if the user has an internal and an external SD card, it has to be set on the settings screen">
        <item context="internal storage option">Internal storage</item>
        <item context="external storage option">External storage</item>
    </string-array>

    <string-array name="add_contact_array" context="choose the way the new user's email is inserted">
        <item context="write option">Write the user’s e-mail</item>
        <item context="import from phone option">Import from device</item>
    </string-array>

    <string name="settings_camera_upload_on" context="settings option">Enable Camera Uploads</string>
    <string name="settings_camera_upload_turn_on" context="settings option">Turn on Camera Uploads</string>
    <string name="settings_camera_upload_off" context="settings option">Disable Camera Uploads</string>
    <string name="settings_camera_upload_how_to_upload" context="settings option. How to upload the camera images: via Wi-Fi only or via Wi-Fi and data plan">How to upload</string>

    <string name="settings_secondary_upload_on" context="The Secondary Media uploads allows to create a second Camera Folder synchronization. Enabling it would imply to choose a new local folder and then, a new destination folder in MEGA. This is the text that appears in the settings option to enable the second synchronization.">Enable Secondary Media uploads</string>
    <string name="settings_secondary_upload_off" context="The Secondary Media uploads allows to create a second Camera Folder synchronization. Disabling it would imply that the current second sync won't be running anymore. This is the text that appears in the settings option to disable the second synchronization.">Disable Secondary Media uploads</string>

    <string name="settings_empty_folder" context="settings option">Choose folder</string>

    <string-array name="settings_camera_upload_how_to_entries" context="the options of how to upload, but in an array. needed for the settings">
        <item context="how to upload the camera images. when Wi-Fi connected and using data plan">WiFi or data plan</item>
        <item context="how to upload the camera images. only when Wi-Fi connected">WiFi only</item>
    </string-array>

    <string name="settings_camera_upload_what_to_upload" context="What kind of files are going to be uploaded: images, videos or both">File Upload</string>

    <string-array name="settings_camera_upload_file_upload_entries" context="the options of what to upload in an array. Needed for the settings">
        <item context="the options of what to upload.">Photos only</item>
        <item context="the options of what to upload.">Videos only</item>
        <item context="the options of what to upload.">Photos and videos</item>
    </string-array>

    <string name="settings_camera_upload_charging" context="Option to choose that the camera sync will only be enable when the device is charging">Only when charging</string>
    <string name="settings_keep_file_names" context="Option to choose that the camera sync will maintain the local file names when uploading">Keep file names as in the device</string>

    <string name="settings_local_camera_upload_folder" context="The location of where the user photos or videos are stored in the device.">Local Camera folder</string>
    <string name="settings_mega_camera_upload_folder" context="The location of where the user photos or videos are stored in MEGA.">MEGA Camera Uploads folder</string>

    <string name="settings_local_secondary_folder" context="The location of where the user photos or videos of the secondary sync are stored in the device.">Local Secondary folder</string>
    <string name="settings_mega_secondary_folder" context="The location of where the user photos or videos of the secondary sync are stored in MEGA.">MEGA Secondary folder</string>

    <string name="settings_camera_upload_only_photos" context="what kind of file are going to be uploaded. Needed for the settings summary">Photos only</string>
    <string name="settings_camera_upload_only_videos" context="what kind of file are going to be uploaded. Needed for the settings summary">Videos only</string>
    <string name="settings_camera_upload_photos_and_videos" context="what kind of file are going to be uploaded. Needed for the settings summary">Photos and videos</string>

    <!--
    <string name="settings_pin_lock_on" context="settings of the pin lock">Enable PIN Lock</string>
    -->
    <!--
    <string name="settings_pin_lock_off" context="settings of the pin lock">Disable PIN Lock</string>
    -->
    <!--
    <string name="settings_pin_lock_code" context="settings of the pin lock">PIN Code</string>
    -->
    <string name="settings_pin_lock_code_not_set" context="status text when no custom photo sync folder has been set">Not set</string>
    <string name="settings_reset_lock_code" context="settings of the pin lock">Reset PIN code</string>
    <string name="settings_pin_lock_switch" context="settings of the pin lock">PIN Lock</string>

    <string name="pin_lock_enter" context="Button after the pin code input field">Enter</string>
    <string name="pin_lock_alert" context="error message when not typing the pin code correctly">Your MEGA\'s local files will be deleted and you will be logged out after 10 failed attempts</string>
    <string name="pin_lock_incorrect" context="error message when not typing the pin code correctly">Incorrect code</string>
    <string name="pin_lock_incorrect_alert" context="error message when not typing the pin code correctly">Wrong PIN code, please try again. You have %2d attempts left</string>
    <string name="pin_lock_not_match" context="error message when not typing the pin code correctly (two times)">PIN Codes don’t match</string>
    <string name="unlock_pin_title" context="title of the screen to unlock screen with pin code">Enter your PIN Code</string>
    <string name="unlock_pin_title_2" context="title of the screen to unlock screen with pin code in second round">Re-Enter your PIN Code</string>
    <string name="reset_pin_title" context="title of the screen to unlock screen with pin code">Enter your new PIN Code</string>
    <string name="reset_pin_title_2" context="title of the screen to unlock screen with pin code in second round">Re-Enter your new PIN Code</string>
    <string name="incorrect_pin_activity" context="text of the screen after 10 attemps with a wrong PIN" formatted="false">All your local data will be deleted and you will be logged out in %1d seconds</string>

    <string name="settings_about" context="Caption of a title, in the context of &quot;About MEGA&quot; or &quot;About us&quot;">About</string>
    <string name="settings_about_privacy_policy" context="App means &quot;Application&quot;">Privacy Policy</string>
    <string name="settings_about_terms_of_service" context="App means &quot;Application&quot;">Terms of Service</string>
    <string name="settings_about_gdpr" context="setting menu that links to the GDPR terms">Data Protection Regulation</string>
    <string name="settings_about_app_version" context="App means &quot;Application&quot;">App version</string>
    <string name="settings_about_sdk_version" context="Title of the label where the SDK version is shown">MEGA SDK version</string>
    <string name="settings_about_karere_version" context="Title of the label where the MEGAchat SDK version is shown">MEGAchat SDK version</string>
    <string name="settings_about_code_link_title" context="Link to the public code of the app">View source code</string>

    <string name="january">January</string>
    <string name="february">February</string>
    <string name="march">March</string>
    <string name="april">April</string>
    <string name="may">May</string>
    <string name="june">June</string>
    <string name="july">July</string>
    <string name="august">August</string>
    <string name="september">September</string>
    <string name="october">October</string>
    <string name="november">November</string>
    <string name="december">December</string>

    <string name="zip_browser_activity" context="title of the screen that shows the ZIP files">ZIP Browser</string>

    <!--
    <string name="new_account" context="in login screen to create a new account">Create account now!</string>
    -->

    <string name="my_account_title" context="title of the My Account screen">Account Type</string>
    <string name="renews_on" context="title of the Expiration Date">Renews on&#160;</string>
    <string name="expires_on" context="title of the Expiration Date">Expires on&#160;</string>
    <string name="free_account">FREE</string>
    <string name="prolite_account" context="Not translate">Lite</string>
    <string name="pro1_account" context="Not translate">PRO I</string>
    <string name="pro2_account" context="Not translate">PRO II</string>
    <string name="pro3_account" context="Not translate">PRO III</string>

    <!--
    <string name="free_storage" context="Not translate">50 GB</string>
    -->
    <!--
    <string name="free_bandwidth" context="Free bandwich account details">Limited</string>
    -->

    <string name="camera_uploads_created" context="info message shown to the user when the Camera Uploads folder has been created">Camera Uploads folder created</string>

    <!--
    <string name="ZIP_download_permission" context="A compressed file will be downloaded and decompressed.">The ZIP file will be downloaded and unzipped</string>
    -->
    <!--
    <string name="ZIP_unzip_permission" context="A compressed file will be decompressed.">The ZIP file will be unzipped </string>
    -->

    <string name="sortby_owner_mail" context="category in sort by action">Owner’s E-mail</string>
    <string name="sortby_name" context="category in sort by action">Name</string>
    <string name="sortby_name_ascending" context="sort files alphabetically ascending">Ascending</string>
    <string name="sortby_name_descending" context="sort files alphabetically descending">Descending</string>

    <string name="sortby_date" context="category in sort by action">Date</string>
    <string name="sortby_creation_date" context="category in sort by action">Creation Date</string>
    <string name="sortby_modification_date" context="category in sort by action">Modification Date</string>
    <string name="sortby_date_newest" context="sort files by date newest first">Newest</string>
    <string name="sortby_date_oldest" context="sort files by date oldest first">Oldest</string>

    <string name="sortby_size" context="category in sort by action">Size</string>
    <string name="sortby_size_largest_first" context="sort files by size largest first">Largest</string>
    <string name="sortby_size_smallest_first" context="sort files by size smallest first">Smallest</string>

    <string name="per_month" context="in payments, for example: 4.99€ per month">per month</string>
    <string name="per_year" context="in payments, for example: 49.99€ per year">per year</string>

    <string name="billing_details" context="Contextual text in the beginning of the Credit Card Payment">Enter your billing details:</string>
    <string name="address1_cc" context="Hint text of the address1 edittext, which is the first line (of two) of the address">Address 1</string>
    <string name="address2_cc" context="Hint text of the address2 edittext, which is the second line (of two) of the address">Address 2 (optional)</string>
    <string name="city_cc" context="Hint text of the city edittext for billing purposes">City</string>
    <string name="state_cc" context="Hint text of the state or province edittext for billing purposes">State / Province</string>
    <string name="country_cc" context="Hint text of the country edittext for billing purposes">Country</string>
    <string name="postal_code_cc" context="Hint text of the postal code edittext for billing purposes">Postal code</string>

    <string name="payment_details" context="Contextual text in the beginning of the Credit Card Payment">Enter your payment details:</string>
    <string name="first_name_cc" context="Hint text of the first name of the credit card edittext for payment purposes">First name</string>
    <string name="last_name_cc" context="Hint text of the last name of the credit card edittext for payment purposes">Last name</string>
    <string name="credit_card_number_cc" context="Hint text of the credit card number edittext for payment purposes">Credit Card Number</string>
    <string name="month_cc" context="Hint text of the expiration month of the credit card for payment purposes">Month</string>
    <string name="year_cc" context="Hint text of the expiration year of the credit card for payment purposes">Year</string>
    <string name="cvv_cc" context="Hint text of the CVV edittext for payment purposes">CVV</string>

    <string name="proceed_cc" context="Text of the button which proceeds the payment">Proceed</string>

    <string name="account_successfully_upgraded" context="Message shown when the payment of an upgrade has been correct">Account successfully upgraded!</string>
    <string name="account_error_upgraded" context="Message shown when the payment of an upgrade has not been correct">The operation failed. Your credit card has not been charged</string>
    <string name="credit_card_information_error" context="Message shown when the credit card information is not correct">The credit card information was not correct. The credit card will not be charged</string>
    <!--
    <string name="not_upgrade_is_possible" context="Message shown when the user wants to upgrade an account that cannot be upgraded">Your account cannot be upgraded from the app. Please contact support@mega.nz to upgrade your account</string>
    -->

    <string name="pin_lock_type" context="title to choose the type of PIN code">PIN Code Type</string>
    <string name="four_pin_lock" context="PIN with 4 digits">4 digit PIN</string>
    <string name="six_pin_lock" context="PIN with 6 digits">6 digit PIN</string>
    <string name="AN_pin_lock" context="PIN alphanumeric">Alphanumeric PIN</string>

    <string name="settings_enable_logs" context="Confirmation message when enabling logs in the app">Logs are now enabled</string>
    <string name="settings_disable_logs" context="Confirmation message when disabling logs in the app">Logs are now disabled</string>

    <string name="search_open_location" context="Option in the sliding panel to open the folder which contains the file selected after performing a search">Open location</string>
    <string name="servers_busy" context="message when a request cannot be performed because the servers are busy">This process is taking longer than expected. Please wait.</string>

    <string name="my_account_free" context="Label in My Account section to show user account type">Free Account</string>
    <string name="my_account_prolite" context="Label in My Account section to show user account type">Lite Account</string>
    <string name="my_account_pro1" context="Label in My Account section to show user account type">PRO I Account</string>
    <string name="my_account_pro2" context="Label in My Account section to show user account type">PRO II Account</string>
    <string name="my_account_pro3" context="Label in My Account section to show user account type">PRO III Account</string>

    <string name="backup_title" context="Title of the screen to backup the master key">Backup your Recovery Key</string>
    <string name="backup_subtitle" context="Subtitle of the screen to backup the master key">Your password unlocks your Recovery Key</string>

    <string name="backup_first_paragraph" context="First paragraph of the screen to backup the master key">Your data is only readable through a chain of decryption operations that begins with your master encryption key, which we store encrypted with your password. This means that if you lose your password, your master key can no longer be decrypted, and you can no longer decrypt your data.</string>
    <string name="backup_second_paragraph" context="Second paragraph of the screen to backup the master key">Exporting the master key and keeping it in a secure location enables you to set a new password without data loss.</string>
    <string name="backup_third_paragraph" context="Third paragraph of the screen to backup the master key">An external attacker cannot gain access to your account with just your key. A password reset requires both the key and access to your e-mail.</string>
    <string name="backup_action" context="Sentence to inform the user the available actions in the screen to backup the master key">Copy the Recovery Key to clipboard or save it as text file</string>

    <string name="save_action" context="Action of the button to save the master key as a text file">Save</string>
    <string name="copy_MK_confirmation" context="Alert message when the master key has been successfully copied to the ClipBoard">The Recovery Key has been successfully copied</string>

    <string name="change_pass" context="Button to change the password">Change</string>

    <string name="general_positive_button" context="Positive button to perform a general action">YES</string>
    <string name="general_negative_button" context="Negative button to perform a general action">NO</string>

    <string name="forgot_pass_menu" context="Option of the overflow menu to show the screen info to reset the password">Forgot password?</string>
    <string name="forgot_pass" context="Button in the Login screen to reset the password">Forgot your password?</string>
    <string name="forgot_pass_first_paragraph" context="First paragraph of the screen when the password has been forgotten">If you have a backup of your Recovery Key, you can reset your password by selecting YES. No data will be lost.</string>
    <string name="forgot_pass_second_paragraph" context="Second paragraph of the screen when the password has been forgotten">You can still export your Recovery Key now if you have an active MEGA session in another browser on this or any other computer. If you don’t, you can no longer decrypt your existing account, but you can start a new one under the same e-mail address by selecting NO.</string>
    <!--
    <string name="forgot_pass_second_paragraph_logged_in" context="Second paragraph of the screen when the password has been forgotten and the user is still logged in">If you don\&apos;t, you can still export your recovery key now in this MEGA session. Please, go back and backup your recovery key.</string>
    -->

    <string name="forgot_pass_action" context="Sentence to ask to the user if he has the master key in the screen when the password has been forgotten">Do you have a backup of your Recovery Key?</string>

    <string name="title_alert_reset_with_MK" context="Title of the alert message to ask for the link to reset the pass with the MK">Great!</string>
    <string name="edit_text_insert_mail" context="Hint of the text where the user can write his e-mail">email goes here</string>
    <string name="text_alert_reset_with_MK" context="Text of the alert message to ask for the link to reset the pass with the MK">Please enter your email address below. You will receive a recovery link that will allow you to submit your Recovery Key and reset your password.</string>

    <string name="edit_text_insert_mk" context="Hint of the text when the user can write his master key">Your Recovery Key goes here</string>

    <string name="edit_text_insert_pass" context="Hint of the text where the user can write his password">password goes here</string>
    <string name="delete_account_text_last_step" context="Text shown in the last alert dialog to confirm the cancellation of an account">This is the last step to cancel your account. You will permanently lose all the data stored in the cloud. Please enter your password below.</string>

    <string name="email_verification_title" context="Title of the alert dialog to inform the user that have to check the email">Email verification</string>
    <string name="email_verification_text" context="Text of the alert dialog to inform the user that have to check the email">Please check your email to proceed.</string>
    <string name="email_verification_text_error" context="Text of the alert dialog to inform the user when an error occurs when cancelling the account">An error occurred, please try again.</string>


    <string name="alert_not_logged_in" context="Alert to inform the user that have to be logged in to perform the action">You must be logged in to perform this action.</string>
    <string name="invalid_string" context="Error when the user leaves empty the password field">Incorrect</string>

    <string name="invalid_email_title" context="Title of the alert dialog when the user tries to recover the pass of a non existing account">Invalid email address</string>
    <string name="invalid_email_text" context="Title of the alert dialog when the user tries to recover the pass of a non existing account">Please check the e-mail address and try again.</string>
    <!--
    <string name="alert_not_logged_out" context="Alert to inform the user that have to be logged out to perform the action">You must be logged out to perform this action.</string>
    -->

    <string name="title_dialog_insert_MK" context="Title of the dialog to write MK after opening the recovery link">Password reset</string>
    <string name="text_dialog_insert_MK" context="Text of the dialog to write MK after opening the recovery link">Please enter your Recovery Key below</string>

    <string name="pass_changed_alert" context="Text of the alert when the pass has been correctly changed">Password changed!</string>

    <string name="park_account_dialog_title" context="Title of the dialog to park an account">Park account</string>
    <string name="park_account_button" context="Button to park an account">Park</string>
    <string name="park_account_title" context="Title of the screen to park an account">Oops!</string>
    <string name="park_account_first_paragraph" context="First paragraph of the screen to park an account">Due to our end-to-end encryption paradigm, you will not be able to access your data without either your password or a backup of your Recovery Key.</string>
    <string name="park_account_second_paragraph" context="Second paragraph of the screen to park an account">You can park your existing account and start a fresh one under the same e-mail address. Your data will be retained for at least 60 days. In case that you recall your parked account’s password, please contact support&#64;mega.nz</string>

    <string name="dialog_park_account" context="Text of the dialog message to ask for the link to park the account">Please enter your email address below. You will receive a recovery link that will allow you to park your account.</string>
    <string name="park_account_text_last_step" context="Text shown in the last alert dialog to park an account">This is the last step to park your account, please enter your new password. Your data will be retained for at least 60 days. If you recall your parked account’s password, please contact support&#64;mega.nz</string>

    <string name="title_enter_new_password" context="Title of the screen to write the new password after opening the recovery link">Enter new password</string>
    <string name="recovery_link_expired" context="Message when the user tries to open a recovery pass link and it has expired">This recovery link has expired, please try again.</string>

    <string name="text_reset_pass_logged_in" context="Text of the alert after opening the recovery link to reset pass being logged.">Your Recovery Key will be used to reset your password. Please, enter your new password.</string>
    <string name="email_verification_text_change_pass" context="Text of the alert dialog to inform the user that have to check the email after clicking the option forgot pass">You will receive a recovery link that will allow you to reset your password.</string>

    <string name="my_account_upgrade_pro" context="Button to upgrade the account to PRO account in My Account Section">Upgrade</string>
    <string name="my_account_upgrade_pro_panel" context="Button to upgrade the account to PRO account in the panel that appears randomly">Upgrade now</string>
    <string name="get_pro_account" context="Message to promote PRO accounts">Improve your cloud capacity![A]Get more space &amp; transfer quota with a PRO account!</string>
    <string name="toast_master_key" context="success message when the MasterKey file has been downloaded">The Recovery Key has been backed up into: %1s.[A]While the file remains in this path, you will find it at the Saved for Offline Section.[A]Note: It will be deleted if you log out, please store it in a safe place.</string>

    <!--
    <string name="next_ime_action" context="Action to pass focus to the next field in a form">Next</string>
    -->

    <string name="mail_already_used" context="Error shown when the user tries to change his mail to one that is already used">This email address is already in use.</string>

    <string name="change_mail_text_last_step" context="Text shown in the last alert dialog to change the email associated to an account">This is the last step to change your email. Please enter your password below.</string>
    <string name="change_mail_title_last_step" context="Title of the alert dialog to change the email associated to an account">Change email</string>

    <!--
    <string name="success_changing_user_mail" context="Message when the user email has been changed successfully">Your email has been correctly updated.</string>
    -->

    <string name="title_new_warning_out_space" context="Iitle of the warning when the user is running out of space">You’re running out of space!</string>
    <string name="new_warning_out_space" context="Text of the warning when the user is running out of space">Take full advantage of your MEGA account by upgrading to PRO.</string>

    <string name="title_options_avatar_panel" context="Iitle of sliding panel to choose the option to edit the profile picture">Edit profile picture</string>
    <string name="take_photo_avatar_panel" context="Option of the sliding panel to change the avatar by taking a new picture">Take picture</string>
    <string name="choose_photo_avatar_panel" context="Option of the sliding panel to change the avatar by choosing an existing picture">Choose picture</string>
    <string name="delete_avatar_panel" context="Option of the sliding panel to delete the existing avatar">Delete picture</string>

    <string name="incorrect_MK" context="Alert when the user introduces his MK to reset pass incorrectly">The key you supplied does not match this account. Please make sure you use the correct Recovery Key and try again.</string>
    <string name="incorrect_MK_title" context="Title of the alert when the user introduces his MK to reset pass incorrectly">Invalid Recovery Key</string>

    <string name="option_full_link" context="Alert Dialog to get link">Link with key</string>

    <string name="recovering_info" context="Message shown meanwhile the app is waiting for a request">Getting info&#8230;</string>

    <string name="email_verification_text_change_mail" context="Text of the alert dialog to inform the user that have to check the email to validate his new email">Your new email address needs to be validated. Please check your email to proceed.</string>

    <string name="confirmation_delete_avatar" context="Confirmation before deleting the avatar of the user's profile">Delete your profile picture?</string>
    <string name="title_edit_profile_info" context="Title of the Dialog to edit the profile attributes of the user's account">Edit</string>

    <string name="title_set_expiry_date" context="Alert Dialog to get link">Set expiry date</string>
    <string name="title_set_password_protection" context="Title of the dialog to get link with password">Set password protection</string>
    <string name="subtitle_set_expiry_date" context="Subtitle of the dialog to get link">(PRO ONLY)</string>
    <string name="set_password_protection_dialog" context="Alert Dialog to get link with password">Set password</string>
    <string name="hint_set_password_protection_dialog" context="Hint of the dialog to get link with password">Enter password</string>
    <string name="hint_confirm_password_protection_dialog" context="Hint of the confirmation dialog to get link with password">Confirm password</string>
    <string name="link_request_status" context="Status text at the beginning of getting a link">Processing&#8230;</string>

    <string name="edit_link_option" context="Option of the sliding panel to edit the link of a node">Manage link</string>

    <string name="old_password_provided_incorrect" context="Error alert dialog shown when changing the password the user provides an incorrect password ">The current password you have provided is incorrect.</string>

    <string name="number_correctly_reinvite_contact_request" context="success message when reinviting multiple contacts">%d reinvite requests sent successfully.</string>

    <string name="number_correctly_delete_contact_request" context="success message when reinviting multiple contacts">%d requests deleted successfully.</string>
    <string name="number_no_delete_contact_request" context="error message when reinviting multiple contacts">%1$d requests successfully deleted but %2$d requests were not deleted.</string>

    <string name="confirmation_delete_contact_request" context="confirmation message before removing a contact request.">Do you want to remove the invitation request to %s?</string>
    <string name="confirmation_remove_multiple_contact_request" context="confirmation message before removing mutiple contact request">Do you want to remove these %d invitation requests?</string>

    <string name="number_correctly_invitation_reply_sent" context="success message when replying to multiple received request">%d request replies sent.</string>
    <string name="number_incorrectly_invitation_reply_sent" context="error message when replying to multiple received request">%1$d request replies successfully sent but %2$d were not sent.</string>

    <plurals name="general_num_request">
        <item context="referring to a invitation request in the Contacts section" quantity="one">request</item>
        <item context="referring to a invitation request in the Contacts section" quantity="other">requests</item>
    </plurals>

    <plurals name="confirmation_remove_outgoing_shares">
        <item context="Confirmation before removing the outgoing shares of a folder" quantity="one">The folder is shared with %1$d contact. Remove share?</item>
        <item context="Confirmation before removing the outgoing shares of a folder" quantity="other">The folder is shared with %1$d contacts. Remove all shares?</item>
    </plurals>

    <string name="error_incorrect_email_or_password" context="Error message when the credentials to login are incorrect.">Invalid email and/or password. Please try again.</string>
    <string name="error_account_suspended" context="Error message when trying to login and the account is suspended.">Your account has been suspended due to Terms of Service violations. Please contact support&#64;mega.nz</string>
    <string name="too_many_attempts_login" context="Error message when to many attempts to login.">Too many failed attempts to login, please wait for an hour.</string>
    <string name="account_not_validated_login" context="Error message when trying to login to an account not validated.">This account has not been validated yet. Please, check your email.</string>

    <string name="general_error_folder_not_found" context="Error message shown when opening a folder link which doesn't exist">Folder link unavailable</string>
    <string name="folder_link_unavaible_ToS_violation" context="Error message shown when opening a folder link which has been removed due to ToS/AUP violation">The folder link has been removed because of a ToS/AUP violation.</string>

    <string name="general_error_file_not_found" context="Error message shown when opening a file link which doesn't exist">File link unavailable</string>
    <string name="file_link_unavaible_ToS_violation" context="Error message shown when opening a file link which has been removed due to ToS/AUP violation">The file link has been removed because of a ToS/AUP violation.</string>

    <string name="confirm_email_text" context="Title of the screen after creating the account. That screen asks the user to confirm the account by checking the email">Awaiting email confirmation</string>
    <string name="confirm_email_explanation" context="Text below the title that explains the user should check the email and click the link to confirm the account">Please check your email and click the link to confirm your account.</string>

    <plurals name="general_num_items">
        <item context="Singular of items which contains a folder. 1 item" quantity="one">item</item>
        <item context="Plural of items which contains a folder. 2 items" quantity="other">items</item>
    </plurals>

    <string name="file_link_unavaible_delete_account" context="Error message shown when opening a file or folder link which account has been removed due to ToS/AUP violation">The associated user account has been terminated due to multiple violations of our Terms of Service.</string>

    <string name="general_error_invalid_decryption_key" context="Error message shown after login into a folder link with an invalid decryption key">The provided decryption key for the folder link is invalid.</string>

    <string name="my_account_my_credentials" context="Title of the label in the my account section. It shows the credentials of the current user so it can be used to be verified by other contacts">My credentials</string>
    <string name="limited_bandwith" context="Word to indicate the limited bandwidth of the free accounts">Limited</string>

    <string name="section_chat" context="Item of the navigation title for the chat section">Chat</string>
    <string name="section_chat_with_notification" context="Item of the navigation title for the chat section when there is any unread message">Chat [A](%1$d)[/A]</string>

    <string name="tab_archive_chat" context="Title of the archived chats tab. Capital letters">Archive</string>
    <!--
    <string name="tab_recent_chat" context="Title of the recent chats tab. Capital letters">RECENT</string>
    -->

    <!--
    <string name="archive_chat_empty" context="Message shown when the user has no archived chats">No archived conversations</string>
    -->
    <string name="recent_chat_enable_chat" context="Message shown when the user has no archived chats">Chat is disabled</string>
    <string name="recent_chat_enable_chat_button" context="Message shown when the user has no archived chats">Enable chat</string>

    <!--
    <string name="get_started_button" context="Button to start using the chat">Get started</string>
    -->

    <string name="recent_chat_empty_invite" context="Message shown when the user has no recent chats">Invite your friends to join you on Chat and enjoy our encrypted platform with privacy and security.</string>
    <!--<string name="recent_chat_empty_enable_chat" context="Message shown when the user has no recent chats">Enable Chat[A]and enjoy our encrypted platform with privacy and security.</string>-->

    <!--
    <string name="videocall_title" context="Title shown in the list of main chat screen for a videocall">Video call</string>
    -->

    <!--
    <plurals name="general_minutes">
        <item context="Singular of minutes. 1 minute" quantity="one">minute</item>
        <item context="Plural of minutes. 2 minute" quantity="other">minutes</item>
    </plurals>
    -->

    <!--
    <plurals name="general_hours">
        <item context="Singular of hours. 1 hour" quantity="one">hour</item>
        <item context="Plural of hours. 2 hours" quantity="other">hours</item>
    </plurals>
    -->

    <!--
    <plurals name="general_seconds">
        <item context="Singular of seconds. 1 second" quantity="one">second</item>
        <item context="Plural of seconds. 2 second" quantity="other">seconds</item>
    </plurals>
    -->

    <string name="initial_hour" context="Initial of the word hour to show the duration of a video or audio call">h</string>
    <string name="initial_minute" context="Initial of the word minute to show the duration of a video or audio call">m</string>
    <string name="initial_second" context="Initial of the word second to show the duration of a video or audio call">s</string>

    <!--
    <string name="videocall_item" context="Info shown about the last action in a chat is a videocall">Video call</string>
    -->

    <string name="selected_items" context="Title shown when multiselection is enable in chat tabs">%d selected</string>

    <string name="remove_contact_shared_folder" context="Message to confirm if the user wants to delete a contact from a shared folder">The contact %s will be removed from the shared folder.</string>
    <string name="remove_multiple_contacts_shared_folder" context="Message to confirm if the user wants to delete a multiple contacts from a shared folder">%d contacts will be removed from the shared folder.</string>

    <string name="number_correctly_removed_from_shared" context="success message when removing a contact from a shared folder">%d contacts removed correctly from the shared folder</string>
    <string name="number_incorrectly_removed_from_shared" context="success message when removing a contact from a shared folder">&#160;and %d contacts were not successfully removed</string>

    <string name="contacts_list_empty_text_loading" context="Message shown while the contact list from the device is being read and then shown to the user">Loading contacts from the phone&#8230;</string>

    <string name="number_correctly_invite_contact_request" context="success message when reinviting multiple contacts">%d invite requests sent successfully.</string>
    <string name="number_no_invite_contact_request" context="error message when reinviting multiple contacts">%1$d invite requests successfully sent but %2$d requests were not sent.</string>

    <string name="chat_me_text_bracket" context="Word next to own user's message in chat screen">%1s (Me)</string>
    <string name="type_message_hint" context="Hint shown in the field to write a message in the chat screen">Type a message</string>

    <string name="general_mute" context="button">Mute</string>
    <string name="general_unmute" context="button">Unmute</string>

    <string name="title_properties_chat_contact_notifications" context="Title of the section to enable notifications in the Contact Properties screen">Notifications</string>
    <string name="title_properties_chat_contact_message_sound" context="Title of the section to choose the sound of incoming messages in the Contact Properties screen">Message sound</string>
    <string name="title_properties_chat_clear_chat" context="Title of the section to clear the chat content in the Contact Properties screen">Clear chat</string>
    <string name="title_properties_chat_share_contact" context="Title of the section to share the contact in the Contact Properties screen">Share contact</string>

    <string name="call_ringtone_title" context="Title of the screen to select the ringtone of the calls">Call ringtone</string>
    <string name="notification_sound_title" context="Title of the screen to select the sound of the notifications">Notification sound</string>

    <string name="confirmation_clear_chat" context="Text of the confirmation dialog to clear the chat history">After cleared, neither %s nor you will be able to see messages of this chat.</string>

    <string name="general_clear" context="Button to clear the chat history">Clear</string>
    <!--
    <string name="login_initializing_chat" context="After login, initializing chat">Initializing chat</string>
    -->

    <string name="clear_history_success" context="Message show when the history of a chat has been successfully deleted">The history of the chat has been cleared</string>
    <string name="clear_history_error" context="Message show when the history of a chat hasn't been successfully deleted">Error. The history of the chat has not been cleared correctly</string>

    <string name="add_participants_menu_item" context="Menu item to add participants to a chat">Add participants</string>
    <string name="remove_participant_menu_item" context="Menu item to remove a participants from a chat">Remove participant</string>

    <string name="mega_info_empty_screen" context="Message about MEGA when there are no message in the chat screen">Protects your chat with end-to-end (user controlled) encryption, providing essential safety assurances:</string>
    <string name="mega_authenticity_empty_screen" context="Message about MEGA when there are no message in the chat screen">The system ensures that the data received is truly from the specified sender, and its content has not been manipulated during transit.</string>
    <string name="mega_confidentiality_empty_screen" context="Message about MEGA when there are no message in the chat screen">Only the author and intended recipients are able to decipher and read the content.</string>

    <string name="title_mega_info_empty_screen" context="Message about MEGA when there are no message in the chat screen">MEGA</string>
    <string name="title_mega_authenticity_empty_screen" context="Message about MEGA when there are no message in the chat screen">Authenticity</string>
    <string name="title_mega_confidentiality_empty_screen" context="Message about MEGA when there are no message in the chat screen">Confidentiality</string>

    <string name="error_not_logged_with_correct_account" context="Error message shown when opening a cancel link with an account that not corresponds to the link">This link is not related to this account. Please, log in with the correct account.</string>
    <string name="cancel_link_expired" context="Message when the user tries to open a cancel link and it has expired">This cancel link has expired, please try again.</string>

    <string name="no_results_found" context="Text shown after searching and no results found">No results were found</string>

    <string name="offline_status" context="Info label about the status of the user">Offline</string>
    <string name="online_status" context="Info label about the status of the user">Online</string>
    <string name="away_status" context="Info label about the status of the user">Away</string>
    <string name="busy_status" context="Info label about the status of the user">Busy</string>
    <string name="invalid_status" context="Info label about the status of the user">No connection</string>

    <string name="text_deleted_message" context="Text shown when a message has been deleted in the chat">This message has been deleted</string>
    <string name="text_deleted_message_by" context="Text shown when a message has been deleted in the chat">[A]This message has been deleted by [/A][B]%1$s[/B]</string>

    <string name="confirmation_delete_several_messages" context="Confirmation before deleting messages">Remove messages?</string>
    <string name="confirmation_delete_one_message" context="Confirmation before deleting one message">Remove message?</string>

    <!--
    <string name="text_cleared_history" context="Text shown when a user cleared the history of a chat"><![CDATA[<font color=\'#060000\'>%1$s</font> <font color=\'#868686\'> cleared the chat history</font>]]></string>
    -->

    <string name="group_chat_label" context="Label for the sliding panel of a group chat">Group chat</string>
    <string name="group_chat_info_label" context="Label for the option of the sliding panel to show the info of a chat group">Group info</string>
    <string name="group_chat_start_conversation_label" context="Label for the option of the sliding panel to start a one to one chat">Start conversation</string>
    <string name="group_chat_edit_profile_label" context="Label for the option of the sliding panel to edit the profile">Edit profile</string>
    <string name="title_properties_chat_leave_chat" context="Title of the section to leave a group content in the Contact Properties screen">Leave group</string>
    <string name="participants_chat_label" context="Label for participants of a group chat">Participants</string>

    <string name="confirmation_remove_chat_contact" context="confirmation message before removing a contact from a chat.">Remove %s from this chat?</string>

    <string name="observer_permission_label_participants_panel" context="Label to show the participant permission in the options panel of the group info screen">Read-only</string>
    <!--
    <string name="member_permission_label_participants_panel" context="Label to show the participant permission in the options panel of the group info screen">Member</string>
    -->
    <string name="standard_permission_label_participants_panel" context="Label to show the participant permission in the options panel of the group info screen">Standard</string>
    <string name="administrator_permission_label_participants_panel" context="Label to show the participant permission in the options panel of the group info screen">Moderator</string>

    <string name="edited_message_text" context="Text appended to a edited message.">(edited)</string>
    <string name="change_title_option" context="Option in menu to change title of a chat group.">Change title</string>

    <string name="confirmation_leave_group_chat" context="confirmation message before leaving a group chat">If you leave, you will no longer have access to read or send messages.</string>
    <string name="title_confirmation_leave_group_chat" context="title confirmation message before leaving a group chat">Leave group chat?</string>

    <string name="confirmation_clear_group_chat" context="Text of the confirmation dialog to clear a group chat history">All messages and media in this conversation will be cleared.</string>
    <string name="title_confirmation_clear_group_chat" context="Title of the confirmation dialog to clear a group chat history">Clear history?</string>


    <string name="add_participant_error_already_exists" context="Message show when a participant hasn't been successfully invited to a group chat">The participant is already included in this group chat</string>

    <string name="number_correctly_add_participant" context="success message when inviting multiple contacts to a group chat">%d participants were successfully invited</string>
    <string name="number_no_add_participant_request" context="error message when inviting multiple contacts to a group chat">%1$d participants were successfully invited but %2$d participants were not invited.</string>

    <string name="message_permissions_changed" context="chat message when the permissions for a user has been changed">[A]%1$s[/A][B] was changed to [/B][C]%2$s[/C][D] by [/D][E]%3$s[/E]</string>
    <string name="message_add_participant" formatted="false" context="chat message when a participant was added to a group chat">[A]%1$s[/A][B] joined the group chat by invitation from [/B][C]%2$s[/C]</string>
    <string name="message_remove_participant" context="chat message when a participant was removed from a group chat">[A]%1$s[/A][B] was removed from group chat by [/B][C]%2$s[/C]</string>

    <string name="change_title_messages" context="Message shown when a participant change the title of a group chat.">[A]%1$s[/A][B] changed the group chat name to [/B][C]”%2$s”[/C]</string>

    <string name="message_participant_left_group_chat" context="chat message when a participant left a group chat">[A]%1$s[/A][B] left the group chat[/B]</string>

    <string name="manual_retry_alert" context="chat message alert when the message have to been manually">Message not sent. Tap for options</string>

    <string name="chat_status_title" context="settings of the chat to choose the status">Status</string>
    <!--
    <string name="settings_chat_summary_online" context="summary of the status online in settings">You can chat, share files and make calls with your contacts.</string>
    -->
    <!--
    <string name="settings_chat_summary_invisible" context="summary of the status invisible in settings">You can interact with your contacts but you will appear offline for them.</string>
    -->
    <!--
    <string name="settings_chat_summary_offline" context="summary of the status invisible in settings">You will appear offline to your contacts and you will not be able to chat with them.</string>
    -->

    <!--
    <string name="changing_status_to_online_success" context="message shown when the status of the user successfully changed to online">You\'re now online</string>
    -->
    <!--
    <string name="changing_status_to_invisible_success" context="message shown when the status of the user successfully changed to invisible">You\'re now away</string>
    -->

    <!--
    <string name="changing_status_to_offline_success" context="message shown when the status of the user successfully changed to offline">You\'re now offline</string>
    -->
    <!--
    <string name="changing_status_to_busy_success" context="message shown when the status of the user successfully changed to offline">You\'re now busy</string>
    -->
    <string name="changing_status_error" context="message shown when the status of the user coudn't be changed">Error. Your status has not been changed</string>
    <string name="leave_chat_error" context="message shown when a user couldn't leave chat">An error occurred when leaving the chat</string>
    <string name="create_chat_error" context="message shown when a chat has not been created">An error occurred when creating the chat</string>

    <string name="settings_chat_vibration" context="settings of the chat to choose the status">Vibration</string>

    <!--
    <string name="list_message_deleted" context="Text show in list of chats when the last message has been deleted">Message deleted</string>
    -->

    <string name="non_format_text_deleted_message_by" context="Text shown when a message has been deleted in the chat">This message has been deleted by %1$s</string>
    <string name="history_cleared_message" context="Text shown when the chat history was cleared by me">Chat history was cleared</string>
    <string name="non_format_history_cleared_by" context="Text shown when the chat history was cleared by someone">Chat history cleared by %1$s</string>

    <!--
    <string name="non_format_text_cleared_history" context="Text shown when a user cleared the history of a chat">%1$s cleared the chat history</string>
    -->
    <string name="non_format_message_permissions_changed" context="chat message when the permissions for a user has been changed">%1$s was changed to %2$s by %3$s</string>
    <string name="non_format_message_add_participant" formatted="false" context="chat message when a participant was added to a group chat">%1$s was added to this group chat by invitation from %2$s</string>
    <string name="non_format_message_remove_participant" context="chat message when a participant was removed from a group chat">%1$s was removed from group chat by %2$s</string>

    <string name="non_format_change_title_messages" context="Message shown when a participant change the title of a group chat.">%1$s changed the group chat name to ”%2$s”</string>

    <string name="non_format_message_participant_left_group_chat" context="chat message when a participant left a group chat">%1$s left the group chat</string>

    <string name="messages_copied_clipboard" context="success alert when the user copy some messages to the clipboard">Copied to the clipboard</string>

    <string name="chat_error_open_title" context="Title of the error dialog when opening a chat">Chat Error!</string>
    <string name="chat_error_open_message" context="Message of the error dialog when opening a chat">The chat could not be opened correctly</string>

    <string name="menu_choose_contact" context="Menu option to add a contact to your contact list.">Choose contact</string>

    <plurals name="general_selection_num_contacts">
        <item context="referring to a contact in the contact list of the user" quantity="one">%1$d contact</item>
        <item context="Title of the contact list" quantity="other">%1$d contacts</item>
    </plurals>

    <string name="error_sharing_folder" context="Message shown when the folder sharing process fails">Error sharing the folder. Please, try again.</string>

    <plurals name="confirmation_remove_contact" context="confirmation message before removing a contact">
        <item context="Singular" quantity="one">All data associated with the selected contact will be permanently lost.</item>
        <item context="Plural" quantity="other">All data associated with the selected contacts will be permanently lost.</item>
    </plurals>

    <plurals name="title_confirmation_remove_contact" context="title of confirmation alert before removing a contact">
        <item context="Singular" quantity="one">Remove contact?</item>
        <item context="Plural" quantity="other">Remove contacts?</item>
    </plurals>

    <!--
    <string name="chat_connection_error" context="error shown when the connection to the chat fails">Chat connection error</string>
    -->

    <string name="message_option_retry" context="option shown when a message could not be sent">Retry</string>

    <string name="title_message_not_sent_options" context="title of the menu for a non sent message">Message not sent</string>

    <string name="no_conversation_history" context="message shown when a chat has no messages">No conversation history</string>

    <plurals name="user_typing" context="title of confirmation alert before removing a contact">
        <item context="Singular" quantity="one">%1$s [A]is typing&#8230;[/A]</item>
        <item context="Plural" quantity="other">%1$s [A]are typing&#8230;[/A]</item>
    </plurals>

    <string name="more_users_typing" context="text that appear when there are more than 2 people writing at that time in a chat. For example User1, user2 and more are typing...">%1$s [A]and more are typing&#8230;[/A]</string>
	<string name="label_more" context="button label more">More</string>
	<string name="label_close" context="button label Close">Close</string>
    <string name="tab_my_account_general" context="Title of the general tab in My Account Section">General</string>
    <string name="tab_my_account_storage" context="Title of the storage tab in My Account Section">Storage</string>

    <string name="account_plan" context="Title of the section about the plan in the storage tab in My Account Section">Plan</string>
    <string name="storage_space" context="Title of the section about the storage space in the storage tab in My Account Section">Storage space</string>
    <string name="transfer_quota" context="Title of the section about the transfer quota in the storage tab in My Account Section">Transfer quota</string>

    <string name="available_space" context="Label in section the storage tab in My Account Section">Available</string>
    <string name="not_available" context="Label in section the storage tab in My Account Section when no info info is received">not available</string>

    <string name="no_bylling_cycle" context="Label in section the storage tab when the account is Free">No billing cycle</string>

    <string name="my_account_of_string" context="String to show the transfer quota and the used space in My Account section">%1$s [A]of %2$s[/A]</string>

    <string name="confirmation_delete_from_save_for_offline" context="confirmation message before removing a something for the Save for offline section">Remove from Save for offline?</string>

    <string name="recent_chat_empty_no_connection_text" context="Text of chat section when the app has no connection">Chat is disabled and it cannot be enabled without a connection.</string>

    <string name="set_status_option_label" context="Label for the option of action menu to change the chat status">Set status</string>

    <string name="general_dismiss" context="Answer for confirmation dialog.">Dismiss</string>

    <string name="context_invitacion_reply_accepted" context="Accepted request invitacion alert">Invitation accepted</string>
    <string name="context_invitacion_reply_declined" context="Declined request invitacion alert">Invitation declined</string>
    <string name="context_invitacion_reply_ignored" context="Ignored request invitacion alert">Invitation ignored</string>

    <string name="error_message_unrecognizable" context="Content of a normal message that cannot be recognized">Message unrecognizable</string>

    <string name="settings_autoaway_title" context="Title of the settings section to configure the autoaway of chat presence">Auto-away</string>
    <string name="settings_autoaway_subtitle" context="Subtitle of the settings section to configure the autoaway of chat presence">Show me away after an inactivity of</string>
    <string name="settings_autoaway_value" context="Value in the settings section of the autoaway chat presence">%1d minutes</string>

    <string name="settings_persistence_title" context="Title of the settings section to configure the status persistence of chat presence">Status persistence</string>
    <string name="settings_persistence_subtitle" context="Subtitle of the settings section to configure the status persistence of chat presence">Maintain my chosen status appearance even when I have no connected devices</string>

    <string name="title_dialog_set_autoaway_value" context="Title of the dialog to set the value of the auto away preference">Set time limit</string>
    <string name="button_set" context="Button to set a value">Set</string>
    <string name="hint_minutes" context="Button to set a value">minutes</string>

    <!--
    <string name="autoaway_disabled" context="Word to indicated the autoaway is disabled">Disabled</string>
    -->

    <string-array name="settings_status_entries" context="the options of what to upload in an array. Needed for the settings">
        <item context="the options of what to upload.">Online</item>
        <item context="the options of what to upload.">Away</item>
        <item context="the options of what to upload.">Busy</item>
        <item context="the options of what to upload.">Offline</item>
    </string-array>

    <string name="offline_empty_folder" context="Text that indicates that a the offline section is currently empty">No files Saved for Offline</string>

    <string name="general_enable" context="Positive confirmation to enable logs">Enable</string>
    <string name="enable_log_text_dialog" context="Dialog to confirm the action of enabling logs">Logs can contain information related to your account</string>

    <string name="confirmation_to_reconnect" context="Dialog to confirm the reconnect action">Network connection recovered. Connect to MEGA?</string>
    <string name="loading_status" context="Message shown meanwhile the app is waiting for a the chat status">Loading status&#8230;</string>

    <string name="error_editing_message" context="Error when a message cannot be edited">This message cannot be edited</string>

    <plurals name="text_number_transfers" context="Label to show the number of transfers in progress">
        <item context="Singular" quantity="one">%1$d of %2$d file</item>
        <item context="Plural" quantity="other">%1$d of %2$d files</item>
    </plurals>

    <string name="option_to_transfer_manager" context="Label of the modal bottom sheet to Transfer Manager section" formatted="false">View</string>
    <string name="option_to_pause_transfers" context="Label of the modal bottom sheet to pause all transfers">Pause all transfers</string>
    <string name="option_to_resume_transfers" context="Label of the modal bottom sheet to resume all transfers">Resume all transfers</string>
    <string name="option_to_clear_transfers" context="Label of the modal bottom sheet to clear completed transfers">Clear completed</string>
    <string name="menu_pause_individual_transfer" context="Dialog to confirm the action of pausing one transfer">Pause transfer?</string>
    <string name="menu_resume_individual_transfer" context="Dialog to confirm the action of restarting one transfer">Resume transfer?</string>
    <string name="button_resume_individual_transfer" context="Button to confirm the action of restarting one transfer">Resume</string>

    <string name="confirmation_to_clear_completed_transfers" context="Dialog to confirm before removing completed transfers">Clear completed transfers?</string>

    <string name="title_tab_in_progress_transfers" context="Title of the tab section for transfers in progress">In progress</string>
    <string name="title_tab_completed_transfers" context="Title of the tab section for completed transfers">Completed</string>

    <string name="transfer_paused" context="Possible state of a transfer">Paused</string>
    <string name="transfer_queued" context="Possible state of a transfer">Queued</string>
    <!--
    <string name="transfer_canceled" context="Possible state of a transfer">Canceled</string>
    -->
    <string name="transfer_unknown" context="Possible state of a transfer">Unknown</string>

    <string name="paused_transfers_title" context="Title of the panel where the progress of the transfers is shown">Paused transfers</string>

    <string name="completed_transfers_empty" context="message shown in the screen when there are not any active transfer">No completed transfers</string>

    <!--
    <string name="message_transfers_completed" context="Message shown when the pending transfers are completed">Transfers finished</string>
    -->

    <plurals name="upload_service_notification" context="Text of the notification shown when the upload service is running">
        <item context="Singular" quantity="one">Uploading %1$d of %2$d file</item>
        <item context="Plural" quantity="other">Uploading %1$d of %2$d files</item>
    </plurals>

    <plurals name="upload_service_final_notification" context="Text of the notification shown when the upload service has finished">
        <item context="Singular" quantity="one">Uploaded %1$d file</item>
        <item context="Plural" quantity="other">Uploaded %1$d files</item>
    </plurals>

    <string name="general_total_size" context="label for the total file size of multiple files and/or folders (no need to put the colon punctuation in the translation)" formatted="false">Total size: %1$s</string>

    <plurals name="upload_service_failed" context="Text of the notification shown when the upload service has finished with any transfer error">
        <item context="Singular" quantity="one">%1$d file not uploaded</item>
        <item context="Plural" quantity="other">%1$d files not uploaded</item>
    </plurals>

    <plurals name="copied_service_upload" context="Text of the notification shown when the upload service has finished with any copied file instead uploaded">
        <item context="Singular" quantity="one">%1$d file copied</item>
        <item context="Plural" quantity="other">%1$d files copied</item>
    </plurals>

    <plurals name="already_downloaded_service" context="Text of the notification shown when the download service do not download because the file is already on the device">
        <item context="Singular" quantity="one">%1$d file previously downloaded</item>
        <item context="Plural" quantity="other">%1$d files previously downloaded</item>
    </plurals>

    <plurals name="download_service_final_notification" context="Text of the notification shown when the download service has finished">
        <item context="Singular" quantity="one">Downloaded %1$d file</item>
        <item context="Plural" quantity="other">Downloaded %1$d files</item>
    </plurals>

    <plurals name="download_service_final_notification_with_details" context="Text of the notification shown when the download service has finished with any error">
        <item context="Singular" quantity="one">Downloaded %1$d of %2$d file</item>
        <item context="Plural" quantity="other">Downloaded %1$d of %2$d files</item>
    </plurals>

    <plurals name="download_service_failed" context="Text of the notification shown when the download service has finished with any transfer error">
        <item context="Singular" quantity="one">%1$d file not downloaded</item>
        <item context="Plural" quantity="other">%1$d files not downloaded</item>
    </plurals>

    <plurals name="download_service_notification" context="Text of the notification shown when the download service is running">
        <item context="Singular" quantity="one">Downloading %1$d of %2$d file</item>
        <item context="Plural" quantity="other">Downloading %1$d of %2$d files</item>
    </plurals>

    <string name="title_depleted_transfer_overquota" context="Title of the alert when the transfer quota is depleted">Depleted transfer quota</string>
    <string name="text_depleted_transfer_overquota" context="Text of the alert when the transfer quota is depleted">Your queued transfer exceeds the current transfer quota available for your IP address and may therefore be interrupted.</string>
    <string name="plans_depleted_transfer_overquota" context="Button to show plans in the alert when the transfer quota is depleted">See our plans</string>
    <string name="continue_without_account_transfer_overquota" context="Button option of the alert when the transfer quota is depleted">Continue without account</string>

    <plurals name="new_general_num_files" context="this is used for example when downloading 1 file or 2 files">
        <item context="Singular of file. 1 file" quantity="one">%1$d file</item>
        <item context="Plural of file. 2 files" quantity="other">%1$d files</item>
    </plurals>

    <string name="general_view" context="Menu option">View files</string>
    <string name="add_to_cloud" context="Menu option">Add to Cloud Drive</string>
    <string name="save_for_offline" context="Menu option">Save for offline</string>

    <string name="general_view_contacts" context="Menu option">View contacts</string>

    <string name="import_success_message" context="Menu option">Succesfully added to Cloud Drive</string>
    <string name="import_success_error" context="Menu option">Error. Not added to Cloud Drive</string>

    <string name="chat_connecting" context="Label in login screen to inform about the chat initialization proccess">Connecting&#8230;</string>

    <string name="context_contact_already_invited" context="message when trying to invite a contact with a pending request">%s was already invited. Consult your pending requests.</string>

    <string name="confirm_email_misspelled" context="Hint text explaining that you can change the email and resend the create account link to the new email address">If you have misspelt your email address, correct it and click [A]Resend[A].</string>
    <string name="confirm_email_misspelled_resend" context="Button to resend the create account email to a new email address in case the previous email address was misspelled">Resend</string>
    <string name="confirm_email_misspelled_email_sent" context="Text shown after the confirmation email has been sent to the new email address">Email sent</string>

    <string name="copyright_alert_title" context="text_copyright_alert_title">Copyright warning to all users</string>
    <string name="copyright_alert_first_paragraph" context="text_copyright_alert_first_paragraph">MEGA respects the copyrights of others and requires that users of the MEGA cloud service comply with the laws of copyright.</string>
    <string name="copyright_alert_second_paragraph" context="text_copyright_alert_second_paragraph">You are strictly prohibited from using the MEGA cloud service to infringe copyrights. You may not upload, download, store, share, display, stream, distribute, email, link to, transmit or otherwise make available any files, data or content that infringes any copyright or other proprietary rights of any person or entity.</string>
    <string name="copyright_alert_agree_button" context="text of the Agree button">Agree</string>
    <string name="copyright_alert_disagree_button" context="text of the Disagree button">Disagree</string>

    <string name="download_show_info" context="Hint how to cancel the download">Show info</string>

    <string name="context_link_removal_error" context="error message">Link removal failed. Try again later.</string>
    <string name="context_link_action_error" context="error message">Link action failed. Try again later.</string>

    <string name="title_write_user_email" context="title of the dialog shown when sending or sharing a folder">Write the user’s e-mail</string>

    <string name="activity_title_files_attached" context="title of the screen to see the details of several node attachments">Files attached</string>
    <string name="activity_title_contacts_attached" context="title of the screen to see the details of several contact attachments">Contacts attached</string>

    <string name="alert_user_is_not_contact">The user is not a contact</string>

    <string name="camera_uploads_cellular_connection">Use cellular connection</string>
    <string name="camera_uploads_upload_videos">Upload videos</string>

    <string name="success_changing_user_avatar" context="Message when an user avatar has been changed successfully">Profile picture updated</string>
    <string name="error_changing_user_avatar_image_not_available" context="Message when an error ocurred when changing an user avatar">Error. Selected image does not exist</string>
    <string name="error_changing_user_avatar" context="Message when an error ocurred when changing an user avatar">Error when changing the profile picture</string>
    <string name="success_deleting_user_avatar" context="Message when an user avatar has been deleted successfully">Profile picture deleted</string>
    <string name="error_deleting_user_avatar" context="Message when an error ocurred when deleting an user avatar">Error when deleting the profile picture</string>

    <string name="error_changing_user_attributes" context="Message when an error ocurred when changing an user attribute">An error occurred when changing the name</string>
    <string name="success_changing_user_attributes" context="Message when an user attribute has been changed successfully">Your name has been successfully updated</string>

    <string name="add_participant_success" context="Message show when a participant has been successfully invited to a group chat">Participant added</string>
    <string name="add_participant_error" context="Message show when a participant hasn't been successfully invited to a group chat">Error. Participant not added</string>

    <string name="remove_participant_success" context="Message show when a participant has been successfully removed from a group chat">Participant removed</string>
    <string name="remove_participant_error" context="Message show when a participant hasn't been successfully removed from a group chat">Error. Participant not removed</string>

    <string name="no_files_selected_warning">No files selected</string>

    <string name="attachment_upload_panel_from_cloud">From Cloud Drive</string>
    <string name="attachment_upload_panel_contact">Contact</string>
    <string name="attachment_upload_panel_photo">From device</string>

    <string name="delete_account" context="Button and title of dialog shown when the user wants to delete permanently his account">Cancel account</string>
    <string name="delete_account_text" context="Text shown in the alert dialog to confirm the cancellation of an account">If you cancel your account you will not be able to access your account data, your MEGA contacts or conversations.\nYou will not be able to undo this action.</string>
    <string name="delete_button" context="Button in My Account section to confirm the account deletion">Delete</string>

    <string name="file_properties_info_info_file">Info</string>
    <string name="file_properties_info_size" context="Refers to the size of a file.">Total size</string>
    <string name="file_properties_info_content" context="header of a status field for what content a user has shared to you">Contains</string>
    <string name="file_properties_info_added" context="when was the file added in MEGA">Created</string>
    <string name="file_properties_shared_folder_public_link_name">Link</string>

    <string name="file_properties_shared_folder_full_access" context="Refers to access rights for a file folder.">Full access</string>
    <string name="file_properties_shared_folder_read_only" context="Refers to access rights for a file folder.">Read-only</string>
    <string name="file_properties_shared_folder_read_write" context="Refers to access rights for a file folder. (with the &amp; needed. Don\'t use the symbol itself. Use &amp;)">Read &amp; write</string>

    <string name="attachment_uploading_state_uploading">Uploading&#8230;</string>
    <string name="attachment_uploading_state_error">Error. Not sent.</string>

    <string name="already_downloaded_multiple" context="When a multiple download is started, some of the files could have already been downloaded before. This message shows the number of files that has already been downloaded and the number of files pending">%d files already downloaded.</string>
    <string name="pending_multiple" context="When a multiple download is started, some of the files could have already been downloaded before. This message shows the number of files that has already been downloaded and the number of files pending">%d files pending.</string>

    <string name="contact_is_me">No options available, you have selected yourself</string>

    <string name="confirmation_delete_one_attachment" context="Confirmation before deleting one attachment">Remove attachment?</string>

    <string name="general_view_with_revoke" formatted="false" context="Menu option">View files (%1$d deleted)</string>

    <string name="success_attaching_node_from_cloud" context="Success message when the attachment has been sent to a chat">File sent to %1$s</string>
    <string name="success_attaching_node_from_cloud_chats" context="Success message when the attachment has been sent to a many chats">File sent to %1$d chats</string>
    <string name="error_attaching_node_from_cloud" context="Error message when the attachment cannot be sent">Error. The file has not been sent</string>
    <string name="error_attaching_node_from_cloud_chats" context="Error message when the attachment cannot be sent to any of the selected chats">Error. The file has not been sent to any of the selected chats</string>
    <string name="error_revoking_node" context="Error message when the attachment cannot be revoked">Error. The attachment has not been removed</string>

    <string name="settings_set_up_automatic_uploads" context="settings option">Set up automatic uploads</string>

    <string name="settings_chat_silent_sound_not" context="settings option for chat notification">Silent</string>

    <string name="messages_chat_notification" context="messages string in chat notification">messages</string>
    <string name="incoming_folder_notification" context="part of the string in incoming shared folder notification">from</string>
    <string name="title_incoming_folder_notification" context="title of incoming shared folder notification">New shared folder</string>
    <string name="title_contact_request_notification" context="title of contact request notification">New contact request</string>

    <string name="title_properties_chat_clear" context="Title of the section to clear the chat content in the Contact Properties screen">Clear chat history</string>
    <string name="title_properties_remove_contact" context="Title of the section to remove contact in the Contact Properties screen">Remove contact</string>

    <string name="title_properties_chat_notifications_contact" context="Title of the section to enable notifications in the Contact Properties screen">Chat notifications</string>
    <string name="history_cleared_by" context="Text shown when the chat history was cleared by someone">[A]%1$s[/A][B] cleared the chat history[/B]</string>

    <string name="number_messages_chat_notification" formatted="false" context="messages string in chat notification">%1$d unread chats</string>

    <string name="context_permissions_changing_folder" context="Item menu option upon clicking on one or multiple files.">Changing permissions</string>
    <string name="context_removing_contact_folder" context="Item menu option upon clicking on one or multiple files.">Removing contact from shared folder</string>

    <string name="confirmation_move_to_rubbish" context="confirmation message before removing a file">Move to rubbish bin?</string>
    <string name="confirmation_move_to_rubbish_plural" context="confirmation message before removing a file">Move to rubbish bin?</string>
    <string name="confirmation_delete_from_mega" context="confirmation message before removing a file">Delete from MEGA?</string>
    <string name="confirmation_leave_share_folder" context="confirmation message before leaving an incoming shared folder">If you leave the folder, you will not be able to see it again</string>
    <string name="attachment_uploading_state" context="label to indicate the state of an upload in chat">Uploading&#8230;</string>

    <string name="title_properties_contact_notifications_for_chat" context="Title of the section to enable notifications in the Contact Properties screen">Chat notifications</string>

    <string name="achievements_title" context="title of the section for achievements">Achievements</string>
    <string name="achievements_subtitle" context="subtitle of the section for achievements">Invite friends and get rewards</string>

    <string name="button_invite_friends" context="button to invite friends for getting achievements">Invite friends</string>

    <string name="figures_achievements_text_referrals" context="title of the introduction for the achievements screen">Get %1$s of storage and %2$s of transfers for each referral</string>

    <string name="figures_achievements_text" context="sentence to detail the figures of storage and transfer quota related to each achievement">Get %1$s of storage and %2$s of transfers</string>

    <string name="unlocked_rewards_title" context="title of the section for unlocked rewards">Unlocked rewards</string>

    <string name="unlocked_storage_title" context="title of the section for unlocked storage quota">Storage Quota</string>

    <string name="title_referral_bonuses" context="title of the section for referral bonuses in achivements section (maximum 24 chars)">Referral Bonuses</string>
    <string name="title_install_app" context="title of the section for install a mobile app in achivements section (maximum 24 chars)">Install a mobile app</string>
    <string name="title_regitration" context="title of the section for install megasync in achivements section (maximum 24 chars)">Registration bonus</string>
    <string name="title_install_desktop" context="title of the section for install a mobile app bonuses in achivements section (maximum 24 chars)">Install MEGA desktop app</string>
    <string name="title_base_quota" context="title of the section for base quota in achivements section">Account Base Quota</string>
    <string name="camera_uploads_empty" context="Text that indicates that no pictures have been uploaded to the Camera Uploads section">No media on Camera Uploads</string>
    <string name="general_num_days_left" context="indicates the number of days left related to a achievement">%1$d d left</string>
    <string name="expired_achievement" context="state to indicate the achievement has expired">Expired</string>

    <string name="setting_title_use_https_only" context="title of the advanced setting to choose the use of https">Don’t use HTTP</string>
    <string name="setting_subtitle_use_https_only" context="subtitle of the advanced setting to choose the use of https">Enable this option only if your transfers don’t start. In normal circumstances HTTP is satisfactory as all transfers are already encrypted.</string>

    <string name="title_achievement_invite_friends" context="title of screen to invite friends and get an achievement">How it works</string>
    <string name="first_paragraph_achievement_invite_friends" context="first paragraph of screen to invite friends and get an achievement">Invite your friends to create a free MEGA account and install our mobile app. For every successful signup and app install you receive bonus storage and transfer quota.</string>
    <string name="second_paragraph_achievement_invite_friends" context="second paragraph of screen to invite friends and get an achievement">You will not receive credit for inviting someone who has used MEGA previously and you will not be notified about such a rejection. Invited contacts must install the MEGA mobile app or MEGA desktop app on their devices.</string>

    <string name="card_title_invite_friends" context="explanation of screen to invite friends and get an achievement">Select contacts from your phone contact list or enter multiple email addresses.</string>

    <string name="title_confirmation_invite_friends" context="title of the dialog to confirm the contact request">Invite friends to MEGA</string>
    <string name="subtitle_confirmation_invite_friends" context="subtitle of the dialog to confirm the contact request">Thanks! Invitation was sent by email</string>
    <string name="paragraph_confirmation_invite_friends" context="paragraph of the dialog to confirm the contact request">Encourage your friends to register and install a MEGA app. As long as your friend uses the same email address as you’ve entered, you will receive your transfer quota reward.</string>

    <string name="invalid_email_to_invite" context="Error shown when the user writes a email with an incorrect format">Email is malformed</string>

    <string name="paragraph_info_achievement_install_desktop" context="info paragraph about the achievement install megasync">When you install MEGAsync you get %1$s of complimentary storage space plus %2$s of transfer quota, both valid for 180 days. MEGA desktop app is available for Windows, macOS and most Linux distros.</string>
    <string name="paragraph_info_achievement_install_mobile_app" context="info paragraph about the achievement install mobile app">When you install our mobile app you get %1$s of complimentary storage space plus %2$s of transfer quota, both valid for 180 days. We provide mobiles apps for iOS, Android and Windows Phone.</string>

    <string name="result_paragraph_info_achievement_install_desktop" context="info paragraph about the completed achievement install megasync">You have received %1$s storage space and %2$s transfer quota for installing our MEGA desktop app.</string>
    <string name="result_paragraph_info_achievement_install_mobile_app" context="info paragraph about the completed achievement install mobile app">You have received %1$s storage space and %2$s transfer quota for installing our mobile app.</string>
    <string name="result_paragraph_info_achievement_registration" context="info paragraph about the completed achievement registration">You have received %1$s storage space as your free registration bonus.</string>

    <string name="expiration_date_for_achievements" context="info paragraph about the completed achievement registration">Bonus expires in %1$d days</string>

    <plurals name="context_share_folders">
        <item context="menu item" quantity="one">Share folder</item>
        <item context="menu items" quantity="other">Share folders</item>
    </plurals>

    <string name="no_folders_shared" context="Info of a contact if there is no folders shared with him">No folders shared</string>

    <string name="settings_help" context="Settings category title for Help">Help</string>
    <string name="settings_help_preference" context="Settings preference title for send feedback">Send Feedback</string>
    <string name="setting_feedback_subject" context="mail subject">Android feedback</string>
    <string name="setting_feedback_body" context="mail body">Please, write your feedback here:</string>
    <string name="settings_feedback_body_device_model" context="mail body">Device model</string>
    <string name="settings_feedback_body_android_version" context="mail body">Android version</string>

    <string name="dialog_title_new_file" context="Title of the dialog to create a new file by inserting the name">New file</string>
    <string name="context_new_file_name" context="Input field description in the create file dialog.">File Name</string>

    <string name="dialog_title_new_link" context="Title of the dialog to create a new link by inserting the name">Link name</string>
    <string name="context_new_link_name" context="Input field description in the create link dialog.">link.url</string>

    <string name="new_file_subject_when_uploading" context="Title of the field subject when a new file is created to upload">SUBJECT</string>
    <string name="new_file_content_when_uploading" context="Title of the field content when a new file is created to upload">CONTENT</string>
    <string name="new_file_email_when_uploading" context="Title of the field email when a new contact is created to upload">EMAIL</string>

    <!--<string name="context_empty_inbox" context="Title of the empty text when a fragment is empty">No files on your</string>-->
    <!--<string name="context_empty_camera_uploads" context="Title of the empty text when a fragment is empty">No media on</string>-->

    <string name="forward_menu_item" context="Item of a menu to forward a message chat to another chatroom">Forward</string>

    <string name="general_attach" context="name of the button to attach file from MEGA to another app">Attach</string>

    <string name="type_contact" context="when add or share a file with a new contact, it can type by name or mail">Contact’s name or email</string>

    <string name="max_add_contact" context="when add or share a file with a new contact, message displayed to warn that the maximum number has been reached">No more contacts can be added at this time</string>

    <string name="old_and_new_passwords_equals" context="when changing the password , the old password and new password are equals">The new password cannot be the same as the old password</string>

    <string name="action_search_by_date" context="Menu item">Search by date</string>
    <string name="general_apply" context="title of a button to apply search by date">Apply</string>ç
    <string name="general_search_month" context="title of a button to apply search by month">Last month</string>
    <string name="general_search_year" context="title of a button to apply search by year">Last year</string>

    <string name="label_set_day" context="title of a Search by date tag">Set day</string>
    <string name="snackbar_search_by_date" context="the user can't choose this date">Date required is not valid</string>

    <string name="invalid_characters" context="Error when the user writes a character not allowed">Characters not allowed</string>

    <string name="audio_play" context="Label shown when audio file is playing">Audio File</string>

    <string name="corrupt_pdf_dialog_text" context="when open PDF Viewer, the pdf that it try to open is damaged or does not exist">Error. The pdf file is corrupted or does not exist.</string>

    <string name="user_account_feedback" context="Label to include info of the user email in the feedback form">User account</string>

    <string name="save_to_mega" context="Label shown in MEGA pdf-viewer when it open a PDF save in smartphone storage">Save to my \nCloud Drive</string>

    <string name="chat_already_exists" context="Error message when creating a chat one to one with a contact that already has a chat">The chat already exists</string>

    <string name="not_download" context="before sharing a file, has to be downloaded">The file has not been downloaded yet</string>

    <string name="not_permited_add_email_to_invite" context="Error shown when a user is starting a chat or adding new participants in a group chat and writes a contact mail that has not added">Only MEGA contacts can be added</string>

    <string name="invalid_connection_state" context="Info label about the connectivity state of an individual chat">Chat disconnected</string>

    <string name="call_error" context="Message show when a call cannot be established">Error. The call cannot be established</string>

    <string name="title_evaluate_the_app_panel" context="Title of dialog to evaluate the app">Are you happy with this app?</string>
    <string name="rate_the_app_panel" context="Label to show rate the app">Yes, rate the app</string>
    <string name="send_feedback_panel" context="Label to show send feedback">No, send feedback</string>

    <string name="link_advanced_options" context="title of the section advanced options on the get link screen">Advanced options</string>

    <string name="no_contacts_permissions" context="Title of the section to invite contacts if the user has denied the contacts permmissions">No contact permissions granted</string>

    <string name="footnote_achievements" context="Footnote to clarify the storage space is subject to the achievement program">* Subject to your participation in our achievement program</string>

    <string name="choose_qr_option_panel" context="Option of the sliding panel to go to QR code section">My QR code</string>
    <string name="section_qr_code" context="Title of the screen that shows the options to the QR code">QR Code</string>
    <string name="action_reset_qr" context="Option in menu of section  My QR code to reset the QR code">Reset QR code</string>
    <string name="action_delete_qr" context="Option in menu of section  My QR code to delete the QR code">Delete QR code</string>
    <string name="save_cloud_drive" context="Option shown in QR code bottom sheet dialog to save QR code in Cloud Drive">To Cloud Drive</string>
    <string name="save_file_system" context="Option shown in QR code bottom sheet dialog to save QR code in File System">To File System</string>
    <string name="section_my_code" context="Title of QR code section">MY CODE</string>
    <string name="section_scan_code" context="Title of QR code scan section">SCAN CODE</string>
    <string name="settings_qrcode_autoaccept" context="Title of QR code settings that permits or not contacts that scan my QR code will be automatically added to my contact list">Auto-Accept</string>
    <string name="setting_subtitle_qrcode_autoccept" context="Subtitle of QR code settings auto-accept">Contacts that scan your QR Code will be automatically added to your contact list.</string>
    <string name="setting_subtitle_qrcode_reset" context="Subtitle of QR code settings that reset the code">Previous QR code will no longer be valid</string>
    <string name="qrcode_link_copied" context="Text shown when it has been copied the QR code link">Link copied to the clipboard</string>
    <string name="qrcode_reset_successfully" context="Text shown when it has been reseted the QR code successfully">QR code successfully reset</string>
    <string name="qrcode_delete_successfully" context="Text shown when it has been deleted the QR code successfully">QR code successfully delete</string>
    <string name="qrcode_reset_not_successfully" context="Text shown when it has not been reseted the QR code successfully">QR code not reset due to any error. Please, try again.</string>
    <string name="qrcode_delete_not_successfully" context="Text shown when it has not been delete the QR code successfully">QR code not delete due to any error. Please, try again.</string>
    <string name="invite_sent" context="Title of dialog shown when a contact request has been sent with QR code">Invite sent</string>
    <string name="invite_sent_text" context="Text of dialog shown when a contact request has been sent with QR code">The user %s has been invited and will appear in your contact list once accepted.</string>
    <string name="error_share_qr" context="Text shown when it tries to share the QR and occurs an error to process the action">An error occurred while trying to share the QR file. Perhaps the file does not exist. Please, try again later.</string>
    <string name="error_upload_qr" context="Text shown when it tries to upload to Cloud Drive the QR and occurs an error to process the action">An error occurred while trying to upload the QR file. Perhaps the file does not exist. Please, try again later.</string>
    <string name="error_download_qr" context="Text shown when it tries to download to File System the QR and occurs an error to process the action">An error occurred while trying to download the QR file. Perhaps the file does not exist. Please, try again later.</string>
    <string name="success_download_qr" context="Text shown when it tries to download to File System the QR and the action has success">The QR Code has been downloaded successfully to %s</string>
    <string name="invite_not_sent" context="Title of dialog shown when a contact request has not been sent with QR code">Invite not sent</string>
    <string name="invite_not_sent_text" context="Text of dialog shown when a contact request has not been sent with QR code">The QR code or contact link is invalid. Try to scan a valid code or to open a valid link.</string>
    <string name="invite_not_sent_text_already_contact" context="Text of dialog shown when a contact request has not been sent with QR code because of is already a contact">The invitation has not been sent. %s is already in your contacts list.</string>
    <string name="invite_not_sent_text_error" context="Text of dialog shown when a contact request has not been sent with QR code because of some error">The invitation has not been sent. Some error occurred processing it.</string>
    <string name="generatin_qr" context="Text of alert dialog informing that the qr is generating">Generating QR Code&#8230;</string>
    <string name="menu_item_scan_code" context="Title of QR code scan menu item">Scan QR code</string>
    <string name="button_copy_link" context="get the contact link and copy it">Copy link</string>
    <string name="button_create_qr" context="Create QR code">Create QR code</string>
    <string name="qrcode_create_successfully" context="Text shown when it has been created the QR code successfully">QR code successfully create</string>
    <string name="qrcode_scan_help" context="Text shown in QR code scan fragment to help and guide the user in the action">Line up the QR code to scan it with your device’s camera</string>
    <string name="contact_view" context="positive button on dialog to view a contact">View</string>


    <string name="external_play" context="Item menu option to reproduce audio or video in external reproductors">Open with</string>

    <string name="context_share" context="to share a file using Facebook, Whatsapp, etc">Share using</string>

    <string name="error_enable_chat_before_login" context="Message shown if the user choose enable button and he is not logged in">Please, log in before enabling the chat</string>

    <string name="label_set_period" context="title of a tag to search for a specific period within the search by date option in Camera upload">Set period</string>

    <string name="context_empty_chat_recent" context="Text of the empty screen when there are not chat conversations">[B]Invite friends to [/B][A]Chat[/A][B] and enjoy our encrypted platform with privacy and security.[/B]</string>
    <string name="recent_chat_empty_enable_chat" context="Message shown when the user has no recent chats">[C]Enable [/C][B]Chat[/B][A][C] and enjoy our encrypted platform with privacy and security.[/C]</string>

    <string name="context_empty_camera_uploads" context="Text of the empty screen when there are not elements in Camera Uploads">[B]No media on [/B][A]Camera Uploads[/A][B].[/B]</string>
    <string name="context_empty_rubbish_bin" context="Text of the empty screen when there are not elements in the Rubbish Bin">[B]Empty [/B][A]Rubbish Bin[/A][B].[/B]</string>

    <string name="context_empty_inbox" context="Text of the empty screen when there are not elements in Cloud Drive or Inbox">[B]No files on your [/B][A]%1$s[/A][B].[/B]</string>
    <string name="context_empty_offline" context="Text of the empty screen when there are not elements in Saved for Offline">[B]No files [/B][A]%1$s[/A][B].[/B]</string>
    <string name="context_empty_contacts" context="Text of the empty screen when there are not contacts">[B]No [/B][A]%1$s[/A][B].[/B]</string>

    <string name="recent_chat_empty" context="Message shown when the user has no chats">[A]No[/A] [B]Conversations[/B]</string>
    <string name="recent_chat_loading_conversations" context="Message shown when the chat is section is loading the conversations">[A]Loading[/A] [B]Conversations&#8230;[/B]</string>

    <string name="context_empty_incoming" context="Text of the empty screen when there are not elements in Incoming">Incoming Shared folders</string>
    <string name="context_empty_outgoing" context="Text of the empty screen when there are not elements in Outgoing">Outgoing Shared folders</string>

    <string name="tab_sent_requests" context="Title of the sent requests tab. Capital letters">Sent requests</string>
    <string name="tab_received_requests" context="Title of the received requests tab. Capital letters">Received requests</string>
    <string name="overquota_alert_title" context="Title dialog overquota error">Storage quota exceeded</string>

    <string name="invalid_link" context="error message shown when an account confirmation link or reset password link is invalid for unknown reasons">Invalid link, please ask for a new valid link</string>

    <string name="processing_link" context="Message shown when a link is being processing">Processing link&#8230;</string>

    <string name="passwd_weak" context="Message shown when it is creating an acount and it is been introduced a very weak or weak password">Your password is easily guessed. Try making your password longer. Combine uppercase &amp; lowercase letters. Add special characters. Do not use names or dictionary words.</string>
    <string name="passwd_medium" context="Message shown when it is creating an acount and it is been introduced a medium password">Your password is good enough to proceed, but it is recommended to strengthen your password further.</string>
    <string name="passwd_good" context="Message shown when it is creating an acount and it is been introduced a good password">This password will withstand most typical brute-force attacks. Please ensure that you will remember it.</string>
    <string name="passwd_strong" context="Message shown when it is creating an acount and it is been introduced a strong password">This password will withstand most sophisticated brute-force attacks. Please ensure that you will remember it.</string>
    <string name="pass_very_weak" context="Password very weak">Very Weak</string>
    <string name="pass_weak" context="Password weak">Weak</string>
    <string name="pass_medium" context="Password medium">Medium</string>
    <string name="pass_good" context="Password good">Good</string>
    <string name="pass_strong" context="Password strong">Strong</string>

    <string name="title_notification_call_in_progress" context="Title of the notification shown on the action bar when there is a call in progress">Call in progress</string>
    <string name="action_notification_call_in_progress" context="Subtitle of the notification shown on the action bar when there is a call in progress">Click to go back to the call</string>
    <string name="button_notification_call_in_progress" context="Button in the notification shown on the action bar when there is a call in progress">Return to the call</string>

    <string name="contacts_mega" context="When it lists contacts of MEGA, the title of list's header">On Mega</string>
    <string name="contacts_phone" context="When it lists contacts of phone, the title of list's header">Phone contacts</string>

    <string name="account_suspended_multiple_breaches_ToS" context="Message error shown when trying to log in on an account has been suspended due to multiple breaches of Terms of Service">Your account has been suspended due to multiple breaches of MEGA’s Terms of Service. Please check your email inbox.</string>
    <string name="account_suspended_breache_ToS" context="Message error shown when trying to log in on an account has been suspended due to breach of Terms of Service">Your account was terminated due to a breach of MEGA’s Terms of Service, such as abuse of rights of others; sharing and/or importing illegal data; or system abuse.</string>

    <string name="file_storage_empty_folder" context="In a chat conversation when you try to send device's images but there aren't available images">No files</string>

    <plurals name="number_of_versions" formatted="false" context="Number of versions of a file shown on the screen info of the file">
        <item context="version item" quantity="one">%1$d version</item>
        <item context="version items" quantity="other">%1$d versions</item>
    </plurals>

    <string name="title_section_versions" context="Title of the section Versions for files">Versions</string>

    <string name="header_current_section_item" context="Header of the item to show the current version of a file in a list">Current version</string>
    <plurals name="header_previous_section_item" context="Header of the item to show the previous versions of a file in a list">
        <item context="file item" quantity="one">Previous version</item>
        <item context="file items" quantity="other">Previous versions</item>
    </plurals>

    <string name="general_revert" context="option menu to revert a file version">Revert</string>
    <string name="menu_item_clear_versions" context="option menu to clear all the previous versions">Clear previous versions</string>
    <plurals name="title_dialog_delete_version" context="Title of the dialog to confirm that a version os going to be deleted">
        <item context="version item" quantity="one">Delete version?</item>
        <item context="version items" quantity="other">Delete versions?</item>
    </plurals>

    <string name="content_dialog_delete_version" context="Content of the dialog to confirm that a version is going to be deleted">This version will be permanently removed.</string>
    <string name="content_dialog_delete_multiple_version" context="Content of the dialog to confirm that several versions are going to be deleted">These %d versions will be permanently removed.</string>

    <string name="chat_upload_title_notification" context="Title of the notification shown when a file is uploading to a chat">Chat uploading</string>

    <string name="settings_chat_upload_quality" context="Label for the option on setting to set up the quality of multimedia files uploaded to the chat">Chat media quality</string>

    <string-array name="settings_chat_upload_quality_entries" context="the options for the option on setting to set up the quality of multimedia files uploaded to the chat">
        <item context="the options of what to upload.">Original</item>
        <item context="the options of what to upload.">Medium</item>
    </string-array>

    <string name="missed_call_notification_title" context="Title of the notification for a missed call">Missed call</string>
    <string name="file_properties_info_location" cotext="Refers to a location of file">Location</string>

    <string name="file_properties_folder_current_versions" cotext="Title of the label to show the size of the current files inside a folder">Current versions</string>
    <string name="file_properties_folder_previous_versions" cotext="Title of the label to show the size of the versioned files inside a folder">Previous versions</string>

    <plurals name="number_of_versions_inside_folder" formatted="false" context="Number of versioned files inside a folder shown on the screen info of the folder">
        <item context="version item" quantity="one">%1$d versioned file</item>
        <item context="version items" quantity="other">%1$d versioned files</item>
    </plurals>

    <string name="messages_forwarded_success" context="Alert message after forwarding one or several messages to several chats">Messages forwarded</string>
    <string name="messages_forwarded_error" context="Error message after forwarding one or several messages to several chats">Error. Not correctly forwarded</string>
    <plurals name="messages_forwarded_partial_error" formatted="false" context="Error message if any of the forwarded messages fails">
        <item context="message item" quantity="one">Error. %1$d message not successfully forwarded</item>
        <item context="message items" quantity="other">Error. %1$d messages not successfully forwarded</item>
    </plurals>
    <plurals name="messages_forwarded_error_not_available" formatted="false" context="Error non existing resource after forwarding one or several messages to several chats">
        <item context="message item" quantity="one">Error. The resource is no longer available</item>
        <item context="message items" quantity="other">Error. The resources are no longer available</item>
    </plurals>

    <string name="turn_on_notifications_title" context="The title of fragment Turn on Notifications">Turn on Notifications</string>
    <string name="turn_on_notifications_subtitle" context="The subtitle of fragment Turn on Notifications">This way, you will see new messages\non your Android phone instantly.</string>
    <string name="turn_on_notifications_first_step" context="First step to turn on notifications">Open Android device [A]Settings[/A]</string>
    <string name="turn_on_notifications_second_step" context="Second step to turn on notifications">Open [A]Apps &amp; notifications[/A]</string>
    <string name="turn_on_notifications_third_step" context="Third step to turn on notifications">Select [A]MEGA[/A]</string>
    <string name="turn_on_notifications_fourth_step" context="Fourth step to turn on notifications">Open [A]App notifications[/A]</string>
    <string name="turn_on_notifications_fifth_step" context="Fifth step to turn on notifications">Switch to On and select your preferences</string>

    <plurals name="files_send_to_chat_success" context="Alert message after sending to chat one or several messages to several chats">
        <item context="version item" quantity="one">File sent</item>
        <item context="version items" quantity="other">Files sent</item>
    </plurals>
    <string name="files_send_to_chat_error" context="Error message after sending to chat one or several messages to several chats">Error. Not correctly sent</string>

    <string name="context_send_file_to_chat" context="menu option to send a file to a chat">Send to chat</string>

    <string name="remember_pwd_dialog_title" context="Title of the dialog 'Do you remember your password?'">Do you remember your password?</string>
    <string name="remember_pwd_dialog_text" context="Text of the dialog 'Do you remember your password?'">Please test your password to ensure you remember it. If you lose your password, you will lose access to your MEGA data.</string>
    <string name="remember_pwd_dialog_do_not_show" context="'Do you remember your password?' dialog option that permits user do not show it again">Don’t show me again</string>
    <string name="remember_pwd_dialog_button_test" context="Button of the dialog 'Do you remember your password?' that permits user test his password">Test password</string>
    <string name="test_pwd_title" context="Title of the activity that permits user test his password">Test your password</string>
    <string name="test_pwd_accepted" context="Message shown to the user when is testing her password and it is correct">Password accepted</string>
    <string name="test_pwd_wrong" context="Message shown to the user when is testing her password and it is wrong">Wrong password!\nBackup your Recovery Key as soon as possible!</string>
    <string name="recovery_key_exported_dialog_title" context="Title of the dialog 'Recovery Key exported'">Recovery Key exported</string>
    <string name="recovery_key_exported_dialog_text" context="Text of the dialog 'Recovery Key exported'">The Recovery Key has been exported into the Offline section as MEGARecoveryKey.txt.\nNote: It will be deleted if you log out, please store it in a safe place.</string>
    <string name="recovery_key_exported_dialog_text_logout" context="Text of the dialog 'Recovery Key exported' when the user wants logout">You are about to logout, please test your password to ensure you remember it.\nIf you lose your password, you will lose access to your MEGA data.</string>
    <string name="option_copy_to_clipboard" context="Option that permits user copy to clipboard">Copy to clipboard</string>
    <string name="option_export_recovery_key" context="Option that permits user export his recovery key">Export recovery key</string>
    <string name="option_logout_anyway" context="Option that permits user logout">Logout anyway</string>
    <string name="recovery_key_bottom_sheet" context="Title of the bottom sheet dialog 'Recovery Key'">Recovery Key</string>
    <string name="option_save_on_filesystem" context="Option that permits user save on File System">Save on File System</string>
    <string name="message_copied_to_clipboard" context="Message shown when something has been copied to clipboard">Copied to clipboard</string>

    <string name="message_jump_latest" context="text of the label to show that you have messages unread in the chat conversation">Jump to latest</string>
    <string name="message_new_messages" context="text of the label to show that you have new messages in the chat conversation">New messages</string>


    <string name="notification_subtitle_incoming" context="notification subtitle of incoming calls">Incoming call</string>

    <plurals name="number_unread_messages" context="Subtitle to show the number of unread messages on a chat">
        <item context="unread message" quantity="one">%1$s unread message</item>
        <item context="unread messages" quantity="other">%1$s unread messages</item>
    </plurals>

    <plurals name="plural_number_messages_chat_notification" context="Notification title to show the number of unread chats">
        <item context="unread message" quantity="one">%1$d unread chat</item>
        <item context="unread messages" quantity="other">%1$d unread chats</item>
    </plurals>

    <string name="chat_loading_messages" context="Message shown when a chat is opened and the messages are being recovered">[A]Loading[/A] [B]Messages&#8230;[/B]</string>

    <string name="general_error_internal_node_not_found" context="Error message shown when opening a file link which doesn't exist">File or folder not found. Are you logged in with a different account in your browser? You can only access files or folders from the account you are currently logged in with in the app</string>


    <string name="context_loop_video" context="menu option to loop video or audio file">Loop</string>

    <string name="settings_security_options_title" context="Title of the category Security options on Settings section">Security options</string>
    <string name="settings_recovery_key_title" context="Title of the preference Recovery key on Settings section">Recovery Key</string>
    <string name="settings_recovery_key_summary" context="Summary of the preference Recovery key on Settings section">Exporting the master key and keeping it in a secure location enables you to set a new password without data loss.</string>

    <string name="login_connectivity_issues" context="message when a temporary error on logging in is due to connectivity issues">Unable to reach MEGA. Please check your connectivity or try again later.</string>
    <string name="login_servers_busy" context="message when a temporary error on logging in is due to servers busy">Servers are too busy. Please wait.</string>
    <string name="login_API_lock" context="message when a temporary error on logging in is due to SDK is waiting for the server to complete a request due to an API lock">This process is taking longer than expected. Please wait.</string>
    <string name="login_API_rate" context="message when a temporary error on logging in is due to SDK is waiting for the server to complete a request due to a rate limit ">Too many requests. Please wait.</string>

    <string name="corrupt_video_dialog_text" context="when open audio video player, the file that it try to open is damaged or does not exist">Error. The file is corrupted or does not exist.</string>


    <string name="section_playlist" context="Title of the screen Playlist">Playlist</string>
    <string name="playlist_state_playing" context="Text shown in playlist subtitle item when a file is reproducing">Now playing&#8230;</string>
    <string name="playlist_state_paused" context="Text shown in playlist subtitle item when a file is reproducing but it is paused">Paused</string>

    <string name="context_option_print" context="Menu option to print the recovery key from Offline section">Print</string>

    <string name="save_MK_confirmation" context="Message when the recovery key has been successfully saved on the filesystem">The Recovery Key has been successfully saved</string>

    <string name="pending_outshare_indicator" context="label to indicate that a share is still pending on outgoing shares of a node">(Pending)</string>

    <string name="option_enable_chat_rich_preview" context="Option in Settings section to enable the rick links previews">Rich URL previews</string>

    <string name="button_always_rich_links" context="Button to allow the rich links previews on chat">Always allow</string>
    <string name="button_not_now_rich_links" context="Button do not allow now the rich links previews on chat">Not now</string>
    <string name="button_never_rich_links" context="Button do not allow the rich links previews on chat">Never</string>

    <string name="title_enable_rich_links" context="Title of the dialog to enable the rich links previews on chat">Enable rich URL previews</string>

    <string name="text_enable_rich_links" context="Text of the dialog to enable the rich links previews on chat">Enhance the MEGAchat experience. URL content will be retrieved without end-to-end encryption.</string>

    <string name="subtitle_mega_rich_link_no_key" context="Subtitle of a MEGA rich link without the decryption key">Tap to enter the Decryption Key</string>

    <string name="call_starting" context="Subtitle of the call screen when a call is just starting">Calling&#8230;</string>


    <string name="error_password" context="when the user tries to creates a MEGA account or tries to change his password and the password strength is very weak">Please enter a stronger password</string>

    <string name="title_acceptance_contact_request_notification" context="title of the notification for an acceptance of a contact request">New contact</string>
    <string name="title_storage_usage" context="title of usage storage section in Storage">Usage Storage</string>

    <plurals name="plural_number_contact_request_notification" context="Notification title to show the number of incoming contact request">
        <item context="contact request" quantity="one">%1$d pending contact request</item>
        <item context="contact requests" quantity="other">%1$d pending contact requests</item>
    </plurals>

    <string name="title_new_contact_request_notification" context="title of the notification for a new incoming contact request">New contact request</string>

    <string name="type_message_hint_with_title" context="Hint shown in the field to write a message in the chat screen">Write message to ”%s”&#8230;</string>
    <string name="transfers_empty_new" context="message shown in the screen when there are not any active transfer">[B]No active[/B][A] Transfers[/A][B].[/B]</string>
    <string name="completed_transfers_empty_new" context="message shown in the screen when there are not any active transfer">[B]No completed[/B][A] Transfers[/A][B].[/B]</string>
    <string name="file_browser_empty_folder_new" context="Text that indicates that a folder is currently empty">[B]Empty[/B][A] Folder[/A][B].[/B]</string>

    <string name="type_message_hint_with_customized_title" context="Hint shown in the field to write a message in the chat screen (chat with customized title)">Write message to ”%s”&#8230;</string>
    <string name="type_message_hint_with_default_title" context="Hint shown in the field to write a message in the chat screen (chat with default title)">Write message to %s&#8230;</string>

    <string name="settings_2fa" context="Title of setting Two-Factor Authentication">Two-Factor Authentication</string>
    <string name="setting_subtitle_2fa" context="Subtitle of setting Two-Factor Authentication when the preference is disabled">Two-Factor Authentication is a second layer of security for your account.</string>
    <string name="title_2fa" context="Title of the screen Two-Factor Authentication">Why you need two-factor authentication?</string>
    <string name="two_factor_authentication_explain">Two-factor authentication is a second layer of security for your account. Which means that even if someone knows your password they cannot access it, without also having access to the six digit code only you have access to.</string>
    <string name="button_setup_2fa" context="Button that permits user begin with the process of enable Two-Factor Authentication">Begin setup</string>
    <string name="explain_qr_seed_2fa" context="Text that explain how to do with Two-Factor Authentication QR">Scan or copy the seed to your Authenticator App. Be sure to backup this seed to a safe place in case you lose your phone.</string>
    <string name="explain_confirm_2fa" context="Text that explain how to confirm Two-Factor Authentication">Please enter the code generated by your authenticator app.</string>
    <string name="general_verify" context="Text button">Verify</string>
    <string name="general_next" context="Text button">Next</string>
    <string name="url_qr_2fa" context="URL that is used to generate Two-Factor Authentication QR code. Not translate">otpauth://totp/MEGA:%s?secret=%s&amp;issuer=MEGA</string>
    <string name="qr_seed_text_error" context="Text of the alert dialog to inform the user when an error occurs when try to enable seed or QR of Two-Factor Authentication">An error occurred generating the seed or QR code, please try again.</string>
    <string name="title_2fa_enabled" context="Title of the screen shown when the user enabled correctly Two-Factor Authentication">Two-Factor Authentication enabled</string>
    <string name="description_2fa_enabled" context="Description of the screen shown when the user enabled correctly Two-Factor Authentication">Next time you login to your account you will be asked to enter a 6-digit code provided by your authentication app.</string>
    <string name="recommendation_2fa_enabled" context="Recommendation for export the Recovery Key shown when the user enabled correctly Two-Factor Authentication">If you lose access to your account after enabling 2FA and you have not backed up your Recovery Key, MEGA can\'t help you gain access to it again.\n<b>Back up your recovery key.</b></string>
    <string name="pin_error_2fa" context="Error shown when a user tries to enable Two-Factor Authentication and introduce an invalid code">Invalid code!</string>
    <string name="lost_your_authenticator_device" context="When a user tries to login with Two-Factor Authentication and lost his device, button that permits get information about how login">Lost your authenticator device?</string>
    <string name="login_verification" context="Title of screen Login verification with Two-Factor Authentication">Login verification</string>
    <string name="change_password_verification" context="Title of screen Change password verification with Two-Factor Authentication">Two-Factor Authentication\nChange password</string>
    <string name="cancel_account_verification" context="Title of screen Cancel account verification with Two-Factor Authentication">Two-Factor Authentication\nCancel account</string>
    <string name="change_mail_verification" context="Title of screen Change mail verification with Two-Factor Authentication">Two-Factor Authentication\nChange email</string>
    <string name="disable_2fa_verification" context="Title of screen Disable Two-Factor Authentication">Disable Two-Factor Authentication</string>
    <string name="title_lost_authenticator_device" context="Title of screen Lost authenticator decive">Lost your authenticator device?</string>
    <string name="error_disable_2fa" context="When the user tries to disable Two-Factor Authentication and some error ocurr in the process">An error occurred trying to disable Two-Factor Authentication. Please try again.</string>
    <string name="error_enable_2fa" context="When the user tries to enable Two-Factor Authentication and some error ocurr in the process">An error occurred trying to enable Two-Factor Authentication. Please try again.</string>
    <string name="title_enable_2fa" context="Title of the dialog shown when a new account is created to suggest user enable Two-Factor Authentication">Enable Two-Factor Authentication</string>
    <string name="label_2fa_disabled" context="Label shown when it disables the Two-Factor Authentication">Two-Factor Authentication disabled</string>
    <string name="open_app_button" context="Text of the button which action is to show the authentication apps">Open in</string>
    <string name="intent_not_available_2fa" context="message when trying to open a link that contains the seed to enable Two-Factor Authentication but there isn\'t any app that open it">There isn’t any available app to enable Two-Factor Authentication on your device</string>
    <string name="general_close" context="Text button">Close</string>
    <string name="general_rk" context="Text of the file name where the Recovery Key is saved. Not translate">MEGARecoveryKey.txt</string>
    <string name="backup_rk_2fa_end" context="Label shown when Two-Factor Authentication has been enabled to alert user that has to back up his Recovery Key before finish the process">Export your Recovery Key to finish</string>
    <string name="no_authentication_apps_title" context="Title of dialog shown when it tries to open an authentication app and there is no installed">Two-Factor Authentication app</string>
    <string name="open_play_store_2fa" context="Message shown to ask user if wants to open Google Play to install some authenticator app">Would you want to open Google Play to install an Authenticator App?</string>


    <string name="number_correctly_imported_from_chat" context="success message when importing multiple files from">%d files shared successfully</string>
    <string name="number_no_imported_from_chat" context="error message when importing multiple files from chat">%d files were not shared</string>
    <string name="preview_content" context="button's text to open a full screen image">PREVIEW CONTENT</string>

    <string name="no_network_connection_on_play_file" context="message shown when the user clicks on media file chat message, there is no network connection and the file is not been downloaded">The streaming can not be executed and the file has not been downloaded</string>
    <string name="file_already_exists" context="message when trying to save for offline a file that already exists">File already exists in Saved for Offline</string>

    <plurals name="error_forwarding_messages" context="Error message if forwarding a message failed">
        <item context="one message" quantity="one">Message not forwarded</item>
        <item context="many messages" quantity="other">Messages not forwarded</item>
    </plurals>

    <string name="title_confirmation_disable_rich_links" context="Title of the dialog to disable the rich links previews on chat">Rich URL previews</string>
    <string name="text_confirmation_disable_rich_links" context="Text of the dialog to disable the rich links previews on chat">You are disabling rich URL previews permanently. You can re-enable rich URL previews in your settings. Do you want to continue?</string>

    <string name="call_missed_messages" context="Message shown when a call ends.">[A]Missed call[/A]</string>
    <string name="call_rejected_messages" context="Message shown when a call ends.">[A]Call was rejected[/A]</string>
    <string name="call_cancelled_messages" context="Message shown when a call ends.">[A]Call was cancelled[/A]</string>
    <string name="call_failed_messages" context="Message shown when a call ends.">[A]Call failed[/A]</string>
    <string name="call_not_answered_messages" context="Message shown when a call ends.">[A]Call was not answered[/A]</string>

    <string name="contact_email" context="Indicates that can type a contact email">Contact’s email</string>
    <string name="contact_not_added" context="When it tries to add a contact in a list an is already added">You have already added this contact.</string>

    <plurals name="plural_call_ended_messages_with_minutes" context="Message shown when a call ends.">
        <item context="one minute" quantity="one">[A]Call ended[/A][C]. Duration: [/C][B]%1$s minute[/B]</item>
        <item context="more minutes" quantity="other">[A]Call ended[/A][C]. Duration: [/C][B]%1$s minutes[/B]</item>
    </plurals>

    <plurals name="plural_call_ended_messages_with_one_second" context="Message shown when a call ends.">
        <item context="one minute" quantity="one">[A]Call ended[/A][C]. Duration: [/C][B]%1$d minute, %2$d second[/B]</item>
        <item context="more minutes" quantity="other">[A]Call ended[/A][C]. Duration: [/C][B]%1$d minutes, %2$d second[/B]</item>
    </plurals>

    <plurals name="plural_call_ended_messages_with_more_seconds" context="Message shown when a call ends.">
        <item context="one minute" quantity="one">[A]Call ended[/A][C]. Duration: [/C][B]%1$d minute, %2$d seconds[/B]</item>
        <item context="more minutes" quantity="other">[A]Call ended[/A][C]. Duration: [/C][B]%1$d minutes, %2$d seconds[/B]</item>
    </plurals>

    <plurals name="plural_call_ended_messages_just_seconds" context="Message shown when a call ends.">
        <item context="one second" quantity="one">[A]Call ended[/A][C]. Duration: [/C][B]%1$d second[/B]</item>
        <item context="more seconds" quantity="other">[A]Call ended[/A][C]. Duration: [/C][B]%1$d seconds[/B]</item>
    </plurals>

    <string name="error_message_invalid_format" context="Content of a normal message that cannot be recognized">Invalid message format</string>
    <string name="error_message_invalid_signature" context="Content of a normal message that cannot be recognized">Invalid message signature</string>

    <string name="add_to_cloud_import" context="Menu option">Add to Cloud</string>

    <string name="error_streaming" context="When the user tries to reproduce a file through streaming and ocurred an error creating it">An error occurred trying to create the stream</string>

    <string name="context_restore" context="Menu option to restore an item from the Rubbish bin">Restore</string>

    <string name="context_correctly_node_restored" context="success message when a node was restore from Rubbish bin">Restored to %s</string>
    <string name="context_no_restored" context="error message when a node was restore from Rubbish bin">Error. Not restored</string>

    <string name="context_send_message" context="menu item from contact section to send a message to a contact">Send message</string>

    <plurals name="plural_contact_sent_to_chats" context="Message shown when a contact is successfully sent to several chats">
        <item context="one contact" quantity="one">Contact sent to chats successfully</item>
        <item context="more contacts" quantity="other">Contacts sent to chats successfully</item>
    </plurals>

    <string name="error_MEGAdrop_not_supported" context="Error message on opening a MEGAdrop folder link">MEGAdrop folders are not supported yet</string>

    <string name="pre_overquota_alert_text" context="Pre overquota error dialog when trying to copy or import a file">This action cannot be completed as it would take you over your current storage limit. Would you like to upgrade your account?</string>

    <string name="archived_chats_title_section" context="Title of the section Archived chats">Archived chats</string>

    <string name="archived_chats_show_option" context="Text of the option to show the arhived chat, it shows the number of archived chats">Archived chats (%d)</string>

    <string name="archive_chat_option" context="Title of the option on the chat list to archive a chat">Archive chat</string>
    <string name="unarchive_chat_option" context="Title of the option on the chat list to unarchive a chat">Unarchive chat</string>

    <string name="general_archive" context="Confirmation button of the dialog to archive a chat">Archive</string>
    <string name="general_unarchive" context="Confirmation button of the dialog to unarchive a chat">Unarchive</string>

    <string name="success_archive_chat" context="Message shown when a chat is successfully archived, it shows the name of the chat">%s chat was archived.</string>
    <string name="error_archive_chat" context="Error message shown when a chat has not be archived, it shows the name of the chat">Error. %s chat was not archived.</string>

    <string name="success_unarchive_chat" context="Message shown when a chat is successfully unarchived, it shows the name of the chat">%s chat was unarchived.</string>
    <string name="error_unarchive_chat" context="Error message shown when a chat has not be unarchived, it shows the name of the chat">Error. %s chat was not able to be unarchived.</string>

    <string name="archived_chats_empty" context="Message shown when the user has no archived chats">[A]No[/A] [B]Archived Chats[/B]</string>

    <string name="inactive_chat" context="Subtitle of chat screen when the chat is inactive">Inactive chat</string>
    <string name="archived_chat" context="Subtitle of chat screen when the chat is archived">Archived chat</string>

    <string name="number_incorrectly_restored_from_rubbish" context="error message when restoring several nodes from rubbish">%d items were not restored successfully</string>
    <string name="number_correctly_restored_from_rubbish" context="success message when restoring several nodes from rubbish">%d items restored successfully</string>

    <string name="invite_contacts" context="Label shown when the user wants to add contacts into his MEGA account">Invite contacts</string>
    <string name="share_with" cotext="Label shown when the user wants to share something with other contacts">Share with</string>
    <string name="contacts_list_empty_text_loading_share" context="Message shown while the contact list from the device and from MEGA is being read and then shown to the user">Loading contacts&#8230;</string>
    <string name="title_new_group" context="Title of the screen New Group">New Group</string>
    <string name="subtitle_new_group" context="Subtitle of the screen New Group">Type group name</string>
    <string name="hint_type_group" context="Hint of edittext shown when it is creating a new group to guide user to type the name of the group">Name your group</string>
    <string name="confirmation_delete_contact" context="Text of the confirm dialog shown when it wants to remove a contact from a chat">Remove %s from this chat?</string>

    <string name="settings_file_management_file_versions_title" context="Settings preference title to show file versions info of the account">File versions</string>
    <string name="settings_file_management_file_versions_subtitle" context="Settings preference subtitle to show file versions info of the account">%1d file versions, taking a total of %2s</string>

    <string name="settings_file_management_category" context="Title of the section File management on Settings section">File management</string>

    <string name="settings_file_management_delete_versions" context="Option in Settings to delete all the versions of the account">Delete all my older versions of files</string>
    <string name="settings_file_management_subtitle_delete_versions" context="subtitle of the option in Settings to delete all the versions of the account">All current files will remain. Only historic versions of your files will be deleted.</string>

    <string name="text_confirmation_dialog_delete_versions" context="Text of the dialog to delete all the file versions of the account">You are about to delete the version histories of all files. Any file version shared to you from a contact will need to be deleted by them.\n\nPlease note that the current files will not be deleted.</string>

    <string name="success_delete_versions" context="success message when deleting all the versions of the account">File versions deleted successfully</string>
    <string name="error_delete_versions" context="error message when deleting all the versions of the account">Error. The file versions were not able to be deleted</string>

    <string name="settings_enable_file_versioning_title" context="Title of the option to enable or disable file versioning on Settings section">File versioning</string>
    <string name="settings_enable_file_versioning_subtitle" context="Subtitle of the option to enable or disable file versioning on Settings section">Enable or disable file versioning for your entire account.\nYou may still receive file versions from shared folders if your contacts have this enabled.</string>
    <string name="choose_chat" context="section title to select a chat to send a file">Choose chat</string>

    <string name="type_mail" context="Hint shown to guide user on activity add contacts">Tap, enter name or email</string>

    <string name="confirmation_invite_contact" context="Text of the confirm dialog shown when it wants to add a contact from a QR scaned">Add %s to your contacts?</string>
    <string name="confirmation_not_invite_contact" context="Text of the confirm dialog shown when it wants to add a contact from a QR scaned and the contact is already a contact">You have already added the contact %s.</string>
    <string name="confirmation_invite_contact_already_added" context="Text of the confirm dialog shown when it wants to add a contact from a QR scaned and is already added before">You have already added the contact %s.</string>
    <string name="confirmation_share_contact" context="Text of the confirm dialog shown when it wants to add a contact from a QR scaned">Share with %s?</string>
    <string name="new_group_chat_label" context="Text button for init a group chat">New group chat</string>
    <string name="add_contacts" context="Label shown when the user wants to add contacts into a chat conversation">Add contacts</string>

    <string name="title_alert_logged_out" context="Title of the alert when the account have been logged out from another client">Logged out</string>
    <string name="account_confirmed" context="Text shown to indicate user that his account has already been confirmed">Your account has already been confirmed. Please login</string>
    <string name="confirm_account" context="Text shown to indicate user that his account should be confirmed typing his password">Your account must be confirmed. Please enter your password</string>

    <string name="error_own_email_as_contact" context="Error shown if a user tries to add their own email address as a contact">There’s no need to add your own email address</string>

    <string name="invalid_code" context="Error shown when it is scanning a QR code and it is invalid">Invalid code</string>

    <string name="text_almost_full_warning" context="Text of the dialog shown when the storage is almost full">Cloud Drive is almost full. Upgrade to PRO and get up to 8 TB of storage and 16 TB of transfer quota.</string>
    <string name="button_plans_almost_full_warning" context="Button of the dialog shown when the storage is almost full to see the available PRO plans">See plans</string>
    <string name="button_custom_almost_full_warning" context="Button of the dialog shown when the storage is almost full to custom a plan">Custom plan</string>
    <string name="button_bonus_almost_full_warning" context="Button of the dialog shown when the storage is almost full to get bonus">Get bonus</string>

    <string name="title_mail_upgrade_plan" context="Mail title to upgrade to a custom plan">Upgrade to a custom plan</string>
    <string name="subject_mail_upgrade_plan" context="Mail subject to upgrade to a custom plan">Ask us how you can upgrade to a custom plan:</string>

    <string name="word_me" context="Used in chat list screen to indicate in a chat list item that the message was sent by me, followed by the message">Me:</string>

    <string name="call_button" context="Title of the button in the contact info screen to start an audio call">Call</string>
    <string name="message_button" context="Title of the button in the contact info screen to send a message">Message</string>
    <string name="video_button" context="Title of the button in the contact info screen to start a video call">Video</string>

    <string name="title_chat_explorer" context="Title of chat explorer to send a link or file to a chat">Send to&#8230;</string>
    <string name="title_cloud_explorer" context="Title of cloud explorer to upload a link or file">Upload to&#8230;</string>

	<string name="contact_info_button_more" context="More button in contact info page">More</string>

    <plurals name="plural_select_file" context="Section title to select a file to perform an action">
        <item context="one file" quantity="one">Choose file</item>
        <item context="more files" quantity="other">Choose Files</item>
    </plurals>

    <string name="title_share_folder_explorer" context="Title of shared folder explorer to choose a folder to perform an action">Choose folder</string>

    <string name="login_warning_abort_transfers" context="Popup message shown if an user try to login while there is still living transfer">All transfers will be cancelled, do you want to login?</string>
    <string name="logout_warning_abort_transfers" context="Popup message shown if an user try to login while there is still living transfer">All transfers will be cancelled, do you want to logout?</string>

    <string name="subtitle_read_only_permissions" context="Label to explain the read only participant permission in the options panel of the group info screen">Read only</string>

    <string name="title_confirmation_open_camera_on_chat" context="Title of the confirmation dialog to open the camera app and lose the relay of the local camera on the in progress call">Open camera?</string>
    <string name="confirmation_open_camera_on_chat" context="Text of the confirmation dialog to open the camera app and lose the relay of the local camera on the in progress call">If you open the camera, your video transmission will be paused in the current call.</string>

    <string name="notification_chat_undefined_title" context="Title of the notification when there is unknown activity on the Chat">Chat activity</string>
    <string name="notification_chat_undefined_content" context="Content of the notification when there is unknown activity on the Chat">You may have new messages</string>

    <string name="settings_rb_scheduler_enable_title" context="Title of Rubbish bin scheduler option in settings to enable or disable the functionality">Rubbish bin clearing scheduler</string>
    <string name="settings_rb_scheduler_enable_subtitle" context="Subtitle of Rubbish bin scheduler option in settings to enable or disable the functionality in free accounts">The Rubbish Bin is cleaned for you automatically. </string>

    <string name="settings_rb_scheduler_enable_period_PRO" context="Title of Rubbish bin scheduler option in settings to enable or disable the functionality in PRO accounts">The minimum period is 7 days.</string>
    <string name="settings_rb_scheduler_enable_period_FREE" context="Title of Rubbish bin scheduler option in settings to enable or disable the functionality in PRO accounts">The minimum period is 7 days and your maximum period is 30 days.</string>

    <string name="settings_rb_scheduler_select_days_title" context="Title of Rubbish bin scheduler option in settings to set up the number of days of the rubbish bin scheduler">Remove files older than</string>
    <string name="settings_rb_scheduler_select_days_subtitle" context="Subtitle of Rubbish bin scheduler option in settings to show the number of days set up to the rubbish bin scheduler">%d days</string>

    <string name="settings_rb_scheduler_alert_disabling" context="Text of the alert when a FREE user tries to disable the RB scheduler">To disable Rubbish bin cleaning scheduler or set a longer retention period you need to subscribe to a PRO plan.</string>

    <string name="hint_days" context="Hint of the field to write the days of the rubbish bin scheduler">days</string>

<<<<<<< HEAD
    <string name="get_chat_link_option" context="Title of the option to generate a public chat link">Get chat link</string>
    <string name="manage_chat_link_option" context="Title of the option to manage a public chat link">Manage chat link</string>

    <string name="make_chat_private_option" context="Title of the option to make a public chat private">Make private</string>

    <string name="message_created_chat_link" context="Text shown when a moderator of a chat create a chat link">[A]%1$s[/A][B] created a chat link[/B]</string>
    <string name="message_deleted_chat_link" context="Text shown when a moderator of a chat delete a chat link">[A]%1$s[/A][B] deleted a chat link[/B]</string>

    <string name="action_delete_link" context="Title of the option to delete a chat link">Delete link</string>

    <string name="confirmation_close_sessions" context="Text of the dialog to confirm after closing all other sessions">Do you want to close all other sessions? This will log you out on all other active sessions except the current one.</string>
=======
    <string name="confirmation_close_sessions_text" context="Text of the dialog to confirm after closing all other sessions">This will log you out on all other active sessions except the current one.</string>
    <string name="confirmation_close_sessions_title" context="Title of the dialog to confirm after closing all other sessions">Do you want to close all other sessions?</string>
>>>>>>> 5ea0fb4b

    <string name="number_of_participants" context="Subtitle to show the number of participants of a chat">%d participants</string>

    <string name="action_join" context="Label of the button to join a chat by a chat link">Join</string>

    <string name="observers_chat_label" context="Label for observers of a group chat">Observers</string>

    <string name="error_chat_link" context="Message on the title of the chat screen if there were any error loading the chat link">Chat link error</string>

    <string name="confirmation_rejoin_chat_link" context="Message on the alert to join a group chat that the user previously was part of">You are trying to preview a chat that you were part of. Do you want to join to the chat again?</string>
    <string name="alert_already_participant_chat_link" context="Message on the alert to preview a chat link if the user is already a participant">You are already participating in this chat</string>

    <string name="alert_invalid_preview" context="Message on the alert to close a chat preview if the link is invalid">This chat preview is not longer available</string>

    <string name="message_set_chat_private" context="Text shown when a moderator changes the chat to private">[A]%1$s[/A][B] set chat to [/B][C]private[/C]</string>

    <string name="invalid_chat_link" context="error message shown when a chat link is invalid">Invalid chat link</string>
</resources><|MERGE_RESOLUTION|>--- conflicted
+++ resolved
@@ -2134,8 +2134,6 @@
     <string name="settings_rb_scheduler_alert_disabling" context="Text of the alert when a FREE user tries to disable the RB scheduler">To disable Rubbish bin cleaning scheduler or set a longer retention period you need to subscribe to a PRO plan.</string>
 
     <string name="hint_days" context="Hint of the field to write the days of the rubbish bin scheduler">days</string>
-
-<<<<<<< HEAD
     <string name="get_chat_link_option" context="Title of the option to generate a public chat link">Get chat link</string>
     <string name="manage_chat_link_option" context="Title of the option to manage a public chat link">Manage chat link</string>
 
@@ -2147,10 +2145,9 @@
     <string name="action_delete_link" context="Title of the option to delete a chat link">Delete link</string>
 
     <string name="confirmation_close_sessions" context="Text of the dialog to confirm after closing all other sessions">Do you want to close all other sessions? This will log you out on all other active sessions except the current one.</string>
-=======
+
     <string name="confirmation_close_sessions_text" context="Text of the dialog to confirm after closing all other sessions">This will log you out on all other active sessions except the current one.</string>
     <string name="confirmation_close_sessions_title" context="Title of the dialog to confirm after closing all other sessions">Do you want to close all other sessions?</string>
->>>>>>> 5ea0fb4b
 
     <string name="number_of_participants" context="Subtitle to show the number of participants of a chat">%d participants</string>
 
