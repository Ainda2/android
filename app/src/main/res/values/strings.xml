--- conflicted
+++ resolved
@@ -3896,24 +3896,105 @@
     <string name="file_without_extension_warning">To proceed you need to type a file extension</string>
     <!-- Title of the warning dialog indicating the renamed name file extension is not the same -->
     <string name="file_extension_change_title">File extension change</string>
-<<<<<<< HEAD
     <!-- Text of the warning dialog indicating the renamed name file extension is not the same. -->
     <string name="file_extension_change_warning">You might not be able to open this file if you change its extension.</string>
-=======
-    <!-- Text of the warning dialog indicating the renamed name file extension is not the same. The placeholders show the file extensions. e.g. You may not be able to access this file if you change it from ".jpg" to ".txt" -->
-    <string name="file_extension_change_warning">You may not be able to access this file if you change the extension from “.%1$s” to “.%2$s”</string>
-    <!-- Text of the warning dialog indicating the renamed name file extension is not the same. The placeholder shows the file extension. e.g. You may not be able to access this file if you change it from empty to ".txt" -->
-    <string name="file_extension_change_warning_old_empty">You may not be able to access this file if you add the “.%1$s” extension</string>
-    <!-- Text of the warning dialog indicating the renamed name file extension is not the same. The placeholder shows the file extension. e.g. You may not be able to access this file if you change it from ".jpg" to empty -->
-    <string name="file_extension_change_warning_new_empty">You may not be able to access this file if you remove the “.%1$s” extension</string>
-    <!-- Button of the warning dialog indicating the renamed name file extension is not the same to use the new extension -->
-    <string name="action_use_empty_new_extension">Remove extension</string>
-    <!-- Button of the warning dialog indicating the renamed name file extension is not the same to use the new extension. The placeholder shows the file extension. e.g. Use .txt -->
-    <string name="action_use_new_extension">Use .%1$s</string>
-    <!-- Button of the warning dialog indicating the renamed name file extension is not the same to keep the old extension -->
-    <string name="action_keep_empty_old_extension">No extension</string>
-    <!-- Button of the warning dialog indicating the renamed name file extension is not the same to keep the old extension. The placeholder shows the file extension. e.g. Keep .jpg -->
-    <string name="action_keep_old_extension">Keep .%1$s</string>
+    <!-- Warning which alerts the user a file cannot be created because there is already one with the same name-->
+    <string name="same_file_name_warning">There is already a file with the same name</string>
+    <!-- Warning which alerts the user an item cannot be created because there is already one with the same name -->
+    <string name="same_item_name_warning">There is already an item with the same name</string>
+    <!-- Label of the option menu. When clicking this button, the app shows the info of the related item, e.g. file, folder, contact, chat, etc. -->
+    <string name="general_info">Info</string>
+    <!-- Item menu option upon right click on one image or video to save it to device gallery -->
+    <string name="general_save_to_gallery">Save to gallery</string>
+    <!-- settings of the Media section -->
+    <string name="settings_media">Media</string>
+    <!-- settings title of the Media section -->
+    <string name="settings_media_audio_files">Audio files</string>
+    <!-- Settings hint that indicates the audio will still be played in background if the app is backgrounded -->
+    <string name="settings_background_play_hint">Playing on the background</string>
+    <!-- Text of the empty screen when there are no elements in Photos -->
+    <string name="photos_empty">[B]No[/B] [A]Photos[/A]</string>
+    <!-- Text to show as subtitle of Enable camera uploads screen -->
+    <string name="enable_cu_subtitle">Automatically backup your photos and videos to your Cloud Drive.</string>
+    <!-- Text of a button on Camera Uploads section to show all the content of the section-->
+    <string name="all_view_button">All</string>
+    <!-- Text of a button on Camera Uploads section to show the content of the section organized by days-->
+    <string name="days_view_button">Days</string>
+    <!-- Text of a button on Camera Uploads section to show the content of the section organized by months-->
+    <string name="months_view_button">Months</string>
+    <!-- Text of a button on Camera Uploads section to show the content of the section organized by years-->
+    <string name="years_view_button">Years</string>
+    <!-- Text to show as a date on Camera Uploads section. Placeholders: [B][/B] are for formatting text; %1$s is for the month; %2$s is for the year. E.g.: "June 2020". -->
+    <string name="cu_month_year_date">[B]%1$s[/B] %2$s</string>
+    <!-- Text to show as a date on Camera Uploads section. Placeholders: [B][/B] are for formatting text; %1$s is for the day; %2$s is for the month; %3$s is for the year. E.g.: "30 December 2020". -->
+    <string name="cu_day_month_year_date">[B]%1$s %2$s[/B] %3$s</string>
+    <!-- Text to show on Camera Uploads section, indicating the upload progress. The placeholder %1$d is for set the number of pending uploads. E.g.: "Upload in progress, 300 files pending". -->
+    <plurals name="cu_upload_progress">
+        <item quantity="one">Upload in progress, 1 file pending</item>
+        <item quantity="other">Upload in progress, %1$d files pending</item>
+    </plurals>
+    <!-- Text to show as production api server option -->
+    <string name="production_api_server">Production</string>
+    <!-- Title to show in a dialog to change api server -->
+    <string name="title_change_server">Change server</string>
+    <!-- Show line numbers action -->
+    <string name="action_show_line_numbers">Show line numbers</string>
+    <!-- Hide line numbers action -->
+    <string name="action_hide_line_numbers">Hide line numbers</string>
+    <!-- Indicates pagination progress. E.g.: 3/49 -->
+    <string name="pagination_progress">%1$s/%2$s</string>
+    <!-- An error shown as transfer error when uploading something to an incoming share and the owner’s account is over its storage quota. -->
+    <string name="error_share_owner_storage_quota">Share owner is over storage quota.</string>
+    <!-- A message shown when uploading, copying or moving something to an incoming share and the owner’s account is over its storage quota. -->
+    <string name="warning_share_owner_storage_quota">The file cannot be sent as the target user is over their storage quota.</string>
+    <!-- Content to show in a Snackbar to tip the incompatibility-->
+    <string name="version_incompatibility">We are upgrading MEGAchat. Your calls might not be connected due to version incompatibility unless all parties update their MEGA apps to the latest version.</string>
+    <!-- Message displayed when multiple download starts and 1 file has already been downloaded before and 1 file is being downloaded -->
+    <string name="file_already_downloaded_and_file_pending_download">1 file already downloaded. 1 file pending.</string>
+    <!-- Message displayed when multiple download starts and 1 file has already been downloaded before and multiple files are being downloaded. Placeholder: number of files -->
+    <string name="file_already_downloaded_and_files_pending_download">1 file already downloaded. %d files pending.</string>
+    <!-- Message displayed when multiple download starts and multiple files have already been downloaded before and 1 file is being downloaded. Placeholder: number of files -->
+    <string name="files_already_downloaded_and_file_pending_download">%d files already downloaded. 1 file pending.</string>
+    <!-- Message displayed when multiple download starts and multiple files have already been downloaded before and multiple files are being downloaded. Placeholders: number of files -->
+    <string name="files_already_downloaded_and_files_pending_download">%1$d files already downloaded. %2$d files pending.</string>
+    <!-- Message displayed when 1 node (file or folder) has been successfully moved to the rubbish bin and 1 node has not been moved successfully -->
+    <string name="node_correctly_and_node_incorrectly_moved_to_rubbish">1 item moved to the Rubbish Bin successfully and 1 item was not sent successfully</string>
+    <!-- Message displayed when 1 node (file or folder) has been successfully moved to the rubbish bin and multiple nodes have not been moved successfully. Placeholder: number of nodes -->
+    <string name="node_correctly_and_nodes_incorrectly_moved_to_rubbish">1 item moved to the Rubbish Bin successfully and %d items were not sent successfully</string>
+    <!-- Message displayed when multiple nodes (files and folders) have been successfully moved to the rubbish bin and 1 node has not been moved successfully. Placeholder: number of nodes -->
+    <string name="nodes_correctly_and_node_incorrectly_moved_to_rubbish">%d items moved to the Rubbish Bin successfully and 1 item was not sent successfully</string>
+    <!-- Message displayed when multiple nodes (files and folders) have been successfully moved to the rubbish bin and multiple nodes have not been moved successfully. Placeholders: number of nodes -->
+    <string name="nodes_correctly_and_nodes_incorrectly_moved_to_rubbish">%1$d items moved to the Rubbish Bin successfully and %2$d items were not sent successfully</string>
+    <!-- Message displayed when 1 node (file or folder) has been successfully restored from the rubbish bin and 1 node has not been restored successfully -->
+    <string name="node_correctly_and_node_incorrectly_restored_from_rubbish">1 item restored successfully and 1 item was not restored successfully</string>
+    <!-- Message displayed when 1 node (file or folder) has been successfully restored from the rubbish bin and multiple nodes have not been restored successfully. Placeholder: number of nodes -->
+    <string name="node_correctly_and_nodes_incorrectly_restored_from_rubbish">1 item restored successfully and %d items were not restored successfully</string>
+    <!-- Message displayed when multiple nodes (files and folders) have been successfully restored from the rubbish bin and 1 node has not been restored successfully. Placeholder: number of nodes -->
+    <string name="nodes_correctly_and_node_incorrectly_restored_from_rubbish">%d items restored successfully and 1 item was not restored successfully</string>
+    <!-- Message displayed when multiple nodes (files and folders) have been successfully restored from the rubbish bin and multiple nodes have not been restored successfully. Placeholders: number of nodes -->
+    <string name="nodes_correctly_and_nodes_incorrectly_restored_from_rubbish">%1$d items restored successfully and %2$d items were not restored successfully</string>
+    <!-- Message displayed when nodes (files and folders) are being moved to the rubbish bin and all nodes have been successfully moved. Placeholder: number of nodes -->
+    <plurals name="number_correctly_moved_to_rubbish">
+        <item quantity="one">1 item moved to the Rubbish Bin successfully</item>
+        <item quantity="other">%d items moved to the Rubbish Bin successfully</item>
+    </plurals>
+    <!-- Message displayed when nodes (files and folders) are being moved to the rubbish bin and all nodes have not been successfully moved. Placeholder: number of nodes -->
+    <plurals name="number_incorrectly_moved_to_rubbish">
+        <item quantity="one">1 item was not moved to the Rubbish Bin successfully</item>
+        <item quantity="other">%d items were not moved to the Rubbish Bin successfully</item>
+    </plurals>
+    <!-- Message displayed when nodes (files and folders) are being restored from the rubbish bin and all nodes have been successfully restored. Placeholder: number of nodes -->
+    <plurals name="number_correctly_restored_from_rubbish">
+        <item quantity="one">1 item restored successfully</item>
+        <item quantity="other">%d items restored successfully</item>
+    </plurals>
+    <!-- Message displayed when nodes (files and folders) are being restored from the rubbish bin and all nodes have not been successfully restored. Placeholder: number of nodes -->
+    <plurals name="number_incorrectly_restored_from_rubbish">
+        <item quantity="one">1 item was not restored successfully</item>
+        <item quantity="other">%d items were not restored successfully</item>
+    </plurals>
+    <!-- Button of the warning dialog indicating the renamed name file extension is not the same to confirm the change. -->
+    <string name="action_change_anyway">Change anyway</string>
     <!-- Banner text when the call is in progress and I'm the only participant. -->
     <string name="banner_alone_on_the_call">You are the only one here</string>
     <!-- Item menu option upon right click on meeting. -->
@@ -4048,105 +4129,4 @@
     <string name="meeting_me_text_bracket">%1s [A](me)[/A]</string>
     <!-- Menu item to change from thumbnail view to main view in meeting-->
     <string name="main_view">Main view</string>
->>>>>>> ae3e7d03
-    <!-- Warning which alerts the user a file cannot be created because there is already one with the same name-->
-    <string name="same_file_name_warning">There is already a file with the same name</string>
-    <!-- Warning which alerts the user an item cannot be created because there is already one with the same name -->
-    <string name="same_item_name_warning">There is already an item with the same name</string>
-    <!-- Label of the option menu. When clicking this button, the app shows the info of the related item, e.g. file, folder, contact, chat, etc. -->
-    <string name="general_info">Info</string>
-    <!-- Item menu option upon right click on one image or video to save it to device gallery -->
-    <string name="general_save_to_gallery">Save to gallery</string>
-    <!-- settings of the Media section -->
-    <string name="settings_media">Media</string>
-    <!-- settings title of the Media section -->
-    <string name="settings_media_audio_files">Audio files</string>
-    <!-- Settings hint that indicates the audio will still be played in background if the app is backgrounded -->
-    <string name="settings_background_play_hint">Playing on the background</string>
-    <!-- Text of the empty screen when there are no elements in Photos -->
-    <string name="photos_empty">[B]No[/B] [A]Photos[/A]</string>
-    <!-- Text to show as subtitle of Enable camera uploads screen -->
-    <string name="enable_cu_subtitle">Automatically backup your photos and videos to your Cloud Drive.</string>
-    <!-- Text of a button on Camera Uploads section to show all the content of the section-->
-    <string name="all_view_button">All</string>
-    <!-- Text of a button on Camera Uploads section to show the content of the section organized by days-->
-    <string name="days_view_button">Days</string>
-    <!-- Text of a button on Camera Uploads section to show the content of the section organized by months-->
-    <string name="months_view_button">Months</string>
-    <!-- Text of a button on Camera Uploads section to show the content of the section organized by years-->
-    <string name="years_view_button">Years</string>
-    <!-- Text to show as a date on Camera Uploads section. Placeholders: [B][/B] are for formatting text; %1$s is for the month; %2$s is for the year. E.g.: "June 2020". -->
-    <string name="cu_month_year_date">[B]%1$s[/B] %2$s</string>
-    <!-- Text to show as a date on Camera Uploads section. Placeholders: [B][/B] are for formatting text; %1$s is for the day; %2$s is for the month; %3$s is for the year. E.g.: "30 December 2020". -->
-    <string name="cu_day_month_year_date">[B]%1$s %2$s[/B] %3$s</string>
-    <!-- Text to show on Camera Uploads section, indicating the upload progress. The placeholder %1$d is for set the number of pending uploads. E.g.: "Upload in progress, 300 files pending". -->
-    <plurals name="cu_upload_progress">
-        <item quantity="one">Upload in progress, 1 file pending</item>
-        <item quantity="other">Upload in progress, %1$d files pending</item>
-    </plurals>
-    <!-- Text to show as production api server option -->
-    <string name="production_api_server">Production</string>
-    <!-- Title to show in a dialog to change api server -->
-    <string name="title_change_server">Change server</string>
-    <!-- Show line numbers action -->
-    <string name="action_show_line_numbers">Show line numbers</string>
-    <!-- Hide line numbers action -->
-    <string name="action_hide_line_numbers">Hide line numbers</string>
-    <!-- Indicates pagination progress. E.g.: 3/49 -->
-    <string name="pagination_progress">%1$s/%2$s</string>
-    <!-- An error shown as transfer error when uploading something to an incoming share and the owner’s account is over its storage quota. -->
-    <string name="error_share_owner_storage_quota">Share owner is over storage quota.</string>
-    <!-- A message shown when uploading, copying or moving something to an incoming share and the owner’s account is over its storage quota. -->
-    <string name="warning_share_owner_storage_quota">The file cannot be sent as the target user is over their storage quota.</string>
-    <!-- Content to show in a Snackbar to tip the incompatibility-->
-    <string name="version_incompatibility">We are upgrading MEGAchat. Your calls might not be connected due to version incompatibility unless all parties update their MEGA apps to the latest version.</string>
-<<<<<<< HEAD
-    <!-- Message displayed when multiple download starts and 1 file has already been downloaded before and 1 file is being downloaded -->
-    <string name="file_already_downloaded_and_file_pending_download">1 file already downloaded. 1 file pending.</string>
-    <!-- Message displayed when multiple download starts and 1 file has already been downloaded before and multiple files are being downloaded. Placeholder: number of files -->
-    <string name="file_already_downloaded_and_files_pending_download">1 file already downloaded. %d files pending.</string>
-    <!-- Message displayed when multiple download starts and multiple files have already been downloaded before and 1 file is being downloaded. Placeholder: number of files -->
-    <string name="files_already_downloaded_and_file_pending_download">%d files already downloaded. 1 file pending.</string>
-    <!-- Message displayed when multiple download starts and multiple files have already been downloaded before and multiple files are being downloaded. Placeholders: number of files -->
-    <string name="files_already_downloaded_and_files_pending_download">%1$d files already downloaded. %2$d files pending.</string>
-    <!-- Message displayed when 1 node (file or folder) has been successfully moved to the rubbish bin and 1 node has not been moved successfully -->
-    <string name="node_correctly_and_node_incorrectly_moved_to_rubbish">1 item moved to the Rubbish Bin successfully and 1 item was not sent successfully</string>
-    <!-- Message displayed when 1 node (file or folder) has been successfully moved to the rubbish bin and multiple nodes have not been moved successfully. Placeholder: number of nodes -->
-    <string name="node_correctly_and_nodes_incorrectly_moved_to_rubbish">1 item moved to the Rubbish Bin successfully and %d items were not sent successfully</string>
-    <!-- Message displayed when multiple nodes (files and folders) have been successfully moved to the rubbish bin and 1 node has not been moved successfully. Placeholder: number of nodes -->
-    <string name="nodes_correctly_and_node_incorrectly_moved_to_rubbish">%d items moved to the Rubbish Bin successfully and 1 item was not sent successfully</string>
-    <!-- Message displayed when multiple nodes (files and folders) have been successfully moved to the rubbish bin and multiple nodes have not been moved successfully. Placeholders: number of nodes -->
-    <string name="nodes_correctly_and_nodes_incorrectly_moved_to_rubbish">%1$d items moved to the Rubbish Bin successfully and %2$d items were not sent successfully</string>
-    <!-- Message displayed when 1 node (file or folder) has been successfully restored from the rubbish bin and 1 node has not been restored successfully -->
-    <string name="node_correctly_and_node_incorrectly_restored_from_rubbish">1 item restored successfully and 1 item was not restored successfully</string>
-    <!-- Message displayed when 1 node (file or folder) has been successfully restored from the rubbish bin and multiple nodes have not been restored successfully. Placeholder: number of nodes -->
-    <string name="node_correctly_and_nodes_incorrectly_restored_from_rubbish">1 item restored successfully and %d items were not restored successfully</string>
-    <!-- Message displayed when multiple nodes (files and folders) have been successfully restored from the rubbish bin and 1 node has not been restored successfully. Placeholder: number of nodes -->
-    <string name="nodes_correctly_and_node_incorrectly_restored_from_rubbish">%d items restored successfully and 1 item was not restored successfully</string>
-    <!-- Message displayed when multiple nodes (files and folders) have been successfully restored from the rubbish bin and multiple nodes have not been restored successfully. Placeholders: number of nodes -->
-    <string name="nodes_correctly_and_nodes_incorrectly_restored_from_rubbish">%1$d items restored successfully and %2$d items were not restored successfully</string>
-    <!-- Message displayed when nodes (files and folders) are being moved to the rubbish bin and all nodes have been successfully moved. Placeholder: number of nodes -->
-    <plurals name="number_correctly_moved_to_rubbish">
-        <item quantity="one">1 item moved to the Rubbish Bin successfully</item>
-        <item quantity="other">%d items moved to the Rubbish Bin successfully</item>
-    </plurals>
-    <!-- Message displayed when nodes (files and folders) are being moved to the rubbish bin and all nodes have not been successfully moved. Placeholder: number of nodes -->
-    <plurals name="number_incorrectly_moved_to_rubbish">
-        <item quantity="one">1 item was not moved to the Rubbish Bin successfully</item>
-        <item quantity="other">%d items were not moved to the Rubbish Bin successfully</item>
-    </plurals>
-    <!-- Message displayed when nodes (files and folders) are being restored from the rubbish bin and all nodes have been successfully restored. Placeholder: number of nodes -->
-    <plurals name="number_correctly_restored_from_rubbish">
-        <item quantity="one">1 item restored successfully</item>
-        <item quantity="other">%d items restored successfully</item>
-    </plurals>
-    <!-- Message displayed when nodes (files and folders) are being restored from the rubbish bin and all nodes have not been successfully restored. Placeholder: number of nodes -->
-    <plurals name="number_incorrectly_restored_from_rubbish">
-        <item quantity="one">1 item was not restored successfully</item>
-        <item quantity="other">%d items were not restored successfully</item>
-    </plurals>
-    <!-- Button of the warning dialog indicating the renamed name file extension is not the same to confirm the change. -->
-    <string name="action_change_anyway">Change anyway</string>
-=======
->>>>>>> ae3e7d03
 </resources>