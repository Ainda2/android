--- conflicted
+++ resolved
@@ -1828,12 +1828,11 @@
     <string name="settings_recovery_key_title" context="Title of the preference Recovery key on Settings section">Recovery Key</string>
     <string name="settings_recovery_key_summary" context="Summary of the preference Recovery key on Settings section">Exporting the master key and keeping it in a secure location enables you to set a new password without data loss.</string>
 
-<<<<<<< HEAD
     <string name="login_connectivity_issues" context="message when a temporary error on logging in is due to connectivity issues">Unable to reach MEGA. Please check your connectivity or try again later.</string>
     <string name="login_servers_busy" context="message when a temporary error on logging in is due to servers busy">Servers are too busy. Please wait.</string>
     <string name="login_API_lock" context="message when a temporary error on logging in is due to SDK is waiting for the server to complete a request due to an API lock">This process is taking longer than expected. Please wait.</string>
     <string name="login_API_rate" context="message when a temporary error on logging in is due to SDK is waiting for the server to complete a request due to a rate limit ">Too many requests. Please wait.</string>
-=======
+
     <string name="corrupt_video_dialog_text" context="when open audio video player, the file that it try to open is damaged or does not exist">Error. The file is corrupted or does not exist.</string>
->>>>>>> f82871b5
+
 </resources>