--- conflicted
+++ resolved
@@ -2261,10 +2261,8 @@
     <string name="last_seen_long_time_ago" context="Title of the dialog to inform about a SSL error">Last seen a long time ago</string>
     <string name="last_seen_general" context="Title of the dialog to inform about a SSL error">Last seen %1$s at %2$s</string>
 
-<<<<<<< HEAD
     <string name="context_empty_shared_files" context="Text of the empty screen for the chat shared files">[B]No [/B][A]Shared Files[/A][B].[/B]</string>
-=======
+
     <string name="error_open_file_with" context="Error message shown when a file cannot be opened by other app using the open with option menu">Error. The file cannot be opened.</string>
->>>>>>> 60b97f47
 
 </resources>