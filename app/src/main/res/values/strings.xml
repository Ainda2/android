--- conflicted
+++ resolved
@@ -4702,10 +4702,8 @@
         <item quantity="one">couldn’t leave %1$d shared folder</item>
         <item quantity="other">couldn’t leave %1$d shared folders</item>
     </plurals>
-<<<<<<< HEAD
     <!-- Text shown in the list of meetings when there is a call in progress -->
     <string name="meetings_list_ongoing_call_message">Meeting in progress</string>
-=======
     <!-- Result message after move action will be shown as a snackbar, this plurals template will be used when move request is successful -->
     <plurals name="general_move_node_snackbar_success">
         <item quantity="one">Moved %1$d item</item>
@@ -4726,5 +4724,4 @@
         <item quantity="one">couldn’t move %1$d item</item>
         <item quantity="other">couldn’t move %1$d items</item>
     </plurals>
->>>>>>> 27729df4
 </resources>