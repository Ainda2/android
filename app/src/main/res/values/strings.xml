<?xml version="1.0" encoding="utf-8"?>
<resources>
    <string name="full_description_text" context="Full description text of the app in the Google Play page of the app">MEGA provides user-controlled encrypted cloud storage and chat through standard web browsers, together with dedicated apps for mobile devices. Unlike other cloud storage providers, your data is encrypted and decrypted by your client devices only and never by us.\n\nUpload your files from your smartphone or tablet then search, store, download, stream, view, share, rename or delete your files any time, from any device, anywhere. Share folders with your contacts and see their updates in real time. The encryption process means we cannot access or reset your password so you MUST remember it (unless you have your Recovery Key backed up) or you will lose access to your stored files.\n\nEnd-to-end user-encrypted MEGA video chat allows for total privacy, and has been available through the browser since 2016. It has been extended to our mobile app, with chat history accessible across multiple devices. Users can also easily add files to a chat from their MEGA Cloud Drive.\n\nMEGA offers a generous 50 GB free storage for all registered users with bonus achievements, and offers paid plans with much higher limits:\n\n\nPRO LITE subscription: 4.99 € per month or 49.99 € per year gives you 200 GB of storage space and 1 TB of transfer quota per month.\nPRO I subscription: 9.99 € per month or 99.99 € per year gives you 1 TB of storage space and 2 TB of transfer quota per month.\nPRO II subscription: 19.99 € per month or 199.99 € per year gives you 4 TB of storage space and 8 TB of transfer quota per month.\nPRO III subscription: 29.99 € per month or 299.99 € per year gives you 8 TB of storage space and 16 TB of transfer quota per month.\n\nSubscriptions are renewed automatically for successive subscription periods of the same duration and at the same price as the initial period chosen. To manage your subscriptions, simply click on the Play Store icon on your mobile device, sign in with your Google ID (if you haven’t already done so) and then click on the MEGA app. You’ll be able to manage your subscription there.\n\nApp Permissions:\nWRITE_EXTERNAL_STORAGE -> Download your files from MEGA to your device and upload files from your device to MEGA\nCAMERA -> Take a picture and upload your photos to MEGA\nREAD_CONTACTS -> Easily add contacts from your device as MEGA contacts\nRECORD_AUDIO &amp; CAPTURE_VIDEO_OUTPUT (mic and camera) -> MEGA provides for end-to-end encrypted audio/video calls\n\n\nTo enhance users’ confidence in the MEGA system, all of the client-side code is published, so interested security researchers can evaluate the encryption process. The code of our mobile app is located on: https://github.com/meganz/android\n\nFor more info, please check our website:\nSee https://mega.nz/terms\n\n\nDesktop - https://mega.nz/</string>

    <!--
    <string name="short_description_text" context="Short description text of the app in the Google Play page of the app">MEGA is Cloud Storage with Powerful Always-On Privacy. 50GB for free</string>
    -->

    <string name="general_x_of_x" context="Showing progress of elements. Example: 2 of 10.">of</string>
    <string name="general_yes" context="Answer for confirmation dialog.">Yes</string>
    <string name="general_no" context="Answer for confirmation dialog.">No</string>
    <string name="general_cancel" context="Answer for confirmation dialog.">Cancel</string>
    <string name="general_move_to" context="When moving a file to a location in MEGA. This is the text of the button after selection the destination">Move to</string>
    <string name="general_copy_to" context="When copying a file to a location in MEGA. This is the text of the button after selection the destination">Copy to</string>
    <!--
    <string name="general_import_to" context="When importing a file to a location in MEGA. This is the text of the button after selection the destination">Import to</string>
    -->
    <string name="general_select" context="Selecting a specific location in MEGA. This is the text of the button">Select</string>
    <string name="general_select_to_upload" context="Selecting a specific location in MEGA. This is the text of the button">Select files</string>
    <string name="general_select_to_download" context="Selecting a specific location in MEGA. This is the text of the button">Select folder</string>
    <string name="general_create" context="This is the final button when creating a folder in the dialog where the user inserts the folder name">Create</string>
    <!-- This string is commented in FileStorageActivityLollipop.java
    <string name="general_upload" context="Button text when uploading a file to a previously selected location in MEGA">Upload File</string>
    -->
    <string name="general_download" context="Item menu option upon right click on one or multiple files.">Download</string>
    <string name="general_add" context="button">Add</string>
    <string name="general_move" context="button">Move</string>
    <string name="general_remove" context="button">Remove</string>
    <string name="general_share" context="button">Share</string>
    <!--
    <string name="general_confirm" context="button">Confirm</string>
    -->
    <string name="general_leave" context="button">Leave</string>
    <string name="general_decryp" context="button">Decrypt</string>

    <string name="general_export" context="button">Export</string>

    <string name="general_retry" context="Button to try retry some action">Retry</string>
    <string name="general_open_browser" context="Button to open the default web browser">Open browser</string>
    <!--
    <string name="general_empty" context="Button to delete the contents of the trashbin. Can also be translated as &quot;clear&quot;">Empty</string>
    -->
    <string name="general_loading" context="state previous to import a file">Loading</string>
    <string name="general_importing" context="state while importing the file">Importing</string>
    <string name="general_forwarding" context="state while importing the file">Forwarding</string>
    <string name="general_import" context="Import button. When the user clicks this button the file will be imported to his account.">Import</string>
    <string name="general_storage" context="Text listed before the amount of storage a user gets with a certain package. For example: &quot;1TB Storage&quot;.">Storage</string>
    <string name="general_bandwidth" context="Text listed before the amount of bandwidth a user gets with a certain package. For example: &quot;8TB Bandwidth&quot;. Can also be translated as data transfer.">Transfer Quota</string>
    <string name="general_subscribe" context="Text placed inside the button the user clicks when upgrading to PRO. Meaning: subscribe to this plan">Subscribe</string>
    <!--
    <string name="general_continue" context="Text placed inside the button the user clicks when clicking into the FREE account. Meaning: Continue to the main screen">Continue</string>
    -->
    <string name="general_error_word" context="It will be followed by the error message">Error</string>
    <string name="general_not_yet_implemented" context="when clicking into a menu whose functionality is not yet implemented">Not yet implemented</string>
    <string name="error_no_selection" context="when any file or folder is selected">No file or folder selected</string>
    <string name="general_already_downloaded" context="when trying to download a file that is already downloaded in the device">Already downloaded</string>
    <string name="general_already_uploaded" context="when trying to upload a file that is already uploaded in the folder">already uploaded</string>
    <string name="general_file_info" context="Label of the option menu. When clicking this button, the app shows the info of the file">File info</string>
    <string name="general_folder_info" context="Label of the option menu. When clicking this button, the app shows the info of the folder">Folder info</string>
    <!--
    <string name="general_menu" context="Title when the left menu is opened">Menu</string>
    -->
    <string name="general_show_info" context="Label of a button/notification to show info about something">Show info</string>

    <string name="error_general_nodes" context="Error getting the root node">Error. Please, try again.</string>

    <string name="general_rk" context="File name (without extension) of file exported with the recovery key">MEGA-RECOVERYKEY</string>

    <string name="secondary_media_service_error_local_folder" context="Local folder error in Sync Service. There are two syncs for images and videos. This error appears when the secondary media local folder doesn't exist">The secondary media folder does not exist, please choose a new folder</string>
    <string name="no_external_SD_card_detected" context="when no external card exists">No external storage detected</string>
    <string name="no_permissions_upload" context="On clicking menu item upload in a incoming shared folder read only">This folder is read only. You do not have permission to upload</string>

    <string name="remove_key_confirmation" context="confirmation message before removing the previously downloaded MasterKey file">You are removing the previously exported Recovery Key file</string>
    <!--
    <string name="export_key_confirmation" context="confirmation message before downloading to the device the MasterKey file">Security warning! This is a high risk operation. Do you want to continue?</string>
    -->

    <!--
    <string name="more_options_overflow" context="title of the menu for more options for each file (rename, share, copy, move, etc)">More options</string>
    -->
    <string name="confirmation_add_contact" context="confirmation message before sending an invitation to a contact">Do you want to send an invitation to %s?</string>
    <!--
    <string name="confirmation_remove_multiple_contacts" context="confirmation message before removing mutiple contacts">Remove these %d contacts?</string>

    <string name="confirmation_move_to_rubbish" context="confirmation message before removing a file">Move to rubbish bin?</string>
    <string name="confirmation_move_to_rubbish_plural" context="confirmation message before removing a file">Move to rubbish bin?</string>

    <string name="confirmation_delete_from_mega" context="confirmation message before removing a file">Delete from MEGA?</string>
    <string name="confirmation_leave_share_folder" context="confirmation message before leaving an incoming shared folder">If you leave the folder, you will not be able to see it again</string>

    <string name="confirmation_alert" context="confirmation message before removing a file">Please confirm</string>
    -->
    <string name="confirm_to_send" context="Button label, confirm to send invitation to contact">Send</string>

    <string name="action_logout" context="Button where the user can sign off or logout">Logout</string>
    <string name="action_add" context="Menu item">Upload</string>
    <string name="action_create_folder" context="Menu item">Create new folder</string>
    <string name="action_open_link" context="Menu item">Open link</string>
    <!--
    <string name="action_upload" context="Button text when choosing the destination location in MEGA">Upload to</string>
    -->

    <string name="action_settings" context="Menu item">Settings</string>
    <string name="action_search" context="Search button">Search</string>
    <string name="action_search_country" context="Select country page title">Select country</string>
    <string name="action_play" context="Search button">Play</string>
    <string name="action_pause" context="Search button">Pause</string>
    <string name="action_refresh" context="Menu item">Refresh</string>
    <string name="action_sort_by" context="Menu item">Sort by</string>
    <string name="action_help" context="Menu item">Help</string>
    <string name="action_upgrade_account" context="Change from a free account to paying MEGA">Upgrade account</string>
    <string name="upgrading_account_message" context="Message while proceeding to upgrade the account">Upgrading account</string>
    <string name="action_select_all" context="Menu item to select all the elements of a list">Select all</string>
    <string name="action_unselect_all" context="Menu item to unselect all the elements of a list">Clear selection</string>
    <string name="action_grid" context="Menu item to change from list view to grid view">Thumbnail view</string>
    <string name="action_list" context="Menu item to change from grid view to list view">List view</string>
    <string name="action_export_master_key" context="Menu item to let the user export the MasterKey">Backup Recovery Key</string>
    <string name="action_cancel_subscriptions" context="Menu item to let the user cancel subscriptions">Cancel subscription</string>
    <string name="cancel_subscription_ok" context="success message when the subscription has been canceled correctly">The subscription has been cancelled</string>
    <string name="cancel_subscription_error" context="error message when the subscription has not been canceled successfully">We were unable to cancel your subscription. Please contact support&#64;mega.nz for assistance</string>
    <string name="action_kill_all_sessions" context="Menu item to kill all opened sessions">Close other sessions</string>
    <string name="success_kill_all_sessions" context="Message after kill all opened sessions">The remaining sessions have been closed</string>
    <string name="error_kill_all_sessions" context="Message after kill all opened sessions">Error when closing the opened sessions</string>

    <plurals name="general_num_files" context="this is used for example when downloading 1 file or 2 files">
        <item context="Singular of file. 1 file" quantity="one">file</item>
        <item context="Plural of file. 2 files" quantity="other">files</item>
    </plurals>

    <plurals name="general_num_contacts">
        <item context="referring to a contact in the contact list of the user" quantity="one">contact</item>
        <item context="Title of the contact list" quantity="other">contacts</item>
    </plurals>

    <plurals name="num_contacts_selected">
        <item context="chat invitation - tool bar subtitle, when users selected single contact. Placeholder - number of contacts selected " quantity="one">%d contact</item>
        <item context="chat invitation - tool bar subtitle, when users selected multiple contacts. Placeholder - number of contacts selected" quantity="other">%d contacts</item>
    </plurals>

    <plurals name="general_num_folders">
        <item context="Singular of folder/directory. 1 folder" quantity="one">folder</item>
        <item context="Plural of folder/directory. 2 folders" quantity="other">folders</item>
    </plurals>

    <plurals name="general_num_shared_folders">
        <item context="Title of the incoming shared folders of a user in singular" quantity="one">shared folder</item>
        <item context="Title of the incoming shared folders of a user in plural." quantity="other">shared folders</item>
    </plurals>

    <!--
    <plurals name="general_num_downloads" context="in the notification. When downloading the notification is like 3 downloads.">
        <item context="Item menu option upon clicking on one or multiple files. Singular" quantity="one">download</item>
        <item context="Item menu option upon clicking on one or multiple files. Plural" quantity="other">downloads</item>
    </plurals>
    -->

    <!--
    <plurals name="general_num_uploads">
        <item context="Transfer type description in the active file transfer panel, can either be upload or download. Singular" quantity="one">upload</item>
        <item context="Transfer type description in the active file transfer panel, can either be upload or download. Plural" quantity="other">uploads</item>
    </plurals>
    -->

    <plurals name="general_num_users" context="used for example when a folder is shared with 1 user or 2 users">
        <item context="used for example when a folder is shared with 1 user" quantity="one">contact</item>
        <item context="used for example when a folder is shared with 2 or more users" quantity="other">contacts</item>
    </plurals>

    <!--
    <string name="confirmation_required" context="Alert title before download">Confirmation required</string>
    -->
    <string name="alert_larger_file" context="Alert text before download. Please do not modify the %s placeholder as it will be replaced by the size to be donwloaded">%s will be downloaded.</string>
    <string name="alert_no_app" context="Alert text before download">There is no app to open the file %s. Do you want to continue with the download?</string>
    <string name="checkbox_not_show_again" context="Alert checkbox before download">Do not show again</string>

    <string name="confirm_cancel_login" context="Press back while login to cancel current login process.">Are you sure that you want to cancel the current login process?</string>

    <string name="login_text" context="Login button">Login</string>
    <string name="email_text" context="email label">Email</string>
    <string name="password_text" context="password label">Password</string>
    <string name="confirm_password_text" context="label shown in the confirmation of the password when creating an account">Confirm password</string>
    <string name="abc" context="in the password edittext the user can see the password or asterisks. ABC shows the letters of the password">ABC</string>
    <!--
    <string name="dots" context="in the password edittext the user can see the password or asterisks. ··· shows asterisks instead of letters">···</string>
    -->
    <string name="new_to_mega" context="This question applies to users that do not have an account on MEGA yet">New to MEGA?</string>
    <string name="create_account" context="label and text button when creating the account">Create account</string>
    <string name="error_enter_email" context="when the user tries to log in MEGA without typing the email">Please enter your email address</string>
    <string name="error_invalid_email" context="error when logging in to MEGA with an invalid email">Invalid email address</string>
    <string name="error_enter_password" context="when the user tries to log in MEGA without typing the password">Please enter your password</string>
    <string name="error_server_connection_problem" context="when the user tries to log in to MEGA without a network connection">No network connection</string>
    <string name="error_unable_to_change_status" context="Error message for unknown host error when user is trying to change online status">Unable to change the status.</string>
    <string name="error_server_expired_session" context="when the user tries to log in to MEGA without a valid session">You have been logged out on this device from another location</string>
    <string name="login_generating_key" context="the first step when logging in is calculate the private and public encryption keys">Calculating encryption keys</string>
    <string name="login_connecting_to_server" context="Message displayed while the app is connecting to a MEGA server">Connecting to the server</string>
    <string name="download_updating_filelist" context="Status text when updating the file manager">Updating file list</string>
    <string name="login_confirm_account" context="title of the screen after creating an account when the user has to confirm the password to confirm the account">Confirm account</string>
    <string name="login_querying_signup_link" context="when the user clicks on the link sent by MEGA after creating the account, this message is shown">Checking validation link</string>
    <string name="login_confirming_account" context="Attempting to activate a MEGA account for a user.">Activating account</string>
    <string name="login_preparing_filelist" context="After login, updating the file list, the file list should be processed before showing it to the user">Preparing file list</string>
    <string name="login_before_share" context="when the user tries to share something to MEGA without being logged">Please log in to share with MEGA</string>
    <string name="reg_link_expired" context="This toast message is shown on the login page when an email confirm link is no longer valid.">Your confirmation link is no longer valid. Your account may already be activated or you may have cancelled your registration.</string>
    <!--
    <string name="session_problem" context="if a link to a folder cannot be fetched">Problem of retrieving files from the folder</string>
    -->

    <string name="tour_space_title">MEGA Space</string>
    <string name="tour_speed_title">MEGA Speed</string>
    <string name="tour_privacy_title">MEGA Privacy</string>
    <string name="tour_access_title">MEGA Access</string>
    <string name="tour_space_text">Register now and get 50 GB* of free space</string>
    <string name="tour_speed_text">Uploads are fast. Quickly share files with everyone</string>
    <string name="tour_privacy_text">Keep all your files safe with MEGA’s end-to-end encryption</string>
    <string name="tour_access_text">Get fully encrypted access anywhere, anytime</string>

    <string name="create_account_text" context="button that allows the user to create an account">Create account</string>
    <string name="name_text" context="Name of the user">Name</string>
    <string name="lastname_text" context="Last name of the user">Last Name</string>
    <string name="tos" context="text placed on the checkbox of acceptation of the Terms of Service">I agree with MEGA’s [A]Terms of Service[/A]</string>
    <string name="already_account" context="Does the user already have a MEGA account">Already have an account?</string>

    <string name="create_account_no_terms" context="warning dialog">You have to accept our Terms of Service</string>
    <string name="error_enter_username" context="Warning dialog">Please enter your name</string>
    <string name="error_enter_userlastname" context="Warning dialog">Please enter your last name.</string>
    <string name="error_short_password" context="when creating the account">Password is too short</string>
    <string name="error_passwords_dont_match" context="when creating the account">Passwords do not match</string>
    <string name="error_email_registered" contect="when creating the account">This email address has already registered an account with MEGA</string>

    <!--
    <string name="create_account_confirm_title" context="Title that is shown when e-mail confirmation is still required for the account">Confirmation required</string>
    -->
    <!--
    <string name="create_account_confirm" context="">Please check your e-mail and click the link to login and confirm your account</string>
    -->
    <string name="create_account_creating_account">Connecting to the server: Creating account</string>

    <!--<string name="cancel_transfer_title">Delete Transfer</string>
    -->
    <string name="cancel_transfer_confirmation">Delete this transfer?</string>
    <string name="cancel_all_transfer_confirmation">Delete all transfers?</string>

    <string name="section_cloud_drive" context="The name of every users root drive in the cloud of MEGA.">Cloud Drive</string>
    <string name="section_recents" context="Title of the screen that shows the recents files in the account.">Recents</string>
    <string name="section_secondary_media_uploads" context="title of the screen where the secondary media images are uploaded">Media uploads</string>
    <string name="section_inbox" context="title of the screen that show the inbox">Inbox</string>
    <string name="section_saved_for_offline" context="title of the screen that shows the files saved for offline in the device">Saved for Offline</string>
    <string name="section_saved_for_offline_new" context="title of the screen that shows the files saved for offline in the device">Offline</string>
    <!--
    <string name="section_shared_with_me" context="title of the screen that shows all the folders that the user shares with other users and viceversa">Shared with me</string>
    -->
    <string name="section_shared_items" context="title of the screen that shows all the shared items">Shared folders</string>
    <string name="section_rubbish_bin" context="The title of the trash bin in the tree of the file manager.">Rubbish Bin</string>
    <string name="section_contacts" context="Title of the contact list">Contacts</string>

    <string name="section_contacts_with_notification" context="Item of the navigation title for the contacts section when there is any pending incoming request">Contacts [A](%1$d)[/A]</string>
    <string name="sent_requests_empty" context="the user has not sent any contact request to other users">[B]No [/B][A]sent requests[/A][B].[/B]</string>
    <string name="received_requests_empty" context="the user has not received any contact request from other users">[B]No [/B][A]received requests[/A][B].[/B]</string>
    <string name="section_transfers" context="Title for the file transfer screen (with the up &amp; download)">Transfers</string>

    <string name="section_account" context="button to the settings of the user\'s account">My Account</string>
    <string name="section_photo_sync" context="title of the screen where the camera images are uploaded">Camera uploads</string>
    <!--
    <string name="used_space" context="Used space &quot;5MB of 100MB&quot;.">%1$s of %2$s</string>
    -->
    <string name="tab_incoming_shares" context="Capital letters. Incoming shared folders. The title of a tab">INCOMING</string>
    <string name="tab_outgoing_shares" context="Capital letters. Outgoing shared folders. The title of a tab">OUTGOING</string>

    <string name="title_incoming_shares_explorer" context="Title of the file explorer in tab INCOMING">Incoming Shares</string>
    <string name="title_incoming_shares_with_explorer" context="Title of the share with file explorer">Incoming shares with</string>
    <!--
    <string name="choose_folder_explorer" context="Title of the button in Incoming Shares tabs">Choose folder</string>
    -->

    <string name="file_browser_empty_cloud_drive" context="message when there are no files in the Cloud drive">No files in your Cloud Drive</string>
    <!--
    <string name="file_browser_empty_rubbish_bin" context="option to empty rubbish bin">Empty Rubbish Bin</string>
    -->
    <string name="file_browser_empty_folder" context="Text that indicates that a folder is currently empty">Empty Folder</string>

    <string name="choose_account_fragment" context="Title of the fragment Choose Account">CHOOSE ACCOUNT</string>

    <!--
    <string name="file_properties_activity" context="Menu item to show the properties dialog of files and or folders.">Properties</string>
    -->
    <string name="file_properties_available_offline" context="The file are available &quot;offline&quot; (without a network Wi-Fi mobile data connection)">Available offline</string>
    <!--
    <string name="file_properties_available_offline_on" context="Button state when a file can be saved for offline.(Capital letters)">ON</string>
    -->
    <!--
    <string name="file_properties_available_offline_off" context="Button state when a file is already saved for offline. (Capital letters)">OFF</string>
    -->
    <string name="file_properties_info_size_file" context="Refers to the size of a file.">Size</string>
    <string name="file_properties_info_last_modified" context="When the file was last modified">Last modified</string>
    <string name="file_properties_info_added" context="when was the file added in MEGA">Added</string>
    <!--
    <string name="file_properties_shared_folder_private_folder" context="the folder is private. A public user can\'t access the folder">No public link</string>
    -->
    <string name="file_properties_shared_folder_public_link" context="the label when a folder can be accesed by public users">Public link</string>

    <string name="file_properties_shared_folder_permissions" context="Item menu option upon clicking on a file folder. Refers to the permissions of a file folder in the file manager.">Permissions</string>
    <string name="dialog_select_permissions" context="Title of the dialog to choose permissions when sharing.">Share Permissions</string>
    <string name="file_properties_shared_folder_change_permissions" context="menu item">Change permissions</string>
    <string name="file_properties_shared_folder_select_contact" context="when listing all the contacts that shares a folder">Shared with</string>
    <string name="file_properties_send_file_select_contact" context="send a file to a MEGA user">Send to</string>
    <string name="file_properties_owner" context="shows the owner of an incoming shared folder">Owner</string>
    <string name="contact_invite" context="positive button on dialog to invite a contact">Invite</string>
    <string name="contact_reinvite" context="option to reinvite a contact">Reinvite</string>
    <string name="contact_ignore" context="option to ignore a contact invitation">Ignore</string>
    <string name="contact_decline" context="option to decline a contact invitation">Decline</string>
    <string name="contact_accept" context="option to accept a contact invitation">Accept</string>
    <string name="contact_properties_activity" context="title of the contact properties screen">Contact Info</string>
    <!--
    <string name="contact_file_list_activity" context="header of a status field for what content a user has shared to you">Content</string>
    -->
    <string name="contacts_list_empty_text" context="Adding new relationships (contacts) using the actions.">Add new contacts using the button below</string>
    <!--
    <string name="no_contacts" context="When an user wants to share a folder but has not any contact yet">There are not contacts in the account. Please add them on the Contacts screen</string>
	-->
    <string name="contacts_explorer_list_empty_text" context="Add new contacts before sharing.">Add a new contact to share</string>

    <string name="error_not_enough_free_space" context="Error message">Not enough free space on your device</string>

    <string name="option_link_without_key" context="Alert Dialog to get link">Link without key</string>
    <string name="option_decryption_key" context="Alert Dialog to get link">Decryption key</string>

    <!--
    <string name="download_failed" context="Error message">Download failed</string>
    -->
    <!--
	<string name="download_downloaded" context="notification message. Example: 1 file downloaded">downloaded</string>
    -->
    <!--
	<string name="download_downloading" context="Title header on the download page while the file is downloading.">Downloading</string>
	-->
    <!--
	<string name="text_downloading" context="Text located in each fragment when a download is in progress">Transferring</string>
	-->
    <string name="download_preparing_files" context="message before the download or upload start ">Preparing files</string>
    <string name="download_began" context="message when the download starts">Download has started</string>
    <!--
    <string name="download_cancel_downloading" context="Confirmation text when attempting to cancel the download">Do you want to cancel the download?</string>
    -->
    <string name="download_touch_to_cancel" context="Hint how to cancel the download">Touch to cancel</string>
    <string name="download_touch_to_show" context="Hint how to cancel the download">View transfers</string>
    <string name="error_file_size_greater_than_4gb" context="Warning message">Most devices can’t download files greater than 4GB. Your download will probably fail</string>
    <string name="intent_not_available" context="message when trying to open a downloaded file but there isn\'t any app that open that file. Example: a user downloads a pdf but doesn\'t have any app to read a pdf">There isn’t any available app to execute this file on your device</string>

    <string name="context_share_image" context="to share an image using Facebook, Whatsapp, etc">Share image using</string>
    <string name="context_get_link" context="create a link of a file and send it using an app from the device">Share link</string>
    <string name="context_get_link_menu" context="Item menu option upon right click on one or multiple files.">Get link</string>

    <!--<string name="context_manage_link_menu" context="Item menu option upon right click on one or multiple files.">Get link</string>-->

    <string name="context_leave_menu" context="Item menu option upon right click on one or multiple files.">Leave</string>
    <string name="alert_leave_share" context="Title alert before leaving a share.">Leave share</string>
    <string name="context_clean_shares_menu" context="Item menu option upon right click on one or multiple files.">Remove share</string>
    <string name="context_remove_link_menu" context="Item menu option upon right click on one or multiple files.">Remove link</string>
    <string name="context_remove_link_warning_text" context="Warning that appears prior to remove a link of a file.">This link will not be publicly available anymore.</string>
    <string name="context_rename" context="Item menu option upon right click on one or multiple files.">Rename</string>
    <string name="context_open_link_title" context="Item menu option upon right click on one or multiple files.">Open link</string>
    <string name="context_open_link" context="Item menu option upon right click on one or multiple files.">Open</string>
    <string name="context_renaming" context="while renaming a file or folder">Renaming</string>
    <string name="context_preparing_provider" context="while file provider is downloading a file">Preparing file</string>
    <string name="context_download" context="Item menu option upon right click on one or multiple files.">Download</string>

    <!--
    <string name="download_folder" context="Item menu option upon right click on one or multiple files.">Download folder</string>
    -->
    <!--
    <string name="import_folder" context="Item menu option upon right click on one or multiple files.">Import folder</string>
    -->
    <string name="context_move" context="Item menu option upon right click on one or multiple files.">Move</string>
    <string name="context_moving" context="while moving a file or folder">Moving</string>
    <!--
    <string name="context_sharing" context="while sharing a folder">Sharing folder</string>
    -->
    <string name="context_copy" context="Item menu option upon right click on one or multiple files.">Copy</string>
    <string name="context_upload" context="Item menu option upon right click on one or multiple files.">Upload</string>
    <string name="context_copying" context="while copying a file or folder">Copying</string>
    <!--
    <string name="context_creating_link" context="status text">Creating link</string>
    -->
    <!--
    <string name="context_moving_to_trash" context="status text">Moving to Rubbish Bin</string>
    -->
    <string name="context_move_to_trash" context="menu item">Move to Rubbish Bin</string>
    <string name="context_delete_from_mega" context="menu item">Remove from MEGA</string>
    <string name="context_new_folder_name" context="Input field description in the create folder dialog.">Folder Name</string>
    <string name="context_new_contact_name" context="when adding a new contact. in the dialog">Contact email</string>
    <string name="context_creating_folder" context="status dialog when performing the action">Creating folder</string>
    <!--
    <string name="context_adding_contact" context="Adding a new relationship (contact)">Adding contact</string>
    -->
    <string name="context_download_to" context="Menu item">Save to</string>
    <string name="context_clear_rubbish" context="Menu option title">Clear Rubbish Bin</string>
    <string name="clear_rubbish_confirmation" context="Ask for confirmation before removing all the elements of the rubbish bin">You are about to permanently remove all items from your Rubbish Bin.</string>

    <!--<string name="context_send_link" context="get the link and send it">Send link</string>-->

    <string name="context_send" context="get the link and send it">Send</string>
    <string name="context_send_file_inbox" context="send the file to inbox">Send to contact</string>
    <!--
    <string name="context_copy_link" context="get the link and copy it">Copy link</string>
    -->
    <string name="context_remove" context="Menu option to delete one or multiple selected items.">Remove</string>
    <string name="context_delete_offline" context="Menu option to delete selected items of the offline state">Remove from Offline</string>
    <string name="context_share_folder" context="menu item">Share folder</string>
    <string name="context_send_file" context="menu item">Send file to chat</string>
    <string name="context_send_contact" context="menu item">Share contact to chat</string>
    <string name="context_view_shared_folders" context="open a shared folder">View shared folders</string>
    <string name="context_sharing_folder" context="Item menu option upon clicking on one or multiple files.">Sharing</string>
    <!--
    <string name="remove_all_sharing" context="status text">Removing all sharing contacts</string>
    -->
    <!--
    <string name="leave_incoming_share" context="status text">Leaving shared folder</string>
    -->
    <!--
    <string name="context_camera_folder" context="The location of where the user has the photos/videos stored.">Camera folder</string>
    -->
    <!--
    <string name="context_mega_contacts" context="when sharing a folder, the user can choose a contact from MEGA">MEGA Contacts</string>
    -->
    <!--
    <string name="context_phone_contacts" context="when sharing a folder, the user chan choose a contact from the device">Phone Contacts</string>
    -->
    <string name="context_delete" context="menu item">Delete</string>
    <!--
    <string name="context_more" context="menu item">More</string>
    -->
    <!--
    <string name="context_contact_added" context="success message when adding a contact">Contact added</string>
    -->
    <string name="context_contact_invitation_deleted" context="success message when removing a contact request">Request deleted</string>
    <string name="context_contact_invitation_resent" context="success message when reinvite a contact">Request resent</string>
    <string name="context_contact_request_sent" context="success message when sending a contact request">Request successfully sent to %s. The status can be consulted in the Sent Requests tab.</string>

    <string name="context_contact_removed" context="success message when removing a contact">Contact removed</string>
    <string name="context_contact_not_removed" context="error message">Error. Contact not removed</string>
    <string name="context_permissions_changed" context="success message when chaning the permissionss">Permissions changed</string>
    <string name="context_permissions_not_changed" context="error message">Error. Permissions not changed</string>
    <string name="context_folder_already_exists" context="message when trying to create a folder that already exists">Folder already exists</string>
    <string name="context_contact_already_exists" context="message when trying to create a invite a contact already that is already added">%s is already a contact</string>
    <string name="context_send_no_permission" context="message when trying to send a file without full access">You do not have permission to send this file</string>
    <string name="context_folder_created" context="success message when creating a folder">Folder created</string>
    <string name="context_folder_no_created" context="error message when creating a folder">Error. Folder not created</string>
    <string name="context_correctly_renamed" context="success message when renaming a node">Renamed successfully</string>
    <string name="context_no_renamed" context="error message">Error. Not renamed</string>
    <string name="context_correctly_copied" context="success message when copying a node">Copied successfully</string>
    <!--
    <string name="context_correctly_sent" context="success message when sending a file">File sent</string>
    -->
    <!--
    <string name="context_no_sent" context="error message when sending a file">Error. File not sent</string>
    -->
    <string name="context_correctly_sent_node" context="success message when sending a node to Inbox">Sent to Inbox</string>
    <string name="context_no_sent_node" context="error message when sending a node to Inbox">Error. Not sent to Inbox</string>
    <string name="context_no_copied" context="error message">Error. Not copied</string>
    <string name="context_no_destination_folder" context="message that appears when a user tries to move/copy/upload a file but doesn't choose a destination folder">Please choose a destination folder</string>
    <string name="context_correctly_moved" context="success message when moving a node">Moved successfully</string>
    <string name="number_correctly_moved" context="success message when moving a node">%d items moved successfully</string>
    <string name="number_incorrectly_moved" context="success message when moving a node">%d items were not moved successfully</string>
    <string name="context_correctly_moved_to_rubbish" context="success message when moving a node">Moved to the Rubbish Bin successfully</string>
    <string name="number_correctly_moved_to_rubbish" context="success message when moving a node">%d items moved to the Rubbish Bin successfully</string>
    <string name="number_incorrectly_moved_to_rubbish" context="success message when moving a node">&#160;and %d items were not sent successfully</string>
    <string name="context_no_moved" context="error message">Error. Not moved</string>
    <string name="context_correctly_shared" context="success message when sharing a folder">Shared successfully</string>
    <string name="context_no_shared_number" context="error message when sharing a folder">Error. %d shares were not completed</string>
    <string name="context_correctly_shared_removed" context="success message when sharing a folder">Remove shares successfully</string>
    <string name="context_no_shared_number_removed" context="error message when sharing a folder">Error. %d process of removing shares is not completed</string>
    <string name="context_no_shared" context="error message">Error. Not shared</string>
    <string name="context_no_removed_shared" context="error message">Error. Share failed to remove</string>
    <string name="context_remove_sharing" context="success message when removing a sharing">Folder sharing removed</string>
    <string name="context_no_link" context="error message">Link creation failed</string>
    <string name="context_correctly_removed" context="success message when removing a node from MEGA">Deleted successfully</string>
    <string name="context_no_removed" context="error message">Error. Deletion failed</string>
    <string name="number_correctly_removed" context="success message when moving a node">%d items removed successfully from MEGA</string>
    <string name="number_no_removed" context="error message when moving a node">%d items are not removed successfully</string>
    <string name="number_correctly_leaved" context="success message when moving a node">%d folders left successfully</string>
    <string name="number_no_leaved" context="error message when moving a node">%d folders were not left successfully</string>
    <string name="number_correctly_sent" context="success message when sending multiple files">File sent to %d contacts successfully</string>
    <string name="number_no_sent" context="error message when sending multiple files">File was not sent to %d contacts</string>
    <string name="number_correctly_sent_multifile" context="success message when sending multiple files">%d files sent successfully</string>
    <string name="number_no_sent_multifile" context="error message when sending multiple files">%d files failed to send</string>
    <string name="number_correctly_copied" context="success message when sending multiple files">%d items copied successfully</string>
    <string name="number_no_copied" context="error message when sending multiple files">%d items were not copied</string>
    <string name="number_contact_removed" context="success message when removing several contacts">%d contacts removed successfully</string>
    <string name="number_contact_not_removed" context="error message when removing several contacts">%d contacts were not removed</string>
    <string name="number_contact_file_shared_correctly" context="success message when sharing a file with multiple contacts">Folder shared with %d contacts successfully</string>
    <string name="number_contact_file_not_shared_" context="error message when sharing a file with multiple contacts">File can not be shared with %d contacts</string>
    <string name="number_correctly_shared" context="success message when sharing multiple files">%d folders shared successfully</string>
    <string name="number_no_shared" context="error message when sharing multiple files">%d folders were not shared</string>
    <string name="context_correctly_copied_contact" context="success message when sending a file to a contact">Successfully sent to:</string>
    <string name="context_correctly_removed_sharing_contacts" context="success message when removing all the contacts of a shared folder">The folder is no longer shared</string>
    <string name="context_no_removed_sharing_contacts" context="error message when removing all the contacts of a shared folder">Error, the folder is still shared with another contact</string>
    <string name="context_select_one_file" context="option available for just one file">Select just one file</string>
    <string name="rubbish_bin_emptied" context="success message when emptying the RB">Rubbish Bin emptied successfully</string>
    <string name="rubbish_bin_no_emptied" context="error message when emptying the RB">Error. The Rubbish Bin has not been emptied</string>

    <string name="dialog_cancel_subscriptions" context="dialog cancel subscriptions">You are about to cancel your MEGA subscription. Please let us know if there is anything we can do to help change your mind.</string>
    <string name="hint_cancel_subscriptions" context="hint cancel subscriptions dialog">Type feedback here</string>
    <string name="send_cancel_subscriptions" context="send cancel subscriptions dialog">Send</string>
    <!--
    <string name="title_cancel_subscriptions" context="title cancel subscriptions dialog">Cancel Subscription</string>
    -->
    <string name="confirmation_cancel_subscriptions" context="confirmation cancel subscriptions dialog">Thank you for your feedback! Are you sure you want to cancel your MEGA subscription?</string>
    <string name="reason_cancel_subscriptions" context="provide a reason to cancel subscriptions dialog">Your subscription has not been cancelled. Please provide a reason for your cancellation</string>

    <string name="context_node_private" context="success message after removing the public link of a folder">The folder is now private</string>

    <string name="context_share_correctly_removed" context="success message after removing a share of a folder. a contact has no access to the folder now">Share removed</string>


    <string name="menu_new_folder" context="Menu option to create a new folder in the file manager.">New folder</string>
    <string name="menu_add_contact" context="Menu option to add a contact to your contact list.">Add contact</string>
    <string name="menu_add_contact_and_share" context="Menu option to add a contact to your contact list.">Add contact and share</string>
    <!--
    <string name="menu_download_from_link" context="Text that is displayed in the dialog to download a MEGA link inside the app">Download from MEGA link</string>
    -->

    <string name="alert_decryption_key" context="Title of the alert to introduce the decryption key">Decryption Key</string>
    <string name="message_decryption_key" context="Message of the alert to introduce the decryption key">Please enter the decryption key for the link</string>

    <string name="upload_to_image" context="upload to. Then choose an Image file">Image</string>
    <string name="upload_to_audio" context="upload to. Then choose an Audio file">Audio</string>
    <string name="upload_to_video" context="upload to. Then choose a Video file">Video</string>
    <!--
    <string name="upload_to_other" context="upload to. Then choose a file which is not an Image, an Audio or a Video">Other File</string>
    -->
    <string name="upload_to_filesystem" context="upload to. Then choose to browse the file system to choose a file">Pick from File System</string>
    <string name="upload_to_filesystem_from" context="upload to. Then choose to browse the file system to choose a file">Pick from</string>
    <!--
    <string name="upload_select_file_type" context="title of the dialog for choosing if a user wants to upload an image, an audio, a video or a file from the system">Select file type</string>
    -->
    <!--
    <string name="upload_uploading" context="status text">Uploading</string>
    -->
    <!--
    <string name="upload_touch_to_cancel" context="hint to how to cancel the upload (by touching the notification)">Touch to cancel upload</string>
    -->
    <!--
    <string name="upload_failed" context="error message">Upload failed</string>
    -->
    <string name="upload_uploaded" context="Label for the current uploaded size of a file. For example, 3 files, 50KB uploaded">uploaded</string>
    <!--
    <string name="upload_cancel_uploading" context="Confirmation text for cancelling an upload">Do you want to cancel the upload?</string>
    -->
    <string name="upload_prepare" context="Status text at the beginning of an upload">Processing file</string>
    <plurals name="upload_prepare" context="Status text at the beginning of an upload">
        <item context="Status text at the beginning of an upload for 1 file" quantity="one">Processing file</item>
        <item context="Status text at the beginning of an upload for 2 or more files" quantity="other">Processing files</item>
    </plurals>
    <string name="error_temporary_unavaible" context="error message when downloading a file">Resource temporarily not available, please try again later</string>
    <string name="upload_can_not_open" context="Error message when the selected file cannot be opened">Cannot open selected file</string>
    <string name="upload_began" context="when an upload starts, a message is shown to the user">Upload has started</string>
    <string name="unzipping_process" context="when a zip file is downloaded and clicked, the app unzips the file. This is the status text while unzipping the file">Unzipping file</string>

    <string name="error_io_problem" context="error message while browsing the local filesystem">Filesystem problem</string>
    <string name="general_error" context="error message while browsing the local filesystem">Error happened when executing the action</string>

    <string name="full_screen_image_viewer_label" context="title of the image gallery">Image viewer</string>

    <!--
    <string name="manager_download_from_link_incorrect" context="Error message when the user entered an incorrect MEGA link format for importing">Incorrect link format</string>
    -->

    <!--
    <string name="my_account_activity" context="Title of the screen where the user account information is shown">Account</string>
    -->
    <!--
    <string name="my_account_total_space" context="Headline for the amount of total storage space">Storage Space</string>
    -->
    <!--
    <string name="my_account_free_space" context="Headline for the amount of storage space is remaining">Free Space</string>
    -->
    <string name="my_account_used_space" context="Headline for the amount of storage space is used">Used Space</string>
    <string name="my_account_change_password" context="menu item">Change password</string>
    <!--
    <string name="warning_out_space" context="Warning in Cloud drive when the user is runningut of space">You\'re running out of space!\n Do you want to upgrade your account?</string>
    -->
    <!--<string name="overquota_alert_title" context="Title dialog overquota error">Storage over quota</string>-->
    <string name="overquota_alert_text" context="Dialog text overquota error">You have exceeded your storage limit. Would you like to upgrade your account?</string>

    <!--
    <string name="op_not_allowed" context="Dialod text overquota error">Operation not allowed</string>
    -->
    <string name="my_account_last_session" context="when did the last session happen">Last session</string>
    <string name="my_account_connections" context="header for the social connections, showing the number of contacts the user has">Connections</string>

    <string name="my_account_changing_password" context="message displayed while the app is changing the password">Changing password</string>
    <string name="my_account_change_password_oldPassword" context="when changing the password, the first edittext is to enter the current password">Current password</string>
    <string name="my_account_change_password_newPassword1" context="when changing the password">New password</string>
    <string name="my_account_change_password_newPassword2" context="when changing the password">Confirm new password</string>
    <!--
    <string name="my_account_change_password_error" context="Error message when the user attempts to change his password (two potential reasons in one error message).">Incorrect current password or the new passwords you provided do not match. Please try again</string>
    -->
    <!--
    <string name="my_account_change_password_error_2" context="Error message when the user attempts to change his password (two potential reasons in one error message).">Incorrect current password. Please try again</string>
    -->
    <!--
    <string name="my_account_change_password_OK" context="Success text">Password changed successfully</string>
    -->
    <string name="my_account_change_password_dont_match" context="when changing the password or creating the account, the password is required twice and check that both times are the same">Password doesn’t match</string>

    <!--
    <string name="upgrade_activity" context="title of the Upgrade screen">PRO Membership</string>
    -->
    <string name="upgrade_select_pricing" context="title of the selection of the pro account wanted">Select membership</string>
    <string name="select_membership_1" context="the user has to decide the way of payment">Monthly or annually recurring</string>

    <!--<string name="select_membership_2" context="button to go to Google Play">Google Play subscription</string>-->

    <string name="no_available_payment_method" context="choose the payment method option when no method is available">At this moment, no method of payment is available for this plan</string>

    <string name="upgrade_per_month" context="button to decide monthly payment. The asterisk is needed">Monthly*</string>
    <string name="upgrade_per_year" context="button to decide annually payment. The asterisk is needed">Annually*</string>

    <string name="file_properties_get_link" context="the user can get the link and it\'s copied to the clipboard">The link has been copied to the clipboard</string>
    <!--
    <string name="file_properties_remove_link" context="the user can remove the public link">The link has been removed</string>
    -->

    <string name="full_image_viewer_not_preview" context="before sharing an image, the preview has to be downloaded">The preview has not been downloaded yet. Please wait</string>
    <string name="not_load_preview_low_memory" context="due to device is low on memory, cannot load an image preview temporarily">The preview is not able to load due to insufficient memory available. Please try again later.</string>

    <string name="log_out_warning" context="alert when clicking a newsignup link being logged">Please, log out before creating the account</string>

    <!--
    <string name="import_correct" context="success message after import a file">Imported successfully</string>
    -->

    <string name="transfers_empty" context="message shown in the screen when there are not any active transfer">No active transfers</string>
    <!--
    <string name="transfers_pause" context="File uploading or downloading has been paused (until the user continues at a later stage)">All transfers are paused</string>
    -->
    <string name="menu_pause_transfers" context="menu item">Pause transfers</string>
    <!--
    <string name="menu_restart_transfers" context="menu item">Restart transfers</string>
    -->
    <string name="menu_cancel_all_transfers" context="menu item">Delete all transfers</string>

    <string name="menu_take_picture" context="menu item">Take picture</string>

    <string name="cam_sync_wifi" context="how to upload the camera images. only when Wi-Fi connected">Wi-Fi only</string>
    <string name="cam_sync_data" context="how to upload the camera images. when Wi-Fi connected and using data plan">Wi-Fi or mobile data</string>
    <string name="cam_sync_ok" context="Answer for confirmation dialog.">OK</string>
    <string name="cam_sync_skip" context="skip the step of camera upload">Skip</string>
    <string name="cam_sync_syncing" context="The upload of the user\'s photos or videos from their specified album is in progress.">Camera Uploads in progress</string>
    <string name="cam_sync_cancel_sync" context="confirmation question for disabling the camera uploads">Do you want to disable Camera Uploads?</string>
    <!--
    <string name="settings_camera_notif_error_no_folder" context="Error message when an unavailable destination folder was selected">Destination folder is unavailable</string>
    -->
    <string name="settings_camera_notif_title" context="title of the notification when camera upload is enabled">Uploading files of media folders</string>
	<string name="settings_camera_notif_checking_title" context="title of the notification when camera upload is checking files">Checking for files to be uploaded</string>
	<string name="settings_camera_notif_initializing_title" context="title of the notification when camera upload is initializing">Initializing Camera Uploads</string>
    <!--
    <string name="settings_camera_notif_error" context="notification error">Camera Uploads problem</string>
    -->
    <string name="settings_camera_notif_complete" context="notification camera uploads complete">Camera uploads complete</string>

    <string name="settings_storage" context="Text listed before the amount of storage a user gets with a certain package. For example: &quot;1TB Storage&quot;.">Storage</string>
    <string name="settings_pin_lock" context="settings category title. Below this title, the pin lock settings start">PIN Lock</string>
	<string name="settings_camera_upload_charging_helper_label" context="Helper text to explain why we have this `Require me to plug in` setting, placeholder - 100 to 1000 in MB">Video compression consumes a lot of power; MEGA will require you to be actively charging your device if the videos to be compressed are larger than %s.</string>
	<string name="settings_camera_upload_include_gps_helper_label" context="Helper text to explain the things to note if enable the feature of including GPS info">If enabled, you will upload information about where your pictures were taken, so be careful when sharing them.</string>

    <string name="settings_advanced_features" context="Settings category title for cache and offline files">Advanced</string>
    <string name="settings_advanced_features_cache" context="Settings preference title for cache">Clear Cache</string>
    <string name="settings_advanced_features_offline" context="Settings preference title for offline files">Clear Offline Files</string>

    <string name="settings_auto_play_label" context="description of switch 'Open file when download is completed'">Open file when downloaded</string>
    <string name="settings_advanced_features_cancel_account" context="Settings preference title for canceling the account">Cancel your account</string>

    <string name="settings_advanced_features_size" context="Size of files in offline or cache folders">Currently using %s</string>
    <string name="settings_advanced_features_calculating" context="Calculating Size of files in offline or cache folders">Calculating</string>

    <string name="settings_storage_download_location" context="title of the setting to set the default download location">Default download location</string>
    <string name="settings_storage_ask_me_always" context="Whether to always ask the user each time.">Always ask for download location</string>
    <string name="settings_storage_advanced_devices" context="Whether to enable the storage in advanced devices">Display advanced devices (external SD)</string>
	<string name="add_phone_number_label" context="label of button on account page that ask user to add their phone number">Add phone number</string>
	<string name="verify_account_title" context="Title of verify phone number page">Verify your account</string>
	<string name="verify_account_helper_locked" context="Text to explain to user why to verify phone number (account suspended use case)">Your account has been suspended temporarily due to potential abuse. Please verify your phone number to unlock your account.</string>
    <string name="general_country_label" context="Country label for a button, title, etc.">Country</string>
	<string name="verify_account_phone_number_placeholder" context="place holder for enter mobile number field">Your phone number</string>
    <string name="general_back_button" context="Button label - go to previous page">Back</string>
	<string name="verify_account_not_now_button" context="button label - quite sms verification use case">Not now</string>
    <string name="general_confirm_button" context="Button label - confirm some action">Confirm</string>
	<string name="verify_account_invalid_country_code" context="error message if user click next button without select country code">Please select a country code</string>
    <string name="verify_account_not_loading_country_code" context="error message if the country code cannot be fetched">Country codes could not be fetched.</string>
	<string name="verify_account_invalid_phone_number" context="error message if user click next button without enter a valid phone number">Please enter a valid phone number</string>
	<string name="verify_account_already_verified" context="error message if user proceeds with an already added phone number">Your phone number has been verified</string>
	<string name="verify_account_enter_txt_label" context="label tell user to enter received txt to below input boxes">Please type the verification code sent to</string>
	<string name="verify_account_enter_code_title" context="enter verification code page title">Verify your account</string>
	<string name="verify_account_incorrect_code" context="error message when user entered an incorrect verification code">Wrong code. Please try again or resend.</string>
	<string name="verify_account_resend_label" context="text message to remind user to resend verification code">You didn\'t receive a code?</string>
    <string name="general_resend_button" context="Label for resend button">Resend</string>
	<string name="verify_account_error_phone_number_register" context="error message that will show to user when host detected that the mobile number has been registered already">This number is already associated with a Mega account.</string>
	<string name="verify_account_error_reach_limit" context="error message that will show to user when user reached the sms verification daily limit">You have reached the daily limit</string>
	<string name="verify_account_error_wrong_code" context="error message that will show to user when user reached the sms verification daily limit">The verification code doesn\'t match.</string>
	<string name="verify_account_verify_limit" context="error message that will show to user when provide a verification code which doesn\'t match.">Only two attempts to verify per code</string>
	<string name="verify_account_error_code_verified" context="error message that will show to user when code has been verified">The code has been verified</string>
	<string name="verify_account_error_invalid_code" context="error message that will show to user when user entered invalid verification code">Wrong code. Please try again or resend.</string>
	<string name="verify_account_successfully" context="verify phone number successfully">Your phone number has been verified successfully</string>

    <string-array name="settings_storage_download_location_array" context="if the user has an internal and an external SD card, it has to be set on the settings screen">
        <item context="internal storage option">Internal storage</item>
        <item context="external storage option">External storage</item>
    </string-array>

    <string-array name="add_contact_array" context="choose the way the new user's email is inserted">
        <item context="write option">Write the user’s email</item>
        <item context="import from phone option">Import from device</item>
    </string-array>

    <string name="settings_camera_upload_on" context="settings option">Enable Camera Uploads</string>
    <string name="settings_camera_upload_turn_on" context="settings option">Turn on Camera Uploads</string>
    <string name="settings_camera_upload_off" context="settings option">Disable Camera Uploads</string>
    <string name="settings_camera_upload_how_to_upload" context="settings option. How to upload the camera images: via Wi-Fi only or via Wi-Fi and data plan">How to upload</string>

    <string name="settings_secondary_upload_on" context="The Secondary Media uploads allows to create a second Camera Folder synchronization. Enabling it would imply to choose a new local folder and then, a new destination folder in MEGA. This is the text that appears in the settings option to enable the second synchronization.">Enable Secondary Media uploads</string>
    <string name="settings_secondary_upload_off" context="The Secondary Media uploads allows to create a second Camera Folder synchronization. Disabling it would imply that the current second sync won't be running anymore. This is the text that appears in the settings option to disable the second synchronization.">Disable Secondary Media uploads</string>

    <string name="settings_empty_folder" context="settings option">Choose folder</string>

    <string-array name="settings_camera_upload_how_to_entries" context="the options of how to upload, but in an array. needed for the settings">
        <item context="how to upload the camera images. when Wi-Fi connected and using data plan">Wi-Fi or mobile data</item>
        <item context="how to upload the camera images. only when Wi-Fi connected">Wi-Fi only</item>
    </string-array>

    <string name="settings_camera_upload_what_to_upload" context="What kind of files are going to be uploaded: images, videos or both">File Upload</string>

    <string-array name="settings_camera_upload_file_upload_entries" context="the options of what to upload in an array. Needed for the settings">
        <item context="the options of what to upload.">Photos only</item>
        <item context="the options of what to upload.">Videos only</item>
        <item context="the options of what to upload.">Photos and videos</item>
    </string-array>

    <string name="settings_camera_upload_charging" context="Option to choose that the camera sync will only be enable when the device is charging">Only when charging</string>
    <string name="settings_camera_upload_include_gps" context="Title of 'Include location tags' setting option. Once enabled, Camera Uploads will include the location info from pictures those are being uploaded">Include location tags</string>
    <string name="settings_camera_upload_require_plug_in" context="Option to choose that the video compression will only be enable when the device is charging">Require me to actively charge my device</string>
    <string name="settings_keep_file_names" context="Option to choose that the camera sync will maintain the local file names when uploading">Keep file names as in the device</string>

    <string name="settings_local_camera_upload_folder" context="The location of where the user photos or videos are stored in the device.">Local Camera folder</string>
    <string name="settings_mega_camera_upload_folder" context="The location of where the user photos or videos are stored in MEGA.">MEGA Camera Uploads folder</string>

    <string name="settings_local_secondary_folder" context="The location of where the user photos or videos of the secondary sync are stored in the device.">Local Secondary folder</string>
    <string name="settings_mega_secondary_folder" context="The location of where the user photos or videos of the secondary sync are stored in MEGA.">MEGA Secondary folder</string>

    <string name="settings_camera_upload_only_photos" context="what kind of file are going to be uploaded. Needed for the settings summary">Photos only</string>
    <string name="settings_camera_upload_only_videos" context="what kind of file are going to be uploaded. Needed for the settings summary">Videos only</string>
    <string name="settings_camera_upload_photos_and_videos" context="what kind of file are going to be uploaded. Needed for the settings summary">Photos and videos</string>

    <!--
    <string name="settings_pin_lock_on" context="settings of the pin lock">Enable PIN Lock</string>
    -->
    <!--
    <string name="settings_pin_lock_off" context="settings of the pin lock">Disable PIN Lock</string>
    -->
    <!--
    <string name="settings_pin_lock_code" context="settings of the pin lock">PIN Code</string>
    -->
    <string name="settings_pin_lock_code_not_set" context="status text when no custom photo sync folder has been set">Not set</string>
    <string name="settings_reset_lock_code" context="settings of the pin lock">Reset PIN code</string>
    <string name="settings_pin_lock_switch" context="settings of the pin lock">PIN Lock</string>

    <string name="pin_lock_enter" context="Button after the pin code input field">Enter</string>
    <string name="pin_lock_alert" context="error message when not typing the pin code correctly">Your local files will be deleted and you will be logged out after 10 failed attempts</string>
    <string name="pin_lock_incorrect" context="error message when not typing the pin code correctly">Incorrect code</string>
    <plurals name="pin_lock_incorrect_alert">
        <item context="Error message when not typing the pin code correctly and only have 1 attempt left." quantity="one">Wrong PIN code, please try again. You have 1 attempt left</item>
        <item context="Error message when not typing the pin code correctly and have several attempts left. The placeholder is to display the number of attempts left in runtime." quantity="other">Wrong PIN code, please try again. You have %2d attempts left</item>
    </plurals>
    <string name="pin_lock_not_match" context="error message when not typing the pin code correctly (two times)">PIN Codes don’t match</string>
    <string name="unlock_pin_title" context="title of the screen to unlock screen with pin code">Enter your PIN Code</string>
    <string name="unlock_pin_title_2" context="title of the screen to unlock screen with pin code in second round">Re-Enter your PIN Code</string>
    <string name="reset_pin_title" context="title of the screen to unlock screen with pin code">Enter your new PIN Code</string>
    <string name="reset_pin_title_2" context="title of the screen to unlock screen with pin code in second round">Re-Enter your new PIN Code</string>
    <string name="incorrect_pin_activity" context="text of the screen after 10 attemps with a wrong PIN" formatted="false">All your local data will be deleted and you will be logged out in %1d seconds</string>

    <string name="settings_about" context="Caption of a title, in the context of &quot;About MEGA&quot; or &quot;About us&quot;">About</string>
    <string name="settings_about_privacy_policy" context="App means &quot;Application&quot;">Privacy Policy</string>
    <string name="settings_about_terms_of_service" context="App means &quot;Application&quot;">Terms of Service</string>
    <string name="settings_about_gdpr" context="setting menu that links to the GDPR terms">Data Protection Regulation</string>
    <string name="settings_about_app_version" context="App means &quot;Application&quot;">App version</string>
    <string name="settings_about_sdk_version" context="Title of the label where the SDK version is shown">MEGA SDK version</string>
    <string name="settings_about_karere_version" context="Title of the label where the MEGAchat SDK version is shown">MEGAchat SDK version</string>
    <string name="settings_about_code_link_title" context="Link to the public code of the app">View source code</string>

    <string name="january">January</string>
    <string name="february">February</string>
    <string name="march">March</string>
    <string name="april">April</string>
    <string name="may">May</string>
    <string name="june">June</string>
    <string name="july">July</string>
    <string name="august">August</string>
    <string name="september">September</string>
    <string name="october">October</string>
    <string name="november">November</string>
    <string name="december">December</string>

    <string name="zip_browser_activity" context="title of the screen that shows the ZIP files">ZIP Browser</string>

    <!--
    <string name="new_account" context="in login screen to create a new account">Create account now!</string>
    -->

    <string name="my_account_title" context="title of the My Account screen">Account Type</string>
    <string name="renews_on" context="title of the Expiration Date">Renews on&#160;</string>
    <string name="expires_on" context="title of the Expiration Date">Expires on&#160;</string>
    <string name="free_account">FREE</string>

    <!--
    <string name="free_storage" context="Not translate">50 GB</string>
    -->
    <!--
    <string name="free_bandwidth" context="Free bandwich account details">Limited</string>
    -->

    <string name="camera_uploads_created" context="info message shown to the user when the Camera Uploads folder has been created">Camera Uploads folder created</string>

    <!--
    <string name="ZIP_download_permission" context="A compressed file will be downloaded and decompressed.">The ZIP file will be downloaded and unzipped</string>
    -->
    <!--
    <string name="ZIP_unzip_permission" context="A compressed file will be decompressed.">The ZIP file will be unzipped </string>
    -->

    <string name="sortby_owner_mail" context="category in sort by action">Owner’s Email</string>
    <string name="sortby_name" context="category in sort by action">Name</string>
    <string name="sortby_name_ascending" context="sort files alphabetically ascending">Ascending</string>
    <string name="sortby_name_descending" context="sort files alphabetically descending">Descending</string>

    <string name="sortby_date" context="category in sort by action">Date</string>
    <string name="sortby_creation_date" context="category in sort by action">Creation Date</string>
    <string name="sortby_modification_date" context="category in sort by action">Modification Date</string>
    <string name="sortby_date_newest" context="sort files by date newest first">Newest</string>
    <string name="sortby_date_oldest" context="sort files by date oldest first">Oldest</string>

    <string name="sortby_size" context="category in sort by action">Size</string>
    <string name="sortby_size_largest_first" context="sort files by size largest first">Largest</string>
    <string name="sortby_size_smallest_first" context="sort files by size smallest first">Smallest</string>

    <string name="sortby_type" context="title of sort by media type options">Media type</string>
    <string name="sortby_type_photo_first" context="sort option, sort media files by photos first">Photos</string>
    <string name="sortby_type_video_first" context="sort option, sort media files by videos first">Videos</string>

    <string name="per_month" context="in payments, for example: 4.99€ per month">per month</string>
    <string name="per_year" context="in payments, for example: 49.99€ per year">per year</string>

    <string name="billing_details" context="Contextual text in the beginning of the Credit Card Payment">Enter your billing details:</string>
    <string name="address1_cc" context="Hint text of the address1 edittext, which is the first line (of two) of the address">Address 1</string>
    <string name="address2_cc" context="Hint text of the address2 edittext, which is the second line (of two) of the address">Address 2 (optional)</string>
    <string name="city_cc" context="Hint text of the city edittext for billing purposes">City</string>
    <string name="state_cc" context="Hint text of the state or province edittext for billing purposes">State / Province</string>
    <string name="country_cc" context="Hint text of the country edittext for billing purposes">Country</string>
    <string name="postal_code_cc" context="Hint text of the postal code edittext for billing purposes">Postal code</string>

    <string name="payment_details" context="Contextual text in the beginning of the Credit Card Payment">Enter your payment details:</string>
    <string name="first_name_cc" context="Hint text of the first name of the credit card edittext for payment purposes">First name</string>
    <string name="last_name_cc" context="Hint text of the last name of the credit card edittext for payment purposes">Last name</string>
    <string name="credit_card_number_cc" context="Hint text of the credit card number edittext for payment purposes">Credit Card Number</string>
    <string name="month_cc" context="Hint text of the expiration month of the credit card for payment purposes">Month</string>
    <string name="year_cc" context="Hint text of the expiration year of the credit card for payment purposes">Year</string>
    <string name="cvv_cc" context="Hint text of the CVV edittext for payment purposes">CVV</string>

    <string name="proceed_cc" context="Text of the button which proceeds the payment">Proceed</string>

    <string name="account_successfully_upgraded" context="Message shown when the payment of an upgrade has been correct">Account successfully upgraded!</string>
    <string name="account_error_upgraded" context="Message shown when the payment of an upgrade has not been correct">The operation failed. Your credit card has not been charged</string>
    <string name="credit_card_information_error" context="Message shown when the credit card information is not correct">The credit card information was not correct. The credit card will not be charged</string>
    <!--
    <string name="not_upgrade_is_possible" context="Message shown when the user wants to upgrade an account that cannot be upgraded">Your account cannot be upgraded from the app. Please contact support@mega.nz to upgrade your account</string>
    -->

    <string name="pin_lock_type" context="title to choose the type of PIN code">PIN Code Type</string>
    <string name="four_pin_lock" context="PIN with 4 digits">4 digit PIN</string>
    <string name="six_pin_lock" context="PIN with 6 digits">6 digit PIN</string>
    <string name="AN_pin_lock" context="PIN alphanumeric">Alphanumeric PIN</string>

    <string name="settings_enable_logs" context="Confirmation message when enabling logs in the app">Logs are now enabled</string>
    <string name="settings_disable_logs" context="Confirmation message when disabling logs in the app">Logs are now disabled</string>

    <string name="search_open_location" context="Option in the sliding panel to open the folder which contains the file selected after performing a search">Open location</string>
    <string name="servers_busy" context="message when a request cannot be performed because the servers are busy">This process is taking longer than expected. Please wait.</string>

    <string name="my_account_free" context="Label in My Account section to show user account type">Free Account</string>
    <string name="my_account_prolite" context="Label in My Account section to show user account type">Lite Account</string>
    <string name="my_account_pro1" context="Label in My Account section to show user account type">PRO I Account</string>
    <string name="my_account_pro2" context="Label in My Account section to show user account type">PRO II Account</string>
    <string name="my_account_pro3" context="Label in My Account section to show user account type">PRO III Account</string>

    <string name="my_account_prolite_feedback_email" context="Type of account info added to the feedback email sent to support">PRO Lite Account</string>

    <string name="backup_title" context="Title of the screen to backup the master key">Backup your Recovery Key</string>
    <string name="backup_subtitle" context="Subtitle of the screen to backup the master key">Your password unlocks your Recovery Key</string>

    <string name="backup_first_paragraph" context="First paragraph of the screen to backup the master key">Your data is only readable through a chain of decryption operations that begins with your master encryption key, which we store encrypted with your password. This means that if you lose your password, your Recovery Key can no longer be decrypted, and you can no longer decrypt your data.</string>
    <string name="backup_second_paragraph" context="Second paragraph of the screen to backup the master key">Exporting the Recovery Key and keeping it in a secure location enables you to set a new password without data loss.</string>
    <string name="backup_third_paragraph" context="Third paragraph of the screen to backup the master key">An external attacker cannot gain access to your account with just your key. A password reset requires both the key and access to your email.</string>
    <string name="backup_action" context="Sentence to inform the user the available actions in the screen to backup the master key">Copy the Recovery Key to clipboard or save it as text file</string>

    <string name="save_action" context="Action of the button to save the master key as a text file">Save</string>
    <string name="copy_MK_confirmation" context="Alert message when the master key has been successfully copied to the ClipBoard">The Recovery Key has been successfully copied</string>

    <string name="change_pass" context="Button to change the password">Change</string>

    <string name="general_positive_button" context="Positive button to perform a general action">YES</string>
    <string name="general_negative_button" context="Negative button to perform a general action">NO</string>

    <string name="forgot_pass_menu" context="Option of the overflow menu to show the screen info to reset the password">Forgot password?</string>
    <string name="forgot_pass" context="Button in the Login screen to reset the password">Forgot your password?</string>
    <string name="forgot_pass_first_paragraph" context="First paragraph of the screen when the password has been forgotten">If you have a backup of your Recovery Key, you can reset your password by selecting YES. No data will be lost.</string>
    <string name="forgot_pass_second_paragraph" context="Second paragraph of the screen when the password has been forgotten">You can still export your Recovery Key now if you have an active MEGA session in another browser on this or any other computer. If you don’t, you can no longer decrypt your existing account, but you can start a new one under the same email address by selecting NO.</string>
    <!--
    <string name="forgot_pass_second_paragraph_logged_in" context="Second paragraph of the screen when the password has been forgotten and the user is still logged in">If you don\&apos;t, you can still export your recovery key now in this MEGA session. Please, go back and backup your recovery key.</string>
    -->

    <string name="forgot_pass_action" context="Sentence to ask to the user if he has the master key in the screen when the password has been forgotten">Do you have a backup of your Recovery Key?</string>

    <string name="title_alert_reset_with_MK" context="Title of the alert message to ask for the link to reset the pass with the MK">Great!</string>
    <string name="edit_text_insert_mail" context="Hint of the text where the user can write his e-mail">email goes here</string>
    <string name="text_alert_reset_with_MK" context="Text of the alert message to ask for the link to reset the pass with the MK">Please enter your email address below. You will receive a recovery link that will allow you to submit your Recovery Key and reset your password.</string>

    <string name="edit_text_insert_mk" context="Hint of the text when the user can write his master key">Your Recovery Key goes here</string>

    <string name="edit_text_insert_pass" context="Hint of the text where the user can write his password">password goes here</string>
    <string name="delete_account_text_last_step" context="Text shown in the last alert dialog to confirm the cancellation of an account">This is the last step to cancel your account. You will permanently lose all the data stored in the cloud. Please enter your password below.</string>

    <string name="email_verification_title" context="Title of the alert dialog to inform the user that have to check the email">Email verification</string>
    <string name="email_verification_text" context="Text of the alert dialog to inform the user that have to check the email">Please check your email to proceed.</string>
    <string name="general_text_error" context="Text to inform the user when an error occurs">An error occurred, please try again.</string>


    <string name="alert_not_logged_in" context="Alert to inform the user that have to be logged in to perform the action">You must be logged in to perform this action.</string>
    <string name="invalid_string" context="Error when the user leaves empty the password field">Incorrect</string>

    <string name="invalid_email_title" context="Title of the alert dialog when the user tries to recover the pass of a non existing account">Invalid email address</string>
    <string name="invalid_email_text" context="Title of the alert dialog when the user tries to recover the pass of a non existing account">Please check the email address and try again.</string>
    <!--
    <string name="alert_not_logged_out" context="Alert to inform the user that have to be logged out to perform the action">You must be logged out to perform this action.</string>
    -->

    <string name="title_dialog_insert_MK" context="Title of the dialog to write MK after opening the recovery link">Password reset</string>
    <string name="text_dialog_insert_MK" context="Text of the dialog to write MK after opening the recovery link">Please enter your Recovery Key below</string>

    <string name="pass_changed_alert" context="Text of the alert when the pass has been correctly changed">Password changed!</string>

    <string name="park_account_dialog_title" context="Title of the dialog to park an account">Park account</string>
    <string name="park_account_button" context="Button to park an account">Park</string>
    <string name="park_account_title" context="Title of the screen to park an account">Oops!</string>
    <string name="park_account_first_paragraph" context="First paragraph of the screen to park an account">Due to our end-to-end encryption paradigm, you will not be able to access your data without either your password or a backup of your Recovery Key.</string>
    <string name="park_account_second_paragraph" context="Second paragraph of the screen to park an account">You can park your existing account and start a fresh one under the same email address. Your data will be retained for at least 60 days. In case that you recall your parked account’s password, please contact support&#64;mega.nz</string>

    <string name="dialog_park_account" context="Text of the dialog message to ask for the link to park the account">Please enter your email address below. You will receive a recovery link that will allow you to park your account.</string>
    <string name="park_account_text_last_step" context="Text shown in the last alert dialog to park an account">This is the last step to park your account, please enter your new password. Your data will be retained for at least 60 days. If you recall your parked account’s password, please contact support&#64;mega.nz</string>

    <string name="title_enter_new_password" context="Title of the screen to write the new password after opening the recovery link">Enter new password</string>
    <string name="recovery_link_expired" context="Message when the user tries to open a recovery pass link and it has expired">This recovery link has expired, please try again.</string>

    <string name="text_reset_pass_logged_in" context="Text of the alert after opening the recovery link to reset pass being logged.">Your Recovery Key will be used to reset your password. Please, enter your new password.</string>
    <string name="email_verification_text_change_pass" context="Text of the alert dialog to inform the user that have to check the email after clicking the option forgot pass">You will receive a recovery link that will allow you to reset your password.</string>

    <string name="my_account_upgrade_pro" context="Button to upgrade the account to PRO account in My Account Section">Upgrade</string>
    <string name="my_account_upgrade_pro_panel" context="Button to upgrade the account to PRO account in the panel that appears randomly">Upgrade now</string>
    <string name="get_pro_account" context="Message to promote PRO accounts">Improve your cloud capacity![A]Get more space &amp; transfer quota with a PRO account!</string>
    <string name="toast_master_key" context="success message when the MasterKey file has been downloaded">The Recovery Key has been backed up into: %1s.[A]While the file remains in this path, you will find it at the Saved for Offline Section.[A]Note: It will be deleted if you log out, please store it in a safe place.</string>

    <!--
    <string name="next_ime_action" context="Action to pass focus to the next field in a form">Next</string>
    -->

    <string name="mail_already_used" context="Error shown when the user tries to change his mail to one that is already used">Error. This email address is already in use.</string>

    <string name="mail_changed_confirm_requested" context="Error shown when the user tries to change his mail while the user has already requested a confirmation link for that email address">You have already requested a confirmation link for that email address.</string>

    <string name="mail_same_as_old" context="Error shown when the user tries to change his mail while the email is the same as the old">The new and the old email must not match</string>
    <string name="change_mail_text_last_step" context="Text shown in the last alert dialog to change the email associated to an account">This is the last step to change your email. Please enter your password below.</string>
    <string name="change_mail_title_last_step" context="Title of the alert dialog to change the email associated to an account">Change email</string>

    <!--
    <string name="success_changing_user_mail" context="Message when the user email has been changed successfully">Your email has been correctly updated.</string>
    -->

    <string name="title_new_warning_out_space" context="Iitle of the warning when the user is running out of space">You’re running out of space!</string>
    <string name="new_warning_out_space" context="Text of the warning when the user is running out of space">Take full advantage of your MEGA account by upgrading to PRO.</string>

    <string name="title_options_avatar_panel" context="Iitle of sliding panel to choose the option to edit the profile picture">Edit profile picture</string>
    <string name="take_photo_avatar_panel" context="Option of the sliding panel to change the avatar by taking a new picture">Take picture</string>
    <string name="choose_photo_avatar_panel" context="Option of the sliding panel to change the avatar by choosing an existing picture">Choose picture</string>
    <string name="delete_avatar_panel" context="Option of the sliding panel to delete the existing avatar">Delete picture</string>

    <string name="incorrect_MK" context="Alert when the user introduces his MK to reset pass incorrectly">The key you supplied does not match this account. Please make sure you use the correct Recovery Key and try again.</string>
    <string name="incorrect_MK_title" context="Title of the alert when the user introduces his MK to reset pass incorrectly">Invalid Recovery Key</string>

    <string name="option_full_link" context="Alert Dialog to get link">Link with key</string>

    <string name="recovering_info" context="Message shown meanwhile the app is waiting for a request">Getting info&#8230;</string>

    <string name="email_verification_text_change_mail" context="Text of the alert dialog to inform the user that have to check the email to validate his new email">Your new email address needs to be validated. Please check your email to proceed.</string>

    <string name="confirmation_delete_avatar" context="Confirmation before deleting the avatar of the user's profile">Delete your profile picture?</string>
    <string name="title_edit_profile_info" context="Title of the Dialog to edit the profile attributes of the user's account">Edit</string>

    <string name="title_set_expiry_date" context="Alert Dialog to get link">Set expiry date</string>
    <string name="title_set_password_protection" context="Title of the dialog to get link with password">Set password protection</string>
    <string name="subtitle_set_expiry_date" context="Subtitle of the dialog to get link">(PRO ONLY)</string>
    <string name="set_password_protection_dialog" context="Alert Dialog to get link with password">Set password</string>
    <string name="hint_set_password_protection_dialog" context="Hint of the dialog to get link with password">Enter password</string>
    <string name="hint_confirm_password_protection_dialog" context="Hint of the confirmation dialog to get link with password">Confirm password</string>
    <string name="link_request_status" context="Status text at the beginning of getting a link">Processing&#8230;</string>

    <string name="edit_link_option" context="Option of the sliding panel to edit the link of a node">Manage link</string>

    <string name="old_password_provided_incorrect" context="Error alert dialog shown when changing the password the user provides an incorrect password ">The current password you have provided is incorrect.</string>

    <string name="number_correctly_reinvite_contact_request" context="success message when reinviting multiple contacts">%d reinvite requests sent successfully.</string>

    <string name="number_correctly_delete_contact_request" context="success message when reinviting multiple contacts">%d requests deleted successfully.</string>
    <string name="number_no_delete_contact_request" context="error message when reinviting multiple contacts">%1$d requests successfully deleted but %2$d requests were not deleted.</string>

    <string name="confirmation_delete_contact_request" context="confirmation message before removing a contact request.">Do you want to remove the invitation request to %s?</string>
    <string name="confirmation_remove_multiple_contact_request" context="confirmation message before removing mutiple contact request">Do you want to remove these %d invitation requests?</string>

    <string name="number_correctly_invitation_reply_sent" context="success message when replying to multiple received request">%d request replies sent.</string>
    <string name="number_incorrectly_invitation_reply_sent" context="error message when replying to multiple received request">%1$d request replies successfully sent but %2$d were not sent.</string>

    <plurals name="general_num_request">
        <item context="referring to a invitation request in the Contacts section" quantity="one">request</item>
        <item context="referring to a invitation request in the Contacts section" quantity="other">requests</item>
    </plurals>

    <plurals name="confirmation_remove_outgoing_shares">
        <item context="Confirmation before removing the outgoing shares of a folder" quantity="one">The folder is shared with %1$d contact. Remove share?</item>
        <item context="Confirmation before removing the outgoing shares of a folder" quantity="other">The folder is shared with %1$d contacts. Remove all shares?</item>
    </plurals>

    <string name="error_incorrect_email_or_password" context="Error message when the credentials to login are incorrect.">Invalid email and/or password. Please try again.</string>
    <string name="error_account_suspended" context="Error message when trying to login and the account is suspended.">Your account has been suspended due to Terms of Service violations. Please contact support&#64;mega.nz</string>
    <string name="too_many_attempts_login" context="Error message when to many attempts to login.">Too many failed attempts to login, please wait for an hour.</string>
    <string name="account_not_validated_login" context="Error message when trying to login to an account not validated.">This account has not been validated yet. Please, check your email.</string>

    <string name="general_error_folder_not_found" context="Error message shown when opening a folder link which doesn't exist">Folder link unavailable</string>
    <string name="folder_link_unavaible_ToS_violation" context="Error message shown when opening a folder link which has been removed due to ToS/AUP violation">The folder link has been removed because of a ToS/AUP violation.</string>

    <string name="general_error_file_not_found" context="Error message shown when opening a file link which doesn't exist">File link unavailable</string>
    <string name="file_link_unavaible_ToS_violation" context="Error message shown when opening a file link which has been removed due to ToS/AUP violation">The file link has been removed because of a ToS/AUP violation.</string>

    <string name="link_broken" context="Error message shown when opening a folder link or file link which has been corrupt or deformed">This URL is corrupt or deformed. The link you are trying to access does not exist.</string>

    <string name="confirm_email_text" context="Title of the screen after creating the account. That screen asks the user to confirm the account by checking the email">Awaiting email confirmation</string>
    <string name="confirm_email_explanation" context="Text below the title that explains the user should check the email and click the link to confirm the account">Please check your email and click the link to confirm your account.</string>

    <plurals name="general_num_items">
        <item context="Singular of items which contains a folder. 1 item" quantity="one">item</item>
        <item context="Plural of items which contains a folder. 2 items" quantity="other">items</item>
    </plurals>

    <string name="file_link_unavaible_delete_account" context="Error message shown when opening a file or folder link which account has been removed due to ToS/AUP violation">The associated user account has been terminated due to multiple violations of our Terms of Service.</string>

    <string name="general_error_invalid_decryption_key" context="Error message shown after login into a folder link with an invalid decryption key">The provided decryption key for the folder link is invalid.</string>

    <string name="my_account_my_credentials" context="Title of the label in the my account section. It shows the credentials of the current user so it can be used to be verified by other contacts">My credentials</string>
    <string name="limited_bandwith" context="Word to indicate the limited bandwidth of the free accounts">Limited</string>

    <string name="section_chat" context="Item of the navigation title for the chat section">Chat</string>
    <string name="section_chat_with_notification" context="Item of the navigation title for the chat section when there is any unread message">Chat [A](%1$d)[/A]</string>

    <string name="tab_archive_chat" context="Title of the archived chats tab. Capital letters">Archive</string>
    <!--
    <string name="tab_recent_chat" context="Title of the recent chats tab. Capital letters">RECENT</string>
    -->

    <!--
    <string name="archive_chat_empty" context="Message shown when the user has no archived chats">No archived conversations</string>
    -->
    <string name="recent_chat_enable_chat" context="Message shown when the user has no archived chats">Chat is disabled</string>
    <string name="recent_chat_enable_chat_button" context="Message shown when the user has no archived chats">Enable chat</string>

    <!--
    <string name="get_started_button" context="Button to start using the chat">Get started</string>
    -->

    <string name="recent_chat_empty_invite" context="Message shown when the user has no recent chats">Invite your friends to join you on Chat and enjoy our encrypted platform with privacy and security.</string>
    <!--<string name="recent_chat_empty_enable_chat" context="Message shown when the user has no recent chats">Enable Chat[A]and enjoy our encrypted platform with privacy and security.</string>-->

    <!--
    <string name="videocall_title" context="Title shown in the list of main chat screen for a videocall">Video call</string>
    -->

    <!--
    <plurals name="general_minutes">
        <item context="Singular of minutes. 1 minute" quantity="one">minute</item>
        <item context="Plural of minutes. 2 minute" quantity="other">minutes</item>
    </plurals>
    -->

    <!--
    <plurals name="general_hours">
        <item context="Singular of hours. 1 hour" quantity="one">hour</item>
        <item context="Plural of hours. 2 hours" quantity="other">hours</item>
    </plurals>
    -->

    <!--
    <plurals name="general_seconds">
        <item context="Singular of seconds. 1 second" quantity="one">second</item>
        <item context="Plural of seconds. 2 second" quantity="other">seconds</item>
    </plurals>
    -->

    <string name="initial_hour" context="Initial of the word hour to show the duration of a video or audio call">h</string>
    <string name="initial_minute" context="Initial of the word minute to show the duration of a video or audio call">m</string>
    <string name="initial_second" context="Initial of the word second to show the duration of a video or audio call">s</string>

    <!--
    <string name="videocall_item" context="Info shown about the last action in a chat is a videocall">Video call</string>
    -->

    <string name="selected_items" context="Title shown when multiselection is enable in chat tabs">%d selected</string>

    <string name="remove_contact_shared_folder" context="Message to confirm if the user wants to delete a contact from a shared folder">The contact %s will be removed from the shared folder.</string>
    <string name="remove_multiple_contacts_shared_folder" context="Message to confirm if the user wants to delete a multiple contacts from a shared folder">%d contacts will be removed from the shared folder.</string>

    <string name="number_correctly_removed_from_shared" context="success message when removing a contact from a shared folder">%d contacts removed successfully from the shared folder</string>
    <string name="number_incorrectly_removed_from_shared" context="success message when removing a contact from a shared folder">%d contacts were not successfully removed</string>

	<string name="number_permission_correctly_changed_from_shared" context="success message when changing permissions of contacts for a shared folder, place holder: number of contacts effected">Successfully updated permissions for %d contacts</string>
	<string name="number_permission_incorrectly_changed_from_shared" context="success message when changing permissions of contacts for a shared folder, place holder: number of contacts effected">Failed to update permissions for %d contacts</string>

    <string name="contacts_list_empty_text_loading" context="Message shown while the contact list from the device is being read and then shown to the user">Loading contacts from the phone&#8230;</string>

    <string name="number_correctly_invite_contact_request" context="success message when reinviting multiple contacts">%d invite requests sent successfully.</string>
    <string name="number_no_invite_contact_request" context="error message when reinviting multiple contacts">%1$d invite requests successfully sent but %2$d requests were not sent.</string>

    <string name="chat_me_text_bracket" context="Word next to own user's message in chat screen">%1s (Me)</string>
    <string name="type_message_hint" context="Hint shown in the field to write a message in the chat screen">Type a message</string>

    <string name="general_mute" context="button">Mute</string>
    <string name="general_unmute" context="button">Unmute</string>

    <string name="title_properties_chat_contact_notifications" context="Title of the section to enable notifications in the Contact Properties screen">Notifications</string>
    <string name="title_properties_chat_contact_message_sound" context="Title of the section to choose the sound of incoming messages in the Contact Properties screen">Message sound</string>
    <string name="title_properties_chat_clear_chat" context="Title of the section to clear the chat content in the Contact Properties screen">Clear chat</string>
    <string name="title_properties_chat_share_contact" context="Title of the section to share the contact in the Contact Properties screen">Share contact</string>

    <string name="call_ringtone_title" context="Title of the screen to select the ringtone of the calls">Call ringtone</string>
    <string name="notification_sound_title" context="Title of the screen to select the sound of the notifications">Notification sound</string>

    <string name="confirmation_clear_chat" context="Text of the confirmation dialog to clear the chat history">After cleared, neither %s nor you will be able to see messages of this chat.</string>

    <string name="general_clear" context="Button to clear the chat history">Clear</string>
    <!--
    <string name="login_initializing_chat" context="After login, initializing chat">Initializing chat</string>
    -->

    <string name="clear_history_success" context="Message show when the history of a chat has been successfully deleted">The history of the chat has been cleared</string>
    <string name="clear_history_error" context="Message show when the history of a chat hasn't been successfully deleted">Error. The history of the chat has not been cleared successfully</string>

    <string name="add_participants_menu_item" context="Menu item to add participants to a chat">Add participants</string>
    <string name="remove_participant_menu_item" context="Menu item to remove a participants from a chat">Remove participant</string>

    <string name="mega_info_empty_screen" context="Message about MEGA when there are no message in the chat screen">Protects your chat with end-to-end (user controlled) encryption, providing essential safety assurances:</string>
    <string name="mega_authenticity_empty_screen" context="Message about MEGA when there are no message in the chat screen">The system ensures that the data received is truly from the specified sender, and its content has not been manipulated during transit.</string>
    <string name="mega_confidentiality_empty_screen" context="Message about MEGA when there are no message in the chat screen">Only the author and intended recipients are able to decipher and read the content.</string>

    <string name="title_mega_info_empty_screen" context="Message about MEGA when there are no message in the chat screen">MEGA</string>
    <string name="title_mega_authenticity_empty_screen" context="Message about MEGA when there are no message in the chat screen">Authenticity</string>
    <string name="title_mega_confidentiality_empty_screen" context="Message about MEGA when there are no message in the chat screen">Confidentiality</string>

    <string name="error_not_logged_with_correct_account" context="Error message shown when opening a cancel link with an account that not corresponds to the link">This link is not related to this account. Please, log in with the correct account.</string>
    <string name="cancel_link_expired" context="Message when the user tries to open a cancel link and it has expired">This cancel link has expired, please try again.</string>

    <string name="no_results_found" context="Text shown after searching and no results found">No results were found</string>

    <string name="offline_status" context="Info label about the status of the user">Offline</string>
    <string name="online_status" context="Info label about the status of the user">Online</string>
    <string name="away_status" context="Info label about the status of the user">Away</string>
    <string name="busy_status" context="Info label about the status of the user">Busy</string>
    <string name="invalid_status" context="Info label about the status of the user">No connection</string>

    <string name="text_deleted_message" context="Text shown when a message has been deleted in the chat">This message has been deleted</string>
    <string name="text_deleted_message_by" context="Text shown when a message has been deleted in the chat">[A]This message has been deleted by [/A][B]%1$s[/B]</string>

    <string name="confirmation_delete_several_messages" context="Confirmation before deleting messages">Remove messages?</string>
    <string name="confirmation_delete_one_message" context="Confirmation before deleting one message">Remove message?</string>

    <!--
    <string name="text_cleared_history" context="Text shown when a user cleared the history of a chat"><![CDATA[<font color=\'#060000\'>%1$s</font> <font color=\'#868686\'> cleared the chat history</font>]]></string>
    -->

    <string name="group_chat_label" context="Label for the sliding panel of a group chat">Group chat</string>
    <string name="group_chat_info_label" context="Label for the option of the sliding panel to show the info of a chat group">Group info</string>
    <string name="group_chat_start_conversation_label" context="Label for the option of the sliding panel to start a one to one chat">Start conversation</string>
    <string name="group_chat_edit_profile_label" context="Label for the option of the sliding panel to edit the profile">Edit profile</string>
    <string name="title_properties_chat_leave_chat" context="Title of the section to leave a group content in the Contact Properties screen">Leave Group</string>
    <string name="participants_chat_label" context="Label for participants of a group chat">Participants</string>

    <string name="confirmation_remove_chat_contact" context="confirmation message before removing a contact from a chat.">Remove %s from this chat?</string>

    <string name="observer_permission_label_participants_panel" context="Label to show the participant permission in the options panel of the group info screen">Read-only</string>
    <!--
    <string name="member_permission_label_participants_panel" context="Label to show the participant permission in the options panel of the group info screen">Member</string>
    -->
    <string name="standard_permission_label_participants_panel" context="Label to show the participant permission in the options panel of the group info screen">Standard</string>
    <string name="administrator_permission_label_participants_panel" context="Label to show the participant permission in the options panel of the group info screen">Moderator</string>

    <string name="edited_message_text" context="Text appended to a edited message.">(edited)</string>
    <string name="change_title_option" context="Option in menu to change title of a chat group.">Change title</string>

    <string name="confirmation_leave_group_chat" context="confirmation message before leaving a group chat">If you leave, you will no longer have access to read or send messages.</string>
    <string name="title_confirmation_leave_group_chat" context="title confirmation message before leaving a group chat">Leave group chat?</string>

    <string name="confirmation_clear_group_chat" context="Text of the confirmation dialog to clear a group chat history">All messages and media in this conversation will be cleared.</string>
    <string name="title_confirmation_clear_group_chat" context="Title of the confirmation dialog to clear a group chat history">Clear history?</string>


    <string name="add_participant_error_already_exists" context="Message show when a participant hasn't been successfully invited to a group chat">The participant is already included in this group chat</string>

    <string name="number_correctly_add_participant" context="success message when inviting multiple contacts to a group chat">%d participants were successfully invited</string>
    <string name="number_no_add_participant_request" context="error message when inviting multiple contacts to a group chat">%1$d participants were successfully invited but %2$d participants were not invited.</string>

    <string name="message_permissions_changed" context="chat message when the permissions for a user has been changed">[A]%1$s[/A][B] was changed to [/B][C]%2$s[/C][D] by [/D][E]%3$s[/E]</string>
    <string name="message_add_participant" formatted="false" context="chat message when a participant was added to a group chat">[A]%1$s[/A][B] joined the group chat by invitation from [/B][C]%2$s[/C]</string>
    <string name="message_remove_participant" context="chat message when a participant was removed from a group chat">[A]%1$s[/A][B] was removed from group chat by [/B][C]%2$s[/C]</string>

    <string name="change_title_messages" context="Message shown when a participant change the title of a group chat.">[A]%1$s[/A][B] changed the group chat name to [/B][C]“%2$s”[/C]</string>

    <string name="message_participant_left_group_chat" context="chat message when a participant left a group chat">[A]%1$s[/A][B] left the group chat[/B]</string>

    <string name="manual_retry_alert" context="chat message alert when the message have to been manually">Message not sent. Tap for options</string>

    <string name="chat_status_title" context="settings of the chat to choose the status">Status</string>
    <!--
    <string name="settings_chat_summary_online" context="summary of the status online in settings">You can chat, share files and make calls with your contacts.</string>
    -->
    <!--
    <string name="settings_chat_summary_invisible" context="summary of the status invisible in settings">You can interact with your contacts but you will appear offline for them.</string>
    -->
    <!--
    <string name="settings_chat_summary_offline" context="summary of the status invisible in settings">You will appear offline to your contacts and you will not be able to chat with them.</string>
    -->

    <!--
    <string name="changing_status_to_online_success" context="message shown when the status of the user successfully changed to online">You\'re now online</string>
    -->
    <!--
    <string name="changing_status_to_invisible_success" context="message shown when the status of the user successfully changed to invisible">You\'re now away</string>
    -->

    <!--
    <string name="changing_status_to_offline_success" context="message shown when the status of the user successfully changed to offline">You\'re now offline</string>
    -->
    <!--
    <string name="changing_status_to_busy_success" context="message shown when the status of the user successfully changed to offline">You\'re now busy</string>
    -->
    <string name="changing_status_error" context="message shown when the status of the user coudn't be changed">Error. Your status has not been changed</string>
    <string name="leave_chat_error" context="message shown when a user couldn't leave chat">An error occurred when leaving the chat</string>
    <string name="create_chat_error" context="message shown when a chat has not been created">An error occurred when creating the chat</string>

    <string name="settings_chat_vibration" context="settings of the chat to choose the status">Vibration</string>

    <!--
    <string name="list_message_deleted" context="Text show in list of chats when the last message has been deleted">Message deleted</string>
    -->
    <string name="sms_logout" context="Button text shown on SMS verification page, if the user wants to logout current suspended account and login with another account, user can press this button to logout">[A]Logout[/A] to enter with another account</string>
    <string name="confirm_logout_from_sms_verification" context="On SMS verification page, if the user presses the logout button, a dialog with this text will show to ask for user's confirmation.">Are you sure that you want to logout current account?</string>
    <string name="non_format_text_deleted_message_by" context="Text shown when a message has been deleted in the chat">This message has been deleted by %1$s</string>
    <string name="history_cleared_message" context="Text shown when the chat history was cleared by me">Chat history was cleared</string>
    <string name="non_format_history_cleared_by" context="Text shown when the chat history was cleared by someone">Chat history cleared by %1$s</string>

    <!--
    <string name="non_format_text_cleared_history" context="Text shown when a user cleared the history of a chat">%1$s cleared the chat history</string>
    -->
    <string name="non_format_message_permissions_changed" context="chat message when the permissions for a user has been changed">%1$s was changed to %2$s by %3$s</string>
    <string name="non_format_message_add_participant" formatted="false" context="chat message when a participant was added to a group chat">%1$s was added to this group chat by invitation from %2$s</string>
    <string name="non_format_message_remove_participant" context="chat message when a participant was removed from a group chat">%1$s was removed from group chat by %2$s</string>

    <string name="non_format_change_title_messages" context="Message shown when a participant change the title of a group chat.">%1$s changed the group chat name to “%2$s”</string>

    <string name="non_format_message_participant_left_group_chat" context="chat message when a participant left a group chat">%1$s left the group chat</string>

    <string name="messages_copied_clipboard" context="success alert when the user copy some messages to the clipboard">Copied to the clipboard</string>

    <string name="chat_error_open_title" context="Title of the error dialog when opening a chat">Chat Error!</string>
    <string name="chat_error_open_message" context="Message of the error dialog when opening a chat">The chat could not be opened successfully</string>

    <string name="menu_choose_contact" context="Menu option to add a contact to your contact list.">Choose contact</string>

    <plurals name="general_selection_num_contacts">
        <item context="referring to a contact in the contact list of the user" quantity="one">%1$d contact</item>
        <item context="Title of the contact list" quantity="other">%1$d contacts</item>
    </plurals>

    <string name="error_sharing_folder" context="Message shown when the folder sharing process fails">Error sharing the folder. Please, try again.</string>

    <plurals name="confirmation_remove_contact" context="confirmation message before removing a contact">
        <item context="Singular" quantity="one">All data associated with the selected contact will be permanently lost.</item>
        <item context="Plural" quantity="other">All data associated with the selected contacts will be permanently lost.</item>
    </plurals>

    <plurals name="title_confirmation_remove_contact" context="title of confirmation alert before removing a contact">
        <item context="Singular" quantity="one">Remove contact?</item>
        <item context="Plural" quantity="other">Remove contacts?</item>
    </plurals>

    <!--
    <string name="chat_connection_error" context="error shown when the connection to the chat fails">Chat connection error</string>
    -->

    <string name="message_option_retry" context="option shown when a message could not be sent">Retry</string>

    <string name="title_message_not_sent_options" context="title of the menu for a non sent message">Message not sent</string>
    <string name="title_message_uploading_options" context="title of the menu for an uploading message with attachment">Uploading attachment</string>

    <string name="no_conversation_history" context="message shown when a chat has no messages">No conversation history</string>

    <plurals name="user_typing" context="title of confirmation alert before removing a contact">
        <item context="Singular" quantity="one">%1$s [A]is typing&#8230;[/A]</item>
        <item context="Plural" quantity="other">%1$s [A]are typing&#8230;[/A]</item>
    </plurals>


    <string name="more_users_typing" context="text that appear when there are more than 2 people writing at that time in a chat. For example User1, user2 and more are typing...">%1$s [A]and more are typing&#8230;[/A]</string>
    <string name="label_more" context="button label more">More</string>
    <string name="label_close" context="button label Close">Close</string>
    <string name="tab_my_account_general" context="Title of the general tab in My Account Section">General</string>
    <string name="tab_my_account_storage" context="Title of the storage tab in My Account Section">Storage</string>
    <string name="label_storage_upgrade_account" context="label of storage in upgrade/choose account page, it is being used with a variable, e.g. for LITE user it will show '200GB Storage'.">Storage</string>
    <string name="label_transfer_quota_upgrade_account" context="label of transfer quota in upgrade/choose account page, it is being used with a variable, e.g. for LITE user it will show '1 TB Transfer quota'.">Transfer quota</string>
    <string name="label_transfer_quota_achievements" context="label of transfer quota in achievements page, it is being used with a variable, e.g. '30GB Transfer quota'.">Transfer quota</string>

    <string name="account_plan" context="Title of the section about the plan in the storage tab in My Account Section">Plan</string>
    <string name="storage_space" context="Title of the section about the storage space in the storage tab in My Account Section">Storage space</string>
    <string name="transfer_quota" context="Title of the section about the transfer quota in the storage tab in My Account Section">Transfer quota</string>

    <string name="available_space" context="Label in section the storage tab in My Account Section">Available</string>
    <string name="not_available" context="Label in section the storage tab in My Account Section when no info info is received">not available</string>

    <string name="no_bylling_cycle" context="Label in section the storage tab when the account is Free">No billing cycle</string>

    <string name="my_account_of_string" context="String to show the transfer quota and the used space in My Account section">%1$s [A]of %2$s[/A]</string>

    <string name="confirmation_delete_from_save_for_offline" context="confirmation message before removing a something for the Save for offline section">Remove from Save for Offline?</string>

    <string name="recent_chat_empty_no_connection_text" context="Text of chat section when the app has no connection">Chat is disabled and it cannot be enabled without a connection.</string>

    <string name="set_status_option_label" context="Label for the option of action menu to change the chat status">Set status</string>
    <string name="general_dismiss" context="Answer for confirmation dialog.">Dismiss</string>

    <string name="context_invitacion_reply_accepted" context="Accepted request invitacion alert">Invitation accepted</string>
    <string name="context_invitacion_reply_declined" context="Declined request invitacion alert">Invitation declined</string>
    <string name="context_invitacion_reply_ignored" context="Ignored request invitacion alert">Invitation ignored</string>

    <string name="error_message_unrecognizable" context="Content of a normal message that cannot be recognized">Message unrecognizable</string>

    <string name="settings_autoaway_title" context="Title of the settings section to configure the autoaway of chat presence">Auto-away</string>
    <string name="settings_autoaway_subtitle" context="Subtitle of the settings section to configure the autoaway of chat presence">Show me away after an inactivity of</string>
    <string name="settings_autoaway_value" context="Value in the settings section of the autoaway chat presence">%1d minutes</string>

    <string name="settings_persistence_title" context="Title of the settings section to configure the status persistence of chat presence">Status persistence</string>
    <string name="settings_persistence_subtitle" context="Subtitle of the settings section to configure the status persistence of chat presence">Maintain my chosen status appearance even when I have no connected devices</string>

    <string name="title_dialog_set_autoaway_value" context="Title of the dialog to set the value of the auto away preference">Set time limit</string>
    <string name="button_set" context="Button to set a value">Set</string>
    <string name="hint_minutes" context="Button to set a value">minutes</string>

    <!--
    <string name="autoaway_disabled" context="Word to indicated the autoaway is disabled">Disabled</string>
    -->

    <string-array name="settings_status_entries" context="the options of what to upload in an array. Needed for the settings">
        <item context="the options of what to upload.">Online</item>
        <item context="the options of what to upload.">Away</item>
        <item context="the options of what to upload.">Busy</item>
        <item context="the options of what to upload.">Offline</item>
    </string-array>

    <string name="offline_empty_folder" context="Text that indicates that a the offline section is currently empty">No files Saved for Offline</string>

    <string name="general_enable" context="Positive confirmation to enable logs">Enable</string>
    <string name="general_allow" context="Positive confirmation to allow MEGA to read contacts book.">Allow</string>
    <string name="enable_log_text_dialog" context="Dialog to confirm the action of enabling logs">Logs can contain information related to your account</string>

    <string name="confirmation_to_reconnect" context="Dialog to confirm the reconnect action">Network connection recovered. Connect to MEGA?</string>
    <string name="loading_status" context="Message shown meanwhile the app is waiting for a the chat status">Loading status&#8230;</string>

    <string name="error_editing_message" context="Error when a message cannot be edited">This message cannot be edited</string>

    <plurals name="text_number_transfers" context="Label to show the number of transfers in progress">
        <item context="Singular" quantity="one">%1$d of %2$d file</item>
        <item context="Plural" quantity="other">%1$d of %2$d files</item>
    </plurals>

	<string name="label_process_finishing" contest="Progress text shown when user stop upload/download and the app is waiting for async response">Process is finishing&#8230;</string>
    <string name="option_to_transfer_manager" context="Label of the modal bottom sheet to Transfer Manager section" formatted="false">View</string>
    <string name="option_to_pause_transfers" context="Label of the modal bottom sheet to pause all transfers">Pause all transfers</string>
    <string name="option_to_resume_transfers" context="Label of the modal bottom sheet to resume all transfers">Resume all transfers</string>
    <string name="option_to_clear_transfers" context="Label of the modal bottom sheet to clear completed transfers">Clear completed</string>
    <string name="menu_pause_individual_transfer" context="Dialog to confirm the action of pausing one transfer">Pause transfer?</string>
    <string name="menu_resume_individual_transfer" context="Dialog to confirm the action of restarting one transfer">Resume transfer?</string>
    <string name="button_resume_individual_transfer" context="Button to confirm the action of restarting one transfer">Resume</string>

    <string name="confirmation_to_clear_completed_transfers" context="Dialog to confirm before removing completed transfers">Clear completed transfers?</string>

    <string name="title_tab_in_progress_transfers" context="Title of the tab section for transfers in progress">In progress</string>
    <string name="title_tab_completed_transfers" context="Title of the tab section for completed transfers">Completed</string>

    <string name="transfer_paused" context="Possible state of a transfer">Paused</string>
    <string name="transfer_queued" context="Possible state of a transfer">Queued</string>
    <!--
    <string name="transfer_canceled" context="Possible state of a transfer">Canceled</string>
    -->
    <string name="transfer_unknown" context="Possible state of a transfer">Unknown</string>

    <string name="paused_transfers_title" context="Title of the panel where the progress of the transfers is shown">Paused transfers</string>

    <string name="completed_transfers_empty" context="message shown in the screen when there are not any active transfer">No completed transfers</string>

    <!--
    <string name="message_transfers_completed" context="Message shown when the pending transfers are completed">Transfers finished</string>
    -->

    <plurals name="upload_service_notification" context="Text of the notification shown when the upload service is running">
        <item context="Singular" quantity="one">Uploading %1$d of %2$d file</item>
        <item context="Plural" quantity="other">Uploading %1$d of %2$d files</item>
    </plurals>

	<plurals name="folder_upload_service_notification" context="Text of the notification shown when the folder upload service is running">
		<item context="Text of the notification shown when the folder upload service is running - singular e.g. Uploading 1 of 1 folder" quantity="one">Uploading %1$d of %2$d folder</item>
		<item context="Text of the notification shown when the folder upload service is running - plural e.g. Uploading 1 of 2 folders" quantity="other">Uploading %1$d of %2$d folders</item>
	</plurals>

    <plurals name="upload_service_final_notification" context="Text of the notification shown when the upload service has finished">
        <item context="Singular" quantity="one">Uploaded %1$d file</item>
        <item context="Plural" quantity="other">Uploaded %1$d files</item>
    </plurals>

	<plurals name="folder_upload_service_final_notification" context="Text of the notification shown when the folder upload service has finished">
		<item context="Text of the notification shown when the folder upload service has finished - singular e.g. Uploaded 1 folder" quantity="one">Uploaded %1$d folder</item>
		<item context="Text of the notification shown when the folder upload service has finished - plural  e.g. Uploaded 2 folders" quantity="other">Uploaded %1$d folders</item>
	</plurals>

    <string name="general_total_size" context="label for the total file size of multiple files and/or folders (no need to put the colon punctuation in the translation)" formatted="false">Total size: %1$s</string>

    <plurals name="upload_service_failed" context="Text of the notification shown when the upload service has finished with any transfer error">
        <item context="Singular" quantity="one">%1$d file not uploaded</item>
        <item context="Plural" quantity="other">%1$d files not uploaded</item>
    </plurals>

    <plurals name="copied_service_upload" context="Text of the notification shown when the upload service has finished with any copied file instead uploaded">
        <item context="Singular" quantity="one">%1$d file copied</item>
        <item context="Plural" quantity="other">%1$d files copied</item>
    </plurals>

    <plurals name="already_downloaded_service" context="Text of the notification shown when the download service do not download because the file is already on the device">
        <item context="Singular" quantity="one">%1$d file previously downloaded</item>
        <item context="Plural" quantity="other">%1$d files previously downloaded</item>
    </plurals>

    <plurals name="download_service_final_notification" context="Text of the notification shown when the download service has finished">
        <item context="Singular" quantity="one">Downloaded %1$d file</item>
        <item context="Plural" quantity="other">Downloaded %1$d files</item>
    </plurals>

    <plurals name="download_service_final_notification_with_details" context="Text of the notification shown when the download service has finished with any error">
        <item context="Singular" quantity="one">Downloaded %1$d of %2$d file</item>
        <item context="Plural" quantity="other">Downloaded %1$d of %2$d files</item>
    </plurals>

    <plurals name="download_service_failed" context="Text of the notification shown when the download service has finished with any transfer error">
        <item context="Singular" quantity="one">%1$d file not downloaded</item>
        <item context="Plural" quantity="other">%1$d files not downloaded</item>
    </plurals>

    <plurals name="download_service_notification" context="Text of the notification shown when the download service is running">
        <item context="Singular" quantity="one">Downloading %1$d of %2$d file</item>
        <item context="Plural" quantity="other">Downloading %1$d of %2$d files</item>
    </plurals>

    <string name="title_depleted_transfer_overquota" context="Title of the alert when the transfer quota is depleted">Depleted transfer quota</string>
    <string name="text_depleted_transfer_overquota" context="Text of the alert when the transfer quota is depleted">Your queued transfer exceeds the current transfer quota available for your IP address and may therefore be interrupted.</string>
    <string name="plans_depleted_transfer_overquota" context="Button to show plans in the alert when the transfer quota is depleted">See our plans</string>
    <string name="continue_without_account_transfer_overquota" context="Button option of the alert when the transfer quota is depleted">Continue without account</string>

    <plurals name="new_general_num_files" context="this is used for example when downloading 1 file or 2 files">
        <item context="Singular of file. 1 file" quantity="one">%1$d file</item>
        <item context="Plural of file. 2 files" quantity="other">%1$d files</item>
    </plurals>

    <string name="general_view" context="Menu option">View files</string>
    <string name="add_to_cloud" context="Menu option to choose to add file or folders to Cloud Drive">Import</string>
    <string name="save_for_offline" context="Menu option">Save for offline</string>

    <string name="general_view_contacts" context="Menu option">View contacts</string>

    <string name="import_success_message" context="Menu option">Succesfully added to Cloud Drive</string>
    <string name="import_success_error" context="Menu option">Error. Not added to Cloud Drive</string>

    <string name="chat_connecting" context="Label in login screen to inform about the chat initialization proccess">Connecting&#8230;</string>

    <string name="context_contact_already_invited" context="message when trying to invite a contact with a pending request">%s was already invited. Consult your pending requests.</string>

    <string name="confirm_email_misspelled" context="Hint text explaining that you can change the email and resend the create account link to the new email address">If you have misspelt your email address, correct it and click [A]Resend[A].</string>
    <string name="confirm_email_misspelled_resend" context="Button to resend the create account email to a new email address in case the previous email address was misspelled">Resend</string>
    <string name="confirm_email_misspelled_email_sent" context="Text shown after the confirmation email has been sent to the new email address">Email sent</string>

    <string name="copyright_alert_title" context="text_copyright_alert_title">Copyright warning to all users</string>
    <string name="copyright_alert_first_paragraph" context="text_copyright_alert_first_paragraph">MEGA respects the copyrights of others and requires that users of the MEGA cloud service comply with the laws of copyright.</string>
    <string name="copyright_alert_second_paragraph" context="text_copyright_alert_second_paragraph">You are strictly prohibited from using the MEGA cloud service to infringe copyrights. You may not upload, download, store, share, display, stream, distribute, email, link to, transmit or otherwise make available any files, data or content that infringes any copyright or other proprietary rights of any person or entity.</string>
    <string name="copyright_alert_agree_button" context="text of the Agree button">Agree</string>
    <string name="copyright_alert_disagree_button" context="text of the Disagree button">Disagree</string>

    <string name="download_show_info" context="Hint how to cancel the download">Show info</string>

    <string name="context_link_removal_error" context="error message">Link removal failed. Please try again later.</string>
    <string name="context_link_action_error" context="error message">Link action failed. Please try again later.</string>

    <string name="title_write_user_email" context="title of the dialog shown when sending or sharing a folder">Write the user’s email</string>

    <string name="activity_title_files_attached" context="title of the screen to see the details of several node attachments">Files attached</string>
    <string name="activity_title_contacts_attached" context="title of the screen to see the details of several contact attachments">Contacts attached</string>

    <string name="alert_user_is_not_contact">The user is not a contact</string>

    <string name="camera_uploads_cellular_connection">Use cellular connection</string>
    <string name="camera_uploads_upload_videos">Upload Videos</string>

    <string name="success_changing_user_avatar" context="Message when an user avatar has been changed successfully">Profile picture updated</string>
    <string name="error_changing_user_avatar_image_not_available" context="Message when an error ocurred when changing an user avatar">Error. Selected image does not exist</string>
    <string name="error_changing_user_avatar" context="Message when an error ocurred when changing an user avatar">Error when changing the profile picture</string>
    <string name="success_deleting_user_avatar" context="Message when an user avatar has been deleted successfully">Profile picture deleted</string>
    <string name="error_deleting_user_avatar" context="Message when an error ocurred when deleting an user avatar">Error when deleting the profile picture</string>

    <string name="error_changing_user_attributes" context="Message when an error ocurred when changing an user attribute">An error occurred when changing the name</string>
    <string name="success_changing_user_attributes" context="Message when an user attribute has been changed successfully">Your name has been successfully updated</string>

    <string name="add_participant_success" context="Message show when a participant has been successfully invited to a group chat">Participant added</string>
    <string name="add_participant_error" context="Message show when a participant hasn't been successfully invited to a group chat">Error. Participant not added</string>

    <string name="remove_participant_success" context="Message show when a participant has been successfully removed from a group chat">Participant removed</string>
    <string name="remove_participant_error" context="Message show when a participant hasn't been successfully removed from a group chat">Error. Participant not removed</string>

    <string name="no_files_selected_warning">No files selected</string>

    <string name="attachment_upload_panel_from_cloud">From Cloud Drive</string>
    <string name="attachment_upload_panel_contact">Contact</string>
    <string name="attachment_upload_panel_photo">From device</string>

    <string name="delete_account" context="Button and title of dialog shown when the user wants to delete permanently his account">Cancel Account</string>
    <string name="delete_account_text" context="Text shown in the alert dialog to confirm the cancellation of an account">If you cancel your account you will not be able to access your account data, your MEGA contacts or conversations.\nYou will not be able to undo this action.</string>
    <string name="delete_button" context="Button in My Account section to confirm the account deletion">Delete</string>

    <string name="file_properties_info_info_file">Info</string>
    <string name="file_properties_info_size" context="Refers to the size of a file.">Total size</string>
    <string name="file_properties_info_content" context="header of a status field for what content a user has shared to you">Contains</string>
    <string name="file_properties_shared_folder_public_link_name">Link</string>

    <string name="file_properties_shared_folder_full_access" context="Refers to access rights for a file folder.">Full access</string>
    <string name="file_properties_shared_folder_read_only" context="Refers to access rights for a file folder.">Read-only</string>
    <string name="file_properties_shared_folder_read_write" context="Refers to access rights for a file folder. (with the &amp; needed. Don\'t use the symbol itself. Use &amp;)">Read and write</string>

    <string name="attachment_uploading_state_uploading">Uploading&#8230;</string>
    <string name="attachment_uploading_state_error">Error. Not sent.</string>

    <string name="already_downloaded_multiple" context="When a multiple download is started, some of the files could have already been downloaded before. This message shows the number of files that has already been downloaded and the number of files pending">%d files already downloaded.</string>
    <string name="pending_multiple" context="When a multiple download is started, some of the files could have already been downloaded before. This message shows the number of files that has already been downloaded and the number of files pending">%d files pending.</string>

    <string name="contact_is_me">No options available, you have selected yourself</string>

    <string name="confirmation_delete_one_attachment" context="Confirmation before deleting one attachment">Remove attachment?</string>

    <string name="general_view_with_revoke" formatted="false" context="Menu option">View files (%1$d deleted)</string>

    <string name="success_attaching_node_from_cloud" context="Success message when the attachment has been sent to a chat">File sent to %1$s</string>
    <string name="success_attaching_node_from_cloud_chats" context="Success message when the attachment has been sent to a many chats">File sent to %1$d chats</string>
    <string name="error_attaching_node_from_cloud" context="Error message when the attachment cannot be sent">Error. The file has not been sent</string>
    <string name="error_attaching_node_from_cloud_chats" context="Error message when the attachment cannot be sent to any of the selected chats">Error. The file has not been sent to any of the selected chats</string>
    <string name="error_revoking_node" context="Error message when the attachment cannot be revoked">Error. The attachment has not been removed</string>

    <string name="settings_set_up_automatic_uploads" context="settings option">Set up automatic uploads</string>

    <string name="settings_chat_silent_sound_not" context="settings option for chat notification">Silent</string>

    <string name="messages_chat_notification" context="messages string in chat notification">messages</string>
    <string name="incoming_folder_notification" context="part of the string in incoming shared folder notification">from</string>
    <string name="title_incoming_folder_notification" context="title of incoming shared folder notification">New shared folder</string>
    <string name="title_contact_request_notification" context="title of contact request notification">New contact request</string>

    <string name="title_properties_chat_clear" context="Title of the section to clear the chat content in the Contact Properties screen">Clear chat history</string>
    <string name="title_properties_remove_contact" context="Title of the section to remove contact in the Contact Properties screen">Remove contact</string>

    <string name="title_properties_chat_notifications_contact" context="Title of the section to enable notifications in the Contact Properties screen">Chat notifications</string>
    <string name="history_cleared_by" context="Text shown when the chat history was cleared by someone">[A]%1$s[/A][B] cleared the chat history[/B]</string>

    <string name="number_messages_chat_notification" formatted="false" context="messages string in chat notification">%1$d unread chats</string>

    <string name="context_permissions_changing_folder" context="Item menu option upon clicking on one or multiple files.">Changing permissions</string>
    <string name="context_removing_contact_folder" context="Item menu option upon clicking on one or multiple files.">Removing contact from shared folder</string>

    <string name="confirmation_move_to_rubbish" context="confirmation message before removing a file">Move to Rubbish Bin?</string>
    <string name="confirmation_move_to_rubbish_plural" context="confirmation message before removing a file">Move to Rubbish Bin?</string>
    <string name="confirmation_delete_from_mega" context="confirmation message before removing a file">Delete from MEGA?</string>
    <string name="confirmation_leave_share_folder" context="confirmation message before leaving an incoming shared folder">If you leave the folder, you will not be able to see it again</string>
    <string name="attachment_uploading_state" context="label to indicate the state of an upload in chat">Uploading&#8230;</string>

    <string name="title_properties_contact_notifications_for_chat" context="Title of the section to enable notifications in the Contact Properties screen">Chat notifications</string>

    <string name="achievements_title" context="title of the section for achievements">Achievements</string>
    <string name="achievements_subtitle" context="subtitle of the section for achievements">Invite friends and get rewards</string>

    <string name="button_invite_friends" context="button to invite friends for getting achievements">Invite friends</string>

    <string name="figures_achievements_text_referrals" context="title of the introduction for the achievements screen">Get %1$s of storage and %2$s of transfers for each referral</string>

    <string name="figures_achievements_text" context="sentence to detail the figures of storage and transfer quota related to each achievement">Get %1$s of storage and %2$s of transfers</string>

    <string name="unlocked_rewards_title" context="title of the section for unlocked rewards">Unlocked rewards</string>

    <string name="unlocked_storage_title" context="title of the section for unlocked storage quota">Storage Quota</string>

    <string name="title_referral_bonuses" context="title of the section for referral bonuses in achivements section (maximum 24 chars)">Referral Bonuses</string>
    <string name="title_install_app" context="title of the section for install a mobile app in achivements section (maximum 24 chars)">Install a mobile app</string>
    <string name="title_add_phone" context="title of the section for add phone number in achivements section (maximum 24 chars)">Add mobile phone</string>
    <string name="title_regitration" context="title of the section for install megasync in achivements section (maximum 24 chars)">Registration bonus</string>
    <string name="title_install_desktop" context="title of the section for install a mobile app bonuses in achivements section (maximum 24 chars)">Install MEGA desktop app</string>
    <string name="title_base_quota" context="title of the section for base quota in achivements section">Account Base Quota</string>
    <string name="camera_uploads_empty" context="Text that indicates that no pictures have been uploaded to the Camera Uploads section">No files in Camera Uploads</string>
    <string name="general_num_days_left" context="indicates the number of days left related to a achievement">%1$d d left</string>
    <string name="expired_achievement" context="state to indicate the achievement has expired">Expired</string>

    <string name="setting_title_use_https_only" context="title of the advanced setting to choose the use of https">Don’t use HTTP</string>
    <string name="setting_subtitle_use_https_only" context="subtitle of the advanced setting to choose the use of https">Enable this option only if your transfers don’t start. In normal circumstances HTTP is satisfactory as all transfers are already encrypted.</string>

    <string name="title_achievement_invite_friends" context="title of screen to invite friends and get an achievement">How it works</string>
    <string name="first_paragraph_achievement_invite_friends" context="first paragraph of screen to invite friends and get an achievement">Invite your friends to create a free MEGA account and install our mobile app. For every successful signup and app install you receive bonus storage and transfer quota.</string>
    <string name="second_paragraph_achievement_invite_friends" context="second paragraph of screen to invite friends and get an achievement">You will not receive credit for inviting someone who has used MEGA previously and you will not be notified about such a rejection. Invited contacts must install the MEGA mobile app or MEGA desktop app on their devices.</string>

    <string name="card_title_invite_friends" context="explanation of screen to invite friends and get an achievement">Select contacts from your phone contact list or enter multiple email addresses.</string>

    <string name="title_confirmation_invite_friends" context="title of the dialog to confirm the contact request">Invite friends to MEGA</string>
    <string name="subtitle_confirmation_invite_friends" context="subtitle of the dialog to confirm the contact request">Thanks! Invitation was sent by email</string>
    <string name="paragraph_confirmation_invite_friends" context="paragraph of the dialog to confirm the contact request">Encourage your friends to register and install a MEGA app. As long as your friend uses the same email address as you’ve entered, you will receive your transfer quota reward.</string>

    <string name="invalid_email_to_invite" context="Error shown when the user writes a email with an incorrect format">Email is malformed</string>

    <string name="paragraph_info_achievement_install_desktop" context="info paragraph about the achievement install megasync">When you install MEGAsync you get %1$s of complimentary storage space plus %2$s of transfer quota, both valid for 180 days. MEGA desktop app is available for Windows, macOS and most Linux distros.</string>
    <string name="paragraph_info_achievement_install_mobile_app" context="info paragraph about the achievement install mobile app">When you install our mobile app you get %1$s of complimentary storage space plus %2$s of transfer quota, both valid for 180 days. We provide mobiles apps for iOS, Android and Windows Phone.</string>
    <string name="paragraph_info_achievement_add_phone" context="info paragraph about the achievement 'add phone number'. Placeholder 1: bonus storage space e.g. 20GB. Placeholder 2: bonus transfer quota e.g. 50GB">When you verify your phone number you get %1$s of complimentary storage space plus %2$s of transfer quota, both valid for 180 days.</string>

    <string name="result_paragraph_info_achievement_install_desktop" context="info paragraph about the completed achievement install megasync">You have received %1$s storage space and %2$s transfer quota for installing our MEGA desktop app.</string>
    <string name="result_paragraph_info_achievement_install_mobile_app" context="info paragraph about the completed achievement install mobile app">You have received %1$s storage space and %2$s transfer quota for installing our mobile app.</string>
    <string name="result_paragraph_info_achievement_add_phone" context="info paragraph about the completed achievement of 'add phone number'. Placeholder 1: bonus storage space e.g. 20GB. Placeholder 2: bonus transfer quota e.g. 50GB">You have received %1$s storage space and %2$s transfer quota for verifying your phone number.</string>
    <string name="result_paragraph_info_achievement_registration" context="info paragraph about the completed achievement registration">You have received %1$s storage space as your free registration bonus.</string>

    <string name="expiration_date_for_achievements" context="info paragraph about the completed achievement registration">Bonus expires in %1$d days</string>

    <plurals name="context_share_folders">
        <item context="menu item" quantity="one">Share folder</item>
        <item context="menu items" quantity="other">Share folders</item>
    </plurals>

    <string name="no_folders_shared" context="Info of a contact if there is no folders shared with him">No folders shared</string>

    <string name="settings_help" context="Settings category title for Help">Help</string>
    <string name="settings_help_preference" context="Settings preference title for send feedback">Send Feedback</string>
    <string name="setting_feedback_subject" context="mail subject">Android feedback</string>
    <string name="setting_feedback_body" context="mail body">Please, write your feedback here:</string>
    <string name="settings_feedback_body_device_model" context="mail body">Device model</string>
    <string name="settings_feedback_body_android_version" context="mail body">Android version</string>

    <string name="dialog_title_new_file" context="Title of the dialog to create a new file by inserting the name">New file</string>
    <string name="context_new_file_name" context="Input field description in the create file dialog.">File Name</string>

    <string name="dialog_title_new_link" context="Title of the dialog to create a new link by inserting the name">Link name</string>
    <string name="context_new_link_name" context="Input field description in the create link dialog.">Link URL</string>

    <string name="new_file_subject_when_uploading" context="Title of the field subject when a new file is created to upload">SUBJECT</string>
    <string name="new_file_content_when_uploading" context="Title of the field content when a new file is created to upload">CONTENT</string>
    <string name="new_file_email_when_uploading" context="Title of the field email when a new contact is created to upload">EMAIL</string>

    <string name="forward_menu_item" context="Item of a menu to forward a message chat to another chatroom">Forward</string>

    <string name="general_attach" context="name of the button to attach file from MEGA to another app">Attach</string>

    <string name="type_contact" context="when add or share a file with a new contact, it can type by name or mail">Contact’s name or email</string>

    <string name="max_add_contact" context="when add or share a file with a new contact, message displayed to warn that the maximum number has been reached">No more contacts can be added at this time</string>

    <string name="old_and_new_passwords_equals" context="when changing the password , the old password and new password are equals">The new password cannot be the same as the old password</string>

    <string name="action_search_by_date" context="Menu item">Search by date</string>
    <string name="general_apply" context="title of a button to apply search by date">Apply</string>ç
    <string name="general_search_month" context="title of a button to apply search by month">Last month</string>
    <string name="general_search_year" context="title of a button to apply search by year">Last year</string>

    <string name="label_set_day" context="title of a Search by date tag">Set day</string>
    <string name="snackbar_search_by_date" context="the user can't choose this date">Date required is not valid</string>

    <string name="invalid_characters" context="Error when the user writes a character not allowed">Characters not allowed</string>

    <string name="audio_play" context="Label shown when audio file is playing">Audio File</string>

    <string name="corrupt_pdf_dialog_text" context="when open PDF Viewer, the pdf that it try to open is damaged or does not exist">Error. The pdf file is corrupted or does not exist.</string>

    <string name="user_account_feedback" context="Label to include info of the user email in the feedback form">User account</string>

    <string name="save_to_mega" context="Label shown in MEGA pdf-viewer when it open a PDF save in smartphone storage">Save to my \nCloud Drive</string>

    <string name="chat_already_exists" context="Error message when creating a chat one to one with a contact that already has a chat">The chat already exists</string>

    <string name="not_download" context="before sharing a file, has to be downloaded">The file has not been downloaded yet</string>

    <string name="not_permited_add_email_to_invite" context="Error shown when a user is starting a chat or adding new participants in a group chat and writes a contact mail that has not added">Only MEGA contacts can be added</string>

    <string name="invalid_connection_state" context="Info label about the connectivity state of an individual chat">Chat disconnected</string>

    <string name="call_error" context="Message show when a call cannot be established">Error. The call cannot be established</string>

    <string name="title_evaluate_the_app_panel" context="Title of dialog to evaluate the app">Are you happy with this app?</string>
    <string name="rate_the_app_panel" context="Label to show rate the app">Yes, rate the app</string>
    <string name="send_feedback_panel" context="Label to show send feedback">No, send feedback</string>

    <string name="link_advanced_options" context="title of the section advanced options on the get link screen">Advanced options</string>
    <string name="download_requires_permission" context="Message to show when users deny to permit the permissions to read and write on external storage on setting default download location">To download files MEGA needs your permission.</string>
    <string name="old_sdcard_unavailable" context="Default download location is on old sd card, but currently the user installed a new SD card, need user to reset download location.">Old SD Card is unavailable, please set a new download location.</string>
    <string name="title_select_download_location" context="Dialog title to ask download to internal storage or external storage.">Choose download location</string>

    <string name="no_contacts_permissions" context="Title of the section to invite contacts if the user has denied the contacts permmissions">No contact permissions granted</string>

    <string name="choose_qr_option_panel" context="Option of the sliding panel to go to QR code section">My QR code</string>
    <string name="section_qr_code" context="Title of the screen that shows the options to the QR code">QR Code</string>
    <string name="action_reset_qr" context="Option in menu of section  My QR code to reset the QR code">Reset QR code</string>
    <string name="action_delete_qr" context="Option in menu of section  My QR code to delete the QR code">Delete QR code</string>
    <string name="save_cloud_drive" context="Option shown in QR code bottom sheet dialog to save QR code in Cloud Drive">To Cloud Drive</string>
    <string name="save_file_system" context="Option shown in QR code bottom sheet dialog to save QR code in File System">To File System</string>
    <string name="section_my_code" context="Title of QR code section">MY CODE</string>
    <string name="section_scan_code" context="Title of QR code scan section">SCAN CODE</string>
    <string name="settings_qrcode_autoaccept" context="Title of QR code settings that permits or not contacts that scan my QR code will be automatically added to my contact list">Auto-Accept</string>
    <string name="setting_subtitle_qrcode_autoccept" context="Subtitle of QR code settings auto-accept">Contacts that scan your QR Code will be automatically added to your contact list.</string>
    <string name="setting_subtitle_qrcode_reset" context="Subtitle of QR code settings that reset the code">Previous QR code will no longer be valid</string>
    <string name="qrcode_link_copied" context="Text shown when it has been copied the QR code link">Link copied to the clipboard</string>
    <string name="qrcode_reset_successfully" context="Text shown when it has been reseted the QR code successfully">QR code successfully reset</string>
    <string name="qrcode_delete_successfully" context="Text shown when it has been deleted the QR code successfully">QR code successfully deleted</string>
    <string name="qrcode_reset_not_successfully" context="Text shown when it has not been reseted the QR code successfully">QR code not reset due to an error. Please, try again.</string>
    <string name="qrcode_delete_not_successfully" context="Text shown when it has not been delete the QR code successfully">QR code not deleted due to an error. Please, try again.</string>
    <string name="invite_sent" context="Title of dialog shown when a contact request has been sent with QR code">Invite sent</string>
    <string name="invite_sent_text" context="Text of dialog shown when a contact request has been sent with QR code">The user %s has been invited and will appear in your contact list once accepted.</string>
    <string name="error_share_qr" context="Text shown when it tries to share the QR and occurs an error to process the action">An error occurred while trying to share the QR file. Perhaps the file does not exist. Please, try again later.</string>
    <string name="error_upload_qr" context="Text shown when it tries to upload to Cloud Drive the QR and occurs an error to process the action">An error occurred while trying to upload the QR file. Perhaps the file does not exist. Please, try again later.</string>
    <string name="error_download_qr" context="Text shown when it tries to download to File System the QR and occurs an error to process the action">An error occurred while trying to download the QR file. Perhaps the file does not exist. Please, try again later.</string>
    <string name="success_download_qr" context="Text shown when it tries to download to File System the QR and the action has success">The QR Code has been downloaded successfully to %s</string>
    <string name="invite_not_sent" context="Title of dialog shown when a contact request has not been sent with QR code">Invite not sent</string>
    <string name="invite_not_sent_text" context="Text of dialog shown when a contact request has not been sent with QR code">The QR code or contact link is invalid. Please try to scan a valid code or to open a valid link.</string>
    <string name="invite_not_sent_text_already_contact" context="Text of dialog shown when a contact request has not been sent with QR code because of is already a contact">The invitation has not been sent. %s is already in your contacts list.</string>
    <string name="invite_not_sent_text_error" context="Text of dialog shown when a contact request has not been sent with QR code because of some error">The invitation has not been sent. An error occurred processing it.</string>
    <string name="generatin_qr" context="Text of alert dialog informing that the qr is generating">Generating QR Code&#8230;</string>
    <string name="menu_item_scan_code" context="Title of QR code scan menu item">Scan QR code</string>
    <string name="button_copy_link" context="get the contact link and copy it">Copy link</string>
    <string name="button_create_qr" context="Create QR code">Create QR code</string>
    <string name="qrcode_create_successfully" context="Text shown when it has been created the QR code successfully">QR code successfully created</string>
    <string name="qrcode_scan_help" context="Text shown in QR code scan fragment to help and guide the user in the action">Line up the QR code to scan it with your device’s camera</string>
    <string name="contact_view" context="positive button on dialog to view a contact">View</string>


    <string name="external_play" context="Item menu option to reproduce audio or video in external reproductors">Open with</string>

    <string name="context_share" context="to share a file using Facebook, Whatsapp, etc">Share using</string>

    <string name="error_enable_chat_before_login" context="Message shown if the user choose enable button and he is not logged in">Please, log in before enabling the chat</string>

    <string name="label_set_period" context="title of a tag to search for a specific period within the search by date option in Camera upload">Set period</string>

    <string name="context_empty_chat_recent" context="Text of the empty screen when there are not chat conversations">[B]Invite friends to [/B][A]Chat[/A][B] and enjoy our encrypted platform with privacy and security.[/B]</string>
    <string name="recent_chat_empty_enable_chat" context="Message shown when the user has no recent chats">[C]Enable [/C][B]Chat[/B][A][C] and enjoy our encrypted platform with privacy and security.[/C]</string>

    <string name="context_empty_camera_uploads" context="Text of the empty screen when there are not elements in Camera Uploads">[B]No media on [/B][A]Camera Uploads[/A][B].[/B]</string>
    <string name="context_empty_rubbish_bin" context="Text of the empty screen when there are not elements in the Rubbish Bin">[B]Empty [/B][A]Rubbish Bin[/A][B].[/B]</string>

    <string name="context_empty_inbox" context="Text of the empty screen when there are not elements in  Inbox">[B]No files in your [/B][A]Inbox[/A][B].[/B]</string>
    <string name="context_empty_cloud_drive" context="Text of the empty screen when there are not elements in Cloud Drive ">[B]No files in your [/B][A]Cloud Drive[/A][B].[/B]</string>
    <string name="context_empty_offline" context="Text of the empty screen when there are not elements in Saved for Offline">[B]No files [/B][A]Offline[/A][B].[/B]</string>
    <string name="context_empty_contacts" context="Text of the empty screen when there are not contacts">[B]No [/B][A]Contacts[/A][B].[/B]</string>

    <string name="recent_chat_empty" context="Message shown when the user has no chats">[A]No[/A] [B]Conversations[/B]</string>
    <string name="recent_chat_loading_conversations" context="Message shown when the chat is section is loading the conversations">[A]Loading[/A] [B]Conversations&#8230;[/B]</string>

    <string name="context_empty_incoming" context="Text of the empty screen when there are not elements in Incoming">[B]No [/B][A]Incoming Shared folders[/A][B].[/B]</string>
    <string name="context_empty_outgoing" context="Text of the empty screen when there are not elements in Outgoing">[B]No [/B][A]Outgoing Shared folders[/A][B].[/B]</string>

    <string name="tab_sent_requests" context="Title of the sent requests tab. Capital letters">Sent requests</string>
    <string name="tab_received_requests" context="Title of the received requests tab. Capital letters">Received requests</string>
    <string name="overquota_alert_title" context="Title dialog overquota error">Storage quota exceeded</string>

    <string name="invalid_link" context="error message shown when an account confirmation link or reset password link is invalid for unknown reasons">Invalid link, please ask for a new valid link</string>

    <string name="processing_link" context="Message shown when a link is being processing">Processing link&#8230;</string>

    <string name="passwd_weak" context="Message shown when it is creating an acount and it is been introduced a very weak or weak password">Your password is easily guessed. Try making your password longer. Combine uppercase and lowercase letters. Add special characters. Do not use names or dictionary words.</string>
    <string name="passwd_medium" context="Message shown when it is creating an acount and it is been introduced a medium password">Your password is good enough to proceed, but it is recommended to strengthen your password further.</string>
    <string name="passwd_good" context="Message shown when it is creating an acount and it is been introduced a good password">This password will withstand most typical brute-force attacks. Please ensure that you will remember it.</string>
    <string name="passwd_strong" context="Message shown when it is creating an acount and it is been introduced a strong password">This password will withstand most sophisticated brute-force attacks. Please ensure that you will remember it.</string>
    <string name="pass_very_weak" context="Password very weak">Very Weak</string>
    <string name="pass_weak" context="Password weak">Weak</string>
    <string name="pass_medium" context="Password medium">Medium</string>
    <string name="pass_good" context="Password good">Good</string>
    <string name="pass_strong" context="Password strong">Strong</string>

    <string name="title_notification_call_in_progress" context="Title of the notification shown on the action bar when there is a call in progress">Call in progress</string>
    <string name="action_notification_call_in_progress" context="Subtitle of the notification shown on the action bar when there is a call in progress">Click to go back to the call</string>
    <string name="button_notification_call_in_progress" context="Button in the notification shown on the action bar when there is a call in progress">Return to the call</string>

    <string name="contacts_mega" context="When it lists contacts of MEGA, the title of list's header">Contacts on MEGA</string>
    <string name="contacts_phone" context="When it lists contacts of phone, the title of list's header">Phone contacts</string>
    <string name="account_suspended_multiple_breaches_ToS" context="Message error shown when trying to log in on an account has been suspended due to multiple breaches of Terms of Service">Your account has been suspended due to multiple breaches of MEGA’s Terms of Service. Please check your email inbox.</string>
    <string name="account_suspended_breache_ToS" context="Message error shown when trying to log in on an account has been suspended due to breach of Terms of Service">Your account was terminated due to a breach of MEGA’s Terms of Service, such as abuse of rights of others; sharing and/or importing illegal data; or system abuse.</string>

    <string name="file_storage_empty_folder" context="In a chat conversation when you try to send device's images but there aren't available images">No files</string>
    <string name="label_file_size_byte" context="size in byte">B</string>
    <string name="label_file_size_kilo_byte" context="size in kilobyte">KB</string>
    <string name="label_file_size_mega_byte" context="size in megabyte">MB</string>
    <string name="label_file_size_giga_byte" context="size in gigabyte">GB</string>
    <string name="label_file_size_tera_byte" context="size in terabyte">TB</string>

    <plurals name="number_of_versions" formatted="false" context="Number of versions of a file shown on the screen info of the file">
        <item context="version item" quantity="one">%1$d version</item>
        <item context="version items" quantity="other">%1$d versions</item>
    </plurals>

    <string name="title_section_versions" context="Title of the section Versions for files">Versions</string>

    <string name="header_current_section_item" context="Header of the item to show the current version of a file in a list">Current version</string>
    <plurals name="header_previous_section_item" context="Header of the item to show the previous versions of a file in a list">
        <item context="file item" quantity="one">Previous version</item>
        <item context="file items" quantity="other">Previous versions</item>
    </plurals>

    <string name="general_revert" context="option menu to revert a file version">Revert</string>
    <string name="menu_item_clear_versions" context="option menu to clear all the previous versions">Clear previous versions</string>
    <plurals name="title_dialog_delete_version" context="Title of the dialog to confirm that a version os going to be deleted">
        <item context="version item" quantity="one">Delete version?</item>
        <item context="version items" quantity="other">Delete versions?</item>
    </plurals>

    <string name="content_dialog_delete_version" context="Content of the dialog to confirm that a version is going to be deleted">This version will be permanently removed.</string>
    <string name="content_dialog_delete_multiple_version" context="Content of the dialog to confirm that several versions are going to be deleted">These %d versions will be permanently removed.</string>

    <string name="chat_upload_title_notification" context="Title of the notification shown when a file is uploading to a chat">Chat uploading</string>

    <string name="settings_chat_upload_quality" context="Label for the option on setting to set up the quality of multimedia files uploaded to the chat">Chat video quality</string>
	<string name="settings_video_upload_quality" context="Label for the option on setting to set up the quality of video files to be uploaded ">Video Quality</string>
    <string name="on_refuse_storage_permission" context="Text shown when the user refuses to permit the storage permission when enable camera upload">Camera Uploads needs to access your photos and other media on your device. Please go to the settings page and grant permission.</string>
    <string-array name="settings_chat_upload_quality_entries" context="the options for the option on setting to set up the quality of multimedia files uploaded to the chat">
        <item context="the options of origin quality multimedia file to upload.">Original quality</item>
        <item context="the options of medium quality multimedia file to  upload.">Medium quality</item>
    </string-array>

    <string name="missed_call_notification_title" context="Title of the notification for a missed call">Missed call</string>
    <string name="file_properties_info_location" cotext="Refers to a location of file">Location</string>

    <string name="file_properties_folder_current_versions" cotext="Title of the label to show the size of the current files inside a folder">Current versions</string>
    <string name="file_properties_folder_previous_versions" cotext="Title of the label to show the size of the versioned files inside a folder">Previous versions</string>

    <plurals name="number_of_versions_inside_folder" formatted="false" context="Number of versioned files inside a folder shown on the screen info of the folder">
        <item context="version item" quantity="one">%1$d versioned file</item>
        <item context="version items" quantity="other">%1$d versioned files</item>
    </plurals>

    <string name="messages_forwarded_success" context="Alert message after forwarding one or several messages to several chats">Messages forwarded</string>
    <string name="messages_forwarded_error" context="Error message after forwarding one or several messages to several chats">Error. Not correctly forwarded</string>
    <plurals name="messages_forwarded_partial_error" formatted="false" context="Error message if any of the forwarded messages fails">
        <item context="message item" quantity="one">Error. %1$d message not successfully forwarded</item>
        <item context="message items" quantity="other">Error. %1$d messages not successfully forwarded</item>
    </plurals>
    <plurals name="messages_forwarded_error_not_available" formatted="false" context="Error non existing resource after forwarding one or several messages to several chats">
        <item context="message item" quantity="one">Error. The resource is no longer available</item>
        <item context="message items" quantity="other">Error. The resources are no longer available</item>
    </plurals>

    <string name="turn_on_notifications_title" context="The title of fragment Turn on Notifications">Turn on Notifications</string>
    <string name="turn_on_notifications_subtitle" context="The subtitle of fragment Turn on Notifications">This way, you will see new messages\non your Android phone instantly.</string>
    <string name="turn_on_notifications_first_step" context="First step to turn on notifications">Open Android device [A]Settings[/A]</string>
    <string name="turn_on_notifications_second_step" context="Second step to turn on notifications">Open [A]Apps &amp; notifications[/A]</string>
    <string name="turn_on_notifications_third_step" context="Third step to turn on notifications">Select [A]MEGA[/A]</string>
    <string name="turn_on_notifications_fourth_step" context="Fourth step to turn on notifications">Open [A]App notifications[/A]</string>
    <string name="turn_on_notifications_fifth_step" context="Fifth step to turn on notifications">Switch to On and select your preferences</string>

    <plurals name="files_send_to_chat_success" context="Alert message after sending to chat one or several messages to several chats">
        <item context="version item" quantity="one">File sent</item>
        <item context="version items" quantity="other">Files sent</item>
    </plurals>
    <string name="files_send_to_chat_error" context="Error message after sending to chat one or several messages to several chats">Error. Not correctly sent</string>

    <string name="context_send_file_to_chat" context="menu option to send a file to a chat">Send to chat</string>

    <string name="remember_pwd_dialog_title" context="Title of the dialog 'Do you remember your password?'">Do you remember your password?</string>
    <string name="remember_pwd_dialog_text_logout" context="Text of the dialog 'Do you remember your password?' when logout">You are about to logout, please test your password to ensure you remember it.\nIf you lose your password, you will lose access to your MEGA data.</string>
    <string name="remember_pwd_dialog_text" context="Text of the dialog 'Do you remember your password?'">Please test your password to ensure you remember it. If you lose your password, you will lose access to your MEGA data.</string>
    <string name="remember_pwd_dialog_do_not_show" context="'Do you remember your password?' dialog option that permits user do not show it again">Don’t show me again</string>
    <string name="remember_pwd_dialog_button_test" context="Button of the dialog 'Do you remember your password?' that permits user test his password">Test password</string>
    <string name="test_pwd_title" context="Title of the activity that permits user test his password">Test your password</string>
    <string name="test_pwd_accepted" context="Message shown to the user when is testing her password and it is correct">Password accepted</string>
    <string name="test_pwd_wrong" context="Message shown to the user when is testing her password and it is wrong">Wrong password.\nBackup your Recovery Key as soon as possible!</string>
    <string name="recovery_key_exported_dialog_title" context="Title of the dialog 'Recovery Key exported'">Recovery Key exported</string>
    <string name="recovery_key_exported_dialog_text" context="Text of the dialog 'Recovery Key exported'">The Recovery Key has been exported into the Offline section as MEGARecoveryKey.txt.\nNote: It will be deleted if you log out, please store it in a safe place.</string>
    <string name="recovery_key_exported_dialog_text_logout" context="Text of the dialog 'Recovery Key exported' when the user wants logout">You are about to logout, please test your password to ensure you remember it.\nIf you lose your password, you will lose access to your MEGA data.</string>
    <string name="option_copy_to_clipboard" context="Option that permits user copy to clipboard">Copy to clipboard</string>
    <string name="option_export_recovery_key" context="Option that permits user export his recovery key">Export Recovery Key</string>
    <string name="proceed_to_logout" context="Option that permits user logout">Proceed to logout</string>
    <string name="recovery_key_bottom_sheet" context="Title of the bottom sheet dialog 'Recovery Key'">Recovery Key</string>
    <string name="option_save_on_filesystem" context="Option that permits user save on File System">Save on File System</string>
    <string name="message_copied_to_clipboard" context="Message shown when something has been copied to clipboard">Copied to clipboard</string>

    <string name="message_jump_latest" context="text of the label to show that you have messages unread in the chat conversation">Jump to latest</string>
    <string name="message_new_messages" context="text of the label to show that you have new messages in the chat conversation">New messages</string>


    <string name="notification_subtitle_incoming" context="notification subtitle of incoming calls">Incoming call</string>

    <plurals name="number_unread_messages" context="Subtitle to show the number of unread messages on a chat">
        <item context="unread message" quantity="one">%1$s unread message</item>
        <item context="unread messages" quantity="other">%1$s unread messages</item>
    </plurals>

    <plurals name="plural_number_messages_chat_notification" context="Notification title to show the number of unread chats">
        <item context="unread message" quantity="one">%1$d unread chat</item>
        <item context="unread messages" quantity="other">%1$d unread chats</item>
    </plurals>

    <string name="chat_loading_messages" context="Message shown when a chat is opened and the messages are being recovered">[A]Loading[/A] [B]Messages&#8230;[/B]</string>

    <string name="general_error_internal_node_not_found" context="Error message shown when opening a file link which doesn't exist">File or folder not found. Are you logged in with a different account in your browser? You can only access files or folders from the account you are currently logged in with in the app</string>


    <string name="context_loop_video" context="menu option to loop video or audio file">Loop</string>

    <string name="settings_security_options_title" context="Title of the category Security options on Settings section">Security options</string>
    <string name="settings_recovery_key_title" context="Title of the preference Recovery key on Settings section">Recovery Key</string>
    <string name="settings_recovery_key_summary" context="Summary of the preference Recovery key on Settings section">Exporting the Recovery Key and keeping it in a secure location enables you to set a new password without data loss.</string>

    <string name="login_connectivity_issues" context="message when a temporary error on logging in is due to connectivity issues">Unable to reach MEGA. Please check your connectivity or try again later.</string>
    <string name="login_servers_busy" context="message when a temporary error on logging in is due to servers busy">Servers are too busy. Please wait.</string>
    <string name="login_API_lock" context="message when a temporary error on logging in is due to SDK is waiting for the server to complete a request due to an API lock">This process is taking longer than expected. Please wait.</string>
    <string name="login_API_rate" context="message when a temporary error on logging in is due to SDK is waiting for the server to complete a request due to a rate limit ">Too many requests. Please wait.</string>
    <string name="login_in_progress" context="message when previous login is being canceled">Canceling login process. Please wait&#8230;</string>

    <string name="corrupt_video_dialog_text" context="when open audio video player, the file that it try to open is damaged or does not exist">Error. The file is corrupted or does not exist.</string>


    <string name="section_playlist" context="Title of the screen Playlist">Playlist</string>
    <string name="playlist_state_playing" context="Text shown in playlist subtitle item when a file is reproducing">Now playing&#8230;</string>
    <string name="playlist_state_paused" context="Text shown in playlist subtitle item when a file is reproducing but it is paused">Paused</string>

    <string name="context_option_print" context="Menu option to print the recovery key from Offline section">Print</string>

    <string name="save_MK_confirmation" context="Message when the recovery key has been successfully saved on the filesystem">The Recovery Key has been successfully saved</string>

    <string name="pending_outshare_indicator" context="label to indicate that a share is still pending on outgoing shares of a node">(Pending)</string>

    <string name="option_enable_chat_rich_preview" context="Option in Settings section to enable the rick links previews">Rich URL Previews</string>

    <string name="button_always_rich_links" context="Button to allow the rich links previews on chat">Always Allow</string>
    <string name="button_not_now_rich_links" context="Button do not allow now the rich links previews on chat">Not Now</string>
    <string name="button_never_rich_links" context="Button do not allow the rich links previews on chat">Never</string>

    <string name="title_enable_rich_links" context="Title of the dialog to enable the rich links previews on chat">Enable rich URL previews</string>

    <string name="text_enable_rich_links" context="Text of the dialog to enable the rich links previews on chat">Enhance the MEGAchat experience. URL content will be retrieved without end-to-end encryption.</string>

    <string name="subtitle_mega_rich_link_no_key" context="Subtitle of a MEGA rich link without the decryption key">Tap to enter the Decryption Key</string>

    <string name="error_password" context="when the user tries to creates a MEGA account or tries to change his password and the password strength is very weak">Please enter a stronger password</string>

    <string name="title_acceptance_contact_request_notification" context="title of the notification for an acceptance of a contact request">New contact</string>
    <string name="title_storage_usage" context="title of usage storage section in Storage">Storage Usage</string>

    <plurals name="plural_number_contact_request_notification" context="Notification title to show the number of incoming contact request">
        <item context="contact request" quantity="one">%1$d pending contact request</item>
        <item context="contact requests" quantity="other">%1$d pending contact requests</item>
    </plurals>

    <string name="title_new_contact_request_notification" context="title of the notification for a new incoming contact request">New contact request</string>

    <string name="type_message_hint_with_title" context="Hint shown in the field to write a message in the chat screen">Write message to “%s”&#8230;</string>
    <string name="transfers_empty_new" context="message shown in the screen when there are not any active transfer">[B]No active[/B][A] Transfers[/A][B].[/B]</string>
    <string name="completed_transfers_empty_new" context="message shown in the screen when there are not any active transfer">[B]No completed[/B][A] Transfers[/A][B].[/B]</string>
    <string name="file_browser_empty_folder_new" context="Text that indicates that a folder is currently empty">[B]Empty[/B][A] Folder[/A][B].[/B]</string>

    <string name="type_message_hint_with_customized_title" context="Hint shown in the field to write a message in the chat screen (chat with customized title)">Write message to “%s”&#8230;</string>
    <string name="type_message_hint_with_default_title" context="Hint shown in the field to write a message in the chat screen (chat with default title)">Write message to %s&#8230;</string>

    <string name="settings_2fa" context="Title of setting Two-Factor Authentication">Two-Factor Authentication</string>
    <string name="setting_subtitle_2fa" context="Subtitle of setting Two-Factor Authentication when the preference is disabled">Two-Factor Authentication is a second layer of security for your account.</string>
    <string name="title_2fa" context="Title of the screen Two-Factor Authentication">Why do you need two-factor authentication?</string>
    <string name="two_factor_authentication_explain">Two-factor authentication is a second layer of security for your account. Which means that even if someone knows your password they cannot access it, without also having access to the six digit code only you have access to.</string>
    <string name="button_setup_2fa" context="Button that permits user begin with the process of enable Two-Factor Authentication">Begin Setup</string>
    <string name="explain_qr_seed_2fa_1" context="Text that explain how to do with Two-Factor Authentication QR">Scan or copy the seed to your Authenticator App.</string>
    <string name="explain_qr_seed_2fa_2" context="Text that explain how to do with Two-Factor Authentication seed">Be sure to backup this seed to a safe place in case you lose your device.</string>
    <string name="explain_confirm_2fa" context="Text that explain how to confirm Two-Factor Authentication">Please enter the 6-digit code generated by your Authenticator App.</string>
    <string name="general_verify" context="Text button">Verify</string>
    <string name="general_next" context="Text button">Next</string>
    <string name="qr_seed_text_error" context="Text of the alert dialog to inform the user when an error occurs when try to enable seed or QR of Two-Factor Authentication">An error occurred generating the seed or QR code, please try again.</string>
    <string name="title_2fa_enabled" context="Title of the screen shown when the user enabled correctly Two-Factor Authentication">Two-Factor Authentication Enabled</string>
    <string name="description_2fa_enabled" context="Description of the screen shown when the user enabled correctly Two-Factor Authentication">Next time you login to your account you will be asked to enter a 6-digit code provided by your Authenticator App.</string>
    <string name="recommendation_2fa_enabled" context="Recommendation for export the Recovery Key shown when the user enabled correctly Two-Factor Authentication">If you lose access to your account after enabling 2FA and you have not backed up your Recovery Key, MEGA can\'t help you gain access to it again.\n<b>Backup your Recovery Key</b></string>
    <string name="pin_error_2fa" context="Error shown when a user tries to enable Two-Factor Authentication and introduce an invalid code">Invalid code</string>
    <string name="lost_your_authenticator_device" context="When a user tries to login with Two-Factor Authentication and lost his device, button that permits get information about how login">Lost your Authenticator device?</string>
    <string name="login_verification" context="Title of screen Login verification with Two-Factor Authentication">Login Verification</string>
    <string name="change_password_verification" context="Title of screen Change password verification with Two-Factor Authentication">Two-Factor Authentication\nChange password</string>
    <string name="cancel_account_verification" context="Title of screen Cancel account verification with Two-Factor Authentication">Two-Factor Authentication\nCancel account</string>
    <string name="change_mail_verification" context="Title of screen Change mail verification with Two-Factor Authentication">Two-Factor Authentication\nChange email</string>
    <string name="disable_2fa_verification" context="Title of screen Disable Two-Factor Authentication">Disable Two-Factor Authentication</string>
    <string name="title_lost_authenticator_device" context="Title of screen Lost authenticator decive">Lost your Authenticator device?</string>
    <string name="error_disable_2fa" context="When the user tries to disable Two-Factor Authentication and some error ocurr in the process">An error occurred trying to disable Two-Factor Authentication. Please try again.</string>
    <string name="error_enable_2fa" context="When the user tries to enable Two-Factor Authentication and some error ocurr in the process">An error occurred trying to enable Two-Factor Authentication. Please try again.</string>
    <string name="title_enable_2fa" context="Title of the dialog shown when a new account is created to suggest user enable Two-Factor Authentication">Enable Two-Factor Authentication</string>
    <string name="label_2fa_disabled" context="Label shown when it disables the Two-Factor Authentication">Two-Factor Authentication Disabled</string>
    <string name="open_app_button" context="Text of the button which action is to show the authentication apps">Open in</string>
    <string name="intent_not_available_2fa" context="message when trying to open a link that contains the seed to enable Two-Factor Authentication but there isn\'t any app that open it">There isn’t any available app to enable Two-Factor Authentication on your device</string>
    <string name="general_close" context="Text button">Close</string>

    <string name="backup_rk_2fa_end" context="Label shown when Two-Factor Authentication has been enabled to alert user that has to back up his Recovery Key before finish the process">Export your Recovery Key to finish</string>
    <string name="no_authentication_apps_title" context="Title of dialog shown when it tries to open an authentication app and there is no installed">Authenticator App</string>
    <string name="open_play_store_2fa" context="Message shown to ask user if wants to open Google Play to install some authenticator app">Would you want to open Google Play to install an Authenticator App?</string>
    <string name="play_store_label" context="Label Play Store">Play Store</string>
    <string name="text_2fa_help" context="Text shown in an alert explaining how to continue to enable Two-Factor Authentication">You need an authenticator app to enable 2FA on MEGA. You can download and install the Google Authenticator, Duo Mobile, Authy or Microsoft Authenticator app for your phone or tablet.</string>


    <string name="number_correctly_imported_from_chat" context="success message when importing multiple files from">%d files shared successfully</string>
    <string name="number_no_imported_from_chat" context="error message when importing multiple files from chat">%d files were not shared</string>
    <string name="preview_content" context="button's text to open a full screen image">Preview Content</string>

    <string name="no_network_connection_on_play_file" context="message shown when the user clicks on media file chat message, there is no network connection and the file is not been downloaded">The streaming can not be executed and the file has not been downloaded</string>
    <string name="file_already_exists" context="message when trying to save for offline a file that already exists">File already exists in Saved for Offline</string>

    <plurals name="error_forwarding_messages" context="Error message if forwarding a message failed">
        <item context="one message" quantity="one">Message not forwarded</item>
        <item context="many messages" quantity="other">Messages not forwarded</item>
    </plurals>

    <string name="title_confirmation_disable_rich_links" context="Title of the dialog to disable the rich links previews on chat">Rich URL Previews</string>
    <string name="text_confirmation_disable_rich_links" context="Text of the dialog to disable the rich links previews on chat">You are disabling rich URL previews permanently. You can re-enable rich URL previews in your settings. Do you want to proceed?</string>

    <string name="call_missed_messages" context="Message shown when a call ends.">[A]Missed call[/A]</string>
    <string name="call_rejected_messages" context="Message shown when a call ends.">[A]Call was rejected[/A]</string>
    <string name="call_cancelled_messages" context="Message shown when a call ends.">[A]Call was cancelled[/A]</string>
    <string name="call_failed_messages" context="Message shown when a call ends.">[A]Call failed[/A]</string>
    <string name="call_not_answered_messages" context="Message shown when a call ends.">[A]Call was not answered[/A]</string>

    <string name="contact_email" context="Indicates that can type a contact email">Contact’s email</string>
    <string name="contact_not_added" context="When it tries to add a contact in a list an is already added">You have already added this contact.</string>

    <string name="error_message_invalid_format" context="Content of a normal message that cannot be recognized">Invalid message format</string>
    <string name="error_message_invalid_signature" context="Content of a normal message that cannot be recognized">Invalid message signature</string>

    <string name="error_streaming" context="When the user tries to reproduce a file through streaming and ocurred an error creating it">An error occurred trying to create the stream</string>

    <string name="context_restore" context="Menu option to restore an item from the Rubbish bin">Restore</string>

    <string name="context_correctly_node_restored" context="success message when a node was restore from Rubbish bin">Restored to %s</string>
    <string name="context_no_restored" context="error message when a node was restore from Rubbish bin">Error. Not restored</string>

    <string name="context_send_message" context="menu item from contact section to send a message to a contact">Send Message</string>

    <plurals name="plural_contact_sent_to_chats" context="Message shown when a contact is successfully sent to several chats">
        <item context="one contact" quantity="one">Contact sent to chats successfully</item>
        <item context="more contacts" quantity="other">Contacts sent to chats successfully</item>
    </plurals>

    <string name="error_MEGAdrop_not_supported" context="Error message on opening a MEGAdrop folder link">MEGAdrop folders are not supported yet</string>

    <string name="pre_overquota_alert_text" context="Pre overquota error dialog when trying to copy or import a file">This action cannot be completed as it would take you over your current storage limit. Would you like to upgrade your account?</string>

    <string name="archived_chats_title_section" context="Title of the section Archived chats">Archived chats</string>

    <string name="archived_chats_show_option" context="Text of the option to show the arhived chat, it shows the number of archived chats">Archived chats (%d)</string>

    <string name="archive_chat_option" context="Title of the option on the chat list to archive a chat">Archive Chat</string>
    <string name="unarchive_chat_option" context="Title of the option on the chat list to unarchive a chat">Unarchive Chat</string>

    <string name="general_archive" context="Confirmation button of the dialog to archive a chat">Archive</string>
    <string name="general_unarchive" context="Confirmation button of the dialog to unarchive a chat">Unarchive</string>

    <string name="success_archive_chat" context="Message shown when a chat is successfully archived, it shows the name of the chat">%s chat was archived.</string>
    <string name="error_archive_chat" context="Error message shown when a chat has not be archived, it shows the name of the chat">Error. %s chat was not archived.</string>

    <string name="success_unarchive_chat" context="Message shown when a chat is successfully unarchived, it shows the name of the chat">%s chat was unarchived.</string>
    <string name="error_unarchive_chat" context="Error message shown when a chat has not be unarchived, it shows the name of the chat">Error. %s chat was not able to be unarchived.</string>

    <string name="archived_chats_empty" context="Message shown when the user has no archived chats">[A]No[/A] [B]Archived Chats[/B]</string>

    <string name="inactive_chat" context="Subtitle of chat screen when the chat is inactive">Inactive chat</string>
    <string name="archived_chat" context="Subtitle of chat screen when the chat is archived">Archived chat</string>

    <string name="number_incorrectly_restored_from_rubbish" context="error message when restoring several nodes from rubbish">%d items were not restored successfully</string>
    <string name="number_correctly_restored_from_rubbish" context="success message when restoring several nodes from rubbish">%d items restored successfully</string>

    <string name="join_call_layout" context="Title of the layout to join a group call from the chat screen">Tap to join the call</string>

    <string name="invite_contacts" context="Label shown when the user wants to add contacts into his MEGA account">Invite contacts</string>
    <string name="share_with" cotext="Label shown when the user wants to share something with other contacts">Share with</string>
    <string name="contacts_list_empty_text_loading_share" context="Message shown while the contact list from the device and from MEGA is being read and then shown to the user">Loading contacts&#8230;</string>
    <string name="title_new_group" context="Title of the screen New Group">New Group</string>
    <string name="subtitle_new_group" context="Subtitle of the screen New Group">Type group name</string>
    <string name="hint_type_group" context="Hint of edittext shown when it is creating a new group to guide user to type the name of the group">Name your group</string>
    <string name="confirmation_delete_contact" context="Text of the confirm dialog shown when it wants to remove a contact from a chat">Remove %s from this chat?</string>

    <string name="settings_file_management_file_versions_title" context="Settings preference title to show file versions info of the account">File versions</string>
    <string name="settings_file_management_file_versions_subtitle" context="Settings preference subtitle to show file versions info of the account">%1$d file versions, taking a total of %2$s</string>

    <string name="settings_file_management_category" context="Title of the section File management on Settings section">File Management</string>

    <string name="settings_file_management_delete_versions" context="Option in Settings to delete all the versions of the account">Delete all older versions of my files</string>
    <string name="settings_file_management_subtitle_delete_versions" context="subtitle of the option in Settings to delete all the versions of the account">All current files will remain. Only historic versions of your files will be deleted.</string>

    <string name="text_confirmation_dialog_delete_versions" context="Text of the dialog to delete all the file versions of the account">You are about to delete the version histories of all files. Any file version shared to you from a contact will need to be deleted by them.\n\nPlease note that the current files will not be deleted.</string>

    <string name="success_delete_versions" context="success message when deleting all the versions of the account">File versions deleted successfully</string>
    <string name="error_delete_versions" context="error message when deleting all the versions of the account">An error occurred while trying to delete all previous versions of your files, please try again later.</string>

    <string name="settings_enable_file_versioning_title" context="Title of the option to enable or disable file versioning on Settings section">File Versioning</string>
    <string name="settings_enable_file_versioning_subtitle" context="Subtitle of the option to enable or disable file versioning on Settings section">Enable or disable file versioning for your entire account.\nYou may still receive file versions from shared folders if your contacts have this enabled.</string>
    <string name="choose_chat" context="section title to select a chat to send a file">Choose chat</string>

    <string name="type_mail" context="Hint shown to guide user on activity add contacts">Enter contact detail to search or add</string>

    <string name="confirmation_invite_contact" context="Text of the confirm dialog shown when it wants to add a contact from a QR scaned">Add %s to your contacts?</string>
    <string name="confirmation_not_invite_contact" context="Text of the confirm dialog shown when it wants to add a contact from a QR scaned and the contact is already a contact">You have already added the contact %s.</string>
    <string name="confirmation_invite_contact_already_added" context="Text of the confirm dialog shown when it wants to add a contact from a QR scaned and is already added before">You have already added the contact %s.</string>
    <string name="confirmation_share_contact" context="Text of the confirm dialog shown when it wants to add a contact from a QR scaned">Share with %s?</string>
    <string name="new_group_chat_label" context="Text button for init a group chat">New group chat</string>
    <string name="add_contacts" context="Label shown when the user wants to add contacts into a chat conversation">Add contacts</string>

    <string name="title_alert_logged_out" context="Title of the alert when the account have been logged out from another client">Logged out</string>
    <string name="account_confirmed" context="Text shown to indicate user that his account has already been confirmed">Your account has been activated. Please log in.</string>
    <string name="confirm_account" context="Text shown to indicate user that his account should be confirmed typing his password">Please enter your password to confirm your account</string>

    <string name="error_own_email_as_contact" context="Error shown if a user tries to add their own email address as a contact">There’s no need to add your own email address</string>

    <string name="invalid_code" context="Error shown when it is scanning a QR code and it is invalid">Invalid code</string>

    <string name="text_almost_full_warning" context="Text of the dialog shown when the storage of a FREE account is almost full">Cloud Drive is almost full. Upgrade to PRO and get up to %1$s of storage and %2$s of transfer quota.</string>
    <string name="text_almost_full_warning_pro_account" context="Text of the dialog shown when the storage of a PRO I or II account is almost full">Cloud Drive is almost full. Upgrade now and get up to %1$s of storage and %2$s of transfer quota.</string>
    <string name="text_almost_full_warning_pro3_account" context="Text of the dialog shown when the storage of a PRO III account is almost full">Cloud Drive is almost full. If you need more storage please contact MEGA support to get a custom plan.</string>
    <string name="text_storage_full_warning" context="Text of the dialog shown when the storage of a FREE account is full">Cloud Drive is full. Upgrade to PRO and get up to %1$s of storage and %2$s of transfer quota.</string>
    <string name="text_storage_full_warning_pro_account" context="Text of the dialog shown when the storage of a PRO I or II account is full">Cloud Drive is full. Upgrade now and get up to %1$s of storage and %2$s of transfer quota.</string>
    <string name="text_storage_full_warning_pro3_account" context="Text of the dialog shown when the storage of a PRO III account is full">Cloud Drive is full. If you need more storage please contact MEGA support to get a custom plan.</string>
    <string name="button_plans_almost_full_warning" context="Button of the dialog shown when the storage is almost full to see the available PRO plans">See plans</string>
    <string name="button_custom_almost_full_warning" context="Button of the dialog shown when the storage is almost full to custom a plan">Custom plan</string>
    <string name="button_bonus_almost_full_warning" context="Button of the dialog shown when the storage is almost full to get bonus">Get Bonus</string>

    <string name="title_mail_upgrade_plan" context="Mail title to upgrade to a custom plan">Upgrade to a custom plan</string>
    <string name="subject_mail_upgrade_plan" context="Mail subject to upgrade to a custom plan">Ask us how you can upgrade to a custom plan:</string>

    <string name="word_me" context="Used in chat list screen to indicate in a chat list item that the message was sent by me, followed by the message">Me:</string>

    <string name="call_button" context="Title of the button in the contact info screen to start an audio call">Call</string>
    <string name="message_button" context="Title of the button in the contact info screen to send a message">Message</string>
    <string name="video_button" context="Title of the button in the contact info screen to start a video call">Video</string>

    <string name="title_chat_explorer" context="Title of chat explorer to send a link or file to a chat">Send to&#8230;</string>
    <string name="title_cloud_explorer" context="Title of cloud explorer to upload a link or file">Upload to&#8230;</string>

    <string name="contact_info_button_more" context="More button in contact info page">More</string>

    <plurals name="plural_select_file" context="Section title to select a file to perform an action">
        <item context="one file" quantity="one">Choose File</item>
        <item context="more files" quantity="other">Choose Files</item>
    </plurals>

    <string name="title_confirm_send_invitation" context="Title of confirmation dialog of sending invitation to a contact">Invite %1$s?</string>

    <string name="title_share_folder_explorer" context="Title of shared folder explorer to choose a folder to perform an action">Choose folder</string>

    <string name="login_warning_abort_transfers" context="Popup message shown if an user try to login while there is still living transfer">All transfers will be cancelled, do you want to login?</string>
    <string name="logout_warning_abort_transfers" context="Popup message shown if an user try to login while there is still living transfer">All transfers will be cancelled, do you want to logout?</string>

    <string name="subtitle_read_only_permissions" context="Label to explain the read only participant permission in the options panel of the group info screen">Read only</string>

    <string name="used_space" context="Label shown the total space and the used space in an account">[A]%1$s [/A][B]of %2$s used[/B]</string>

    <string name="staging_api_url_title" context="title of the alert dialog when the user is changing the API URL to staging">Change to a test server?</string>
    <string name="staging_api_url_text" context="text of the alert dialog when the user is changing the API URL to staging">Are you sure you want to change to a test server? Your account may suffer irrecoverable problems</string>

    <string name="title_confirmation_open_camera_on_chat" context="Title of the confirmation dialog to open the camera app and lose the relay of the local camera on the in progress call">Open camera?</string>
    <string name="confirmation_open_camera_on_chat" context="Text of the confirmation dialog to open the camera app and lose the relay of the local camera on the in progress call">If you open the camera, your video transmission will be paused in the current call.</string>

    <string name="notification_chat_undefined_title" context="Title of the notification when there is unknown activity on the Chat">Chat activity</string>
    <string name="notification_chat_undefined_content" context="Content of the notification when there is unknown activity on the Chat">You may have new messages</string>
    <string name="retrieving_message_title" context="When app is retrieving push message">Retrieving message</string>

    <string name="settings_rb_scheduler_enable_title" context="Title of Rubbish bin scheduler option in settings to enable or disable the functionality">Rubbish Bin Clearing Scheduler</string>
    <string name="settings_rb_scheduler_enable_subtitle" context="Subtitle of Rubbish bin scheduler option in settings to enable or disable the functionality in free accounts">The Rubbish Bin is cleared for you automatically.</string>

    <string name="settings_rb_scheduler_enable_period_PRO" context="Title of Rubbish bin scheduler option in settings to enable or disable the functionality in PRO accounts">The minimum period is 7 days.</string>
    <string name="settings_rb_scheduler_enable_period_FREE" context="Title of Rubbish bin scheduler option in settings to enable or disable the functionality in PRO accounts">The minimum period is 7 days and your maximum period is 30 days.</string>
	<string name="settings_compression_queue_subtitle" context="Sub title of compression queue notification option in settings indicating the size limits. Please keep the placeholders because are to show the size limits including units in runtime. For example: The minimum size is 100MB and the maximum size is 1000MB.">The minimum size is %1$s and the maximum size is %2$s.</string>

    <string name="settings_rb_scheduler_select_days_title" context="Title of Rubbish bin scheduler option in settings to set up the number of days of the rubbish bin scheduler">Remove files older than</string>
    <string name="settings_rb_scheduler_select_days_subtitle" context="Subtitle of Rubbish bin scheduler option in settings to show the number of days set up to the rubbish bin scheduler">%d days</string>
	<string name="settings_video_compression_queue_size_popup_title" context="Title of popup that userd to set compression queue size (in MB) in settings">Notify me when size is larger than</string>

	<string name="settings_video_compression_queue_size_title" context="Title of compression queue size option in settings">If videos to compress are larger than</string>

    <string name="settings_rb_scheduler_alert_disabling" context="Text of the alert when a FREE user tries to disable the RB scheduler">To disable the Rubbish Bin Clearing Scheduler or set a longer retention period, you need to subscribe to a PRO plan.</string>

    <string name="hint_days" context="Hint of the field to write the days of the rubbish bin scheduler">days</string>
    <string name="get_chat_link_option" context="Title of the option to generate a public chat link">Get chat link</string>
    <string name="manage_chat_link_option" context="Title of the option to manage a public chat link">Manage chat link</string>

    <string name="make_chat_private_option" context="Title of the option to make a public chat private">Enable Encrypted Key Rotation</string>
    <string name="make_chat_private_option_text" context="Subtitle of the option to make a public chat private">Key rotation is slightly more secure, but does not allow you to create a chat link and new participants will not see past messages.</string>

    <string name="message_created_chat_link" context="Text shown when a moderator of a chat create a chat link. Please keep the placeholder because is to show the moderator's name in runtime. ">[A]%1$s[/A][B] created a chat link.[/B]</string>
    <string name="message_deleted_chat_link" context="Text shown when a moderator of a chat delete a chat link. Please keep the placeholder because is to show the moderator's name in runtime.">[A]%1$s[/A][B] deleted the chat link.[/B]</string>

    <string name="action_delete_link" context="Title of the option to delete a chat link">Delete chat link</string>

    <string name="title_alert_chat_link_error" context="Title of the alert when a chat link is invalid">Chat link</string>
    <string name="confirmation_close_sessions_text" context="Text of the dialog to confirm after closing all other sessions">This will log you out on all other active sessions except the current one.</string>
    <string name="confirmation_close_sessions_title" context="Title of the dialog to confirm after closing all other sessions">Do you want to close all other sessions?</string>

    <string name="number_of_participants" context="Subtitle to show the number of participants of a chat. Please keep the placeholder because is to show the number of participants in runtime.">%d participants</string>

    <string name="action_join" context="Label of the button to join a chat by a chat link">Join</string>

    <string name="observers_chat_label" context="Label for observers of a group chat">Observers</string>

    <string name="error_chat_link" context="Message on the title of the chat screen if there were any error loading the chat link">Error loading the chat link.</string>

    <string name="error_chat_link_init_error" context="Message on the title of the chat screen if there were any error loading the chat link without logging">Error initialising chat when loading the chat link.</string>

    <string name="confirmation_rejoin_chat_link" context="Message on the alert to join a group chat that the user previously was part of">You are trying to preview a chat that you were previously a member of. Do you want to join the chat again?</string>
    <string name="alert_already_participant_chat_link" context="Message on the alert to preview a chat link if the user is already a participant">You are already participating in this chat.</string>

    <string name="alert_invalid_preview" context="Message on the alert to close a chat preview if the link is invalid">This chat preview is no longer available. If you leave the preview, you won’t be able to reopen it.</string>

    <string name="message_set_chat_private" context="Text shown when a moderator changes the chat to private. Please keep the placeholder because is to show the moderator's name in runtime.">[A]%1$s[/A][B] enabled encrypted key rotation.[/B]</string>

    <string name="invalid_chat_link" context="error message shown when a chat link is invalid">This conversation is no longer available</string>
    <string name="invalid_chat_link_args" context="error message shown when a chat link is not well formed">Invalid chat link</string>

    <string name="ekr_label" context="When it is creating a new group chat, this option permits to establish it private or public">Encrypted Key Rotation</string>
    <string name="ekr_explanation" context="When it is creating a new group chat, this option permits to establish it private or public">Key rotation is slightly more secure, but does not allow you to create a chat link and new participants will not see past messages.</string>

    <string name="subtitle_chat_message_enabled_ERK" context="subtitle of the message shown when a user enables the encrypted key rotation">Key rotation is slightly more secure, but does not allow you to create a chat link and new participants will not see past messages.</string>
    <string name="action_open_chat_link" context="Menu item">Open chat link</string>

    <string name="invite_not_sent_already_sent" context="Message shown when a contact request has not been sent because the invitation has been sent before">The invitation to contact %s has been sent before and can be consulted in the Sent Requests tab.</string>

    <string name="save_qr_cloud_drive" context="Label shown to indicate the QR is saving in Cloud Drive">Saving %s in Cloud Drive&#8230;</string>

    <string name="general_folders" context="General label for folders">Folders</string>
    <string name="general_files" context="General label for files">Files</string>
    <string name="general_save_to_device" context="Item menu option upon right click on one or multiple files">Save to device</string>

    <string name="title_upload_explorer" context="Title of cloud explorer to upload a file">Upload to MEGA</string>
    <string name="choose_destionation" context="Label choose destination">Choose destination</string>
    <string name="general_show_more" context="Label that indicates show more items">Show More</string>
    <string name="general_show_less" context="Label that indicates show less items">Show Less</string>

    <string name="notification_new_contact_request" context="Subtitle of the historic notification for a new contact request">[A]%s [/A][B]sent you a contact request.[/B]</string>
    <string name="notification_new_contact" context="Subtitle of the historic notification for a new contact">[A]%s [/A][B]is now a contact.[/B]</string>
    <string name="notification_new_shared_folder" context="Subtitle of the historic notification for a new shared folder">[B]New shared folder from [/B][A]%s.[/A]</string>

    <string name="notification_reminder_contact_request" context="Subtitle of the historic notification for a reminder new contact request">[A]Reminder: [/A][B]%s [/B][C]sent you a contact request.[/C]</string>

    <string name="title_contact_request_notification_cancelled" context="Title of the historic notification for a contact request cancelled">Contact request cancelled</string>
    <string name="subtitle_contact_request_notification_cancelled" context="Subtitle of the historic notification for contact request cancelled">[A]%s [/A][B]cancelled the contact request.[/B]</string>

    <string name="title_contact_notification_deleted" context="Title of the historic notification when an user deletes you as contact">Contact deleted</string>
    <string name="subtitle_contact_notification_deleted" context="Subtitle of the historic notification when an user deletes you as contact">[A]%s [/A][B]deleted you as a contact.[/B]</string>

    <string name="title_contact_notification_blocked" context="Title of the historic notification when an user blocks you as contact">Contact blocked</string>
    <string name="subtitle_contact_notification_blocked" context="Subtitle of the historic notification when an user blocks you as contact">[A]%s [/A][B]blocked you as a contact.[/B]</string>

    <string name="section_notification_with_unread" context="Item of the navigation title for the notification section when there is any unread">Notifications [A](%1$d)[/A]</string>

    <string name="title_account_notification_deleted" context="Title of the historic notification for an account deleted">Account deleted</string>
    <string name="subtitle_account_notification_deleted" context="Subtitle of the historic notification for an account deleted">[B]The account [/B][A]%s[/A][B] has been deleted.[/B]</string>

    <string name="subtitle_file_takedown_notification" context="Subtitle of file takedown historic notification">[A]Your publicly shared file [/A][B]%s[/B][C] has been taken down.[/C]</string>
    <string name="subtitle_folder_takedown_notification" context="Subtitle of folder takedown historic notification">[A]Your publicly shared folder [/A][B]%s[/B][C] has been taken down.[/C]</string>

    <string name="subtitle_file_takedown_reinstated_notification" context="Subtitle of a file takedown reinstated historic notification">[A]Your publicly shared file [/A][B]%s[/B][C] has been reinstated.[/C]</string>
    <string name="subtitle_folder_takedown_reinstated_notification" context="Subtitle of a folder takedown reinstated historic notification">[A]Your publicly shared folder [/A][B]%s[/B][C] has been reinstated.[/C]</string>

    <string name="title_outgoing_contact_request" context="Title of the historic notification for outgoing contact requests">Sent request</string>
    <string name="title_incoming_contact_request" context="Title of the historic notification for incoming contact requests">Received request</string>

    <string name="subtitle_outgoing_contact_request_denied" context="Subtitle of the historic notification for contact request denied">[A]%s [/A][B]denied your contact request.[/B]</string>
    <string name="subtitle_outgoing_contact_request_accepted" context="Subtitle of the historic notification for contact request accepted">[A]%s [/A][B]accepted your contact request.[/B]</string>

    <string name="notification_deleted_shared_folder" context="Subtitle of the historic notification for deleted shared folders (one or many)">[B]Access to folders shared by [/B][A]%s[/A][B] were removed.[/B]</string>
    <string name="notification_left_shared_folder" context="Subtitle of the historic notification when a contact leaves a shared folder">[A]%s[/A][B] has left a shared folder.[/B]</string>
    <string name="notification_left_shared_folder_with_name" context="Subtitle of the historic notification when a contact leaves a shared folder and the name of the folder is known">[A]%1$s[/A][B] has left the shared folder [/B][A]%2$s.[/A]</string>

    <string name="subtitle_incoming_contact_request_ignored" context="Subtitle of the historic notification for incoming contact request ignored">[B]Contact request from [/B][A]%s [/A][B]was ignored[/B]</string>
    <string name="subtitle_incoming_contact_request_accepted" context="Subtitle of the historic notification for incoming contact request accepted">[B]Contact request from [/B][A]%s [/A][B]was accepted[/B]</string>
    <string name="subtitle_incoming_contact_request_denied" context="Subtitle of the historic notification for incoming contact request declined">[B]Contact request from [/B][A]%s [/A][B]was declined[/B]</string>

    <string name="type_of_my_account" context="Subtitle of the Upgrade account section">Your current account is [A]%s[/A]</string>
    <string name="footnote_achievements" context="Footnote to clarify the storage space is subject to the achievement program">* Subject to your participation in our achievement program</string>
    <string name="select_payment_method" context="after choosing one PRO plan, the user have to choose the payment method: credit card, fortumo, etc">Select payment method</string>

    <string name="billing_period_title" context="title of billing period">Billing period</string>
    <string name="billed_monthly_text" context="option of billing period, monthly">[A]Billed monthly[/A] %s /month</string>
    <string name="billed_yearly_text" context="option of billing period, yearly">[A]Billed yearly[/A] %s /year</string>
    <string name="button_cancel" context="dialog option cancel in alert dialog">Cancel</string>
    <string name="button_continue" context="dialog option continue in alert dialog">Continue</string>

    <string name="payment_method_google_wallet" context="one of the payment methods">[A]Google Pay[/A] (subscription)</string>
    <string name="payment_method_credit_card" context="one of the payment methods">[A]Credit Card[/A] (subscription)</string>
    <string name="payment_method_fortumo" context="one of the payment methods">[A]Mobile Carrier[/A] (one-off)</string>
    <string name="payment_method_centili" context="one of the payment methods">[A]Mobile Carrier[/A] (one-off)</string>

    <string name="new_label_notification_item" context="Capital letters. Text of the label of a new historic notifications">NEW</string>

    <string name="context_new_file_name_hint" context="Input field description in the create file dialog.">file name</string>
    <string name="option_enable_last_green_chat" context="Option in Settings section to enable the last active connection in chat">Show Last seen&#8230;</string>
    <string name="subtitle_option_enable_last_green_chat" context="Subtitle of the option in Settings section to enable the last active connection in chat">Allow your contacts to see the last time you were active on MEGA.</string>

	<string name="title_out_of_space" context="title of notification when device is out of storage during camera upload">Not enough storage space</string>
	<string name="message_out_of_space" context="message will be shown when there is not enough space to perform camera upload.">Not enough storage space to perform video compression.</string>
	<string name="title_compression_size_over_limit" context="the title of the notification that displays when compression larger than setting">Video compression size is too large</string>
	<string name="message_compression_size_over_limit" context="the content message of the notification that displays when compression larger than setting, placeholder: size in MB">The total size of the videos to compress exceeds %s, please put your device on charge to continue.</string>
	<string name="message_keep_device_name" context="Message displayed when the user changes the 'Keep file names as in the device' setting">This setting will take effect the next time Camera Uploads runs</string>
	<string name="message_compress_video" context="Notification message when compressing video to show the compressed percentage. Please, keep the placeholder because it is for adding the percentage value at runtime.">%s has been compressed</string>
	<string name="title_compress_video" context="notification title when compressing video">Compressing Videos %1$d/%2$d</string>
	<string name="error_invalid_folder_selected" context="error message pops up when user selected an invalid folder for camera upload">Invalid folder selected</string>

    <plurals name="num_files_with_parameter" context="on the section notifications indicates the number of files added to a shared folder">
        <item context="Singular of file. 1 file" quantity="one">%d file</item>
        <item context="Plural of file. 2 files" quantity="other">%d files</item>
    </plurals>

    <plurals name="num_folders_with_parameter" context="on the section notifications indicates the number of folder added to a shared folder">
        <item context="Singular of folder/directory. 1 folder" quantity="one">%d folder</item>
        <item context="Plural of folder/directory. 2 folders" quantity="other">%d folders</item>
    </plurals>

    <string name="subtitle_notification_added_folders_and_files" context="Subtitle of the historic notification for new additions inside an existing shared folder. Placeholders are: email who added the folders or files, number of folders added, number of files added">[A]%1$s[/A][B] added %2$s and %3$s[/B]</string>

    <plurals name="subtitle_notification_added_files" context="Subtitle of the historic notification for new additions inside an existing shared folder">
        <item context="Singular of file. 1 file" quantity="one">[A]%1$s [/A][B]added %2$d file.[/B]</item>
        <item context="Plural of file. 2 files" quantity="other">[A]%1$s [/A][B]added %2$d files.[/B]</item>
    </plurals>

    <plurals name="subtitle_notification_deleted_items" context="Subtitle of the historic notification for deletions inside an existing shared folder">
        <item context="Singular of item. 1 item" quantity="one">[A]%1$s [/A][B]deleted %2$d item.[/B]</item>
        <item context="Plural of item. 2 items" quantity="other">[A]%1$s [/A][B]deleted %2$d items.[/B]</item>
    </plurals>

    <plurals name="subtitle_notification_added_folders" context="Subtitle of the historic notification for new additions inside an existing shared folder">
        <item context="Singular of folder. 1 folder" quantity="one">[A]%1$s [/A][B]added %2$d folder.[/B]</item>
        <item context="Plural of folder. 2 folders" quantity="other">[A]%1$s [/A][B]added %2$d folders.[/B]</item>
    </plurals>

    <plurals name="subtitle_of_group_chat" context="Subtitle chat screen for groups with permissions and not archived">
        <item context="Singular of participant. 1 participant" quantity="one">%d participant</item>
        <item context="Plural of participant. 2 participants" quantity="other">%d participants</item>
    </plurals>

    <string name="message_error_set_title_get_link" context="Error when the user tries to get a public chat link for a chat with the default title">Before you can generate a link for this chat, you need to set a description:</string>

    <string name="chat_link_copied_clipboard" context="success alert when the user copy a chat link to the clipboard">Chat link copied to the clipboard</string>

    <string name="type_month" context="Label to show the price of each plan in the upgrade account section">[A]From[/A] %s / [A]month[/A] *</string>
    <string name="upgrade_comment" context="the meaning of the asterisk in monthly* and annually* payment">* Recurring subscription can be cancelled any time before the renewal date.</string>
    <string name="call_started_messages" context="Message shown when a call starts.">Call Started</string>

    <string name="ssl_error_dialog_title" context="Title of the dialog to inform about a SSL error">SSL key error</string>
    <string name="ssl_error_dialog_text" context="Text of the dialog to inform about a SSL error">MEGA is unable to connect securely through SSL. You might be on public Wi-Fi with additional requirements.</string>

    <string name="context_empty_notifications" context="Text of the empty screen for the notifications section">[B]No [/B][A]Notifications[/A][B].[/B]</string>

    <string name="general_setup_mega" context="Permissions screen title">Setup MEGA</string>
    <string name="setup_mega_explanation" context="Permissions screen explanation">MEGA needs access to your photos, media and files so you are able to share them with friends, exchange encrypted messages and make secure calls.</string>
    <string name="allow_acces_media_title" cotext="Title of the screen asking permissions for files">Allow access to photos, media and files.</string>
    <string name="allow_acces_media_subtitle" context="Subtitle of the screen asking permissions for files">To share photos, media and files MEGA needs your permission.</string>
    <string name="allow_acces_camera_title" cotext="Title of the screen asking permissions for camera">Enable camera</string>
    <string name="allow_acces_camera_subtitle" context="Subtitle of the screen asking permissions for camera">Allow access to your camera to scan documents, take pictures and make video calls.</string>
    <string name="allow_acces_calls_title" cotext="Title of the screen asking permissions for microphone and write in log calls">Enable calls</string>
    <string name="allow_acces_calls_subtitle" context="Subtitle of the screen asking permissions for microphone and write in log calls">To make encrypted calls allow access to your microphone and call log.</string>
    <string name="allow_acces_contact_title" cotext="Title of the screen asking permissions for contacts">Enable access to contacts</string>
    <string name="allow_acces_contact_subtitle" context="Subtitle of the screen asking permissions for contacts">MEGA needs access to your contacts to help you connect with other people on MEGA.</string>
    <string name="allow_acces_calls_subtitle_microphone" context="Subtitle of the screen asking permissions for microphone">Allow access to your microphone to make encrypted calls.</string>
    <string name="general_enable_access" context="General enable access">Enable access</string>
    <string name="title_chat_shared_files_info" context="Title of the option on chat info screen to list all the files sent to the chat">Shared Files</string>

    <string name="error_message_already_sent" context="Error mesage when trying to remove an uploading attachment that has already finished">Attachment already sent</string>

    <string name="call_ended_message" context="Message shown when a call ends.">[A]Call ended[/A][C]. Duration: [/C]</string>
    <plurals name="plural_call_ended_messages_hours" context="Message that shows the hours of a call when it ends">
        <item context="one hour" quantity="one">[B]%1$s hour[/B]</item>
        <item context="more hours" quantity="other">[B]%1$s hours[/B]</item>
    </plurals>
    <plurals name="plural_call_ended_messages_minutes" context="Message that shows the minutes of a call when it ends">
        <item context="one minute" quantity="one">[B]%1$s minute[/B]</item>
        <item context="more minutes" quantity="other">[B]%1$s minutes[/B]</item>
    </plurals>
    <plurals name="plural_call_ended_messages_seconds" context="Message that shows the seconds of a call when it ends">
        <item context="one second" quantity="one">[B]%1$d second[/B]</item>
        <item context="more seconds" quantity="other">[B]%1$d seconds[/B]</item>
    </plurals>

    <string name="last_seen_today" context="String that appears when we show the last activity of a contact, when the last activity was today. For example: Last seen today 11:34a.m.">[A]Last seen [/A]today %1$s</string>
    <string name="last_seen_long_time_ago" context="String that appears when we show the last activity of a contact, but it's been a long time ago that we don't see any activity from that user">[A]Last seen [/A]a long time ago</string>
    <string name="last_seen_general" context="String that appears when we show the last activity of a contact, when the last activity was before today. For example: Last seen March 14th,2018 11:34a.m. ">[A]Last seen [/A]%1$s %2$s</string>

    <string name="label_today" context="label today">Today</string>
    <string name="label_yesterday" context="label yesterday">Yesterday</string>

    <string name="context_empty_shared_files" context="Text of the empty screen for the chat shared files">[B]No [/B][A]Shared Files[/A][B].[/B]</string>

    <string name="contact_joined_the_call" context="Text to indicate that a contact has joined a group call">%1$s joined the call</string>
    <string name="contact_left_the_call" context="Text to indicate that a contact has left a group call">%1$s left the call</string>

    <string name="call_error_too_many_participants" context="Message show when a call cannot be established because there are too many participants in the group call">You are not allowed to join this call as it has reached the maximum number of participants.</string>
    <string name="call_error_too_many_video" context="Message show when a user cannot activate the video in a group call because the max number of videos has been reached">You are not allowed to enable video as this call has reached the maximum number of participants using video.</string>

    <string name="error_open_file_with" context="Error message shown when a file cannot be opened by other app using the open with option menu">Error. The file cannot be opened.</string>
    <string name="incoming_call_starting" context="Subtitle of the call screen when a incoming call is just starting">Incoming call&#8230;</string>
    <string name="outgoing_call_starting" context="Subtitle of the call screen when a outgoing call is just starting">Calling&#8230;</string>

    <string name="error_meta_message_invalid" context="Content of a invalid meta message">Message contains invalid metadata</string>

    <string name="title_activity_maps" context="Title of the activity that sends a location">Send Location</string>
    <string name="current_location_label" context="Label layout on maps activity that permits send current location">Send your current location</string>
    <string name="current_location_landscape_label" context="Label layout on maps activity that permits send current location. Placeholder is the current location">Send your current location: [A]%1$s[/A]</string>
    <string name="nearby_places_label" context="Label layout on maps activity indicating nearby places">Nearby places</string>
    <string name="explanation_send_location" context="Message shown in a dialog explaining the consequences of accesing the location">This location will be opened using a third party maps provider outside the end-to-end encrypted MEGA platform.</string>
    <string name="title_marker_maps" context="Title of the location marker set by the user">Send This Location</string>
    <string name="no_places_found" context="Label shown when after a maps search and no places were found">No places were found</string>
    <string name="gps_disabled" context="Title of the dialog shown when the location is disabled">The GPS is disabled</string>
    <string name="open_location_settings" context="Text of the dialog shown when the location is disabled for open location settings">Would you like to open the location settings?</string>

    <string name="second_row_info_item_shared_file_chat" context="Info shown in the subtitle of each row of the shared files to chat: sender name . date">%1$s . %2$s</string>

    <plurals name="messages_forwarded_success_plural" formatted="false" context="Confirmation message after forwarding one or several messages">
        <item context="version item" quantity="one">Message forwarded</item>
        <item context="version items" quantity="other">Messages forwarded</item>
    </plurals>

    <string name="title_geolocation_message" context="Title of a chat message that contains geolocation info">Pinned Location</string>
    <string name="attachment_upload_panel_from_device" context="Text of the button to indicate an attachment upload from file system">From File System</string>

    <plurals name="num_files_not_send" context="Alert shown when a num of files have not been sent because of any error occurs">
        <item context="Singular of file. 1 file" quantity="one">%d file was not sent to %d chats</item>
        <item context="Plural of file. 2 files" quantity="other">%d files were not sent to %d chats</item>
    </plurals>

    <plurals name="num_contacts_not_send" context="Alert shown when a num of contacts have not been sent because of any error occurs">
        <item context="Singular of file. 1 file" quantity="one">%d contact was not sent to %d chats</item>
        <item context="Plural of file. 2 files" quantity="other">%d contacts were not sent to %d chats</item>
    </plurals>

    <plurals name="num_messages_not_send" context="Alert shown when a num of messages have not been sent because of any error occurs">
        <item context="Singular of file. 1 file" quantity="one">%d message was not sent to %d chats</item>
        <item context="Plural of file. 2 files" quantity="other">%d messages were not sent to %d chats</item>
    </plurals>

    <plurals name="quantity_of_local_contact" context="How many local contacts have been on MEGA">
        <item context="Singular of local contact. 1 contact" quantity="one">%d Contact found on MEGA</item>
        <item context="Plural of local contact. 2 contacts" quantity="other">%d Contacts found on MEGA</item>
    </plurals>
    <string name="no_local_contacts_on_mega" context="None of your local contacts have benn on MEGA">Invite contact now?</string>
    <string name="see_local_contacts_on_mega" context="To see whom in your local contacts has been on MEGA">See who is already on MEGA</string>
    <string name="get_registered_contacts" context="Getting registered contacts">Loading contacts on MEGA&#8230;</string>


    <string name="content_not_send" context="Alert shown when some content have not been sent because of any error occurs">The content was not sent to %d chats</string>

    <string name="new_group_chat_created" context="Label shown when a new group chat has been created correctly">New group chat created successfully</string>
    <string name="preparing_chats" context="Alert shown when some content is sharing with chats and they are processing">Preparing files</string>
    <string name="sent_as_message" context="Label indicating some content has been sent as message">Sent as a message.</string>
    <string name="error_sent_as_message" context="Error message when the attachment cannot be sent to any of the selected chats">Error. The file has not been sent to any of the selected chats</string>
    <string name="chat_explorer_empty" context="Message shown when the user has no items to show in chat explorer">[A]No[/A] [B]Items[/B]</string>

    <string name="delete_versions" context="Action delete all file versions">Delete previous versions</string>
    <string name="title_delete_version_history" context="Title of the dialog shown when it wants to delete the version history of a file">Delete previous versions?</string>
    <string name="text_delete_version_history" context="Text of the dialog shown when it wants to delete the version history of a file">Please note that the current file will not be deleted.</string>
    <string name="version_history_deleted" context="Alert shown when the version history was deleted correctly">Previous versions deleted.</string>
    <string name="version_history_deleted_erroneously" context="Alert shown when the version history was deleted erroneously">Previous versions not deleted.</string>

    <plurals name="versions_deleted_succesfully" formatted="false" context="Confirmation message after deleted file versions">
        <item context="version item" quantity="one">%1$d version deleted successfully</item>
        <item context="version items" quantity="other">%1$d versions deleted successfully</item>
    </plurals>

    <plurals name="versions_not_deleted" formatted="false" context="Alert shown when some versions are not deleted successfully">
        <item context="version item" quantity="one">%1$d version not deleted</item>
        <item context="version items" quantity="other">%1$d versions not deleted</item>
    </plurals>

    <string name="no_contacts_invite" context="Alert shown when the user tries to realize some action in chat and has not contacts">You have no MEGA contacts. Please invite friends from the Contacts section.</string>
    <string name="invite_more" context="Invite button for chat top cell">Invite more...</string>

    <string name="title_tour_one" context="Title of first tour screen">You hold the keys</string>
    <string name="content_tour_one" cotext="Content of first tour screen">Security is why we exist, your files are safe with us behind a well oiled encryption machine where only you can access your files.</string>
    <string name="title_tour_two" cotext="Title of second tour screen">Encrypted chat</string>
    <string name="content_tour_two" cotext="Content of second tour screen">Fully encrypted chat with voice and video calls, group messaging and file sharing integration with your Cloud Drive.</string>
    <string name="title_tour_three" cotext="Title of third tour screen">Create your Network</string>
    <string name="content_tour_three" cotext="Content of third tour screen">Add contacts, create a network, collaborate, and make voice and video calls without ever leaving MEGA</string>
    <string name="title_tour_four" cotext="Title of fourth tour screen">Your Photos in the Cloud</string>
    <string name="content_tour_four" cotext="Content of fourth tour screen">Camera Uploads is an essential feature for any mobile device and we have got you covered. Create your account now.</string>

    <string name="title_pdf_password" context="Title of the dialog shown when a pdf required password">Enter your password</string>
    <string name="text_pdf_password" context="Text of the dialog shown when a pdf required password">%s is a password protected PDF document. Please enter the password to open the PDF.</string>
    <string name="error_pdf_password" context="Error of the dialog shown wen a pdf required password and the user types a wrong password">You have entered the wrong password, please try again.</string>
    <string name="error_max_pdf_password" context="Error of the dialog shown wen a pdf required password and the user has been typed three times a wrong password">The password you have entered is not valid.</string>

    <string name="unknownn_file" context="Alert shown when a user tries to open a file from a zip and the file is unknown or has not been possible to unzip correctly">It is not possible to open the file. It is an unknown file type or it has not been possible to unzip the file successfully.</string>

    <string name="not_allow_play_alert" context="Alert shown when exists some call and the user tries to play an audio or video">It is not possible to play media files while there is a call in progress.</string>
    <string name="ongoing_call_messages" context="Text shown in the list of chats when there is a call in progress but I am not on it">Ongoing Call</string>
    <string name="join_call_layout_in_group_call" context="Title of the layout to join a group call from the chat screen. The placeholder indicates the user who initiated the call">%s started a group call. Tap to join.</string>
    <string name="call_in_progress_layout" context="Title of the layout to return to a call">Tap to return to call</string>

    <string name="message_joined_public_chat_autoinvitation" formatted="false" context="chat message when a participant invites himself to a public chat using a chat link. Please keep the placeholder because is to show the participant's name in runtime.">[A]%1$s[/A][B] joined the group chat.[/B]</string>

    <string name="context_remove_chat_link_warning_text" context="Warning that appears prior to remove a chat link on the group info screen.">This conversation will no longer be accessible through the chat link once it has been removed.</string>
    <string name="context_create_chat_link_warning_text" context="Description text of the dialog to generate a public chat link">Encrypted Key Rotation does not allow you to get a chat link without creating a new group chat.</string>
    <string name="context_create_chat_link_question_text" context="Question of the dialog to generate a public chat link">Do you want to create a new group chat and get a chat link?</string>

    <string name="context_make_private_chat_warning_text" context="Text of the dialog to change a public chat to private (enable encrypted key rotation)">Key rotation is slightly more secure, but does not allow you to create a chat link and new participants will not see past messages.</string>

    <string name="message_joined_successfully" context="Message shown when a user has joined to a public chat successfully">You have joined the chat successfully.</string>

    <string name="wizard_steps_indicator" context="Label that indicates the steps of a wizard">%1$d of %2$d</string>

    <string name="hint_action_search" context="Hint of the Search view">Search&#8230;</string>
    <string name="answer_call_incoming" context="The text of the notification button that is displayed when there is a call in progress, another call is received and answered.">Answer</string>
    <string name="ignore_call_incoming" context="The text of the notification button that is displayed when there is a call in progress, another call is received and ignored.">Ignore</string>
    <string name="muted_contact_micro" context="Subtitle of the call screen when a user muted the current individual call. The placeholder indicates the user who muted the call ">%s muted this call</string>
    <string name="muted_own_micro" context="Subtitle of the call screen when I muted the current individual call">Muted</string>

    <string name="copy_already_downloaded" context="when trying to download a file that is already downloaded in the device and has to copy in another path">File already downloaded. Copied to the selected path.</string>

    <string name="title_join_call" context="Title of the dialog shown when you want to join a group call">Join call</string>
    <string name="text_join_call" context="Text of the dialog shown when you want to join a group call">To join this call you have to end your current call.</string>

    <string name="hint_enter_chat_link" context="Hint shown in the open chat link alert dialog">Enter chat link</string>

    <string name="hint_paste_link" context="Hint shown in the open link alert dialog">Paste link</string>
    <string name="invalid_file_folder_link" context="Error shown when it tries to open an invalid file or folder link">Invalid file or folder link</string>
    <string name="invalid_file_folder_link_empty" context="Error shown when it tries to open an invalid file or folder link and the text view is empty">Please enter a valid file or folder link</string>
    <string name="invalid_chat_link_empty" context="Error shown when it tries to open an invalid chat link and the text view is empty">Please enter a valid chat link</string>
    <string name="valid_chat_link" context="Error shown when it tries to open a chat link from the Cloud Drive section">You have pasted a chat link.</string>
    <string name="valid_contact_link" context="Error shown when it tries to open a contact link from the Cloud Drive section">You have pasted a contact link.</string>
    <string name="action_open_contact_link" context="Menu item">Open contact link</string>

    <string name="copy_link_explanation" context="Explanation of the dialog shown to share a chat link">People can join your group by using this link.</string>
    <string name="new_chat_link_label" context="Label that indicates the creation of a chat link">New chat link</string>
    <string name="enter_group_name" context="Title of the dialog shown when the user it is creating a chat link and the chat has not title">Enter group name</string>
    <string name="alert_enter_group_name" context="Alert shown when the user it is creating a chat link and the chat has not title">To create a chat link you must name the group.</string>
    <string name="invite_contacts_to_start_chat" context="Text shown when an account doesn't have any contact added and it's trying to start a new chat conversation">Invite contacts and start chatting securely with MEGA’s encrypted chat.</string>
    <string name="recent_chat_empty_text" context="Text of the empty screen when there are not chat conversations">Start chatting securely with your contacts using end-to-end encryption</string>

    <string name="invite_contacts_to_start_chat_text_message" context="Text sent to recipients to invite to be contact. Placeholder: contact link url.">Hi! Have secure conversations on MEGA with me and get up to 50GB free storage. %1$s</string>

    <string name="no_chat_link_available" context="In some cases, a user may try to get the link for a chat room, but if such is not set by an operator - it would say 'not link available' and not auto create it.">No chat link available.</string>
    <string name="chat_link_deleted" context="Alert shown when it has been deleted successfully a chat link">Chat link deleted successfully.</string>

    <string name="contact_request_status_accepted" context="The status of pending contact request (ACCEPTED), placeholder is contact request creation time">%1$s (ACCEPTED)</string>
    <string name="contact_request_status_deleted" context="The status of pending contact request (DELETED), placeholder is contact request creation time">%1$s (DELETED)</string>
    <string name="contact_request_status_denied" context="The status of pending contact request (DENIED), placeholder is contact request creation time">%1$s (DENIED)</string>
    <string name="contact_request_status_ignored" context="The status of pending contact request (IGNORED), placeholder is contact request creation time">%1$s (IGNORED)</string>
    <string name="contact_request_status_reminded" context="The status of pending contact request (REMINDED), placeholder is contact request creation time">%1$s (REMINDED)</string>
    <string name="contact_request_status_pending" context="The status of pending contact request (PENDING), placeholder is contact request creation time">%1$s (PENDING)</string>

    <string name="version_restored" context="Message shown when it restored successfully a file version">Version restored successfully.</string>

    <string name="recording_less_than_second" context="Text to inform that to make a recording you have to keep pressed the record button more than one second">Tap and hold to record, release to send.</string>
    <string name="slide_to_cancel" context="label shown when slide to cancel a voice messages">Slide to cancel</string>
    <string name="error_message_voice_clip" context="Error message when trying to play a voice message that it is not available">This voice message is not available</string>

    <string name="invite_contact_chooser_title" context="Title of popup when user click 'Share' button on invite contact page">Invite a friend via</string>
    <string name="invite_contact_action_button" context="Action button label">Invite a friend via...</string>
	<plurals name="file_already_downloaded">
		<item context="When a multiple download is started, some of the files could have already been downloaded before. This message shows the number of files that has already been downloaded in singular. placeholder: number of files" quantity="one">%d file already downloaded.&#160;</item>
		<item context="When a multiple download is started, some of the files could have already been downloaded before. This message shows the number of files that has already been downloaded in plural. placeholder: number of files" quantity="other">%d files already downloaded.&#160;</item>
	</plurals>

	<plurals name="file_pending_download">
		<item context="When a multiple download is started, some of the files could have already been downloaded before. This message shows the number of files that are pending in singular. placeholder: number of files" quantity="one">%d file pending.</item>
		<item context="When a multiple download is started, some of the files could have already been downloaded before. This message shows the number of files that are pending in plural. placeholder: number of files" quantity="other">%d files pending.</item>
	</plurals>

    <string name="recents_label" context="Label to reference a recents section">Recents</string>
    <string name="chats_label" context="Label to reference a chats section">Chats</string>

    <string name="context_empty_recents" context="Text of the empty screen when there are not elements in Recents">[B]No files on your [/B][A]Recents[/A][B].[/B]</string>
    <string name="title_bucket" cotext="Title of a recents bucket">%1$s and %2$d more</string>
    <string name="title_media_bucket_only_images" cotext="Title of a media recents bucket that only contains some images">%d Images</string>
    <string name="title_media_bucket_only_videos" cotext="Title of a media recents bucket that only contains some videos">%d Videos</string>
    <string name="title_media_bucket_images_and_videos" cotext="Title of a media recents bucket that contains some images and some videos">%1$d Images and %2$d Videos</string>
    <string name="title_media_bucket_images_and_video" cotext="Title of a media recents bucket that contains some images and a video">%d Images and 1 Video</string>
    <string name="title_media_bucket_image_and_videos" cotext="Title of a media recents bucket that contains an image and some videos">1 Image and %d Videos</string>
    <string name="title_media_bucket_image_and_video" cotext="Title of a media recents bucket that contains an image and a video">1 Image and 1 Video</string>
    <string name="create_action_bucket" context="Label that indicates who uploaded a file into a recents bucket">[A]created by [/A]%s</string>
    <string name="update_action_bucket" context="Label that indicates who updated a file into a recents bucket">[A]updated by [/A]%s</string>
    <string name="bucket_word_me" context="Used in recents list screen to indicate an action done by me">Me</string>

    <string name="sms_add_phone_number_dialog_msg_achievement_user" context="Text to explain the benefits of adding phone number to achievement enabled users. Placeholder 1: bonus storage space e.g. 20GB">Get free %1$s when you add your phone number. This makes it easier for your contacts to find you on MEGA.</string>
    <string name="sms_add_phone_number_dialog_msg_non_achievement_user" context="Text to explain the benefits of adding phone number to non achievement users">Add your phone number to MEGA. This makes it easier for your contacts to find you on MEGA.</string>
    <string name="not_allowed_recording_voice_clip" context="Error message when trying to record a voice message while on a call in progress">It is not possible to record voice messages while there is a call in progress.</string>
    <string name="error_upload_voice_clip" context="Text shown when it tries to upload a voice message and occurs an error to process the action">An error occurred while trying to upload the voice message.</string>

    <string name="title_notification_incoming_call" context="Title of the notification shown on the action bar when there is a incoming call">Incoming call</string>

    <string name="embed_web_browser_loading_title" context="The title of progress dialog when loading web content">Loading</string>
    <string name="embed_web_browser_loading_message" context="The message of progress dialog when loading web content">Please wait&#8230;</string>

    <string name="contacts_sent" context="Label showing the number of contacts attached in a chat conversation, placeholder is the number of contacts">Sent %1$d contacts</string>

    <string name="logout_warning_offline" context="Warning shown to alert user when logout and has offline files">When you logout, files from your Offline section will be deleted from your device.</string>
    <string name="logout_warning_transfers" context="Warning shown to alert user when logout and has transfers in progress">When you logout, ongoing transfers will be cancelled.</string>
    <string name="logout_warning_offline_and_transfers" context="Warning shown to alert user when logout and has offline files and transfers in progress">When you logout, files from your Offline section will be deleted from your device and ongoing transfers will be cancelled.</string>

    <string name="unknown_name_label" context="Label to indicate that a name has not been possible to obtain for some reason">Unknown name</string>

    <string name="error_creating_group_and_attaching_file" context="Alert shown to the user when they is trying to create an empty group for attach a file">Please, select one or more contacts.</string>

<<<<<<< HEAD
    <string name="my_chat_files_folder" context="Name by default to the folder where the files sent to the chat are strored in the cloud">My chat files</string>
    <string name="error_creating_folder" context="Error shown when it was not possible to create a folder for any reason">Error. The folder %1$s was not created</string>
=======
    <string name="reconnecting_message" context="Text shown in a call when it is trying to reconnect after lose the internet connection">Reconnecting</string>
    <string name="connected_message" context="Text shown when the Internet connection is retrieved and there is a call is in progress">You are back!</string>
>>>>>>> 4c8af98b
</resources><|MERGE_RESOLUTION|>--- conflicted
+++ resolved
@@ -2621,11 +2621,10 @@
 
     <string name="error_creating_group_and_attaching_file" context="Alert shown to the user when they is trying to create an empty group for attach a file">Please, select one or more contacts.</string>
 
-<<<<<<< HEAD
     <string name="my_chat_files_folder" context="Name by default to the folder where the files sent to the chat are strored in the cloud">My chat files</string>
     <string name="error_creating_folder" context="Error shown when it was not possible to create a folder for any reason">Error. The folder %1$s was not created</string>
-=======
+
     <string name="reconnecting_message" context="Text shown in a call when it is trying to reconnect after lose the internet connection">Reconnecting</string>
     <string name="connected_message" context="Text shown when the Internet connection is retrieved and there is a call is in progress">You are back!</string>
->>>>>>> 4c8af98b
+
 </resources>