--- conflicted
+++ resolved
@@ -4001,12 +4001,6 @@
     <string name="action_change_anyway">Change anyway</string>
     <!-- Snackbar text to display if the user doesn't grant the permission to access all files on a device with Android 11 or higher -->
     <string name="snackbar_storage_permission_denied_android_11">Permission needed to access storage.</string>
-<<<<<<< HEAD
-    <!-- Section name for the “Contact Requests” section.Preferably one word. -->
-    <string name="section_requests">Requests</string>
-    <!-- Section name for the “Groups” section.Preferably one word. -->
-    <string name="section_groups">Groups</string>
-=======
     <!-- String to show the transfer quota and the used space in My Account section. E.g.: -->
     <string name="used_storage_transfer">%1$s / %2$s</string>
     <!-- String to show the transfer quota and the used space in My Account section -->
@@ -4036,5 +4030,8 @@
         <item quantity="one">1 connection</item>
         <item quantity="other">%1$d connections</item>
     </plurals>
->>>>>>> 40652128
+    <!-- Section name for the “Contact Requests” section.Preferably one word. -->
+    <string name="section_requests">Requests</string>
+    <!-- Section name for the “Groups” section.Preferably one word. -->
+    <string name="section_groups">Groups</string>
 </resources>