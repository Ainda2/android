--- conflicted
+++ resolved
@@ -2322,37 +2322,6 @@
     <string name="turn_on_notifications_fifth_step">Switch to On and select your preferences</string>
     <!-- Alert message after sending to chat one or several messages to several chats, version items -->
     <plurals name="files_send_to_chat_success">
-<<<<<<< HEAD
-        <item context="Alert message after sending to chat one or several messages to several chats, version item" quantity="one">File sent</item>
-        <item context="Alert message after sending to chat one or several messages to several chats, version items" quantity="other">Files sent</item>
-    </plurals>
-    <string name="files_send_to_chat_error" context="Error message after sending to chat one or several messages to several chats">Error. Not correctly sent</string>
-
-    <string name="context_send_file_to_chat" context="menu option to send a file to a chat">Send to chat</string>
-
-    <string name="remember_pwd_dialog_title" context="Title of the dialog ‘Do you remember your password?’">Do you remember your password?</string>
-    <string name="remember_pwd_dialog_text_logout" context="Text of the dialog ‘Recovery Key exported’ when the user wants logout">You are about to log out, please test your password to ensure you remember it.\nIf you lose your password, you will lose access to your MEGA data.</string>
-    <string name="remember_pwd_dialog_text" context="Text of the dialog ‘Do you remember your password?’">Please test your password to ensure you remember it. If you lose your password, you will lose access to your MEGA data.</string>
-    <string name="general_do_not_show" context="Dialog option that permits user do not show it again">Do not show again</string>
-    <string name="remember_pwd_dialog_button_test" context="Button of the dialog ‘Do you remember your password?’ that permits user test his password">Test password</string>
-    <string name="test_pwd_title" context="Title of the activity that permits user test his password">Test your password</string>
-    <string name="test_pwd_accepted" context="Message shown to the user when is testing her password and it is correct">Password accepted</string>
-    <string name="test_pwd_wrong" context="Message shown to the user when is testing her password and it is wrong">Wrong password.\nBackup your Recovery Key as soon as possible!</string>
-    <string name="recovery_key_exported_dialog_text_logout" context="Text of the dialog ‘Recovery Key exported’ when the user wants logout">You are about to log out, please test your password to ensure you remember it.\nIf you lose your password, you will lose access to your MEGA data.</string>
-    <string name="option_copy_to_clipboard" context="Option that permits user copy to clipboard">Copy to clipboard</string>
-    <string name="option_export_recovery_key" context="Option that permits user export his recovery key">Export Recovery Key</string>
-    <string name="proceed_to_logout" context="Option that permits user logout">Proceed to logout</string>
-    <string name="recovery_key_bottom_sheet" context="Title of the preference Recovery key on Settings section">Recovery Key</string>
-    <string name="option_save_on_filesystem" context="Option that permits user save on File System">Save on File System</string>
-    <string name="message_copied_to_clipboard" context="Message shown when something has been copied to clipboard">Copied to clipboard</string>
-
-    <string name="message_new_messages" context="text of the label to show that you have new messages in the chat conversation">New messages</string>
-
-    <string name="notification_subtitle_incoming" context="Title of the notification shown on the action bar when there is a incoming call">Incoming call</string>
-    <string name="notification_incoming_action" context="Text for the notification action to launch the incoming call page">Go to the call</string>
-    <string name="notification_enable_display" context="Text asking to go to system setting to enable allow display over other apps (needed for calls in Android 10)">MEGA background pop-ups are disabled.\nTap to change the settings.</string>
-
-=======
         <item quantity="one">File sent</item>
         <item quantity="other">Files sent</item>
     </plurals>
@@ -2401,7 +2370,6 @@
     <!-- Text asking to go to system setting to enable allow display over other apps (needed for calls in Android 10) -->
     <string name="notification_enable_display">MEGA background pop-ups are disabled.\nTap to change the settings.</string>
     <!-- Subtitle to show the number of unread messages on a chat, unread messages -->
->>>>>>> f3221916
     <plurals name="number_unread_messages">
         <item quantity="one">%1$s unread message</item>
         <item quantity="other">%1$s unread messages</item>
@@ -2469,25 +2437,6 @@
     <string name="title_acceptance_contact_request_notification">New contact</string>
     <!-- Notification title to show the number of incoming contact request, contact requests -->
     <plurals name="plural_number_contact_request_notification">
-<<<<<<< HEAD
-        <item context="Notification title to show the number of incoming contact request, contact request" quantity="one">%1$d pending contact request</item>
-        <item context="Notification title to show the number of incoming contact request, contact requests" quantity="other">%1$d pending contact requests</item>
-    </plurals>
-
-    <string name="title_new_contact_request_notification" context="title of the notification for a new incoming contact request">New contact request</string>
-
-    <string name="type_message_hint_with_title" context="Hint shown in the field to write a message in the chat screen (chat with customized title)">Write message to “%s”</string>
-    <string name="transfers_empty_new" context="Empty state message shown in the screen when there are not any active transfer">[B]No active[/B][A] Transfers[/A]</string>
-    <string name="completed_transfers_empty_new" context="Empty state message shown in the screen when there are not any active transfer">[B]No completed[/B][A] Transfers[/A]</string>
-    <string name="file_browser_empty_folder_new" context="Empty state text that indicates that a folder is currently empty">[B]Empty[/B][A] Folder[/A]</string>
-
-    <string name="type_message_hint_with_customized_title" context="Hint shown in the field to write a message in the chat screen (chat with customized title)">Write message to “%s”</string>
-    <string name="type_message_hint_with_default_title" context="Hint shown in the field to write a message in the chat screen (chat with default title)">Write message to %s</string>
-
-    <string name="settings_2fa" context="Title of setting Two-Factor Authentication">Two-Factor Authentication</string>
-    <string name="setting_subtitle_2fa" context="Subtitle of setting Two-Factor Authentication when the preference is disabled">Two-Factor Authentication is a second layer of security for your account.</string>
-    <string name="title_2fa" context="Title of the screen Two-Factor Authentication">Why do you need two-factor authentication?</string>
-=======
         <item quantity="one">%1$d pending contact request</item>
         <item quantity="other">%1$d pending contact requests</item>
     </plurals>
@@ -2512,7 +2461,6 @@
     <!-- Title of the screen Two-Factor Authentication -->
     <string name="title_2fa">Why do you need two-factor authentication?</string>
     <!--  -->
->>>>>>> f3221916
     <string name="two_factor_authentication_explain">Two-factor authentication is a second layer of security for your account. Which means that even if someone knows your password they cannot access it, without also having access to the six digit code only you have access to.</string>
     <!-- Button that permits user begin with the process of enable Two-Factor Authentication -->
     <string name="button_setup_2fa">Begin Setup</string>
@@ -3197,267 +3145,6 @@
     </plurals>
     <!-- How many local contacts have been on MEGA, Plural of local contact. 2 contacts -->
     <plurals name="quantity_of_local_contact">
-<<<<<<< HEAD
-        <item context="How many local contacts have been on MEGA, Singular of local contact. 1 contact" quantity="one">%d contact found on MEGA</item>
-        <item context="How many local contacts have been on MEGA, Plural of local contact. 2 contacts" quantity="other">%d contacts found on MEGA</item>
-    </plurals>
-    <string name="no_local_contacts_on_mega" context="Label displayed on the top of the chat list if none of user’s phone contacts have a MEGA account. In other case here would appear all the user’s phone contacts that have a MEGA account.">Invite contact now?</string>
-    <string name="see_local_contacts_on_mega" context="To see whom in your local contacts has been on MEGA">Discover your contacts on MEGA</string>
-    <string name="grant_mega_access_contacts" context="In APP, text used to ask for access to contacts">Grant MEGA access to your address book to discover your contacts on MEGA.</string>
-    <string name="get_registered_contacts" context="Getting registered contacts">Loading contacts on MEGA&#8230;</string>
-
-
-    <string name="content_not_send" context="Alert shown when some content have not been sent because of any error occurs">The content was not sent to %d chats</string>
-
-    <string name="new_group_chat_created" context="Label shown when a new group chat has been created correctly">New group chat created successfully</string>
-    <string name="preparing_chats" context="Alert shown when some content is sharing with chats and they are processing">Preparing files</string>
-    <string name="sent_as_message" context="Label indicating some content has been sent as message">Sent as a message.</string>
-    <string name="error_sent_as_message" context="Error message when the attachment cannot be sent to any of the selected chats">Error. The file has not been sent to any of the selected chats</string>
-
-    <string name="delete_versions" context="Action delete all file versions">Delete previous versions</string>
-    <string name="title_delete_version_history" context="Title of the dialog shown when it wants to delete the version history of a file">Delete previous versions?</string>
-    <string name="text_delete_version_history" context="Text of the dialog shown when it wants to delete the version history of a file">Please note that the current file will not be deleted.</string>
-    <string name="version_history_deleted" context="Alert shown when the version history was deleted correctly">Previous versions deleted.</string>
-    <string name="version_history_deleted_erroneously" context="Alert shown when the version history was deleted erroneously">Previous versions not deleted.</string>
-
-    <plurals name="versions_deleted_succesfully" formatted="false">
-        <item context="Confirmation message after deleted file versions, version item" quantity="one">%d version deleted successfully</item>
-        <item context="Confirmation message after deleted file versions, version items" quantity="other">%d versions deleted successfully</item>
-    </plurals>
-
-    <plurals name="versions_not_deleted" formatted="false">
-        <item context="Alert shown when one version is not deleted successfully" quantity="one">%d version not deleted</item>
-        <item context="Alert shown when several versions are not deleted successfully" quantity="other">%d versions not deleted</item>
-    </plurals>
-
-    <string name="no_contacts_invite" context="Alert shown when the user tries to realize some action in chat and has not contacts">You have no MEGA contacts. Please invite friends from the Contacts section.</string>
-    <string name="invite_more" context="Invite button for chat top cell">Invite more</string>
-
-    <string name="title_tour_one" context="Title of first tour screen">You hold the keys</string>
-    <string name="content_tour_one" cotext="Content of first tour screen">Security is why we exist, your files are safe with us behind a well oiled encryption machine where only you can access your files.</string>
-    <string name="title_tour_two" cotext="Title of second tour screen">Encrypted chat</string>
-    <string name="content_tour_two" cotext="Content of second tour screen">Fully encrypted chat with voice and video calls, group messaging and file sharing integration with your Cloud Drive.</string>
-    <string name="title_tour_three" cotext="Title of third tour screen">Create your Network</string>
-    <string name="content_tour_three" cotext="Content of third tour screen">Add contacts, create a network, collaborate, and make voice and video calls without ever leaving MEGA</string>
-    <string name="title_tour_four" cotext="Title of fourth tour screen">Your Photos in the Cloud</string>
-    <string name="content_tour_four" cotext="Content of fourth tour screen">Camera Uploads is an essential feature for any mobile device and we have got you covered. Create your account now.</string>
-
-    <string name="title_pdf_password" context="Title of the dialog shown when a pdf required password">Enter your password</string>
-    <string name="text_pdf_password" context="Text of the dialog shown when a pdf required password">%s is a password protected PDF document. Please enter the password to open the PDF.</string>
-    <string name="error_pdf_password" context="Error of the dialog shown wen a pdf required password and the user types a wrong password">You have entered the wrong password, please try again.</string>
-    <string name="error_max_pdf_password" context="Error of the dialog shown wen a pdf required password and the user has been typed three times a wrong password">The password you have entered is not valid.</string>
-
-    <string name="unknownn_file" context="Alert shown when a user tries to open a file from a zip and the file is unknown or has not been possible to unzip correctly">It is not possible to open the file. It is an unknown file type or it has not been possible to unzip the file successfully.</string>
-
-    <string name="not_allow_play_alert" context="Alert shown when exists some call and the user tries to play an audio or video">It is not possible to play media files while there is a call in progress.</string>
-    <string name="ongoing_call_messages" context="Text shown in the list of chats when there is a call in progress but I am not on it">Ongoing Call</string>
-    <string name="join_call_layout_in_group_call" context="Title of the layout to join a group call from the chat screen. The placeholder indicates the user who initiated the call">%s started a group call. Tap to join.</string>
-    <string name="call_in_progress_layout" context="Title of the layout to return to a call">Tap to return to call</string>
-    <string name="not_allowed_to_start_call" context="message displayed when you try to start a call but it is not possible because you are already on a call">You are currently on a call</string>
-
-    <string name="message_joined_public_chat_autoinvitation" formatted="false" context="chat message when a participant invites himself to a public chat using a chat link. Please keep the placeholder because is to show the participant’s name in runtime.">[A]%1$s[/A][B] joined the group chat.[/B]</string>
-
-    <string name="context_remove_chat_link_warning_text" context="Warning that appears prior to remove a chat link on the group info screen.">This conversation will no longer be accessible through the chat link once it has been removed.</string>
-    <string name="context_create_chat_link_warning_text" context="Description text of the dialog to generate a public chat link">Encrypted Key Rotation does not allow you to get a chat link without creating a new group chat.</string>
-    <string name="context_create_chat_link_question_text" context="Question of the dialog to generate a public chat link">Do you want to create a new group chat and get a chat link?</string>
-
-    <string name="context_make_private_chat_warning_text" context="Text of the dialog to change a public chat to private (enable encryption key rotation)">Encryption key rotation is slightly more secure, but does not allow you to create a chat link and new participants will not see past messages.</string>
-
-    <string name="message_joined_successfully" context="Message shown when a user has joined to a public chat successfully">You have joined the chat successfully.</string>
-
-    <string name="wizard_steps_indicator" context="Label that indicates the steps of a wizard">%1$d of %2$d</string>
-
-    <string name="hint_action_search" context="Hint of the Search view">Search&#8230;</string>
-    <string name="answer_call_incoming" context="Notification button which is displayed to answer an incoming call if the call screen is not displayed for some reason.">Answer</string>
-    <string name="ignore_call_incoming" context="The text of the notification button that is displayed when there is a call in progress, another call is received and ignored.">Ignore</string>
-    <string name="muted_contact_micro" context="Subtitle of the call screen when a user muted the current individual call. The placeholder indicates the user who muted the call">%s muted this call</string>
-    <string name="muted_own_micro" context="Subtitle of the call screen when I muted the current individual call">Muted</string>
-    <string name="call_on_hold" context="Subtitle of the call screen when the call is on hold">Call on hold</string>
-    <string name="session_on_hold" context="Subtitle of the call screen when a participant puts the call on hold. The placeholder indicates the user who put the call on hold">%s is on hold</string>
-    <string name="hold_and_answer_call_incoming" context="The text of the notification button that is displayed when I receive a individual call and put the current one on hold and answer the other.">Hold and Answer</string>
-    <string name="hold_and_join_call_incoming" context="The text of the notification button that is displayed when I receive a group call and put the current one on hold and answer the other.">Hold and Join</string>
-    <string name="end_and_answer_call_incoming" context="The text of the notification button that is displayed when I receive a individual call and hang the current one and answer the other.">End and Answer</string>
-    <string name="end_and_join_call_incoming" context="The text of the notification button that is displayed when I receive a group call and hand the current one and answer the other.">End and Join</string>
-
-    <string name="copy_already_downloaded" context="when trying to download a file that is already downloaded in the device and has to copy in another path">File already downloaded. Copied to the selected path.</string>
-
-    <string name="title_join_call" context="Title of the dialog shown when you want to join a group call">Join call</string>
-    <string name="text_join_call" context="Text of the dialog shown when you want to join a group call">To join this call you have to end your current call.</string>
-    <string name="text_join_another_call" context="Text of the dialog shown when you want to join a group call but you are in another active call">To join this call you have to end or hold the current call.</string>
-
-    <string name="hint_enter_chat_link" context="Hint shown in the open chat link alert dialog">Enter chat link</string>
-
-    <string name="hint_paste_link" context="Hint shown in the open link alert dialog">Paste link</string>
-    <string name="invalid_file_folder_link" context="Error shown when it tries to open an invalid file or folder link">Invalid file or folder link</string>
-    <string name="invalid_file_folder_link_empty" context="Error shown when it tries to open an invalid file or folder link and the text view is empty">Please enter a valid file or folder link</string>
-    <string name="invalid_chat_link_empty" context="Error shown when it tries to open an invalid chat link and the text view is empty">Please enter a valid chat link</string>
-    <string name="valid_chat_link" context="Error shown when it tries to open a chat link from the Cloud Drive section">You have pasted a chat link.</string>
-    <string name="valid_contact_link" context="Error shown when it tries to open a contact link from the Cloud Drive section">You have pasted a contact link.</string>
-    <string name="action_open_contact_link" context="Menu item">Open contact link</string>
-
-    <string name="copy_link_explanation" context="Explanation of the dialog shown to share a chat link">People can join your group by using this link.</string>
-    <string name="new_chat_link_label" context="Label that indicates the creation of a chat link">New chat link</string>
-    <string name="enter_group_name" context="Title of the dialog shown when the user it is creating a chat link and the chat has not title">Enter group name</string>
-    <string name="alert_enter_group_name" context="Alert shown when the user it is creating a chat link and the chat has not title">To create a chat link you must name the group.</string>
-    <string name="invite_contacts_to_start_chat" context="Text shown when an account doesn’t have any contact added and it’s trying to start a new chat conversation">Invite contacts and start chatting securely with MEGA’s encrypted chat.</string>
-    <string name="context_empty_list_of_chats" context="Text of the empty screen when there are not chats">[B]No [/B][A]Conversations[/A]</string>
-
-    <string name="invite_contacts_to_start_chat_text_message" context="Text sent to recipients to invite to be contact. Placeholder: contact link url.">Hi! Have secure conversations on MEGA with me and get up to 50 GB free storage. %1$s</string>
-
-    <string name="no_chat_link_available" context="In some cases, a user may try to get the link for a chat room, but if such is not set by an operator - it would say ‘not link available’ and not auto create it.">No chat link available.</string>
-    <string name="chat_link_deleted" context="Alert shown when it has been deleted successfully a chat link">Chat link deleted successfully.</string>
-
-    <string name="contact_request_status_accepted" context="The status of pending contact request (ACCEPTED), placeholder is contact request creation time">%1$s (ACCEPTED)</string>
-    <string name="contact_request_status_deleted" context="The status of pending contact request (DELETED), placeholder is contact request creation time">%1$s (DELETED)</string>
-    <string name="contact_request_status_denied" context="The status of pending contact request (DENIED), placeholder is contact request creation time">%1$s (DENIED)</string>
-    <string name="contact_request_status_ignored" context="The status of pending contact request (IGNORED), placeholder is contact request creation time">%1$s (IGNORED)</string>
-    <string name="contact_request_status_reminded" context="The status of pending contact request (REMINDED), placeholder is contact request creation time">%1$s (REMINDED)</string>
-    <string name="contact_request_status_pending" context="The status of pending contact request (PENDING), placeholder is contact request creation time">%1$s (PENDING)</string>
-
-    <string name="version_restored" context="Message shown when it restored successfully a file version">Version restored successfully.</string>
-
-    <string name="recording_less_than_second" context="Text to inform that to make a recording you have to keep pressed the record button more than one second">Tap and hold to record</string>
-    <string name="slide_to_cancel" context="label shown when slide to cancel a voice messages">Slide to cancel</string>
-    <string name="error_message_voice_clip" context="Error message when trying to play a voice message that it is not available">This voice message is not available</string>
-
-    <string name="invite_contact_chooser_title" context="Title of popup when user click ‘Share’ button on invite contact page">Invite a friend via</string>
-    <string name="invite_contact_action_button" context="Action button label">Invite a friend via&#8230;</string>
-	<plurals name="file_already_downloaded">
-		<item context="When a multiple download is started, some of the files could have already been downloaded before. This message shows the number of files that has already been downloaded in singular. placeholder: number of files" quantity="one">%d file already downloaded.&#160;</item>
-		<item context="When a multiple download is started, some of the files could have already been downloaded before. This message shows the number of files that has already been downloaded in plural. placeholder: number of files" quantity="other">%d files already downloaded.&#160;</item>
-	</plurals>
-
-	<plurals name="file_pending_download">
-		<item context="When a multiple download is started, some of the files could have already been downloaded before. This message shows the number of files that are pending in singular. placeholder: number of files" quantity="one">%d file pending.</item>
-		<item context="When a multiple download is started, some of the files could have already been downloaded before. This message shows the number of files that are pending in plural. placeholder: number of files" quantity="other">%d files pending.</item>
-	</plurals>
-
-    <string name="login_to_mega" context="Title of the login screen">Log in to MEGA</string>
-    <string name="create_account_title" context="Title of the create account screen">Create your MEGA account</string>
-
-    <string name="recents_label" context="Label to reference a recents section">Recents</string>
-    <string name="chats_label" context="Label to reference a chats section">Chats</string>
-
-    <string name="context_empty_recents" context="Text of the empty screen when there are not elements in Recents">[B]No files in your [/B][A]Recents[/A]</string>
-    <string name="title_bucket" cotext="Title of a recents bucket">%1$s and %2$d more</string>
-    <string name="title_media_bucket_only_images" cotext="Title of a media recents bucket that only contains some images">%d Images</string>
-    <string name="title_media_bucket_only_videos" cotext="Title of a media recents bucket that only contains some videos">%d Videos</string>
-    <string name="title_media_bucket_images_and_videos" cotext="Title of a media recents bucket that contains some images and some videos">%1$d Images and %2$d Videos</string>
-    <string name="title_media_bucket_images_and_video" cotext="Title of a media recents bucket that contains some images and a video">%d Images and 1 Video</string>
-    <string name="title_media_bucket_image_and_videos" cotext="Title of a media recents bucket that contains an image and some videos">1 Image and %d Videos</string>
-    <string name="title_media_bucket_image_and_video" cotext="Title of a media recents bucket that contains an image and a video">1 Image and 1 Video</string>
-    <string name="create_action_bucket" context="Label that indicates who uploaded a file into a recents bucket">[A]created by [/A]%s</string>
-    <string name="update_action_bucket" context="Label that indicates who updated a file into a recents bucket">[A]updated by [/A]%s</string>
-    <string name="bucket_word_me" context="Used in recents list screen to indicate an action done by me">Me</string>
-
-    <string name="sms_add_phone_number_dialog_msg_achievement_user" context="Text to explain the benefits of adding phone number to achievement enabled users. Placeholder 1: bonus storage space e.g. 20GB">Get %1$s free when you add your phone number. This makes it easier for your contacts to find you on MEGA.</string>
-    <string name="sms_add_phone_number_dialog_msg_non_achievement_user" context="Text to explain the benefits of adding phone number to non achievement users">Add your phone number to MEGA. This makes it easier for your contacts to find you on MEGA.</string>
-    <string name="not_allowed_recording_voice_clip" context="Error message when trying to record a voice message while on a call in progress">It is not possible to record voice messages while there is a call in progress.</string>
-    <string name="error_upload_voice_clip" context="Text shown when it tries to upload a voice message and occurs an error to process the action">An error occurred while trying to upload the voice message.</string>
-
-    <string name="title_notification_incoming_call" context="Title of the notification shown on the action bar when there is a incoming call">Incoming call</string>
-    <string name="title_notification_incoming_group_call" context="Title of the notification shown on the action bar when there is a incoming group call">Incoming group call</string>
-    <string name="title_notification_incoming_individual_video_call" context="Title of the notification shown on the action bar when there is an individual incoming video call">Incoming video call</string>
-    <string name="title_notification_incoming_individual_audio_call" context="Title of the notification shown on the action bar when there is an individual incoming audio call">Incoming audio call</string>
-
-    <string name="embed_web_browser_loading_title" context="The title of progress dialog when loading web content">Loading</string>
-    <string name="embed_web_browser_loading_message" context="The message of progress dialog when loading web content">Please wait&#8230;</string>
-
-    <string name="account_label" context="Head label to show the business account type">Account type</string>
-    <string name="business_label" context="Label in My Account section to show user account type">Business</string>
-    <string name="admin_label" context="Business user role">Admin</string>
-    <string name="user_label" context="Business user role">User</string>
-    <string name="status_label" context="General label to show the status of something or someone">Status</string>
-    <string name="active_label" context="State to indicate something is active (business status account for instance)">Active</string>
-    <string name="payment_required_label" context="Business account status. Payment is overdue, but the account still active in grace period">Payment required</string>
-    <string name="payment_overdue_label" context="Business expired account Overdue payment page header.">Payment overdue</string>
-    <string name="business_management_alert" context="Alert shown to an admin user of a business account in My Account section">User management is only available from a desktop web browser.</string>
-    <string name="tab_my_account_usage" context="Title of the usage tab in My Account Section">Usage</string>
-    <string name="usage_storage_details_label" context="Title of usage storage details section in Storage">Storage usage details</string>
-    <string name="overall_usage_label" context="Title of overall usage section in Storage">Overall usage</string>
-    <string name="transfer_label" context="Title of transfer section in Storage">Transfer</string>
-
-    <string name="error_remove_business_contact" context="Error shown when a Business account user (sub-user or admin) tries to remove a contact which is part of the same Business account. Please, keep the placeholder, it will be replaced with the name or email of the account, for example: Jane Appleseed or ja&#64;mega.nz">You cannot remove %1$s as a contact because they are part of your Business account.</string>
-    <string name="grace_period_admin_alert" context="When logging in during the grace period, the administrator of the Business account will be notified that their payment is overdue, indicating that they need to access MEGA using a desktop browser for more information">There has been a problem with your last payment. Please access MEGA using a desktop browser for more information.</string>
-    <string name="expired_business_title" context="A dialog title shown to users when their business account is expired.">Your Business account has expired</string>
-    <string name="expired_admin_business_text" context="Details shown when a Business account is expired due a payment issue. The account is opened in a view-only mode.">There has been a problem processing your payment. MEGA is limited to view only until this issue has been fixed in a desktop web browser.</string>
-    <string name="expired_user_business_text" context="A message which is shown to sub-users of expired business accounts.">Your account is currently [B]suspended[/B]. You can only browse your data.</string>
-    <string name="camera_uploads_business_alert" context="Message shown when users with a business account (no administrators of a business account) try to enable the Camera Uploads, to advise them that the administrator do have the ability to view their data.">While MEGA can not access to your data, your business account administrator does have the ability to control and view the Camera Uploads in your user account</string>
-    <string name="general_something_went_wrong_error" context="General label to alert user that somehting went wrong">Something went wrong</string>
-    <string name="expired_user_business_text_2" context="A dialog message which is shown to sub-users of expired business accounts.">Contact your business account administrator to resolve the issue and activate your account.</string>
-
-    <string name="logout_warning_offline" context="Warning message to alert user about logout in My Account section if has offline files.">When you log out, files from your Offline section will be deleted from your device.</string>
-    <string name="logout_warning_transfers" context="Warning message to alert user about logout in My Account section if has transfers in progress.">When you log out, ongoing transfers will be cancelled.</string>
-    <string name="logout_warning_offline_and_transfers" context="Warning message to alert user about logout in My Account section if has offline files and transfers in progress.">When you log out, files from your Offline section will be deleted from your device and ongoing transfers will be cancelled.</string>
-
-    <string name="unknown_name_label" context="Label to indicate that a name has not been possible to obtain for some reason">Unknown name</string>
-
-    <string name="title_long" context="Error when renaming a chat title and it is too long">Title too long</string>
-    <string name="error_creating_group_and_attaching_file" context="Alert shown to the user when they is trying to create an empty group for attach a file">Please select one or more contacts.</string>
-
-    <string name="contacts_sent" context="Label showing the number of contacts attached in a chat conversation, placeholder is the number of contacts">Sent %s Contacts.</string>
-
-    <string name="my_chat_files_folder" context="Name by default of the folder where the files sent to the chat are stored in the cloud">My chat files</string>
-    <string name="error_creating_folder" context="Error shown when it was not possible to create a folder for any reason">Error. The folder %1$s was not created</string>
-
-    <string name="verify_email_label" context="Title of an alert screen indicating the user has to verify their email">Verify your email address</string>
-    <string name="account_temporarily_suspended" context="Text informing user that their account has been suspended">Your account has been temporarily locked for your safety.</string>
-    <string name="verify_email_and_follow_steps" context="Text informing user has to follow the steps of an email to unlock their account">[A]Please verify your email address[/A] and follow the steps in MEGA’s email to unlock your account.</string>
-    <string name="why_am_i_seeing_this" context="Question which takes the user to a help screen">Why am I seeing this?</string>
-    <string name="resend_email_label" cotext="Label of a button which action is resend an email">Resend email</string>
-    <string name="resend_email_error" cotext="Error shown when the user tries to resend the email to unblock their account before the time needed to permit send it again">Email already sent. Please wait a few minutes before trying again.</string>
-    <string name="locked_accounts_label" context="Title of a helping view about locked accounts">Locked Accounts</string>
-    <string name="locked_accounts_text_1" cotext="Locked accounts description text by an external data breach. This text is 1 of 2 paragraph of a description">It is possible that you are using the same password for your MEGA account as for other services, and that at least one of these other services has suffered a data breach.</string>
-    <string name="locked_accounts_text_2" cotext="Locked accounts description text by bad use of user password. This text is 2 of 2 paragraph of a description">Your password leaked and is now being used by bad actors to log into your accounts, including, but not limited to, your MEGA account.</string>
-
-    <string name="add_nickname" context="Button to add a nickname for a user">Set Nickname</string>
-    <string name="edit_nickname" context="Button to update a nickname for a user">Edit Nickname</string>
-    <string name="snackbar_nickname_added" context="Label showing that a nickname has been added">Nickname added</string>
-    <string name="snackbar_nickname_removed" context="Label showing that a nickname has been added">Nickname removed</string>
-    <string name="error_snackbar_nickname_added" context="Label showing that a nickname has not been added">An error occurred while trying to add the nickname</string>
-    <string name="nickname_title" context="title of a dialog to edit or remove the nickname">Nickname</string>
-    <string name="phonenumber_title" context="Text related to verified phone number. Used as title or cell description.">Phone number</string>
-
-    <string name="reconnecting_message" context="Text shown in a call when it is trying to reconnect after lose the internet connection">Reconnecting</string>
-    <string name="connected_message" context="Text shown when the Internet connection is retrieved and there is a call is in progress">You are back.</string>
-    <string name="poor_internet_connection_message" context="Text shown in a call when the own internet connection is of low quality">Poor Internet connection</string>
-
-    <string name="recording_layout" context="Text is displayed while a voice clip is being recorded">Recording&#8230;</string>
-    <string name="create_new_file_action" context="Text shown for the action create new file">Create new file</string>
-    <string name="permissions_error_label" context="Error title shown when you are trying to do an action with a file or folder and you don’t have the necessary permissions">Permission error</string>
-    <string name="alert_not_enough_permissions_revert" context="Confirmation dialog shown to user when they try to revert a node in an incoming ReadWrite share.">You do not have the permissions required to revert this file. In order to continue, we can create a new file with the reverted data. Would you like to proceed?</string>
-    <string name="version_as_new_file_created" context="Text shown when the creation of a version as a new file was successful">Version was created as a new file successfully.</string>
-
-    <string name="general_date_label" context="Label indicating a date. Keep the placeholder, is to set the date.">on %1$s</string>
-
-    <string name="alert_remove_several_shares" context="Confirmation before removing the outgoing shares of several folders. Please keep the placeholder is to set the number of folders">Are you sure you want to stop sharing these %1$d folders?</string>
-
-    <string name="download_location" context="Download location label">Download location</string>
-    <string name="confirmation_download_location" context="Text asking confirmation for download location">Always save to this location?</string>
-
-    <string name="view_in_folder_label" context="Action to show any file in its location">View in folder</string>
-    <string name="browse_files_label" context="Title of a screen to browse files">Browse files</string>
-
-    <string name="file_provider_title" context="Title of the File Provider activity">Attach from&#8230;</string>
-
-    <string name="inactive_chat_title_2" context="Title of an inactive chat which was recently created (today or yesterday). Placeholder is to show the specific creation day. e.g. Chat created today">Chat created %s</string>
-    <string name="inactive_chat_title" context="Title of an inactive chat. Placeholder is to show the creation date and time">Chat created on %s</string>
-    <string name="select_message_title" context="Title of the chat when multi-selection is activated">Select messages</string>
-
-    <string name="storage_root_label" context="Storage root label">Storage root</string>
-
-    <string name="failed_label" context="The label that describes that a transfer failed.">Failed</string>
-    <string name="warning_transfer_over_quota" context="Text warning of transfer over quota">Your transfers have been interrupted. Upgrade your account or wait %s to continue.</string>
-    <string name="label_transfer_over_quota" context="Label indicating transfer over quota">Transfer over quota</string>
-    <string name="label_storage_over_quota" context="Label indicating storage over quota">Storage over quota</string>
-    <string name="label_get_more_transfer_quota" context="Label indicating the action ‘upgrate account’ to get more transfer quota">Get more transfer quota</string>
-    <string name="warning_folder_not_exists" context="Warning show to the user when a folder does not exist">The folder does not exist.</string>
-
-    <string name="warning_node_not_exists_in_cloud" context="Warning show to the user when a node does not exist in cloud">The file does not exist in the Cloud Drive.</string>
-
-    <string name="over_disk_quota_paywall_header" context="Header text of the Over Disk Quota Paywall warning">Storage Full</string>
-    <string name="over_disk_quota_paywall_title" context="Title of the Over Disk Quota Paywall warning">Your data is at risk!</string>
-=======
         <item quantity="one">%d contact found on MEGA</item>
         <item quantity="other">%d contacts found on MEGA</item>
     </plurals>
@@ -3850,7 +3537,6 @@
     <!-- Title of the Over Disk Quota Paywall warning -->
     <string name="over_disk_quota_paywall_title">Your data is at risk!</string>
     <!-- Text of the Over Disk Quota Paywall warning with multiple email notification. Placeholders: 1 user email, 2 and 3 list of email notification dates, 4 number of files, 5 files size (including units) and 6 required PRO plan -->
->>>>>>> f3221916
     <plurals name="over_disk_quota_paywall_text">
         <item quantity="one">We have contacted you by email to %1$s on %2$s, but you still have %3$s files taking up %4$s in your MEGA account, which requires you to have %5$s.</item>
         <item quantity="other">We have contacted you by email to %1$s on %2$s and %3$s, but you still have %4$s files taking up %5$s in your MEGA account, which requires you to have %6$s.</item>
@@ -4011,116 +3697,6 @@
     </plurals>
     <!-- Picker text to choose custom retention time. This option indicates several months -->
     <plurals name="retention_time_picker_months">
-<<<<<<< HEAD
-        <item context="Picker text to choose custom retention time. This option indicates a month" quantity="one">month</item>
-        <item context="Picker text to choose custom retention time. This option indicates several months" quantity="other">months</item>
-    </plurals>
-
-    <string name="retention_time_picker_year" context="Picker text to choose custom retention time. This option indicates a year">year</string>
-
-    <plurals name="subtitle_properties_manage_chat_label_hours" formatted="false">
-        <item context="Text on the label indicating that the oldest messages of a hour will be automatically deleted." quantity="one">1 hour</item>
-        <item context="Text on the label indicating that That the oldest messages of several hours will be automatically deleted." quantity="other">%1$d hours</item>
-    </plurals>
-
-    <plurals name="subtitle_properties_manage_chat_label_weeks" formatted="false">
-        <item context="Text on the label indicating that the oldest messages of a week will be automatically deleted." quantity="one">1 week</item>
-        <item context="Text on the label indicating that That the oldest messages of several weeks will be automatically deleted." quantity="other">%1$d weeks</item>
-    </plurals>
-
-    <plurals name="subtitle_properties_manage_chat_label_months" formatted="false">
-        <item context="Text on the label indicating that the oldest messages of a month will be automatically deleted." quantity="one">1 month</item>
-        <item context="Text on the label indicating that That the oldest messages of several months will be automatically deleted." quantity="other">%1$d months</item>
-    </plurals>
-    <string name="title_select_transfers" context="Title indicating the select mode is enabled and ready to select transfers on Transfers section, In progress tab">Select transfers</string>
-
-    <string name="change_of_transfer_priority_failed" context="Error shown to inform the priority change of a transfer failed. Please don’t remove the place holder, it’s to set the name of the transfer. Example: The priority change of the transfer “video.mp4” failed.">The priority change of the transfer ”%1$s” failed.</string>
-
-    <string name="option_send_decryption_key_separately" context="Title option to send separated the link and decryption key">Send decryption key separately</string>
-    <string name="explanation_send_decryption_key_separately" context="Explanation option to send separated the link and decryption key">Export link and decryption key separately.</string>
-    <string name="learn_more_option" context="Label option indicating if it is pressed, an explanation will be shown with more details">Learn more</string>
-    <string name="key_label" context="Label key referring to a link decryption key">Key</string>
-    <string name="button_share_key" context="Button which action is share the decryption key of a link">Share key</string>
-    <string name="button_copy_key" context="Button which action is copy the decryption key of a link">Copy key</string>
-    <string name="button_copy_password" context="Button which action is copy the password of a link">Copy password</string>
-    <string name="link_copied_clipboard" context="Confirmation shown informing a link it’s copied to the clipboard">Link copied to the clipboard.</string>
-    <string name="key_copied_clipboard" context="Confirmation shown informing a key link it’s copied to the clipboard">Key copied to the clipboard.</string>
-    <string name="password_copied_clipboard" context="Confirmation shown informing a password link it’s copied to the clipboard">Password copied to the clipboard.</string>
-    <string name="link_sent" context="Confirmation shown informing a link it’s copied to the clipboard">Link successfully sent.</string>
-    <string name="link_and_key_sent" context="Confirmation shown informing a key link it’s copied to the clipboard">Link and key successfully sent.</string>
-    <string name="link_and_password_sent" context="Confirmation shown informing a key link it’s copied to the clipboard">Link and password successfully sent.</string>
-    <string name="upgrade_pro" context="Title of a warning recommending upgrade to Pro">Upgrade to Pro</string>
-    <string name="link_upgrade_pro_explanation" context="Explanation of a warning recommending upgrade to Pro in relation to link available options">MEGA Pro users have exclusive access to additional link safety features making your account even more secure.</string>
-    <string name="decryption_key_explanation" context="Meaning of links decryption key">Our end-to-end encryption system requires a unique key automatically generated for this file. A link with this key is created by default, but you can export the decryption key separately for an added layer of security.</string>
-    <string name="reset_password_label" context="Reset password label">Reset password</string>
-    <string name="share_key_warning" context="Warning show to the user when has enable to send the decryption key of a link separately and tries to share the link">Share the key for this link?</string>
-    <string name="share_password_warning" context="Warning show to the user when has set a password protection of a link and tries to share the link">Share the password for this link?</string>
-    <string name="button_share_password" context="Button which action is share the password of a link">Share password</string>
-    <string name="share_link_with_key" context="String to share a link with its decryption key separately. Please keep the place holders, are to set the link and the key. Example: Link: https://mega.nz/file/kC42xRSK#Ud2QsvpIVYmCd1a9QUhk42wXv10jCSyPSWnXEwYX2VE Key: asfAFG3345g">Link: %1$s\n\nKey: %2$s</string>
-    <string name="share_link_with_password" context="String to share a link protected with password with its password.Please keep the place holders, are to set the link and the password. Example: Link: https://mega.nz/file/kC42xRSK#Ud2QsvpIVYmCd1a9QUhk42wXv10jCSyPSWnXEwYX2VE Password: asfAFG3345g">Link: %1$s\n\nPassword: %2$s</string>
-
-    <string name="files_required_permissions_warning" context="Warning show to the user when the app needs permissions to share files and the user has denied them.">MEGA needs your permission in order to share files.</string>
-
-    <string name="file_properties_favourite" context="Context menu item. Allows user to add file/folder to favourites">Favourite</string>
-    <string name="file_properties_unfavourite" context="Context menu item. Allows user to delete file/folder from favourites">Remove favourite</string>
-    <string name="file_properties_label" context="Context menu item. Allows to mark file/folder with own color label">Label&#8230;</string>
-    <string name="action_remove_label" context="Information text to let’s the user know that they can remove a colour from a folder or file that was already marked.">Remove label</string>
-    <string name="title_label" context="Title text to show label selector.">Label</string>
-    <string name="label_red" context="A user can mark a folder or file with red colour.">Red</string>
-    <string name="label_orange" context="A user can mark a folder or file with orange colour.">Orange</string>
-    <string name="label_yellow" context="A user can mark a folder or file with yellow colour.">Yellow</string>
-    <string name="label_green" context="A user can mark a folder or file with green colour.">Green</string>
-    <string name="label_blue" context="A user can mark a folder or file with blue colour.">Blue</string>
-    <string name="label_purple" context="A user can mark a folder or file with purple colour.">Purple</string>
-    <string name="label_grey" context="A user can mark a folder or file with grey colour.">Grey</string>
-
-    <string name="background_play_hint" context="Text that indicates the audio will still be played on background">Playing on the background</string>
-    <string name="not_background_play_hint" context="Text that indicates the audio will not be played on background">Not playing on the background</string>
-    <string name="audio_player_now_playing" context="Text that indicates the song is now playing">Now Playing</string>
-    <string name="audio_player_now_playing_paused" context="Text that indicates the song is now playing, but paused">Now Playing (paused)</string>
-    <string name="audio_track_info" context="Title of the song info screen">Track info</string>
-
-    <string name="action_more_information" context="Action to get more information">More Information</string>
-    <string name="settings_about_cookie_policy" context="Preferences screen item title for Cookie Policy">Cookie Policy</string>
-    <string name="settings_about_cookie_settings" context="Preferences screen item title for cookie settings">Cookie Settings</string>
-    <string name="dialog_cookie_alert_title" context="Cookie dialog title">Before you continue</string>
-    <string name="dialog_cookie_alert_message" context="Cookie dialog message. Please, keep the placeholders to format the string.">We use local storage and similar technologies (’Cookies’) to provide our services to you, enhance your experience with our services and customize the adverts you see, including through third parties. Accept our use of Cookies from the beginning of your visit or customise Cookies in Cookie Settings. Read more in our [A]Cookie Policy[/A].</string>
-    <string name="dialog_cookie_alert_unsaved" context="Cookie dialog message showed when there are unsaved settings.">Cookie Settings unsaved</string>
-    <string name="dialog_cookie_snackbar_saved" context="Snackbar message showed when there settings has been saved successfully.">Cookie Settings changes has been saved.</string>
-    <string name="dialog_cookie_thirdparty_title" context="Cookie dialog third party title">Third Party Cookies</string>
-    <string name="dialog_cookie_thirdparty_subtitle1" context="Cookie dialog third party first subtitle">Google Advertising Cookies</string>
-    <string name="dialog_cookie_thirdparty_subtitle2" context="Cookie dialog third party second subtitle">Category: Advertising Cookies</string>
-    <string name="dialog_cookie_thirdparty_message" context="Cookie dialog third party message. Please, keep the placeholders to format the string.">Used by Google to:\n• customise the adverts Google shows on ours and other services and websites, based on such things as your location and other websites you’ve previously visited;\n• monitor how often you are displayed certain adverts;\n• provide fraud prevention; and\n• determine when you click on a particular advert and then to track the following actions you take in response to that advert.\nhttps://policies.google.com/technologies/partner-sites</string>
-    <string name="preference_cookies_accept" context="Preference screen item title">Accept Cookies</string>
-    <string name="preference_cookies_essential_title" context="Preference screen item title">Essential Cookies</string>
-    <string name="preference_cookies_essential_summary" context="Preference screen item summary">Essential for providing you important functionality and secure access to our services. For this reason, they do not require consent.</string>
-    <string name="preference_cookies_preference_title" context="Preference screen item title">Preference Cookies</string>
-    <string name="preference_cookies_preference_summary" context="Preference screen item summary">Allow us to remember certain display and formatting settings you choose. Not accepting these Cookies will mean we won’t be able to remember some things for you such as your preferred screen layout.</string>
-    <string name="preference_cookies_performance_title" context="Preference screen item title">Performance and Analytics Cookies</string>
-    <string name="preference_cookies_performance_summary" context="Preference screen item summary">Help us to understand how you use our services and provide us data that we can use to make improvements. Not accepting these Cookies will mean we will have less data available to us to help design improvements.</string>
-    <string name="preference_cookies_advertising_title" context="Preference screen item title">Advertising Cookies</string>
-    <string name="preference_cookies_advertising_summary" context="Preference screen item summary">Used by us and our approved advertising partners to customise the adverts you see on our services and on other websites based on your browsing history. Not accepting these Cookies means we may show advertisements that are less relevant.</string>
-    <string name="preference_cookies_thirdparty_title" context="Preference screen item title">Third Party Cookies</string>
-    <string name="preference_cookies_thirdparty_summary" context="Preference screen item summary. Please, keep the placeholders to format the string.">These are Cookies which are controlled by someone other than us; we use these Cookies to provide the types of functionality described above. Not accepting these Cookies will have different implications depending on what type of Cookie each third party Cookie is. Click on “More Information” below for details on all the third party Cookies we use.</string>
-    <string name="preference_cookies_policies_privacy" context="Preference screen item action button">Privacy Policy</string>
-    <string name="preference_cookies_policies_cookie" context="Preference screen item action button">Cookie Policy</string>
-    <string name="preference_cookies_always_on" context="Preference screen item state description">Always On</string>
-
-    <string name="empty_screen_recent_chats_description_text" context="Preference screen item state description">[A]Invite friends to [/A][B]Chat [/B][A]and enjoy our encrypted platform with privacy and security.[/A]</string>
-    <string name="edit_message" context="Text shown when editing a message in chat">Edit message</string>
-
-    <string name="menu_scan_document" context="Menu option that allows the user to scan document and upload it directly to MEGA.">Scan document</string>
-
-    <string name="user_is_not_contact" context="Message displayed when clicking on a contact attached to the chat that is not my contact">%s is not in your contacts list</string>
-
-
-    <string name="theme_light" context="Option of color theme, light mode.">Light</string>
-    <string name="theme_dark" context="Option of color theme, dark mode.">Dark</string>
-    <string name="theme_system_default" context="Option of color theme, follow the system setting.">System default</string>
-    <string name="theme_battery_saver" context="Option of color theme, follow the system battery saver settings.">Set by Battery Saver</string>
-
-    <string name="ask_for_select_sdcard_root" context="Prompt text shows when need to user select SD card root from SAF(Storage Access Framework, a system app).">Please select SD card root.</string>
-=======
         <item quantity="one">month</item>
         <item quantity="other">months</item>
     </plurals>
@@ -4598,5 +4174,4 @@
     <string name="main_view">Main view</string>
     <!-- Warning in Offline section alerting all the Offline files will be deleted after logout. -->
     <string name="offline_warning">Logging out deletes your offline content.</string>
->>>>>>> f3221916
 </resources>