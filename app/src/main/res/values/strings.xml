<?xml version="1.0" encoding="utf-8"?>
<resources>

    <string name="app_name" context="Not translate">MEGA</string>
    <string name="pdf_app_name" context="Not translate">MEGA PDF Viewer</string>
    <string name="app_version" context="Not translate">3.3.7 (201)</string>
    <string name="sdk_version" context="Not translate">b5e58bd</string>
    <string name="karere_version" context="Not translate">bbefbfd</string>

    <string name="full_description_text" context="Full description text of the app in the Google Play page of the app">MEGA provides user-controlled encrypted cloud storage and chat through standard web browsers, together with dedicated apps for mobile devices. Unlike other cloud storage providers, your data is encrypted and decrypted by your client devices only and never by us.\n\nUpload your files from your smartphone or tablet then search, store, download, stream, view, share, rename or delete your files any time, from any device, anywhere. Share folders with your contacts and see their updates in real time. The encryption process means we cannot access or reset your password so you MUST remember it (unless you have your Recovery Key backed up) or you will lose access to your stored files.\n\nEnd-to-end user-encrypted MEGA video chat allows for total privacy, and has been available through the browser since 2016. It has been extended to our mobile app, with chat history accessible across multiple devices. Users can also easily add files to a chat from their MEGA cloud drive.\n\nMEGA offers a generous 50 GB free storage for all registered users with bonus achievements, and offers paid plans with much higher limits:\n\n\nPRO LITE subscription: 4.99 € per month or 49.99 € per year gives you 200 GB of storage space and 1 TB of transfer quota per month.\nPRO I subscription: 9.99 € per month or 99.99 € per year gives you 1 TB of storage space and 2 TB of transfer quota per month.\nPRO II subscription: 19.99 € per month or 199.99 € per year gives you 4 TB of storage space and 8 TB of transfer quota per month.\nPRO III subscription: 29.99 € per month or 299.99 € per year gives you 8 TB of storage space and 16 TB of transfer quota per month.\n\nSubscriptions are renewed automatically for successive subscription periods of the same duration and at the same price as the initial period chosen. To manage your subscriptions, simply click on the Play Store icon on your mobile device, sign in with your Google ID (if you haven\'t already done so) and then click on the MEGA app. You\'ll be able to manage your subscription there.\n\nApp Permissions:\nWRITE_EXTERNAL_STORAGE -> Download your files from MEGA to your device and upload files from your device to MEGA\nCAMERA -> Take a picture and upload your photos to MEGA\nREAD_CONTACTS -> Easily add contacts from your device as MEGA contacts\nRECORD_AUDIO &amp; CAPTURE_VIDEO_OUTPUT (mic and camera) -> MEGA provides for end-to-end encrypted audio/video calls\n\n\nTo enhance users\' confidence in the MEGA system, all of the client-side code is published, so interested security researchers can evaluate the encryption process. The code of our mobile app is located on: https://github.com/meganz/android\n\nFor more info, please check our website:\nSee https://mega.nz/terms\n\n\nDesktop - https://mega.nz/</string>

    <!--
    <string name="short_description_text" context="Short description text of the app in the Google Play page of the app">MEGA is Cloud Storage with Powerful Always-On Privacy. 50GB for free</string>
    -->

    <string name="general_x_of_x" context="Showing progress of elements. Example: 2 of 10."> of </string>
    <string name="general_yes" context="Answer for confirmation dialog.">Yes</string>
    <string name="general_no" context="Answer for confirmation dialog.">No</string>
    <string name="general_cancel" context="Answer for confirmation dialog.">Cancel</string>
    <string name="general_move_to" context="When moving a file to a location in MEGA. This is the text of the button after selection the destination">Move to</string>
    <string name="general_copy_to" context="When copying a file to a location in MEGA. This is the text of the button after selection the destination">Copy to</string>
    <!--
    <string name="general_import_to" context="When importing a file to a location in MEGA. This is the text of the button after selection the destination">Import to</string>
    -->
    <string name="general_select" context="Selecting a specific location in MEGA. This is the text of the button">Select</string>
    <string name="general_select_to_upload" context="Selecting a specific location in MEGA. This is the text of the button">Select files</string>
    <string name="general_select_to_download" context="Selecting a specific location in MEGA. This is the text of the button">Select folder</string>
    <string name="general_create" context="This is the final button when creating a folder in the dialog where the user inserts the folder name">Create</string>
    <!-- This string is commented in FileStorageActivityLollipop.java
    <string name="general_upload" context="Button text when uploading a file to a previously selected location in MEGA">Upload File</string>
    -->
    <string name="general_download" context="Item menu option upon right click on one or multiple files.">Download</string>
    <string name="general_add" context="button">Add</string>
    <string name="general_move" context="button">Move</string>
    <string name="general_remove" context="button">Remove</string>
    <string name="general_share" context="button">Share</string>
    <!--
    <string name="general_confirm" context="button">Confirm</string>
    -->
    <string name="general_leave" context="button">Leave</string>
    <string name="general_decryp" context="button">Decrypt</string>

    <string name="general_export" context="button">Export</string>

    <!--
    <string name="general_empty" context="Button to delete the contents of the trashbin. Can also be translated as &quot;clear&quot;">Empty</string>
    -->
    <string name="general_loading" context="state previous to import a file">Loading</string>
    <string name="general_importing" context="state while importing the file">Importing</string>
    <string name="general_forwarding" context="state while importing the file">Forwarding</string>
    <string name="general_import" context="Import button. When the user clicks this button the file will be imported to his account.">Import</string>
    <string name="general_storage" context="Text listed before the amount of storage a user gets with a certain package. For example: &quot;1TB Storage&quot;.">Storage</string>
    <string name="general_bandwidth" context="Text listed before the amount of bandwidth a user gets with a certain package. For example: &quot;8TB Bandwidth&quot;. Can also be translated as data transfer.">Transfer Quota</string>
    <string name="general_subscribe" context="Text placed inside the button the user clicks when upgrading to PRO. Meaning: subscribe to this plan">Subscribe</string>
    <!--
    <string name="general_continue" context="Text placed inside the button the user clicks when clicking into the FREE account. Meaning: Continue to the main screen">Continue</string>
    -->
    <string name="general_error_word" context="It will be followed by the error message">Error</string>
    <string name="general_not_yet_implemented" context="when clicking into a menu whose functionality is not yet implemented">Not yet implemented</string>
    <string name="error_no_selection" context="when any file or folder is selected">No file or folder selected</string>
    <string name="general_already_downloaded" context="when trying to download a file that is already downloaded in the device">Already downloaded</string>
    <string name="general_already_uploaded" context="when trying to upload a file that is already uploaded in the folder">already uploaded</string>
    <string name="general_file_info" context="Label of the option menu. When clicking this button, the app shows the info of the file">File info</string>
    <string name="general_folder_info" context="Label of the option menu. When clicking this button, the app shows the info of the folder">Folder info</string>
    <!--
    <string name="general_menu" context="Title when the left menu is opened">Menu</string>
    -->

    <string name="error_general_nodes" context="Error getting the root node">Error. Please, try again.</string>

    <string name="secondary_media_service_error_local_folder" context="Local folder error in Sync Service. There are two syncs for images and videos. This error appears when the secondary media local folder doesn't exist">The secondary media folder does not exist, please choose a new folder</string>
    <string name="no_external_SD_card_detected" context="when no external card exists">No external storage detected</string>
    <string name="no_permissions_upload" context="On clicking menu item upload in a incoming shared folder read only">This folder is read only. You do not have permission to upload</string>

    <string name="remove_key_confirmation" context="confirmation message before removing the previously downloaded MasterKey file">You are removing the previously exported Recovery Key file</string>
    <!--
    <string name="export_key_confirmation" context="confirmation message before downloading to the device the MasterKey file">Security warning! This is a high risk operation. Do you want to continue?</string>
    -->

    <!--
    <string name="more_options_overflow" context="title of the menu for more options for each file (rename, share, copy, move, etc)">More options</string>
    -->
    <string name="confirmation_add_contact" context="confirmation message before sending an invitation to a contact">Do you want to send an invitation to %s?</string>
    <!--
    <string name="confirmation_remove_multiple_contacts" context="confirmation message before removing mutiple contacts">Remove these %d contacts?</string>

    <string name="confirmation_move_to_rubbish" context="confirmation message before removing a file">Move to rubbish bin?</string>
    <string name="confirmation_move_to_rubbish_plural" context="confirmation message before removing a file">Move to rubbish bin?</string>

    <string name="confirmation_delete_from_mega" context="confirmation message before removing a file">Delete from MEGA?</string>
    <string name="confirmation_leave_share_folder" context="confirmation message before leaving an incoming shared folder">If you leave the folder, you will not be able to see it again</string>

    <string name="confirmation_alert" context="confirmation message before removing a file">Please confirm</string>
    -->

    <string name="action_logout" context="Button where the user can sign off or logout">Logout</string>
    <string name="action_add" context="Menu item">Upload</string>
    <string name="action_create_folder" context="Menu item">Create new folder</string>
    <string name="action_open_link" context="Menu item">Open link</string>
    <!--
    <string name="action_upload" context="Button text when choosing the destination location in MEGA">Upload to</string>
    -->

    <string name="action_settings" context="Menu item">Settings</string>
    <string name="action_search" context="Search button">Search</string>
    <string name="action_play" context="Search button">Play</string>
    <string name="action_pause" context="Search button">Pause</string>
    <string name="action_refresh" context="Menu item">Refresh</string>
    <string name="action_sort_by" context="Menu item">Sort by</string>
    <string name="action_help" context="Menu item">Help</string>
    <string name="action_upgrade_account" context="Change from a free account to paying MEGA">Upgrade account</string>
    <string name="upgrading_account_message" context="Message while proceeding to upgrade the account">Upgrading account</string>
    <string name="action_select_all" context="Menu item to select all the elements of a list">Select all</string>
    <string name="action_unselect_all" context="Menu item to unselect all the elements of a list">Clear selection</string>
    <string name="action_grid" context="Menu item to change from list view to grid view">Thumbnail view</string>
    <string name="action_list" context="Menu item to change from grid view to list view">List view</string>
    <string name="action_export_master_key" context="Menu item to let the user export the MasterKey">Backup Recovery Key</string>
    <string name="action_remove_master_key" context="Menu item to let the user remove the MasterKey (previously downloaded)">Remove Recovery Key</string>
    <string name="action_cancel_subscriptions" context="Menu item to let the user cancel subscriptions">Cancel subscription</string>
    <string name="toast_master_key_removed" context="success message when the MasterKey file has been removed">The Recovery Key file has been removed</string>
    <string name="cancel_subscription_ok" context="success message when the subscription has been canceled correctly">The subscription has been cancelled</string>
    <string name="cancel_subscription_error" context="error message when the subscription has not been canceled successfully">We were unable to cancel your subscription. Please contact support&#64;mega.nz for assistance</string>
    <string name="action_kill_all_sessions" context="Menu item to kill all opened sessions">Close other sessions</string>
    <string name="success_kill_all_sessions" context="Message after kill all opened sessions">The remaining sessions have been closed</string>
    <string name="error_kill_all_sessions" context="Message after kill all opened sessions">Error when closing the opened sessions</string>

    <plurals name="general_num_files" context="this is used for example when downloading 1 file or 2 files">
        <item context="Singular of file. 1 file" quantity="one">file</item>
        <item context="Plural of file. 2 files" quantity="other">files</item>
    </plurals>

    <plurals name="general_num_contacts">
        <item context="referring to a contact in the contact list of the user" quantity="one">contact</item>
        <item context="Title of the contact list" quantity="other">contacts</item>
    </plurals>

    <plurals name="general_num_folders">
        <item context="Singular of folder/directory. 1 folder" quantity="one">folder</item>
        <item context="Plural of folder/directory. 2 folders" quantity="other">folders</item>
    </plurals>

    <plurals name="general_num_shared_folders">
        <item context="Title of the incoming shared folders of a user in singular" quantity="one">shared folder</item>
        <item context="Title of the incoming shared folders of a user in plural." quantity="other">shared folders</item>
    </plurals>

    <!--
    <plurals name="general_num_downloads" context="in the notification. When downloading the notification is like 3 downloads.">
        <item context="Item menu option upon clicking on one or multiple files. Singular" quantity="one">download</item>
        <item context="Item menu option upon clicking on one or multiple files. Plural" quantity="other">downloads</item>
    </plurals>
    -->

    <!--
    <plurals name="general_num_uploads">
        <item context="Transfer type description in the active file transfer panel, can either be upload or download. Singular" quantity="one">upload</item>
        <item context="Transfer type description in the active file transfer panel, can either be upload or download. Plural" quantity="other">uploads</item>
    </plurals>
    -->

    <plurals name="general_num_users" context="used for example when a folder is shared with 1 user or 2 users">
        <item context="used for example when a folder is shared with 1 user" quantity="one">contact</item>
        <item context="used for example when a folder is shared with 2 or more users" quantity="other">contacts</item>
    </plurals>

    <!--
    <string name="confirmation_required" context="Alert title before download">Confirmation required</string>
    -->
    <string name="alert_larger_file" context="Alert text before download. Please do not modify the %s placeholder as it will be replaced by the size to be donwloaded">%s will be downloaded.</string>
    <string name="alert_no_app" context="Alert text before download">There is no app to open the file %s. Do you want to continue with the download?</string>
    <string name="checkbox_not_show_again" context="Alert checkbox before download">Do not show again</string>

    <string name="login_text" context="Login button">Login</string>
    <string name="email_text" context="email label">E-mail</string>
    <string name="password_text" context="password label">Password</string>
    <string name="confirm_password_text" context="label shown in the confirmation of the password when creating an account">Confirm password</string>
    <string name="abc" context="in the password edittext the user can see the password or asterisks. ABC shows the letters of the password">ABC</string>
    <!--
    <string name="dots" context="in the password edittext the user can see the password or asterisks. ··· shows asterisks instead of letters">···</string>
    -->
    <string name="new_to_mega" context="This question applies to users that do not have an account on MEGA yet">New to MEGA?</string>
    <string name="create_account" context="label and text button when creating the account">Create account</string>
    <string name="error_enter_email" context="when the user tries to log in MEGA without typing the email">Please enter your email address</string>
    <string name="error_invalid_email" context="error when logging in to MEGA with an invalid email">Invalid email address</string>
    <string name="error_enter_password" context="when the user tries to log in MEGA without typing the password">Please enter your password</string>
    <string name="error_server_connection_problem" context="when the user tries to log in to MEGA without a network connection">No network connection</string>
    <string name="error_server_expired_session" context="when the user tries to log in to MEGA without a valid session">You have been logged out on this device from another location</string>
    <string name="login_generating_key" context="the first step when logging in is calculate the private and public encryption keys">Calculating encryption keys</string>
    <string name="login_connecting_to_server" context="Message displayed while the app is connecting to a MEGA server">Connecting to the server</string>
    <string name="download_updating_filelist" context="Status text when updating the file manager">Updating file list</string>
    <string name="login_confirm_account" context="title of the screen after creating an account when the user has to confirm the password to confirm the account">Confirm account</string>
    <string name="login_querying_signup_link" context="when the user clicks on the link sent by MEGA after creating the account, this message is shown">Checking validation link</string>
    <string name="login_confirming_account" context="Attempting to activate a MEGA account for a user.">Activating account</string>
    <string name="login_preparing_filelist" context="After login, updating the file list, the file list should be processed before showing it to the user">Preparing file list</string>
    <string name="login_before_share" context="when the user tries to share something to MEGA without being logged">Please log in to share with MEGA</string>
    <!--
    <string name="session_problem" context="if a link to a folder cannot be fetched">Problem of retrieving files from the folder</string>
    -->

    <string name="tour_space_title">MEGA Space</string>
    <string name="tour_speed_title">MEGA Speed</string>
    <string name="tour_privacy_title">MEGA Privacy</string>
    <string name="tour_access_title">MEGA Access</string>
    <string name="tour_space_text">Register now and get 50 GB of free space</string>
    <string name="tour_speed_text">Uploads are fast. Quickly share files with everyone</string>
    <string name="tour_privacy_text">Keep all your files safe with MEGA\'s end-to-end encryption</string>
    <string name="tour_access_text">Get fully encrypted access anywhere, anytime</string>

    <string name="create_account_text" context="button that allows the user to create an account">Create account</string>
    <string name="name_text" context="Name of the user">Name</string>
    <string name="lastname_text" context="Last name of the user">Last Name</string>
    <string name="tos" context="text placed on the checkbox of acceptation of the Terms of Service">I agree with MEGA\'s [A]Terms of Service[/A]</string>
    <string name="already_account" context="Does the user already have a MEGA account">Already have an account?</string>

    <string name="create_account_no_terms" context="warning dialog">You have to accept our Terms of Service</string>
    <string name="error_enter_username" context="Warning dialog">Please enter your name</string>
    <string name="error_short_password" context="when creating the account">Password is too short</string>
    <string name="error_passwords_dont_match" context="when creating the account">Passwords do not match</string>
    <string name="error_email_registered" contect="when creating the account">This e-mail address has already registered an account with MEGA</string>

    <!--
    <string name="create_account_confirm_title" context="Title that is shown when e-mail confirmation is still required for the account">Confirmation required</string>
    -->
    <!--
    <string name="create_account_confirm" context="">Please check your e-mail and click the link to login and confirm your account</string>
    -->
    <string name="create_account_creating_account">Connecting to the server: Creating account</string>

    <!--<string name="cancel_transfer_title">Delete Transfer</string>
    -->
    <string name="cancel_transfer_confirmation">Delete this transfer?</string>
    <string name="cancel_all_transfer_confirmation">Delete all transfers?</string>

    <string name="section_cloud_drive" context="The name of every users root drive in the cloud of MEGA. The term \'cloud\' is a new computer term and can probably not be translated. Do not translate &quot;cloud&quot; literal unless your language allows this. Please see http://en.wikipedia.org/wiki/Cloud_computing for your reference.">Cloud drive</string>
    <string name="section_secondary_media_uploads" context="title of the screen where the secondary media images are uploaded">Media uploads</string>
    <string name="section_inbox" context="title of the screen that show the inbox">Inbox</string>
    <string name="section_saved_for_offline" context="title of the screen that shows the files saved for offline in the device">Saved for Offline</string>
    <!--
    <string name="section_shared_with_me" context="title of the screen that shows all the folders that the user shares with other users and viceversa">Shared with me</string>
    -->
    <string name="section_shared_items" context="title of the screen that shows all the shared items">Shared folders</string>
    <string name="section_rubbish_bin" context="The title of the trash bin in the tree of the file manager.">Rubbish bin</string>
    <string name="section_contacts" context="Title of the contact list">Contacts</string>

    <string name="section_contacts_with_notification" context="Item of the navigation title for the contacts section when there is any pending incoming request">Contacts [A](%1$d)[/A]</string>
    <string name="sent_requests_empty" context="the user has not sent any contact request to other users">No sent requests</string>
    <string name="received_requests_empty" context="the user has not received any contact request from other users">No received requests</string>
    <string name="section_transfers" context="Title for the file transfer screen (with the up &amp; download)">Transfers</string>

    <string name="section_account" context="button to the settings of the user\'s account">My Account</string>
    <string name="section_photo_sync" context="title of the screen where the camera images are uploaded">Camera uploads</string>
    <!--
    <string name="used_space" context="Used space &quot;5MB of 100MB&quot;.">%1$s of %2$s</string>
    -->
    <string name="tab_incoming_shares" context="Capital letters. Incoming shared folders. The title of a tab">INCOMING</string>
    <string name="tab_outgoing_shares" context="Capital letters. Outgoing shared folders. The title of a tab">OUTGOING</string>

    <string name="title_incoming_shares_explorer" context="Title of the file explorer in tab INCOMING">Incoming Shares</string>
    <!--
    <string name="choose_folder_explorer" context="Title of the button in Incoming Shares tabs">Choose folder</string>
    -->

    <string name="file_browser_empty_cloud_drive" context="message when there are no files in the Cloud drive">No files in your Cloud drive</string>
    <!--
    <string name="file_browser_empty_rubbish_bin" context="option to empty rubbish bin">Empty Rubbish Bin</string>
    -->
    <string name="file_browser_empty_folder" context="Text that indicates that a folder is currently empty">Empty Folder</string>

    <!--
    <string name="choose_account_activity" context="Title of the activity Choose Account">Choose Account</string>
    -->

    <!--
    <string name="file_properties_activity" context="Menu item to show the properties dialog of files and or folders.">Properties</string>
    -->
    <string name="file_properties_available_offline" context="The files are available &quot;offline&quot; (without a network Wi-Fi mobile data connection)">Available offline</string>
    <!--
    <string name="file_properties_available_offline_on" context="Button state when a file can be saved for offline.(Capital letters)">ON</string>
    -->
    <!--
    <string name="file_properties_available_offline_off" context="Button state when a file is already saved for offline. (Capital letters)">OFF</string>
    -->
    <string name="file_properties_info_size_file" context="Refers to the size of a file.">Size</string>
    <string name="file_properties_info_modified" context="when was the file modified">Modified</string>
    <!--
    <string name="file_properties_shared_folder_private_folder" context="the folder is private. A public user can\'t access the folder">No public link</string>
    -->
    <string name="file_properties_shared_folder_public_link" context="the label when a folder can be accesed by public users">Public link</string>
    <string name="file_properties_shared_folder_shared_with" context="title of the screen that shows the users with whom the user has shared a folder">Shared with: </string>
    -->
    <string name="file_properties_shared_folder_permissions" context="Item menu option upon clicking on a file folder. Refers to the permissions of a file folder in the file manager.">Permissions</string>
    <string name="dialog_select_permissions" context="Title of the dialog to choose permissions when sharing.">Share Permissions</string>
    <string name="file_properties_shared_folder_change_permissions" context="menu item">Change permissions</string>
    <string name="file_properties_shared_folder_select_contact" context="when listing all the contacts that shares a folder">Shared with</string>
    <string name="file_properties_send_file_select_contact" context="send a file to a MEGA user">Send to</string>
    <string name="file_properties_owner" context="shows the owner of an incoming shared folder">Owner</string>
    <string name="contact_invite" context="positive button on dialog to invite a contact">Invite</string>
    <string name="contact_reinvite" context="option to reinvite a contact">Reinvite</string>
	<string name="contact_ignore" context="option to ignore a contact invitation">Ignore</string>
	<string name="contact_decline" context="option to decline a contact invitation">Decline</string>
	<string name="contact_accept" context="option to accept a contact invitation">Accept</string>
	<string name="contact_properties_activity" context="title of the contact properties screen">Contact Info</string>	
	<!--
    <string name="contact_file_list_activity" context="header of a status field for what content a user has shared to you">Content</string>
    -->
	<string name="contacts_list_empty_text" context="Adding new relationships (contacts) using the actions.">Add new contacts using the button below</string>	
	<!--
    <string name="no_contacts" context="When an user wants to share a folder but has not any contact yet">There are not contacts in the account. Please add them on the Contacts screen</string>
	-->
	<string name="contacts_explorer_list_empty_text" context="Add new contacts before sharing.">Add a new contact to share</string>
	
	<string name="error_not_enough_free_space" context="Error message">Not enough free space on your device</string>

	<string name="option_link_without_key" context="Alert Dialog to get link">Link without key</string>
	<string name="option_decryption_key" context="Alert Dialog to get link">Decryption key</string>
	
	<!--
    <string name="download_failed" context="Error message">Download failed</string>
    -->
    <!--
	<string name="download_downloaded" context="notification message. Example: 1 file downloaded">downloaded</string>
    -->
    <!--
	<string name="download_downloading" context="Title header on the download page while the file is downloading.">Downloading</string>
	-->
    <!--
	<string name="text_downloading" context="Text located in each fragment when a download is in progress">Transferring</string>
	-->
	<string name="download_preparing_files" context="message before the download or upload start ">Preparing files</string>
    <string name="download_began" context="message when the download starts">Download has started</string>
    <!--
    <string name="download_cancel_downloading" context="Confirmation text when attempting to cancel the download">Do you want to cancel the download?</string>
    -->
    <string name="download_touch_to_cancel" context="Hint how to cancel the download">Touch to cancel</string>
    <string name="download_touch_to_show" context="Hint how to cancel the download">View transfers</string>
    <string name="error_file_size_greater_than_4gb" context="Warning message">Most devices can\'t download files greater than 4GB. Your download will probably fail</string>
    <string name="intent_not_available" context="message when trying to open a downloaded file but there isn\'t any app that open that file. Example: a user downloads a pdf but doesn\'t have any app to read a pdf">There isn\'t any available app to execute this file on your device</string>

    <string name="context_share_image" context="to share an image using Facebook, Whatsapp, etc">Share image using</string>
    <string name="context_get_link" context="create a link of a file and send it using an app from the device">Share link</string>
    <string name="context_get_link_menu" context="Item menu option upon right click on one or multiple files.">Get link</string>

    <!--<string name="context_manage_link_menu" context="Item menu option upon right click on one or multiple files.">Get link</string>-->

    <string name="context_leave_menu" context="Item menu option upon right click on one or multiple files.">Leave</string>
    <string name="alert_leave_share" context="Title alert before leaving a share.">Leave share</string>
    <string name="context_clean_shares_menu" context="Item menu option upon right click on one or multiple files.">Remove share</string>
    <string name="context_remove_link_menu" context="Item menu option upon right click on one or multiple files.">Remove link</string>
    <string name="context_remove_link_warning_text" context="Warning that appears prior to remove a link of a file.">This link will not be publicly available anymore.</string>
    <string name="context_rename" context="Item menu option upon right click on one or multiple files.">Rename</string>
    <string name="context_open_link_title" context="Item menu option upon right click on one or multiple files.">Open link</string>
    <string name="context_open_link" context="Item menu option upon right click on one or multiple files.">Open</string>
    <string name="context_renaming" context="while renaming a file or folder">Renaming</string>
    <string name="context_preparing_provider" context="while file provider is downloading a file">Preparing file</string>
    <string name="context_download" context="Item menu option upon right click on one or multiple files.">Download</string>

    <!--
    <string name="download_folder" context="Item menu option upon right click on one or multiple files.">Download folder</string>
    -->
    <!--
    <string name="import_folder" context="Item menu option upon right click on one or multiple files.">Import folder</string>
    -->
    <string name="context_move" context="Item menu option upon right click on one or multiple files.">Move</string>
    <string name="context_moving" context="while moving a file or folder">Moving</string>
    <!--
    <string name="context_sharing" context="while sharing a folder">Sharing folder</string>
    -->
    <string name="context_copy" context="Item menu option upon right click on one or multiple files.">Copy</string>
    <string name="context_upload" context="Item menu option upon right click on one or multiple files.">Upload</string>
    <string name="context_copying" context="while copying a file or folder">Copying</string>
    <!--
    <string name="context_creating_link" context="status text">Creating link</string>
    -->
    <!--
    <string name="context_moving_to_trash" context="status text">Moving to Rubbish Bin</string>
    -->
    <string name="context_move_to_trash" context="menu item">Move to rubbish bin</string>
    <string name="context_delete_from_mega" context="menu item">Remove from MEGA</string>
    <string name="context_new_folder_name" context="Input field description in the create folder dialog.">Folder Name</string>
    <string name="context_new_contact_name" context="when adding a new contact. in the dialog">Contact email</string>
    <string name="context_creating_folder" context="status dialog when performing the action">Creating folder</string>
    <!--
    <string name="context_adding_contact" context="Adding a new relationship (contact)">Adding contact</string>
    -->
    <string name="context_download_to" context="Menu item">Save to</string>
    <string name="context_clear_rubbish" context="Menu option title">Clear rubbish bin</string>
    <string name="clear_rubbish_confirmation" context="Ask for confirmation before removing all the elements of the rubbish bin">You are about to permanently remove all items from your Rubbish bin.</string>

    <!--<string name="context_send_link" context="get the link and send it">Send link</string>-->

    <string name="context_send" context="get the link and send it">Send</string>
    <string name="context_send_file_inbox" context="send the file to inbox">Send to contact</string>
    <!--
    <string name="context_copy_link" context="get the link and copy it">Copy link</string>
    -->
    <string name="context_remove" context="Menu option to delete one or multiple selected items.">Remove</string>
    <string name="context_delete_offline" context="Menu option to delete selected items of the offline state">Remove from Offline</string>
    <string name="context_share_folder" context="menu item">Share folder</string>
    <string name="context_send_file" context="menu item">Send file to chat</string>
    <string name="context_send_contact" context="menu item">Send contact to chat</string>
    <string name="context_view_shared_folders" context="open a shared folder">View shared folders</string>
    <string name="context_sharing_folder" context="Item menu option upon clicking on one or multiple files.">Sharing</string>
    <!--
    <string name="remove_all_sharing" context="status text">Removing all sharing contacts</string>
    -->
    <!--
    <string name="leave_incoming_share" context="status text">Leaving shared folder</string>
    -->
    <!--
    <string name="context_camera_folder" context="The location of where the user has the photos/videos stored.">Camera folder</string>
    -->
    <!--
    <string name="context_mega_contacts" context="when sharing a folder, the user can choose a contact from MEGA">MEGA Contacts</string>
    -->
    <!--
    <string name="context_phone_contacts" context="when sharing a folder, the user chan choose a contact from the device">Phone Contacts</string>
    -->
    <string name="context_delete" context="menu item">Delete</string>
    <!--
    <string name="context_more" context="menu item">More</string>
    -->
    <!--
    <string name="context_contact_added" context="success message when adding a contact">Contact added</string>
    -->
    <string name="context_contact_invitation_deleted" context="success message when removing a contact request">Request deleted</string>
    <string name="context_contact_invitation_resent" context="success message when reinvite a contact">Request resent</string>
    <string name="context_contact_request_sent" context="success message when sending a contact request">Request correctly sent to %s. The status can be consulted in the Sent Requests tab.</string>

    <string name="context_contact_removed" context="success message when removing a contact">Contact removed</string>
    <string name="context_contact_not_removed" context="error message">Error. Contact not removed</string>
    <string name="context_permissions_changed" context="success message when chaning the permissionss">Permissions changed</string>
    <string name="context_permissions_not_changed" context="error message">Error. Permissions not changed</string>
    <string name="context_folder_already_exists" context="message when trying to create a folder that already exists">Folder already exists</string>
    <string name="context_contact_already_exists" context="message when trying to create a invite a contact already that is already added">%s is already a contact</string>
    <string name="context_send_no_permission" context="message when trying to send a file without full access">You do not have permission to send this file</string>
    <string name="context_folder_created" context="success message when creating a folder">Folder created</string>
    <string name="context_folder_no_created" context="error message when creating a folder">Error. Folder not created</string>
    <string name="context_correctly_renamed" context="success message when renaming a node">Renamed successfully</string>
    <string name="context_no_renamed" context="error message">Error. Not renamed</string>
    <string name="context_correctly_copied" context="success message when copying a node">Copied successfully</string>
    <!--
    <string name="context_correctly_sent" context="success message when sending a file">File sent</string>
    -->
    <!--
    <string name="context_no_sent" context="error message when sending a file">Error. File not sent</string>
    -->
    <string name="context_correctly_sent_node" context="success message when sending a node to Inbox">Sent to Inbox</string>
    <string name="context_no_sent_node" context="error message when sending a node to Inbox">Error. Not sent to Inbox</string>
    <string name="context_no_copied" context="error message">Error. Not copied</string>
    <string name="context_no_destination_folder" context="message that appears when a user tries to move/copy/upload a file but doesn't choose a destination folder">Please choose a destination folder</string>
    <string name="context_correctly_moved" context="success message when moving a node">Moved successfully</string>
    <string name="number_correctly_moved" context="success message when moving a node">%d items moved successfully</string>
    <string name="number_incorrectly_moved" context="success message when moving a node">%d items were not moved successfully</string>
    <string name="context_correctly_moved_to_rubbish" context="success message when moving a node">Moved to the rubbish bin successfully</string>
    <string name="number_correctly_moved_to_rubbish" context="success message when moving a node">%d items moved to the rubbish bin successfully</string>
    <string name="number_incorrectly_moved_to_rubbish" context="success message when moving a node">&#160;and %d items were not sent successfully</string>
    <string name="context_no_moved" context="error message">Error. Not moved</string>
    <string name="context_correctly_shared" context="success message when sharing a folder">Shared successfully</string>
    <string name="context_no_shared_number" context="error message when sharing a folder">Error. %d shares were not completed</string>
    <string name="context_correctly_shared_removed" context="success message when sharing a folder">Remove shares successfully</string>
    <string name="context_no_shared_number_removed" context="error message when sharing a folder">Error. %d process of removing shares is not completed</string>
    <string name="context_no_shared" context="error message">Error. Not shared</string>
    <string name="context_no_removed_shared" context="error message">Error. Share failed to remove</string>
    <string name="context_remove_sharing" context="success message when removing a sharing">Folder sharing removed</string>
    <string name="context_no_link" context="error message">Link creation failed</string>
    <string name="context_correctly_removed" context="success message when removing a node from MEGA">Deleted successfully</string>
    <string name="context_no_removed" context="error message">Error. Deletion failed</string>
    <string name="number_correctly_removed" context="success message when moving a node">%d items removed successfully from MEGA</string>
    <string name="number_no_removed" context="error message when moving a node">%d items are not removed successfully</string>
    <string name="number_correctly_leaved" context="success message when moving a node">%d folders left successfully</string>
    <string name="number_no_leaved" context="error message when moving a node">%d folders were not left successfully</string>
    <string name="number_correctly_sent" context="success message when sending multiple files">File sent to %d contacts successfully</string>
    <string name="number_no_sent" context="error message when sending multiple files">File was not sent to %d contacts</string>
    <string name="number_correctly_sent_multifile" context="success message when sending multiple files">%d files sent successfully</string>
    <string name="number_no_sent_multifile" context="error message when sending multiple files">%d files failed to send</string>
    <string name="number_correctly_copied" context="success message when sending multiple files">%d items copied successfully</string>
    <string name="number_no_copied" context="error message when sending multiple files">%d items were not copied</string>
    <string name="number_contact_removed" context="success message when removing several contacts">%d contacts removed successfully</string>
    <string name="number_contact_not_removed" context="error message when removing several contacts">%d contacts were not removed</string>
    <string name="number_contact_file_shared_correctly" context="success message when sharing a file with multiple contacts">Folder shared with %d contacts successfully</string>
    <string name="number_contact_file_not_shared_" context="error message when sharing a file with multiple contacts">File can not be shared with %d contacts</string>
    <string name="number_correctly_shared" context="success message when sharing multiple files">%d folders shared successfully</string>
    <string name="number_no_shared" context="error message when sharing multiple files">%d folders were not shared</string>
    <string name="context_correctly_copied_contact" context="success message when sending a file to a contact">Successfully sent to:</string>
    <string name="context_correctly_removed_sharing_contacts" context="success message when removing all the contacts of a shared folder">The folder is no longer shared</string>
    <string name="context_no_removed_sharing_contacts" context="error message when removing all the contacts of a shared folder">Error, the folder is still shared with another contact</string>
    <string name="context_select_one_file" context="option available for just one file">Select just one file</string>
    <string name="rubbish_bin_emptied" context="success message when emptying the RB">Rubbish bin emptied successfully</string>
    <string name="rubbish_bin_no_emptied" context="error message when emptying the RB">Error. The rubbish bin has not been emptied</string>

    <string name="dialog_cancel_subscriptions" context="dialog cancel subscriptions">You are about to cancel your MEGA subscription. Please let us know if there is anything we can do to help you change your mind</string>
    <string name="hint_cancel_subscriptions" context="hint cancel subscriptions dialog">Type feedback here</string>
    <string name="send_cancel_subscriptions" context="send cancel subscriptions dialog">Send</string>
    <!--
    <string name="title_cancel_subscriptions" context="title cancel subscriptions dialog">Cancel Subscription</string>
    -->
    <string name="confirmation_cancel_subscriptions" context="confirmation cancel subscriptions dialog">Thank you for your feedback! Are you sure you want to cancel your MEGA subscription?</string>
    <string name="reason_cancel_subscriptions" context="provide a reason to cancel subscriptions dialog">Your subscription has not been cancelled. Please provide a reason for your cancellation</string>

    <string name="context_node_private" context="success message after removing the public link of a folder">The folder is now private</string>
    <!--
    <string name="context_share_correctly_removed" context="success message after removing a share of a folder. a contact has no access to the folder now">Share removed</string>
    -->

    <string name="menu_new_folder" context="Menu option to create a new folder in the file manager.">New folder</string>
    <string name="menu_add_contact" context="Menu option to add a contact to your contact list.">Add contact</string>
    <string name="menu_add_contact_and_share" context="Menu option to add a contact to your contact list.">Add contact and share</string>
    <!--
    <string name="menu_download_from_link" context="Text that is displayed in the dialog to download a MEGA link inside the app">Download from MEGA link</string>
    -->

    <string name="alert_decryption_key" context="Title of the alert to introduce the decryption key">Decryption Key</string>
    <string name="message_decryption_key" context="Message of the alert to introduce the decryption key">Please enter the decryption key for the link</string>

    <string name="upload_to_image" context="upload to. Then choose an Image file">Image</string>
    <string name="upload_to_audio" context="upload to. Then choose an Audio file">Audio</string>
    <string name="upload_to_video" context="upload to. Then choose a Video file">Video</string>
    <!--
    <string name="upload_to_other" context="upload to. Then choose a file which is not an Image, an Audio or a Video">Other File</string>
    -->
    <string name="upload_to_filesystem" context="upload to. Then choose to browse the file system to choose a file">Pick from File System</string>
    <!--
    <string name="upload_select_file_type" context="title of the dialog for choosing if a user wants to upload an image, an audio, a video or a file from the system">Select file type</string>
    -->
    <!--
    <string name="upload_uploading" context="status text">Uploading</string>
    -->
    <!--
    <string name="upload_touch_to_cancel" context="hint to how to cancel the upload (by touching the notification)">Touch to cancel upload</string>
    -->
    <!--
    <string name="upload_failed" context="error message">Upload failed</string>
    -->
    <string name="upload_uploaded" context="Label for the current uploaded size of a file. For example, 3 files, 50KB uploaded">uploaded</string>
    <!--
    <string name="upload_cancel_uploading" context="Confirmation text for cancelling an upload">Do you want to cancel the upload?</string>
    -->
    <string name="upload_prepare" context="Status text at the beginning of an upload">Processing file</string>
    <string name="error_temporary_unavaible" context="error message when downloading a file">Resource temporarily not available, please try again later</string>
    <string name="upload_can_not_open" context="Error message when the selected file cannot be opened">Cannot open selected file</string>
    <string name="upload_began" context="when an upload starts, a message is shown to the user">Upload has started</string>
    <string name="unzipping_process" context="when a zip file is downloaded and clicked, the app unzips the file. This is the status text while unzipping the file">Unzipping file</string>

    <string name="error_io_problem" context="error message while browsing the local filesystem">Filesystem problem</string>
    <string name="general_error" context="error message while browsing the local filesystem">Error happened when executing the action</string>

    <string name="full_screen_image_viewer_label" context="title of the image gallery">Image viewer</string>

    <!--
    <string name="manager_download_from_link_incorrect" context="Error message when the user entered an incorrect MEGA link format for importing">Incorrect link format</string>
    -->

    <!--
    <string name="my_account_activity" context="Title of the screen where the user account information is shown">Account</string>
    -->
    <!--
    <string name="my_account_total_space" context="Headline for the amount of total storage space">Storage Space</string>
    -->
    <!--
    <string name="my_account_free_space" context="Headline for the amount of storage space is remaining">Free Space</string>
    -->
    <string name="my_account_used_space" context="Headline for the amount of storage space is used">Used Space</string>
    <string name="my_account_change_password" context="menu item">Change password</string>
    <!--
    <string name="warning_out_space" context="Warning in Cloud drive when the user is runningut of space">You\'re running out of space!\n Do you want to upgrade your account?</string>
    -->
    <!--<string name="overquota_alert_title" context="Title dialog overquota error">Storage over quota</string>-->
    <string name="overquota_alert_text" context="Dialog text overquota error">You have exceeded your storage limit. Would you like to upgrade your account?</string>

    <!--
    <string name="op_not_allowed" context="Dialod text overquota error">Operation not allowed</string>
    -->
    <string name="my_account_last_session" context="when did the last session happen">Last session</string>
    <string name="my_account_connections" context="header for the social connections, showing the number of contacts the user has">Connections</string>

    <string name="my_account_changing_password" context="message displayed while the app is changing the password">Changing password</string>
    <string name="my_account_change_password_oldPassword" context="when changing the password, the first edittext is to enter the current password">Current password</string>
    <string name="my_account_change_password_newPassword1" context="when changing the password">New password</string>
    <string name="my_account_change_password_newPassword2" context="when changing the password">Confirm new password</string>
    <!--
    <string name="my_account_change_password_error" context="Error message when the user attempts to change his password (two potential reasons in one error message).">Incorrect current password or the new passwords you provided do not match. Please try again</string>
    -->
    <!--
    <string name="my_account_change_password_error_2" context="Error message when the user attempts to change his password (two potential reasons in one error message).">Incorrect current password. Please try again</string>
    -->
    <!--
    <string name="my_account_change_password_OK" context="Success text">Password changed successfully</string>
    -->
    <string name="my_account_change_password_dont_match" context="when changing the password or creating the account, the password is required twice and check that both times are the same">Password doesn\'t match</string>

    <!--
    <string name="upgrade_activity" context="title of the Upgrade screen">PRO Membership</string>
    -->
    <string name="upgrade_select_pricing" context="title of the selection of the pro account wanted">Select membership</string>
    <string name="select_membership_1" context="the user has to decide the way of payment">Monthly or annually recurring</string>

    <!--<string name="select_membership_2" context="button to go to Google Play">Google Play subscription</string>-->


    <string name="select_payment_method" context="after choosing one PRO plan, the user have to choose the payment method: credit card, fortumo, etc">Select payment method</string>
    <string name="no_available_payment_method" context="choose the payment method option when no method is available">At this moment, no method of payment is available for this plan</string>
    <string name="payment_method_credit_card" context="one of the payment methods">Credit Card (subscription)</string>
    <string name="payment_method_fortumo" context="one of the payment methods">Mobile Carrier (one-off)</string>
    <string name="payment_method_centili" context="one of the payment methods">Mobile Carrier (one-off)</string>
    <string name="payment_method_google_wallet" context="one of the payment methods">Google Wallet (subscription)</string>

    <string name="upgrade_per_month" context="button to decide monthly payment. The asterisk is needed">Monthly*</string>
    <string name="upgrade_per_year" context="button to decide annually payment. The asterisk is needed">Annually*</string>

    <string name="upgrade_comment" context="the meaning of the asterisk in monthly* and annually* payment">* recurring subscription can be cancelled anytime before the renewal date</string>

    <string name="file_properties_get_link" context="the user can get the link and it\'s copied to the clipboard">The link has been copied to the clipboard</string>
    <!--
    <string name="file_properties_remove_link" context="the user can remove the public link">The link has been removed</string>
    -->

    <string name="full_image_viewer_not_preview" context="before sharing an image, the preview has to be downloaded">The preview has not been downloaded yet. Please wait</string>

    <string name="log_out_warning" context="alert when clicking a newsignup link being logged">Please, log out before creating the account</string>

    <!--
    <string name="import_correct" context="success message after import a file">Imported successfully</string>
    -->

    <string name="transfers_empty" context="message shown in the screen when there are not any active transfer">No active transfers</string>
    <!--
    <string name="transfers_pause" context="File uploading or downloading has been paused (until the user continues at a later stage)">All transfers are paused</string>
    -->
    <string name="menu_pause_transfers" context="menu item">Pause transfers</string>
    <!--
    <string name="menu_restart_transfers" context="menu item">Restart transfers</string>
    -->
    <string name="menu_cancel_all_transfers" context="menu item">Delete all transfers</string>

    <string name="menu_take_picture" context="menu item">Take picture</string>

    <string name="cam_sync_wifi" context="how to upload the camera images. only when Wi-Fi connected">WiFi only</string>
    <string name="cam_sync_data" context="how to upload the camera images. when Wi-Fi connected and using data plan">WiFi or data plan</string>
    <string name="cam_sync_ok" context="Answer for confirmation dialog.">OK</string>
    <string name="cam_sync_skip" context="skip the step of camera upload">Skip</string>
    <string name="cam_sync_stop" context="skip the step of camera upload">Stop</string>
    <string name="cam_sync_syncing" context="The upload of the user\'s photos orvideos from their specified album is in progress.">Camera Upload in progress</string>
    <string name="cam_sync_cancel_sync" context="confirmation question for cancelling the camera uploads">Do you want to stop Camera uploads?</string>
    <!--
    <string name="settings_camera_notif_error_no_folder" context="Error message when an unavailable destination folder was selected">Destination folder is unavailable</string>
    -->
    <string name="settings_camera_notif_title" context="title of the notification when camera upload is enabled">Uploading files of media folders</string>
    <!--
    <string name="settings_camera_notif_error" context="notification error">Camera Uploads problem</string>
    -->
    <string name="settings_camera_notif_complete" context="notification camera uploads complete">Camera uploads complete</string>

    <string name="settings_storage" context="Text listed before the amount of storage a user gets with a certain package. For example: &quot;1TB Storage&quot;.">Storage</string>
    <string name="settings_pin_lock" context="settings category title. Below this title, the pin lock settings start">PIN Lock</string>

    <string name="settings_advanced_features" context="Settings category title for cache and offline files">Advanced</string>
    <string name="settings_advanced_features_cache" context="Settings preference title for cache">Clear Cache</string>
    <string name="settings_advanced_features_offline" context="Settings preference title for offline files">Clear offline files</string>

    <string name="settings_advanced_features_cancel_account" context="Settings preference title for canceling the account">Cancel your account</string>

    <string name="settings_advanced_features_size" context="Size of files in offline or cache folders">Currently using %s</string>
    <string name="settings_advanced_features_calculating" context="Calculating Size of files in offline or cache folders">Calculating</string>

    <string name="settings_storage_download_location" context="title of the setting to set the default download location">Default download location</string>
    <string name="settings_storage_ask_me_always" context="Whether to always ask the user each time.">Always ask for download location</string>
    <string name="settings_storage_advanced_devices" context="Whether to enable the storage in advanced devices">Display advanced devices (external SD)</string>

    <string-array name="settings_storage_download_location_array" context="if the user has an internal and an external SD card, it has to be set on the settings screen">
        <item context="internal storage option">Internal storage</item>
        <item context="external storage option">External storage</item>
    </string-array>

    <string-array name="add_contact_array" context="choose the way the new user's email is inserted">
        <item context="write option">Write the user\'s e-mail</item>
        <item context="import from phone option">Import from device</item>
    </string-array>

    <string name="settings_camera_upload_on" context="settings option">Enable Camera Uploads</string>
    <string name="settings_camera_upload_turn_on" context="settings option">Turn on Camera Uploads</string>
    <string name="settings_camera_upload_off" context="settings option">Disable Camera Uploads</string>
    <string name="settings_camera_upload_how_to_upload" context="settings option. How to upload the camera images: via Wi-Fi only or via Wi-Fi and data plan">How to upload</string>

    <string name="settings_secondary_upload_on" context="The Secondary Media uploads allows to create a second Camera Folder synchronization. Enabling it would imply to choose a new local folder and then, a new destination folder in MEGA. This is the text that appears in the settings option to enable the second synchronization.">Enable Secondary Media uploads</string>
    <string name="settings_secondary_upload_off" context="The Secondary Media uploads allows to create a second Camera Folder synchronization. Disabling it would imply that the current second sync won't be running anymore. This is the text that appears in the settings option to disable the second synchronization.">Disable Secondary Media uploads</string>

    <string name="settings_empty_folder" context="settings option">Choose folder</string>

    <string-array name="settings_camera_upload_how_to_entries" context="the options of how to upload, but in an array. needed for the settings">
        <item context="how to upload the camera images. when Wi-Fi connected and using data plan">WiFi or data plan</item>
        <item context="how to upload the camera images. only when Wi-Fi connected">WiFi only</item>
    </string-array>

    <string name="settings_camera_upload_what_to_upload" context="What kind of files are going to be uploaded: images, videos or both">File Upload</string>

    <string-array name="settings_camera_upload_file_upload_entries" context="the options of what to upload in an array. Needed for the settings">
        <item context="the options of what to upload.">Photos only</item>
        <item context="the options of what to upload.">Videos only</item>
        <item context="the options of what to upload.">Photos and videos</item>
    </string-array>

    <string name="settings_camera_upload_charging" context="Option to choose that the camera sync will only be enable when the device is charging">Only when charging</string>
    <string name="settings_keep_file_names" context="Option to choose that the camera sync will maintain the local file names when uploading">Keep file names as in the device</string>

    <string name="settings_local_camera_upload_folder" context="The location of where the user photos or videos are stored in the device.">Local Camera folder</string>
    <string name="settings_mega_camera_upload_folder" context="The location of where the user photos or videos are stored in MEGA.">MEGA Camera Uploads folder</string>

    <string name="settings_local_secondary_folder" context="The location of where the user photos or videos of the secondary sync are stored in the device.">Local Secondary folder</string>
    <string name="settings_mega_secondary_folder" context="The location of where the user photos or videos of the secondary sync are stored in MEGA.">MEGA Secondary folder</string>

    <string name="settings_camera_upload_only_photos" context="what kind of file are going to be uploaded. Needed for the settings summary">Photos only</string>
    <string name="settings_camera_upload_only_videos" context="what kind of file are going to be uploaded. Needed for the settings summary">Videos only</string>
    <string name="settings_camera_upload_photos_and_videos" context="what kind of file are going to be uploaded. Needed for the settings summary">Photos and videos</string>

    <!--
    <string name="settings_pin_lock_on" context="settings of the pin lock">Enable PIN Lock</string>
    -->
    <!--
    <string name="settings_pin_lock_off" context="settings of the pin lock">Disable PIN Lock</string>
    -->
    <!--
    <string name="settings_pin_lock_code" context="settings of the pin lock">PIN Code</string>
    -->
    <string name="settings_pin_lock_code_not_set" context="status text when no custom photo sync folder has been set">Not set</string>
    <string name="settings_reset_lock_code" context="settings of the pin lock">Reset PIN code</string>
    <string name="settings_pin_lock_switch" context="settings of the pin lock">PIN Lock</string>

    <string name="pin_lock_enter" context="Button after the pin code input field">Enter</string>
    <string name="pin_lock_alert" context="error message when not typing the pin code correctly">Your local files will be deleted and you will be logged out after 10 failed attempts</string>
    <string name="pin_lock_incorrect" context="error message when not typing the pin code correctly">Incorrect code</string>
    <string name="pin_lock_incorrect_alert" context="error message when not typing the pin code correctly">Wrong PIN code, please try again. You have %2d attempts left</string>
    <string name="pin_lock_not_match" context="error message when not typing the pin code correctly (two times)">PIN Codes don\'t match</string>
    <string name="unlock_pin_title" context="title of the screen to unlock screen with pin code">Enter your PIN Code</string>
    <string name="unlock_pin_title_2" context="title of the screen to unlock screen with pin code in second round">Re-Enter your PIN Code</string>
    <string name="reset_pin_title" context="title of the screen to unlock screen with pin code">Enter your new PIN Code</string>
    <string name="reset_pin_title_2" context="title of the screen to unlock screen with pin code in second round">Re-Enter your new PIN Code</string>
    <string name="incorrect_pin_activity" context="text of the screen after 10 attemps with a wrong PIN" formatted="false">All your local data will be deleted and you will be logged out in %1d seconds</string>

    <string name="settings_about" context="Caption of a title, in the context of &quot;About MEGA&quot; or &quot;About us&quot;">About</string>
    <string name="settings_about_privacy_policy" context="App means &quot;Application&quot;">Privacy Policy</string>
    <string name="settings_about_terms_of_service" context="App means &quot;Application&quot;">Terms of Service</string>
    <string name="settings_about_gdpr" context="setting menu that links to the GDPR terms">Data Protection Regulation</string>
    <string name="settings_about_app_version" context="App means &quot;Application&quot;">App version</string>
    <string name="settings_about_sdk_version" context="Title of the label where the SDK version is shown">MEGA SDK version</string>
    <string name="settings_about_karere_version" context="Title of the label where the MEGAchat SDK version is shown">MEGAchat SDK version</string>
    <string name="settings_about_code_link_title" context="Link to the public code of the app">View source code</string>

    <string name="january">January</string>
    <string name="february">February</string>
    <string name="march">March</string>
    <string name="april">April</string>
    <string name="may">May</string>
    <string name="june">June</string>
    <string name="july">July</string>
    <string name="august">August</string>
    <string name="september">September</string>
    <string name="october">October</string>
    <string name="november">November</string>
    <string name="december">December</string>

    <string name="zip_browser_activity" context="title of the screen that shows the ZIP files">ZIP Browser</string>

    <!--
    <string name="new_account" context="in login screen to create a new account">Create account now!</string>
    -->

    <string name="my_account_title" context="title of the My Account screen">Account Type</string>
    <string name="renews_on" context="title of the Expiration Date">Renews on&#160;</string>
    <string name="expires_on" context="title of the Expiration Date">Expires on&#160;</string>
    <string name="free_account">FREE</string>
    <string name="prolite_account" context="Not translate">Lite</string>
    <string name="pro1_account" context="Not translate">PRO I</string>
    <string name="pro2_account" context="Not translate">PRO II</string>
    <string name="pro3_account" context="Not translate">PRO III</string>

    <!--
    <string name="free_storage" context="Not translate">50 GB</string>
    -->
    <!--
    <string name="free_bandwidth" context="Free bandwich account details">Limited</string>
    -->

    <string name="camera_uploads_created" context="info message shown to the user when the Camera Uploads folder has been created">Camera Uploads folder created</string>

    <!--
    <string name="ZIP_download_permission" context="A compressed file will be downloaded and decompressed.">The ZIP file will be downloaded and unzipped</string>
    -->
    <!--
    <string name="ZIP_unzip_permission" context="A compressed file will be decompressed.">The ZIP file will be unzipped </string>
    -->

    <string name="sortby_owner_mail" context="category in sort by action">Owner\'s E-mail</string>
    <string name="sortby_name" context="category in sort by action">Name</string>
    <string name="sortby_name_ascending" context="sort files alphabetically ascending">Ascending</string>
    <string name="sortby_name_descending" context="sort files alphabetically descending">Descending</string>

    <string name="sortby_date" context="category in sort by action">Date</string>
    <string name="sortby_creation_date" context="category in sort by action">Creation Date</string>
    <string name="sortby_modification_date" context="category in sort by action">Modification Date</string>
    <string name="sortby_date_newest" context="sort files by date newest first">Newest</string>
    <string name="sortby_date_oldest" context="sort files by date oldest first">Oldest</string>

    <string name="sortby_size" context="category in sort by action">Size</string>
    <string name="sortby_size_largest_first" context="sort files by size largest first">Largest</string>
    <string name="sortby_size_smallest_first" context="sort files by size smallest first">Smallest</string>

    <string name="per_month" context="in payments, for example: 4.99€ per month">per month</string>
    <string name="per_year" context="in payments, for example: 49.99€ per year">per year</string>

    <string name="billing_details" context="Contextual text in the beginning of the Credit Card Payment">Enter your billing details:</string>
    <string name="address1_cc" context="Hint text of the address1 edittext, which is the first line (of two) of the address">Address 1</string>
    <string name="address2_cc" context="Hint text of the address2 edittext, which is the second line (of two) of the address">Address 2 (optional)</string>
    <string name="city_cc" context="Hint text of the city edittext for billing purposes">City</string>
    <string name="state_cc" context="Hint text of the state or province edittext for billing purposes">State / Province</string>
    <string name="country_cc" context="Hint text of the country edittext for billing purposes">Country</string>
    <string name="postal_code_cc" context="Hint text of the postal code edittext for billing purposes">Postal code</string>

    <string name="payment_details" context="Contextual text in the beginning of the Credit Card Payment">Enter your payment details:</string>
    <string name="first_name_cc" context="Hint text of the first name of the credit card edittext for payment purposes">First name</string>
    <string name="last_name_cc" context="Hint text of the last name of the credit card edittext for payment purposes">Last name</string>
    <string name="credit_card_number_cc" context="Hint text of the credit card number edittext for payment purposes">Credit Card Number</string>
    <string name="month_cc" context="Hint text of the expiration month of the credit card for payment purposes">Month</string>
    <string name="year_cc" context="Hint text of the expiration year of the credit card for payment purposes">Year</string>
    <string name="cvv_cc" context="Hint text of the CVV edittext for payment purposes">CVV</string>

    <string name="proceed_cc" context="Text of the button which proceeds the payment">Proceed</string>

    <string name="account_successfully_upgraded" context="Message shown when the payment of an upgrade has been correct">Account successfully upgraded!</string>
    <string name="account_error_upgraded" context="Message shown when the payment of an upgrade has not been correct">The operation failed. Your credit card has not been charged</string>
    <string name="credit_card_information_error" context="Message shown when the credit card information is not correct">The credit card information was not correct. The credit card will not be charged</string>
    <!--
    <string name="not_upgrade_is_possible" context="Message shown when the user wants to upgrade an account that cannot be upgraded">Your account cannot be upgraded from the app. Please contact support@mega.nz to upgrade your account</string>
    -->

    <string name="pin_lock_type" context="title to choose the type of PIN code">PIN Code Type</string>
    <string name="four_pin_lock" context="PIN with 4 digits">4 digit PIN</string>
    <string name="six_pin_lock" context="PIN with 6 digits">6 digit PIN</string>
    <string name="AN_pin_lock" context="PIN alphanumeric">Alphanumeric PIN</string>

    <string name="settings_enable_logs" context="Confirmation message when enabling logs in the app">Logs are now enabled</string>
    <string name="settings_disable_logs" context="Confirmation message when disabling logs in the app">Logs are now disabled</string>

    <string name="search_open_location" context="Option in the sliding panel to open the folder which contains the file selected after performing a search">Open location</string>
    <string name="servers_busy" context="message when a request cannot be performed because the servers are busy">This process is taking longer than expected. Please wait.</string>

    <string name="my_account_free" context="Label in My Account section to show user account type">Free Account</string>
    <string name="my_account_prolite" context="Label in My Account section to show user account type">Lite Account</string>
    <string name="my_account_pro1" context="Label in My Account section to show user account type">PRO I Account</string>
    <string name="my_account_pro2" context="Label in My Account section to show user account type">PRO II Account</string>
    <string name="my_account_pro3" context="Label in My Account section to show user account type">PRO III Account</string>

    <string name="backup_title" context="Title of the screen to backup the master key">Backup your Recovery Key</string>
    <string name="backup_subtitle" context="Subtitle of the screen to backup the master key">Your password unlocks your Recovery Key</string>

    <string name="backup_first_paragraph" context="First paragraph of the screen to backup the master key">Your data is only readable through a chain of decryption operations that begins with your master encryption key, which we store encrypted with your password. This means that if you lose your password, your master key can no longer be decrypted, and you can no longer decrypt your data.</string>
    <string name="backup_second_paragraph" context="Second paragraph of the screen to backup the master key">Exporting the master key and keeping it in a secure location enables you to set a new password without data loss.</string>
    <string name="backup_third_paragraph" context="Third paragraph of the screen to backup the master key">An external attacker cannot gain access to your account with just your key. A password reset requires both the key and access to your e-mail.</string>
    <string name="backup_action" context="Sentence to inform the user the available actions in the screen to backup the master key">Copy the Recovery Key to clipboard or save it as text file</string>

    <string name="save_action" context="Action of the button to save the master key as a text file">Save</string>
    <string name="copy_MK_confirmation" context="Alert message when the master key has been successfully copied to the ClipBoard">The Recovery Key has been successfully copied</string>

    <string name="change_pass" context="Button to change the password">Change</string>

    <string name="general_positive_button" context="Positive button to perform a general action">YES</string>
    <string name="general_negative_button" context="Negative button to perform a general action">NO</string>

    <string name="forgot_pass_menu" context="Option of the overflow menu to show the screen info to reset the password">Forgot password?</string>
    <string name="forgot_pass" context="Button in the Login screen to reset the password">Forgot your password?</string>
    <string name="forgot_pass_first_paragraph" context="First paragraph of the screen when the password has been forgotten">If you have a backup of your Recovery Key, you can reset your password by selecting YES. No data will be lost.</string>
    <string name="forgot_pass_second_paragraph" context="Second paragraph of the screen when the password has been forgotten">You can still export your Recovery Key now if you have an active MEGA session in another browser on this or any other computer. If you don\'t, you can no longer decrypt your existing account, but you can start a new one under the same e-mail address by selecting NO.</string>
    <!--
    <string name="forgot_pass_second_paragraph_logged_in" context="Second paragraph of the screen when the password has been forgotten and the user is still logged in">If you don\&apos;t, you can still export your recovery key now in this MEGA session. Please, go back and backup your recovery key.</string>
    -->

    <string name="forgot_pass_action" context="Sentence to ask to the user if he has the master key in the screen when the password has been forgotten">Do you have a backup of your Recovery Key?</string>

    <string name="title_alert_reset_with_MK" context="Title of the alert message to ask for the link to reset the pass with the MK">Great!</string>
    <string name="edit_text_insert_mail" context="Hint of the text where the user can write his e-mail">email goes here</string>
    <string name="text_alert_reset_with_MK" context="Text of the alert message to ask for the link to reset the pass with the MK">Please enter your email address below. You will receive a recovery link that will allow you to submit your Recovery Key and reset your password.</string>

    <string name="edit_text_insert_mk" context="Hint of the text when the user can write his master key">Your Recovery Key goes here</string>

    <string name="edit_text_insert_pass" context="Hint of the text where the user can write his password">password goes here</string>
    <string name="delete_account_text_last_step" context="Text shown in the last alert dialog to confirm the cancellation of an account">This is the last step to cancel your account. You will permanently lose all the data stored in the cloud. Please enter your password below.</string>

    <string name="email_verification_title" context="Title of the alert dialog to inform the user that have to check the email">Email verification</string>
    <string name="email_verification_text" context="Text of the alert dialog to inform the user that have to check the email">Please check your email to proceed.</string>
    <string name="email_verification_text_error" context="Text of the alert dialog to inform the user when an error occurs when cancelling the account">An error occurred, please try again.</string>


    <string name="alert_not_logged_in" context="Alert to inform the user that have to be logged in to perform the action">You must be logged in to perform this action.</string>
    <string name="invalid_string" context="Error when the user leaves empty the password field">Incorrect</string>

    <string name="invalid_email_title" context="Title of the alert dialog when the user tries to recover the pass of a non existing account">Invalid email address</string>
    <string name="invalid_email_text" context="Title of the alert dialog when the user tries to recover the pass of a non existing account">Please check the e-mail address and try again.</string>
    <!--
    <string name="alert_not_logged_out" context="Alert to inform the user that have to be logged out to perform the action">You must be logged out to perform this action.</string>
    -->

    <string name="title_dialog_insert_MK" context="Title of the dialog to write MK after opening the recovery link">Password reset</string>
    <string name="text_dialog_insert_MK" context="Text of the dialog to write MK after opening the recovery link">Please enter your Recovery Key below</string>

    <string name="pass_changed_alert" context="Text of the alert when the pass has been correctly changed">Password changed!</string>

    <string name="park_account_dialog_title" context="Title of the dialog to park an account">Park account</string>
    <string name="park_account_button" context="Button to park an account">Park</string>
    <string name="park_account_title" context="Title of the screen to park an account">Oops!</string>
    <string name="park_account_first_paragraph" context="First paragraph of the screen to park an account">Due to our end-to-end encryption paradigm, you will not be able to access your data without either your password or a backup of your Recovery Key.</string>
    <string name="park_account_second_paragraph" context="Second paragraph of the screen to park an account">You can park your existing account and start a fresh one under the same e-mail address. Your data will be retained for at least 60 days. In case that you recall your parked account\'s password, please contact support&#64;mega.nz</string>

    <string name="dialog_park_account" context="Text of the dialog message to ask for the link to park the account">Please enter your email address below. You will receive a recovery link that will allow you to park your account.</string>
    <string name="park_account_text_last_step" context="Text shown in the last alert dialog to park an account">This is the last step to park your account, please enter your new password. Your data will be retained for at least 60 days. If you recall your parked account\'s password, please contact support&#64;mega.nz</string>

    <string name="title_enter_new_password" context="Title of the screen to write the new password after opening the recovery link">Enter new password</string>
    <string name="recovery_link_expired" context="Message when the user tries to open a recovery pass link and it has expired">This recovery link has expired, please try again.</string>

    <string name="text_reset_pass_logged_in" context="Text of the alert after opening the recovery link to reset pass being logged.">Your Recovery Key will be used to reset your password. Please, enter your new password.</string>
    <string name="email_verification_text_change_pass" context="Text of the alert dialog to inform the user that have to check the email after clicking the option forgot pass">You will receive a recovery link that will allow you to reset your password.</string>

    <string name="my_account_upgrade_pro" context="Button to upgrade the account to PRO account in My Account Section">Upgrade</string>
    <string name="my_account_upgrade_pro_panel" context="Button to upgrade the account to PRO account in the panel that appears randomly">Upgrade now</string>
    <string name="get_pro_account" context="Message to promote PRO accounts">Improve your cloud capacity![A]Get more space &amp; transfer quota with a PRO account!</string>
    <string name="toast_master_key" context="success message when the MasterKey file has been downloaded">The Recovery Key has been backed up into: %1s.[A]While the file remains in this path, you will find it at the Saved for Offline Section.[A]Note: It will be deleted if you log out, please store it in a safe place.</string>

    <!--
    <string name="next_ime_action" context="Action to pass focus to the next field in a form">Next</string>
    -->

    <string name="mail_already_used" context="Error shown when the user tries to change his mail to one that is already used">Error. This email address is already in use.</string>

    <string name="change_mail_text_last_step" context="Text shown in the last alert dialog to change the email associated to an account">This is the last step to change your email. Please enter your password below.</string>
    <string name="change_mail_title_last_step" context="Title of the alert dialog to change the email associated to an account">Change email</string>

    <!--
    <string name="success_changing_user_mail" context="Message when the user email has been changed successfully">Your email has been correctly updated.</string>
    -->

    <string name="title_new_warning_out_space" context="Iitle of the warning when the user is running out of space">You\'re running out of space!</string>
    <string name="new_warning_out_space" context="Text of the warning when the user is running out of space">Take full advantage of your MEGA account by upgrading to PRO.</string>

    <string name="title_options_avatar_panel" context="Iitle of sliding panel to choose the option to edit the profile picture">Edit profile picture</string>
    <string name="take_photo_avatar_panel" context="Option of the sliding panel to change the avatar by taking a new picture">Take picture</string>
    <string name="choose_photo_avatar_panel" context="Option of the sliding panel to change the avatar by choosing an existing picture">Choose picture</string>
    <string name="delete_avatar_panel" context="Option of the sliding panel to delete the existing avatar">Delete picture</string>

    <string name="incorrect_MK" context="Alert when the user introduces his MK to reset pass incorrectly">The key you supplied does not match this account. Please make sure you use the correct Recovery Key and try again.</string>
    <string name="incorrect_MK_title" context="Title of the alert when the user introduces his MK to reset pass incorrectly">Invalid Recovery Key</string>

    <string name="option_full_link" context="Alert Dialog to get link">Link with key</string>

    <string name="recovering_info" context="Message shown meanwhile the app is waiting for a request">Getting info&#8230;</string>

    <string name="email_verification_text_change_mail" context="Text of the alert dialog to inform the user that have to check the email to validate his new email">Your new email address needs to be validated. Please check your email to proceed.</string>

    <string name="confirmation_delete_avatar" context="Confirmation before deleting the avatar of the user's profile">Delete your profile picture?</string>
    <string name="title_edit_profile_info" context="Title of the Dialog to edit the profile attributes of the user's account">Edit</string>

    <string name="title_set_expiry_date" context="Alert Dialog to get link">Set expiry date</string>
    <string name="title_set_password_protection" context="Title of the dialog to get link with password">Set password protection</string>
    <string name="subtitle_set_expiry_date" context="Subtitle of the dialog to get link">(PRO ONLY)</string>
    <string name="set_password_protection_dialog" context="Alert Dialog to get link with password">Set password</string>
    <string name="hint_set_password_protection_dialog" context="Hint of the dialog to get link with password">Enter password</string>
    <string name="hint_confirm_password_protection_dialog" context="Hint of the confirmation dialog to get link with password">Confirm password</string>
    <string name="link_request_status" context="Status text at the beginning of getting a link">Processing...</string>

    <string name="edit_link_option" context="Option of the sliding panel to edit the link of a node">Manage link</string>

    <string name="old_password_provided_incorrect" context="Error alert dialog shown when changing the password the user provides an incorrect password ">The current password you have provided is incorrect.</string>

    <string name="number_correctly_reinvite_contact_request" context="success message when reinviting multiple contacts">%d reinvite requests sent successfully.</string>

    <string name="number_correctly_delete_contact_request" context="success message when reinviting multiple contacts">%d requests deleted successfully.</string>
    <string name="number_no_delete_contact_request" context="error message when reinviting multiple contacts">%1$d requests successfully deleted but %2$d requests were not deleted.</string>

    <string name="confirmation_delete_contact_request" context="confirmation message before removing a contact request.">Do you want to remove the invitation request to %s?</string>
    <string name="confirmation_remove_multiple_contact_request" context="confirmation message before removing mutiple contact request">Do you want to remove these %d invitation requests?</string>

    <string name="number_correctly_invitation_reply_sent" context="success message when replying to multiple received request">%d request replies sent.</string>
    <string name="number_incorrectly_invitation_reply_sent" context="error message when replying to multiple received request">%1$d request replies successfully sent but %2$d were not sent.</string>

    <plurals name="general_num_request">
        <item context="referring to a invitation request in the Contacts section" quantity="one">request</item>
        <item context="referring to a invitation request in the Contacts section" quantity="other">requests</item>
    </plurals>

    <plurals name="confirmation_remove_outgoing_shares">
        <item context="Confirmation before removing the outgoing shares of a folder" quantity="one">The folder is shared with %1$d contact. Remove share?</item>
        <item context="Confirmation before removing the outgoing shares of a folder" quantity="other">The folder is shared with %1$d contacts. Remove all shares?</item>
    </plurals>

    <string name="error_incorrect_email_or_password" context="Error message when the credentials to login are incorrect.">Invalid email and/or password. Please try again.</string>
    <string name="error_account_suspended" context="Error message when trying to login and the account is suspended.">Your account has been suspended due to Terms of Service violations. Please contact support&#64;mega.nz</string>
    <string name="too_many_attempts_login" context="Error message when to many attempts to login.">Too many failed attempts to login, please wait for an hour.</string>
    <string name="account_not_validated_login" context="Error message when trying to login to an account not validated.">This account has not been validated yet. Please, check your email.</string>

    <string name="general_error_folder_not_found" context="Error message shown when opening a folder link which doesn't exist">Folder link unavailable</string>
    <string name="folder_link_unavaible_ToS_violation" context="Error message shown when opening a folder link which has been removed due to ToS/AUP violation">The folder link has been removed because of a ToS/AUP violation.</string>

    <string name="general_error_file_not_found" context="Error message shown when opening a file link which doesn't exist">File link unavailable</string>
    <string name="file_link_unavaible_ToS_violation" context="Error message shown when opening a file link which has been removed due to ToS/AUP violation">The file link has been removed because of a ToS/AUP violation.</string>

    <string name="confirm_email_text" context="Title of the screen after creating the account. That screen asks the user to confirm the account by checking the email">Awaiting email confirmation</string>
    <string name="confirm_email_explanation" context="Text below the title that explains the user should check the email and click the link to confirm the account">Please check your email and click the link to confirm your account.</string>

    <plurals name="general_num_items">
        <item context="Singular of items which contains a folder. 1 item" quantity="one">item</item>
        <item context="Plural of items which contains a folder. 2 items" quantity="other">items</item>
    </plurals>

    <string name="file_link_unavaible_delete_account" context="Error message shown when opening a file or folder link which account has been removed due to ToS/AUP violation">The associated user account has been terminated due to multiple violations of our Terms of Service.</string>

    <string name="general_error_invalid_decryption_key" context="Error message shown after login into a folder link with an invalid decryption key">The provided decryption key for the folder link is invalid.</string>

    <string name="my_account_my_credentials" context="Title of the label in the my account section. It shows the credentials of the current user so it can be used to be verified by other contacts">My credentials</string>
    <string name="limited_bandwith" context="Word to indicate the limited bandwidth of the free accounts">Limited</string>

    <string name="section_chat" context="Item of the navigation title for the chat section">Chat</string>
    <string name="section_chat_with_notification" context="Item of the navigation title for the chat section when there is any unread message">Chat [A](%1$d)[/A]</string>

    <string name="tab_archive_chat" context="Title of the archived chats tab. Capital letters">Archive</string>
    <!--
    <string name="tab_recent_chat" context="Title of the recent chats tab. Capital letters">RECENT</string>
    -->

    <!--
    <string name="archive_chat_empty" context="Message shown when the user has no archived chats">No archived conversations</string>
    -->
    <string name="recent_chat_enable_chat" context="Message shown when the user has no archived chats">Chat is disabled</string>
    <string name="recent_chat_enable_chat_button" context="Message shown when the user has no archived chats">Enable chat</string>

    <!--
    <string name="get_started_button" context="Button to start using the chat">Get started</string>
    -->

    <string name="recent_chat_empty_invite" context="Message shown when the user has no recent chats">Invite your friends to join you on Chat and enjoy our encrypted platform with privacy and security.</string>
    <!--<string name="recent_chat_empty_enable_chat" context="Message shown when the user has no recent chats">Enable Chat[A]and enjoy our encrypted platform with privacy and security.</string>-->

    <!--
    <string name="videocall_title" context="Title shown in the list of main chat screen for a videocall">Video call</string>
    -->

    <!--
    <plurals name="general_minutes">
        <item context="Singular of minutes. 1 minute" quantity="one">minute</item>
        <item context="Plural of minutes. 2 minute" quantity="other">minutes</item>
    </plurals>
    -->

    <!--
    <plurals name="general_hours">
        <item context="Singular of hours. 1 hour" quantity="one">hour</item>
        <item context="Plural of hours. 2 hours" quantity="other">hours</item>
    </plurals>
    -->

    <!--
    <plurals name="general_seconds">
        <item context="Singular of seconds. 1 second" quantity="one">second</item>
        <item context="Plural of seconds. 2 second" quantity="other">seconds</item>
    </plurals>
    -->

    <string name="initial_hour" context="Initial of the word hour to show the duration of a video or audio call">h</string>
    <string name="initial_minute" context="Initial of the word minute to show the duration of a video or audio call">m</string>
    <string name="initial_second" context="Initial of the word second to show the duration of a video or audio call">s</string>

    <!--
    <string name="videocall_item" context="Info shown about the last action in a chat is a videocall">Video call</string>
    -->

    <string name="selected_items" context="Title shown when multiselection is enable in chat tabs">%d selected</string>

    <string name="remove_contact_shared_folder" context="Message to confirm if the user wants to delete a contact from a shared folder">The contact %s will be removed from the shared folder.</string>
    <string name="remove_multiple_contacts_shared_folder" context="Message to confirm if the user wants to delete a multiple contacts from a shared folder">%d contacts will be removed from the shared folder.</string>

    <string name="number_correctly_removed_from_shared" context="success message when removing a contact from a shared folder">%d contacts removed correctly from the shared folder</string>
    <string name="number_incorrectly_removed_from_shared" context="success message when removing a contact from a shared folder">&#160;and %d contacts were not successfully removed</string>

    <string name="contacts_list_empty_text_loading" context="Message shown while the contact list from the device is being read and then shown to the user">Loading contacts from the phone...</string>

    <string name="number_correctly_invite_contact_request" context="success message when reinviting multiple contacts">%d invite requests sent successfully.</string>
    <string name="number_no_invite_contact_request" context="error message when reinviting multiple contacts">%1$d invite requests successfully sent but %2$d requests were not sent.</string>

    <string name="chat_me_text_bracket" context="Word next to own user's message in chat screen">%1s (Me)</string>
    <string name="type_message_hint" context="Hint shown in the field to write a message in the chat screen">Type a message</string>

    <string name="general_mute" context="button">Mute</string>
    <string name="general_unmute" context="button">Unmute</string>

    <string name="title_properties_chat_contact_notifications" context="Title of the section to enable notifications in the Contact Properties screen">Notifications</string>
    <string name="title_properties_chat_contact_message_sound" context="Title of the section to choose the sound of incoming messages in the Contact Properties screen">Message sound</string>
    <string name="title_properties_chat_clear_chat" context="Title of the section to clear the chat content in the Contact Properties screen">Clear chat</string>
    <string name="title_properties_chat_share_contact" context="Title of the section to share the contact in the Contact Properties screen">Share contact</string>

    <string name="call_ringtone_title" context="Title of the screen to select the ringtone of the calls">Call ringtone</string>
    <string name="notification_sound_title" context="Title of the screen to select the sound of the notifications">Notification sound</string>

    <string name="confirmation_clear_chat" context="Text of the confirmation dialog to clear the chat history">After cleared, neither %s nor you will be able to see messages of this chat.</string>

    <string name="general_clear" context="Button to clear the chat history">Clear</string>
    <!--
    <string name="login_initializing_chat" context="After login, initializing chat">Initializing chat</string>
    -->

    <string name="clear_history_success" context="Message show when the history of a chat has been successfully deleted">The history of the chat has been cleared</string>
    <string name="clear_history_error" context="Message show when the history of a chat hasn't been successfully deleted">Error. The history of the chat has not been cleared correctly</string>

    <string name="add_participants_menu_item" context="Menu item to add participants to a chat">Add participants</string>
    <string name="remove_participant_menu_item" context="Menu item to remove a participants from a chat">Remove participant</string>

    <string name="mega_info_empty_screen" context="Message about MEGA when there are no message in the chat screen">Protects your chat with end-to-end (user controlled) encryption, providing essential safety assurances:</string>
    <string name="mega_authenticity_empty_screen" context="Message about MEGA when there are no message in the chat screen">The system ensures that the data received is truly from the specified sender, and its content has not been manipulated during transit.</string>
    <string name="mega_confidentiality_empty_screen" context="Message about MEGA when there are no message in the chat screen">Only the author and intended recipients are able to decipher and read the content.</string>

    <string name="title_mega_info_empty_screen" context="Message about MEGA when there are no message in the chat screen">MEGA</string>
    <string name="title_mega_authenticity_empty_screen" context="Message about MEGA when there are no message in the chat screen">Authenticity</string>
    <string name="title_mega_confidentiality_empty_screen" context="Message about MEGA when there are no message in the chat screen">Confidentiality</string>

    <string name="error_not_logged_with_correct_account" context="Error message shown when opening a cancel link with an account that not corresponds to the link">This link is not related to this account. Please, log in with the correct account.</string>
    <string name="cancel_link_expired" context="Message when the user tries to open a cancel link and it has expired">This cancel link has expired, please try again.</string>

    <string name="no_results_found" context="Text shown after searching and no results found">No results were found</string>

    <string name="offline_status" context="Info label about the status of the user">Offline</string>
    <string name="online_status" context="Info label about the status of the user">Online</string>
    <string name="away_status" context="Info label about the status of the user">Away</string>
    <string name="busy_status" context="Info label about the status of the user">Busy</string>
    <string name="invalid_status" context="Info label about the status of the user">No connection</string>

    <string name="text_deleted_message" context="Text shown when a message has been deleted in the chat">This message has been deleted</string>
    <string name="text_deleted_message_by" context="Text shown when a message has been deleted in the chat">[A]This message has been deleted by [/A][B]%1$s[/B]</string>

    <string name="confirmation_delete_several_messages" context="Confirmation before deleting messages">Remove messages?</string>
    <string name="confirmation_delete_one_message" context="Confirmation before deleting one message">Remove message?</string>

    <!--
    <string name="text_cleared_history" context="Text shown when a user cleared the history of a chat"><![CDATA[<font color=\'#060000\'>%1$s</font> <font color=\'#868686\'> cleared the chat history</font>]]></string>
    -->

    <string name="group_chat_label" context="Label for the sliding panel of a group chat">Group chat</string>
    <string name="group_chat_info_label" context="Label for the option of the sliding panel to show the info of a chat group">Group info</string>
    <string name="group_chat_start_conversation_label" context="Label for the option of the sliding panel to start a one to one chat">Start conversation</string>
    <string name="group_chat_edit_profile_label" context="Label for the option of the sliding panel to edit the profile">Edit profile</string>
    <string name="title_properties_chat_leave_chat" context="Title of the section to leave a group content in the Contact Properties screen">Leave chat</string>
    <string name="participants_chat_label" context="Label for participants of a group chat">Participants</string>

    <string name="confirmation_remove_chat_contact" context="confirmation message before removing a contact from a chat.">Remove %s from this chat?</string>

    <string name="observer_permission_label_participants_panel" context="Label to show the participant permission in the options panel of the group info screen">Read-only</string>
    <!--
    <string name="member_permission_label_participants_panel" context="Label to show the participant permission in the options panel of the group info screen">Member</string>
    -->
    <string name="standard_permission_label_participants_panel" context="Label to show the participant permission in the options panel of the group info screen">Standard</string>
    <string name="administrator_permission_label_participants_panel" context="Label to show the participant permission in the options panel of the group info screen">Moderator</string>

    <string name="edited_message_text" context="Text appended to a edited message.">(edited)</string>
    <string name="change_title_option" context="Option in menu to change title of a chat group.">Change title</string>

    <string name="confirmation_leave_group_chat" context="confirmation message before leaving a group chat">If you leave, you will no longer have access to read or send messages.</string>
    <string name="title_confirmation_leave_group_chat" context="title confirmation message before leaving a group chat">Leave group chat?</string>

    <string name="confirmation_clear_group_chat" context="Text of the confirmation dialog to clear a group chat history">All messages and media in this conversation will be cleared.</string>
    <string name="title_confirmation_clear_group_chat" context="Title of the confirmation dialog to clear a group chat history">Clear history?</string>


    <string name="add_participant_error_already_exists" context="Message show when a participant hasn't been successfully invited to a group chat">The participant is already included in this group chat</string>

    <string name="number_correctly_add_participant" context="success message when inviting multiple contacts to a group chat">%d participants were correctly invited</string>
    <string name="number_no_add_participant_request" context="error message when inviting multiple contacts to a group chat">%1$d participants were successfully invited but %2$d participants were not invited.</string>

    <string name="message_permissions_changed" context="chat message when the permissions for a user has been changed">[A]%1$s[/A][B] was changed to [/B][C]%2$s[/C][D] by [/D][E]%3$s[/E]</string>
    <string name="message_add_participant" formatted="false" context="chat message when a participant was added to a group chat">[A]%1$s[/A][B] joined the group chat by invitation from [/B][C]%2$s[/C]</string>
    <string name="message_remove_participant" context="chat message when a participant was removed from a group chat">[A]%1$s[/A][B] was removed from group chat by [/B][C]%2$s[/C]</string>

    <string name="change_title_messages" context="Message shown when a participant change the title of a group chat.">[A]%1$s[/A][B] changed the group chat name to [/B][C]\"%2$s\"[/C]</string>

    <string name="message_participant_left_group_chat" context="chat message when a participant left a group chat">[A]%1$s[/A][B] left the group chat[/B]</string>

    <string name="manual_retry_alert" context="chat message alert when the message have to been manually">Message not sent. Tap for options</string>

    <string name="chat_status_title" context="settings of the chat to choose the status">Status</string>
    <!--
    <string name="settings_chat_summary_online" context="summary of the status online in settings">You can chat, share files and make calls with your contacts.</string>
    -->
    <!--
    <string name="settings_chat_summary_invisible" context="summary of the status invisible in settings">You can interact with your contacts but you will appear offline for them.</string>
    -->
    <!--
    <string name="settings_chat_summary_offline" context="summary of the status invisible in settings">You will appear offline to your contacts and you will not be able to chat with them.</string>
    -->

    <!--
    <string name="changing_status_to_online_success" context="message shown when the status of the user successfully changed to online">You\'re now online</string>
    -->
    <!--
    <string name="changing_status_to_invisible_success" context="message shown when the status of the user successfully changed to invisible">You\'re now away</string>
    -->

    <!--
    <string name="changing_status_to_offline_success" context="message shown when the status of the user successfully changed to offline">You\'re now offline</string>
    -->
    <!--
    <string name="changing_status_to_busy_success" context="message shown when the status of the user successfully changed to offline">You\'re now busy</string>
    -->
    <string name="changing_status_error" context="message shown when the status of the user coudn't be changed">Error. Your status has not been changed</string>
    <string name="leave_chat_error" context="message shown when a user couldn't leave chat">An error occurred when leaving the chat</string>
    <string name="create_chat_error" context="message shown when a chat has not been created">An error occurred when creating the chat</string>

    <string name="settings_chat_vibration" context="settings of the chat to choose the status">Vibration</string>

    <!--
    <string name="list_message_deleted" context="Text show in list of chats when the last message has been deleted">Message deleted</string>
    -->

    <string name="non_format_text_deleted_message_by" context="Text shown when a message has been deleted in the chat">This message has been deleted by %1$s</string>
    <string name="history_cleared_message" context="Text shown when the chat history was cleared by me">Chat history was cleared</string>
    <string name="non_format_history_cleared_by" context="Text shown when the chat history was cleared by someone">Chat history cleared by %1$s</string>

    <!--
    <string name="non_format_text_cleared_history" context="Text shown when a user cleared the history of a chat">%1$s cleared the chat history</string>
    -->
    <string name="non_format_message_permissions_changed" context="chat message when the permissions for a user has been changed">%1$s was changed to %2$s by %3$s</string>
    <string name="non_format_message_add_participant" formatted="false" context="chat message when a participant was added to a group chat">%1$s was added to this group chat by invitation from %2$s</string>
    <string name="non_format_message_remove_participant" context="chat message when a participant was removed from a group chat">%1$s was removed from group chat by %2$s</string>

    <string name="non_format_change_title_messages" context="Message shown when a participant change the title of a group chat.">%1$s changed the group chat name to \"%2$s\"</string>

    <string name="non_format_message_participant_left_group_chat" context="chat message when a participant left a group chat">%1$s left the group chat</string>

    <string name="messages_copied_clipboard" context="success alert when the user copy some messages to the clipboard">Copied to the clipboard</string>

    <string name="chat_error_open_title" context="Title of the error dialog when opening a chat">Chat Error!</string>
    <string name="chat_error_open_message" context="Message of the error dialog when opening a chat">The chat could not be opened correctly</string>

    <string name="menu_choose_contact" context="Menu option to add a contact to your contact list.">Choose contact</string>

    <plurals name="general_selection_num_contacts">
        <item context="referring to a contact in the contact list of the user" quantity="one">%1$d contact</item>
        <item context="Title of the contact list" quantity="other">%1$d contacts</item>
    </plurals>

    <string name="error_sharing_folder" context="Message shown when the folder sharing process fails">Error sharing the folder. Please, try again.</string>

    <plurals name="confirmation_remove_contact" context="confirmation message before removing a contact">
        <item context="Singular" quantity="one">All data associated with the selected contact will be permanently lost.</item>
        <item context="Plural" quantity="other">All data associated with the selected contacts will be permanently lost.</item>
    </plurals>

    <plurals name="title_confirmation_remove_contact" context="title of confirmation alert before removing a contact">
        <item context="Singular" quantity="one">Remove contact?</item>
        <item context="Plural" quantity="other">Remove contacts?</item>
    </plurals>

    <!--
    <string name="chat_connection_error" context="error shown when the connection to the chat fails">Chat connection error</string>
    -->

    <string name="message_option_retry" context="option shown when a message could not be sent">Retry</string>

    <string name="title_message_not_sent_options" context="title of the menu for a non sent message">Message not sent</string>

    <string name="no_conversation_history" context="message shown when a chat has no messages">No conversation history</string>

    <plurals name="user_typing" context="title of confirmation alert before removing a contact">
        <item context="Singular" quantity="one">%1$s [A]is typing...[/A]</item>
        <item context="Plural" quantity="other">%1$s [A]are typing...[/A]</item>
    </plurals>

    <string name="more_users_typing" context="text that appear when there are more than 2 people writing at that time in a chat. For example User1, user2 and more are typing...">%1$s [A]and more are typing...[/A]</string>

    <string name="tab_my_account_general" context="Title of the general tab in My Account Section">General</string>
    <string name="tab_my_account_storage" context="Title of the storage tab in My Account Section">Storage</string>

    <string name="account_plan" context="Title of the section about the plan in the storage tab in My Account Section">Plan</string>
    <string name="storage_space" context="Title of the section about the storage space in the storage tab in My Account Section">Storage space</string>
    <string name="transfer_quota" context="Title of the section about the transfer quota in the storage tab in My Account Section">Transfer quota</string>

    <string name="available_space" context="Label in section the storage tab in My Account Section">Available</string>
    <string name="not_available" context="Label in section the storage tab in My Account Section when no info info is received">not available</string>

    <string name="no_bylling_cycle" context="Label in section the storage tab when the account is Free">No billing cycle</string>

    <string name="my_account_of_string" context="String to show the transfer quota and the used space in My Account section">%1$s [A]of %2$s[/A]</string>

    <string name="confirmation_delete_from_save_for_offline" context="confirmation message before removing a something for the Save for offline section">Remove from Save for offline?</string>

    <string name="recent_chat_empty_no_connection_text" context="Text of chat section when the app has no connection">Chat is disabled and it cannot be enabled without a connection.</string>

    <string name="set_status_option_label" context="Label for the option of action menu to change the chat status">Set status</string>

    <string name="general_dismiss" context="Answer for confirmation dialog.">Dismiss</string>

    <string name="context_invitacion_reply_accepted" context="Accepted request invitacion alert">Invitation accepted</string>
    <string name="context_invitacion_reply_declined" context="Declined request invitacion alert">Invitation declined</string>
    <string name="context_invitacion_reply_ignored" context="Ignored request invitacion alert">Invitation ignored</string>

    <string name="error_message_unrecognizable" context="Content of a normal message that cannot be recognized">Message unrecognizable</string>

    <string name="settings_autoaway_title" context="Title of the settings section to configure the autoaway of chat presence">Auto-away</string>
    <string name="settings_autoaway_subtitle" context="Subtitle of the settings section to configure the autoaway of chat presence">Show me away after an inactivity of</string>
    <string name="settings_autoaway_value" context="Value in the settings section of the autoaway chat presence">%1d minutes</string>

    <string name="settings_persistence_title" context="Title of the settings section to configure the status persistence of chat presence">Status persistence</string>
    <string name="settings_persistence_subtitle" context="Subtitle of the settings section to configure the status persistence of chat presence">Maintain my chosen status appearance even when I have no connected devices</string>

    <string name="title_dialog_set_autoaway_value" context="Title of the dialog to set the value of the auto away preference">Set time limit</string>
    <string name="button_set" context="Button to set a value">Set</string>
    <string name="hint_minutes" context="Button to set a value">minutes</string>

    <!--
    <string name="autoaway_disabled" context="Word to indicated the autoaway is disabled">Disabled</string>
    -->

    <string-array name="settings_status_entries" context="the options of what to upload in an array. Needed for the settings">
        <item context="the options of what to upload.">Online</item>
        <item context="the options of what to upload.">Away</item>
        <item context="the options of what to upload.">Busy</item>
        <item context="the options of what to upload.">Offline</item>
    </string-array>

    <string name="offline_empty_folder" context="Text that indicates that a the offline section is currently empty">No files Saved for Offline</string>

    <string name="general_enable" context="Positive confirmation to enable logs">Enable</string>
    <string name="enable_log_text_dialog" context="Dialog to confirm the action of enabling logs">Logs can contain information related to your account</string>

    <string name="confirmation_to_reconnect" context="Dialog to confirm the reconnect action">Network connection recovered. Connect to MEGA?</string>
    <string name="loading_status" context="Message shown meanwhile the app is waiting for a the chat status">Loading status&#8230;</string>

    <string name="error_editing_message" context="Error when a message cannot be edited">This message cannot be edited</string>

    <plurals name="text_number_transfers" context="Label to show the number of transfers in progress">
        <item context="Singular" quantity="one">%1$d of %2$d file</item>
        <item context="Plural" quantity="other">%1$d of %2$d files</item>
    </plurals>

    <string name="option_to_transfer_manager" context="Label of the modal bottom sheet to Transfer Manager section" formatted="false">View</string>
    <string name="option_to_pause_transfers" context="Label of the modal bottom sheet to pause all transfers">Pause all transfers</string>
    <string name="option_to_resume_transfers" context="Label of the modal bottom sheet to resume all transfers">Resume all transfers</string>
    <string name="option_to_clear_transfers" context="Label of the modal bottom sheet to clear completed transfers">Clear completed</string>
    <string name="menu_pause_individual_transfer" context="Dialog to confirm the action of pausing one transfer">Pause transfer?</string>
    <string name="menu_resume_individual_transfer" context="Dialog to confirm the action of restarting one transfer">Resume transfer?</string>
    <string name="button_resume_individual_transfer" context="Button to confirm the action of restarting one transfer">Resume</string>

    <string name="confirmation_to_clear_completed_transfers" context="Dialog to confirm before removing completed transfers">Clear completed transfers?</string>

    <string name="title_tab_in_progress_transfers" context="Title of the tab section for transfers in progress">In progress</string>
    <string name="title_tab_completed_transfers" context="Title of the tab section for completed transfers">Completed</string>

    <string name="transfer_paused" context="Possible state of a transfer">Paused</string>
    <string name="transfer_queued" context="Possible state of a transfer">Queued</string>
    <!--
    <string name="transfer_canceled" context="Possible state of a transfer">Canceled</string>
    -->
    <string name="transfer_unknown" context="Possible state of a transfer">Unknown</string>

    <string name="paused_transfers_title" context="Title of the panel where the progress of the transfers is shown">Paused transfers</string>

    <string name="completed_transfers_empty" context="message shown in the screen when there are not any active transfer">No completed transfers</string>

    <!--
    <string name="message_transfers_completed" context="Message shown when the pending transfers are completed">Transfers finished</string>
    -->

    <plurals name="upload_service_notification" context="Text of the notification shown when the upload service is running">
        <item context="Singular" quantity="one">Uploading %1$d of %2$d file</item>
        <item context="Plural" quantity="other">Uploading %1$d of %2$d files</item>
    </plurals>

    <plurals name="upload_service_final_notification" context="Text of the notification shown when the upload service has finished">
        <item context="Singular" quantity="one">Uploaded %1$d file</item>
        <item context="Plural" quantity="other">Uploaded %1$d files</item>
    </plurals>

    <string name="general_total_size" context="label for the total file size of multiple files and/or folders (no need to put the colon punctuation in the translation)" formatted="false">Total size: %1$s</string>

    <plurals name="upload_service_failed" context="Text of the notification shown when the upload service has finished with any transfer error">
        <item context="Singular" quantity="one">%1$d file not uploaded</item>
        <item context="Plural" quantity="other">%1$d files not uploaded</item>
    </plurals>

    <plurals name="copied_service_upload" context="Text of the notification shown when the upload service has finished with any copied file instead uploaded">
        <item context="Singular" quantity="one">%1$d file copied</item>
        <item context="Plural" quantity="other">%1$d files copied</item>
    </plurals>

    <plurals name="already_downloaded_service" context="Text of the notification shown when the download service do not download because the file is already on the device">
        <item context="Singular" quantity="one">%1$d file previously downloaded</item>
        <item context="Plural" quantity="other">%1$d files previously downloaded</item>
    </plurals>

    <plurals name="download_service_final_notification" context="Text of the notification shown when the download service has finished">
        <item context="Singular" quantity="one">Downloaded %1$d file</item>
        <item context="Plural" quantity="other">Downloaded %1$d files</item>
    </plurals>

    <plurals name="download_service_final_notification_with_details" context="Text of the notification shown when the download service has finished with any error">
        <item context="Singular" quantity="one">Downloaded %1$d of %2$d file</item>
        <item context="Plural" quantity="other">Downloaded %1$d of %2$d files</item>
    </plurals>

    <plurals name="download_service_failed" context="Text of the notification shown when the download service has finished with any transfer error">
        <item context="Singular" quantity="one">%1$d file not downloaded</item>
        <item context="Plural" quantity="other">%1$d files not downloaded</item>
    </plurals>

    <plurals name="download_service_notification" context="Text of the notification shown when the download service is running">
        <item context="Singular" quantity="one">Downloading %1$d of %2$d file</item>
        <item context="Plural" quantity="other">Downloading %1$d of %2$d files</item>
    </plurals>

    <string name="title_depleted_transfer_overquota" context="Title of the alert when the transfer quota is depleted">Depleted transfer quota</string>
    <string name="text_depleted_transfer_overquota" context="Text of the alert when the transfer quota is depleted">Your queued transfer exceeds the current transfer quota available for your IP address and may therefore be interrupted.</string>
    <string name="plans_depleted_transfer_overquota" context="Button to show plans in the alert when the transfer quota is depleted">See our plans</string>
    <string name="continue_without_account_transfer_overquota" context="Button option of the alert when the transfer quota is depleted">Continue without account</string>

    <plurals name="new_general_num_files" context="this is used for example when downloading 1 file or 2 files">
        <item context="Singular of file. 1 file" quantity="one">%1$d file</item>
        <item context="Plural of file. 2 files" quantity="other">%1$d files</item>
    </plurals>

    <string name="general_view" context="Menu option">View files</string>
    <string name="add_to_cloud" context="Menu option">Add to Cloud drive</string>
    <string name="save_for_offline" context="Menu option">Save for offline</string>

    <string name="general_view_contacts" context="Menu option">View contacts</string>

    <string name="import_success_message" context="Menu option">Succesfully added to Cloud drive</string>
    <string name="import_success_error" context="Menu option">Error. Not added to Cloud drive</string>

    <string name="chat_connecting" context="Label in login screen to inform about the chat initialization proccess">Connecting&#8230;</string>

    <string name="context_contact_already_invited" context="message when trying to invite a contact with a pending request">%s was already invited. Consult your pending requests.</string>

    <string name="confirm_email_misspelled" context="Hint text explaining that you can change the email and resend the create account link to the new email address">If you have misspelled your email address, correct it and click [A]Resend[A].</string>
    <string name="confirm_email_misspelled_resend" context="Button to resend the create account email to a new email address in case the previous email address was misspelled">Resend</string>
    <string name="confirm_email_misspelled_email_sent" context="Text shown after the confirmation email has been sent to the new email address">Email sent</string>

    <string name="copyright_alert_title" context="text_copyright_alert_title">Copyright warning to all users</string>
    <string name="copyright_alert_first_paragraph" context="text_copyright_alert_first_paragraph">MEGA respects the copyrights of others and requires that users of the MEGA cloud service comply with the laws of copyright. </string>
    <string name="copyright_alert_second_paragraph" context="text_copyright_alert_second_paragraph">You are strictly prohibited from using the MEGA cloud service to infringe copyrights. You may not upload, download, store, share, display, stream, distribute, email, link to, transmit or otherwise make available any files, data or content that infringes any copyright or other proprietary rights of any person or entity.</string>
    <string name="copyright_alert_agree_button" context="text of the Agree button">Agree</string>
    <string name="copyright_alert_disagree_button" context="text of the Disagree button">Disagree</string>

    <string name="download_show_info" context="Hint how to cancel the download">Show info</string>

    <string name="context_link_removal_error" context="error message">Link removal failed. Try again later.</string>
    <string name="context_link_action_error" context="error message">Link action failed. Try again later.</string>

    <string name="title_write_user_email" context="title of the dialog shown when sending or sharing a folder">Write the user\'s e-mail</string>

    <string name="activity_title_files_attached" context="title of the screen to see the details of several node attachments">Files attached</string>
    <string name="activity_title_contacts_attached" context="title of the screen to see the details of several contact attachments">Contacts attached</string>

    <string name="alert_user_is_not_contact">The user is not a contact</string>

    <string name="camera_uploads_cellular_connection">Use cellular connection</string>
    <string name="camera_uploads_upload_videos">Upload videos</string>

    <string name="success_changing_user_avatar" context="Message when an user avatar has been changed successfully">Profile picture updated</string>
    <string name="error_changing_user_avatar" context="Message when an error ocurred when changing an user avatar">Error when changing the profile picture</string>
    <string name="success_deleting_user_avatar" context="Message when an user avatar has been deleted successfully">Profile picture deleted</string>
    <string name="error_deleting_user_avatar" context="Message when an error ocurred when deleting an user avatar">Error when deleting the profile picture</string>

    <string name="error_changing_user_attributes" context="Message when an error ocurred when changing an user attribute">An error occurred when changing the name</string>
    <string name="success_changing_user_attributes" context="Message when an user attribute has been changed successfully">Your name has been correctly updated</string>

    <string name="add_participant_success" context="Message show when a participant has been successfully invited to a group chat">Participant added</string>
    <string name="add_participant_error" context="Message show when a participant hasn't been successfully invited to a group chat">Error. Participant not added</string>

    <string name="remove_participant_success" context="Message show when a participant has been successfully removed from a group chat">Participant removed</string>
    <string name="remove_participant_error" context="Message show when a participant hasn't been successfully removed from a group chat">Error. Participant not removed</string>

    <string name="no_files_selected_warning">No files selected</string>

    <string name="attachment_upload_panel_from_cloud">From Cloud drive</string>
    <string name="attachment_upload_panel_contact">Contact</string>
    <string name="attachment_upload_panel_photo">From device</string>

    <string name="delete_account" context="Button and title of dialog shown when the user wants to delete permanently his account">Cancel account</string>
    <string name="delete_account_text" context="Text shown in the alert dialog to confirm the cancellation of an account">If you cancel your account you will not be able to access your account data, your MEGA contacts or conversations.\nYou will not be able to undo this action.</string>
    <string name="delete_button" context="Button in My Account section to confirm the account deletion">Delete</string>

    <string name="file_properties_info_info_file">Info</string>
    <string name="file_properties_info_size" context="Refers to the size of a file.">Total size</string>
    <string name="file_properties_info_content" context="header of a status field for what content a user has shared to you">Contains</string>
    <string name="file_properties_info_added" context="when was the file added in MEGA">Created</string>
    <string name="file_properties_shared_folder_public_link_name">Link</string>

    <string name="file_properties_shared_folder_full_access" context="Refers to access rights for a file folder.">Full access</string>
    <string name="file_properties_shared_folder_read_only" context="Refers to access rights for a file folder.">Read-only</string>
    <string name="file_properties_shared_folder_read_write" context="Refers to access rights for a file folder. (with the &amp; needed. Don\'t use the symbol itself. Use &amp;)">Read &amp; write</string>

    <string name="attachment_uploading_state_uploading">Uploading...</string>
    <string name="attachment_uploading_state_error">Error. Not sent.</string>

    <string name="already_downloaded_multiple" context="When a multiple download is started, some of the files could have already been downloaded before. This message shows the number of files that has already been downloaded and the number of files pending">%d files already downloaded.</string>
    <string name="pending_multiple" context="When a multiple download is started, some of the files could have already been downloaded before. This message shows the number of files that has already been downloaded and the number of files pending">%d files pending.</string>

    <string name="contact_is_me">No options available, you have selected yourself</string>

    <string name="confirmation_delete_one_attachment" context="Confirmation before deleting one attachment">Remove attachment?</string>

    <string name="general_view_with_revoke" formatted="false" context="Menu option">View files (%1$d deleted)</string>

    <string name="success_attaching_node_from_cloud" context="Success message when the attachment has been sent to a chat">File sent to %1$s</string>
    <string name="success_attaching_node_from_cloud_chats" context="Success message when the attachment has been sent to a many chats">File sent to %1$d chats</string>
    <string name="error_attaching_node_from_cloud" context="Error message when the attachment cannot be sent">Error. The file has not been sent</string>
    <string name="error_attaching_node_from_cloud_chats" context="Error message when the attachment cannot be sent to any of the selected chats">Error. The file has not been sent to any of the selected chats</string>
    <string name="error_revoking_node" context="Error message when the attachment cannot be revoked">Error. The attachment has not been removed</string>

    <string name="settings_set_up_automatic_uploads" context="settings option">Set up automatic uploads</string>

    <string name="settings_chat_silent_sound_not" context="settings option for chat notification">Silent</string>

    <string name="messages_chat_notification" context="messages string in chat notification">messages</string>
    <string name="incoming_folder_notification" context="part of the string in incoming shared folder notification">from</string>
    <string name="title_incoming_folder_notification" context="title of incoming shared folder notification">New shared folder</string>
    <string name="title_contact_request_notification" context="title of contact request notification">New contact request</string>

    <string name="title_properties_chat_clear" context="Title of the section to clear the chat content in the Contact Properties screen">Clear chat history</string>
    <string name="title_properties_remove_contact" context="Title of the section to remove contact in the Contact Properties screen">Remove contact</string>

    <string name="title_properties_chat_notifications_contact" context="Title of the section to enable notifications in the Contact Properties screen">Chat notifications</string>
    <string name="history_cleared_by" context="Text shown when the chat history was cleared by someone">[A]%1$s[/A][B] cleared the chat history[/B]</string>

    <string name="number_messages_chat_notification" formatted="false" context="messages string in chat notification">%1$d unread chats</string>

    <string name="context_permissions_changing_folder" context="Item menu option upon clicking on one or multiple files.">Changing permissions</string>
    <string name="context_removing_contact_folder" context="Item menu option upon clicking on one or multiple files.">Removing contact from shared folder</string>

    <string name="confirmation_move_to_rubbish" context="confirmation message before removing a file">Move to rubbish bin?</string>
    <string name="confirmation_move_to_rubbish_plural" context="confirmation message before removing a file">Move to rubbish bin?</string>
    <string name="confirmation_delete_from_mega" context="confirmation message before removing a file">Delete from MEGA?</string>
    <string name="confirmation_leave_share_folder" context="confirmation message before leaving an incoming shared folder">If you leave the folder, you will not be able to see it again</string>
    <string name="attachment_uploading_state" context="label to indicate the state of an upload in chat">Uploading...</string>

    <string name="title_properties_contact_notifications_for_chat" context="Title of the section to enable notifications in the Contact Properties screen">Chat notifications</string>

    <string name="achievements_title" context="title of the section for achievements">Achievements</string>
    <string name="achievements_subtitle" context="subtitle of the section for achievements">Invite friends and get rewards</string>

    <string name="button_invite_friends" context="button to invite friends for getting achievements">Invite friends</string>

    <string name="figures_achievements_text_referrals" context="title of the introduction for the achievements screen">Get %1$s of storage and %2$s of transfers for each referral</string>

    <string name="figures_achievements_text" context="sentence to detail the figures of storage and transfer quota related to each achievement">Get %1$s of storage and %2$s of transfers</string>

    <string name="unlocked_rewards_title" context="title of the section for unlocked rewards">Unlocked rewards</string>

    <string name="unlocked_storage_title" context="title of the section for unlocked storage quota">Storage Quota</string>

    <string name="title_referral_bonuses" context="title of the section for referral bonuses in achivements section (maximum 24 chars)">Referral Bonuses</string>
    <string name="title_install_app" context="title of the section for install a mobile app in achivements section (maximum 24 chars)">Install a mobile app</string>
    <string name="title_regitration" context="title of the section for install megasync in achivements section (maximum 24 chars)">Registration bonus</string>
    <string name="title_install_desktop" context="title of the section for install a mobile app bonuses in achivements section (maximum 24 chars)">Install MEGA desktop app</string>
    <string name="title_base_quota" context="title of the section for base quota in achivements section">Account Base Quota</string>
    <string name="camera_uploads_empty" context="Text that indicates that no pictures have been uploaded to the Camera Uploads section">No media on Camera Uploads</string>
    <string name="general_num_days_left" context="indicates the number of days left related to a achievement">%1$d d left</string>
    <string name="expired_achievement" context="state to indicate the achievement has expired">Expired</string>

    <string name="setting_title_use_https_only" context="title of the advanced setting to choose the use of https">Don\'t use HTTP</string>
    <string name="setting_subtitle_use_https_only" context="subtitle of the advanced setting to choose the use of https">Enable this option only if your transfers don\'t start. In normal circumstances HTTP is satisfactory as all transfers are already encrypted.</string>

    <string name="title_achievement_invite_friends" context="title of screen to invite friends and get an achievement">How it works</string>
    <string name="first_paragraph_achievement_invite_friends" context="first paragraph of screen to invite friends and get an achievement">Invite your friends to create a free MEGA account and install our mobile app. For every successful signup and app install you receive bonus storage and transfer quota.</string>
    <string name="second_paragraph_achievement_invite_friends" context="second paragraph of screen to invite friends and get an achievement">You will not receive credit for inviting someone who has used MEGA previously and you will not be notified about such a rejection. Invited contacts must install the MEGA mobile app or MEGA desktop app on their devices.</string>

    <string name="card_title_invite_friends" context="explanation of screen to invite friends and get an achievement">Select contacts from your phone contact list or enter multiple email addresses.</string>

    <string name="title_confirmation_invite_friends" context="title of the dialog to confirm the contact request">Invite friends to MEGA</string>
    <string name="subtitle_confirmation_invite_friends" context="subtitle of the dialog to confirm the contact request">Thanks! Invitation was sent by email</string>
    <string name="paragraph_confirmation_invite_friends" context="paragraph of the dialog to confirm the contact request">Encourage your friends to register and install a MEGA app. As long as your friend uses the same email address as you\'ve entered, you will receive your transfer quota reward.</string>

    <string name="invalid_email_to_invite" context="Error shown when the user writes a email with an incorrect format">Email is malformed</string>

    <string name="paragraph_info_achievement_install_desktop" context="info paragraph about the achievement install megasync">When you install MEGAsync you get %1$s of complimentary storage space plus %2$s of transfer quota, both valid for 180 days. MEGA desktop app is available for Windows, macOS and most Linux distros.</string>
    <string name="paragraph_info_achievement_install_mobile_app" context="info paragraph about the achievement install mobile app">When you install our mobile app you get %1$s of complimentary storage space plus %2$s of transfer quota, both valid for 180 days. We provide mobiles apps for iOS, Android and Windows Phone.</string>

    <string name="result_paragraph_info_achievement_install_desktop" context="info paragraph about the completed achievement install megasync">You have received %1$s storage space and %2$s transfer quota for installing our MEGA desktop app.</string>
    <string name="result_paragraph_info_achievement_install_mobile_app" context="info paragraph about the completed achievement install mobile app">You have received %1$s storage space and %2$s transfer quota for installing our mobile app.</string>
    <string name="result_paragraph_info_achievement_registration" context="info paragraph about the completed achievement registration">You have received %1$s storage space as your free registration bonus.</string>

    <string name="expiration_date_for_achievements" context="info paragraph about the completed achievement registration">Bonus expires in %1$d days</string>

    <plurals name="context_share_folders">
        <item context="menu item" quantity="one">Share folder</item>
        <item context="menu items" quantity="other">Share folders</item>
    </plurals>

    <string name="no_folders_shared" context="Info of a contact if there is no folders shared with him">No folders shared</string>

    <string name="settings_help" context="Settings category title for Help">Help</string>
    <string name="settings_help_preference" context="Settings preference title for send feedback">Send Feedback</string>
    <string name="setting_feedback_subject" context="mail subject">Android feedback</string>
    <string name="setting_feedback_body" context="mail body">Please, write your feedback here:</string>
    <string name="settings_feedback_body_device_model" context="mail body">Device model</string>
    <string name="settings_feedback_body_android_version" context="mail body">Android version</string>

    <string name="dialog_title_new_file" context="Title of the dialog to create a new file by inserting the name">New file</string>
    <string name="context_new_file_name" context="Input field description in the create file dialog.">File Name</string>

    <string name="new_file_subject_when_uploading" context="Title of the field subject when a new file is created to upload">SUBJECT</string>
    <string name="new_file_content_when_uploading" context="Title of the field content when a new file is created to upload">CONTENT</string>
    <string name="new_file_email_when_uploading" context="Title of the field email when a new contact is created to upload">EMAIL</string>

    <!--<string name="context_empty_inbox" context="Title of the empty text when a fragment is empty">No files on your</string>-->
    <!--<string name="context_empty_camera_uploads" context="Title of the empty text when a fragment is empty">No media on</string>-->

    <string name="forward_menu_item" context="Item of a menu to forward a message chat to another chatroom">Forward</string>

    <string name="general_attach" context="name of the button to attach file from MEGA to another app">Attach</string>

    <string name="type_contact" context="when add or share a file with a new contact, it can type by name or mail">Contact\'s name or email</string>

    <string name="max_add_contact" context="when add or share a file with a new contact, message displayed to warn that the maximum number has been reached">No more contacts can be added at this time</string>

    <string name="old_and_new_passwords_equals" context="when changing the password , the old password and new password are equals">The new password cannot be the same as the old password</string>

    <string name="action_search_by_date" context="Menu item">Search by date</string>
    <string name="general_apply" context="title of a button to apply search by date">Apply</string>ç
    <string name="general_search_month" context="title of a button to apply search by month">Last month</string>
    <string name="general_search_year" context="title of a button to apply search by year">Last year</string>

    <string name="label_set_day" context="title of a Search by date tag">Set day</string>
    <string name="snackbar_search_by_date" context="the user can't choose this date">Date required is not valid</string>

    <string name="invalid_characters" context="Error when the user writes a character not allowed">Characters not allowed</string>

    <string name="audio_play" context="Label shown when audio file is playing">Audio File</string>

    <string name="corrupt_pdf_dialog_text" context="when open PDF Viewer, the pdf that it try to open is damaged or does not exist">Error. The pdf file is corrupted or does not exist.</string>

    <string name="user_account_feedback" context="Label to include info of the user email in the feedback form">User account</string>

    <string name="save_to_mega" context="Label shown in MEGA pdf-viewer when it open a PDF save in smartphone storage">Save to my \nCloud Drive</string>

    <string name="chat_already_exists" context="Error message when creating a chat one to one with a contact that already has a chat">The chat already exists</string>

    <string name="not_download" context="before sharing a file, has to be downloaded">The file has not been downloaded yet</string>

    <string name="not_permited_add_email_to_invite" context="Error shown when a user is starting a chat or adding new participants in a group chat and writes a contact mail that has not added">Only MEGA contacts can be added</string>

    <string name="invalid_connection_state" context="Info label about the connectivity state of an individual chat">Chat disconnected</string>

    <string name="call_error" context="Message show when a call cannot be established">Error. The call cannot be established</string>

    <string name="title_evaluate_the_app_panel" context="Title of dialog to evaluate the app">Are you happy with this app?</string>
    <string name="rate_the_app_panel" context="Label to show rate the app">Yes, rate the app</string>
    <string name="send_feedback_panel" context="Label to show send feedback">No, send feedback</string>

    <string name="link_advanced_options" context="title of the section advanced options on the get link screen">Advanced options</string>

    <string name="no_contacts_permissions" context="Title of the section to invite contacts if the user has denied the contacts permmissions">No contact permissions granted</string>

    <string name="footnote_achievements" context="Footnote to clarify the storage space is subject to the achievement program">* Subject to your participation in our achievement program</string>

    <string name="choose_qr_option_panel" context="Option of the sliding panel to go to QR code section">My QR code</string>
    <string name="section_qr_code" context="Title of the screen that shows the options to the QR code">QR Code</string>
    <string name="action_reset_qr" context="Option in menu of section  My QR code to reset the QR code">Reset QR code</string>
    <string name="action_delete_qr" context="Option in menu of section  My QR code to delete the QR code">Delete QR code</string>
    <string name="save_cloud_drive" context="Option shown in QR code bottom sheet dialog to save QR code in Cloud Drive">To Cloud Drive</string>
    <string name="save_file_system" context="Option shown in QR code bottom sheet dialog to save QR code in File System">To File System</string>
    <string name="section_my_code" context="Title of QR code section">MY CODE</string>
    <string name="section_scan_code" context="Title of QR code scan section">SCAN CODE</string>
    <string name="settings_qrcode_autoaccept" context="Title of QR code settings that permits or not contacts that scan my QR code will be automatically added to my contact list">Auto-Accept</string>
    <string name="setting_subtitle_qrcode_autoccept" context="Subtitle of QR code settings auto-accept">Contacts that scan your QR code will be automatically added to your contact list</string>
    <string name="setting_subtitle_qrcode_reset" context="Subtitle of QR code settings that reset the code">Previous QR code will no longer be valid</string>
    <string name="qrcode_link_copied" context="Text shown when it has been copied the QR code link">Link copied to the clipboard</string>
    <string name="qrcode_reset_successfully" context="Text shown when it has been reseted the QR code successfully">QR code successfully reset</string>
    <string name="qrcode_delete_successfully" context="Text shown when it has been deleted the QR code successfully">QR code successfully delete</string>
    <string name="qrcode_reset_not_successfully" context="Text shown when it has not been reseted the QR code successfully">QR code not reset due to any error. Please, try again.</string>
    <string name="qrcode_delete_not_successfully" context="Text shown when it has not been delete the QR code successfully">QR code not delete due to any error. Please, try again.</string>
    <string name="invite_sent" context="Title of dialog shown when a contact request has been sent with QR code">Invite sent</string>
    <string name="invite_sent_text" context="Text of dialog shown when a contact request has been sent with QR code">The user %s has been invited and will appear in your contact list once accepted.</string>
    <string name="error_share_qr" context="Text shown when it tries to share the QR and occurs an error to process the action">An error ocur trying to share the QR file. Maybe the file does not exists. Try ir later.</string>
    <string name="error_upload_qr" context="Text shown when it tries to upload to Cloud Drive the QR and occurs an error to process the action">An error occur trying to upload the QR file. Maybe the file does not exists. Try ir later.</string>
    <string name="error_download_qr" context="Text shown when it tries to download to File System the QR and occurs an error to process the action">An error occur trying to download the QR file. Maybe the file does not exists. Try ir later.</string>
    <string name="success_download_qr" context="Text shown when it tries to download to File System the QR and the action has success">The QR Code has been downloaded successfully to %s</string>
    <string name="invite_not_sent" context="Title of dialog shown when a contact request has not been sent with QR code">Invite not sent</string>
    <string name="invite_not_sent_text" context="Text of dialog shown when a contact request has not been sent with QR code">The QR code or contact link is invalid. Try to scann another valid code or to open another valid link.</string>
    <string name="invite_not_sent_text_already_contact" context="Text of dialog shown when a contact request has not been sent with QR code because of is already a contact">The invitation has not been sent. %s is already in your contacts list.</string>
    <string name="invite_not_sent_text_error" context="Text of dialog shown when a contact request has not been sent with QR code because of some error">The invitation has not been sent. Some error occurred processing it.</string>
    <string name="generatin_qr" context="Text of alert dialog informing that the qr is generating">Generating QR...</string>
    <string name="menu_item_scan_code" context="Title of QR code scan menu item">Scan QR code</string>
    <string name="button_copy_link" context="get the contact link and copy it">Copy link</string>
    <string name="button_create_qr" context="Create QR code">Create QR code</string>
    <string name="qrcode_create_successfully" context="Text shown when it has been created the QR code successfully">QR code successfully create</string>
    <string name="qrcode_scan_help" context="Text shown in QR code scan fragment to help and guide the user in the action">Line up the QR code to scan it with your device\'s camera</string>
    <string name="contact_view" context="positive button on dialog to view a contact">View</string>


    <string name="external_play" context="Item menu option to reproduce audio or video in external reproductors">Open with</string>

    <string name="context_share" context="to share a file using Facebook, Whatsapp, etc">Share using</string>

    <string name="error_enable_chat_before_login" context="Message shown if the user choose enable button and he is not logged in">Please, log in before enabling the chat</string>

    <string name="label_set_period" context="title of a tag to search for a specific period within the search by date option in Camera upload">Set period</string>

    <string name="context_empty_chat_recent" context="Text of the empty screen when there are not chat conversations">[B]Invite friends to [/B][A]Chat[/A][B] and enjoy our encrypted platform with privacy and security.[/B]</string>
    <string name="recent_chat_empty_enable_chat" context="Message shown when the user has no recent chats">[C]Enable [/C][B]Chat[/B][A][C] and enjoy our encrypted platform with privacy and security.[/C]</string>

    <string name="context_empty_camera_uploads" context="Text of the empty screen when there are not elements in Camera Uploads">[B]No media on [/B][A]Camera Uploads[/A][B].[/B]</string>
    <string name="context_empty_rubbish_bin" context="Text of the empty screen when there are not elements in the Rubbish Bin">[B]Empty [/B][A]Rubbish Bin[/A][B].[/B]</string>

    <string name="context_empty_inbox" context="Text of the empty screen when there are not elements in Cloud Drive or Inbox">[B]No files on your [/B][A]%1$s[/A][B].[/B]</string>
    <string name="context_empty_offline" context="Text of the empty screen when there are not elements in Saved for Offline">[B]No files [/B][A]%1$s[/A][B].[/B]</string>
    <string name="context_empty_contacts" context="Text of the empty screen when there are not contacts">[B]No [/B][A]%1$s[/A][B].[/B]</string>

    <string name="recent_chat_empty" context="Message shown when the user has no chats">[A]No[/A] [B]Conversations[/B]</string>
    <string name="recent_chat_loading_conversations" context="Message shown when the chat is section is loading the conversations">[A]Loading[/A] [B]Conversations...[/B]</string>

    <string name="context_empty_incoming" context="Text of the empty screen when there are not elements in Incoming">Incoming Shared folders</string>
    <string name="context_empty_outgoing" context="Text of the empty screen when there are not elements in Outgoing">Outgoing Shared folders</string>

    <string name="tab_sent_requests" context="Title of the sent requests tab. Capital letters">Sent requests</string>
    <string name="tab_received_requests" context="Title of the received requests tab. Capital letters">Received requests</string>
    <string name="overquota_alert_title" context="Title dialog overquota error">Storage quota exceeded</string>

    <string name="invalid_link" context="error message shown when an account confirmation link or reset password link is invalid for unknown reasons">Invalid link, please ask for a new valid link</string>

    <string name="processing_link" context="Message shown when a link is being processing">Processing link...</string>

    <string name="passwd_weak" context="Message shown when it is creating an acount and it is been introduced a very weak or weak password">Your password is easily guessed. Try making your password longer. Combine uppercase &amp; lowercase letters. Add special characters. Do not use names or dictionary words.</string>
    <string name="passwd_medium" context="Message shown when it is creating an acount and it is been introduced a medium password">Your password is good enough to proceed, but it is recommended to strengthen your password further.</string>
    <string name="passwd_good" context="Message shown when it is creating an acount and it is been introduced a good password">This password will withstand most typical brute-force attacks. Please ensure that you will remember it.</string>
    <string name="passwd_strong" context="Message shown when it is creating an acount and it is been introduced a strong password">This password will withstand most sophisticated brute-force attacks. Please ensure that you will remember it.</string>
    <string name="pass_very_weak" context="Password very weak">Very Weak</string>
    <string name="pass_weak" context="Password weak">Weak</string>
    <string name="pass_medium" context="Password medium">Medium</string>
    <string name="pass_good" context="Password good">Good</string>
    <string name="pass_strong" context="Password strong">Strong</string>

    <string name="title_notification_call_in_progress" context="Title of the notification shown on the action bar when there is a call in progress">Call in progress</string>
    <string name="action_notification_call_in_progress" context="Subtitle of the notification shown on the action bar when there is a call in progress">Click to go back to the call</string>
    <string name="button_notification_call_in_progress" context="Button in the notification shown on the action bar when there is a call in progress">Return to the call</string>

    <string name="contacts_mega" context="When it lists contacts of MEGA, the title of list's header">On Mega</string>
    <string name="contacts_phone" context="When it lists contacts of phone, the title of list's header">Phone contacts</string>

    <string name="account_suspended_multiple_breaches_ToS" context="Message error shown when trying to log in on an account has been suspended due to multiple breaches of Terms of Service">Your account has been suspended due to multiple breaches of MEGA\'s Terms of Service. Please check your email inbox.</string>
    <string name="account_suspended_breache_ToS" context="Message error shown when trying to log in on an account has been suspended due to breach of Terms of Service">Your account was terminated due to a breach of MEGA\'s Terms of Service, such as abuse of rights of others; sharing and/or importing illegal data; or system abuse.</string>

    <string name="file_storage_empty_folder" context="In a chat conversation when you try to send device's images but there aren't available images">No files</string>

    <plurals name="number_of_versions" formatted="false" context="Number of versions of a file shown on the screen info of the file">
        <item context="version item" quantity="one">%1$d version</item>
        <item context="version items" quantity="other">%1$d versions</item>
    </plurals>

    <string name="title_section_versions" context="Title of the section Versions for files">Versions</string>

    <string name="header_current_section_item" context="Header of the item to show the current version of a file in a list">Current version</string>
    <plurals name="header_previous_section_item" context="Header of the item to show the previous versions of a file in a list">
        <item context="file item" quantity="one">Previous version</item>
        <item context="file items" quantity="other">Previous versions</item>
    </plurals>

    <string name="general_revert" context="option menu to revert a file version">Revert</string>
    <string name="menu_item_clear_versions" context="option menu to clear all the previous versions">Clear previous versions</string>
    <plurals name="title_dialog_delete_version" context="Title of the dialog to confirm that a version os going to be deleted">
        <item context="version item" quantity="one">Delete version?</item>
        <item context="version items" quantity="other">Delete versions?</item>
    </plurals>

    <string name="content_dialog_delete_version" context="Content of the dialog to confirm that a version is going to be deleted">This version will be permanently removed.</string>
    <string name="content_dialog_delete_multiple_version" context="Content of the dialog to confirm that several versions are going to be deleted">These %d versions will be permanently removed.</string>

    <string name="chat_upload_title_notification" context="Title of the notification shown when a file is uploading to a chat">Chat uploading</string>

    <string name="settings_chat_upload_quality" context="Label for the option on setting to set up the quality of multimedia files uploaded to the chat">Chat media quality</string>

    <string-array name="settings_chat_upload_quality_entries" context="the options for the option on setting to set up the quality of multimedia files uploaded to the chat">
        <item context="the options of what to upload.">Original</item>
        <item context="the options of what to upload.">Medium</item>
    </string-array>

    <string name="missed_call_notification_title" context="Title of the notification for a missed call">Missed call</string>
    <string name="file_properties_info_location" cotext="Refers to a location of file">Location</string>

    <string name="file_properties_folder_current_versions" cotext="Title of the label to show the size of the current files inside a folder">Current versions</string>
    <string name="file_properties_folder_previous_versions" cotext="Title of the label to show the size of the versioned files inside a folder">Previous versions</string>

    <plurals name="number_of_versions_inside_folder" formatted="false" context="Number of versioned files inside a folder shown on the screen info of the folder">
        <item context="version item" quantity="one">%1$d versioned file</item>
        <item context="version items" quantity="other">%1$d versioned files</item>
    </plurals>

    <string name="messages_forwarded_success" context="Alert message after forwarding one or several messages to several chats">Messages forwarded</string>
    <string name="messages_forwarded_error" context="Error message after forwarding one or several messages to several chats">Error. Not correctly forwarded</string>
    <plurals name="messages_forwarded_partial_error" formatted="false" context="Error message if any of the forwarded messages fails">
        <item context="message item" quantity="one">Error. %1$d message not correctly forwarded</item>
        <item context="message items" quantity="other">Error. %1$d messages not correctly forwarded</item>
    </plurals>
    <plurals name="messages_forwarded_error_not_available" formatted="false" context="Error non existing resource after forwarding one or several messages to several chats">
        <item context="message item" quantity="one">Error. The resource is no longer available</item>
        <item context="message items" quantity="other">Error. The resources are no longer available</item>
    </plurals>

    <string name="turn_on_notifications_title" context="The title of fragment Turn on Notifications">Turn on Notifications</string>
    <string name="turn_on_notifications_subtitle" context="The subtitle of fragment Turn on Notifications">This way, you will see new messages\non your Android phone instantly.</string>
    <string name="turn_on_notifications_first_step" context="First step to turn on notifications">Open Android phone [A]Settings[/A]</string>
    <string name="turn_on_notifications_second_step" context="Second step to turn on notifications">Open [A]Apps &amp; notifications[/A]</string>
    <string name="turn_on_notifications_third_step" context="Third step to turn on notifications">Select [A]MEGA[/A]</string>
    <string name="turn_on_notifications_fourth_step" context="Fourth step to turn on notifications">Open [A]App notifications[/A]</string>
    <string name="turn_on_notifications_fifth_step" context="Fifth step to turn on notifications">Switch to On and select your preferences</string>

    <plurals name="files_send_to_chat_success" context="Alert message after sending to chat one or several messages to several chats">
        <item context="version item" quantity="one">File sent</item>
        <item context="version items" quantity="other">Files sent</item>
    </plurals>
    <string name="files_send_to_chat_error" context="Error message after sending to chat one or several messages to several chats">Error. Not correctly sent</string>

    <string name="context_send_file_to_chat" context="menu option to send a file to a chat">Send to chat</string>

    <string name="remember_pwd_dialog_title" context="Title of the dialog 'Do you remember your password?'">Do you remember your password?</string>
    <string name="remember_pwd_dialog_text" context="Text of the dialog 'Do you remember your password?'">Please test your password to ensure you remember it. If you lose your password, you will lose access to your MEGA data.</string>
    <string name="remember_pwd_dialog_do_not_show" context="'Do you remember your password?' dialog option that permits user do not show it again">Don\'t show me again</string>
    <string name="remember_pwd_dialog_button_test" context="Button of the dialog 'Do you remember your password?' that permits user test his password">Test password</string>
    <string name="test_pwd_title" context="Title of the activity that permits user test his password">Test your password</string>
    <string name="test_pwd_accepted" context="Message shown to the user when is testing her password and it is correct">Password accepted</string>
    <string name="test_pwd_wrong" context="Message shown to the user when is testing her password and it is wrong">Wrong password!\nBackup your Recovery Key as soon as possible!</string>
    <string name="recovery_key_exported_dialog_title" context="Title of the dialog 'Recovery Key exported'">Recovery Key exported</string>
    <string name="recovery_key_exported_dialog_text" context="Text of the dialog 'Recovery Key exported'">The Recovery Key has been exported into the Offline section as MEGARecoveryKey.txt.\nNote: It will be deleted if you log out, please store it in a safe place.</string>
    <string name="recovery_key_exported_dialog_text_logout" context="Text of the dialog 'Recovery Key exported' when the user wants logout">You are about to logout, please test your password to ensure you remember it.\nIf you lose your password, you will lose access to your MEGA data.</string>
    <string name="option_copy_to_clipboard" context="Option that permits user copy to clipboard">Copy to clipboard</string>
    <string name="option_export_recovery_key" context="Option that permits user export his recovery key">Export recovery key</string>
    <string name="option_logout_anyway" context="Option that permits user logout">Logout anyway</string>
    <string name="recovery_key_bottom_sheet" context="Title of the bottom sheet dialog 'Recovery Key'">Recovery Key</string>
    <string name="option_save_on_filesystem" context="Option that permits user save on File System">Save on File System</string>
    <string name="message_copied_to_clipboard" context="Message shown when something has been copied to clipboard">Copied to clipboard</string>

    <string name="message_jump_latest" context="text of the label to show that you have messages unread in the chat conversation">Jump to latest</string>
    <string name="message_new_messages" context="text of the label to show that you have new messages in the chat conversation">New messages</string>


    <string name="notification_subtitle_incoming" context="notification subtitle of incoming calls">Incoming call</string>

    <plurals name="number_unread_messages" context="Subtitle to show the number of unread messages on a chat">
        <item context="unread message" quantity="one">%1$s unread message</item>
        <item context="unread messages" quantity="other">%1$s unread messages</item>
    </plurals>

    <plurals name="plural_number_messages_chat_notification" context="Notification title to show the number of unread chats">
        <item context="unread message" quantity="one">%1$d unread chat</item>
        <item context="unread messages" quantity="other">%1$d unread chats</item>
    </plurals>

    <string name="chat_loading_messages" context="Message shown when a chat is opened and the messages are being recovered">[A]Loading[/A] [B]Messages...[/B]</string>

    <string name="general_error_internal_node_not_found" context="Error message shown when opening a file link which doesn't exist">File or folder not found. Are you logged in with a different account in your browser? You can only access files or folders from the account you are currently logged in with in the app</string>


    <string name="context_loop_video" context="menu option to loop video or audio file">Loop</string>

    <string name="settings_security_options_title" context="Title of the category Security options on Settings section">Security options</string>
    <string name="settings_recovery_key_title" context="Title of the preference Recovery key on Settings section">Recovery Key</string>
    <string name="settings_recovery_key_summary" context="Summary of the preference Recovery key on Settings section">Exporting the master key and keeping it in a secure location enables you to set a new password without data loss.</string>

    <string name="login_connectivity_issues" context="message when a temporary error on logging in is due to connectivity issues">Unable to reach MEGA. Please check your connectivity or try again later.</string>
    <string name="login_servers_busy" context="message when a temporary error on logging in is due to servers busy">Servers are too busy. Please wait.</string>
    <string name="login_API_lock" context="message when a temporary error on logging in is due to SDK is waiting for the server to complete a request due to an API lock">This process is taking longer than expected. Please wait.</string>
    <string name="login_API_rate" context="message when a temporary error on logging in is due to SDK is waiting for the server to complete a request due to a rate limit ">Too many requests. Please wait.</string>

    <string name="corrupt_video_dialog_text" context="when open audio video player, the file that it try to open is damaged or does not exist">Error. The file is corrupted or does not exist.</string>


    <string name="section_playlist" context="Title of the screen Playlist">Playlist</string>
    <string name="playlist_state_playing" context="Text shown in playlist subtitle item when a file is reproducing">Now playing...</string>
    <string name="playlist_state_paused" context="Text shown in playlist subtitle item when a file is reproducing but it is paused">Paused</string>

    <string name="context_option_print" context="Menu option to print the recovery key from Offline section">Print</string>

    <string name="save_MK_confirmation" context="Message when the recovery key has been successfully saved on the filesystem">The Recovery Key has been successfully saved</string>

    <string name="pending_outshare_indicator" context="label to indicate that a share is still pending on outgoing shares of a node">(Pending)</string>

    <string name="option_enable_chat_rich_preview" context="Option in Settings section to enable the rick links previews">Rich URL previews</string>

    <string name="button_always_rich_links" context="Button to allow the rich links previews on chat">Always allow</string>
    <string name="button_not_now_rich_links" context="Button do not allow now the rich links previews on chat">Not now</string>
    <string name="button_never_rich_links" context="Button do not allow the rich links previews on chat">Never</string>

    <string name="title_enable_rich_links" context="Title of the dialog to enable the rich links previews on chat">Enable rich URL previews</string>

    <string name="text_enable_rich_links" context="Text of the dialog to enable the rich links previews on chat">Enhance the MEGAchat experience. URL content will be retrieved without end-to-end encryption.</string>

    <string name="subtitle_mega_rich_link_no_key" context="Subtitle of a MEGA rich link without the decryption key">Tap to write the decryption key</string>

    <string name="call_starting" context="Subtitle of the call screen when a call is just starting">Calling&#8230;</string>


    <string name="error_password" context="when the user tries to creates a MEGA account or tries to change his password and the password strength is very weak">Please enter a stronger password</string>

    <string name="title_acceptance_contact_request_notification" context="title of the notification for an acceptance of a contact request">New contact</string>
    <string name="title_storage_usage" context="title of usage storage section in Storage">Usage Storage</string>

    <plurals name="plural_number_contact_request_notification" context="Notification title to show the number of incoming contact request">
        <item context="contact request" quantity="one">%1$d pending contact request</item>
        <item context="contact requests" quantity="other">%1$d pending contact requests</item>
    </plurals>

    <string name="title_new_contact_request_notification" context="title of the notification for a new incoming contact request">New contact request</string>

    <string name="type_message_hint_with_title" context="Hint shown in the field to write a message in the chat screen">Write message to \"%s\"&#8230;</string>
    <string name="transfers_empty_new" context="message shown in the screen when there are not any active transfer">[B]No active[/B][A] Transfers[/A][B].[/B]</string>
    <string name="completed_transfers_empty_new" context="message shown in the screen when there are not any active transfer">[B]No completed[/B][A] Transfers[/A][B].[/B]</string>
    <string name="file_browser_empty_folder_new" context="Text that indicates that a folder is currently empty">[B]Empty[/B][A] Folder[/A][B].[/B]</string>

    <string name="type_message_hint_with_customized_title" context="Hint shown in the field to write a message in the chat screen (chat with customized title)">Write message to \"%s\"&#8230;</string>
    <string name="type_message_hint_with_default_title" context="Hint shown in the field to write a message in the chat screen (chat with default title)">Write message to %s&#8230;</string>

    <string name="number_correctly_imported_from_chat" context="success message when importing multiple files from">%d files shared successfully</string>
    <string name="number_no_imported_from_chat" context="error message when importing multiple files from chat">%d files were not shared</string>
    <string name="preview_content" context="button's text to open a full screen image">PREVIEW CONTENT</string>

    <string name="no_network_connection_on_play_file" context="message shown when the user clicks on media file chat message, there is no network connection and the file is not been downloaded">The streaming can not be executed and the file is not been downloaded</string>
    <string name="file_already_exists" context="message when trying to save for offline a file that already exists">File already exists on Save for Offline</string>

    <plurals name="error_forwarding_messages" context="Error message if forwarding a message failed">
        <item context="one message" quantity="one">Message not forwarded</item>
        <item context="many messages" quantity="other">Messages not forwarded</item>
    </plurals>

    <string name="title_confirmation_disable_rich_links" context="Title of the dialog to disable the rich links previews on chat">Rich URL previews</string>
    <string name="text_confirmation_disable_rich_links" context="Text of the dialog to disable the rich links previews on chat">You are disabling rich URL previews permanently. You can re-enable rich URL previews in your settings. Do you want to continue?</string>

    <string name="call_missed_messages" context="Message shown when a call ends.">[A]Missed call[/A]</string>
    <string name="call_rejected_messages" context="Message shown when a call ends.">[A]Call was rejected[/A]</string>
    <string name="call_cancelled_messages" context="Message shown when a call ends.">[A]Call was cancelled[/A]</string>
    <string name="call_failed_messages" context="Message shown when a call ends.">[A]Call failed[/A]</string>
    <string name="call_not_answered_messages" context="Message shown when a call ends.">[A]Call was not answered[/A]</string>

    <string name="contact_email" context="Indicates that can type a contact email">Contact\'s email</string>
    <string name="contact_not_added" context="When it tries to add a contact in a list an is already added">Contact not added, is already added.</string>

    <plurals name="plural_call_ended_messages_with_minutes" context="Message shown when a call ends.">
        <item context="one minute" quantity="one">[A]Call ended[/A][C]. Duration: [/C][B]%1$s minute[/B]</item>
        <item context="more minutes" quantity="other">[A]Call ended[/A][C]. Duration: [/C][B]%1$s minutes[/B]</item>
    </plurals>

    <plurals name="plural_call_ended_messages_with_one_second" context="Message shown when a call ends.">
        <item context="one minute" quantity="one">[A]Call ended[/A][C]. Duration: [/C][B]%1$d minute, %2$d second[/B]</item>
        <item context="more minutes" quantity="other">[A]Call ended[/A][C]. Duration: [/C][B]%1$d minutes, %2$d second[/B]</item>
    </plurals>

    <plurals name="plural_call_ended_messages_with_more_seconds" context="Message shown when a call ends.">
        <item context="one minute" quantity="one">[A]Call ended[/A][C]. Duration: [/C][B]%1$d minute, %2$d seconds[/B]</item>
        <item context="more minutes" quantity="other">[A]Call ended[/A][C]. Duration: [/C][B]%1$d minutes, %2$d seconds[/B]</item>
    </plurals>

    <plurals name="plural_call_ended_messages_just_seconds" context="Message shown when a call ends.">
        <item context="one second" quantity="one">[A]Call ended[/A][C]. Duration: [/C][B]%1$d second[/B]</item>
        <item context="more seconds" quantity="other">[A]Call ended[/A][C]. Duration: [/C][B]%1$d seconds[/B]</item>
    </plurals>

    <string name="error_message_invalid_format" context="Content of a normal message that cannot be recognized">Invalid format message</string>
    <string name="error_message_invalid_signature" context="Content of a normal message that cannot be recognized">Invalid signature message</string>

    <string name="add_to_cloud_import" context="Menu option">Add to Cloud</string>

    <string name="error_streaming" context="When the user tries to reproduce a file through streaming and ocurred an error creating it">An error ocurred trying to create the streaming</string>

    <string name="context_restore" context="Menu option to restore an item from the Rubbish bin">Restore</string>

    <string name="context_correctly_node_restored" context="success message when a node was restore from Rubbish bin">Restored to %s</string>
    <string name="context_no_restored" context="error message when a node was restore from Rubbish bin">Error. Not restored</string>

    <string name="context_send_message" context="menu item from contact section to send a message to a contact">Send message</string>

    <plurals name="plural_contact_sent_to_chats" context="Message shown when a contact is successfully sent to several chats">
        <item context="one contact" quantity="one">Contact sent to chats successfully</item>
        <item context="more contacts" quantity="other">Contacts sent to chats successfully</item>
    </plurals>

    <string name="error_MEGAdrop_not_supported" context="Error message on opening a MEGAdrop folder link">MEGAdrop folders are not supported yet</string>

    <string name="pre_overquota_alert_text" context="Pre overquota error dialog when trying to copy or import a file">This action cannot be completed as it would take you over your current storage limit. Would you like to upgrade your account?</string>

<<<<<<< HEAD
    <string name="archived_chats_title_section" context="Title of the section Archived chats">Archived chats</string>

    <string name="archived_chats_show_option" context="Text of the option to show the arhived chat, it shows the number of archived chats">Archived chats (%d)</string>

    <string name="archive_chat_option" context="Title of the option on the chat list to archive a chat">Archive chat</string>
    <string name="unarchive_chat_option" context="Title of the option on the chat list to unarchive a chat">Unarchive chat</string>

    <string name="general_archive" context="Confirmation button of the dialog to archive a chat">Archive</string>

    <string name="success_archive_chat" context="Message shown when a chat is successfully archived, it shows the name of the chat">%s chat was archived.</string>
    <string name="error_archive_chat" context="Error message shown when a chat has not be archived, it shows the name of the chat">Error. %s chat was not archived.</string>

    <string name="success_unarchive_chat" context="Message shown when a chat is successfully unarchived, it shows the name of the chat">%s chat was unarchived.</string>
    <string name="error_unarchive_chat" context="Error message shown when a chat has not be unarchived, it shows the name of the chat">Error. %s chat was not unarchived.</string>

    <string name="archived_chats_empty" context="Message shown when the user has no archived chats">[A]No[/A] [B]Archived Chats[/B]</string>

    <string name="inactive_chat" context="Subtitle of chat screen when the chat is inactive">Inactive chat</string>
    <string name="archived_chat" context="Subtitle of chat screen when the chat is archived">Archived chat</string>
=======
    <string name="number_incorrectly_restored_from_rubbish" context="error message when restoring several nodes from rubbish">%d items were not restored successfully</string>
    <string name="number_correctly_restored_from_rubbish" context="success message when restoring several nodes from rubbish">%d items restored successfully</string>

    <string name="settings_file_management_file_versions_title" context="Settings preference title to show file versions info of the account">File versions</string>
    <string name="settings_file_management_file_versions_subtitle" context="Settings preference subtitle to show file versions info of the account">%1d file versions, taking a total of %2s</string>

    <string name="settings_file_management_category" context="Title of the section File management on Settings section">File management</string>

    <string name="settings_file_management_delete_versions" context="Option in Settings to delete all the versions of the account">Delete all file versions</string>

    <string name="text_confirmation_dialog_delete_versions" context="Text of the dialog to delete all the file versions of the account">You are about to delete the version histories of all files. Any file version shared to you from a contact will need to be deleted by them.\n\nPlease note that the current files will not be deleted.</string>

    <string name="success_delete_versions" context="success message when deleting all the versions of the account">File versions deleted successfully</string>
    <string name="error_delete_versions" context="error message when deleting all the versions of the account">Error. The file versions have not been deleted</string>

    <string name="settings_enable_file_versioning_title" context="Title of the option to enable or disable file versioning on Settings section">File versioning</string>
    <string name="settings_enable_file_versioning_subtitle" context="Subtitle of the option to enable or disable file versioning on Settings section">Enable or disable file versioning for your entire account.\nYou may still receive file versions from shared folders if your contacts have this enabled.</string>
>>>>>>> 68fb0675

</resources><|MERGE_RESOLUTION|>--- conflicted
+++ resolved
@@ -1978,7 +1978,6 @@
 
     <string name="pre_overquota_alert_text" context="Pre overquota error dialog when trying to copy or import a file">This action cannot be completed as it would take you over your current storage limit. Would you like to upgrade your account?</string>
 
-<<<<<<< HEAD
     <string name="archived_chats_title_section" context="Title of the section Archived chats">Archived chats</string>
 
     <string name="archived_chats_show_option" context="Text of the option to show the arhived chat, it shows the number of archived chats">Archived chats (%d)</string>
@@ -1998,7 +1997,7 @@
 
     <string name="inactive_chat" context="Subtitle of chat screen when the chat is inactive">Inactive chat</string>
     <string name="archived_chat" context="Subtitle of chat screen when the chat is archived">Archived chat</string>
-=======
+
     <string name="number_incorrectly_restored_from_rubbish" context="error message when restoring several nodes from rubbish">%d items were not restored successfully</string>
     <string name="number_correctly_restored_from_rubbish" context="success message when restoring several nodes from rubbish">%d items restored successfully</string>
 
@@ -2016,6 +2015,5 @@
 
     <string name="settings_enable_file_versioning_title" context="Title of the option to enable or disable file versioning on Settings section">File versioning</string>
     <string name="settings_enable_file_versioning_subtitle" context="Subtitle of the option to enable or disable file versioning on Settings section">Enable or disable file versioning for your entire account.\nYou may still receive file versions from shared folders if your contacts have this enabled.</string>
->>>>>>> 68fb0675
 
 </resources>