--- conflicted
+++ resolved
@@ -2263,14 +2263,12 @@
     <string name="last_seen_long_time_ago" context="Title of the dialog to inform about a SSL error">Last seen a long time ago</string>
     <string name="last_seen_general" context="Title of the dialog to inform about a SSL error">Last seen %1$s at %2$s</string>
 
-<<<<<<< HEAD
     <string name="contact_joined_the_call" context="Text to indicate that a contact has joined a group call">joined the call</string>
     <string name="contact_left_the_call" context="Text to indicate that a contact has left a group call">left the call</string>
 
     <string name="call_error_too_many_participants" context="Message show when a call cannot be established because there are too many participants in the group call">Error. No more participants are allowed in this group call.</string>
     <string name="call_error_too_many_video" context="Message show when a user cannot activate the video in a group call because the max number of videos has been reached">Error. No more video are allowed in this group call.</string>
-=======
+
     <string name="error_open_file_with" context="Error message shown when a file cannot be opened by other app using the open with option menu">Error. The file cannot be opened.</string>
 
->>>>>>> 6a9446b0
 </resources>