--- conflicted
+++ resolved
@@ -2828,11 +2828,7 @@
     <string name="error_download_takendown_node">Not accessible as it violated our Terms of Service</string>
     <!-- Alert shown when some files were not downloaded due to ToS/AUP violation, Plural of taken down files. 2 files -->
     <plurals name="alert_taken_down_files">
-<<<<<<< HEAD
         <item quantity="one">%d file was not downloaded as it violated our Terms of Service.</item>
-=======
-        <item quantity="one">%d file was not downloaded as they violated our Terms of Service.</item>
->>>>>>> e282c307
         <item quantity="other">%d files were not downloaded as they violated our Terms of Service.</item>
     </plurals>
     <!-- Subtitle of a file takedown reinstated historic notification -->
