<?xml version="1.0" encoding="utf-8"?>
<resources>

    <string name="app_name" context="Not translate">MEGA</string>
    <string name="pdf_app_name" context="Not translate">MEGA PDF Viewer</string>
    <string name="app_version" context="Not translate">3.3.4 (190)</string>
    <string name="sdk_version" context="Not translate">bc84c77</string>
    <string name="karere_version" context="Not translate">837f19d</string>

    <string name="full_description_text" context="Full description text of the app in the Google Play page of the app">MEGA provides user-controlled encrypted cloud storage and chat through standard web browsers, together with dedicated apps for mobile devices. Unlike other cloud storage providers, your data is encrypted and decrypted by your client devices only and never by us.\n\nUpload your files from your smartphone or tablet then search, store, download, stream, view, share, rename or delete your files any time, from any device, anywhere. Share folders with your contacts and see their updates in real time. The encryption process means we cannot access or reset your password so you MUST remember it (unless you have your Recovery Key backed up) or you will lose access to your stored files.\n\nEnd-to-end user-encrypted MEGA video chat allows for total privacy, and has been available through the browser since 2016. It has been extended to our mobile app, with chat history accessible across multiple devices. Users can also easily add files to a chat from their MEGA cloud drive.\n\nMEGA offers a generous 50 GB free storage for all registered users with bonus achievements, and offers paid plans with much higher limits:\n\n\nPRO LITE subscription: 4.99 € per month or 49.99 € per year gives you 200 GB of storage space and 1 TB of transfer quota per month.\nPRO I subscription: 9.99 € per month or 99.99 € per year gives you 1 TB of storage space and 2 TB of transfer quota per month.\nPRO II subscription: 19.99 € per month or 199.99 € per year gives you 4 TB of storage space and 8 TB of transfer quota per month.\nPRO III subscription: 29.99 € per month or 299.99 € per year gives you 8 TB of storage space and 16 TB of transfer quota per month.\n\nSubscriptions are renewed automatically for successive subscription periods of the same duration and at the same price as the initial period chosen. To manage your subscriptions, simply click on the Play Store icon on your mobile device, sign in with your Google ID (if you haven\'t already done so) and then click on the MEGA app. You\'ll be able to manage your subscription there.\n\nApp Permissions:\nWRITE_EXTERNAL_STORAGE -> Download your files from MEGA to your device and upload files from your device to MEGA\nCAMERA -> Take a picture and upload your photos to MEGA\nREAD_CONTACTS -> Easily add contacts from your device as MEGA contacts\nRECORD_AUDIO &amp; CAPTURE_VIDEO_OUTPUT (mic and camera) -> MEGA provides for end-to-end encrypted audio/video calls\n\n\nTo enhance users\' confidence in the MEGA system, all of the client-side code is published, so interested security researchers can evaluate the encryption process. The code of our mobile app is located on: https://github.com/meganz/android\n\nFor more info, please check our website:\nSee https://mega.nz/terms\n\n\nDesktop - https://mega.nz/</string>

    <!--
    <string name="short_description_text" context="Short description text of the app in the Google Play page of the app">MEGA is Cloud Storage with Powerful Always-On Privacy. 50GB for free</string>
    -->

    <string name="general_x_of_x" context="Showing progress of elements. Example: 2 of 10."> of </string>
    <string name="general_yes" context="Answer for confirmation dialog.">Yes</string>
    <string name="general_no" context="Answer for confirmation dialog.">No</string>
    <string name="general_cancel" context="Answer for confirmation dialog.">Cancel</string>
    <string name="general_move_to" context="When moving a file to a location in MEGA. This is the text of the button after selection the destination">Move to</string>
    <string name="general_copy_to" context="When copying a file to a location in MEGA. This is the text of the button after selection the destination">Copy to</string>
    <!--
    <string name="general_import_to" context="When importing a file to a location in MEGA. This is the text of the button after selection the destination">Import to</string>
    -->
    <string name="general_select" context="Selecting a specific location in MEGA. This is the text of the button">Select</string>
    <string name="general_select_to_upload" context="Selecting a specific location in MEGA. This is the text of the button">Select files</string>
    <string name="general_select_to_download" context="Selecting a specific location in MEGA. This is the text of the button">Select folder</string>
    <string name="general_create" context="This is the final button when creating a folder in the dialog where the user inserts the folder name">Create</string>
    <!-- This string is commented in FileStorageActivityLollipop.java
    <string name="general_upload" context="Button text when uploading a file to a previously selected location in MEGA">Upload File</string>
    -->
    <string name="general_download" context="Item menu option upon right click on one or multiple files.">Download</string>
    <string name="general_add" context="button">Add</string>
    <string name="general_move" context="button">Move</string>
    <string name="general_remove" context="button">Remove</string>
    <string name="general_share" context="button">Share</string>
    <!--
    <string name="general_confirm" context="button">Confirm</string>
    -->
    <string name="general_leave" context="button">Leave</string>
    <string name="general_decryp" context="button">Decrypt</string>

    <string name="general_export" context="button">Export</string>

    <!--
    <string name="general_empty" context="Button to delete the contents of the trashbin. Can also be translated as &quot;clear&quot;">Empty</string>
    -->
    <string name="general_loading" context="state previous to import a file">Loading</string>
    <string name="general_importing" context="state while importing the file">Importing</string>
    <string name="general_forwarding" context="state while importing the file">Forwarding</string>
    <string name="general_import" context="Import button. When the user clicks this button the file will be imported to his account.">Import</string>
    <string name="general_storage" context="Text listed before the amount of storage a user gets with a certain package. For example: &quot;1TB Storage&quot;.">Storage</string>
    <string name="general_bandwidth" context="Text listed before the amount of bandwidth a user gets with a certain package. For example: &quot;8TB Bandwidth&quot;. Can also be translated as data transfer.">Transfer Quota</string>
    <string name="general_subscribe" context="Text placed inside the button the user clicks when upgrading to PRO. Meaning: subscribe to this plan">Subscribe</string>
    <!--
    <string name="general_continue" context="Text placed inside the button the user clicks when clicking into the FREE account. Meaning: Continue to the main screen">Continue</string>
    -->
    <string name="general_error_word" context="It will be followed by the error message">Error</string>
    <string name="general_not_yet_implemented" context="when clicking into a menu whose functionality is not yet implemented">Not yet implemented</string>
    <string name="error_no_selection" context="when any file or folder is selected">No file or folder selected</string>
    <string name="general_already_downloaded" context="when trying to download a file that is already downloaded in the device">Already downloaded</string>
    <string name="general_already_uploaded" context="when trying to upload a file that is already uploaded in the folder">already uploaded</string>
    <string name="general_file_info" context="Label of the option menu. When clicking this button, the app shows the info of the file">File info</string>
    <string name="general_folder_info" context="Label of the option menu. When clicking this button, the app shows the info of the folder">Folder info</string>
    <!--
    <string name="general_menu" context="Title when the left menu is opened">Menu</string>
    -->

    <string name="error_general_nodes" context="Error getting the root node">Error. Please, try again.</string>

    <string name="secondary_media_service_error_local_folder" context="Local folder error in Sync Service. There are two syncs for images and videos. This error appears when the secondary media local folder doesn't exist">The secondary media folder does not exist, please choose a new folder</string>
    <string name="no_external_SD_card_detected" context="when no external card exists">No external storage detected</string>
    <string name="no_permissions_upload" context="On clicking menu item upload in a incoming shared folder read only">This folder is read only. You do not have permission to upload</string>

    <string name="remove_key_confirmation" context="confirmation message before removing the previously downloaded MasterKey file">You are removing the previously exported Recovery Key file</string>
    <!--
    <string name="export_key_confirmation" context="confirmation message before downloading to the device the MasterKey file">Security warning! This is a high risk operation. Do you want to continue?</string>
    -->

    <!--
    <string name="more_options_overflow" context="title of the menu for more options for each file (rename, share, copy, move, etc)">More options</string>
    -->
    <string name="confirmation_add_contact" context="confirmation message before sending an invitation to a contact">Do you want to send an invitation to %s?</string>
    <!--
    <string name="confirmation_remove_multiple_contacts" context="confirmation message before removing mutiple contacts">Remove these %d contacts?</string>

    <string name="confirmation_move_to_rubbish" context="confirmation message before removing a file">Move to rubbish bin?</string>
    <string name="confirmation_move_to_rubbish_plural" context="confirmation message before removing a file">Move to rubbish bin?</string>

    <string name="confirmation_delete_from_mega" context="confirmation message before removing a file">Delete from MEGA?</string>
    <string name="confirmation_leave_share_folder" context="confirmation message before leaving an incoming shared folder">If you leave the folder, you will not be able to see it again</string>

    <string name="confirmation_alert" context="confirmation message before removing a file">Please confirm</string>
    -->

    <string name="action_logout" context="Button where the user can sign off or logout">Logout</string>
    <string name="action_add" context="Menu item">Upload</string>
    <string name="action_create_folder" context="Menu item">Create new folder</string>
    <string name="action_open_link" context="Menu item">Open link</string>
    <!--
    <string name="action_upload" context="Button text when choosing the destination location in MEGA">Upload to</string>
    -->

    <string name="action_settings" context="Menu item">Settings</string>
    <string name="action_search" context="Search button">Search</string>
    <string name="action_play" context="Search button">Play</string>
    <string name="action_pause" context="Search button">Pause</string>
    <string name="action_refresh" context="Menu item">Refresh</string>
    <string name="action_sort_by" context="Menu item">Sort by</string>
    <string name="action_help" context="Menu item">Help</string>
    <string name="action_upgrade_account" context="Change from a free account to paying MEGA">Upgrade account</string>
    <string name="upgrading_account_message" context="Message while proceeding to upgrade the account">Upgrading account</string>
    <string name="action_select_all" context="Menu item to select all the elements of a list">Select all</string>
    <string name="action_unselect_all" context="Menu item to unselect all the elements of a list">Clear selection</string>
    <string name="action_grid" context="Menu item to change from list view to grid view">Thumbnail view</string>
    <string name="action_list" context="Menu item to change from grid view to list view">List view</string>
    <string name="action_export_master_key" context="Menu item to let the user export the MasterKey">Backup Recovery Key</string>
    <string name="action_remove_master_key" context="Menu item to let the user remove the MasterKey (previously downloaded)">Remove Recovery Key</string>
    <string name="action_cancel_subscriptions" context="Menu item to let the user cancel subscriptions">Cancel subscription</string>
    <string name="toast_master_key_removed" context="success message when the MasterKey file has been removed">The Recovery Key file has been removed</string>
    <string name="cancel_subscription_ok" context="success message when the subscription has been canceled correctly">The subscription has been cancelled</string>
    <string name="cancel_subscription_error" context="error message when the subscription has not been canceled successfully">We were unable to cancel your subscription. Please contact support&#64;mega.nz for assistance</string>
    <string name="action_kill_all_sessions" context="Menu item to kill all opened sessions">Close other sessions</string>
    <string name="success_kill_all_sessions" context="Message after kill all opened sessions">The remaining sessions have been closed</string>
    <string name="error_kill_all_sessions" context="Message after kill all opened sessions">Error when closing the opened sessions</string>

    <plurals name="general_num_files" context="this is used for example when downloading 1 file or 2 files">
        <item context="Singular of file. 1 file" quantity="one">file</item>
        <item context="Plural of file. 2 files" quantity="other">files</item>
    </plurals>

    <plurals name="general_num_contacts">
        <item context="referring to a contact in the contact list of the user" quantity="one">contact</item>
        <item context="Title of the contact list" quantity="other">contacts</item>
    </plurals>

    <plurals name="general_num_folders">
        <item context="Singular of folder/directory. 1 folder" quantity="one">folder</item>
        <item context="Plural of folder/directory. 2 folders" quantity="other">folders</item>
    </plurals>

    <plurals name="general_num_shared_folders">
        <item context="Title of the incoming shared folders of a user in singular" quantity="one">shared folder</item>
        <item context="Title of the incoming shared folders of a user in plural." quantity="other">shared folders</item>
    </plurals>

    <!--
    <plurals name="general_num_downloads" context="in the notification. When downloading the notification is like 3 downloads.">
        <item context="Item menu option upon clicking on one or multiple files. Singular" quantity="one">download</item>
        <item context="Item menu option upon clicking on one or multiple files. Plural" quantity="other">downloads</item>
    </plurals>
    -->

    <!--
    <plurals name="general_num_uploads">
        <item context="Transfer type description in the active file transfer panel, can either be upload or download. Singular" quantity="one">upload</item>
        <item context="Transfer type description in the active file transfer panel, can either be upload or download. Plural" quantity="other">uploads</item>
    </plurals>
    -->

    <plurals name="general_num_users" context="used for example when a folder is shared with 1 user or 2 users">
        <item context="used for example when a folder is shared with 1 user" quantity="one">contact</item>
        <item context="used for example when a folder is shared with 2 or more users" quantity="other">contacts</item>
    </plurals>

    <!--
    <string name="confirmation_required" context="Alert title before download">Confirmation required</string>
    -->
    <string name="alert_larger_file" context="Alert text before download. Please do not modify the %s placeholder as it will be replaced by the size to be donwloaded">%s will be downloaded.</string>
    <string name="alert_no_app" context="Alert text before download">There is no app to open the file %s. Do you want to continue with the download?</string>
    <string name="checkbox_not_show_again" context="Alert checkbox before download">Do not show again</string>

    <string name="login_text" context="Login button">Login</string>
    <string name="email_text" context="email label">E-mail</string>
    <string name="password_text" context="password label">Password</string>
    <string name="confirm_password_text" context="label shown in the confirmation of the password when creating an account">Confirm password</string>
    <string name="abc" context="in the password edittext the user can see the password or asterisks. ABC shows the letters of the password">ABC</string>
    <!--
    <string name="dots" context="in the password edittext the user can see the password or asterisks. ··· shows asterisks instead of letters">···</string>
    -->
    <string name="new_to_mega" context="This question applies to users that do not have an account on MEGA yet">New to MEGA?</string>
    <string name="create_account" context="label and text button when creating the account">Create account</string>
    <string name="error_enter_email" context="when the user tries to log in MEGA without typing the email">Please enter your email address</string>
    <string name="error_invalid_email" context="error when logging in to MEGA with an invalid email">Invalid email address</string>
    <string name="error_enter_password" context="when the user tries to log in MEGA without typing the password">Please enter your password</string>
    <string name="error_server_connection_problem" context="when the user tries to log in to MEGA without a network connection">No network connection</string>
    <string name="error_server_expired_session" context="when the user tries to log in to MEGA without a valid session">You have been logged out on this device from another location</string>
    <string name="login_generating_key" context="the first step when logging in is calculate the private and public encryption keys">Calculating encryption keys</string>
    <string name="login_connecting_to_server" context="Message displayed while the app is connecting to a MEGA server">Connecting to the server</string>
    <string name="download_updating_filelist" context="Status text when updating the file manager">Updating file list</string>
    <string name="login_confirm_account" context="title of the screen after creating an account when the user has to confirm the password to confirm the account">Confirm account</string>
    <string name="login_querying_signup_link" context="when the user clicks on the link sent by MEGA after creating the account, this message is shown">Checking validation link</string>
    <string name="login_confirming_account" context="Attempting to activate a MEGA account for a user.">Activating account</string>
    <string name="login_preparing_filelist" context="After login, updating the file list, the file list should be processed before showing it to the user">Preparing file list</string>
    <string name="login_before_share" context="when the user tries to share something to MEGA without being logged">Please log in to share with MEGA</string>
    <!--
    <string name="session_problem" context="if a link to a folder cannot be fetched">Problem of retrieving files from the folder</string>
    -->

    <string name="tour_space_title">MEGA Space</string>
    <string name="tour_speed_title">MEGA Speed</string>
    <string name="tour_privacy_title">MEGA Privacy</string>
    <string name="tour_access_title">MEGA Access</string>
    <string name="tour_space_text">Register now and get 50 GB of free space</string>
    <string name="tour_speed_text">Uploads are fast. Quickly share files with everyone</string>
    <string name="tour_privacy_text">Keep all your files safe with MEGA\'s end-to-end encryption</string>
    <string name="tour_access_text">Get fully encrypted access anywhere, anytime</string>

    <string name="create_account_text" context="button that allows the user to create an account">Create account</string>
    <string name="name_text" context="Name of the user">Name</string>
    <string name="lastname_text" context="Last name of the user">Last Name</string>
    <string name="tos" context="text placed on the checkbox of acceptation of the Terms of Service">I agree with MEGA\'s [A]Terms of Service[/A]</string>
    <string name="already_account" context="Does the user already have a MEGA account">Already have an account?</string>

    <string name="create_account_no_terms" context="warning dialog">You have to accept our Terms of Service</string>
    <string name="error_enter_username" context="Warning dialog">Please enter your name</string>
    <string name="error_short_password" context="when creating the account">Password is too short</string>
    <string name="error_passwords_dont_match" context="when creating the account">Passwords do not match</string>
    <string name="error_email_registered" contect="when creating the account">This e-mail address has already registered an account with MEGA</string>

    <!--
    <string name="create_account_confirm_title" context="Title that is shown when e-mail confirmation is still required for the account">Confirmation required</string>
    -->
    <!--
    <string name="create_account_confirm" context="">Please check your e-mail and click the link to login and confirm your account</string>
    -->
    <string name="create_account_creating_account">Connecting to the server: Creating account</string>

    <!--<string name="cancel_transfer_title">Delete Transfer</string>
    -->
    <string name="cancel_transfer_confirmation">Delete this transfer?</string>
    <string name="cancel_all_transfer_confirmation">Delete all transfers?</string>

    <string name="section_cloud_drive" context="The name of every users root drive in the cloud of MEGA. The term \'cloud\' is a new computer term and can probably not be translated. Do not translate &quot;cloud&quot; literal unless your language allows this. Please see http://en.wikipedia.org/wiki/Cloud_computing for your reference.">Cloud drive</string>
    <string name="section_secondary_media_uploads" context="title of the screen where the secondary media images are uploaded">Media uploads</string>
    <string name="section_inbox" context="title of the screen that show the inbox">Inbox</string>
    <string name="section_saved_for_offline" context="title of the screen that shows the files saved for offline in the device">Saved for Offline</string>
    <!--
    <string name="section_shared_with_me" context="title of the screen that shows all the folders that the user shares with other users and viceversa">Shared with me</string>
    -->
    <string name="section_shared_items" context="title of the screen that shows all the shared items">Shared folders</string>
    <string name="section_rubbish_bin" context="The title of the trash bin in the tree of the file manager.">Rubbish bin</string>
    <string name="section_contacts" context="Title of the contact list">Contacts</string>

    <string name="section_contacts_with_notification" context="Item of the navigation title for the contacts section when there is any pending incoming request">Contacts [A](%1$d)[/A]</string>
    <string name="sent_requests_empty" context="the user has not sent any contact request to other users">No sent requests</string>
    <string name="received_requests_empty" context="the user has not received any contact request from other users">No received requests</string>
    <string name="section_transfers" context="Title for the file transfer screen (with the up &amp; download)">Transfers</string>

    <string name="section_account" context="button to the settings of the user\'s account">My Account</string>
    <string name="section_photo_sync" context="title of the screen where the camera images are uploaded">Camera uploads</string>
    <!--
    <string name="used_space" context="Used space &quot;5MB of 100MB&quot;.">%1$s of %2$s</string>
    -->
    <string name="tab_incoming_shares" context="Capital letters. Incoming shared folders. The title of a tab">INCOMING</string>
    <string name="tab_outgoing_shares" context="Capital letters. Outgoing shared folders. The title of a tab">OUTGOING</string>

    <string name="title_incoming_shares_explorer" context="Title of the file explorer in tab INCOMING">Incoming Shares</string>
    <!--
    <string name="choose_folder_explorer" context="Title of the button in Incoming Shares tabs">Choose folder</string>
    -->

    <string name="file_browser_empty_cloud_drive" context="message when there are no files in the Cloud drive">No files in your Cloud drive</string>
    <!--
    <string name="file_browser_empty_rubbish_bin" context="option to empty rubbish bin">Empty Rubbish Bin</string>
    -->
    <string name="file_browser_empty_folder" context="Text that indicates that a folder is currently empty">Empty Folder</string>

    <!--
    <string name="choose_account_activity" context="Title of the activity Choose Account">Choose Account</string>
    -->

    <!--
    <string name="file_properties_activity" context="Menu item to show the properties dialog of files and or folders.">Properties</string>
    -->
    <string name="file_properties_available_offline" context="The files are available &quot;offline&quot; (without a network Wi-Fi mobile data connection)">Available offline</string>
    <!--
    <string name="file_properties_available_offline_on" context="Button state when a file can be saved for offline.(Capital letters)">ON</string>
    -->
    <!--
    <string name="file_properties_available_offline_off" context="Button state when a file is already saved for offline. (Capital letters)">OFF</string>
    -->
    <string name="file_properties_info_size_file" context="Refers to the size of a file.">Size</string>
    <string name="file_properties_info_modified" context="when was the file modified">Modified</string>
    <!--
    <string name="file_properties_shared_folder_private_folder" context="the folder is private. A public user can\'t access the folder">No public link</string>
    -->
    <string name="file_properties_shared_folder_public_link" context="the label when a folder can be accesed by public users">Public link</string>
    <string name="file_properties_shared_folder_shared_with" context="title of the screen that shows the users with whom the user has shared a folder">Shared with: </string>
    -->
    <string name="file_properties_shared_folder_permissions" context="Item menu option upon clicking on a file folder. Refers to the permissions of a file folder in the file manager.">Permissions</string>
    <string name="dialog_select_permissions" context="Title of the dialog to choose permissions when sharing.">Share Permissions</string>
    <string name="file_properties_shared_folder_change_permissions" context="menu item">Change permissions</string>
    <string name="file_properties_shared_folder_select_contact" context="when listing all the contacts that shares a folder">Shared with</string>
    <string name="file_properties_send_file_select_contact" context="send a file to a MEGA user">Send to</string>
    <string name="file_properties_owner" context="shows the owner of an incoming shared folder">Owner</string>
    <string name="contact_invite" context="positive button on dialog to invite a contact">Invite</string>
    <string name="contact_reinvite" context="option to reinvite a contact">Reinvite</string>
	<string name="contact_ignore" context="option to ignore a contact invitation">Ignore</string>
	<string name="contact_decline" context="option to decline a contact invitation">Decline</string>
	<string name="contact_accept" context="option to accept a contact invitation">Accept</string>
	<string name="contact_properties_activity" context="title of the contact properties screen">Contact Info</string>	
	<!--
    <string name="contact_file_list_activity" context="header of a status field for what content a user has shared to you">Content</string>
    -->
	<string name="contacts_list_empty_text" context="Adding new relationships (contacts) using the actions.">Add new contacts using the button below</string>	
	<!--
    <string name="no_contacts" context="When an user wants to share a folder but has not any contact yet">There are not contacts in the account. Please add them on the Contacts screen</string>
	-->
	<string name="contacts_explorer_list_empty_text" context="Add new contacts before sharing.">Add a new contact to share</string>
	
	<string name="error_not_enough_free_space" context="Error message">Not enough free space on your device</string>

	<string name="option_link_without_key" context="Alert Dialog to get link">Link without key</string>
	<string name="option_decryption_key" context="Alert Dialog to get link">Decryption key</string>
	
	<!--
    <string name="download_failed" context="Error message">Download failed</string>
    -->
    <!--
	<string name="download_downloaded" context="notification message. Example: 1 file downloaded">downloaded</string>
    -->
    <!--
	<string name="download_downloading" context="Title header on the download page while the file is downloading.">Downloading</string>
	-->
    <!--
	<string name="text_downloading" context="Text located in each fragment when a download is in progress">Transferring</string>
	-->
	<string name="download_preparing_files" context="message before the download or upload start ">Preparing files</string>
    <string name="download_began" context="message when the download starts">Download has started</string>
    <!--
    <string name="download_cancel_downloading" context="Confirmation text when attempting to cancel the download">Do you want to cancel the download?</string>
    -->
    <string name="download_touch_to_cancel" context="Hint how to cancel the download">Touch to cancel</string>
    <string name="download_touch_to_show" context="Hint how to cancel the download">View transfers</string>
    <string name="error_file_size_greater_than_4gb" context="Warning message">Most devices can\'t download files greater than 4GB. Your download will probably fail</string>
    <string name="intent_not_available" context="message when trying to open a downloaded file but there isn\'t any app that open that file. Example: a user downloads a pdf but doesn\'t have any app to read a pdf">There isn\'t any available app to execute this file on your device</string>

    <string name="context_share_image" context="to share an image using Facebook, Whatsapp, etc">Share image using</string>
    <string name="context_get_link" context="create a link of a file and send it using an app from the device">Share link</string>
    <string name="context_get_link_menu" context="Item menu option upon right click on one or multiple files.">Get link</string>

    <!--<string name="context_manage_link_menu" context="Item menu option upon right click on one or multiple files.">Get link</string>-->

    <string name="context_leave_menu" context="Item menu option upon right click on one or multiple files.">Leave</string>
    <string name="alert_leave_share" context="Title alert before leaving a share.">Leave share</string>
    <string name="context_clean_shares_menu" context="Item menu option upon right click on one or multiple files.">Remove share</string>
    <string name="context_remove_link_menu" context="Item menu option upon right click on one or multiple files.">Remove link</string>
    <string name="context_remove_link_warning_text" context="Warning that appears prior to remove a link of a file.">This link will not be publicly available anymore.</string>
    <string name="context_rename" context="Item menu option upon right click on one or multiple files.">Rename</string>
    <string name="context_open_link_title" context="Item menu option upon right click on one or multiple files.">Open link</string>
    <string name="context_open_link" context="Item menu option upon right click on one or multiple files.">Open</string>
    <string name="context_renaming" context="while renaming a file or folder">Renaming</string>
    <string name="context_preparing_provider" context="while file provider is downloading a file">Preparing file</string>
    <string name="context_download" context="Item menu option upon right click on one or multiple files.">Download</string>

    <!--
    <string name="download_folder" context="Item menu option upon right click on one or multiple files.">Download folder</string>
    -->
    <!--
    <string name="import_folder" context="Item menu option upon right click on one or multiple files.">Import folder</string>
    -->
    <string name="context_move" context="Item menu option upon right click on one or multiple files.">Move</string>
    <string name="context_moving" context="while moving a file or folder">Moving</string>
    <!--
    <string name="context_sharing" context="while sharing a folder">Sharing folder</string>
    -->
    <string name="context_copy" context="Item menu option upon right click on one or multiple files.">Copy</string>
    <string name="context_upload" context="Item menu option upon right click on one or multiple files.">Upload</string>
    <string name="context_copying" context="while copying a file or folder">Copying</string>
    <!--
    <string name="context_creating_link" context="status text">Creating link</string>
    -->
    <!--
    <string name="context_moving_to_trash" context="status text">Moving to Rubbish Bin</string>
    -->
    <string name="context_move_to_trash" context="menu item">Move to rubbish bin</string>
    <string name="context_delete_from_mega" context="menu item">Remove from MEGA</string>
    <string name="context_new_folder_name" context="Input field description in the create folder dialog.">Folder Name</string>
    <string name="context_new_contact_name" context="when adding a new contact. in the dialog">Contact email</string>
    <string name="context_creating_folder" context="status dialog when performing the action">Creating folder</string>
    <!--
    <string name="context_adding_contact" context="Adding a new relationship (contact)">Adding contact</string>
    -->
    <string name="context_download_to" context="Menu item">Save to</string>
    <string name="context_clear_rubbish" context="Menu option title">Empty rubbish bin</string>
    <string name="clear_rubbish_confirmation" context="Ask for confirmation before removing all the elements of the rubbish bin">All items inside your rubbish bin will be deleted.</string>

    <!--<string name="context_send_link" context="get the link and send it">Send link</string>-->

    <string name="context_send" context="get the link and send it">Send</string>
    <string name="context_send_file_inbox" context="send the file to inbox">Send to contact</string>
    <!--
    <string name="context_copy_link" context="get the link and copy it">Copy link</string>
    -->
    <string name="context_remove" context="Menu option to delete one or multiple selected items.">Remove</string>
    <string name="context_delete_offline" context="Menu option to delete selected items of the offline state">Remove from Offline</string>
    <string name="context_share_folder" context="menu item">Share folder</string>
    <string name="context_send_file" context="menu item">Send file</string>
    <string name="context_view_shared_folders" context="open a shared folder">View shared folders</string>
    <string name="context_sharing_folder" context="Item menu option upon clicking on one or multiple files.">Sharing</string>
    <!--
    <string name="remove_all_sharing" context="status text">Removing all sharing contacts</string>
    -->
    <!--
    <string name="leave_incoming_share" context="status text">Leaving shared folder</string>
    -->
    <!--
    <string name="context_camera_folder" context="The location of where the user has the photos/videos stored.">Camera folder</string>
    -->
    <!--
    <string name="context_mega_contacts" context="when sharing a folder, the user can choose a contact from MEGA">MEGA Contacts</string>
    -->
    <!--
    <string name="context_phone_contacts" context="when sharing a folder, the user chan choose a contact from the device">Phone Contacts</string>
    -->
    <string name="context_delete" context="menu item">Delete</string>
    <!--
    <string name="context_more" context="menu item">More</string>
    -->
    <!--
    <string name="context_contact_added" context="success message when adding a contact">Contact added</string>
    -->
    <string name="context_contact_invitation_deleted" context="success message when removing a contact request">Request deleted</string>
    <string name="context_contact_invitation_resent" context="success message when reinvite a contact">Request resent</string>
    <string name="context_contact_request_sent" context="success message when sending a contact request">Request correctly sent to %s. The status can be consulted in the Sent Requests tab.</string>

    <string name="context_contact_removed" context="success message when removing a contact">Contact removed</string>
    <string name="context_contact_not_removed" context="error message">Error. Contact not removed</string>
    <string name="context_permissions_changed" context="success message when chaning the permissionss">Permissions changed</string>
    <string name="context_permissions_not_changed" context="error message">Error. Permissions not changed</string>
    <string name="context_folder_already_exists" context="message when trying to create a folder that already exists">Folder already exists</string>
    <string name="context_contact_already_exists" context="message when trying to create a invite a contact already that is already added">%s is already a contact</string>
    <string name="context_send_no_permission" context="message when trying to send a file without full access">You do not have permission to send this file</string>
    <string name="context_folder_created" context="success message when creating a folder">Folder created</string>
    <string name="context_folder_no_created" context="error message when creating a folder">Error. Folder not created</string>
    <string name="context_correctly_renamed" context="success message when renaming a node">Renamed successfully</string>
    <string name="context_no_renamed" context="error message">Error. Not renamed</string>
    <string name="context_correctly_copied" context="success message when copying a node">Copied successfully</string>
    <!--
    <string name="context_correctly_sent" context="success message when sending a file">File sent</string>
    -->
    <!--
    <string name="context_no_sent" context="error message when sending a file">Error. File not sent</string>
    -->
    <string name="context_correctly_sent_node" context="success message when sending a node to Inbox">Sent to Inbox</string>
    <string name="context_no_sent_node" context="error message when sending a node to Inbox">Error. Not sent to Inbox</string>
    <string name="context_no_copied" context="error message">Error. Not copied</string>
    <string name="context_no_destination_folder" context="message that appears when a user tries to move/copy/upload a file but doesn't choose a destination folder">Please choose a destination folder</string>
    <string name="context_correctly_moved" context="success message when moving a node">Moved successfully</string>
    <string name="number_correctly_moved" context="success message when moving a node">%d items moved successfully</string>
    <string name="number_incorrectly_moved" context="success message when moving a node">%d items were not moved successfully</string>
    <string name="context_correctly_moved_to_rubbish" context="success message when moving a node">Moved to the rubbish bin successfully</string>
    <string name="number_correctly_moved_to_rubbish" context="success message when moving a node">%d items moved to the rubbish bin successfully</string>
    <string name="number_incorrectly_moved_to_rubbish" context="success message when moving a node">&#160;and %d items were not sent successfully</string>
    <string name="context_no_moved" context="error message">Error. Not moved</string>
    <string name="context_correctly_shared" context="success message when sharing a folder">Shared successfully</string>
    <string name="context_no_shared_number" context="error message when sharing a folder">Error. %d shares were not completed</string>
    <string name="context_correctly_shared_removed" context="success message when sharing a folder">Remove shares successfully</string>
    <string name="context_no_shared_number_removed" context="error message when sharing a folder">Error. %d process of removing shares is not completed</string>
    <string name="context_no_shared" context="error message">Error. Not shared</string>
    <string name="context_no_removed_shared" context="error message">Error. Share failed to remove</string>
    <string name="context_remove_sharing" context="success message when removing a sharing">Folder sharing removed</string>
    <string name="context_no_link" context="error message">Link creation failed</string>
    <string name="context_correctly_removed" context="success message when removing a node from MEGA">Deleted successfully</string>
    <string name="context_no_removed" context="error message">Error. Deletion failed</string>
    <string name="number_correctly_removed" context="success message when moving a node">%d items removed successfully from MEGA</string>
    <string name="number_no_removed" context="error message when moving a node">%d items are not removed successfully</string>
    <string name="number_correctly_leaved" context="success message when moving a node">%d folders left successfully</string>
    <string name="number_no_leaved" context="error message when moving a node">%d folders were not left successfully</string>
    <string name="number_correctly_sent" context="success message when sending multiple files">File sent to %d contacts successfully</string>
    <string name="number_no_sent" context="error message when sending multiple files">File was not sent to %d contacts</string>
    <string name="number_correctly_sent_multifile" context="success message when sending multiple files">%d files sent successfully</string>
    <string name="number_no_sent_multifile" context="error message when sending multiple files">%d files failed to send</string>
    <string name="number_correctly_copied" context="success message when sending multiple files">%d items copied successfully</string>
    <string name="number_no_copied" context="error message when sending multiple files">%d items were not copied</string>
    <string name="number_contact_removed" context="success message when removing several contacts">%d contacts removed successfully</string>
    <string name="number_contact_not_removed" context="error message when removing several contacts">%d contacts were not removed</string>
    <string name="number_contact_file_shared_correctly" context="success message when sharing a file with multiple contacts">Folder shared with %d contacts successfully</string>
    <string name="number_contact_file_not_shared_" context="error message when sharing a file with multiple contacts">File can not be shared with %d contacts</string>
    <string name="number_correctly_shared" context="success message when sharing multiple files">%d folders shared successfully</string>
    <string name="number_no_shared" context="error message when sharing multiple files">%d folders were not shared</string>
    <string name="context_correctly_copied_contact" context="success message when sending a file to a contact">Successfully sent to:</string>
    <string name="context_correctly_removed_sharing_contacts" context="success message when removing all the contacts of a shared folder">The folder is no longer shared</string>
    <string name="context_no_removed_sharing_contacts" context="error message when removing all the contacts of a shared folder">Error, the folder is still shared with another contact</string>
    <string name="context_select_one_file" context="option available for just one file">Select just one file</string>
    <string name="rubbish_bin_emptied" context="success message when emptying the RB">Rubbish bin emptied successfully</string>
    <string name="rubbish_bin_no_emptied" context="error message when emptying the RB">Error. The rubbish bin has not been emptied</string>

    <string name="dialog_cancel_subscriptions" context="dialog cancel subscriptions">You are about to cancel your MEGA subscription. Please let us know if there is anything we can do to help you change your mind</string>
    <string name="hint_cancel_subscriptions" context="hint cancel subscriptions dialog">Type feedback here</string>
    <string name="send_cancel_subscriptions" context="send cancel subscriptions dialog">Send</string>
    <!--
    <string name="title_cancel_subscriptions" context="title cancel subscriptions dialog">Cancel Subscription</string>
    -->
    <string name="confirmation_cancel_subscriptions" context="confirmation cancel subscriptions dialog">Thank you for your feedback! Are you sure you want to cancel your MEGA subscription?</string>
    <string name="reason_cancel_subscriptions" context="provide a reason to cancel subscriptions dialog">Your subscription has not been cancelled. Please provide a reason for your cancellation</string>

    <string name="context_node_private" context="success message after removing the public link of a folder">The folder is now private</string>
    <!--
    <string name="context_share_correctly_removed" context="success message after removing a share of a folder. a contact has no access to the folder now">Share removed</string>
    -->

    <string name="menu_new_folder" context="Menu option to create a new folder in the file manager.">New folder</string>
    <string name="menu_add_contact" context="Menu option to add a contact to your contact list.">Add contact</string>
    <string name="menu_add_contact_and_share" context="Menu option to add a contact to your contact list.">Add contact and share</string>
    <!--
    <string name="menu_download_from_link" context="Text that is displayed in the dialog to download a MEGA link inside the app">Download from MEGA link</string>
    -->

    <string name="alert_decryption_key" context="Title of the alert to introduce the decryption key">Decryption Key</string>
    <string name="message_decryption_key" context="Message of the alert to introduce the decryption key">Please enter the decryption key for the link</string>

    <string name="upload_to_image" context="upload to. Then choose an Image file">Image</string>
    <string name="upload_to_audio" context="upload to. Then choose an Audio file">Audio</string>
    <string name="upload_to_video" context="upload to. Then choose a Video file">Video</string>
    <!--
    <string name="upload_to_other" context="upload to. Then choose a file which is not an Image, an Audio or a Video">Other File</string>
    -->
    <string name="upload_to_filesystem" context="upload to. Then choose to browse the file system to choose a file">Pick from File System</string>
    <!--
    <string name="upload_select_file_type" context="title of the dialog for choosing if a user wants to upload an image, an audio, a video or a file from the system">Select file type</string>
    -->
    <!--
    <string name="upload_uploading" context="status text">Uploading</string>
    -->
    <!--
    <string name="upload_touch_to_cancel" context="hint to how to cancel the upload (by touching the notification)">Touch to cancel upload</string>
    -->
    <!--
    <string name="upload_failed" context="error message">Upload failed</string>
    -->
    <string name="upload_uploaded" context="Label for the current uploaded size of a file. For example, 3 files, 50KB uploaded">uploaded</string>
    <!--
    <string name="upload_cancel_uploading" context="Confirmation text for cancelling an upload">Do you want to cancel the upload?</string>
    -->
    <string name="upload_prepare" context="Status text at the beginning of an upload">Processing file</string>
    <string name="error_temporary_unavaible" context="error message when downloading a file">Resource temporarily not available, please try again later</string>
    <string name="upload_can_not_open" context="Error message when the selected file cannot be opened">Cannot open selected file</string>
    <string name="upload_began" context="when an upload starts, a message is shown to the user">Upload has started</string>
    <string name="unzipping_process" context="when a zip file is downloaded and clicked, the app unzips the file. This is the status text while unzipping the file">Unzipping file</string>

    <string name="error_io_problem" context="error message while browsing the local filesystem">Filesystem problem</string>
    <string name="general_error" context="error message while browsing the local filesystem">Error happened when executing the action</string>

    <string name="full_screen_image_viewer_label" context="title of the image gallery">Image viewer</string>

    <!--
    <string name="manager_download_from_link_incorrect" context="Error message when the user entered an incorrect MEGA link format for importing">Incorrect link format</string>
    -->

    <!--
    <string name="my_account_activity" context="Title of the screen where the user account information is shown">Account</string>
    -->
    <!--
    <string name="my_account_total_space" context="Headline for the amount of total storage space">Storage Space</string>
    -->
    <!--
    <string name="my_account_free_space" context="Headline for the amount of storage space is remaining">Free Space</string>
    -->
    <string name="my_account_used_space" context="Headline for the amount of storage space is used">Used Space</string>
    <string name="my_account_change_password" context="menu item">Change password</string>
    <!--
    <string name="warning_out_space" context="Warning in Cloud drive when the user is runningut of space">You\'re running out of space!\n Do you want to upgrade your account?</string>
    -->
    <!--<string name="overquota_alert_title" context="Title dialog overquota error">Storage over quota</string>-->
    <string name="overquota_alert_text" context="Dialog text overquota error">You have exceeded your storage limit. Would you like to upgrade your account?</string>

    <!--
    <string name="op_not_allowed" context="Dialod text overquota error">Operation not allowed</string>
    -->
    <string name="my_account_last_session" context="when did the last session happen">Last session</string>
    <string name="my_account_connections" context="header for the social connections, showing the number of contacts the user has">Connections</string>

    <string name="my_account_changing_password" context="message displayed while the app is changing the password">Changing password</string>
    <string name="my_account_change_password_oldPassword" context="when changing the password, the first edittext is to enter the current password">Current password</string>
    <string name="my_account_change_password_newPassword1" context="when changing the password">New password</string>
    <string name="my_account_change_password_newPassword2" context="when changing the password">Confirm new password</string>
    <!--
    <string name="my_account_change_password_error" context="Error message when the user attempts to change his password (two potential reasons in one error message).">Incorrect current password or the new passwords you provided do not match. Please try again</string>
    -->
    <!--
    <string name="my_account_change_password_error_2" context="Error message when the user attempts to change his password (two potential reasons in one error message).">Incorrect current password. Please try again</string>
    -->
    <!--
    <string name="my_account_change_password_OK" context="Success text">Password changed successfully</string>
    -->
    <string name="my_account_change_password_dont_match" context="when changing the password or creating the account, the password is required twice and check that both times are the same">Password doesn\'t match</string>

    <!--
    <string name="upgrade_activity" context="title of the Upgrade screen">PRO Membership</string>
    -->
    <string name="upgrade_select_pricing" context="title of the selection of the pro account wanted">Select membership</string>
    <string name="select_membership_1" context="the user has to decide the way of payment">Monthly or annually recurring</string>

    <!--<string name="select_membership_2" context="button to go to Google Play">Google Play subscription</string>-->


    <string name="select_payment_method" context="after choosing one PRO plan, the user have to choose the payment method: credit card, fortumo, etc">Select payment method</string>
    <string name="no_available_payment_method" context="choose the payment method option when no method is available">At this moment, no method of payment is available for this plan</string>
    <string name="payment_method_credit_card" context="one of the payment methods">Credit Card (subscription)</string>
    <string name="payment_method_fortumo" context="one of the payment methods">Mobile Carrier (one-off)</string>
    <string name="payment_method_centili" context="one of the payment methods">Mobile Carrier (one-off)</string>
    <string name="payment_method_google_wallet" context="one of the payment methods">Google Wallet (subscription)</string>

    <string name="upgrade_per_month" context="button to decide monthly payment. The asterisk is needed">Monthly*</string>
    <string name="upgrade_per_year" context="button to decide annually payment. The asterisk is needed">Annually*</string>

    <string name="upgrade_comment" context="the meaning of the asterisk in monthly* and annually* payment">* recurring subscription can be cancelled anytime before the renewal date</string>

    <string name="file_properties_get_link" context="the user can get the link and it\'s copied to the clipboard">The link has been copied to the clipboard</string>
    <!--
    <string name="file_properties_remove_link" context="the user can remove the public link">The link has been removed</string>
    -->

    <string name="full_image_viewer_not_preview" context="before sharing an image, the preview has to be downloaded">The preview has not been downloaded yet. Please wait</string>

    <string name="log_out_warning" context="alert when clicking a newsignup link being logged">Please, log out before creating the account</string>

    <!--
    <string name="import_correct" context="success message after import a file">Imported successfully</string>
    -->

    <string name="transfers_empty" context="message shown in the screen when there are not any active transfer">No active transfers</string>
    <!--
    <string name="transfers_pause" context="File uploading or downloading has been paused (until the user continues at a later stage)">All transfers are paused</string>
    -->
    <string name="menu_pause_transfers" context="menu item">Pause transfers</string>
    <!--
    <string name="menu_restart_transfers" context="menu item">Restart transfers</string>
    -->
    <string name="menu_cancel_all_transfers" context="menu item">Delete all transfers</string>

    <string name="menu_take_picture" context="menu item">Take picture</string>

    <string name="cam_sync_wifi" context="how to upload the camera images. only when Wi-Fi connected">WiFi only</string>
    <string name="cam_sync_data" context="how to upload the camera images. when Wi-Fi connected and using data plan">WiFi or data plan</string>
    <string name="cam_sync_ok" context="Answer for confirmation dialog.">OK</string>
    <string name="cam_sync_skip" context="skip the step of camera upload">Skip</string>
    <string name="cam_sync_syncing" context="The upload of the user\'s photos orvideos from their specified album is in progress.">Camera Upload in progress</string>
    <string name="cam_sync_cancel_sync" context="confirmation question for cancelling the camera uploads">Do you want to cancel Camera uploads?</string>
    <!--
    <string name="settings_camera_notif_error_no_folder" context="Error message when an unavailable destination folder was selected">Destination folder is unavailable</string>
    -->
    <string name="settings_camera_notif_title" context="title of the notification when camera upload is enabled">Uploading files of media folders</string>
    <!--
    <string name="settings_camera_notif_error" context="notification error">Camera Uploads problem</string>
    -->
    <string name="settings_camera_notif_complete" context="notification camera uploads complete">Camera uploads complete</string>

    <string name="settings_storage" context="Text listed before the amount of storage a user gets with a certain package. For example: &quot;1TB Storage&quot;.">Storage</string>
    <string name="settings_pin_lock" context="settings category title. Below this title, the pin lock settings start">PIN Lock</string>

    <string name="settings_advanced_features" context="Settings category title for cache and offline files">Advanced</string>
    <string name="settings_advanced_features_cache" context="Settings preference title for cache">Clear Cache</string>
    <string name="settings_advanced_features_offline" context="Settings preference title for offline files">Clear Offline Files</string>

    <string name="settings_advanced_features_cancel_account" context="Settings preference title for canceling the account">Cancel your account</string>


    <string name="settings_advanced_features_size" context="Size of files in offline or cache folders">Currently using %s</string>
    <string name="settings_advanced_features_calculating" context="Calculating Size of files in offline or cache folders">Calculating</string>

    <string name="settings_storage_download_location" context="title of the setting to set the default download location">Default download location</string>
    <string name="settings_storage_ask_me_always" context="Whether to always ask the user each time.">Always ask for download location</string>
    <string name="settings_storage_advanced_devices" context="Whether to enable the storage in advanced devices">Display advanced devices (external SD)</string>

    <string-array name="settings_storage_download_location_array" context="if the user has an internal and an external SD card, it has to be set on the settings screen">
        <item context="internal storage option">Internal storage</item>
        <item context="external storage option">External storage</item>
    </string-array>

    <string-array name="add_contact_array" context="choose the way the new user's email is inserted">
        <item context="write option">Write the user\'s e-mail</item>
        <item context="import from phone option">Import from device</item>
    </string-array>

    <string name="settings_camera_upload_on" context="settings option">Enable Camera Uploads</string>
    <string name="settings_camera_upload_turn_on" context="settings option">Turn on Camera Uploads</string>
    <string name="settings_camera_upload_off" context="settings option">Disable Camera Uploads</string>
    <string name="settings_camera_upload_how_to_upload" context="settings option. How to upload the camera images: via Wi-Fi only or via Wi-Fi and data plan">How to upload</string>

    <string name="settings_secondary_upload_on" context="The Secondary Media uploads allows to create a second Camera Folder synchronization. Enabling it would imply to choose a new local folder and then, a new destination folder in MEGA. This is the text that appears in the settings option to enable the second synchronization.">Enable Secondary Media uploads</string>
    <string name="settings_secondary_upload_off" context="The Secondary Media uploads allows to create a second Camera Folder synchronization. Disabling it would imply that the current second sync won't be running anymore. This is the text that appears in the settings option to disable the second synchronization.">Disable Secondary Media uploads</string>

    <string name="settings_empty_folder" context="settings option">Choose folder</string>

    <string-array name="settings_camera_upload_how_to_entries" context="the options of how to upload, but in an array. needed for the settings">
        <item context="how to upload the camera images. when Wi-Fi connected and using data plan">WiFi or data plan</item>
        <item context="how to upload the camera images. only when Wi-Fi connected">WiFi only</item>
    </string-array>

    <string name="settings_camera_upload_what_to_upload" context="What kind of files are going to be uploaded: images, videos or both">File Upload</string>

    <string-array name="settings_camera_upload_file_upload_entries" context="the options of what to upload in an array. Needed for the settings">
        <item context="the options of what to upload.">Photos only</item>
        <item context="the options of what to upload.">Videos only</item>
        <item context="the options of what to upload.">Photos and videos</item>
    </string-array>

    <string name="settings_camera_upload_charging" context="Option to choose that the camera sync will only be enable when the device is charging">Only when charging</string>
    <string name="settings_keep_file_names" context="Option to choose that the camera sync will maintain the local file names when uploading">Keep file names as in the device</string>

    <string name="settings_local_camera_upload_folder" context="The location of where the user photos or videos are stored in the device.">Local Camera folder</string>
    <string name="settings_mega_camera_upload_folder" context="The location of where the user photos or videos are stored in MEGA.">MEGA Camera Uploads folder</string>

    <string name="settings_local_secondary_folder" context="The location of where the user photos or videos of the secondary sync are stored in the device.">Local Secondary folder</string>
    <string name="settings_mega_secondary_folder" context="The location of where the user photos or videos of the secondary sync are stored in MEGA.">MEGA Secondary folder</string>

    <string name="settings_camera_upload_only_photos" context="what kind of file are going to be uploaded. Needed for the settings summary">Photos only</string>
    <string name="settings_camera_upload_only_videos" context="what kind of file are going to be uploaded. Needed for the settings summary">Videos only</string>
    <string name="settings_camera_upload_photos_and_videos" context="what kind of file are going to be uploaded. Needed for the settings summary">Photos and videos</string>

    <!--
    <string name="settings_pin_lock_on" context="settings of the pin lock">Enable PIN Lock</string>
    -->
    <!--
    <string name="settings_pin_lock_off" context="settings of the pin lock">Disable PIN Lock</string>
    -->
    <!--
    <string name="settings_pin_lock_code" context="settings of the pin lock">PIN Code</string>
    -->
    <string name="settings_pin_lock_code_not_set" context="status text when no custom photo sync folder has been set">Not set</string>
    <string name="settings_reset_lock_code" context="settings of the pin lock">Reset PIN code</string>
    <string name="settings_pin_lock_switch" context="settings of the pin lock">PIN Lock</string>

    <string name="pin_lock_enter" context="Button after the pin code input field">Enter</string>
    <string name="pin_lock_alert" context="error message when not typing the pin code correctly">Your local files will be deleted and you will be logged out after 10 failed attempts</string>
    <string name="pin_lock_incorrect" context="error message when not typing the pin code correctly">Incorrect code</string>
    <string name="pin_lock_incorrect_alert" context="error message when not typing the pin code correctly">Wrong PIN code, please try again. You have %2d attempts left</string>
    <string name="pin_lock_not_match" context="error message when not typing the pin code correctly (two times)">PIN Codes don\'t match</string>
    <string name="unlock_pin_title" context="title of the screen to unlock screen with pin code">Enter your PIN Code</string>
    <string name="unlock_pin_title_2" context="title of the screen to unlock screen with pin code in second round">Re-Enter your PIN Code</string>
    <string name="reset_pin_title" context="title of the screen to unlock screen with pin code">Enter your new PIN Code</string>
    <string name="reset_pin_title_2" context="title of the screen to unlock screen with pin code in second round">Re-Enter your new PIN Code</string>
    <string name="incorrect_pin_activity" context="text of the screen after 10 attemps with a wrong PIN" formatted="false">All your local data will be deleted and you will be logged out in %1d seconds</string>

    <string name="settings_about" context="Caption of a title, in the context of &quot;About MEGA&quot; or &quot;About us&quot;">About</string>
    <string name="settings_about_privacy_policy" context="App means &quot;Application&quot;">Privacy Policy</string>
    <string name="settings_about_terms_of_service" context="App means &quot;Application&quot;">Terms of Service</string>
    <string name="settings_about_app_version" context="App means &quot;Application&quot;">App version</string>
    <string name="settings_about_sdk_version" context="Title of the label where the SDK version is shown">MEGA SDK version</string>
    <string name="settings_about_karere_version" context="Title of the label where the MEGAchat SDK version is shown">MEGAchat SDK version</string>
    <string name="settings_about_code_link_title" context="Link to the public code of the app">View source code</string>

    <string name="january">January</string>
    <string name="february">February</string>
    <string name="march">March</string>
    <string name="april">April</string>
    <string name="may">May</string>
    <string name="june">June</string>
    <string name="july">July</string>
    <string name="august">August</string>
    <string name="september">September</string>
    <string name="october">October</string>
    <string name="november">November</string>
    <string name="december">December</string>

    <string name="zip_browser_activity" context="title of the screen that shows the ZIP files">ZIP Browser</string>

    <!--
    <string name="new_account" context="in login screen to create a new account">Create account now!</string>
    -->

    <string name="my_account_title" context="title of the My Account screen">Account Type</string>
    <string name="renews_on" context="title of the Expiration Date">Renews on&#160;</string>
    <string name="expires_on" context="title of the Expiration Date">Expires on&#160;</string>
    <string name="free_account">FREE</string>
    <string name="prolite_account" context="Not translate">Lite</string>
    <string name="pro1_account" context="Not translate">PRO I</string>
    <string name="pro2_account" context="Not translate">PRO II</string>
    <string name="pro3_account" context="Not translate">PRO III</string>

    <!--
    <string name="free_storage" context="Not translate">50 GB</string>
    -->
    <!--
    <string name="free_bandwidth" context="Free bandwich account details">Limited</string>
    -->

    <string name="camera_uploads_created" context="info message shown to the user when the Camera Uploads folder has been created">Camera Uploads folder created</string>

    <!--
    <string name="ZIP_download_permission" context="A compressed file will be downloaded and decompressed.">The ZIP file will be downloaded and unzipped</string>
    -->
    <!--
    <string name="ZIP_unzip_permission" context="A compressed file will be decompressed.">The ZIP file will be unzipped </string>
    -->

    <string name="sortby_owner_mail" context="category in sort by action">Owner\'s E-mail</string>
    <string name="sortby_name" context="category in sort by action">Name</string>
    <string name="sortby_name_ascending" context="sort files alphabetically ascending">Ascending</string>
    <string name="sortby_name_descending" context="sort files alphabetically descending">Descending</string>

    <string name="sortby_date" context="category in sort by action">Date</string>
    <string name="sortby_creation_date" context="category in sort by action">Creation Date</string>
    <string name="sortby_modification_date" context="category in sort by action">Modification Date</string>
    <string name="sortby_date_newest" context="sort files by date newest first">Newest</string>
    <string name="sortby_date_oldest" context="sort files by date oldest first">Oldest</string>

    <string name="sortby_size" context="category in sort by action">Size</string>
    <string name="sortby_size_largest_first" context="sort files by size largest first">Largest</string>
    <string name="sortby_size_smallest_first" context="sort files by size smallest first">Smallest</string>

    <string name="per_month" context="in payments, for example: 4.99€ per month">per month</string>
    <string name="per_year" context="in payments, for example: 49.99€ per year">per year</string>

    <string name="billing_details" context="Contextual text in the beginning of the Credit Card Payment">Enter your billing details:</string>
    <string name="address1_cc" context="Hint text of the address1 edittext, which is the first line (of two) of the address">Address 1</string>
    <string name="address2_cc" context="Hint text of the address2 edittext, which is the second line (of two) of the address">Address 2 (optional)</string>
    <string name="city_cc" context="Hint text of the city edittext for billing purposes">City</string>
    <string name="state_cc" context="Hint text of the state or province edittext for billing purposes">State / Province</string>
    <string name="country_cc" context="Hint text of the country edittext for billing purposes">Country</string>
    <string name="postal_code_cc" context="Hint text of the postal code edittext for billing purposes">Postal code</string>

    <string name="payment_details" context="Contextual text in the beginning of the Credit Card Payment">Enter your payment details:</string>
    <string name="first_name_cc" context="Hint text of the first name of the credit card edittext for payment purposes">First name</string>
    <string name="last_name_cc" context="Hint text of the last name of the credit card edittext for payment purposes">Last name</string>
    <string name="credit_card_number_cc" context="Hint text of the credit card number edittext for payment purposes">Credit Card Number</string>
    <string name="month_cc" context="Hint text of the expiration month of the credit card for payment purposes">Month</string>
    <string name="year_cc" context="Hint text of the expiration year of the credit card for payment purposes">Year</string>
    <string name="cvv_cc" context="Hint text of the CVV edittext for payment purposes">CVV</string>

    <string name="proceed_cc" context="Text of the button which proceeds the payment">Proceed</string>

    <string name="account_successfully_upgraded" context="Message shown when the payment of an upgrade has been correct">Account successfully upgraded!</string>
    <string name="account_error_upgraded" context="Message shown when the payment of an upgrade has not been correct">The operation failed. Your credit card has not been charged</string>
    <string name="credit_card_information_error" context="Message shown when the credit card information is not correct">The credit card information was not correct. The credit card will not be charged</string>
    <!--
    <string name="not_upgrade_is_possible" context="Message shown when the user wants to upgrade an account that cannot be upgraded">Your account cannot be upgraded from the app. Please contact support@mega.nz to upgrade your account</string>
    -->

    <string name="pin_lock_type" context="title to choose the type of PIN code">PIN Code Type</string>
    <string name="four_pin_lock" context="PIN with 4 digits">4 digit PIN</string>
    <string name="six_pin_lock" context="PIN with 6 digits">6 digit PIN</string>
    <string name="AN_pin_lock" context="PIN alphanumeric">Alphanumeric PIN</string>

    <string name="settings_enable_logs" context="Confirmation message when enabling logs in the app">Logs are now enabled</string>
    <string name="settings_disable_logs" context="Confirmation message when disabling logs in the app">Logs are now disabled</string>

    <string name="search_open_location" context="Option in the sliding panel to open the folder which contains the file selected after performing a search">Open location</string>
    <string name="servers_busy" context="message when a request cannot be performed because the servers are busy">This process is taking longer than expected. Please wait.</string>

    <string name="my_account_free" context="Label in My Account section to show user account type">Free Account</string>
    <string name="my_account_prolite" context="Label in My Account section to show user account type">Lite Account</string>
    <string name="my_account_pro1" context="Label in My Account section to show user account type">PRO I Account</string>
    <string name="my_account_pro2" context="Label in My Account section to show user account type">PRO II Account</string>
    <string name="my_account_pro3" context="Label in My Account section to show user account type">PRO III Account</string>

    <string name="backup_title" context="Title of the screen to backup the master key">Backup your Recovery Key</string>
    <string name="backup_subtitle" context="Subtitle of the screen to backup the master key">Your password unlocks your Recovery Key</string>

    <string name="backup_first_paragraph" context="First paragraph of the screen to backup the master key">Your data is only readable through a chain of decryption operations that begins with your master encryption key, which we store encrypted with your password. This means that if you lose your password, your master key can no longer be decrypted, and you can no longer decrypt your data.</string>
    <string name="backup_second_paragraph" context="Second paragraph of the screen to backup the master key">Exporting the master key and keeping it in a secure location enables you to set a new password without data loss.</string>
    <string name="backup_third_paragraph" context="Third paragraph of the screen to backup the master key">An external attacker cannot gain access to your account with just your key. A password reset requires both the key and access to your e-mail.</string>
    <string name="backup_action" context="Sentence to inform the user the available actions in the screen to backup the master key">Copy the Recovery Key to clipboard or save it as text file</string>

    <string name="save_action" context="Action of the button to save the master key as a text file">Save</string>
    <string name="copy_MK_confirmation" context="Alert message when the master key has been successfully copied to the ClipBoard">The Recovery Key has been successfully copied</string>

    <string name="change_pass" context="Button to change the password">Change</string>

    <string name="general_positive_button" context="Positive button to perform a general action">YES</string>
    <string name="general_negative_button" context="Negative button to perform a general action">NO</string>

    <string name="forgot_pass_menu" context="Option of the overflow menu to show the screen info to reset the password">Forgot password?</string>
    <string name="forgot_pass" context="Button in the Login screen to reset the password">Forgot your password?</string>
    <string name="forgot_pass_first_paragraph" context="First paragraph of the screen when the password has been forgotten">If you have a backup of your Recovery Key, you can reset your password by selecting YES. No data will be lost.</string>
    <string name="forgot_pass_second_paragraph" context="Second paragraph of the screen when the password has been forgotten">You can still export your Recovery Key now if you have an active MEGA session in another browser on this or any other computer. If you don\'t, you can no longer decrypt your existing account, but you can start a new one under the same e-mail address by selecting NO.</string>
    <!--
    <string name="forgot_pass_second_paragraph_logged_in" context="Second paragraph of the screen when the password has been forgotten and the user is still logged in">If you don\&apos;t, you can still export your recovery key now in this MEGA session. Please, go back and backup your recovery key.</string>
    -->

    <string name="forgot_pass_action" context="Sentence to ask to the user if he has the master key in the screen when the password has been forgotten">Do you have a backup of your Recovery Key?</string>

    <string name="title_alert_reset_with_MK" context="Title of the alert message to ask for the link to reset the pass with the MK">Great!</string>
    <string name="edit_text_insert_mail" context="Hint of the text where the user can write his e-mail">email goes here</string>
    <string name="text_alert_reset_with_MK" context="Text of the alert message to ask for the link to reset the pass with the MK">Please enter your email address below. You will receive a recovery link that will allow you to submit your Recovery Key and reset your password.</string>

    <string name="edit_text_insert_mk" context="Hint of the text when the user can write his master key">Your Recovery Key goes here</string>

    <string name="edit_text_insert_pass" context="Hint of the text where the user can write his password">password goes here</string>
    <string name="delete_account_text_last_step" context="Text shown in the last alert dialog to confirm the cancellation of an account">This is the last step to cancel your account. You will permanently lose all the data stored in the cloud. Please enter your password below.</string>

    <string name="email_verification_title" context="Title of the alert dialog to inform the user that have to check the email">Email verification</string>
    <string name="email_verification_text" context="Text of the alert dialog to inform the user that have to check the email">Please check your email to proceed.</string>
    <string name="email_verification_text_error" context="Text of the alert dialog to inform the user when an error occurs when cancelling the account">An error occurred, please try again.</string>


    <string name="alert_not_logged_in" context="Alert to inform the user that have to be logged in to perform the action">You must be logged in to perform this action.</string>
    <string name="invalid_string" context="Error when the user leaves empty the password field">Incorrect</string>

    <string name="invalid_email_title" context="Title of the alert dialog when the user tries to recover the pass of a non existing account">Invalid email address</string>
    <string name="invalid_email_text" context="Title of the alert dialog when the user tries to recover the pass of a non existing account">Please check the e-mail address and try again.</string>
    <!--
    <string name="alert_not_logged_out" context="Alert to inform the user that have to be logged out to perform the action">You must be logged out to perform this action.</string>
    -->

    <string name="title_dialog_insert_MK" context="Title of the dialog to write MK after opening the recovery link">Password reset</string>
    <string name="text_dialog_insert_MK" context="Text of the dialog to write MK after opening the recovery link">Please enter your Recovery Key below</string>

    <string name="pass_changed_alert" context="Text of the alert when the pass has been correctly changed">Password changed!</string>

    <string name="park_account_dialog_title" context="Title of the dialog to park an account">Park account</string>
    <string name="park_account_button" context="Button to park an account">Park</string>
    <string name="park_account_title" context="Title of the screen to park an account">Oops!</string>
    <string name="park_account_first_paragraph" context="First paragraph of the screen to park an account">Due to our end-to-end encryption paradigm, you will not be able to access your data without either your password or a backup of your Recovery Key.</string>
    <string name="park_account_second_paragraph" context="Second paragraph of the screen to park an account">You can park your existing account and start a fresh one under the same e-mail address. Your data will be retained for at least 60 days. In case that you recall your parked account\'s password, please contact support&#64;mega.nz</string>

    <string name="dialog_park_account" context="Text of the dialog message to ask for the link to park the account">Please enter your email address below. You will receive a recovery link that will allow you to park your account.</string>
    <string name="park_account_text_last_step" context="Text shown in the last alert dialog to park an account">This is the last step to park your account, please enter your new password. Your data will be retained for at least 60 days. If you recall your parked account\'s password, please contact support&#64;mega.nz</string>

    <string name="title_enter_new_password" context="Title of the screen to write the new password after opening the recovery link">Enter new password</string>
    <string name="recovery_link_expired" context="Message when the user tries to open a recovery pass link and it has expired">This recovery link has expired, please try again.</string>

    <string name="text_reset_pass_logged_in" context="Text of the alert after opening the recovery link to reset pass being logged.">Your Recovery Key will be used to reset your password. Please, enter your new password.</string>
    <string name="email_verification_text_change_pass" context="Text of the alert dialog to inform the user that have to check the email after clicking the option forgot pass">You will receive a recovery link that will allow you to reset your password.</string>

    <string name="my_account_upgrade_pro" context="Button to upgrade the account to PRO account in My Account Section">Upgrade</string>
    <string name="my_account_upgrade_pro_panel" context="Button to upgrade the account to PRO account in the panel that appears randomly">Upgrade now</string>
    <string name="get_pro_account" context="Message to promote PRO accounts">Improve your cloud capacity![A]Get more space &amp; transfer quota with a PRO account!</string>
    <string name="toast_master_key" context="success message when the MasterKey file has been downloaded">The Recovery Key has been backed up into: %1s.[A]While the file remains in this path, you will find it at the Saved for Offline Section.[A]Note: It will be deleted if you log out, please store it in a safe place.</string>

    <!--
    <string name="next_ime_action" context="Action to pass focus to the next field in a form">Next</string>
    -->

    <string name="mail_already_used" context="Error shown when the user tries to change his mail to one that is already used">Error. This email address is already in use.</string>

    <string name="change_mail_text_last_step" context="Text shown in the last alert dialog to change the email associated to an account">This is the last step to change your email. Please enter your password below.</string>
    <string name="change_mail_title_last_step" context="Title of the alert dialog to change the email associated to an account">Change email</string>

    <!--
    <string name="success_changing_user_mail" context="Message when the user email has been changed successfully">Your email has been correctly updated.</string>
    -->

    <string name="title_new_warning_out_space" context="Iitle of the warning when the user is running out of space">You\'re running out of space!</string>
    <string name="new_warning_out_space" context="Text of the warning when the user is running out of space">Take full advantage of your MEGA account by upgrading to PRO.</string>

    <string name="title_options_avatar_panel" context="Iitle of sliding panel to choose the option to edit the profile picture">Edit profile picture</string>
    <string name="take_photo_avatar_panel" context="Option of the sliding panel to change the avatar by taking a new picture">Take picture</string>
    <string name="choose_photo_avatar_panel" context="Option of the sliding panel to change the avatar by choosing an existing picture">Choose picture</string>
    <string name="delete_avatar_panel" context="Option of the sliding panel to delete the existing avatar">Delete picture</string>

    <string name="incorrect_MK" context="Alert when the user introduces his MK to reset pass incorrectly">The key you supplied does not match this account. Please make sure you use the correct Recovery Key and try again.</string>
    <string name="incorrect_MK_title" context="Title of the alert when the user introduces his MK to reset pass incorrectly">Invalid Recovery Key</string>

    <string name="option_full_link" context="Alert Dialog to get link">Link with key</string>

    <string name="recovering_info" context="Message shown meanwhile the app is waiting for a request">Getting info&#8230;</string>

    <string name="email_verification_text_change_mail" context="Text of the alert dialog to inform the user that have to check the email to validate his new email">Your new email address needs to be validated. Please check your email to proceed.</string>

    <string name="confirmation_delete_avatar" context="Confirmation before deleting the avatar of the user's profile">Delete your profile picture?</string>
    <string name="title_edit_profile_info" context="Title of the Dialog to edit the profile attributes of the user's account">Edit</string>

    <string name="title_set_expiry_date" context="Alert Dialog to get link">Set expiry date</string>
    <string name="title_set_password_protection" context="Title of the dialog to get link with password">Set password protection</string>
    <string name="subtitle_set_expiry_date" context="Subtitle of the dialog to get link">(PRO ONLY)</string>
    <string name="set_password_protection_dialog" context="Alert Dialog to get link with password">Set password</string>
    <string name="hint_set_password_protection_dialog" context="Hint of the dialog to get link with password">Enter password</string>
    <string name="hint_confirm_password_protection_dialog" context="Hint of the confirmation dialog to get link with password">Confirm password</string>
    <string name="link_request_status" context="Status text at the beginning of getting a link">Processing...</string>

    <string name="edit_link_option" context="Option of the sliding panel to edit the link of a node">Manage link</string>

    <string name="old_password_provided_incorrect" context="Error alert dialog shown when changing the password the user provides an incorrect password ">The current password you have provided is incorrect.</string>

    <string name="number_correctly_reinvite_contact_request" context="success message when reinviting multiple contacts">%d reinvite requests sent successfully.</string>

    <string name="number_correctly_delete_contact_request" context="success message when reinviting multiple contacts">%d requests deleted successfully.</string>
    <string name="number_no_delete_contact_request" context="error message when reinviting multiple contacts">%1$d requests successfully deleted but %2$d requests were not deleted.</string>

    <string name="confirmation_delete_contact_request" context="confirmation message before removing a contact request.">Do you want to remove the invitation request to %s?</string>
    <string name="confirmation_remove_multiple_contact_request" context="confirmation message before removing mutiple contact request">Do you want to remove these %d invitation requests?</string>

    <string name="number_correctly_invitation_reply_sent" context="success message when replying to multiple received request">%d request replies sent.</string>
    <string name="number_incorrectly_invitation_reply_sent" context="error message when replying to multiple received request">%1$d request replies successfully sent but %2$d were not sent.</string>

    <plurals name="general_num_request">
        <item context="referring to a invitation request in the Contacts section" quantity="one">request</item>
        <item context="referring to a invitation request in the Contacts section" quantity="other">requests</item>
    </plurals>

    <plurals name="confirmation_remove_outgoing_shares">
        <item context="Confirmation before removing the outgoing shares of a folder" quantity="one">The folder is shared with %1$d contact. Remove share?</item>
        <item context="Confirmation before removing the outgoing shares of a folder" quantity="other">The folder is shared with %1$d contacts. Remove all shares?</item>
    </plurals>

    <string name="error_incorrect_email_or_password" context="Error message when the credentials to login are incorrect.">Invalid email and/or password. Please try again.</string>
    <string name="error_account_suspended" context="Error message when trying to login and the account is suspended.">Your account has been suspended due to Terms of Service violations. Please contact support&#64;mega.nz</string>
    <string name="too_many_attempts_login" context="Error message when to many attempts to login.">Too many failed attempts to login, please wait for an hour.</string>
    <string name="account_not_validated_login" context="Error message when trying to login to an account not validated.">This account has not been validated yet. Please, check your email.</string>

    <string name="general_error_folder_not_found" context="Error message shown when opening a folder link which doesn't exist">Folder link unavailable</string>
    <string name="folder_link_unavaible_ToS_violation" context="Error message shown when opening a folder link which has been removed due to ToS/AUP violation">The folder link has been removed because of a ToS/AUP violation.</string>

    <string name="general_error_file_not_found" context="Error message shown when opening a file link which doesn't exist">File link unavailable</string>
    <string name="file_link_unavaible_ToS_violation" context="Error message shown when opening a file link which has been removed due to ToS/AUP violation">The file link has been removed because of a ToS/AUP violation.</string>

    <string name="confirm_email_text" context="Title of the screen after creating the account. That screen asks the user to confirm the account by checking the email">Awaiting email confirmation</string>
    <string name="confirm_email_explanation" context="Text below the title that explains the user should check the email and click the link to confirm the account">Please check your email and click the link to confirm your account.</string>

    <plurals name="general_num_items">
        <item context="Singular of items which contains a folder. 1 item" quantity="one">item</item>
        <item context="Plural of items which contains a folder. 2 items" quantity="other">items</item>
    </plurals>

    <string name="file_link_unavaible_delete_account" context="Error message shown when opening a file or folder link which account has been removed due to ToS/AUP violation">The associated user account has been terminated due to multiple violations of our Terms of Service.</string>

    <string name="general_error_invalid_decryption_key" context="Error message shown after login into a folder link with an invalid decryption key">The provided decryption key for the folder link is invalid.</string>

    <string name="my_account_my_credentials" context="Title of the label in the my account section. It shows the credentials of the current user so it can be used to be verified by other contacts">My credentials</string>
    <string name="limited_bandwith" context="Word to indicate the limited bandwidth of the free accounts">Limited</string>

    <string name="section_chat" context="Item of the navigation title for the chat section">Chat</string>
    <string name="section_chat_with_notification" context="Item of the navigation title for the chat section when there is any unread message">Chat [A](%1$d)[/A]</string>

    <string name="tab_archive_chat" context="Title of the archived chats tab. Capital letters">Archive</string>
    <!--
    <string name="tab_recent_chat" context="Title of the recent chats tab. Capital letters">RECENT</string>
    -->

    <!--
    <string name="archive_chat_empty" context="Message shown when the user has no archived chats">No archived conversations</string>
    -->
    <string name="recent_chat_enable_chat" context="Message shown when the user has no archived chats">Chat is disabled</string>
    <string name="recent_chat_enable_chat_button" context="Message shown when the user has no archived chats">Enable chat</string>

    <!--
    <string name="get_started_button" context="Button to start using the chat">Get started</string>
    -->

    <string name="recent_chat_empty_invite" context="Message shown when the user has no recent chats">Invite your friends to join you on Chat and enjoy our encrypted platform with privacy and security.</string>
    <!--<string name="recent_chat_empty_enable_chat" context="Message shown when the user has no recent chats">Enable Chat[A]and enjoy our encrypted platform with privacy and security.</string>-->

    <!--
    <string name="videocall_title" context="Title shown in the list of main chat screen for a videocall">Video call</string>
    -->

    <!--
    <plurals name="general_minutes">
        <item context="Singular of minutes. 1 minute" quantity="one">minute</item>
        <item context="Plural of minutes. 2 minute" quantity="other">minutes</item>
    </plurals>
    -->

    <!--
    <plurals name="general_hours">
        <item context="Singular of hours. 1 hour" quantity="one">hour</item>
        <item context="Plural of hours. 2 hours" quantity="other">hours</item>
    </plurals>
    -->

    <!--
    <plurals name="general_seconds">
        <item context="Singular of seconds. 1 second" quantity="one">second</item>
        <item context="Plural of seconds. 2 second" quantity="other">seconds</item>
    </plurals>
    -->

    <string name="initial_hour" context="Initial of the word hour to show the duration of a video or audio call">h</string>
    <string name="initial_minute" context="Initial of the word minute to show the duration of a video or audio call">m</string>
    <string name="initial_second" context="Initial of the word second to show the duration of a video or audio call">s</string>

    <!--
    <string name="videocall_item" context="Info shown about the last action in a chat is a videocall">Video call</string>
    -->

    <string name="selected_items" context="Title shown when multiselection is enable in chat tabs">%d selected</string>

    <string name="remove_contact_shared_folder" context="Message to confirm if the user wants to delete a contact from a shared folder">The contact %s will be removed from the shared folder.</string>
    <string name="remove_multiple_contacts_shared_folder" context="Message to confirm if the user wants to delete a multiple contacts from a shared folder">%d contacts will be removed from the shared folder.</string>

    <string name="number_correctly_removed_from_shared" context="success message when removing a contact from a shared folder">%d contacts removed correctly from the shared folder</string>
    <string name="number_incorrectly_removed_from_shared" context="success message when removing a contact from a shared folder">&#160;and %d contacts were not successfully removed</string>

    <string name="contacts_list_empty_text_loading" context="Message shown while the contact list from the device is being read and then shown to the user">Loading contacts from the phone...</string>

    <string name="number_correctly_invite_contact_request" context="success message when reinviting multiple contacts">%d invite requests sent successfully.</string>
    <string name="number_no_invite_contact_request" context="error message when reinviting multiple contacts">%1$d invite requests successfully sent but %2$d requests were not sent.</string>

    <string name="chat_me_text_bracket" context="Word next to own user's message in chat screen">%1s (Me)</string>
    <string name="type_message_hint" context="Hint shown in the field to write a message in the chat screen">Type a message</string>

    <string name="general_mute" context="button">Mute</string>
    <string name="general_unmute" context="button">Unmute</string>

    <string name="title_properties_chat_contact_notifications" context="Title of the section to enable notifications in the Contact Properties screen">Notifications</string>
    <string name="title_properties_chat_contact_message_sound" context="Title of the section to choose the sound of incoming messages in the Contact Properties screen">Message sound</string>
    <string name="title_properties_chat_clear_chat" context="Title of the section to clear the chat content in the Contact Properties screen">Clear chat</string>
    <string name="title_properties_chat_share_contact" context="Title of the section to share the contact in the Contact Properties screen">Share contact</string>

    <string name="call_ringtone_title" context="Title of the screen to select the ringtone of the calls">Call ringtone</string>
    <string name="notification_sound_title" context="Title of the screen to select the sound of the notifications">Notification sound</string>

    <string name="confirmation_clear_chat" context="Text of the confirmation dialog to clear the chat history">After cleared, neither %s nor you will be able to see messages of this chat.</string>

    <string name="general_clear" context="Button to clear the chat history">Clear</string>
    <!--
    <string name="login_initializing_chat" context="After login, initializing chat">Initializing chat</string>
    -->

    <string name="clear_history_success" context="Message show when the history of a chat has been successfully deleted">The history of the chat has been cleared</string>
    <string name="clear_history_error" context="Message show when the history of a chat hasn't been successfully deleted">Error. The history of the chat has not been cleared correctly</string>

    <string name="add_participants_menu_item" context="Menu item to add participants to a chat">Add participants</string>
    <string name="remove_participant_menu_item" context="Menu item to remove a participants from a chat">Remove participant</string>

    <string name="mega_info_empty_screen" context="Message about MEGA when there are no message in the chat screen">Protects your chat with end-to-end (user controlled) encryption, providing essential safety assurances:</string>
    <string name="mega_authenticity_empty_screen" context="Message about MEGA when there are no message in the chat screen">The system ensures that the data received is truly from the specified sender, and its content has not been manipulated during transit.</string>
    <string name="mega_confidentiality_empty_screen" context="Message about MEGA when there are no message in the chat screen">Only the author and intended recipients are able to decipher and read the content.</string>

    <string name="title_mega_info_empty_screen" context="Message about MEGA when there are no message in the chat screen">MEGA</string>
    <string name="title_mega_authenticity_empty_screen" context="Message about MEGA when there are no message in the chat screen">Authenticity</string>
    <string name="title_mega_confidentiality_empty_screen" context="Message about MEGA when there are no message in the chat screen">Confidentiality</string>

    <string name="error_not_logged_with_correct_account" context="Error message shown when opening a cancel link with an account that not corresponds to the link">This link is not related to this account. Please, log in with the correct account.</string>
    <string name="cancel_link_expired" context="Message when the user tries to open a cancel link and it has expired">This cancel link has expired, please try again.</string>

    <string name="no_results_found" context="Text shown after searching and no results found">No results were found</string>

    <string name="offline_status" context="Info label about the status of the user">Offline</string>
    <string name="online_status" context="Info label about the status of the user">Online</string>
    <string name="away_status" context="Info label about the status of the user">Away</string>
    <string name="busy_status" context="Info label about the status of the user">Busy</string>
    <string name="invalid_status" context="Info label about the status of the user">No connection</string>

    <string name="text_deleted_message" context="Text shown when a message has been deleted in the chat">This message has been deleted</string>
    <string name="text_deleted_message_by" context="Text shown when a message has been deleted in the chat">[A]This message has been deleted by [/A][B]%1$s[/B]</string>

    <string name="confirmation_delete_several_messages" context="Confirmation before deleting messages">Remove messages?</string>
    <string name="confirmation_delete_one_message" context="Confirmation before deleting one message">Remove message?</string>

    <!--
    <string name="text_cleared_history" context="Text shown when a user cleared the history of a chat"><![CDATA[<font color=\'#060000\'>%1$s</font> <font color=\'#868686\'> cleared the chat history</font>]]></string>
    -->

    <string name="group_chat_label" context="Label for the sliding panel of a group chat">Group chat</string>
    <string name="group_chat_info_label" context="Label for the option of the sliding panel to show the info of a chat group">Group info</string>
    <string name="group_chat_start_conversation_label" context="Label for the option of the sliding panel to start a one to one chat">Start conversation</string>
    <string name="group_chat_edit_profile_label" context="Label for the option of the sliding panel to edit the profile">Edit profile</string>
    <string name="title_properties_chat_leave_chat" context="Title of the section to leave a group content in the Contact Properties screen">Leave chat</string>
    <string name="participants_chat_label" context="Label for participants of a group chat">Participants</string>

    <string name="confirmation_remove_chat_contact" context="confirmation message before removing a contact from a chat.">Remove %s from this chat?</string>

    <string name="observer_permission_label_participants_panel" context="Label to show the participant permission in the options panel of the group info screen">Read-only</string>
    <!--
    <string name="member_permission_label_participants_panel" context="Label to show the participant permission in the options panel of the group info screen">Member</string>
    -->
    <string name="standard_permission_label_participants_panel" context="Label to show the participant permission in the options panel of the group info screen">Standard</string>
    <string name="administrator_permission_label_participants_panel" context="Label to show the participant permission in the options panel of the group info screen">Moderator</string>

    <string name="edited_message_text" context="Text appended to a edited message.">(edited)</string>
    <string name="change_title_option" context="Option in menu to change title of a chat group.">Change title</string>

    <string name="confirmation_leave_group_chat" context="confirmation message before leaving a group chat">If you leave, you will no longer have access to read or send messages.</string>
    <string name="title_confirmation_leave_group_chat" context="title confirmation message before leaving a group chat">Leave group chat?</string>

    <string name="confirmation_clear_group_chat" context="Text of the confirmation dialog to clear a group chat history">All messages and media in this conversation will be cleared.</string>
    <string name="title_confirmation_clear_group_chat" context="Title of the confirmation dialog to clear a group chat history">Clear history?</string>


    <string name="add_participant_error_already_exists" context="Message show when a participant hasn't been successfully invited to a group chat">The participant is already included in this group chat</string>

    <string name="number_correctly_add_participant" context="success message when inviting multiple contacts to a group chat">%d participants were correctly invited</string>
    <string name="number_no_add_participant_request" context="error message when inviting multiple contacts to a group chat">%1$d participants were successfully invited but %2$d participants were not invited.</string>

    <string name="message_permissions_changed" context="chat message when the permissions for a user has been changed">[A]%1$s[/A][B] was changed to [/B][C]%2$s[/C][D] by [/D][E]%3$s[/E]</string>
    <string name="message_add_participant" formatted="false" context="chat message when a participant was added to a group chat">[A]%1$s[/A][B] joined the group chat by invitation from [/B][C]%2$s[/C]</string>
    <string name="message_remove_participant" context="chat message when a participant was removed from a group chat">[A]%1$s[/A][B] was removed from group chat by [/B][C]%2$s[/C]</string>

    <string name="change_title_messages" context="Message shown when a participant change the title of a group chat.">[A]%1$s[/A][B] changed the group chat name to [/B][C]\"%2$s\"[/C]</string>

    <string name="message_participant_left_group_chat" context="chat message when a participant left a group chat">[A]%1$s[/A][B] left the group chat[/B]</string>

    <string name="manual_retry_alert" context="chat message alert when the message have to been manually">Message not sent. Tap for options</string>

    <string name="chat_status_title" context="settings of the chat to choose the status">Status</string>
    <!--
    <string name="settings_chat_summary_online" context="summary of the status online in settings">You can chat, share files and make calls with your contacts.</string>
    -->
    <!--
    <string name="settings_chat_summary_invisible" context="summary of the status invisible in settings">You can interact with your contacts but you will appear offline for them.</string>
    -->
    <!--
    <string name="settings_chat_summary_offline" context="summary of the status invisible in settings">You will appear offline to your contacts and you will not be able to chat with them.</string>
    -->

    <!--
    <string name="changing_status_to_online_success" context="message shown when the status of the user successfully changed to online">You\'re now online</string>
    -->
    <!--
    <string name="changing_status_to_invisible_success" context="message shown when the status of the user successfully changed to invisible">You\'re now away</string>
    -->

    <!--
    <string name="changing_status_to_offline_success" context="message shown when the status of the user successfully changed to offline">You\'re now offline</string>
    -->
    <!--
    <string name="changing_status_to_busy_success" context="message shown when the status of the user successfully changed to offline">You\'re now busy</string>
    -->
    <string name="changing_status_error" context="message shown when the status of the user coudn't be changed">Error. Your status has not been changed</string>
    <string name="leave_chat_error" context="message shown when a user couldn't leave chat">An error occurred when leaving the chat</string>
    <string name="create_chat_error" context="message shown when a chat has not been created">An error occurred when creating the chat</string>

    <string name="settings_chat_vibration" context="settings of the chat to choose the status">Vibration</string>

    <!--
    <string name="list_message_deleted" context="Text show in list of chats when the last message has been deleted">Message deleted</string>
    -->

    <string name="non_format_text_deleted_message_by" context="Text shown when a message has been deleted in the chat">This message has been deleted by %1$s</string>
    <string name="history_cleared_message" context="Text shown when the chat history was cleared by me">Chat history was cleared</string>
    <string name="non_format_history_cleared_by" context="Text shown when the chat history was cleared by someone">Chat history cleared by %1$s</string>

    <!--
    <string name="non_format_text_cleared_history" context="Text shown when a user cleared the history of a chat">%1$s cleared the chat history</string>
    -->
    <string name="non_format_message_permissions_changed" context="chat message when the permissions for a user has been changed">%1$s was changed to %2$s by %3$s</string>
    <string name="non_format_message_add_participant" formatted="false" context="chat message when a participant was added to a group chat">%1$s was added to this group chat by invitation from %2$s</string>
    <string name="non_format_message_remove_participant" context="chat message when a participant was removed from a group chat">%1$s was removed from group chat by %2$s</string>

    <string name="non_format_change_title_messages" context="Message shown when a participant change the title of a group chat.">%1$s changed the group chat name to \"%2$s\"</string>

    <string name="non_format_message_participant_left_group_chat" context="chat message when a participant left a group chat">%1$s left the group chat</string>

    <string name="messages_copied_clipboard" context="success alert when the user copy some messages to the clipboard">Copied to the clipboard</string>

    <string name="chat_error_open_title" context="Title of the error dialog when opening a chat">Chat Error!</string>
    <string name="chat_error_open_message" context="Message of the error dialog when opening a chat">The chat could not be opened correctly</string>

    <string name="menu_choose_contact" context="Menu option to add a contact to your contact list.">Choose contact</string>

    <plurals name="general_selection_num_contacts">
        <item context="referring to a contact in the contact list of the user" quantity="one">%1$d contact</item>
        <item context="Title of the contact list" quantity="other">%1$d contacts</item>
    </plurals>

    <string name="error_sharing_folder" context="Message shown when the folder sharing process fails">Error sharing the folder. Please, try again.</string>

    <plurals name="confirmation_remove_contact" context="confirmation message before removing a contact">
        <item context="Singular" quantity="one">All data associated with the selected contact will be permanently lost.</item>
        <item context="Plural" quantity="other">All data associated with the selected contacts will be permanently lost.</item>
    </plurals>

    <plurals name="title_confirmation_remove_contact" context="title of confirmation alert before removing a contact">
        <item context="Singular" quantity="one">Remove contact?</item>
        <item context="Plural" quantity="other">Remove contacts?</item>
    </plurals>

    <!--
    <string name="chat_connection_error" context="error shown when the connection to the chat fails">Chat connection error</string>
    -->

    <string name="message_option_retry" context="option shown when a message could not be sent">Retry</string>

    <string name="title_message_not_sent_options" context="title of the menu for a non sent message">Message not sent</string>

    <string name="no_conversation_history" context="message shown when a chat has no messages">No conversation history</string>

    <plurals name="user_typing" context="title of confirmation alert before removing a contact">
        <item context="Singular" quantity="one">%1$s [A]is typing...[/A]</item>
        <item context="Plural" quantity="other">%1$s [A]are typing...[/A]</item>
    </plurals>

    <string name="more_users_typing" context="text that appear when there are more than 2 people writing at that time in a chat. For example User1, user2 and more are typing...">%1$s [A]and more are typing...[/A]</string>

    <string name="tab_my_account_general" context="Title of the general tab in My Account Section">General</string>
    <string name="tab_my_account_storage" context="Title of the storage tab in My Account Section">Storage</string>

    <string name="account_plan" context="Title of the section about the plan in the storage tab in My Account Section">Plan</string>
    <string name="storage_space" context="Title of the section about the storage space in the storage tab in My Account Section">Storage space</string>
    <string name="transfer_quota" context="Title of the section about the transfer quota in the storage tab in My Account Section">Transfer quota</string>

    <string name="available_space" context="Label in section the storage tab in My Account Section">Available</string>
    <string name="not_available" context="Label in section the storage tab in My Account Section when no info info is received">not available</string>

    <string name="no_bylling_cycle" context="Label in section the storage tab when the account is Free">No billing cycle</string>

    <string name="my_account_of_string" context="String to show the transfer quota and the used space in My Account section">%1$s [A]of %2$s[/A]</string>

    <string name="confirmation_delete_from_save_for_offline" context="confirmation message before removing a something for the Save for offline section">Remove from Save for offline?</string>

    <string name="recent_chat_empty_no_connection_text" context="Text of chat section when the app has no connection">Chat is disabled and it cannot be enabled without a connection.</string>

    <string name="set_status_option_label" context="Label for the option of action menu to change the chat status">Set status</string>

    <string name="general_dismiss" context="Answer for confirmation dialog.">Dismiss</string>

    <string name="context_invitacion_reply_accepted" context="Accepted request invitacion alert">Invitation accepted</string>
    <string name="context_invitacion_reply_declined" context="Declined request invitacion alert">Invitation declined</string>
    <string name="context_invitacion_reply_ignored" context="Ignored request invitacion alert">Invitation ignored</string>

    <string name="error_message_unrecognizable" context="Content of a normal message that cannot be recognized">Message unrecognizable</string>

    <string name="settings_autoaway_title" context="Title of the settings section to configure the autoaway of chat presence">Auto-away</string>
    <string name="settings_autoaway_subtitle" context="Subtitle of the settings section to configure the autoaway of chat presence">Show me away after an inactivity of</string>
    <string name="settings_autoaway_value" context="Value in the settings section of the autoaway chat presence">%1d minutes</string>

    <string name="settings_persistence_title" context="Title of the settings section to configure the status persistence of chat presence">Status persistence</string>
    <string name="settings_persistence_subtitle" context="Subtitle of the settings section to configure the status persistence of chat presence">Maintain my chosen status appearance even when I have no connected devices</string>

    <string name="title_dialog_set_autoaway_value" context="Title of the dialog to set the value of the auto away preference">Set time limit</string>
    <string name="button_set" context="Button to set a value">Set</string>
    <string name="hint_minutes" context="Button to set a value">minutes</string>

    <!--
    <string name="autoaway_disabled" context="Word to indicated the autoaway is disabled">Disabled</string>
    -->

    <string-array name="settings_status_entries" context="the options of what to upload in an array. Needed for the settings">
        <item context="the options of what to upload.">Online</item>
        <item context="the options of what to upload.">Away</item>
        <item context="the options of what to upload.">Busy</item>
        <item context="the options of what to upload.">Offline</item>
    </string-array>

    <string name="offline_empty_folder" context="Text that indicates that a the offline section is currently empty">No files Saved for Offline</string>

    <string name="general_enable" context="Positive confirmation to enable logs">Enable</string>
    <string name="enable_log_text_dialog" context="Dialog to confirm the action of enabling logs">Logs can contain information related to your account</string>

    <string name="confirmation_to_reconnect" context="Dialog to confirm the reconnect action">Network connection recovered. Connect to MEGA?</string>
    <string name="loading_status" context="Message shown meanwhile the app is waiting for a the chat status">Loading status&#8230;</string>

    <string name="error_editing_message" context="Error when a message cannot be edited">This message cannot be edited</string>

    <plurals name="text_number_transfers" context="Label to show the number of transfers in progress">
        <item context="Singular" quantity="one">%1$d of %2$d file</item>
        <item context="Plural" quantity="other">%1$d of %2$d files</item>
    </plurals>

    <string name="option_to_transfer_manager" context="Label of the modal bottom sheet to Transfer Manager section" formatted="false">View</string>
    <string name="option_to_pause_transfers" context="Label of the modal bottom sheet to pause all transfers">Pause all transfers</string>
    <string name="option_to_resume_transfers" context="Label of the modal bottom sheet to resume all transfers">Resume all transfers</string>
    <string name="option_to_clear_transfers" context="Label of the modal bottom sheet to clear completed transfers">Clear completed</string>
    <string name="menu_pause_individual_transfer" context="Dialog to confirm the action of pausing one transfer">Pause transfer?</string>
    <string name="menu_resume_individual_transfer" context="Dialog to confirm the action of restarting one transfer">Resume transfer?</string>
    <string name="button_resume_individual_transfer" context="Button to confirm the action of restarting one transfer">Resume</string>

    <string name="confirmation_to_clear_completed_transfers" context="Dialog to confirm before removing completed transfers">Clear completed transfers?</string>

    <string name="title_tab_in_progress_transfers" context="Title of the tab section for transfers in progress">In progress</string>
    <string name="title_tab_completed_transfers" context="Title of the tab section for completed transfers">Completed</string>

    <string name="transfer_paused" context="Possible state of a transfer">Paused</string>
    <string name="transfer_queued" context="Possible state of a transfer">Queued</string>
    <!--
    <string name="transfer_canceled" context="Possible state of a transfer">Canceled</string>
    -->
    <string name="transfer_unknown" context="Possible state of a transfer">Unknown</string>

    <string name="paused_transfers_title" context="Title of the panel where the progress of the transfers is shown">Paused transfers</string>

    <string name="completed_transfers_empty" context="message shown in the screen when there are not any active transfer">No completed transfers</string>

    <!--
    <string name="message_transfers_completed" context="Message shown when the pending transfers are completed">Transfers finished</string>
    -->

    <plurals name="upload_service_notification" context="Text of the notification shown when the upload service is running">
        <item context="Singular" quantity="one">Uploading %1$d of %2$d file</item>
        <item context="Plural" quantity="other">Uploading %1$d of %2$d files</item>
    </plurals>

    <plurals name="upload_service_final_notification" context="Text of the notification shown when the upload service has finished">
        <item context="Singular" quantity="one">Uploaded %1$d file</item>
        <item context="Plural" quantity="other">Uploaded %1$d files</item>
    </plurals>

    <string name="general_total_size" context="label for the total file size of multiple files and/or folders (no need to put the colon punctuation in the translation)" formatted="false">Total size: %1$s</string>

    <plurals name="upload_service_failed" context="Text of the notification shown when the upload service has finished with any transfer error">
        <item context="Singular" quantity="one">%1$d file not uploaded</item>
        <item context="Plural" quantity="other">%1$d files not uploaded</item>
    </plurals>

    <plurals name="copied_service_upload" context="Text of the notification shown when the upload service has finished with any copied file instead uploaded">
        <item context="Singular" quantity="one">%1$d file copied</item>
        <item context="Plural" quantity="other">%1$d files copied</item>
    </plurals>

    <plurals name="already_downloaded_service" context="Text of the notification shown when the download service do not download because the file is already on the device">
        <item context="Singular" quantity="one">%1$d file previously downloaded</item>
        <item context="Plural" quantity="other">%1$d files previously downloaded</item>
    </plurals>

    <plurals name="download_service_final_notification" context="Text of the notification shown when the download service has finished">
        <item context="Singular" quantity="one">Downloaded %1$d file</item>
        <item context="Plural" quantity="other">Downloaded %1$d files</item>
    </plurals>

    <plurals name="download_service_final_notification_with_details" context="Text of the notification shown when the download service has finished with any error">
        <item context="Singular" quantity="one">Downloaded %1$d of %2$d file</item>
        <item context="Plural" quantity="other">Downloaded %1$d of %2$d files</item>
    </plurals>

    <plurals name="download_service_failed" context="Text of the notification shown when the download service has finished with any transfer error">
        <item context="Singular" quantity="one">%1$d file not downloaded</item>
        <item context="Plural" quantity="other">%1$d files not downloaded</item>
    </plurals>

    <plurals name="download_service_notification" context="Text of the notification shown when the download service is running">
        <item context="Singular" quantity="one">Downloading %1$d of %2$d file</item>
        <item context="Plural" quantity="other">Downloading %1$d of %2$d files</item>
    </plurals>

    <string name="title_depleted_transfer_overquota" context="Title of the alert when the transfer quota is depleted">Depleted transfer quota</string>
    <string name="text_depleted_transfer_overquota" context="Text of the alert when the transfer quota is depleted">Your queued transfer exceeds the current transfer quota available for your IP address and may therefore be interrupted.</string>
    <string name="plans_depleted_transfer_overquota" context="Button to show plans in the alert when the transfer quota is depleted">See our plans</string>
    <string name="continue_without_account_transfer_overquota" context="Button option of the alert when the transfer quota is depleted">Continue without account</string>

    <plurals name="new_general_num_files" context="this is used for example when downloading 1 file or 2 files">
        <item context="Singular of file. 1 file" quantity="one">%1$d file</item>
        <item context="Plural of file. 2 files" quantity="other">%1$d files</item>
    </plurals>

    <string name="general_view" context="Menu option">View files</string>
    <string name="add_to_cloud" context="Menu option">Add to Cloud drive</string>
    <string name="save_for_offline" context="Menu option">Save for offline</string>

    <string name="general_view_contacts" context="Menu option">View contacts</string>

    <string name="import_success_message" context="Menu option">Succesfully added to Cloud drive</string>
    <string name="import_success_error" context="Menu option">Error. Not added to Cloud drive</string>

    <string name="chat_connecting" context="Label in login screen to inform about the chat initialization proccess">Connecting&#8230;</string>

    <string name="context_contact_already_invited" context="message when trying to invite a contact with a pending request">%s was already invited. Consult your pending requests.</string>

    <string name="confirm_email_misspelled" context="Hint text explaining that you can change the email and resend the create account link to the new email address">If you have misspelled your email address, correct it and click \'Resend\'</string>
    <string name="confirm_email_misspelled_resend" context="Button to resend the create account email to a new email address in case the previous email address was misspelled">Resend</string>
    <string name="confirm_email_misspelled_email_sent" context="Text shown after the confirmation email has been sent to the new email address">Email sent</string>

    <string name="copyright_alert_title" context="text_copyright_alert_title">Copyright warning to all users</string>
    <string name="copyright_alert_first_paragraph" context="text_copyright_alert_first_paragraph">MEGA respects the copyrights of others and requires that users of the MEGA cloud service comply with the laws of copyright. </string>
    <string name="copyright_alert_second_paragraph" context="text_copyright_alert_second_paragraph">You are strictly prohibited from using the MEGA cloud service to infringe copyrights. You may not upload, download, store, share, display, stream, distribute, email, link to, transmit or otherwise make available any files, data or content that infringes any copyright or other proprietary rights of any person or entity.</string>
    <string name="copyright_alert_agree_button" context="text of the Agree button">Agree</string>
    <string name="copyright_alert_disagree_button" context="text of the Disagree button">Disagree</string>

    <string name="download_show_info" context="Hint how to cancel the download">Show info</string>

    <string name="context_link_removal_error" context="error message">Link removal failed. Try again later.</string>
    <string name="context_link_action_error" context="error message">Link action failed. Try again later.</string>

    <string name="title_write_user_email" context="title of the dialog shown when sending or sharing a folder">Write the user\'s e-mail</string>

    <string name="activity_title_files_attached" context="title of the screen to see the details of several node attachments">Files attached</string>
    <string name="activity_title_contacts_attached" context="title of the screen to see the details of several contact attachments">Contacts attached</string>

    <string name="alert_user_is_not_contact">The user is not a contact</string>

    <string name="camera_uploads_cellular_connection">Use cellular connection</string>
    <string name="camera_uploads_upload_videos">Upload videos</string>

    <string name="success_changing_user_avatar" context="Message when an user avatar has been changed successfully">Profile picture updated</string>
    <string name="error_changing_user_avatar" context="Message when an error ocurred when changing an user avatar">Error when changing the profile picture</string>
    <string name="success_deleting_user_avatar" context="Message when an user avatar has been deleted successfully">Profile picture deleted</string>
    <string name="error_deleting_user_avatar" context="Message when an error ocurred when deleting an user avatar">Error when deleting the profile picture</string>

    <string name="error_changing_user_attributes" context="Message when an error ocurred when changing an user attribute">An error occurred when changing the name</string>
    <string name="success_changing_user_attributes" context="Message when an user attribute has been changed successfully">Your name has been correctly updated</string>

    <string name="add_participant_success" context="Message show when a participant has been successfully invited to a group chat">Participant added</string>
    <string name="add_participant_error" context="Message show when a participant hasn't been successfully invited to a group chat">Error. Participant not added</string>

    <string name="remove_participant_success" context="Message show when a participant has been successfully removed from a group chat">Participant removed</string>
    <string name="remove_participant_error" context="Message show when a participant hasn't been successfully removed from a group chat">Error. Participant not removed</string>

    <string name="no_files_selected_warning">No files selected</string>

    <string name="attachment_upload_panel_from_cloud">From Cloud drive</string>
    <string name="attachment_upload_panel_contact">Contact</string>
    <string name="attachment_upload_panel_photo">From device</string>

    <string name="delete_account" context="Button and title of dialog shown when the user wants to delete permanently his account">Cancel account</string>
    <string name="delete_account_text" context="Text shown in the alert dialog to confirm the cancellation of an account">If you cancel your account you will not be able to access your account data, your MEGA contacts or conversations.\nYou will not be able to undo this action.</string>
    <string name="delete_button" context="Button in My Account section to confirm the account deletion">Delete</string>

    <string name="file_properties_info_info_file">Info</string>
    <string name="file_properties_info_size" context="Refers to the size of a file.">Total size</string>
    <string name="file_properties_info_content" context="header of a status field for what content a user has shared to you">Contains</string>
    <string name="file_properties_info_added" context="when was the file added in MEGA">Created</string>
    <string name="file_properties_shared_folder_public_link_name">Link</string>

    <string name="file_properties_shared_folder_full_access" context="Refers to access rights for a file folder.">Full access</string>
    <string name="file_properties_shared_folder_read_only" context="Refers to access rights for a file folder.">Read-only</string>
    <string name="file_properties_shared_folder_read_write" context="Refers to access rights for a file folder. (with the &amp; needed. Don\'t use the symbol itself. Use &amp;)">Read &amp; write</string>

    <string name="attachment_uploading_state_uploading">Uploading...</string>
    <string name="attachment_uploading_state_error">Error. Not sent.</string>

    <string name="already_downloaded_multiple" context="When a multiple download is started, some of the files could have already been downloaded before. This message shows the number of files that has already been downloaded and the number of files pending">%d files already downloaded.</string>
    <string name="pending_multiple" context="When a multiple download is started, some of the files could have already been downloaded before. This message shows the number of files that has already been downloaded and the number of files pending">%d files pending.</string>

    <string name="contact_is_me">No options available, you have selected yourself</string>

    <string name="confirmation_delete_one_attachment" context="Confirmation before deleting one attachment">Remove attachment?</string>

    <string name="general_view_with_revoke" formatted="false" context="Menu option">View files (%1$d deleted)</string>

    <string name="success_attaching_node_from_cloud" context="Success message when the attachment has been sent to a chat">File sent to %1$s</string>
    <string name="success_attaching_node_from_cloud_chats" context="Success message when the attachment has been sent to a many chats">File sent to %1$d chats</string>
    <string name="error_attaching_node_from_cloud" context="Error message when the attachment cannot be sent">Error. The file has not been sent</string>
    <string name="error_attaching_node_from_cloud_chats" context="Error message when the attachment cannot be sent to any of the selected chats">Error. The file has not been sent to any of the selected chats</string>
    <string name="error_revoking_node" context="Error message when the attachment cannot be revoked">Error. The attachment has not been removed</string>

    <string name="settings_set_up_automatic_uploads" context="settings option">Set up automatic uploads</string>

    <string name="settings_chat_silent_sound_not" context="settings option for chat notification">Silent</string>

    <string name="messages_chat_notification" context="messages string in chat notification">messages</string>
    <string name="incoming_folder_notification" context="part of the string in incoming shared folder notification">from</string>
    <string name="title_incoming_folder_notification" context="title of incoming shared folder notification">New shared folder</string>
    <string name="title_contact_request_notification" context="title of contact request notification">New contact request</string>

    <string name="title_properties_chat_clear" context="Title of the section to clear the chat content in the Contact Properties screen">Clear chat history</string>
    <string name="title_properties_remove_contact" context="Title of the section to remove contact in the Contact Properties screen">Remove contact</string>

    <string name="title_properties_chat_notifications_contact" context="Title of the section to enable notifications in the Contact Properties screen">Chat notifications</string>
    <string name="history_cleared_by" context="Text shown when the chat history was cleared by someone">[A]%1$s[/A][B] cleared the chat history[/B]</string>

    <string name="number_messages_chat_notification" formatted="false" context="messages string in chat notification">%1$d unread chats</string>

    <string name="context_permissions_changing_folder" context="Item menu option upon clicking on one or multiple files.">Changing permissions</string>
    <string name="context_removing_contact_folder" context="Item menu option upon clicking on one or multiple files.">Removing contact from shared folder</string>

    <string name="confirmation_move_to_rubbish" context="confirmation message before removing a file">Move to rubbish bin?</string>
    <string name="confirmation_move_to_rubbish_plural" context="confirmation message before removing a file">Move to rubbish bin?</string>
    <string name="confirmation_delete_from_mega" context="confirmation message before removing a file">Delete from MEGA?</string>
    <string name="confirmation_leave_share_folder" context="confirmation message before leaving an incoming shared folder">If you leave the folder, you will not be able to see it again</string>
    <string name="attachment_uploading_state" context="label to indicate the state of an upload in chat">Uploading...</string>

    <string name="title_properties_contact_notifications_for_chat" context="Title of the section to enable notifications in the Contact Properties screen">Chat notifications</string>

    <string name="achievements_title" context="title of the section for achievements">Achievements</string>
    <string name="achievements_subtitle" context="subtitle of the section for achievements">Invite friends and get rewards</string>

    <string name="button_invite_friends" context="button to invite friends for getting achievements">Invite friends</string>

    <string name="figures_achievements_text_referrals" context="title of the introduction for the achievements screen">Get %1$s of storage and %2$s of transfers for each referral</string>

    <string name="figures_achievements_text" context="sentence to detail the figures of storage and transfer quota related to each achievement">Get %1$s of storage and %2$s of transfers</string>

    <string name="unlocked_rewards_title" context="title of the section for unlocked rewards">Unlocked rewards</string>

    <string name="unlocked_storage_title" context="title of the section for unlocked storage quota">Storage Quota</string>

    <string name="title_referral_bonuses" context="title of the section for referral bonuses in achivements section (maximum 24 chars)">Referral Bonuses</string>
    <string name="title_install_app" context="title of the section for install a mobile app in achivements section (maximum 24 chars)">Install a mobile app</string>
    <string name="title_regitration" context="title of the section for install megasync in achivements section (maximum 24 chars)">Registration bonus</string>
    <string name="title_install_desktop" context="title of the section for install a mobile app bonuses in achivements section (maximum 24 chars)">Install MEGA desktop app</string>
    <string name="title_base_quota" context="title of the section for base quota in achivements section">Account Base Quota</string>
    <string name="camera_uploads_empty" context="Text that indicates that no pictures have been uploaded to the Camera Uploads section">No media on Camera Uploads</string>
    <string name="general_num_days_left" context="indicates the number of days left related to a achievement">%1$d d left</string>
    <string name="expired_achievement" context="state to indicate the achievement has expired">Expired</string>

    <string name="setting_title_use_https_only" context="title of the advanced setting to choose the use of https">Don\'t use HTTP</string>
    <string name="setting_subtitle_use_https_only" context="subtitle of the advanced setting to choose the use of https">Enable this option only if your transfers don\'t start. In normal circumstances HTTP is satisfactory as all transfers are already encrypted.</string>

    <string name="title_achievement_invite_friends" context="title of screen to invite friends and get an achievement">How it works</string>
    <string name="first_paragraph_achievement_invite_friends" context="first paragraph of screen to invite friends and get an achievement">Invite your friends to create a free MEGA account and install our mobile app. For every successful signup and app install you receive bonus storage and transfer quota.</string>
    <string name="second_paragraph_achievement_invite_friends" context="second paragraph of screen to invite friends and get an achievement">You will not receive credit for inviting someone who has used MEGA previously and you will not be notified about such a rejection. Invited contacts must install the MEGA mobile app or MEGA desktop app on their devices.</string>

    <string name="card_title_invite_friends" context="explanation of screen to invite friends and get an achievement">Select contacts from your phone contact list or enter multiple email addresses.</string>

    <string name="title_confirmation_invite_friends" context="title of the dialog to confirm the contact request">Invite friends to MEGA</string>
    <string name="subtitle_confirmation_invite_friends" context="subtitle of the dialog to confirm the contact request">Thanks! Invitation was sent by email</string>
    <string name="paragraph_confirmation_invite_friends" context="paragraph of the dialog to confirm the contact request">Encourage your friends to register and install a MEGA app. As long as your friend uses the same email address as you\'ve entered, you will receive your transfer quota reward.</string>

    <string name="invalid_email_to_invite" context="Error shown when the user writes a email with an incorrect format">Email is malformed</string>

    <string name="paragraph_info_achievement_install_desktop" context="info paragraph about the achievement install megasync">When you install MEGAsync you get %1$s of complimentary storage space plus %2$s of transfer quota, both valid for 180 days. MEGA desktop app is available for Windows, macOS and most Linux distros.</string>
    <string name="paragraph_info_achievement_install_mobile_app" context="info paragraph about the achievement install mobile app">When you install our mobile app you get %1$s of complimentary storage space plus %2$s of transfer quota, both valid for 180 days. We provide mobiles apps for iOS, Android and Windows Phone.</string>

    <string name="result_paragraph_info_achievement_install_desktop" context="info paragraph about the completed achievement install megasync">You have received %1$s storage space and %2$s transfer quota for installing our MEGA desktop app.</string>
    <string name="result_paragraph_info_achievement_install_mobile_app" context="info paragraph about the completed achievement install mobile app">You have received %1$s storage space and %2$s transfer quota for installing our mobile app.</string>
    <string name="result_paragraph_info_achievement_registration" context="info paragraph about the completed achievement registration">You have received %1$s storage space as your free registration bonus.</string>

    <string name="expiration_date_for_achievements" context="info paragraph about the completed achievement registration">Bonus expires in %1$d days</string>

    <plurals name="context_share_folders">
        <item context="menu item" quantity="one">Share folder</item>
        <item context="menu items" quantity="other">Share folders</item>
    </plurals>

    <string name="no_folders_shared" context="Info of a contact if there is no folders shared with him">No folders shared</string>

    <string name="settings_help" context="Settings category title for Help">Help</string>
    <string name="settings_help_preference" context="Settings preference title for send feedback">Send Feedback</string>
    <string name="setting_feedback_subject" context="mail subject">Android feedback</string>
    <string name="setting_feedback_body" context="mail body">Please, write your feedback here:</string>
    <string name="settings_feedback_body_device_model" context="mail body">Device model</string>
    <string name="settings_feedback_body_android_version" context="mail body">Android version</string>

    <string name="dialog_title_new_file" context="Title of the dialog to create a new file by inserting the name">New file</string>
    <string name="context_new_file_name" context="Input field description in the create file dialog.">File Name</string>

    <string name="new_file_subject_when_uploading" context="Title of the field subject when a new file is created to upload">SUBJECT</string>
    <string name="new_file_content_when_uploading" context="Title of the field content when a new file is created to upload">CONTENT</string>
    <string name="new_file_email_when_uploading" context="Title of the field email when a new contact is created to upload">EMAIL</string>

    <!--<string name="context_empty_inbox" context="Title of the empty text when a fragment is empty">No files on your</string>-->
    <!--<string name="context_empty_camera_uploads" context="Title of the empty text when a fragment is empty">No media on</string>-->

    <string name="forward_menu_item" context="Item of a menu to forward a message chat to another chatroom">Forward</string>

    <string name="general_attach" context="name of the button to attach file from MEGA to another app">Attach</string>

    <string name="type_contact" context="when add or share a file with a new contact, it can type by name or mail">Contact\'s name or email</string>

    <string name="max_add_contact" context="when add or share a file with a new contact, message displayed to warn that the maximum number has been reached">No more contacts can be added at this time</string>

    <string name="old_and_new_passwords_equals" context="when changing the password , the old password and new password are equals">The new password cannot be the same as the old password</string>

    <string name="action_search_by_date" context="Menu item">Search by date</string>
    <string name="general_apply" context="title of a button to apply search by date">Apply</string>ç
    <string name="general_search_month" context="title of a button to apply search by month">Last month</string>
    <string name="general_search_year" context="title of a button to apply search by year">Last year</string>

    <string name="label_set_day" context="title of a Search by date tag">Set day</string>
    <string name="snackbar_search_by_date" context="the user can't choose this date">Date required is not valid</string>

    <string name="invalid_characters" context="Error when the user writes a character not allowed">Characters not allowed</string>

    <string name="audio_play" context="Label shown when audio file is playing">Audio File</string>

    <string name="corrupt_pdf_dialog_text" context="when open PDF Viewer, the pdf that it try to open is damaged or does not exist">Error. The pdf file is corrupted or does not exist.</string>

    <string name="user_account_feedback" context="Label to include info of the user email in the feedback form">User account</string>

    <string name="save_to_mega" context="Label shown in MEGA pdf-viewer when it open a PDF save in smartphone storage">Save to my \nCloud Drive</string>

    <string name="chat_already_exists" context="Error message when creating a chat one to one with a contact that already has a chat">The chat already exists</string>

    <string name="not_download" context="before sharing a file, has to be downloaded">The file has not been downloaded yet</string>

    <string name="not_permited_add_email_to_invite" context="Error shown when a user is starting a chat or adding new participants in a group chat and writes a contact mail that has not added">Only MEGA contacts can be added</string>

    <string name="invalid_connection_state" context="Info label about the connectivity state of an individual chat">Chat disconnected</string>

    <string name="call_error" context="Message show when a call cannot be established">Error. The call cannot be established</string>

    <string name="title_evaluate_the_app_panel" context="Title of dialog to evaluate the app">Are you happy with this app?</string>
    <string name="rate_the_app_panel" context="Label to show rate the app">Yes, rate the app</string>
    <string name="send_feedback_panel" context="Label to show send feedback">No, send feedback</string>

    <string name="link_advanced_options" context="title of the section advanced options on the get link screen">Advanced options</string>

    <string name="no_contacts_permissions" context="Title of the section to invite contacts if the user has denied the contacts permmissions">No contact permissions granted</string>

    <string name="footnote_achievements" context="Footnote to clarify the storage space is subject to the achievement program">* Subject to your participation in our achievement program</string>

    <string name="choose_qr_option_panel" context="Option of the sliding panel to go to QR code section">My QR code</string>
    <string name="section_qr_code" context="Title of the screen that shows the options to the QR code">QR Code</string>
    <string name="action_reset_qr" context="Option in menu of section  My QR code to reset the QR code">Reset QR code</string>
    <string name="action_delete_qr" context="Option in menu of section  My QR code to delete the QR code">Delete QR code</string>
    <string name="save_cloud_drive" context="Option shown in QR code bottom sheet dialog to save QR code in Cloud Drive">To Cloud Drive</string>
    <string name="save_file_system" context="Option shown in QR code bottom sheet dialog to save QR code in File System">To File System</string>
    <string name="section_my_code" context="Title of QR code section">MY CODE</string>
    <string name="section_scan_code" context="Title of QR code scan section">SCAN CODE</string>
    <string name="settings_qrcode_autoaccept" context="Title of QR code settings that permits or not contacts that scan my QR code will be automatically added to my contact list">Auto-Accept</string>
    <string name="setting_subtitle_qrcode_autoccept" context="Subtitle of QR code settings auto-accept">Contacts that scan your QR code will be automatically added to your contact list</string>
    <string name="setting_subtitle_qrcode_reset" context="Subtitle of QR code settings that reset the code">Previous QR code will no longer be valid</string>
    <string name="qrcode_link_copied" context="Text shown when it has been copied the QR code link">Link copied to the clipboard</string>
    <string name="qrcode_reset_successfully" context="Text shown when it has been reseted the QR code successfully">QR code successfully reset</string>
    <string name="qrcode_delete_successfully" context="Text shown when it has been deleted the QR code successfully">QR code successfully delete</string>
    <string name="qrcode_reset_not_successfully" context="Text shown when it has not been reseted the QR code successfully">QR code not reset due to any error. Please, try again.</string>
    <string name="qrcode_delete_not_successfully" context="Text shown when it has not been delete the QR code successfully">QR code not delete due to any error. Please, try again.</string>
    <string name="invite_sent" context="Title of dialog shown when a contact request has been sent with QR code">Invite sent</string>
    <string name="invite_sent_text" context="Text of dialog shown when a contact request has been sent with QR code">The user %s has been invited and will appear in your contact list once accepted.</string>
    <string name="error_share_qr" context="Text shown when it tries to share the QR and occurs an error to process the action">An error ocur trying to share the QR file. Maybe the file does not exists. Try ir later.</string>
    <string name="error_upload_qr" context="Text shown when it tries to upload to Cloud Drive the QR and occurs an error to process the action">An error occur trying to upload the QR file. Maybe the file does not exists. Try ir later.</string>
    <string name="error_download_qr" context="Text shown when it tries to download to File System the QR and occurs an error to process the action">An error occur trying to download the QR file. Maybe the file does not exists. Try ir later.</string>
    <string name="success_download_qr" context="Text shown when it tries to download to File System the QR and the action has success">The QR Code has been downloaded successfully to %s</string>
    <string name="invite_not_sent" context="Title of dialog shown when a contact request has not been sent with QR code">Invite not sent</string>
    <string name="invite_not_sent_text" context="Text of dialog shown when a contact request has not been sent with QR code">The QR code is invalid. Try to scann another valid code.</string>
    <string name="invite_not_sent_text_already_contact" context="Text of dialog shown when a contact request has not been sent with QR code because of is already a contact">The invitation has not been sent. %s is already in your contacts list.</string>
    <string name="invite_not_sent_text_error" context="Text of dialog shown when a contact request has not been sent with QR code because of some error">The invitation has not been sent. Some error occurred processing it.</string>
    <string name="generatin_qr" context="Text of alert dialog informing that the qr is generating">Generating QR...</string>
    <string name="menu_item_scan_code" context="Title of QR code scan menu item">Scan QR code</string>
    <string name="invite_not_sent_link_text" context="Text of dialog shown when a contact request has not been sent with contact link">The contact link is invalid. Try with another valid link.</string>
    <string name="button_copy_link" context="get the contact link and copy it">Copy link</string>
    <string name="button_create_qr" context="Create QR code">Create QR code</string>
    <string name="qrcode_create_successfully" context="Text shown when it has been created the QR code successfully">QR code successfully create</string>
    <string name="qrcode_scan_help" context="Text shown in QR code scan fragment to help and guide the user in the action">Line up the QR code to scan it with your device\'s camera</string>
    <string name="contact_view" context="positive button on dialog to view a contact">View</string>


    <string name="external_play" context="Item menu option to reproduce audio or video in external reproductors">Open with</string>

    <string name="context_share" context="to share a file using Facebook, Whatsapp, etc">Share using</string>

    <string name="error_enable_chat_before_login" context="Message shown if the user choose enable button and he is not logged in">Please, log in before enabling the chat</string>

    <string name="label_set_period" context="title of a tag to search for a specific period within the search by date option in Camera upload">Set period</string>

    <string name="context_empty_chat_recent" context="Text of the empty screen when there are not chat conversations">[B]Invite friends to [/B][A]Chat[/A][B] and enjoy our encrypted platform with privacy and security.[/B]</string>
    <string name="recent_chat_empty_enable_chat" context="Message shown when the user has no recent chats">[C]Enable [/C][B]Chat[/B][A][C] and enjoy our encrypted platform with privacy and security.[/C]</string>

    <string name="context_empty_camera_uploads" context="Text of the empty screen when there are not elements in Camera Uploads">[B]No media on [/B][A]Camera Uploads[/A][B].[/B]</string>
    <string name="context_empty_rubbish_bin" context="Text of the empty screen when there are not elements in the Rubbish Bin">[B]Empty [/B][A]Rubbish Bin[/A][B].[/B]</string>

    <string name="context_empty_inbox" context="Text of the empty screen when there are not elements in Cloud Drive or Inbox">[B]No files on your [/B][A]%1$s[/A][B].[/B]</string>
    <string name="context_empty_offline" context="Text of the empty screen when there are not elements in Saved for Offline">[B]No files [/B][A]%1$s[/A][B].[/B]</string>
    <string name="context_empty_contacts" context="Text of the empty screen when there are not contacts">[B]No [/B][A]%1$s[/A][B].[/B]</string>

    <string name="recent_chat_empty" context="Message shown when the user has no archived chats">[A]No[/A] [B]Conversations[/B]</string>
    <string name="recent_chat_loading_conversations" context="Message shown when the chat is section is loading the conversations">[A]Loading[/A] [B]Conversations...[/B]</string>

    <string name="context_empty_incoming" context="Text of the empty screen when there are not elements in Incoming">Incoming Shared folders</string>
    <string name="context_empty_outgoing" context="Text of the empty screen when there are not elements in Outgoing">Outgoing Shared folders</string>

    <string name="tab_sent_requests" context="Title of the sent requests tab. Capital letters">Sent requests</string>
    <string name="tab_received_requests" context="Title of the received requests tab. Capital letters">Received requests</string>
    <string name="overquota_alert_title" context="Title dialog overquota error">Storage quota exceeded</string>

    <string name="invalid_link" context="error message shown when an account confirmation link or reset password link is invalid for unknown reasons">Invalid link, please ask for a new valid link</string>

    <string name="processing_link" context="Message shown when a link is being processing">Processing link...</string>

    <string name="passwd_weak" context="Message shown when it is creating an acount and it is been introduced a very weak or weak password">Your password is easily guessed. Try making your password longer. Combine uppercase &amp; lowercase letters. Add special characters. Do not use names or dictionary words.</string>
    <string name="passwd_medium" context="Message shown when it is creating an acount and it is been introduced a medium password">Your password is good enough to proceed, but it is recommended to strengthen your password further.</string>
    <string name="passwd_good" context="Message shown when it is creating an acount and it is been introduced a good password">This password will withstand most typical brute-force attacks. Please ensure that you will remember it.</string>
    <string name="passwd_strong" context="Message shown when it is creating an acount and it is been introduced a strong password">This password will withstand most sophisticated brute-force attacks. Please ensure that you will remember it.</string>
    <string name="pass_very_weak" context="Password very weak">Very Weak</string>
    <string name="pass_weak" context="Password weak">Weak</string>
    <string name="pass_medium" context="Password medium">Medium</string>
    <string name="pass_good" context="Password good">Good</string>
    <string name="pass_strong" context="Password strong">Strong</string>
    <string name="wrong_passwd" context="Error shown when it is changing the password and the old password is incorrect">Wrong password</string>

    <string name="title_notification_call_in_progress" context="Title of the notification shown on the action bar when there is a call in progress">Call in progress</string>
    <string name="action_notification_call_in_progress" context="Subtitle of the notification shown on the action bar when there is a call in progress">Click to go back to the call</string>
    <string name="button_notification_call_in_progress" context="Button in the notification shown on the action bar when there is a call in progress">Return to the call</string>

<<<<<<< HEAD
    <string name="account_suspended_multiple_breaches_ToS" context="Message error shown when trying to log in on an account has been suspended due to multiple breaches of Terms of Service">Your account has been suspended due to multiple breaches of Mega\'s Terms of Service. Please check your email inbox.</string>
    <string name="account_suspended_breache_ToS" context="Message error shown when trying to log in on an account has been suspended due to breach of Terms of Service">Your account was terminated due to breach of Mega\'s Terms of Service, such as abuse of rights of others; sharing and/or importing illegal data; or system abuse.</string>

    <string name="contacts_mega" context="When it lists contacts of MEGA, the title of list's header">On Mega</string>
    <string name="contacts_phone" context="When it lists contacts of phone, the title of list's header">Phone contacts</string>

</resources>
=======
    <string name="account_suspended_multiple_breaches_ToS" context="Message error shown when trying to log in on an account has been suspended due to multiple breaches of Terms of Service">Your account has been suspended due to multiple breaches of MEGA\'s Terms of Service. Please check your email inbox.</string>
    <string name="account_suspended_breache_ToS" context="Message error shown when trying to log in on an account has been suspended due to breach of Terms of Service">Your account was terminated due to a breach of MEGA\'s Terms of Service, such as abuse of rights of others; sharing and/or importing illegal data; or system abuse.</string>

    <string name="file_storage_empty_folder" context="In a chat conversation when you try to send device's images but there aren't available images">No files</string>

    <plurals name="number_of_versions" formatted="false" context="Number of versions of a file shown on the screen info of the file">
        <item context="version item" quantity="one">%1$d version</item>
        <item context="version items" quantity="other">%1$d versions</item>
    </plurals>

    <string name="title_section_versions" context="Title of the section Versions for files">Versions</string>

    <string name="header_current_section_item" context="Header of the item to show the current version of a file in a list">Current version</string>
    <plurals name="header_previous_section_item" context="Header of the item to show the previous versions of a file in a list">
        <item context="file item" quantity="one">Previous version</item>
        <item context="file items" quantity="other">Previous versions</item>
    </plurals>

    <string name="general_revert" context="option menu to revert a file version">Revert</string>
    <string name="menu_item_clear_versions" context="option menu to clear all the previous versions">Clear previous versions</string>
    <plurals name="title_dialog_delete_version" context="Title of the dialog to confirm that a version os going to be deleted">
        <item context="version item" quantity="one">Delete version?</item>
        <item context="version items" quantity="other">Delete versions?</item>
    </plurals>

    <string name="content_dialog_delete_version" context="Content of the dialog to confirm that a version is going to be deleted">This version will be permanently removed.</string>
    <string name="content_dialog_delete_multiple_version" context="Content of the dialog to confirm that several versions are going to be deleted">These %d versions will be permanently removed.</string>

    <string name="chat_upload_title_notification" context="Title of the notification shown when a file is uploading to a chat">Chat uploading</string>

    <string name="settings_chat_upload_quality" context="Label for the option on setting to set up the quality of multimedia files uploaded to the chat">Chat media quality</string>

    <string-array name="settings_chat_upload_quality_entries" context="the options for the option on setting to set up the quality of multimedia files uploaded to the chat">
        <item context="the options of what to upload.">Original</item>
        <item context="the options of what to upload.">Medium</item>
    </string-array>

    <string name="missed_call_notification_title" context="Title of the notification for a missed call">Missed call</string>
    <string name="file_properties_info_location" cotext="Refers to a location of file">Location</string>

    <string name="file_properties_folder_current_versions" cotext="Title of the label to show the size of the current files inside a folder">Current versions</string>
    <string name="file_properties_folder_previous_versions" cotext="Title of the label to show the size of the versioned files inside a folder">Previous versions</string>

    <plurals name="number_of_versions_inside_folder" formatted="false" context="Number of versioned files inside a folder shown on the screen info of the folder">
        <item context="version item" quantity="one">%1$d versioned file</item>
        <item context="version items" quantity="other">%1$d versioned files</item>
    </plurals>

    <string name="messages_forwarded_success" context="Alert message after forwarding one or several messages to several chats">Messages forwarded</string>
    <string name="messages_forwarded_error" context="Error message after forwarding one or several messages to several chats">Error. Not correctly forwarded</string>

    <plurals name="files_send_to_chat_success" context="Alert message after sending to chat one or several messages to several chats">
        <item context="version item" quantity="one">File sent</item>
        <item context="version items" quantity="other">Files sent</item>
    </plurals>
    <string name="files_send_to_chat_error" context="Error message after sending to chat one or several messages to several chats">Error. Not correctly sent</string>

    <string name="context_send_file_to_chat" context="menu option to send a file to a chat">Send to chat</string>

    <string name="message_jump_latest" context="text of the label to show that you have messages unread in the chat conversation">Jump to latest</string>
    <string name="message_new_messages" context="text of the label to show that you have new messages in the chat conversation">New messages</string>

    <string name="notification_subtitle_incoming" context="notification subtitle of incoming calls">Incoming call</string>

    <plurals name="number_unread_messages" context="Subtitle to show the number of unread messages on a chat">
        <item context="unread message" quantity="one">%1$s unread message</item>
        <item context="unread messages" quantity="other">%1$s unread messages</item>
    </plurals>

    <string name="general_error_internal_node_not_found" context="Error message shown when opening a file link which doesn't exist">File or folder not found. Are you logged in with a different account in your browser? You can only access files or folders from the account you are currently logged in with in the app</string>

</resources>
>>>>>>> c5b26d27
<|MERGE_RESOLUTION|>--- conflicted
+++ resolved
@@ -1736,15 +1736,13 @@
     <string name="action_notification_call_in_progress" context="Subtitle of the notification shown on the action bar when there is a call in progress">Click to go back to the call</string>
     <string name="button_notification_call_in_progress" context="Button in the notification shown on the action bar when there is a call in progress">Return to the call</string>
 
-<<<<<<< HEAD
+
     <string name="account_suspended_multiple_breaches_ToS" context="Message error shown when trying to log in on an account has been suspended due to multiple breaches of Terms of Service">Your account has been suspended due to multiple breaches of Mega\'s Terms of Service. Please check your email inbox.</string>
     <string name="account_suspended_breache_ToS" context="Message error shown when trying to log in on an account has been suspended due to breach of Terms of Service">Your account was terminated due to breach of Mega\'s Terms of Service, such as abuse of rights of others; sharing and/or importing illegal data; or system abuse.</string>
 
     <string name="contacts_mega" context="When it lists contacts of MEGA, the title of list's header">On Mega</string>
     <string name="contacts_phone" context="When it lists contacts of phone, the title of list's header">Phone contacts</string>
 
-</resources>
-=======
     <string name="account_suspended_multiple_breaches_ToS" context="Message error shown when trying to log in on an account has been suspended due to multiple breaches of Terms of Service">Your account has been suspended due to multiple breaches of MEGA\'s Terms of Service. Please check your email inbox.</string>
     <string name="account_suspended_breache_ToS" context="Message error shown when trying to log in on an account has been suspended due to breach of Terms of Service">Your account was terminated due to a breach of MEGA\'s Terms of Service, such as abuse of rights of others; sharing and/or importing illegal data; or system abuse.</string>
 
@@ -1816,5 +1814,4 @@
 
     <string name="general_error_internal_node_not_found" context="Error message shown when opening a file link which doesn't exist">File or folder not found. Are you logged in with a different account in your browser? You can only access files or folders from the account you are currently logged in with in the app</string>
 
-</resources>
->>>>>>> c5b26d27
+</resources>