<?xml version="1.0" encoding="utf-8"?>
<resources>
    <!-- Full description text of the app in the Google Play page of the app (character limit 4000) -->
    <string name="full_description_text">MEGA provides user controlled encrypted cloud storage and chat through standard web browsers, together with dedicated apps for mobile devices. Unlike other cloud storage providers, your data is encrypted and decrypted by your client devices only and never by us.\n\nUpload your files from your smartphone or tablet then search, store, download, stream, view, share, rename or delete your files any time, from any device, anywhere. Share folders with your contacts and see their updates in real time. The encryption process means we cannot access or reset your password so you MUST remember it (unless you have your Recovery Key backed up) or you will lose access to your stored files.\n\nEnd-to-end user encrypted MEGA video chat allows for total privacy, and has been available in web browsers since 2016. It has been extended to the Mega Mobile App, with chat history accessible across multiple devices. Users can also easily add files to a chat from their MEGA Cloud Drive.\n\nMEGA offers a generous 20 GB free storage for all registered users with bonus achievements, and offers paid plans with much higher limits:\n\n\nPro Lite subscription: 4.99 € per month or 49.99 € per year gives you 400 GB of storage space and 1 TB of transfer quota per month.\nPro I subscription: 9.99 € per month or 99.99 € per year gives you 2 TB of storage space and 2 TB of transfer quota per month.\nPro II subscription: 19.99 € per month or 199.99 € per year gives you 8 TB of storage space and 8 TB of transfer quota per month.\nPro III subscription: 29.99 € per month or 299.99 € per year gives you 16 TB of storage space and 16 TB of transfer quota per month.\n\nSubscriptions are renewed automatically for successive periods of the same duration, at the same price as the initial period chosen. To manage your subscriptions, simply tap the Play Store icon on your mobile device, sign in with your Google ID (if you haven’t already done so). Then tap on the MEGA app. You’ll be able to manage your subscription there.\n\nApp Permissions:\nWRITE_EXTERNAL_STORAGE -&gt; Download your files from MEGA to your device and upload files from your device to MEGA\nCAMERA -&gt; Take a picture and upload your photos to MEGA\nREAD_CONTACTS -&gt; Easily add contacts from your device as MEGA contacts\nRECORD_AUDIO and CAPTURE_VIDEO_OUTPUT (mic and camera) -&gt; MEGA provides for end-to-end encrypted audio/video calls\n\n\nTo enhance users’ confidence in the MEGA system, all of the client-side code is published, so interested security researchers can evaluate the encryption process. The code of our mobile app is located on: https://github.com/meganz/android \n\nFor more info, please check our website:\nSee https://mega.nz/terms \n\n\nDesktop - https://mega.nz/</string>
    <!-- Short description text of the app in the Google Play page of the app (character limit 80) -->
    <string name="short_description_text">MEGA is Cloud Storage with secure always-on privacy.</string>
    <!-- PRO Lite account -->
    <string name="prolite_account">Pro Lite</string>
    <!-- Name of the MEGA PDF Viewer. Keep uppercase. -->
    <string name="pdf_app_name">MEGA PDF Viewer</string>
    <!-- Showing progress of elements. Example: 2 of 10. -->
    <string name="general_x_of_x">of</string>
    <!-- Answer for confirmation dialog. -->
    <string name="general_yes">Yes</string>
    <!-- Answer for confirmation dialog. -->
    <string name="general_no">No</string>
    <!-- dialog option cancel in alert dialog -->
    <string name="general_cancel">Cancel</string>
    <!-- When moving a file to a location in MEGA. This is the text of the button after selection the destination -->
    <string name="general_move_to">Move to</string>
    <!-- When copying a file to a location in MEGA. This is the text of the button after selection the destination -->
    <string name="general_copy_to">Copy to</string>
    <!-- Selecting a specific location in MEGA. This is the text of the button -->
    <string name="general_select">Select</string>
    <!-- Selecting a specific location in MEGA. This is the text of the button -->
    <string name="general_select_to_upload">Select files</string>
    <!-- Selecting a specific location in MEGA. This is the text of the button -->
    <string name="general_select_to_download">Select folder</string>
    <!-- This is the final button when creating a folder in the dialog where the user inserts the folder name -->
    <string name="general_create">Create</string>
    <!-- Item menu option upon right click on one or multiple files. -->
    <string name="general_download">Download</string>
    <!-- button -->
    <string name="general_add">Add</string>
    <!-- Item menu option upon right click on one or multiple files. -->
    <string name="general_move">Move</string>
    <!-- Menu option to delete one or multiple selected items. -->
    <string name="general_remove">Remove</string>
    <!-- button -->
    <string name="general_share">Share</string>
    <!-- Item menu option upon right click on one or multiple files. -->
    <string name="general_leave">Leave</string>
    <!-- button -->
    <string name="general_decryp">Decrypt</string>
    <!-- button -->
    <string name="general_export">Export</string>
    <!-- Answer for confirmation dialog. -->
    <string name="general_ok">OK</string>
    <!-- Skip a step of a configuration process. -->
    <string name="general_skip">Skip</string>
    <!-- Label for a button to stop some process. For example stop the Camera Uploads -->
    <string name="general_stop">Stop</string>
    <!-- option shown when a message could not be sent -->
    <string name="general_retry">Retry</string>
    <!-- Button to open the default web browser -->
    <string name="general_open_browser">Open browser</string>
    <!-- The title of progress dialog when loading web content -->
    <string name="general_loading">Loading</string>
    <!-- state while importing the file -->
    <string name="general_importing">Importing</string>
    <!-- state while importing the file -->
    <string name="general_forwarding">Forwarding</string>
    <!-- Menu option to choose to add file or folders to Cloud Drive -->
    <string name="general_import">Import</string>
    <!-- label of storage in upgrade/choose account page, it is being used with a variable, e.g. for LITE user it will show ‘200GB Storage’. -->
    <string name="general_storage">Storage</string>
    <!-- Text listed before the amount of bandwidth a user gets with a certain package. For example: “8TB Bandwidth”. Can also be translated as data transfer. -->
    <string name="general_bandwidth">Transfer Quota</string>
    <!-- Text placed inside the button the user clicks when upgrading to PRO. Meaning: subscribe to this plan -->
    <string name="general_subscribe">Subscribe</string>
    <!-- It will be followed by the error message -->
    <string name="general_error_word">Error</string>
    <!-- when clicking into a menu whose functionality is not yet implemented -->
    <string name="general_not_yet_implemented">Not yet implemented</string>
    <!-- when any file or folder is selected -->
    <string name="error_no_selection">No file or folder selected</string>
    <!-- when trying to download a file that is already downloaded in the device -->
    <string name="general_already_downloaded">Already downloaded</string>
    <!-- when trying to upload a file that is already uploaded in the folder -->
    <string name="general_already_uploaded">already uploaded</string>
    <!-- Label of the option menu. When clicking this button, the app shows the info of the file -->
    <string name="general_file_info">File info</string>
    <!-- Label of the option menu. When clicking this button, the app shows the info of the folder -->
    <string name="general_folder_info">Folder info</string>
    <!-- Hint how to cancel the download -->
    <string name="general_show_info">Show info</string>
    <!-- Error getting the root node -->
    <string name="error_general_nodes">Error. Please try again.</string>
    <!-- File name (without extension) of file exported with the recovery key -->
    <string name="general_rk">MEGA-RECOVERYKEY</string>
    <!-- Local folder error in Sync Service. There are two syncs for images and videos. This error appears when the secondary media local folder doesn’t exist -->
    <string name="secondary_media_service_error_local_folder">The secondary media folder does not exist, please choose a new folder</string>
    <!-- when no external card exists -->
    <string name="no_external_SD_card_detected">No external storage detected</string>
    <!-- On clicking menu item upload in a incoming shared folder read only -->
    <string name="no_permissions_upload">This folder is read-only. You do not have permission to upload</string>
    <!-- confirmation message before removing the previously downloaded MasterKey file -->
    <string name="remove_key_confirmation">You are removing the previously exported Recovery Key file</string>
    <!-- confirmation message before sending an invitation to a contact -->
    <string name="confirmation_add_contact">Do you want to send an invitation to %s?</string>
    <!-- Button where the user can sign off or logout -->
    <string name="action_logout">Logout</string>
    <!-- Item menu option upon right click on one or multiple files. -->
    <string name="action_add">Upload</string>
    <!-- Menu item -->
    <string name="action_create_folder">Create new folder</string>
    <!-- Option which allows create a new text file -->
    <string name="action_create_txt">Create new text file</string>
    <!-- Menu option to open a link. Also title of the dialog to open a link. -->
    <string name="action_open_link">Open link</string>
    <!-- Menu item -->
    <string name="action_settings">Settings</string>
    <!-- Search button -->
    <string name="action_search">Search</string>
    <!-- Select country page title -->
    <string name="action_search_country">Choose your region</string>
    <!-- Alternative text or description text for the “Play” button -->
    <string name="action_play">Play</string>
    <!-- Search button -->
    <string name="action_pause">Pause</string>
    <!-- Menu item -->
    <string name="action_refresh">Refresh</string>
    <!-- Menu item -->
    <string name="action_sort_by">Sort by</string>
    <!-- Menu item -->
    <string name="action_help">Help</string>
    <!-- Change from a free account to paying MEGA -->
    <string name="action_upgrade_account">Upgrade account</string>
    <!-- Message while proceeding to upgrade the account -->
    <string name="upgrading_account_message">Upgrading account</string>
    <!-- Menu item to select all the elements of a list -->
    <string name="action_select_all">Select all</string>
    <!-- Menu item to unselect all the elements of a list -->
    <string name="action_unselect_all">Clear selection</string>
    <!-- Menu item to change from list view to grid view -->
    <string name="action_grid">Thumbnail view</string>
    <!-- Menu item to change from grid view to list view -->
    <string name="action_list">List view</string>
    <!-- Title of the preference Recovery key on Settings section -->
    <string name="action_export_master_key">Backup Recovery Key</string>
    <!-- Menu item to let the user cancel subscriptions -->
    <string name="action_cancel_subscriptions">Cancel subscription</string>
    <!-- success message when the subscription has been canceled correctly -->
    <string name="cancel_subscription_ok">The subscription has been cancelled</string>
    <!-- error message when the subscription has not been canceled successfully -->
    <string name="cancel_subscription_error">We were unable to cancel your subscription. Please contact support&#64;mega.nz for assistance</string>
    <!-- Menu item to kill all opened sessions -->
    <string name="action_kill_all_sessions">Close other sessions</string>
    <!-- Message after kill all opened sessions -->
    <string name="success_kill_all_sessions">The remaining sessions have been closed</string>
    <!-- Message after kill all opened sessions -->
    <string name="error_kill_all_sessions">Error when closing the opened sessions</string>
    <!-- General label for files -->
    <plurals name="general_num_files">
        <item quantity="one">File</item>
        <item quantity="other">Files</item>
    </plurals>
    <!-- Indicates how many contacts a folder is shared with. Plural. e.g. Shared with 7 contacts -->
    <plurals name="general_num_shared_with">
        <item quantity="one">Shared with %1$s</item>
        <item quantity="other">Shared with %1$d contacts</item>
    </plurals>
    <!-- Alert text before download. Please do not modify the %s placeholder as it will be replaced by the size to be donwloaded -->
    <string name="alert_larger_file">%s will be downloaded.</string>
    <!-- Alert text before download -->
    <string name="alert_no_app">There is no app to open the file %s. Do you want to continue with the download?</string>
    <!-- Dialog option that permits user do not show it again -->
    <string name="checkbox_not_show_again">Do not show again</string>
    <!-- Press back while login to cancel current login process. -->
    <string name="confirm_cancel_login">Are you sure that you want to cancel the current login process?</string>
    <!-- Login button -->
    <string name="login_text">Log in</string>
    <!-- email label -->
    <string name="email_text">Email</string>
    <!-- password label -->
    <string name="password_text">Password</string>
    <!-- Hint of the confirmation dialog to get link with password -->
    <string name="confirm_password_text">Confirm password</string>
    <!-- in the password edittext the user can see the password or asterisks. ABC shows the letters of the password -->
    <string name="abc">ABC</string>
    <!-- This question applies to users that do not have an account on MEGA yet -->
    <string name="new_to_mega">New to MEGA?</string>
    <!-- button that allows the user to create an account -->
    <string name="create_account">Create account</string>
    <!-- when the user tries to log in MEGA without typing the email -->
    <string name="error_enter_email">Please enter your email address</string>
    <!-- Title of the alert dialog when the user tries to recover the pass of a non existing account -->
    <string name="error_invalid_email">Invalid email address</string>
    <!-- when the user tries to log in MEGA without typing the password -->
    <string name="error_enter_password">Please enter your password</string>
    <!-- when the user tries to log in to MEGA without a network connection -->
    <string name="error_server_connection_problem">No network connection</string>
    <!-- when the user tries to log in to MEGA without a valid session -->
    <string name="error_server_expired_session">You have been logged out on this device from another location</string>
    <!-- the first step when logging in is calculate the private and public encryption keys -->
    <string name="login_generating_key">Generating encryption keys</string>
    <!-- Message displayed while the app is connecting to a MEGA server -->
    <string name="login_connecting_to_server">Connecting to the server</string>
    <!-- Status text when updating the file manager -->
    <string name="download_updating_filelist">Updating file list</string>
    <!-- title of the screen after creating an account when the user has to confirm the password to confirm the account -->
    <string name="login_confirm_account">Confirm account</string>
    <!-- when the user clicks on the link sent by MEGA after creating the account, this message is shown -->
    <string name="login_querying_signup_link">Checking validation link</string>
    <!-- Attempting to activate a MEGA account for a user. -->
    <string name="login_confirming_account">Activating account</string>
    <!-- After login, updating the file list, the file list should be processed before showing it to the user -->
    <string name="login_preparing_filelist">Preparing file list</string>
    <!-- when the user tries to share something to MEGA without being logged -->
    <string name="login_before_share">Please log in to share with MEGA</string>
    <!-- This toast message is shown on the login page when an email confirm link is no longer valid. -->
    <string name="reg_link_expired">Your confirmation link is no longer valid. Your account may already be activated or you may have cancelled your registration.</string>
    <!--  -->
    <string name="tour_space_title">MEGA Space</string>
    <!--  -->
    <string name="tour_speed_title">MEGA Speed</string>
    <!--  -->
    <string name="tour_privacy_title">MEGA Privacy</string>
    <!--  -->
    <string name="tour_access_title">MEGA Access</string>
    <!-- Full description text of the app in the Google Play page of the app (character limit 4000) -->
    <string name="tour_space_text">Register now and get 20 GB of free storage</string>
    <!--  -->
    <string name="tour_speed_text">Uploads are fast. Quickly share files with everyone</string>
    <!--  -->
    <string name="tour_privacy_text">Keep all your files safe with MEGA’s end-to-end encryption</string>
    <!--  -->
    <string name="tour_access_text">Get fully encrypted access anywhere, anytime</string>
    <!-- button that allows the user to create an account -->
    <string name="create_account_text">Create account</string>
    <!-- category in sort by action -->
    <string name="name_text">Name</string>
    <!-- First Name of the user -->
    <string name="first_name_text">First Name</string>
    <!-- Last name of the user -->
    <string name="lastname_text">Last Name</string>
    <!-- text placed on the checkbox of acceptation of the Terms of Service -->
    <string name="tos">I agree with MEGA’s [A]Terms of Service[/A]</string>
    <!-- Text placed on the checkbox to make sure user agree that understand the danger of losing password -->
    <string name="top">I understand that [B]if I lose my password, I may lose my data[/B]. Read more about [A]MEGA’s end-to-end encryption[/A].</string>
    <!-- Does the user already have a MEGA account -->
    <string name="already_account">Already have an account?</string>
    <!-- warning dialog -->
    <string name="create_account_no_terms">You have to accept our Terms of Service</string>
    <!-- warning dialog, for user do not tick checkbox of understanding the danger of losing password -->
    <string name="create_account_no_top">You need to agree that you understand the danger of losing your password</string>
    <!-- Warning message when the first name is a required field to submit a form. For example during the create account process. -->
    <string name="error_enter_username">Please enter your first name</string>
    <!-- Warning dialog -->
    <string name="error_enter_userlastname">Please enter your last name.</string>
    <!-- when creating the account -->
    <string name="error_short_password">Password is too short</string>
    <!-- when creating the account -->
    <string name="error_passwords_dont_match">Passwords do not match</string>
    <!-- when creating the account -->
    <string name="error_email_registered">This email address has already registered an account with MEGA</string>
    <!--  -->
    <string name="create_account_creating_account">Connecting to the server: Creating account</string>
    <!--  -->
    <string name="cancel_transfer_confirmation">Cancel this transfer?</string>
    <!--  -->
    <string name="cancel_all_transfer_confirmation">Cancel all transfers?</string>
    <!-- Label for any ‘Cancel all’ button to cancel transfers - (String as short as possible). -->
    <string name="cancel_all_action">Cancel all</string>
    <!-- Warning to confirm remove selected transfers. Plural more than 1 transfer -->
    <plurals name="cancel_selected_transfers">
        <item quantity="one">The selected transfer will be cancelled.</item>
        <item quantity="other">The selected transfers will be cancelled.</item>
    </plurals>
    <!-- The name of every users root drive in the cloud of MEGA. -->
    <string name="section_cloud_drive">Cloud Drive</string>
    <!-- Label to reference a recents section -->
    <string name="section_recents">Recents</string>
    <!-- title of the screen where the secondary media images are uploaded, and name of the folder where the secondary media images are uploaded -->
    <string name="section_secondary_media_uploads">Media Uploads</string>
    <!-- Section name for the “Messages” section.Preferably one word. There is little space for this word. -->
    <string name="section_inbox">Inbox</string>
    <!-- title of the screen that shows the files saved for offline in the device -->
    <string name="section_saved_for_offline">Saved for Offline</string>
    <!-- the options of what to upload in an array. Needed for the settings, the options of what to upload. -->
    <string name="section_saved_for_offline_new">Offline</string>
    <!-- Label showing the location of a node which is not in root navigation level. The first placeholder is the name of the parent folder. The second placeholder is the name of the section in which the file is. e.g. PR reviews and tickets (Cloud Drive) -->
    <string name="location_label">%1$s (%2$s)</string>
    <!-- title of the screen that shows all the shared items -->
    <string name="title_shared_items">Shared items</string>
    <!-- title of the screen that shows all the shared items -->
    <string name="section_shared_items">Shared folders</string>
    <!-- The title of the trash bin in the tree of the file manager. -->
    <string name="section_rubbish_bin">Rubbish Bin</string>
    <!-- Section name for the “Contacts” section.Preferably one word. There is little space for this word. -->
    <string name="section_contacts">Contacts</string>
    <!-- Item of the navigation title for the contacts section when there is any pending incoming request -->
    <string name="section_contacts_with_notification">Contacts [A](%1$d)[/A]</string>
    <!-- Empty state when the user has not sent any contact request to other users -->
    <string name="sent_requests_empty">[B]No [/B][A]sent requests[/A]</string>
    <!-- Empty state when the user has not received any contact request from other users -->
    <string name="received_requests_empty">[B]No [/B][A]received requests[/A]</string>
    <!-- Title for the file transfer screen (with the up & download) -->
    <string name="section_transfers">Transfers</string>
    <!-- Section name for the “My Account” section.Preferably one or two words. There is little space for this. -->
    <string name="section_account">My Account</string>
    <!-- title of the screen where the camera images are uploaded, and name of the folder where camera images are uploaded -->
    <string name="section_photo_sync">Camera Uploads</string>
    <!-- Capital letters. Incoming shared folders. The title of a tab -->
    <string name="tab_incoming_shares">Incoming</string>
    <!-- Capital letters. Outgoing shared folders. The title of a tab -->
    <string name="tab_outgoing_shares">Outgoing</string>
    <!-- Capital letters. Files with link. The title of a tab -->
    <string name="tab_links_shares">Links</string>
    <!-- Label for any ‘Incoming shares’ button, link, text, title, etc. - (String as short as possible). -->
    <string name="title_incoming_shares_explorer">Incoming Shares</string>
    <!-- Title of the share with file explorer -->
    <string name="title_incoming_shares_with_explorer">Incoming shares with</string>
    <!-- message when there are no files in the Cloud drive -->
    <string name="file_browser_empty_cloud_drive">No files in your Cloud Drive</string>
    <!-- Text that indicates that a folder is currently empty -->
    <string name="file_browser_empty_folder">Empty Folder</string>
    <!-- Title of the fragment Choose Account -->
    <string name="choose_account_fragment">CHOOSE ACCOUNT</string>
    <!-- The file are available “offline” (without a network Wi-Fi mobile data connection) -->
    <string name="file_properties_available_offline">Available Offline</string>
    <!-- category in sort by action -->
    <string name="file_properties_info_size_file">Size</string>
    <!-- When the file/folder was last modified -->
    <string name="file_properties_info_last_modified">Last modified</string>
    <!-- Label to display the date and time when a file/folder has been added (uploaded) to MEGA. -->
    <string name="file_properties_info_added">Added</string>
    <!-- the label when a folder can be accesed by public users -->
    <string name="file_properties_shared_folder_public_link">Public link</string>
    <!-- Item menu option upon clicking on a file folder. Refers to the permissions of a file folder in the file manager. -->
    <string name="file_properties_shared_folder_permissions">Permissions</string>
    <!-- Title of the dialog to choose permissions when sharing. -->
    <string name="dialog_select_permissions">Share Permissions</string>
    <!-- menu item -->
    <string name="file_properties_shared_folder_change_permissions">Change permissions</string>
    <!-- when listing all the contacts that shares a folder -->
    <string name="file_properties_shared_folder_select_contact">Shared with</string>
    <!-- send a file to a MEGA user -->
    <string name="file_properties_send_file_select_contact">Send to</string>
    <!-- shows the owner of an incoming shared folder -->
    <string name="file_properties_owner">Owner</string>
    <!-- positive button on dialog to invite a contact -->
    <string name="contact_invite">Invite</string>
    <!-- option to reinvite a contact -->
    <string name="contact_reinvite">Reinvite</string>
    <!-- The text of the notification button that is displayed when there is a call in progress, another call is received and ignored. -->
    <string name="contact_ignore">Ignore</string>
    <!-- option to decline a contact invitation -->
    <string name="contact_decline">Decline</string>
    <!-- option to accept a contact invitation -->
    <string name="contact_accept">Accept</string>
    <!-- Label for the option of the sliding panel to show the contact info -->
    <string name="contact_properties_activity">Contact info</string>
    <!-- Adding new relationships (contacts) using the actions. -->
    <string name="contacts_list_empty_text">Add new contacts using the button below</string>
    <!-- Add new contacts before sharing. -->
    <string name="contacts_explorer_list_empty_text">Add a new contact to share</string>
    <!-- Error message -->
    <string name="error_not_enough_free_space">Not enough free space on your device</string>
    <!-- This is button text on the Get Link dialog. This lets the user get a public file/folder link without the decryption key e.g. https://mega.nz/#!Qo12lSpT. -->
    <string name="option_link_without_key">Link without key</string>
    <!-- Alert Dialog to get link -->
    <string name="option_decryption_key">Decryption key</string>
    <!-- Alert shown when some content is sharing with chats and they are processing -->
    <string name="download_preparing_files">Preparing files</string>
    <!-- Message when many downloads start. Plural more than 1 file. Placeholder is for include the number of downloads in runtime. -->
    <plurals name="download_began">
        <item quantity="one">Download has started</item>
        <item quantity="other">%1$d downloads have started</item>
    </plurals>
    <!-- Message when many downloads finish. Plural more than 1 file. Placeholder is for include the number of downloads in runtime. -->
    <plurals name="download_finish">
        <item quantity="one">Download has finished</item>
        <item quantity="other">%1$d downloads have finished</item>
    </plurals>
    <!-- Message when many uploads start. Plural more than 1 file. Placeholder is for include the number of uploads in runtime. -->
    <plurals name="upload_began">
        <item quantity="one">Upload has started</item>
        <item quantity="other">%1$d uploads have started</item>
    </plurals>
    <!-- Message when many downloads finish. Plural more than 1 file. Placeholder is for include the number of uploads in runtime. -->
    <plurals name="upload_finish">
        <item quantity="one">Upload has finished</item>
        <item quantity="other">%1$d uploads have finished</item>
    </plurals>
    <!-- Warning shown when it tries to download some empty folders. Plural -->
    <plurals name="empty_folders">
        <item quantity="one">Folder is empty.</item>
        <item quantity="other">Folders are empty.</item>
    </plurals>
    <!-- Hint how to cancel the download -->
    <string name="download_touch_to_cancel">Touch to cancel</string>
    <!-- Hint how to cancel the download -->
    <string name="download_touch_to_show">View transfers</string>
    <!-- Warning message -->
    <string name="error_file_size_greater_than_4gb">Most devices can’t download files greater than 4GB. Your download will probably fail</string>
    <!-- message when trying to open a downloaded file but there isn’t any app that open that file. Example: a user downloads a pdf but doesn’t have any app to read a pdf -->
    <string name="intent_not_available">There isn’t any available app to execute this file on your device</string>
    <!-- Message when trying to open a location message but there isn’t any app that open that location. -->
    <string name="intent_not_available_location">There are no apps available on your device to open this location</string>
    <!-- Message displayed when user tries to open a file with a 3rd party app using the option "Open with" but there isn't any app installed in the device which can open that file type, e.g. user tries to open a ".txt" but doesn’t have any installed 3rd party app which supports ".txt" files. -->
    <string name="intent_not_available_file">You may not have any apps installed which support this file type</string>
    <!-- to share an image using Facebook, Whatsapp, etc -->
    <string name="context_share_image">Share image using</string>
    <!-- create a link of a file and send it using an app from the device -->
    <string name="context_get_link">Share link</string>
    <!-- Delete a link label -->
    <string name="context_delete_link">Delete link</string>
    <!-- Item menu option upon right click on one or multiple files. -->
    <string name="context_leave_menu">Leave</string>
    <!-- Title alert before leaving a share. -->
    <string name="alert_leave_share">Leave share</string>
    <!-- Item menu option upon right click on one or multiple files. -->
    <string name="context_clean_shares_menu">Remove share</string>
    <!-- Item menu option upon right click on one or multiple files. -->
    <string name="context_remove_link_menu">Remove link</string>
    <!-- Warning that appears prior to remove a link of a file. Singular. -->
    <string name="context_remove_link_warning_text">This link will not be publicly available anymore.</string>
    <!-- Warning that appears prior to remove links of files. Plural. -->
    <plurals name="remove_links_warning_text">
        <item quantity="one">This link will not be publicly available anymore.</item>
        <item quantity="other">These links will not be publicly available anymore.</item>
    </plurals>
    <!-- Item menu option upon right click on one or multiple files. -->
    <string name="context_rename">Rename</string>
    <!-- Title of a dialog to rename a node. The place holder is to set the current name of the node. -->
    <string name="rename_dialog_title">Rename %1$s</string>
    <!-- Menu option to open a link. Also title of the dialog to open a link. -->
    <string name="context_open_link_title">Open link</string>
    <!-- Item menu option upon right click on one or multiple files. -->
    <string name="context_open_link">Open</string>
    <!-- while renaming a file or folder -->
    <string name="context_renaming">Renaming</string>
    <!-- while file provider is downloading a file -->
    <string name="context_preparing_provider">Preparing file</string>
    <!-- Item menu option upon right click on one or multiple files. -->
    <string name="context_download">Download</string>
    <!-- Item menu option upon right click on one or multiple files. -->
    <string name="context_move">Move</string>
    <!-- while moving a file or folder -->
    <string name="context_moving">Moving</string>
    <!-- Item menu option upon right click on one or multiple files. -->
    <string name="context_copy">Copy</string>
    <!-- Item menu option upon right click on one or multiple files. -->
    <string name="context_upload">Upload</string>
    <!-- while copying a file or folder -->
    <string name="context_copying">Copying</string>
    <!-- menu item -->
    <string name="context_move_to_trash">Move to Rubbish Bin</string>
    <!-- menu item -->
    <string name="context_delete_from_mega">Remove from MEGA</string>
    <!-- Input field description in the create folder dialog. -->
    <string name="context_new_folder_name">Folder Name</string>
    <!-- when adding a new contact. in the dialog -->
    <string name="context_new_contact_name">Contact email</string>
    <!-- status dialog when performing the action -->
    <string name="context_creating_folder">Creating folder</string>
    <!-- Menu item -->
    <string name="context_download_to">Save to</string>
    <!-- Menu option title -->
    <string name="context_clear_rubbish">Clear Rubbish Bin</string>
    <!-- Ask for confirmation before removing all the elements of the rubbish bin -->
    <string name="clear_rubbish_confirmation">You are about to permanently remove all items from your Rubbish Bin.</string>
    <!-- send cancel subscriptions dialog -->
    <string name="context_send">Send</string>
    <!-- send the file to inbox -->
    <string name="context_send_file_inbox">Send to contact</string>
    <!-- Menu option to delete one or multiple selected items. -->
    <string name="context_remove">Remove</string>
    <!-- Menu option to delete selected items of the offline state -->
    <string name="context_delete_offline">Remove from Offline</string>
    <!-- menu item -->
    <string name="context_share_folder">Share folder</string>
    <!-- menu item -->
    <string name="context_send_file">Send file to chat</string>
    <!-- menu item -->
    <string name="context_send_contact">Share contact to chat</string>
    <!-- open a shared folder -->
    <string name="context_view_shared_folders">View shared folders</string>
    <!-- Item menu option upon clicking on one or multiple files. -->
    <string name="context_sharing_folder">Sharing</string>
    <!-- Menu option to manage a shared folder. -->
    <string name="manage_share">Manage share</string>
    <!-- menu item -->
    <string name="context_delete">Delete</string>
    <!-- success message when removing a contact request -->
    <string name="context_contact_invitation_deleted">Request deleted</string>
    <!-- success message when reinvite a contact -->
    <string name="context_contact_invitation_resent">Request resent</string>
    <!-- success message when sending a contact request -->
    <string name="context_contact_request_sent">Request successfully sent to %s. View in Sent requests tab.</string>
    <!-- success message when removing a contact -->
    <string name="context_contact_removed">Contact removed</string>
    <!-- error message -->
    <string name="context_contact_not_removed">Error. Contact not removed</string>
    <!-- success message when chaning the permissionss -->
    <string name="context_permissions_changed">Permissions changed</string>
    <!-- error message -->
    <string name="context_permissions_not_changed">Error. Permissions not changed</string>
    <!-- message when trying to create a folder that already exists -->
    <string name="context_folder_already_exists">Folder already exists</string>
    <!-- message when trying to create a invite a contact already that is already added -->
    <string name="context_contact_already_exists">%s is already a contact</string>
    <!-- message when trying to send a file without full access -->
    <string name="context_send_no_permission">You do not have permission to send this file</string>
    <!-- success message when creating a folder -->
    <string name="context_folder_created">Folder created</string>
    <!-- error message when creating a folder -->
    <string name="context_folder_no_created">Error. Folder not created</string>
    <!-- success message when renaming a node -->
    <string name="context_correctly_renamed">Renamed successfully</string>
    <!-- error message -->
    <string name="context_no_renamed">Error. Not renamed</string>
    <!-- success message when copying a node -->
    <string name="context_correctly_copied">Copied successfully</string>
    <!-- success message when sending a node to Inbox -->
    <string name="context_correctly_sent_node">Sent to Inbox</string>
    <!-- error message when sending a node to Inbox -->
    <string name="context_no_sent_node">Error. Not sent to Inbox</string>
    <!-- error message -->
    <string name="context_no_copied">Error. Not copied</string>
    <!-- message that appears when a user tries to move/copy/upload a file but doesn’t choose a destination folder -->
    <string name="context_no_destination_folder">Please choose a destination folder</string>
    <!-- success message when moving a node -->
    <string name="context_correctly_moved">Moved successfully</string>
    <!-- success message when moving a node -->
    <string name="number_correctly_moved">%d items moved successfully.</string>
    <!-- success message when moving a node -->
    <string name="number_incorrectly_moved">%d items were not moved successfully</string>
    <!-- success message when moving a node -->
    <string name="context_correctly_moved_to_rubbish">Moved to the Rubbish Bin successfully</string>
    <!-- error message -->
    <string name="context_no_moved">Error. Not moved</string>
    <!-- success message when sharing a folder -->
    <string name="context_correctly_shared">Shared successfully</string>
    <!-- error message when sharing a folder -->
    <string name="context_no_shared_number">Error. %d shares were not completed</string>
    <!-- success message when sharing a folder -->
    <string name="context_correctly_shared_removed">Remove shares successfully</string>
    <!-- error message when sharing a folder -->
    <string name="context_no_shared_number_removed">Error. %d process of removing shares is not completed</string>
    <!-- error message -->
    <string name="context_no_shared">Error. Not shared</string>
    <!-- error message -->
    <string name="context_no_removed_shared">Error. Share failed to remove</string>
    <!-- success message when removing a sharing -->
    <string name="context_remove_sharing">Folder sharing removed</string>
    <!-- error message -->
    <string name="context_no_link">Link creation failed</string>
    <!-- success message when removing a node from MEGA -->
    <string name="context_correctly_removed">Deleted successfully</string>
    <!-- error message -->
    <string name="context_no_removed">Error. Deletion failed</string>
    <!-- success message when moving a node -->
    <string name="number_correctly_removed">%d items removed successfully from MEGA</string>
    <!-- error message when moving a node -->
    <string name="number_no_removed">%d items are not removed successfully</string>
    <!-- Success message when left shared folders -->
    <string name="number_correctly_leaved">%d folders left successfully.</string>
    <!-- Message shown when a share has been left -->
    <string name="share_left">Share left</string>
    <!-- error message when moving a node -->
    <string name="number_no_leaved">%d folders were not left successfully</string>
    <!-- success message when sending multiple files -->
    <string name="number_correctly_sent">File sent to %d contacts successfully</string>
    <!-- error message when sending multiple files -->
    <string name="number_no_sent">File was not sent to %d contacts</string>
    <!-- success message when sending multiple files -->
    <string name="number_correctly_sent_multifile">%d files sent successfully</string>
    <!-- error message when sending multiple files -->
    <string name="number_no_sent_multifile">%d files failed to send</string>
    <!-- success message when sending multiple files -->
    <string name="number_correctly_copied">%d items copied successfully</string>
    <!-- error message when sending multiple files -->
    <string name="number_no_copied">%d items were not copied</string>
    <!-- success message when removing several contacts -->
    <string name="number_contact_removed">%d contacts removed successfully</string>
    <!-- error message when removing several contacts -->
    <string name="number_contact_not_removed">%d contacts were not removed</string>
    <!-- success message when sharing a file with multiple contacts -->
    <string name="number_contact_file_shared_correctly">Folder shared with %d contacts successfully</string>
    <!-- error message when sharing a file with multiple contacts -->
    <string name="number_contact_file_not_shared_">File cannot be shared with %d contacts</string>
    <!-- success message when sharing multiple files -->
    <string name="number_correctly_shared">%d folders shared successfully</string>
    <!-- error message when sharing multiple files -->
    <string name="number_no_shared">%d folders were not shared</string>
    <!-- success message when sending a file to a contact -->
    <string name="context_correctly_copied_contact">Successfully sent to:</string>
    <!-- success message when removing all the contacts of a shared folder -->
    <string name="context_correctly_removed_sharing_contacts">The folder is no longer shared</string>
    <!-- error message when removing all the contacts of a shared folder -->
    <string name="context_no_removed_sharing_contacts">An error occurred. The folder is still shared with another contact</string>
    <!-- option available for just one file -->
    <string name="context_select_one_file">Select just one file</string>
    <!-- success message when emptying the RB -->
    <string name="rubbish_bin_emptied">Rubbish Bin emptied successfully</string>
    <!-- error message when emptying the RB -->
    <string name="rubbish_bin_no_emptied">An error occurred. The Rubbish Bin has not been emptied</string>
    <!-- dialog cancel subscriptions -->
    <string name="dialog_cancel_subscriptions">You are about to cancel your MEGA subscription. Please let us know if there is anything we can do to help change your mind.</string>
    <!-- hint cancel subscriptions dialog -->
    <string name="hint_cancel_subscriptions">Type feedback here</string>
    <!-- send cancel subscriptions dialog -->
    <string name="send_cancel_subscriptions">Send</string>
    <!-- confirmation cancel subscriptions dialog -->
    <string name="confirmation_cancel_subscriptions">Thank you for your feedback. Are you sure you want to cancel your MEGA subscription?</string>
    <!-- provide a reason to cancel subscriptions dialog -->
    <string name="reason_cancel_subscriptions">Your subscription has not been cancelled. Please provide a reason for your cancellation</string>
    <!-- Confirmation message of the dialog shown when a subscription has been processed successfully -->
    <string name="message_user_purchased_subscription">Thanks. Your payment is processing. Please email us at support&#64;mega.co.nz if you have not received your upgrade within 24 hours.</string>
    <!-- Pop up message shows when user purchased a lower level of subscription -->
    <string name="message_user_purchased_subscription_down_grade">Your new subscription will take effect once the current one expires, the new price will be charged at that time.</string>
    <!-- Pop up message shows when user purchased a subscription with a payment method that can not be processed in real time, e.g. voucher -->
    <string name="message_user_payment_pending">Your subscription will take effect once the payment is processed by Google.</string>
    <!--  -->
    <string name="subscription_type_monthly">Monthly</string>
    <!--  -->
    <string name="subscription_type_yearly">Yearly</string>
    <!-- success message after removing the public link of a folder -->
    <string name="context_node_private">The folder is now private</string>
    <!-- success message after removing a share of a folder. a contact has no access to the folder now -->
    <string name="context_share_correctly_removed">Share removed</string>
    <!-- Menu option to create a new folder in the file manager. -->
    <string name="menu_new_folder">New folder</string>
    <!-- Menu option to add a contact to your contact list. -->
    <string name="menu_add_contact">Add contact</string>
    <!-- Menu option to add a contact to your contact list. -->
    <string name="menu_add_contact_and_share">Add contact and share</string>
    <!-- Title of the alert to introduce the decryption key -->
    <string name="alert_decryption_key">Decryption Key</string>
    <!-- Message of the alert to introduce the decryption key -->
    <string name="message_decryption_key">Please enter the decryption key for the link</string>
    <!-- error message shown on the decryption key dialog if the key typed in was wrong -->
    <string name="invalid_decryption_key">Invalid decryption key</string>
    <!-- upload to. Then choose an Image file -->
    <string name="upload_to_image">Image</string>
    <!-- upload to. Then choose an Audio file -->
    <string name="upload_to_audio">Audio</string>
    <!-- Title of the button in the contact info screen to start a video call -->
    <string name="upload_to_video">Video</string>
    <!-- upload to. Then choose to browse the file system to choose a file -->
    <string name="upload_to_filesystem">Pick from File System</string>
    <!-- upload to. Then choose to browse the file system to choose a file -->
    <string name="upload_to_filesystem_from">Pick from</string>
    <!-- Label for the current uploaded size of a file. For example, 3 files, 50KB uploaded -->
    <string name="upload_uploaded">uploaded</string>
    <!-- Status text at the beginning of an upload, Status text at the beginning of an upload for 2 or more files -->
    <plurals name="upload_prepare">
        <item quantity="one">Processing file</item>
        <item quantity="other">Processing files</item>
    </plurals>
    <!-- error message when downloading a file -->
    <string name="error_temporary_unavaible">Resource temporarily not available, please try again later</string>
    <!-- Error message when the selected file cannot be opened -->
    <string name="upload_can_not_open">Cannot open selected file</string>
    <!-- when a zip file is downloaded and clicked, the app unzips the file. This is the status text while unzipping the file -->
    <string name="unzipping_process">Unzipping file</string>
    <!-- error message while browsing the local filesystem -->
    <string name="error_io_problem">File system problem</string>
    <!-- error message while browsing the local filesystem -->
    <string name="general_error">An error occurred when browsing local files.</string>
    <!-- title of the image gallery -->
    <string name="full_screen_image_viewer_label">Image viewer</string>
    <!-- Headline for the amount of storage space is used -->
    <string name="my_account_used_space">Used storage space</string>
    <!-- menu item -->
    <string name="my_account_change_password">Change password</string>
    <!-- Dialog text overquota error -->
    <string name="overquota_alert_text">You have exceeded your storage limit. Would you like to upgrade your account?</string>
    <!-- when did the last session happen -->
    <string name="my_account_last_session">Last session</string>
    <!-- message displayed while the app is changing the password -->
    <string name="my_account_changing_password">Changing password</string>
    <!-- when changing the password, the first edittext is to enter the current password -->
    <string name="my_account_change_password_oldPassword">Current password</string>
    <!-- when changing the password -->
    <string name="my_account_change_password_newPassword1">New password</string>
    <!-- when changing the password -->
    <string name="my_account_change_password_newPassword2">Confirm new password</string>
    <!-- when changing the password or creating the account, the password is required twice and check that both times are the same -->
    <string name="my_account_change_password_dont_match">Passwords do not match</string>
    <!-- title of the selection of the pro account wanted -->
    <string name="upgrade_select_pricing">Select plan</string>
    <!-- the user has to decide the way of payment -->
    <string name="select_membership_1">Monthly or annually recurring</string>
    <!-- choose the payment method option when no method is available -->
    <string name="no_available_payment_method">There is no payment method set for this plan currently. Please select one.</string>
    <!-- button to decide monthly payment. The asterisk is needed -->
    <string name="upgrade_per_month">Monthly*</string>
    <!-- button to decide annually payment. The asterisk is needed -->
    <string name="upgrade_per_year">Annually*</string>
    <!-- the user can get the link and it’s copied to the clipboard -->
    <string name="file_properties_get_link">The link has been copied to the clipboard</string>
    <!-- before sharing an image, the preview has to be downloaded -->
    <string name="full_image_viewer_not_preview">The preview has not been downloaded yet. Please wait</string>
    <!-- due to device is low on memory, cannot load an image preview temporarily -->
    <string name="not_load_preview_low_memory">Not enough free memory to display preview. Please try again later.</string>
    <!-- alert when clicking a newsignup link being logged -->
    <string name="log_out_warning">Please log out before creating the account</string>
    <!-- message shown in the screen when there are not any active transfer -->
    <string name="transfers_empty">No active transfers</string>
    <!-- menu item -->
    <string name="menu_pause_transfers">Pause transfers</string>
    <!-- menu item -->
    <string name="menu_cancel_all_transfers">Cancel all transfers</string>
    <!-- Option of the sliding panel to capture a new picture to upload to Cloud Drive or to set as user avatar -->
    <string name="menu_take_picture">Capture</string>
    <!-- Dialog title, to explain why MEGA needs the ’display over other apps’ permission (Android 10) -->
    <string name="ask_for_display_over_title">Allow notifications for incoming MEGA calls</string>
    <!-- Dialog message, to explain why MEGA needs the ’display over other apps’ permission (Android 10) -->
    <string name="ask_for_display_over_msg">Please grant MEGA permission to display over other apps for calls.</string>
    <!-- Prompt text shows when the user doesn’t want to make MEGA grant the ’display over other apps’ permission for now (Android 10) -->
    <string name="ask_for_display_over_explain">You can still manually grant permissions in the device Settings.</string>
    <!-- the options of how to upload, but in an array. needed for the settings, how to upload the camera images. only when Wi-Fi connected -->
    <string name="cam_sync_wifi">Wi-Fi only</string>
    <!-- the options of how to upload, but in an array. needed for the settings, how to upload the camera images. when Wi-Fi connected and using data plan -->
    <string name="cam_sync_data">Wi-Fi or mobile data</string>
    <!-- The upload of the user’s photos orvideos from their specified album is in progress. -->
    <string name="cam_sync_syncing">Camera Uploads in progress</string>
    <!-- confirmation question for cancelling the camera uploads -->
    <string name="cam_sync_cancel_sync">Do you want to stop Camera Uploads?</string>
    <!-- title of the notification when camera upload is enabled -->
    <string name="settings_camera_notif_title">Uploading files of media folders</string>
    <!-- title of the notification when camera upload is checking files -->
    <string name="settings_camera_notif_checking_title">Checking for files to be uploaded</string>
    <!-- title of the notification when camera upload is initializing -->
    <string name="settings_camera_notif_initializing_title">Initialising Camera Uploads</string>
    <!-- title of the notification when camera upload’s primary local folder is unavailable. -->
    <string name="camera_notif_primary_local_unavailable">Camera Uploads have been disabled. Your local folder is unavailable.</string>
    <!-- title of the notification when camera upload’s secondary local folder is unavailable. -->
    <string name="camera_notif_secondary_local_unavailable">Media Uploads have been disabled. Your local folder is unavailable.</string>
    <!-- notification camera uploads complete -->
    <string name="settings_camera_notif_complete">Camera uploads complete</string>
    <!-- settings of the Appearance section -->
    <string name="settings_appearance">Appearance</string>
    <!-- settings of the Features section -->
    <string name="settings_features">Features</string>
    <!-- label of storage in upgrade/choose account page, it is being used with a variable, e.g. for LITE user it will show ‘200GB Storage’. -->
    <string name="settings_storage">Storage</string>
    <!-- Settings of the Passcode -->
    <string name="settings_passcode_lock">Passcode lock</string>
    <!-- Setting to allow the user to select the preferred passcode type -->
    <string name="settings_passcode_option">Passcode options</string>
    <!-- Helper text to explain why we have this `Require me to plug in` setting, placeholder - 100 to 1000 in MB -->
    <string name="settings_camera_upload_charging_helper_label">Video compression uses considerable amounts of power. Please plug in your device to charge if the videos to be compressed are larger than %s.</string>
    <!-- Helper text to explain the things to note if enable the feature of including GPS info -->
    <string name="settings_camera_upload_include_gps_helper_label">If enabled, location information will be included with your pictures. Please be careful when sharing them.</string>
    <!-- Settings category title for cache and offline files -->
    <string name="settings_advanced_features">Advanced</string>
    <!-- Settings preference title for cache -->
    <string name="settings_advanced_features_cache">Clear Cache</string>
    <!-- Settings preference title for offline files -->
    <string name="settings_advanced_features_offline">Clear Offline Files</string>
    <!-- description of switch ‘Open file when download is completed’ -->
    <string name="settings_auto_play_label">Open file when downloaded</string>
    <!-- Settings preference title for delete account -->
    <string name="settings_delete_account">Delete account</string>
    <!-- Size of files in offline or cache folders -->
    <string name="settings_advanced_features_size">Currently using %s</string>
    <!-- Calculating Size of files in offline or cache folders -->
    <string name="settings_advanced_features_calculating">Calculating</string>
    <!-- title of the setting to set the default download location -->
    <string name="settings_storage_download_location">Default download location</string>
    <!-- Whether to always ask the user each time. -->
    <string name="settings_storage_ask_me_always">Always ask for download location</string>
    <!-- Whether to enable the storage in advanced devices -->
    <string name="settings_storage_advanced_devices">Display advanced devices (external SD)</string>
    <!-- Label of button on account page that ask user to add their phone number -->
    <string name="add_phone_number_label">Add a phone number</string>
    <!-- enter verification code page title -->
    <string name="verify_account_title">Verify your account</string>
    <!-- Text to explain to user why to verify phone number (account suspended use case) -->
    <string name="verify_account_helper_locked">Your account has been locked temporarily due to potential abuse. Please verify your phone number to unlock your account.</string>
    <!-- Hint text of the country edittext for billing purposes -->
    <string name="general_country_label">Country</string>
    <!-- Hint text of the region edittext for choosing dial code. -->
    <string name="sms_region_label">Region</string>
    <!-- place holder for enter mobile number field -->
    <string name="verify_account_phone_number_placeholder">Your phone number</string>
    <!-- Button label - go to previous page -->
    <string name="general_back_button">Back</string>
    <!-- button label - quite sms verification use case -->
    <string name="verify_account_not_now_button">Not now</string>
    <!-- Button label - confirm some action -->
    <string name="general_confirm_button">Confirm</string>
    <!-- On “add phone number” page, an error message will be shown if user click next button without select country code. -->
    <string name="verify_account_invalid_country_code">Please select a region code</string>
    <!-- On “Add phone number” page, a toast error message will be shown if the country code cannot be fetched from back end. -->
    <string name="verify_account_not_loading_country_code">Region codes could not be fetched.</string>
    <!-- error message if user click next button without enter a valid phone number -->
    <string name="verify_account_invalid_phone_number">Please supply a valid phone number.</string>
    <!-- Label tell user to enter received txt to below input boxes -->
    <string name="verify_account_enter_txt_label">Please enter the verification code sent to</string>
    <!-- enter verification code page title -->
    <string name="verify_account_enter_code_title">Verify your account</string>
    <!-- error message that will show to user when user entered invalid verification code -->
    <string name="verify_account_incorrect_code">Wrong code. Please try again or resend.</string>
    <!-- text message to remind user to resend verification code -->
    <string name="verify_account_resend_label">Didn’t receive the code?</string>
    <!-- Button to resend the create account email to a new email address in case the previous email address was misspelled -->
    <string name="general_resend_button">Resend</string>
    <!-- error message that will show to user when host detected that the mobile number has been registered already -->
    <string name="verify_account_error_phone_number_register">This number is already associated with a MEGA account.</string>
    <!-- error message that will show to user when user reached the sms verification daily limit -->
    <string name="verify_account_error_reach_limit">You have reached the daily limit</string>
    <!-- error message that will show to user when user reached the sms verification daily limit -->
    <string name="verify_account_error_wrong_code">The verification code doesn’t match.</string>
    <!-- error message that will show to user when code has been verified -->
    <string name="verify_account_error_code_verified">The code has been verified</string>
    <!-- error message that will show to user when user entered invalid verification code -->
    <string name="verify_account_error_invalid_code">Wrong code. Please try again or resend.</string>
    <!-- verify phone number successfully -->
    <string name="verify_account_successfully">Your phone number has been verified successfully</string>
    <!-- If the user has an internal storage and an external SD card, it has to be set on the settings screen, external storage option -->
    <string-array name="settings_storage_download_location_array">
        <item>Internal storage</item>
        <item>External storage</item>
    </string-array>
    <!-- If the user has an internal storage and an external SD card, it has to be set on the settings screen, internal storage option -->
    <string name="internal_storage_label">Internal storage</string>
    <!-- If the user has an internal storage and an external SD card, it has to be set on the settings screen, external storage option -->
    <string name="external_storage_label">External storage</string>
    <!-- choose the way the new user’s email is inserted, import from phone option -->
    <string-array name="add_contact_array">
        <item>Write the user’s email</item>
        <item>Import from device</item>
    </string-array>
    <!-- settings option -->
    <string name="settings_camera_upload_on">Enable Camera Uploads</string>
    <!-- settings option -->
    <string name="settings_camera_upload_turn_on">Turn on Camera Uploads</string>
    <!-- settings option -->
    <string name="settings_camera_upload_off">Disable Camera Uploads</string>
    <!-- settings option. How to upload the camera images: via Wi-Fi only or via Wi-Fi and data plan -->
    <string name="settings_camera_upload_how_to_upload">How to upload</string>
    <!-- The Secondary Media uploads allows to create a second Camera Folder synchronization. Enabling it would imply to choose a new local folder and then, a new destination folder in MEGA. This is the text that appears in the settings option to enable the second synchronization. -->
    <string name="settings_secondary_upload_on">Enable Secondary Media uploads</string>
    <!-- The Secondary Media uploads allows to create a second Camera Folder synchronization. Disabling it would imply that the current second sync won’t be running anymore. This is the text that appears in the settings option to disable the second synchronization. -->
    <string name="settings_secondary_upload_off">Disable Secondary Media uploads</string>
    <!-- Title of shared folder explorer to choose a folder to perform an action -->
    <string name="settings_empty_folder">Choose folder</string>
    <!-- the options of how to upload, but in an array. needed for the settings, how to upload the camera images. only when Wi-Fi connected -->
    <string-array name="settings_camera_upload_how_to_entries">
        <item>Wi-Fi or mobile data</item>
        <item>Wi-Fi only</item>
    </string-array>
    <!-- What kind of files are going to be uploaded: images, videos or both -->
    <string name="settings_camera_upload_what_to_upload">File Upload</string>
    <!-- what kind of file are going to be uploaded. Needed for the settings summary -->
    <string-array name="settings_camera_upload_file_upload_entries">
        <item>Photos only</item>
        <item>Videos only</item>
        <item>Photos and videos</item>
    </string-array>
    <!-- Option to choose that the camera sync will only be enable when the device is charging -->
    <string name="settings_camera_upload_charging">Only when charging</string>
    <!-- Title of ‘Include location tags’ setting option. Once enabled, Camera Uploads will include the location info from pictures those are being uploaded -->
    <string name="settings_camera_upload_include_gps">Include location tags</string>
    <!-- Option to choose that the video compression will only be enable when the device is charging -->
    <string name="settings_camera_upload_require_plug_in">Require me to actively charge my device</string>
    <!-- Option to choose that the camera sync will maintain the local file names when uploading -->
    <string name="settings_keep_file_names">Keep file names as in the device</string>
    <!-- The location of where the user photos or videos are stored in the device. -->
    <string name="settings_local_camera_upload_folder">Local Camera folder</string>
    <!-- The location of where the user photos or videos are stored in MEGA. -->
    <string name="settings_mega_camera_upload_folder">MEGA Camera Uploads folder</string>
    <!-- The location of where the user photos or videos of the secondary sync are stored in the device. -->
    <string name="settings_local_secondary_folder">Local Secondary folder</string>
    <!-- The location of where the user photos or videos of the secondary sync are stored in MEGA. -->
    <string name="settings_mega_secondary_folder">MEGA Secondary folder</string>
    <!-- what kind of file are going to be uploaded. Needed for the settings summary -->
    <string name="settings_camera_upload_only_photos">Photos only</string>
    <!-- what kind of file are going to be uploaded. Needed for the settings summary -->
    <string name="settings_camera_upload_only_videos">Videos only</string>
    <!-- what kind of file are going to be uploaded. Needed for the settings summary -->
    <string name="settings_camera_upload_photos_and_videos">Photos and videos</string>
    <!-- status text when no custom photo sync folder has been set -->
    <string name="settings_pin_lock_code_not_set">Not set</string>
    <!-- Settings of the Passcode -->
    <string name="settings_passcode_lock_switch">Passcode Lock</string>
    <!-- Settings option to change Passcode. -->
    <string name="settings_change_passcode">Change passcode</string>
    <!-- Settings option screen to change Passcode. -->
    <string name="title_change_passcode">Change passcode lock</string>
    <!-- Settings option to set the timer to ask for passcode. -->
    <string name="settings_require_passcode">Require passcode</string>
    <!-- Option available to choose in some context to make an action immediately. -->
    <string name="action_immediately">Immediately</string>
    <!-- Button after the Passcode code input field -->
    <string name="pin_lock_enter">Enter</string>
    <!-- Error message when not typing the Passcode code correctly. Plural. The placeholder indicates the number of failed attempts. E.g. 7 failed passcode attempts -->
    <plurals name="passcode_lock_alert_attempts">
        <item quantity="one">1 failed passcode attempt</item>
        <item quantity="other">%1$d failed passcode attempts</item>
    </plurals>
    <!-- Error message when not typing the Passcode code correctly -->
    <string name="pin_lock_alert">You will be logged out and your offline files will be deleted after 10 failed attempts</string>
    <!-- error message when not typing the Passcode code correctly -->
    <string name="pin_lock_incorrect">Incorrect code</string>
    <!-- Error message when not typing the Passcode correctly and have several attempts left. The placeholder is to display the number of attempts left in runtime. -->
    <plurals name="pin_lock_incorrect_alert">
        <item quantity="one">Wrong Passcode, please try again. You have 1 attempt left</item>
        <item quantity="other">Wrong Passcode, please try again. You have %2d attempts left</item>
    </plurals>
    <!-- Error message when not typing the Passcode correctly (two times) -->
    <string name="pin_lock_not_match">Passcodes did not match. Try again.</string>
    <!-- Title of the screen to unlock screen with Passcode -->
    <string name="unlock_pin_title">Enter your passcode</string>
    <!-- Title of the screen to unlock screen with Passcode in second round -->
    <string name="unlock_pin_title_2">Re-enter your passcode</string>
    <!-- Title of the screen to unlock screen with Passcode -->
    <string name="reset_pin_title">Enter your new passcode</string>
    <!-- Title of the screen to unlock screen with Passcode in second round -->
    <string name="reset_pin_title_2">Re-enter your new passcode</string>
    <!-- Text of the screen after 10 attemps with a wrong Passcode -->
    <string name="incorrect_pin_activity">All your local data will be deleted and you will be logged out in %1d seconds</string>
    <!-- Caption of a title, in the context of “About MEGA” or “About us” -->
    <string name="settings_about">About</string>
    <!-- Preference screen item action button -->
    <string name="settings_about_privacy_policy">Privacy Policy</string>
    <!--  -->
    <string name="settings_about_terms_of_service">Terms of Service</string>
    <!-- App means “Application” -->
    <string name="settings_about_app_version">App version</string>
    <!-- Title of the label where the SDK version is shown -->
    <string name="settings_about_sdk_version">MEGA SDK Version</string>
    <!-- Title of the label where the MEGAchat SDK version is shown -->
    <string name="settings_about_karere_version">MEGAchat SDK Version</string>
    <!-- Link to the public code of the app -->
    <string name="settings_about_code_link_title">View source code</string>
    <!--  -->
    <string name="january">January</string>
    <!--  -->
    <string name="february">February</string>
    <!--  -->
    <string name="march">March</string>
    <!--  -->
    <string name="april">April</string>
    <!--  -->
    <string name="may">May</string>
    <!--  -->
    <string name="june">June</string>
    <!--  -->
    <string name="july">July</string>
    <!--  -->
    <string name="august">August</string>
    <!--  -->
    <string name="september">September</string>
    <!--  -->
    <string name="october">October</string>
    <!--  -->
    <string name="november">November</string>
    <!--  -->
    <string name="december">December</string>
    <!-- title of the screen that shows the ZIP files -->
    <string name="zip_browser_activity">ZIP Browser</string>
    <!-- title of the My Account screen -->
    <string name="my_account_title">Account Type</string>
    <!-- Label to indicate the date when the current subscription renews -->
    <string name="renews_on">Renews on&#160;</string>
    <!-- title of the Expiration Date -->
    <string name="expires_on">Expires on&#160;</string>
    <!--  -->
    <string name="free_account">Free</string>
    <!-- info message shown to the user when the Camera Uploads folder has been created -->
    <string name="camera_uploads_created">Camera Uploads folder created</string>
    <!-- category in sort by action -->
    <string name="sortby_name">Name</string>
    <!-- sort files alphabetically ascending -->
    <string name="sortby_name_ascending">Ascending</string>
    <!-- sort files alphabetically descending -->
    <string name="sortby_name_descending">Descending</string>
    <!-- category in sort by action -->
    <string name="sortby_date">Date</string>
    <!-- category in sort by action -->
    <string name="sortby_creation_date">Creation Date</string>
    <!-- category in sort by action -->
    <string name="sortby_modification_date">Modification Date</string>
    <!-- category in sort by action -->
    <string name="sortby_link_creation_date">Link creation date</string>
    <!-- sort files by date newest first -->
    <string name="sortby_date_newest">Newest</string>
    <!-- sort files by date oldest first -->
    <string name="sortby_date_oldest">Oldest</string>
    <!-- category in sort by action -->
    <string name="sortby_size">Size</string>
    <!-- sort files by size largest first -->
    <string name="sortby_size_largest_first">Largest</string>
    <!-- sort files by size smallest first -->
    <string name="sortby_size_smallest_first">Smallest</string>
    <!-- Title of sort by media type options -->
    <string name="sortby_type">Media type</string>
    <!-- sort option, sort media files by photos first -->
    <string name="sortby_type_photo_first">Photos</string>
    <!-- sort option, sort media files by videos first -->
    <string name="sortby_type_video_first">Videos</string>
    <!-- Title to choose the type of Passcode -->
    <string name="pin_lock_type">Passcode Type</string>
    <!-- Passcode with 4 digits -->
    <string name="four_pin_lock">4 digits</string>
    <!-- Passcode with 6 digits -->
    <string name="six_pin_lock">6 digits</string>
    <!-- Passcode alphanumeric -->
    <string name="AN_pin_lock">Alphanumeric</string>
    <!-- Confirmation message when enabling logs in the app -->
    <string name="settings_enable_logs">Logs are now enabled</string>
    <!-- Confirmation message when disabling logs in the app -->
    <string name="settings_disable_logs">Logs are now disabled</string>
    <!-- Snackbar error message triggered by host error when user is trying to setup MEGA Camera Uploads folder in settings page -->
    <string name="error_unable_to_setup_cloud_folder">Unable to setup MEGA Camera Uploads folder</string>
    <!-- Message displayed when the user denies the required permissions during the logs activation -->
    <string name="logs_not_enabled_permissions">Logs have not been enabled because you denied the required permissions</string>
    <!-- Option in the sliding panel to open the folder which contains the file selected after performing a search -->
    <string name="search_open_location">Open location</string>
    <!-- message when a temporary error on logging in is due to SDK is waiting for the server to complete a request due to an API lock -->
    <string name="servers_busy">This process is taking longer than expected. Please wait.</string>
    <!-- Label in My Account section to show user account type -->
    <string name="my_account_free">Free Account</string>
    <!-- Type of account info added to the feedback email sent to support -->
    <string name="my_account_prolite">Pro Lite Account</string>
    <!-- Label in My Account section to show user account type -->
    <string name="my_account_pro1">Pro I Account</string>
    <!-- Label in My Account section to show user account type -->
    <string name="my_account_pro2">Pro II Account</string>
    <!-- Label in My Account section to show user account type -->
    <string name="my_account_pro3">Pro III Account</string>
    <!-- Type of account info added to the feedback email sent to support -->
    <string name="my_account_prolite_feedback_email">Pro Lite Account</string>
    <!--  -->
    <string name="backup_title">Backup your Recovery Key</string>
    <!-- Subtitle of the screen to backup the master key -->
    <string name="backup_subtitle">Your password unlocks your Recovery Key</string>
    <!-- First paragraph of the screen to backup the master key -->
    <string name="backup_first_paragraph">Your data is only readable through a chain of decryption operations that begins with your master encryption key, which we store encrypted with your password. This means that if you lose your password, your Recovery Key can no longer be decrypted, and you can no longer decrypt your data.</string>
    <!-- Summary of the preference Recovery key on Settings section -->
    <string name="backup_second_paragraph">Exporting the Recovery Key and keeping it in a secure location enables you to set a new password without data loss.</string>
    <!-- Third paragraph of the screen to backup the master key -->
    <string name="backup_third_paragraph">An external attacker cannot gain access to your account with just your key. A password reset requires both the key and access to your email.</string>
    <!-- Sentence to inform the user the available actions in the screen to backup the master key -->
    <string name="backup_action">Copy the Recovery Key to clipboard or save it as text file</string>
    <!-- Action of a button to save something -->
    <string name="save_action">Save</string>
    <!-- Alert message when the master key has been successfully copied to the ClipBoard -->
    <string name="copy_MK_confirmation">The Recovery Key has been successfully copied</string>
    <!-- Button to change the password -->
    <string name="change_pass">Change</string>
    <!-- Positive button to perform a general action -->
    <string name="general_positive_button">YES</string>
    <!-- Negative button to perform a general action -->
    <string name="general_negative_button">NO</string>
    <!-- Option of the overflow menu to show the screen info to reset the password -->
    <string name="forgot_pass_menu">Forgot password?</string>
    <!-- Button in the Login screen to reset the password -->
    <string name="forgot_pass">Forgot your password?</string>
    <!-- First paragraph of the screen when the password has been forgotten -->
    <string name="forgot_pass_first_paragraph">If you have a backup of your Recovery Key, you can reset your password by selecting YES. No data will be lost.</string>
    <!-- Second paragraph of the screen when the password has been forgotten -->
    <string name="forgot_pass_second_paragraph">You can still export your Recovery Key now if you have an active MEGA session in another browser on this or any other computer. If you don’t, you can no longer decrypt your existing account, but you can start a new one under the same email address by selecting NO.</string>
    <!-- Sentence to ask to the user if he has the master key in the screen when the password has been forgotten -->
    <string name="forgot_pass_action">Do you have a backup of your Recovery Key?</string>
    <!-- Title of the alert message to ask for the link to reset the pass with the MK -->
    <string name="title_alert_reset_with_MK">Great!</string>
    <!-- Hint of the text where the user can write his e-mail -->
    <string name="edit_text_insert_mail">email goes here</string>
    <!-- Text of the alert message to ask for the link to reset the pass with the MK -->
    <string name="text_alert_reset_with_MK">Please enter your email address below. You will receive a recovery link that will allow you to submit your Recovery Key and reset your password.</string>
    <!-- Hint of the text when the user can write his master key -->
    <string name="edit_text_insert_mk">Your Recovery Key goes here</string>
    <!-- Hint of the text where the user can write his password -->
    <string name="edit_text_insert_pass">password goes here</string>
    <!-- Text shown in the last alert dialog to confirm delete user account -->
    <string name="delete_account_text_last_step">This is the last step to delete your account. You will permanently lose all the data stored in the cloud. Please enter your password below.</string>
    <!-- Title of the alert dialog to inform the user that have to check the email -->
    <string name="email_verification_title">Email verification</string>
    <!-- Text of the alert dialog to inform the user that have to check the email -->
    <string name="email_verification_text">Please check your email to proceed.</string>
    <!-- Text to inform the user when an error occurs -->
    <string name="general_text_error">An error occurred, please try again.</string>
    <!-- Alert to inform the user that have to be logged in to perform the action -->
    <string name="alert_not_logged_in">You must be logged in to perform this action.</string>
    <!-- Error message when a user attempts to change their email without an active login session. -->
    <string name="change_email_not_logged_in">You need to be logged in to complete your email change. Please log in again with your current email address and then tap on your confirmation link again.</string>
    <!-- Text displayed to inform that the email was successfully changed. Please keep the placeholder, it will be replaced with the new email address. -->
    <string name="email_changed">Congratulations, your new email address for this MEGA account is: %1$s</string>
    <!-- Error when the user leaves empty the password field -->
    <string name="invalid_string">Incorrect</string>
    <!-- Text of the toast when the user enters invalid text which is neither a valid phone number nor a valid email -->
    <string name="invalid_input">Invalid input</string>
    <!-- Title of the alert dialog when the user tries to recover the pass of a non existing account -->
    <string name="invalid_email_title">Invalid email address</string>
    <!-- Title of the alert dialog when the user tries to recover the pass of a non existing account -->
    <string name="invalid_email_text">Please check the email address and try again.</string>
    <!-- Title of the dialog to write the Recovery Key after opening the recovery link -->
    <string name="title_dialog_insert_MK">Password reset</string>
    <!-- Text of the dialog to write the Recovery Key after opening the recovery link -->
    <string name="text_dialog_insert_MK">Please enter your Recovery Key below</string>
    <!-- Text of the alert when the pass has been correctly changed -->
    <string name="pass_changed_alert">Your password has been changed.</string>
    <!-- Title of the dialog to park an account -->
    <string name="park_account_dialog_title">Park account</string>
    <!-- Button to park an account -->
    <string name="park_account_button">Park</string>
    <!-- Title of the screen to park an account -->
    <string name="park_account_title">Oops!</string>
    <!-- First paragraph of the screen to park an account -->
    <string name="park_account_first_paragraph">Due to our end-to-end encryption paradigm, you will not be able to access your data without either your password or a backup of your Recovery Key.</string>
    <!-- Second paragraph of the screen to park an account -->
    <string name="park_account_second_paragraph">You can park your existing account and start a fresh one under the same email address. Your data will be retained for at least 60 days. In case that you recall your parked account’s password, please contact support&#64;mega.nz</string>
    <!-- Text of the dialog message to ask for the link to park the account -->
    <string name="dialog_park_account">Please enter your email address below. You will receive a recovery link that will allow you to park your account.</string>
    <!-- Text shown in the last alert dialog to park an account -->
    <string name="park_account_text_last_step">This is the last step to park your account, please enter your new password. Your data will be retained for at least 60 days. If you recall your parked account’s password, please contact support&#64;mega.nz</string>
    <!-- Title of the screen to write the new password after opening the recovery link -->
    <string name="title_enter_new_password">Enter new password</string>
    <!-- Message when the user tries to open a recovery pass link and it has expired -->
    <string name="recovery_link_expired">This recovery link has expired, please try again.</string>
    <!-- Text of the alert after opening the recovery link to reset pass being logged. -->
    <string name="text_reset_pass_logged_in">Your Recovery Key will be used to reset your password. Please enter your new password.</string>
    <!-- Text of the alert dialog to inform the user that have to check the email after clicking the option forgot pass -->
    <string name="email_verification_text_change_pass">You will receive a recovery link that will allow you to reset your password.</string>
    <!-- Button to upgrade the account to PRO account in My Account Section -->
    <string name="my_account_upgrade_pro">Upgrade</string>
    <!-- Button to upgrade the account to PRO account in the panel that appears randomly -->
    <string name="my_account_upgrade_pro_panel">Upgrade now</string>
    <!-- Message to promote PRO accounts -->
    <string name="get_pro_account">Grow your cloud.[A]Get increased storage and transfer quotas with a Pro account.</string>
    <!-- success message when the MasterKey file has been downloaded -->
    <string name="toast_master_key">The MEGA account Recovery Key has been saved to: %1s.[A]You can find the file with your Recovery Key in the Saved for Offline section.[A]Note: as the file with your Recovery Key will be deleted when you log out, please store it in a safe place outside your MEGA account.</string>
    <!-- Error shown when the user tries to change his mail to one that is already used -->
    <string name="mail_already_used">This email address is already in use. Please use another email address.</string>
    <!-- Error shown when the user tries to change his mail while the user has already requested a confirmation link for that email address -->
    <string name="mail_changed_confirm_requested">You have already requested a confirmation link for that email address.</string>
    <!-- Error shown when the user tries to change his mail while the email is the same as the old -->
    <string name="mail_same_as_old">This is your existing email address.</string>
    <!-- Text shown in the last alert dialog to change the email associated to an account -->
    <string name="change_mail_text_last_step">This is the last step to change your email. Please enter your password below.</string>
    <!-- Title of the alert dialog to change the email associated to an account -->
    <string name="change_mail_title_last_step">Change email</string>
    <!-- Iitle of the warning when the user is running out of space -->
    <string name="title_new_warning_out_space">You are running out of storage space.</string>
    <!-- Text of the warning when the user is running out of space -->
    <string name="new_warning_out_space">Take full advantage of your MEGA account by upgrading to Pro.</string>
    <!-- Iitle of sliding panel to choose the option to edit the profile picture -->
    <string name="title_options_avatar_panel">Edit profile picture</string>
    <!-- Option of the sliding panel to capture a new picture to upload to Cloud Drive or to set as user avatar -->
    <string name="take_photo_avatar_panel">Capture</string>
    <!-- Option of the sliding panel to change the avatar by choosing an existing picture -->
    <string name="choose_photo_avatar_panel">Choose picture</string>
    <!-- Option of the sliding panel to delete the existing avatar -->
    <string name="delete_avatar_panel">Delete picture</string>
    <!-- Alert when the user introduces his MK to reset pass incorrectly -->
    <string name="incorrect_MK">The key you supplied does not match this account. Please make sure you use the correct Recovery Key and try again.</string>
    <!-- Title of the alert when the user introduces his MK to reset pass incorrectly -->
    <string name="incorrect_MK_title">Invalid Recovery Key</string>
    <!-- Alert Dialog to get link -->
    <string name="option_full_link">Link with key</string>
    <!-- Message shown meanwhile the app is waiting for a request -->
    <string name="recovering_info">Getting info&#8230;</string>
    <!-- Text of the alert dialog to inform the user that have to check the email to validate his new email -->
    <string name="email_verification_text_change_mail">Your new email address needs to be validated. Please check your email to proceed.</string>
    <!-- Confirmation before deleting the avatar of the user’s profile -->
    <string name="confirmation_delete_avatar">Delete your profile picture?</string>
    <!-- Title of the Dialog to edit the profile attributes of the user’s account -->
    <string name="title_edit_profile_info">Edit</string>
    <!-- Alert Dialog to get link -->
    <string name="title_set_expiry_date">Set expiry date</string>
    <!-- Title of the dialog to get link with password -->
    <string name="title_set_password_protection">Set password protection</string>
    <!-- Subtitle of the dialog to get link -->
    <string name="subtitle_set_expiry_date">(PRO ONLY)</string>
    <!-- Alert Dialog to get link with password -->
    <string name="set_password_protection_dialog">Set password</string>
    <!-- Hint of the dialog to get link with password -->
    <string name="hint_set_password_protection_dialog">Enter password</string>
    <!-- Hint of the confirmation dialog to get link with password -->
    <string name="hint_confirm_password_protection_dialog">Confirm password</string>
    <!-- Status text at the beginning of getting a link -->
    <string name="link_request_status">Processing&#8230;</string>
    <!-- Option of the sliding panel to edit the link of a node -->
    <string name="edit_link_option">Manage link</string>
    <!-- Error alert dialog shown when changing the password the user provides an incorrect password -->
    <string name="old_password_provided_incorrect">The current password you have provided is incorrect.</string>
    <!-- success message when reinviting multiple contacts -->
    <string name="number_correctly_reinvite_contact_request">%d reinvite requests sent successfully.</string>
    <!-- success message when reinviting multiple contacts -->
    <string name="number_correctly_delete_contact_request">%d requests deleted successfully.</string>
    <!-- error message when reinviting multiple contacts -->
    <string name="number_no_delete_contact_request">%1$d requests successfully deleted but %2$d requests were not deleted.</string>
    <!-- confirmation message before removing a contact request. -->
    <string name="confirmation_delete_contact_request">Do you want to remove the invitation request to %s?</string>
    <!-- confirmation message before removing mutiple contact request -->
    <string name="confirmation_remove_multiple_contact_request">Do you want to remove these %d invitation requests?</string>
    <!-- success message when replying to multiple received request -->
    <string name="number_correctly_invitation_reply_sent">%d request replies sent.</string>
    <!-- error message when replying to multiple received request -->
    <string name="number_incorrectly_invitation_reply_sent">%1$d request replies successfully sent but %2$d were not sent.</string>
    <!-- Referring to a invitation request in the Contacts section. Plural. e.g. 5 requests -->
    <plurals name="general_num_request">
        <item quantity="one">1 request</item>
        <item quantity="other">%1$d requests</item>
    </plurals>
    <!-- Confirmation before removing the outgoing shares of a folder -->
    <plurals name="confirmation_remove_outgoing_shares">
        <item quantity="one">The folder is shared with %1$d contact. Remove share?</item>
        <item quantity="other">The folder is shared with %1$d contacts. Remove all shares?</item>
    </plurals>
    <!-- Error message when the credentials to login are incorrect. -->
    <string name="error_incorrect_email_or_password">Invalid email and/or password. Please try again.</string>
    <!-- Error message when trying to login and the account is suspended. -->
    <string name="error_account_suspended">Your account has been suspended due to Terms of Service violations. Please contact support&#64;mega.nz</string>
    <!-- Error message when to many attempts to login. -->
    <string name="too_many_attempts_login">Too many failed attempts to log in, please wait for an hour.</string>
    <!-- Error message when trying to login to an account not validated. -->
    <string name="account_not_validated_login">This account has not been validated yet. Please check your email.</string>
    <!-- Error message shown when opening a folder link which doesn’t exist -->
    <string name="general_error_folder_not_found">Folder link unavailable</string>
    <!-- Error message shown when opening a folder link which has been removed due to ToS/AUP violation -->
    <string name="folder_link_unavaible_ToS_violation">The folder link has been removed because of a ToS/AUP violation.</string>
    <!-- Error message shown when opening a file link which doesn’t exist -->
    <string name="general_error_file_not_found">File link unavailable</string>
    <!-- Error message shown when opening a file link which has been removed due to ToS/AUP violation -->
    <string name="file_link_unavaible_ToS_violation">The file link has been removed because of a ToS/AUP violation.</string>
    <!-- Error message shown when opening a folder link or file link which has been corrupt or deformed -->
    <string name="link_broken">This URL is corrupt or deformed. The link you are trying to access does not exist.</string>
    <!-- Title of the screen after creating the account. That screen asks the user to confirm the account by checking the email -->
    <string name="confirm_email_text">Awaiting email confirmation</string>
    <!-- Text below the title that explains the user should check the email and click the link to confirm the account -->
    <string name="confirm_email_explanation">Please check your email and tap the link to confirm your account.</string>
    <!-- Plural of items which contains a folder. 2 items -->
    <plurals name="general_num_items">
        <item quantity="one">1 item</item>
        <item quantity="other">%1$d items</item>
    </plurals>
    <!-- Error message shown when opening a file or folder link which account has been removed due to ToS/AUP violation -->
    <string name="file_link_unavaible_delete_account">The associated user account has been terminated due to multiple violations of our Terms of Service.</string>
    <!-- Error message shown after login into a folder link with an invalid decryption key -->
    <string name="general_error_invalid_decryption_key">The provided decryption key for the folder link is invalid.</string>
    <!-- Title of the label in the my account section. It shows the credentials of the current user so it can be used to be verified by other contacts -->
    <string name="my_account_my_credentials">My credentials</string>
    <!-- Word to indicate the limited bandwidth of the free accounts -->
    <string name="limited_bandwith">Limited</string>
    <!-- Item of the navigation title for the chat section -->
    <string name="section_chat">Chat</string>
    <!-- Item of the navigation title for the chat section when there is any unread message -->
    <string name="section_chat_with_notification">Chat [A](%1$d)[/A]</string>
    <!-- Confirmation button of the dialog to archive a chat -->
    <string name="tab_archive_chat">Archive</string>
    <!-- Message shown when the user has no recent chats -->
    <string name="recent_chat_empty_invite">Invite your friends to join you on Chat and enjoy our encrypted platform with privacy and security.</string>
    <!-- Initial of the word hour to show the duration of a video or audio call -->
    <string name="initial_hour">h</string>
    <!-- Initial of the word minute to show the duration of a video or audio call -->
    <string name="initial_minute">m</string>
    <!-- Initial of the word second to show the duration of a video or audio call -->
    <string name="initial_second">s</string>
    <!-- Title shown when multiselection is enable in chat tabs -->
    <string name="selected_items">%d selected</string>
    <!-- Message to confirm if the user wants to delete a contact from a shared folder -->
    <string name="remove_contact_shared_folder">The contact %s will be removed from the shared folder.</string>
    <!-- Message to confirm if the user wants to delete a multiple contacts from a shared folder -->
    <string name="remove_multiple_contacts_shared_folder">%d contacts will be removed from the shared folder.</string>
    <!-- success message when removing a contact from a shared folder -->
    <string name="number_correctly_removed_from_shared">%d contacts removed successfully from the shared folder</string>
    <!-- success message when removing a contact from a shared folder -->
    <string name="number_incorrectly_removed_from_shared">%d contacts were not successfully removed</string>
    <!-- success message when changing permissions of contacts for a shared folder, place holder: number of contacts effected -->
    <string name="number_permission_correctly_changed_from_shared">Successfully updated permissions for %d contacts</string>
    <!-- success message when changing permissions of contacts for a shared folder, place holder: number of contacts effected -->
    <string name="number_permission_incorrectly_changed_from_shared">Failed to update permissions for %d contacts</string>
    <!-- Message shown while the contact list from the device is being read and then shown to the user -->
    <string name="contacts_list_empty_text_loading">Loading contacts from the phone&#8230;</string>
    <!-- Warning message when reinviting multiple contacts -->
    <string name="number_existing_invite_contact_request">%d requests already sent.</string>
    <!-- success message when reinviting multiple contacts -->
    <string name="number_correctly_invite_contact_request">%d invite requests sent successfully.</string>
    <!-- error message when reinviting multiple contacts -->
    <string name="number_no_invite_contact_request">%1$d invite requests successfully sent but %2$d requests were not sent.</string>
    <!-- Word next to own user’s message in chat screen -->
    <string name="chat_me_text_bracket">%1s (Me)</string>
    <!-- Hint shown in the field to write a message in the chat screen -->
    <string name="type_message_hint">Type a message</string>
    <!-- button -->
    <string name="general_mute">Mute</string>
    <!-- button -->
    <string name="general_unmute">Unmute</string>
    <!-- Title of the dialogue to mute the general chat notifications. -->
    <string name="title_dialog_mute_chat_notifications">Do not disturb</string>
    <!-- Subtitle of the dialogue to mute the general chat notifications. -->
    <string name="subtitle_dialog_mute_chat_notifications">Mute chat notifications for</string>
    <!-- Title of the dialogue to mute the notifications of a specific chat. -->
    <string name="title_dialog_mute_chatroom_notifications">Mute notifications</string>
    <!-- Label for the setting option that indicates the general notifications are enabled. -->
    <string name="mute_chat_notification_option_on">On</string>
    <!-- Label for the dialog box option to mute a chat. This option will indicate that notifications for that chat are enabled. -->
    <string name="mute_chatroom_notification_option_off">Off</string>
    <!-- Label for the dialog box option to mute a chat. This option will indicate that chat notifications will be disabled until tomorrow at 8 a.m. -->
    <string name="mute_chatroom_notification_option_until_tomorrow_morning">Until tomorrow morning</string>
    <!-- Label for the dialog box option to mute a chat. This option will indicate that chat notifications will be disabled until today at 8 a.m. -->
    <string name="mute_chatroom_notification_option_until_this_morning">Until this morning</string>
    <!-- Label for the dialog box option to mute a chat. This option will indicate that chat notifications will be disabled until turn it off again. -->
    <string name="mute_chatroom_notification_option_forever">Until I turn them back on</string>
    <!-- Message when a chat has been silenced, for a specific time, successfully. For example: Chat notifications will be muted for 1 hour -->
    <string name="success_muting_a_chat_for_specific_time">Chat notifications will be muted for %s</string>
    <!-- Message to indicate the chat has been muted, until a specific time (24 hours format). Plural, used for any format different to 01:XX, e.g. 14:15 -->
    <plurals name="success_muting_chat_until_specific_time">
        <item quantity="one">Chat notifications will be muted until %1$s</item>
        <item quantity="other">Chat notifications will be muted until %1$s</item>
    </plurals>
    <!-- Message to indicate the chat has been muted, until a specific day and time (24 hours format). Plural, used for any format different to 01:XX, e.g. Chat notifications will be muted until tomorrow at 08:00 -->
    <plurals name="success_muting_chat_until_specific_date_and_time">
        <item quantity="one">Chat notifications will be muted until %1$s at %2$s</item>
        <item quantity="other">Chat notifications will be muted until %1$s at %2$s</item>
    </plurals>
    <!-- Message when select the option Do not disturb but the notifications are already muted -->
    <string name="notifications_are_already_muted">Chat notifications are muted</string>
    <!-- Message when a chat has been unmuted successfully. -->
    <string name="success_unmuting_a_chat">Chat notifications enabled</string>
    <!-- String to indicate the time in 24h format until which a specific chat is muted. Plural, used for any format different to 1:XX, e.g. 14:15 -->
    <plurals name="chat_notifications_muted_until_specific_time">
        <item quantity="one">Muted until %1$s</item>
        <item quantity="other">Muted until %1$s</item>
    </plurals>
    <!-- Title of the section to enable notifications in the Contact Properties screen -->
    <string name="title_properties_chat_contact_notifications">Notifications</string>
    <!-- Title of the section to choose the sound of incoming messages in the Contact Properties screen -->
    <string name="title_properties_chat_contact_message_sound">Message sound</string>
    <!-- Title of the section to clear the chat content in the Contact Properties screen -->
    <string name="title_properties_chat_clear_chat">Clear chat</string>
    <!-- Title of the section to share the contact in the Contact Properties screen -->
    <string name="title_properties_chat_share_contact">Share contact</string>
    <!-- Title of the screen to select the ringtone of the calls -->
    <string name="call_ringtone_title">Call ringtone</string>
    <!-- Title of the screen to select the sound of the notifications -->
    <string name="notification_sound_title">Notification sound</string>
    <!-- Button to clear the chat history -->
    <string name="general_clear">Clear</string>
    <!-- Message show when the history of a chat has been successfully deleted -->
    <string name="clear_history_success">Chat history has been cleared</string>
    <!-- Message show when the history of a chat hasn’t been successfully deleted -->
    <string name="clear_history_error">An error has occurred. The chat history has not been successfully cleared</string>
    <!-- Menu item to add participants to a chat -->
    <string name="add_participants_menu_item">Add participants</string>
    <!-- Menu item to remove a participants from a chat -->
    <string name="remove_participant_menu_item">Remove participant</string>
    <!-- Message about MEGA when there are no message in the chat screen -->
    <string name="mega_info_empty_screen">Protects your chat with end-to-end (user controlled) encryption, providing essential safety assurances:</string>
    <!-- Message about MEGA when there are no message in the chat screen -->
    <string name="mega_authenticity_empty_screen">The system ensures that the data received is truly from the specified sender, and its content has not been manipulated during transit.</string>
    <!-- Message about MEGA when there are no message in the chat screen -->
    <string name="mega_confidentiality_empty_screen">Only the author and intended recipients are able to decipher and read the content.</string>
    <!-- Message about MEGA when there are no message in the chat screen -->
    <string name="title_mega_info_empty_screen">MEGA</string>
    <!-- Message about MEGA when there are no message in the chat screen -->
    <string name="title_mega_authenticity_empty_screen">Authenticity</string>
    <!-- Message about MEGA when there are no message in the chat screen -->
    <string name="title_mega_confidentiality_empty_screen">Confidentiality</string>
    <!-- Error message shown when opening a cancel link with an account that not corresponds to the link -->
    <string name="error_not_logged_with_correct_account">This link is not related to this account. Please log in with the correct account.</string>
    <!-- Message when the user tries to open a cancel link and it has expired -->
    <string name="cancel_link_expired">This cancel link has expired, please try again.</string>
    <!-- Text shown after searching and no results found -->
    <string name="no_results_found">No results were found</string>
    <!-- the options of what to upload in an array. Needed for the settings, the options of what to upload. -->
    <string name="offline_status">Offline</string>
    <!-- the options of what to upload in an array. Needed for the settings, the options of what to upload. -->
    <string name="online_status">Online</string>
    <!-- the options of what to upload in an array. Needed for the settings, the options of what to upload. -->
    <string name="away_status">Away</string>
    <!-- the options of what to upload in an array. Needed for the settings, the options of what to upload. -->
    <string name="busy_status">Busy</string>
    <!-- Info label about the status of the user -->
    <string name="invalid_status">No connection</string>
    <!-- Text shown when a message has been deleted in the chat -->
    <string name="text_deleted_message">This message has been deleted</string>
    <!-- Text shown when a message has been deleted in the chat -->
    <string name="text_deleted_message_by">[A]This message has been deleted by [/A][B]%1$s[/B]</string>
    <!-- Confirmation before deleting messages -->
    <string name="confirmation_delete_several_messages">Remove messages?</string>
    <!-- Confirmation before deleting one message -->
    <string name="confirmation_delete_one_message">Remove message?</string>
    <!-- Label for the sliding panel of a group chat -->
    <string name="group_chat_label">Group chat</string>
    <!-- Label for the option of the sliding panel to show the info of a chat group -->
    <string name="group_chat_info_label">Group info</string>
    <!-- Label for the option of the sliding panel to start a one to one chat -->
    <string name="group_chat_start_conversation_label">Start conversation</string>
    <!-- Label for the option of the sliding panel to edit the profile -->
    <string name="group_chat_edit_profile_label">Edit profile</string>
    <!-- Title of the section to leave a group content in the Contact Properties screen -->
    <string name="title_properties_chat_leave_chat">Leave Group</string>
    <!-- Label for participants of a group chat -->
    <string name="participants_chat_label">Participants</string>
    <!-- Text of the confirm dialog shown when it wants to remove a contact from a chat -->
    <string name="confirmation_remove_chat_contact">Remove %s from this chat?</string>
    <!-- Label to explain the read only participant permission in the options panel of the group info screen -->
    <string name="observer_permission_label_participants_panel">Read-only</string>
    <!-- Label to show the participant permission in the options panel of the group info screen -->
    <string name="standard_permission_label_participants_panel">Standard</string>
    <!-- Label to show the participant permission in the options panel of the group info screen -->
    <string name="administrator_permission_label_participants_panel">Moderator</string>
    <!-- Text appended to a edited message. -->
    <string name="edited_message_text">(edited)</string>
    <!-- Option in menu to change title of a chat group. -->
    <string name="change_title_option">Change title</string>
    <!-- confirmation message before leaving a group chat -->
    <string name="confirmation_leave_group_chat">If you leave, you will no longer have access to read or send messages.</string>
    <!-- title confirmation message before leaving a group chat -->
    <string name="title_confirmation_leave_group_chat">Leave group chat?</string>
    <!-- Message show when a participant hasn’t been successfully invited to a group chat -->
    <string name="add_participant_error_already_exists">The participant is already included in this group chat</string>
    <!-- success message when inviting multiple contacts to a group chat -->
    <string name="number_correctly_add_participant">%d participants were successfully invited</string>
    <!-- error message when inviting multiple contacts to a group chat -->
    <string name="number_no_add_participant_request">%1$d participants were successfully invited but %2$d participants were not invited.</string>
    <!-- chat message when the permissions for a user has been changed -->
    <string name="message_permissions_changed">[A]%1$s[/A][B] was changed to [/B][C]%2$s[/C][D] by [/D][E]%3$s[/E]</string>
    <!-- chat message when a participant was added to a group chat -->
    <string name="message_add_participant">[A]%1$s[/A][B] joined the group chat by invitation from [/B][C]%2$s[/C]</string>
    <!-- chat message when a participant was removed from a group chat -->
    <string name="message_remove_participant">[A]%1$s[/A][B] was removed from group chat by [/B][C]%2$s[/C]</string>
    <!-- Message shown when a participant change the title of a group chat. -->
    <string name="change_title_messages">[A]%1$s[/A][B] changed the group chat name to [/B][C]“%2$s”[/C]</string>
    <!-- chat message when a participant left a group chat -->
    <string name="message_participant_left_group_chat">[A]%1$s[/A][B] left the group chat[/B]</string>
    <!-- chat message alert when the message have to been manually -->
    <string name="manual_retry_alert">Message not sent. Tap for options</string>
    <!-- Chat alert of an attachment message when the upload is in progress but the queue of transfers is paused. -->
    <string name="manual_resume_alert">Transfers paused. Tap to resume.</string>
    <!-- message shown when the status of the user coudn’t be changed -->
    <string name="changing_status_error">Error. Your status has not been changed</string>
    <!-- message shown when a user couldn’t leave chat -->
    <string name="leave_chat_error">An error occurred when leaving the chat</string>
    <!-- message shown when a chat has not been created -->
    <string name="create_chat_error">An error occurred when creating the chat</string>
    <!-- settings of the chat to choose the status -->
    <string name="settings_chat_vibration">Vibration</string>
    <!-- Button text shown on SMS verification page, if the user wants to logout current suspended account and login with another account, user can press this button to logout -->
    <string name="sms_logout">[A]Logout[/A] to use MEGA with another account</string>
    <!-- On SMS verification page, if the user presses the logout button, a dialog with this text will show to ask for user’s confirmation. -->
    <string name="confirm_logout_from_sms_verification">Are you sure that you want to log out of the current account?</string>
    <!-- Text shown when a message has been deleted in the chat -->
    <string name="non_format_text_deleted_message_by">This message has been deleted by %1$s</string>
    <!-- Text shown when the chat history has been successfully deleted. -->
    <string name="history_cleared_message">Chat history has been cleared</string>
    <!-- Text shown when the chat history was cleared by someone -->
    <string name="non_format_history_cleared_by">Chat history cleared by %1$s</string>
    <!-- chat message when the permissions for a user has been changed -->
    <string name="non_format_message_permissions_changed">%1$s was changed to %2$s by %3$s</string>
    <!-- chat message when a participant was added to a group chat -->
    <string name="non_format_message_add_participant">%1$s was added to this group chat by invitation from %2$s</string>
    <!-- chat message when a participant was removed from a group chat -->
    <string name="non_format_message_remove_participant">%1$s was removed from group chat by %2$s</string>
    <!-- Message shown when a participant change the title of a group chat. -->
    <string name="non_format_change_title_messages">%1$s changed the group chat name to “%2$s”</string>
    <!-- chat message when a participant left a group chat -->
    <string name="non_format_message_participant_left_group_chat">%1$s left the group chat</string>
    <!-- success alert when the user copy some messages to the clipboard -->
    <string name="messages_copied_clipboard">Copied to the clipboard</string>
    <!-- Title of the error dialog when opening a chat -->
    <string name="chat_error_open_title">Chat error</string>
    <!-- Message of the error dialog when opening a chat -->
    <string name="chat_error_open_message">The chat could not be opened successfully</string>
    <!-- Menu option to add a contact to your contact list. -->
    <string name="menu_choose_contact">Choose contact</string>
    <!-- Title of the contact list -->
    <plurals name="general_selection_num_contacts">
        <item quantity="one">%1$d contact</item>
        <item quantity="other">%1$d contacts</item>
    </plurals>
    <!-- Message shown when the folder sharing process fails -->
    <string name="error_sharing_folder">Error sharing the folder. Please try again.</string>
    <!-- confirmation message before removing a contact, Plural -->
    <plurals name="confirmation_remove_contact">
        <item quantity="one">All data associated with the selected contact will be permanently lost.</item>
        <item quantity="other">All data associated with the selected contacts will be permanently lost.</item>
    </plurals>
    <!-- title of confirmation alert before removing a contact, Plural -->
    <plurals name="title_confirmation_remove_contact">
        <item quantity="one">Remove contact?</item>
        <item quantity="other">Remove contacts?</item>
    </plurals>
    <!-- option shown when a message could not be sent -->
    <string name="message_option_retry">Retry</string>
    <!-- title of the menu for a non sent message -->
    <string name="title_message_not_sent_options">Message not sent</string>
    <!-- title of the menu for an uploading message with attachment -->
    <string name="title_message_uploading_options">Uploading attachment</string>
    <!-- message shown when a chat has no messages -->
    <string name="no_conversation_history">No conversation history</string>
    <!-- title of confirmation alert before removing a contact, Plural -->
    <plurals name="user_typing">
        <item quantity="one">%1$s [A]is typing&#8230;[/A]</item>
        <item quantity="other">%1$s [A]are typing&#8230;[/A]</item>
    </plurals>
    <!-- text that appear when there are more than 2 people writing at that time in a chat. For example User1, user2 and more are typing… -->
    <string name="more_users_typing">%1$s [A]and more are typing&#8230;[/A]</string>
    <!-- More button in contact info page -->
    <string name="label_more">More</string>
    <!-- Text button -->
    <string name="label_close">Close</string>
    <!-- Title of the general tab in My Account Section -->
    <string name="tab_my_account_general">General</string>
    <!-- label of storage in upgrade/choose account page, it is being used with a variable, e.g. for LITE user it will show ‘200GB Storage’. -->
    <string name="tab_my_account_storage">Storage</string>
    <!-- label of storage in upgrade/choose account page, it is being used with a variable, e.g. for LITE user it will show ‘200GB Storage’. -->
    <string name="label_storage_upgrade_account">Storage</string>
    <!-- Title of the section about the transfer quota in the storage tab in My Account Section -->
    <string name="label_transfer_quota_upgrade_account">Transfer quota</string>
    <!-- Title of the section about the transfer quota in the storage tab in My Account Section -->
    <string name="label_transfer_quota_achievements">Transfer quota</string>
    <!-- Title of the section about the plan in the storage tab in My Account Section -->
    <string name="account_plan">Plan</string>
    <!-- Title of the section about the storage space in the storage tab in My Account Section -->
    <string name="storage_space">Storage space</string>
    <!-- Title of the section about the transfer quota in the storage tab in My Account Section -->
    <string name="transfer_quota">Transfer quota</string>
    <!-- Label in section the storage tab in My Account Section -->
    <string name="available_space">Available</string>
    <!-- Label in section the storage tab in My Account Section when no info info is received -->
    <string name="not_available">not available</string>
    <!-- Label in section the storage tab when the account is Free -->
    <string name="no_bylling_cycle">No billing cycle</string>
    <!-- String to show the transfer quota and the used space in My Account section -->
    <string name="my_account_of_string">%1$s [A]of %2$s[/A]</string>
    <!-- Confirmation message before removing something from the Offline section. -->
    <string name="confirmation_delete_from_save_for_offline">Remove from Offline?</string>
    <!-- Label for the option of action menu to change the chat status -->
    <string name="set_status_option_label">Set status</string>
    <!-- Label for the option of setting to change the colour theme -->
    <string name="set_color_theme_label">Colour theme</string>
    <!-- Answer for confirmation dialog. -->
    <string name="general_dismiss">Dismiss</string>
    <!-- Label for any ‘Not available’ button, link, text, title, etc. - (String as short as possible). -->
    <string name="general_not_available">Not available</string>
    <!-- Accepted request invitacion alert -->
    <string name="context_invitacion_reply_accepted">Invitation accepted</string>
    <!-- Declined request invitacion alert -->
    <string name="context_invitacion_reply_declined">Invitation declined</string>
    <!-- Ignored request invitacion alert -->
    <string name="context_invitacion_reply_ignored">Invitation ignored</string>
    <!-- Content of a normal message that cannot be recognized -->
    <string name="error_message_unrecognizable">Message unrecognizable</string>
    <!-- Title of the settings section to configure the autoaway of chat presence -->
    <string name="settings_autoaway_title">Auto-away</string>
    <!-- Subtitle of the settings section to configure the autoaway of chat presence -->
    <string name="settings_autoaway_subtitle">Show me away after an inactivity of</string>
    <!-- Value in the settings section of the autoaway chat presence -->
    <string name="settings_autoaway_value">%1d minutes</string>
    <!-- Title of the settings section to configure the status persistence of chat presence -->
    <string name="settings_persistence_title">Status persistence</string>
    <!-- Subtitle of the settings section to configure the status persistence of chat presence -->
    <string name="settings_persistence_subtitle">Maintain my chosen status appearance even when I have no connected devices</string>
    <!-- Title of the dialog to set the value of the auto away preference -->
    <string name="title_dialog_set_autoaway_value">Set time limit</string>
    <!-- Button to set a value -->
    <string name="button_set">Set</string>
    <!-- Button to set a value -->
    <string name="hint_minutes">minutes</string>
    <!-- the options of what to upload in an array. Needed for the settings, the options of what to upload. -->
    <string-array name="settings_status_entries">
        <item>Online</item>
        <item>Away</item>
        <item>Busy</item>
        <item>Offline</item>
    </string-array>
    <!-- Text that indicates that a the offline section is currently empty -->
    <string name="offline_empty_folder">No files Saved for Offline</string>
    <!-- Positive confirmation to enable logs -->
    <string name="general_enable">Enable</string>
    <!-- Positive confirmation to allow MEGA to read contacts book. -->
    <string name="general_allow">Allow</string>
    <!-- Dialog to confirm the action of enabling logs -->
    <string name="enable_log_text_dialog">Logs can contain information related to your account</string>
    <!-- Dialog to confirm the reconnect action -->
    <string name="confirmation_to_reconnect">Network connection recovered. Connect to MEGA?</string>
    <!-- Message shown meanwhile the app is waiting for a the chat status -->
    <string name="loading_status">Loading status&#8230;</string>
    <!-- Error when a message cannot be edited -->
    <string name="error_editing_message">This message cannot be edited</string>
    <!-- Label to show the number of transfers in progress, Plural -->
    <plurals name="text_number_transfers">
        <item quantity="one">%1$d of %2$d file</item>
        <item quantity="other">%1$d of %2$d files</item>
    </plurals>
    <!-- Progress text shown when user stop upload/download and the app is waiting for async response -->
    <string name="label_process_finishing">Process is finishing&#8230;</string>
    <!-- positive button on dialog to view a contact -->
    <string name="option_to_transfer_manager">View</string>
    <!-- Label of the modal bottom sheet to pause all transfers -->
    <string name="option_to_pause_transfers">Pause all transfers</string>
    <!-- Label of the modal bottom sheet to resume all transfers -->
    <string name="option_to_resume_transfers">Resume all transfers</string>
    <!-- Label of the modal bottom sheet to clear completed transfers -->
    <string name="option_to_clear_transfers">Clear all transfers</string>
    <!-- Label indicating action to retry failed or cancelled transfers -->
    <string name="option_to_retry_transfers">Retry all transfers</string>
    <!-- Dialog to confirm the action of pausing one transfer -->
    <string name="menu_pause_individual_transfer">Pause transfer?</string>
    <!-- Dialog to confirm the action of restarting one transfer -->
    <string name="menu_resume_individual_transfer">Resume transfer?</string>
    <!-- Button to confirm the action of restarting one transfer -->
    <string name="button_resume_individual_transfer">Resume</string>
    <!-- Dialog to confirm before removing completed transfers -->
    <string name="confirmation_to_clear_completed_transfers">Clear all transfers?</string>
    <!-- Title of the tab section for transfers in progress -->
    <string name="title_tab_in_progress_transfers">In progress</string>
    <!-- Title of the tab section for completed transfers -->
    <string name="title_tab_completed_transfers">Completed</string>
    <!-- Text shown in playlist subtitle item when a file is reproducing but it is paused -->
    <string name="transfer_paused">Paused</string>
    <!-- Possible state of a transfer -->
    <string name="transfer_queued">Queued</string>
    <!-- Possible state of a transfer. When the transfer is finishing -->
    <string name="transfer_completing">Completing</string>
    <!-- Possible state of a transfer. When the transfer is retrying -->
    <string name="transfer_retrying">Retrying</string>
    <!-- Possible state of a transfer. When the transfer was cancelled -->
    <string name="transfer_cancelled">Cancelled</string>
    <!-- Possible state of a transfer -->
    <string name="transfer_unknown">Unknown</string>
    <!-- Title of the panel where the progress of the transfers is shown -->
    <string name="paused_transfers_title">Paused transfers</string>
    <!-- message shown in the screen when there are not any active transfer -->
    <string name="completed_transfers_empty">No completed transfers</string>
    <!-- Text of the notification shown when the upload service is running, Plural -->
    <plurals name="upload_service_notification">
        <item quantity="one">Uploading %1$d of %2$d file</item>
        <item quantity="other">Uploading %1$d of %2$d files</item>
    </plurals>
    <!-- Text of the notification shown when the upload service is running, Plural -->
    <plurals name="upload_service_paused_notification">
        <item quantity="one">Uploading %1$d of %2$d file (paused)</item>
        <item quantity="other">Uploading %1$d of %2$d files (paused)</item>
    </plurals>
    <!-- Text of the notification shown when the folder upload service is running, Text of the notification shown when the folder upload service is running - plural e.g. Uploading 1 of 2 folders -->
    <plurals name="folder_upload_service_notification">
        <item quantity="one">Uploading %1$d of %2$d folder</item>
        <item quantity="other">Uploading %1$d of %2$d folders</item>
    </plurals>
    <!-- Text of the notification shown when the folder upload service is running, Text of the notification shown when the folder upload service is running - plural e.g. Uploading 1 of 2 folders -->
    <plurals name="folder_upload_service_paused_notification">
        <item quantity="one">Uploading %1$d of %2$d folder (paused)</item>
        <item quantity="other">Uploading %1$d of %2$d folders (paused)</item>
    </plurals>
    <!-- Text of the notification shown when the upload service has finished, Plural -->
    <plurals name="upload_service_final_notification">
        <item quantity="one">Uploaded %1$d file</item>
        <item quantity="other">Uploaded %1$d files</item>
    </plurals>
    <!-- Text of the notification shown when the upload service has finished, Plural -->
    <plurals name="upload_service_notification_already_uploaded">
        <item quantity="one">1 file already uploaded</item>
        <item quantity="other">%1$d files already uploaded</item>
    </plurals>
    <!-- Text of the notification shown when the folder upload service has finished, Text of the notification shown when the folder upload service has finished - plural  e.g. Uploaded 2 folders -->
    <plurals name="folder_upload_service_final_notification">
        <item quantity="one">Uploaded %1$d folder</item>
        <item quantity="other">Uploaded %1$d folders</item>
    </plurals>
    <!-- label for the total file size of multiple files and/or folders (no need to put the colon punctuation in the translation) -->
    <string name="general_total_size">Total size: %1$s</string>
    <!-- Text of the notification shown when the upload service has finished with any transfer error, Plural -->
    <plurals name="upload_service_failed">
        <item quantity="one">%1$d file not uploaded</item>
        <item quantity="other">%1$d files not uploaded</item>
    </plurals>
    <!-- Text of the notification shown when the upload service has finished with any copied file instead uploaded, Plural -->
    <plurals name="copied_service_upload">
        <item quantity="one">%1$d file copied</item>
        <item quantity="other">%1$d files copied</item>
    </plurals>
    <!-- Text of the notification shown when the download service do not download because the file is already on the device, Plural -->
    <plurals name="already_downloaded_service">
        <item quantity="one">%1$d file previously downloaded</item>
        <item quantity="other">%1$d files previously downloaded</item>
    </plurals>
    <!-- Text of the notification shown when the download service has finished, Plural -->
    <plurals name="download_service_final_notification">
        <item quantity="one">Downloaded %1$d file</item>
        <item quantity="other">Downloaded %1$d files</item>
    </plurals>
    <!-- Text of the notification shown when the download service has finished with any error, Plural -->
    <plurals name="download_service_final_notification_with_details">
        <item quantity="one">Downloaded %1$d of %2$d file</item>
        <item quantity="other">Downloaded %1$d of %2$d files</item>
    </plurals>
    <!-- Text of the notification shown when the download service has finished with any transfer error, Plural -->
    <plurals name="download_service_failed">
        <item quantity="one">%1$d file not downloaded</item>
        <item quantity="other">%1$d files not downloaded</item>
    </plurals>
    <!-- Text of the notification shown when the download service is running, Plural -->
    <plurals name="download_service_notification">
        <item quantity="one">Downloading %1$d of %2$d file</item>
        <item quantity="other">Downloading %1$d of %2$d files</item>
    </plurals>
    <!-- Text of the notification shown when the download service is paused, Plural -->
    <plurals name="download_service_paused_notification">
        <item quantity="one">Downloading %1$d of %2$d file (paused)</item>
        <item quantity="other">Downloading %1$d of %2$d files (paused)</item>
    </plurals>
    <!-- Title of the alert when the transfer quota is exceeded. -->
    <string name="title_depleted_transfer_overquota">Insufficient transfer quota</string>
    <!-- Text of the alert when the transfer quota is depleted. The placeholder indicates the time left for the transfer quota to be reset. For instance: 30m 45s -->
    <string name="current_text_depleted_transfer_overquota">Your queued download exceeds the current transfer quota available for your IP address and has therefore been interrupted. Upgrade your account or wait %s to continue.</string>
    <!-- Text of the alert when the transfer quota is depleted. The placeholder indicates the time left for the transfer quota to be reset. For instance: 30m 45s -->
    <string name="text_depleted_transfer_overquota">The transfer quota for this IP address has been exceeded. Upgrade your account or wait %s to continue your download.</string>
    <!-- Button to show plans in the alert when the transfer quota is depleted -->
    <string name="plans_depleted_transfer_overquota">See our plans</string>
    <!-- Button option of the alert when the transfer quota is depleted -->
    <string name="continue_without_account_transfer_overquota">Continue without account</string>
    <!-- this is used for example when downloading 1 file or 2 files, Plural of file. 2 files -->
    <plurals name="new_general_num_files">
        <item quantity="one">%1$d file</item>
        <item quantity="other">%1$d files</item>
    </plurals>
    <!-- Menu option -->
    <string name="general_view">View files</string>
    <!-- Menu option to choose to add file or folders to Cloud Drive -->
    <string name="add_to_cloud">Import</string>
    <!-- Menu option to choose to add file to Cloud Drive in the chat -->
    <string name="add_to_cloud_node_chat">Add to Cloud Drive</string>
    <!-- Menu option -->
    <string name="general_view_contacts">View contacts</string>
    <!-- Message displayed when a file has been successfully imported to Cloud Drive -->
    <string name="import_success_message">Successfully added to Cloud Drive</string>
    <!-- Menu option -->
    <string name="import_success_error">Error. Not added to Cloud Drive</string>
    <!-- Label in login screen to inform about the chat initialization proccess -->
    <string name="chat_connecting">Connecting&#8230;</string>
    <!-- message when trying to invite a contact with a pending request -->
    <string name="context_contact_already_invited">%s was already invited. Consult your pending requests.</string>
    <!-- Hint text explaining that you can change the email and resend the create account link to the new email address -->
    <string name="confirm_email_misspelled">If you have misspelt your email address, correct it and tap [A]Resend[A].</string>
    <!-- Button to resend the create account email to a new email address in case the previous email address was misspelled -->
    <string name="confirm_email_misspelled_resend">Resend</string>
    <!-- Text shown after the confirmation email has been sent to the new email address -->
    <string name="confirm_email_misspelled_email_sent">Email sent</string>
    <!-- text_copyright_alert_title -->
    <string name="copyright_alert_title">Copyright warning to all users</string>
    <!-- text_copyright_alert_first_paragraph -->
    <string name="copyright_alert_first_paragraph">MEGA respects the copyrights of others and requires that users of the MEGA cloud service comply with the laws of copyright.</string>
    <!-- text_copyright_alert_second_paragraph -->
    <string name="copyright_alert_second_paragraph">You are strictly prohibited from using the MEGA cloud service to infringe copyrights. You may not upload, download, store, share, display, stream, distribute, email, link to, transmit or otherwise make available any files, data or content that infringes any copyright or other proprietary rights of any person or entity.</string>
    <!-- text of the Agree button -->
    <string name="copyright_alert_agree_button">Agree</string>
    <!-- text of the Disagree button -->
    <string name="copyright_alert_disagree_button">Disagree</string>
    <!-- Hint how to cancel the download -->
    <string name="download_show_info">Show info</string>
    <!-- Error message when removing public links of nodes. Plural. -->
    <plurals name="context_link_removal_error">
        <item quantity="one">Link removal failed. Please try again later.</item>
        <item quantity="other">Failed to remove some links. Please try again later.</item>
    </plurals>
    <!-- Error message when creating public links of nodes. Plural. -->
    <plurals name="context_link_export_error">
        <item quantity="one">Link creation failed. Please try again later.</item>
        <item quantity="other">Failed to create some links. Please try again later.</item>
    </plurals>
    <!-- Message when some public links were removed successfully. Plural. -->
    <plurals name="context_link_removal_success">
        <item quantity="one">Link removed successfully.</item>
        <item quantity="other">Links removed successfully.</item>
    </plurals>
    <!-- error message -->
    <string name="context_link_action_error">Link action failed. Please try again later.</string>
    <!-- title of the dialog shown when sending or sharing a folder -->
    <string name="title_write_user_email">Write the user’s email</string>
    <!-- title of the screen to see the details of several node attachments -->
    <string name="activity_title_files_attached">Files attached</string>
    <!-- title of the screen to see the details of several contact attachments -->
    <string name="activity_title_contacts_attached">Contacts attached</string>
    <!--  -->
    <string name="alert_user_is_not_contact">The user is not a contact</string>
    <!--  -->
    <string name="camera_uploads_cellular_connection">Use cellular connection</string>
    <!--  -->
    <string name="camera_uploads_upload_videos">Upload Videos</string>
    <!-- Message when an user avatar has been changed successfully -->
    <string name="success_changing_user_avatar">Profile picture updated</string>
    <!-- Message when an error ocurred when changing an user avatar -->
    <string name="error_changing_user_avatar_image_not_available">Error. Selected image does not exist</string>
    <!-- Message when an error ocurred when changing an user avatar -->
    <string name="error_changing_user_avatar">Error when changing the profile picture</string>
    <!-- Message when an user avatar has been deleted successfully -->
    <string name="success_deleting_user_avatar">Profile picture deleted</string>
    <!-- Message when an error ocurred when deleting an user avatar -->
    <string name="error_deleting_user_avatar">Error when deleting the profile picture</string>
    <!-- Message when an error ocurred when changing an user attribute -->
    <string name="error_changing_user_attributes">An error occurred when changing the name</string>
    <!-- Message when an user attribute has been changed successfully -->
    <string name="success_changing_user_attributes">Your name has been successfully updated</string>
    <!-- Message show when a participant has been successfully invited to a group chat -->
    <string name="add_participant_success">Participant added</string>
    <!-- Message show when a participant hasn’t been successfully invited to a group chat -->
    <string name="add_participant_error">Error. Participant not added</string>
    <!-- Message show when a participant has been successfully removed from a group chat -->
    <string name="remove_participant_success">Participant removed</string>
    <!-- Message show when a participant hasn’t been successfully removed from a group chat -->
    <string name="remove_participant_error">Error. Participant not removed</string>
    <!--  -->
    <string name="no_files_selected_warning">No files selected</string>
    <!--  -->
    <string name="attachment_upload_panel_from_cloud">From Cloud Drive</string>
    <!--  -->
    <string name="attachment_upload_panel_contact">Contact</string>
    <!--  -->
    <string name="attachment_upload_panel_photo">From device</string>
    <!-- Button and title of dialog shown when the user wants to delete permanently their account. -->
    <string name="delete_account">Delete account</string>
    <!-- Text shown in the alert dialog to confirm the deletion of an account -->
    <string name="delete_account_text">If you delete your account you will not be able to access your account data, your MEGA contacts or conversations.\nYou will not be able to undo this action.</string>
    <!-- menu item -->
    <string name="delete_button">Delete</string>
    <!--  -->
    <string name="file_properties_info_info_file">Info</string>
    <!-- Refers to the size of a file. -->
    <string name="file_properties_info_size">Total size</string>
    <!-- header of a status field for what content a user has shared to you -->
    <string name="file_properties_info_content">Contains</string>
    <!--  -->
    <string name="file_properties_shared_folder_public_link_name">Link</string>
    <!-- Refers to access rights for a file folder. -->
    <string name="file_properties_shared_folder_full_access">Full access</string>
    <!-- Label to explain the read only participant permission in the options panel of the group info screen -->
    <string name="file_properties_shared_folder_read_only">Read-only</string>
    <!-- Refers to access rights for a file folder. (with the & needed. Don’t use the symbol itself. Use &) -->
    <string name="file_properties_shared_folder_read_write">Read and write</string>
    <!-- State of an attachment message when the upload is in progress but the queue of transfers is paused. -->
    <string name="attachment_uploading_state_paused">Transfers paused</string>
    <!-- label to indicate the state of an upload in chat -->
    <string name="attachment_uploading_state_uploading">Uploading&#8230;</string>
    <!--  -->
    <string name="attachment_uploading_state_compressing">Compressing&#8230;</string>
    <!--  -->
    <string name="attachment_uploading_state_error">Error. Not sent.</string>
    <!-- When a multiple download is started, some of the files could have already been downloaded before. This message shows the number of files that has already been downloaded and the number of files pending -->
    <string name="already_downloaded_multiple">%d files already downloaded.</string>
    <!-- When a multiple download is started, some of the files could have already been downloaded before. This message shows the number of files that are pending in plural. placeholder: number of files -->
    <string name="pending_multiple">%d files pending.</string>
    <!--  -->
    <string name="contact_is_me">No options available, you have selected yourself</string>
    <!-- Confirmation before deleting one attachment -->
    <string name="confirmation_delete_one_attachment">Remove attachment?</string>
    <!-- Menu option -->
    <string name="general_view_with_revoke">View files (%1$d deleted)</string>
    <!-- Success message when the attachment has been sent to a chat -->
    <string name="success_attaching_node_from_cloud">File sent to %1$s</string>
    <!-- Success message when the attachment has been sent to a many chats -->
    <string name="success_attaching_node_from_cloud_chats">File sent to %1$d chats</string>
    <!-- Error message when the attachment cannot be sent -->
    <string name="error_attaching_node_from_cloud">Error. The file has not been sent</string>
    <!-- Error message when the attachment cannot be sent to any of the selected chats -->
    <string name="error_attaching_node_from_cloud_chats">Error. The file has not been sent to any of the selected chats</string>
    <!-- Error message when the attachment cannot be revoked -->
    <string name="error_revoking_node">Error. The attachment has not been removed</string>
    <!-- settings option -->
    <string name="settings_set_up_automatic_uploads">Set up automatic uploads</string>
    <!-- Message sound option when no sound has been selected for chat notifications -->
    <string name="settings_chat_silent_sound_not">Silent</string>
    <!-- messages string in chat notification -->
    <string name="messages_chat_notification">messages</string>
    <!-- part of the string in incoming shared folder notification -->
    <string name="incoming_folder_notification">from</string>
    <!-- title of incoming shared folder notification -->
    <string name="title_incoming_folder_notification">New shared folder</string>
    <!-- title of the notification for a new incoming contact request -->
    <string name="title_contact_request_notification">New contact request</string>
    <!-- Title of the section to clear the chat content in the Manage chat history screen -->
    <string name="title_properties_chat_clear">Clear chat history</string>
    <!-- Title of the section to remove contact in the Contact Properties screen -->
    <string name="title_properties_remove_contact">Remove contact</string>
    <!-- Title of the section to enable notifications in the Contact Properties screen -->
    <string name="title_properties_chat_notifications_contact">Chat notifications</string>
    <!-- Text shown when the chat history was cleared by someone -->
    <string name="history_cleared_by">[A]%1$s[/A][B] cleared the chat history[/B]</string>
    <!-- Notification title to show the number of unread chats, unread messages -->
    <string name="number_messages_chat_notification">%1$d unread chats</string>
    <!-- Item menu option upon clicking on one or multiple files. -->
    <string name="context_permissions_changing_folder">Changing permissions</string>
    <!-- Item menu option upon clicking on one or multiple files. -->
    <string name="context_removing_contact_folder">Removing contact from shared folder</string>
    <!-- confirmation message before removing a file -->
    <string name="confirmation_move_to_rubbish">Move to Rubbish Bin?</string>
    <!-- confirmation message before removing CU folder -->
    <string name="confirmation_move_cu_folder_to_rubbish">Are you sure you want to move this folder to the Rubbish Bin? This will disable Camera Uploads.</string>
    <!-- Confirmation message before removing MU folder -->
    <string name="confirmation_move_mu_folder_to_rubbish">Are you sure you want to move this folder to the Rubbish Bin? This will disable Secondary Media Uploads.</string>
    <!-- confirmation message before removing a file -->
    <string name="confirmation_move_to_rubbish_plural">Move to Rubbish Bin?</string>
    <!-- confirmation message before removing a file -->
    <string name="confirmation_delete_from_mega">Delete from MEGA?</string>
    <!-- label to indicate the state of an upload in chat -->
    <string name="attachment_uploading_state">Uploading&#8230;</string>
    <!-- Title of the section to enable notifications in the Contact Properties screen -->
    <string name="title_properties_contact_notifications_for_chat">Chat notifications</string>
    <!-- title of the section for achievements -->
    <string name="achievements_title">Achievements</string>
    <!-- subtitle of the section for achievements -->
    <string name="achievements_subtitle">Invite friends and get rewards</string>
    <!-- title of the introduction for the achievements screen -->
    <string name="figures_achievements_text_referrals">%1$s of storage for each successful invite. Valid for 365 days.</string>
    <!-- sentence to detail the figures of storage and transfer quota related to each achievement -->
    <string name="figures_achievements_text">%1$s of storage. Valid for 365 days.</string>
    <!-- title of the section for unlocked rewards -->
    <string name="unlocked_rewards_title">Unlocked rewards</string>
    <!-- title of the section for unlocked storage quota -->
    <string name="unlocked_storage_title">Storage quota</string>
    <!-- title of the section for referral bonuses in achivements section (maximum 24 chars) -->
    <string name="title_referral_bonuses">Invitation bonuses</string>
    <!-- Title of the section for install a mobile app in achivements section (maximum 31 chars) -->
    <string name="title_install_app">Install a MEGA Mobile App</string>
    <!-- Title of the section for add phone number in achivements section (maximum 30 chars) -->
    <string name="title_add_phone">Add phone number</string>
    <!-- title of the section for install megasync in achivements section (maximum 24 chars) -->
    <string name="title_regitration">Registration bonus</string>
    <!-- title of the section for install a mobile app bonuses in achivements section (maximum 24 chars) -->
    <string name="title_install_desktop">Get a MEGA Desktop App</string>
    <!-- Text that indicates that no pictures have been uploaded to the Camera Uploads section -->
    <string name="camera_uploads_empty">No files in Camera Uploads</string>
    <!-- indicates the number of days left related to a achievement -->
    <string name="general_num_days_left">%1$d d left</string>
    <!-- State to indicate something has expired (achivements of business status account for instance) -->
    <string name="expired_label">Expired</string>
    <!-- title of the advanced setting to choose the use of https -->
    <string name="setting_title_use_https_only">Don’t use HTTP</string>
    <!-- subtitle of the advanced setting to choose the use of https -->
    <string name="setting_subtitle_use_https_only">Enable this option only if your transfers don’t start. In normal circumstances HTTP is satisfactory as all transfers are already encrypted.</string>
    <!-- title of screen to invite friends and get an achievement -->
    <string name="title_achievement_invite_friends">How it works</string>
    <!-- first paragraph of screen to invite friends and get an achievement -->
    <string name="first_paragraph_achievement_invite_friends">Invite your friends to create a MEGA Free account and to install a MEGA Mobile App. You will receive free storage as a bonus for every successful signup and app installation.</string>
    <!-- second paragraph of screen to invite friends and get an achievement -->
    <string name="second_paragraph_achievement_invite_friends">Free storage bonus applicable to new invitations only and where MEGA Mobile App or MEGA Desktop App is installed.</string>
    <!-- explanation of screen to invite friends and get an achievement -->
    <string name="card_title_invite_friends">Select contacts from your phone contact list or enter multiple email addresses.</string>
    <!-- title of the dialog to confirm the contact request -->
    <string name="title_confirmation_invite_friends">Invite friends to MEGA</string>
    <!-- Text shown when the user sends a contact invitation -->
    <string name="subtitle_confirmation_invite_friends">Invite sent</string>
    <!-- paragraph of the dialog to confirm the contact request -->
    <string name="paragraph_confirmation_invite_friends">Encourage your friends to register and install a MEGA app. As long as your friend uses the same email address as you’ve entered, you will receive your transfer quota reward.</string>
    <!-- Error shown when the user writes a email with an incorrect format -->
    <string name="invalid_email_to_invite">Email is malformed</string>
    <!-- info paragraph about the achievement install megasync -->
    <string name="paragraph_info_achievement_install_desktop">When you install MEGA desktop app you get %1$s of complimentary storage space, valid for 365 days. MEGA desktop app is available for Windows, macOS and most Linux distros.</string>
    <!-- info paragraph about the achievement install mobile app -->
    <string name="paragraph_info_achievement_install_mobile_app">When you install the MEGA Mobile App you get %1$s of complimentary storage space, valid for 365 days. We provide mobile apps for iOS and Android.</string>
    <!-- info paragraph about the achievement ‘add phone number’. Placeholder 1: bonus storage space e.g. 20GB. Placeholder 2: bonus transfer quota e.g. 50GB -->
    <string name="paragraph_info_achievement_add_phone">When you verify your phone number you get %1$s of complimentary storage space, valid for 365 days.</string>
    <!-- info paragraph about the completed achievement install megasync -->
    <string name="result_paragraph_info_achievement_install_desktop">You have received %1$s storage space for installing our MEGA desktop app.</string>
    <!-- info paragraph about the completed achievement install mobile app -->
    <string name="result_paragraph_info_achievement_install_mobile_app">You have received %1$s storage space for installing the MEGA Mobile App.</string>
    <!-- info paragraph about the completed achievement of ‘add phone number’. Placeholder 1: bonus storage space e.g. 20GB. Placeholder 2: bonus transfer quota e.g. 50GB -->
    <string name="result_paragraph_info_achievement_add_phone">You have received %1$s storage space for verifying your phone number.</string>
    <!-- info paragraph about the completed achievement registration -->
    <string name="result_paragraph_info_achievement_registration">You have received %1$s storage space as your free registration bonus.</string>
    <!-- info paragraph about the completed achievement registration -->
    <string name="expiration_date_for_achievements">Bonus expires in %1$d days</string>
    <!-- menu items -->
    <plurals name="context_share_folders">
        <item quantity="one">Share folder</item>
        <item quantity="other">Share folders</item>
    </plurals>
    <!-- confirmation message before leaving some incoming shared folders -->
    <plurals name="confirmation_leave_share_folder">
        <item quantity="one">If you leave the folder, you will not be able to see it again.</item>
        <item quantity="other">If you leave these folders, you will not be able to see them again.</item>
    </plurals>
    <!-- Info of a contact if there is no folders shared with him -->
    <string name="no_folders_shared">No folders shared</string>
    <!-- Menu item -->
    <string name="settings_help">Help</string>
    <!-- Settings preference title for help centre -->
    <string name="settings_help_centre">Help Centre</string>
    <!-- Settings preference title for send feedback -->
    <string name="settings_help_preference">Send feedback</string>
    <!-- mail subject -->
    <string name="setting_feedback_subject">Android feedback</string>
    <!-- mail body -->
    <string name="setting_feedback_body">Please provide your feedback here:</string>
    <!-- mail body -->
    <string name="settings_feedback_body_device_model">Device model</string>
    <!-- mail body -->
    <string name="settings_feedback_body_android_version">Android version</string>
    <!-- Title of the dialog to create a new text file by inserting the name -->
    <string name="dialog_title_new_text_file">New text file</string>
    <!-- Title of the dialog to create a new file by inserting the name -->
    <string name="dialog_title_new_file">New file</string>
    <!-- Input field description in the create file dialog. -->
    <string name="context_new_file_name">File Name</string>
    <!-- Title of the dialog to create a new link by inserting the name, e.g. when try to share a web link to your Cloud Drive or incoming shares. -->
    <string name="dialog_title_new_link">Link name</string>
    <!-- Input field description in the create link dialog, e.g. when try to share a web link to your Cloud Drive or incoming shares. -->
    <string name="context_new_link_name">Link URL</string>
    <!-- Title of the field subject when a new file is created to upload -->
    <string name="new_file_subject_when_uploading">SUBJECT</string>
    <!-- Title of the field content when a new file is created to upload -->
    <string name="new_file_content_when_uploading">CONTENT</string>
    <!-- Title of the field email when a new contact is created to upload -->
    <string name="new_file_email_when_uploading">EMAIL</string>
    <!-- Item of a menu to forward a message chat to another chatroom -->
    <string name="forward_menu_item">Forward</string>
    <!-- name of the button to attach file from MEGA to another app -->
    <string name="general_attach">Attach</string>
    <!-- when add or share a file with a new contact, it can type by name or mail -->
    <string name="type_contact">Contact’s name or email</string>
    <!-- when add or share a file with a new contact, message displayed to warn that the maximum number has been reached -->
    <string name="max_add_contact">No more contacts can be added at this time</string>
    <!-- when changing the password , the old password and new password are equals -->
    <string name="old_and_new_passwords_equals">The new password cannot be the same as the old password</string>
    <!-- Menu item -->
    <string name="action_search_by_date">Search by date</string>
    <!-- title of a button to apply search by date -->
    <string name="general_apply">Apply</string>
    <!-- title of a button to apply search by month -->
    <string name="general_search_month">Last month</string>
    <!-- title of a button to apply search by year -->
    <string name="general_search_year">Last year</string>
    <!-- title of a Search by date tag -->
    <string name="label_set_day">Set day</string>
    <!-- the user can’t choose this date -->
    <string name="snackbar_search_by_date">Date required is not valid</string>
    <!-- Error shown when the user left a name empty -->
    <string name="empty_name">Invalid name</string>
    <!-- Error shown when the user left names empty and names typed with not allowed characters -->
    <string name="general_incorrect_names">Please correct your filenames before proceeding</string>
    <!-- Error text for invalid characters -->
    <string name="invalid_characters">Invalid characters</string>
    <!-- Error shown when the user writes a character not allowed -->
    <string name="invalid_characters_defined">The following characters are not allowed: ” * / : &lt; &gt; ? \ |</string>
    <!-- Warning show to the user after try to import files to MEGA with empty names. Plural. When more than one file name have this error. -->
    <plurals name="empty_names">
        <item quantity="one">File name cannot be empty.</item>
        <item quantity="other">File names cannot be empty.</item>
    </plurals>
    <!-- Label shown when audio file is playing -->
    <string name="audio_play">Audio File</string>
    <!-- when open PDF Viewer, the pdf that it try to open is damaged or does not exist -->
    <string name="corrupt_pdf_dialog_text">Error. The pdf file is corrupted or does not exist.</string>
    <!-- Label to include info of the user email in the feedback form -->
    <string name="user_account_feedback">User account</string>
    <!-- Label shown in MEGA pdf-viewer when it open a PDF save in smartphone storage -->
    <string name="save_to_mega">Save to my \nCloud Drive</string>
    <!-- Error message when creating a chat one to one with a contact that already has a chat -->
    <string name="chat_already_exists">The chat already exists</string>
    <!-- before sharing a file, has to be downloaded -->
    <string name="not_download">The file has not been downloaded yet</string>
    <!-- Error shown when a user is starting a chat or adding new participants in a group chat and writes a contact mail that has not added -->
    <string name="not_permited_add_email_to_invite">Only MEGA contacts can be added</string>
    <!-- Info label about the connectivity state of the chat -->
    <string name="invalid_connection_state">Reconnecting to chat</string>
    <!-- Message show when a call cannot be established -->
    <string name="call_error">An error has occurred and the call cannot be connected.</string>
    <!-- Title of dialog to evaluate the app -->
    <string name="title_evaluate_the_app_panel">Like the MEGA Mobile App?</string>
    <!-- Label to show rate the app -->
    <string name="rate_the_app_panel">Yes, rate the app</string>
    <!-- Label to show send feedback -->
    <string name="send_feedback_panel">No, send feedback</string>
    <!-- title of the section advanced options on the get link screen -->
    <string name="link_advanced_options">Advanced options</string>
    <!-- Message to show when users deny to permit the permissions to read and write on external storage on setting default download location -->
    <string name="download_requires_permission">MEGA needs read and write permissions to your external storage to download files there.</string>
    <!-- Default download location is on old sd card, but currently the user installed a new SD card, need user to reset download location. -->
    <string name="old_sdcard_unavailable">The old SD card is not available, please set a new download location.</string>
    <!-- Dialog title to ask download to internal storage or external storage. -->
    <string name="title_select_download_location">Choose download location</string>
    <!-- Title of the section to invite contacts if the user has denied the contacts permmissions -->
    <string name="no_contacts_permissions">No contact permissions granted</string>
    <!-- Option of the sliding panel to go to QR code section -->
    <string name="choose_qr_option_panel">My QR code</string>
    <!-- Title of the screen that shows the options to the QR code -->
    <string name="section_qr_code">QR code</string>
    <!-- Option in menu of section  My QR code to reset the QR code -->
    <string name="action_reset_qr">Reset QR code</string>
    <!-- Option in menu of section  My QR code to delete the QR code -->
    <string name="action_delete_qr">Delete QR code</string>
    <!-- Option shown in QR code bottom sheet dialog to save QR code in Cloud Drive -->
    <string name="save_cloud_drive">To Cloud Drive</string>
    <!-- Option shown in QR code bottom sheet dialog to save QR code in File System -->
    <string name="save_file_system">To file system</string>
    <!-- Title of QR code section -->
    <string name="section_my_code">My code</string>
    <!-- Title of QR code scan section -->
    <string name="section_scan_code">Scan code</string>
    <!-- Title of QR code settings that permits or not contacts that scan my QR code will be automatically added to my contact list -->
    <string name="settings_qrcode_autoaccept">Auto-accept</string>
    <!-- Subtitle of QR code settings auto-accept -->
    <string name="setting_subtitle_qrcode_autoccept">MEGA users who scan your QR code will be automatically added to your contact list.</string>
    <!-- Subtitle of QR code settings that reset the code -->
    <string name="setting_subtitle_qrcode_reset">Previous QR code will no longer be valid</string>
    <!-- Text shown when it has been copied the QR code link -->
    <string name="qrcode_link_copied">Link copied to the clipboard</string>
    <!-- Text shown when it has been reseted the QR code successfully -->
    <string name="qrcode_reset_successfully">QR code successfully reset</string>
    <!-- Text shown when it has been deleted the QR code successfully -->
    <string name="qrcode_delete_successfully">QR code successfully deleted</string>
    <!-- Text shown when it has not been reseted the QR code successfully -->
    <string name="qrcode_reset_not_successfully">QR code not reset due to an error. Please try again.</string>
    <!-- Text shown when it has not been delete the QR code successfully -->
    <string name="qrcode_delete_not_successfully">QR code not deleted due to an error. Please try again.</string>
    <!-- Title of dialog shown when a contact request has been sent with QR code -->
    <string name="invite_sent">Invite sent</string>
    <!-- Text of dialog shown when a contact request has been sent. -->
    <string name="invite_sent_text">The user has been invited and will appear in your contact list once accepted.</string>
    <!-- Text of dialog shown when multiple contacts request has been sent -->
    <string name="invite_sent_text_multi">The users have been invited and will appear in your contact list once accepted.</string>
    <!-- Text shown when it tries to share the QR and occurs an error to process the action -->
    <string name="error_share_qr">An error occurred while trying to share the QR file. Perhaps the file does not exist. Please try again later.</string>
    <!-- Text shown when it tries to upload to Cloud Drive the QR and occurs an error to process the action -->
    <string name="error_upload_qr">An error occurred while trying to upload the QR file. Perhaps the file does not exist. Please try again later.</string>
    <!-- Text shown when it tries to download to File System the QR and occurs an error to process the action -->
    <string name="error_download_qr">An error occurred while trying to download the QR file. Perhaps the file does not exist. Please try again later.</string>
    <!-- Text shown when it tries to download to File System the QR and the action has success -->
    <string name="success_download_qr">The QR Code has been downloaded successfully to %s</string>
    <!-- Title of dialog shown when a contact request has not been sent with QR code -->
    <string name="invite_not_sent">Invite not sent</string>
    <!-- Text of dialog shown when a contact request has not been sent with QR code -->
    <string name="invite_not_sent_text">The QR code or contact link is invalid. Please try to scan a valid code or to open a valid link.</string>
    <!-- Text of dialog shown when a contact request has not been sent with QR code because of is already a contact -->
    <string name="invite_not_sent_text_already_contact">The invitation has not been sent. %s is already in your contacts list.</string>
    <!-- Text of dialog shown when a contact request has not been sent with QR code because of some error -->
    <string name="invite_not_sent_text_error">An error occurred and the invitation has not been sent.</string>
    <!-- Text of alert dialog informing that the qr is generating -->
    <string name="generatin_qr">Generating QR code&#8230;</string>
    <!-- Title of QR code scan menu item -->
    <string name="menu_item_scan_code">Scan QR code</string>
    <!-- get the contact link and copy it -->
    <string name="button_copy_link">Copy link</string>
    <!-- Create QR code -->
    <string name="button_create_qr">Create QR code</string>
    <!-- Text shown when it has been created the QR code successfully -->
    <string name="qrcode_create_successfully">QR code successfully created</string>
    <!-- Text shown in QR code scan fragment to help and guide the user in the action -->
    <string name="qrcode_scan_help">Line up the QR code to scan it with your device’s camera</string>
    <!-- positive button on dialog to view a contact -->
    <string name="contact_view">View</string>
    <!-- Item menu option to reproduce audio or video in external reproductors -->
    <string name="external_play">Open with</string>
    <!-- to share a file using Facebook, Whatsapp, etc -->
    <string name="context_share">Share using</string>
    <!-- Message shown if the user choose enable button and he is not logged in -->
    <string name="error_enable_chat_before_login">Please log in before enabling the chat</string>
    <!-- title of a tag to search for a specific period within the search by date option in Camera upload -->
    <string name="label_set_period">Set period</string>
    <!-- Text of the empty screen when there are not chat conversations -->
    <string name="context_empty_chat_recent">[B]Invite friends to [/B][A]Chat[/A][B] and enjoy our encrypted platform with privacy and security[/B]</string>
    <!-- Text of the empty screen when there are not elements in the Rubbish Bin -->
    <string name="context_empty_rubbish_bin">[B]Empty [/B][A]Rubbish Bin[/A]</string>
    <!-- Text of the empty screen when there are not elements in  Inbox -->
    <string name="context_empty_inbox">[B]No files in your [/B][A]Inbox[/A]</string>
    <!-- Text of the empty screen when there are not elements in Cloud Drive -->
    <string name="context_empty_cloud_drive">[B]No files in your [/B][A]Cloud Drive[/A]</string>
    <!-- Text of the empty screen when there are not elements in Saved for Offline -->
    <string name="context_empty_offline">[B]No files [/B][A]Saved for Offline[/A]</string>
    <!-- Text of the empty screen when there are not contacts. No dot at the end because is for an empty state. The format placeholders are to showing it in different colors. -->
    <string name="context_empty_contacts">[B]No [/B][A]Contacts[/A]</string>
    <!-- Message shown when the user has no chats -->
    <string name="recent_chat_empty">[A]No[/A] [B]Conversations[/B]</string>
    <!-- Message shown when the chat is section is loading the conversations -->
    <string name="recent_chat_loading_conversations">[A]Loading[/A] [B]Conversations&#8230;[/B]</string>
    <!-- Text of the empty screen when there are not elements in Incoming -->
    <string name="context_empty_incoming">[B]No [/B][A]Incoming Shared folders[/A]</string>
    <!-- Text of the empty screen when there are not elements in Outgoing -->
    <string name="context_empty_outgoing">[B]No [/B][A]Outgoing Shared folders[/A]</string>
    <!-- Text of the empty screen when there are not elements in Links. Please, keep the place holders to format the string -->
    <string name="context_empty_links">[B]No [/B][A]Public Links[/A][B][/B]</string>
    <!-- Title of the sent requests tab. Capital letters -->
    <string name="tab_sent_requests">Sent requests</string>
    <!-- Title of the received requests tab. Capital letters -->
    <string name="tab_received_requests">Received requests</string>
    <!-- Title dialog overquota error -->
    <string name="overquota_alert_title">Storage quota exceeded</string>
    <!-- error message shown when an account confirmation link or reset password link is invalid for unknown reasons -->
    <string name="invalid_link">Invalid link, please ask for a new valid link</string>
    <!-- error message shown on the link password dialog if the password typed in was wrong -->
    <string name="invalid_link_password">Invalid link password</string>
    <!-- Error message shown when user tries to open a not valid MEGA link -->
    <string name="open_link_not_valid_link">The link you are trying to open is not a valid MEGA link.</string>
    <!-- Message shown when a link is being processing -->
    <string name="processing_link">Processing link&#8230;</string>
    <!-- Message shown when it is creating an acount and it is been introduced a very weak or weak password -->
    <string name="passwd_weak">Your password is easily guessed. Try making your password longer. Combine uppercase and lowercase letters. Add special characters. Do not use names or dictionary words.</string>
    <!-- Message shown when it is creating an acount and it is been introduced a medium password -->
    <string name="passwd_medium">Your password is good enough to proceed, but it is recommended to strengthen your password further.</string>
    <!-- Message shown when it is creating an acount and it is been introduced a good password -->
    <string name="passwd_good">This password will withstand most typical brute-force attacks. Please ensure that you will remember it.</string>
    <!-- Message shown when it is creating an acount and it is been introduced a strong password -->
    <string name="passwd_strong">This password will withstand most sophisticated brute-force attacks. Please ensure that you will remember it.</string>
    <!-- Password very weak -->
    <string name="pass_very_weak">Very weak</string>
    <!-- Password weak -->
    <string name="pass_weak">Weak</string>
    <!-- Password medium -->
    <string name="pass_medium">Medium</string>
    <!-- Password good -->
    <string name="pass_good">Good</string>
    <!-- Password strong -->
    <string name="pass_strong">Strong</string>
    <!-- Text displayed in several parts when there is a call in progress (notification, recent chats list, etc). -->
    <string name="title_notification_call_in_progress">Call in progress</string>
    <!-- Subtitle of the notification shown on the action bar when there is a call in progress -->
    <string name="action_notification_call_in_progress">Tap to go back to the call</string>
    <!-- Button in the notification shown on the action bar when there is a call in progress -->
    <string name="button_notification_call_in_progress">Return to the call</string>
    <!-- When it lists contacts of MEGA, the title of list’s header -->
    <string name="contacts_mega">On MEGA</string>
    <!-- When it lists contacts of phone, the title of list’s header -->
    <string name="contacts_phone">Phone contacts</string>
    <!-- Message error shown when trying to log in on an account has been suspended due to multiple breaches of Terms of Service -->
    <string name="account_suspended_multiple_breaches_ToS">Your account has been suspended due to multiple breaches of MEGA’s Terms of Service. Please check your email inbox.</string>
    <!-- Message error shown when trying to log in on an account has been suspended due to breach of Terms of Service -->
    <string name="account_suspended_breache_ToS">Your account was terminated due to a breach of MEGA’s Terms of Service including, but not limited to, clause 15.</string>
    <!-- In a chat conversation when you try to send device’s images but images are still loading -->
    <string name="file_storage_loading">Loading files</string>
    <!-- In a chat conversation when you try to send device’s images but there aren’t available images -->
    <string name="file_storage_empty_folder">No files</string>
    <!-- Size in bytes. The placeholder is for the size value, please adjust the position based on linguistics -->
    <string name="label_file_size_byte">%s B</string>
    <!-- Size in kilobytes. The placeholder is for the size value, please adjust the position based on linguistics -->
    <string name="label_file_size_kilo_byte">%s KB</string>
    <!-- Size in megabytes. The placeholder is for the size value, please adjust the position based on linguistics -->
    <string name="label_file_size_mega_byte">%s MB</string>
    <!-- Size in gigabytes. The placeholder is for the size value, please adjust the position based on linguistics -->
    <string name="label_file_size_giga_byte">%s GB</string>
    <!-- Size in terabytes. The placeholder is for the size value, please adjust the position based on linguistics -->
    <string name="label_file_size_tera_byte">%s TB</string>
    <!-- Speed in bytes. The placeholder is for the speed value, please adjust the position based on linguistics -->
    <string name="label_file_speed_byte">%s B/s</string>
    <!-- Speed in kilobytes. The placeholder is for the speed value, please adjust the position based on linguistics -->
    <string name="label_file_speed_kilo_byte">%s KB/s</string>
    <!-- Speed in megabytes. The placeholder is for the speed value, please adjust the position based on linguistics -->
    <string name="label_file_speed_mega_byte">%s MB/s</string>
    <!-- Speed in gigabytes. The placeholder is for the speed value, please adjust the position based on linguistics -->
    <string name="label_file_speed_giga_byte">%s GB/s</string>
    <!-- Speed in terabytes. The placeholder is for the speed value, please adjust the position based on linguistics -->
    <string name="label_file_speed_tera_byte">%s TB/s</string>
    <!-- Size in megabytes. -->
    <string name="label_mega_byte">MB</string>
    <!-- Number of versions of a file shown on the screen info of the file, version items -->
    <plurals name="number_of_versions">
        <item quantity="one">%1$d version</item>
        <item quantity="other">%1$d versions</item>
    </plurals>
    <!-- Title of the section Versions for files -->
    <string name="title_section_versions">Versions</string>
    <!-- Header of the item to show the current version of a file in a list -->
    <string name="header_current_section_item">Current version</string>
    <!--  -->
    <plurals name="header_previous_section_item">
        <item quantity="one">Previous version</item>
        <item quantity="other">Previous versions</item>
    </plurals>
    <!-- option menu to revert a file version -->
    <string name="general_revert">Revert</string>
    <!-- option menu to clear all the previous versions -->
    <string name="menu_item_clear_versions">Clear previous versions</string>
    <!-- Title of the dialog to confirm that a version os going to be deleted, version items -->
    <plurals name="title_dialog_delete_version">
        <item quantity="one">Delete version?</item>
        <item quantity="other">Delete versions?</item>
    </plurals>
    <!-- Content of the dialog to confirm that a version is going to be deleted -->
    <string name="content_dialog_delete_version">This version will be permanently removed.</string>
    <!-- Content of the dialog to confirm that several versions are going to be deleted -->
    <string name="content_dialog_delete_multiple_version">These %d versions will be permanently removed.</string>
    <!-- Title of the notification shown when a file is uploading to a chat -->
    <string name="chat_upload_title_notification">Chat uploading</string>
    <!-- Label for the option on setting to set up the quality of multimedia files uploaded to the chat -->
    <string name="settings_chat_upload_quality">Video quality</string>
    <!-- Label for the option on setting to set up the quality of video files to be uploaded -->
    <string name="settings_video_upload_quality">Video Quality</string>
    <!-- Text shown when the user refuses to permit the storage permission when enable camera upload -->
    <string name="on_refuse_storage_permission">Camera Uploads needs to access your photos and other media on your device. Please go to the settings page and grant permission.</string>
    <!-- the options for the option on setting to set up the quality of multimedia files uploaded to the chat, the options of medium quality multimedia file to  upload. -->
    <string-array name="settings_chat_upload_quality_entries">
        <item>Original quality</item>
        <item>Medium quality</item>
    </string-array>
    <!-- Title of the notification for a missed call -->
    <string name="missed_call_notification_title">Missed call</string>
    <!-- Refers to a location of file -->
    <string name="file_properties_info_location">Location</string>
    <!-- Title of the label to show the size of the current files inside a folder -->
    <string name="file_properties_folder_current_versions">Current versions</string>
    <!-- Title of the label to show the size of the versioned files inside a folder -->
    <string name="file_properties_folder_previous_versions">Previous versions</string>
    <!-- Number of versioned files inside a folder shown on the screen info of the folder, version items -->
    <plurals name="number_of_versions_inside_folder">
        <item quantity="one">%1$d versioned file</item>
        <item quantity="other">%1$d versioned files</item>
    </plurals>
    <!-- Confirmation message after forwarding one or several messages, version items -->
    <string name="messages_forwarded_success">Messages forwarded</string>
    <!-- Error message after forwarding one or several messages to several chats -->
    <string name="messages_forwarded_error">Error. Not correctly forwarded</string>
    <!-- Error message if any of the forwarded messages fails, message items -->
    <plurals name="messages_forwarded_partial_error">
        <item quantity="one">Error. %1$d message not successfully forwarded</item>
        <item quantity="other">Error. %1$d messages not successfully forwarded</item>
    </plurals>
    <!-- Error non existing resource after forwarding one or several messages to several chats, message items -->
    <plurals name="messages_forwarded_error_not_available">
        <item quantity="one">Error. The resource is no longer available</item>
        <item quantity="other">Error. The resources are no longer available</item>
    </plurals>
    <!-- The title of fragment Turn on Notifications -->
    <string name="turn_on_notifications_title">Turn on Notifications</string>
    <!-- The subtitle of fragment Turn on Notifications -->
    <string name="turn_on_notifications_subtitle">This way, you will see new messages\non your Android phone instantly.</string>
    <!-- First step to turn on notifications -->
    <string name="turn_on_notifications_first_step">Open Android device [A]Settings[/A]</string>
    <!-- Second step to turn on notifications -->
    <string name="turn_on_notifications_second_step">Open [A]Apps &amp; notifications[/A]</string>
    <!-- Third step to turn on notifications -->
    <string name="turn_on_notifications_third_step">Select [A]MEGA[/A]</string>
    <!-- Fourth step to turn on notifications -->
    <string name="turn_on_notifications_fourth_step">Open [A]App notifications[/A]</string>
    <!-- Fifth step to turn on notifications -->
    <string name="turn_on_notifications_fifth_step">Switch to On and select your preferences</string>
    <!-- Alert message after sending to chat one or several messages to several chats, version items -->
    <plurals name="files_send_to_chat_success">
        <item quantity="one">File sent</item>
        <item quantity="other">Files sent</item>
    </plurals>
    <!-- Error message after sending to chat one or several messages to several chats -->
    <string name="files_send_to_chat_error">Error. Not correctly sent</string>
    <!-- menu option to send a file to a chat -->
    <string name="context_send_file_to_chat">Send to chat</string>
    <!-- Title of the dialog ‘Do you remember your password?’ -->
    <string name="remember_pwd_dialog_title">Do you remember your password?</string>
    <!-- Text of the dialog ‘Recovery Key exported’ when the user wants logout -->
    <string name="remember_pwd_dialog_text_logout">You are about to log out, please test your password to ensure you remember it.\nIf you lose your password, you will lose access to your MEGA data.</string>
    <!-- Text of the dialog ‘Do you remember your password?’ -->
    <string name="remember_pwd_dialog_text">Please test your password to ensure you remember it. If you lose your password, you will lose access to your MEGA data.</string>
    <!-- Dialog option that permits user do not show it again -->
    <string name="general_do_not_show">Do not show again</string>
    <!-- Button of the dialog ‘Do you remember your password?’ that permits user test his password -->
    <string name="remember_pwd_dialog_button_test">Test password</string>
    <!-- Title of the activity that permits user test his password -->
    <string name="test_pwd_title">Test your password</string>
    <!-- Message shown to the user when is testing her password and it is correct -->
    <string name="test_pwd_accepted">Password accepted</string>
    <!-- Message shown to the user when is testing her password and it is wrong -->
    <string name="test_pwd_wrong">Wrong password.\nBackup your Recovery Key as soon as possible!</string>
    <!-- Text of the dialog ‘Recovery Key exported’ when the user wants logout -->
    <string name="recovery_key_exported_dialog_text_logout">You are about to log out, please test your password to ensure you remember it.\nIf you lose your password, you will lose access to your MEGA data.</string>
    <!-- Option that permits user copy to clipboard -->
    <string name="option_copy_to_clipboard">Copy to clipboard</string>
    <!-- Option that permits user export his recovery key -->
    <string name="option_export_recovery_key">Export Recovery Key</string>
    <!-- Option that permits user logout -->
    <string name="proceed_to_logout">Proceed to logout</string>
    <!-- Title of the preference Recovery key on Settings section -->
    <string name="recovery_key_bottom_sheet">Recovery Key</string>
    <!-- Option that permits user save on File System -->
    <string name="option_save_on_filesystem">Save on File System</string>
    <!-- Message shown when something has been copied to clipboard -->
    <string name="message_copied_to_clipboard">Copied to clipboard</string>
    <!-- text of the label to show that you have messages unread in the chat conversation -->
    <string name="message_jump_latest">Jump to latest</string>
    <!-- text of the label to show that you have new messages in the chat conversation -->
    <string name="message_new_messages">New messages</string>
    <!-- Title of the notification shown on the action bar when there is a incoming call -->
    <string name="notification_subtitle_incoming">Incoming call</string>
    <!-- Text for the notification action to launch the incoming call page -->
    <string name="notification_incoming_action">Go to the call</string>
    <!-- Text asking to go to system setting to enable allow display over other apps (needed for calls in Android 10) -->
    <string name="notification_enable_display">MEGA background pop-ups are disabled.\nTap to change the settings.</string>
    <!-- Subtitle to show the number of unread messages on a chat, unread messages -->
    <plurals name="number_unread_messages">
        <item quantity="one">%1$s unread message</item>
        <item quantity="other">%1$s unread messages</item>
    </plurals>
    <!-- Notification title to show the number of unread chats, unread messages -->
    <plurals name="plural_number_messages_chat_notification">
        <item quantity="one">%1$d unread chat</item>
        <item quantity="other">%1$d unread chats</item>
    </plurals>
    <!-- Message shown when a chat is opened and the messages are being recovered -->
    <string name="chat_loading_messages">[A]Loading[/A] [B]Messages&#8230;[/B]</string>
    <!-- Error message shown when opening a file link which doesn’t exist -->
    <string name="general_error_internal_node_not_found">File or folder not found. Are you logged in with a different account in your browser? You can only access files or folders from the account you are currently logged in with in the app</string>
    <!-- menu option to loop video or audio file -->
    <string name="context_loop_video">Loop</string>
    <!-- Title of the category Security options on Settings section -->
    <string name="settings_security_options_title">Security</string>
    <!-- Title of the preference Recovery key on Settings section -->
    <string name="settings_recovery_key_title">Backup Recovery Key</string>
    <!-- Summary of the preference Recovery key on Settings section -->
    <string name="settings_recovery_key_summary">Exporting the Recovery Key and keeping it in a secure location enables you to set a new password without data loss.</string>
    <!-- message when a temporary error on logging in is due to connectivity issues -->
    <string name="login_connectivity_issues">Unable to reach MEGA. Please check your connectivity or try again later.</string>
    <!-- message when a temporary error on logging in is due to servers busy -->
    <string name="login_servers_busy">Servers are too busy. Please wait.</string>
    <!-- message when a temporary error on logging in is due to SDK is waiting for the server to complete a request due to an API lock -->
    <string name="login_API_lock">This process is taking longer than expected. Please wait.</string>
    <!-- message when a temporary error on logging in is due to SDK is waiting for the server to complete a request due to a rate limit -->
    <string name="login_API_rate">Too many requests. Please wait.</string>
    <!-- Message when previous login is being cancelled -->
    <string name="login_in_progress">Cancelling login process. Please wait&#8230;</string>
    <!-- when open audio video player, the file that it try to open is not supported -->
    <string name="unsupported_file_type">Unsupported file type.</string>
    <!-- when open audio video player, the file that it try to open is damaged or does not exist -->
    <string name="corrupt_video_dialog_text">Error. The file is corrupted or does not exist.</string>
    <!-- Title of the screen Playlist -->
    <string name="section_playlist">Playlist</string>
    <!-- Text shown in playlist subtitle item when a file is reproducing -->
    <string name="playlist_state_playing">Now playing&#8230;</string>
    <!-- Text shown in playlist subtitle item when a file is reproducing but it is paused -->
    <string name="playlist_state_paused">Paused</string>
    <!-- Menu option to print the recovery key from Offline section -->
    <string name="context_option_print">Print</string>
    <!-- Message when the recovery key has been successfully saved on the filesystem -->
    <string name="save_MK_confirmation">The Recovery Key has been successfully saved</string>
    <!-- label to indicate that a share is still pending on outgoing shares of a node -->
    <string name="pending_outshare_indicator">(Pending)</string>
    <!-- Title of the dialog to disable the rich links previews on chat -->
    <string name="option_enable_chat_rich_preview">Rich URL Previews</string>
    <!-- Button to allow the rich links previews on chat -->
    <string name="button_always_rich_links">Always Allow</string>
    <!-- Button do not allow now the rich links previews on chat -->
    <string name="button_not_now_rich_links">Not Now</string>
    <!-- Button do not allow the rich links previews on chat -->
    <string name="button_never_rich_links">Never</string>
    <!-- Title of the dialog to enable the rich links previews on chat -->
    <string name="title_enable_rich_links">Enable rich URL previews</string>
    <!-- Text of the dialog to enable the rich links previews on chat -->
    <string name="text_enable_rich_links">Enhance the MEGAchat experience. URL content will be retrieved without end-to-end encryption.</string>
    <!-- Subtitle of a MEGA rich link without the decryption key -->
    <string name="subtitle_mega_rich_link_no_key">Tap to enter the Decryption Key</string>
    <!-- when the user tries to creates a MEGA account or tries to change his password and the password strength is very weak -->
    <string name="error_password">Please enter a stronger password</string>
    <!-- title of the notification for an acceptance of a contact request -->
    <string name="title_acceptance_contact_request_notification">New contact</string>
    <!-- Notification title to show the number of incoming contact request, contact requests -->
    <plurals name="plural_number_contact_request_notification">
        <item quantity="one">%1$d pending contact request</item>
        <item quantity="other">%1$d pending contact requests</item>
    </plurals>
    <!-- title of the notification for a new incoming contact request -->
    <string name="title_new_contact_request_notification">New contact request</string>
    <!-- Hint shown in the field to write a message in the chat screen (chat with customized title) -->
    <string name="type_message_hint_with_title">Write message to “%s”&#8230;</string>
    <!-- Empty state message shown in the screen when there are not any active transfer -->
    <string name="transfers_empty_new">[B]No active[/B][A] Transfers[/A]</string>
    <!-- Empty state message shown in the screen when there are not any active transfer -->
    <string name="completed_transfers_empty_new">[B]No completed[/B][A] Transfers[/A]</string>
    <!-- Empty state text that indicates that a folder is currently empty -->
    <string name="file_browser_empty_folder_new">[B]Empty[/B][A] Folder[/A]</string>
    <!-- Hint shown in the field to write a message in the chat screen (chat with customized title) -->
    <string name="type_message_hint_with_customized_title">Write message to “%s”&#8230;</string>
    <!-- Hint shown in the field to write a message in the chat screen (chat with default title) -->
    <string name="type_message_hint_with_default_title">Write message to %s&#8230;</string>
    <!-- Title of setting Two-Factor Authentication -->
    <string name="settings_2fa">Two-Factor Authentication</string>
    <!-- Subtitle of setting Two-Factor Authentication when the preference is disabled -->
    <string name="setting_subtitle_2fa">Two-Factor Authentication is a second layer of security for your account.</string>
    <!-- Title of the screen Two-Factor Authentication -->
    <string name="title_2fa">Why do you need two-factor authentication?</string>
    <!--  -->
    <string name="two_factor_authentication_explain">Two-factor authentication is a second layer of security for your account. Which means that even if someone knows your password they cannot access it, without also having access to the six digit code only you have access to.</string>
    <!-- Button that permits user begin with the process of enable Two-Factor Authentication -->
    <string name="button_setup_2fa">Begin Setup</string>
    <!-- Text that explain how to do with Two-Factor Authentication QR -->
    <string name="explain_qr_seed_2fa_1">Scan or copy the seed to your Authenticator App.</string>
    <!-- Text that explain how to do with Two-Factor Authentication seed -->
    <string name="explain_qr_seed_2fa_2">Be sure to backup this seed to a safe place in case you lose your device.</string>
    <!-- Text that explain how to confirm Two-Factor Authentication -->
    <string name="explain_confirm_2fa">Please enter the 6-digit code generated by your Authenticator App.</string>
    <!-- Text button -->
    <string name="general_verify">Verify</string>
    <!-- Text button -->
    <string name="general_next">Next</string>
    <!-- Text button -->
    <string name="general_previous">Previous</string>
    <!-- Text of the alert dialog to inform the user when an error occurs when try to enable seed or QR of Two-Factor Authentication -->
    <string name="qr_seed_text_error">An error occurred generating the seed or QR code, please try again.</string>
    <!-- Title of the screen shown when the user enabled correctly Two-Factor Authentication -->
    <string name="title_2fa_enabled">Two-Factor Authentication Enabled</string>
    <!-- Description of the screen shown when the user enabled correctly Two-Factor Authentication -->
    <string name="description_2fa_enabled">Next time you log in to your account you will be asked to enter a 6-digit code provided by your Authenticator App.</string>
    <!-- Recommendation displayed after enable Two-Factor Authentication -->
    <string name="recommendation_2fa_enabled">Please save your <b>Recovery Key</b> in a safe location, to avoid issues in case you lose access to your app, or if you want to disable Two-Factor Authentication.</string>
    <!-- Error shown when a user tries to enable Two-Factor Authentication and introduce an invalid code -->
    <string name="pin_error_2fa">Invalid code</string>
    <!-- Title of screen Lost authenticator decive -->
    <string name="lost_your_authenticator_device">Lost your Authenticator device?</string>
    <!-- Title of screen Login verification with Two-Factor Authentication -->
    <string name="login_verification">Login Verification</string>
    <!-- Subtitle of screen verify Two-Factor Authentication for changing password -->
    <string name="verify_2fa_subtitle_change_password">Change password</string>
    <!-- Subtitle of screen verify Two-Factor Authentication for changing email -->
    <string name="verify_2fa_subtitle_change_email">Change email</string>
    <!-- Subtitle of screen verify Two-Factor Authentication for cancelling account -->
    <string name="verify_2fa_subtitle_delete_account">Delete account</string>
    <!-- Subtitle of screen verify Two-Factor Authentication for disabling Two-Factor Authentication -->
    <string name="verify_2fa_subtitle_diable_2fa">Disable</string>
    <!-- Title of screen Lost authenticator decive -->
    <string name="title_lost_authenticator_device">Lost your Authenticator device?</string>
    <!-- When the user tries to disable Two-Factor Authentication and some error ocurr in the process -->
    <string name="error_disable_2fa">An error occurred trying to disable Two-Factor Authentication. Please try again.</string>
    <!-- When the user tries to enable Two-Factor Authentication and some error ocurr in the process -->
    <string name="error_enable_2fa">An error occurred trying to enable Two-Factor Authentication. Please try again.</string>
    <!-- Title of the dialog shown when a new account is created to suggest user enable Two-Factor Authentication -->
    <string name="title_enable_2fa">Enable Two-Factor Authentication</string>
    <!-- Label shown when it disables the Two-Factor Authentication -->
    <string name="label_2fa_disabled">Two-Factor Authentication Disabled</string>
    <!-- Text of the button which action is to show the authentication apps -->
    <string name="open_app_button">Open in</string>
    <!-- message when trying to open a link that contains the seed to enable Two-Factor Authentication but there isn’t any app that open it -->
    <string name="intent_not_available_2fa">There isn’t any available app to enable Two-Factor Authentication on your device</string>
    <!-- Text button -->
    <string name="general_close">Close</string>
    <!-- Label shown when Two-Factor Authentication has been enabled to alert user that has to back up his Recovery Key before finish the process -->
    <string name="backup_rk_2fa_end">Export your Recovery Key to finish</string>
    <!-- Title of dialog shown when it tries to open an authentication app and there is no installed -->
    <string name="no_authentication_apps_title">Two-Factor Authentication App</string>
    <!-- Message shown to ask user if wants to open Google Play to install some authenticator app -->
    <string name="open_play_store_2fa">Would you like to open Google Play so you can install an Authenticator App?</string>
    <!-- Label Play Store -->
    <string name="play_store_label">Play Store</string>
    <!-- Text shown in an alert explaining how to continue to enable Two-Factor Authentication -->
    <string name="text_2fa_help">You need an authenticator app to enable 2FA on MEGA. You can download and install the Google Authenticator, Duo Mobile, Authy or Microsoft Authenticator app for your phone or tablet.</string>
    <!-- success message when importing multiple files from -->
    <string name="number_correctly_imported_from_chat">%d files shared successfully</string>
    <!-- error message when importing multiple files from chat -->
    <string name="number_no_imported_from_chat">%d files were not shared</string>
    <!-- button’s text to open a full screen image -->
    <string name="preview_content">Preview content</string>
    <!-- message shown when the user clicks on media file chat message, there is no network connection and the file is not been downloaded -->
    <string name="no_network_connection_on_play_file">No network connection. File has not been downloaded and cannot be streamed.</string>
    <!-- message shown when the user open a file, the file is not been opened due to unknown reason -->
    <string name="error_fail_to_open_file_general">Unable to open file.</string>
    <!-- message shown when the user open a file, there is no network connection and the file is not been downloaded -->
    <string name="error_fail_to_open_file_no_network">No network connection. Please reconnect to open the file.</string>
    <!-- message when trying to save for offline a file that already exists -->
    <string name="file_already_exists">File already exists in Saved for Offline</string>
    <!-- Error message if forwarding a message failed, many messages -->
    <plurals name="error_forwarding_messages">
        <item quantity="one">Message not forwarded</item>
        <item quantity="other">Messages not forwarded</item>
    </plurals>
    <!-- Title of the dialog to disable the rich links previews on chat -->
    <string name="title_confirmation_disable_rich_links">Rich URL previews</string>
    <!-- Text of the dialog to disable the rich links previews on chat -->
    <string name="text_confirmation_disable_rich_links">You are disabling rich URL previews. You can re-enable them in Settings. Do you want to continue?</string>
    <!-- Message shown when a call ends. -->
    <string name="call_missed_messages">[A]Missed call[/A]</string>
    <!-- Message shown when a call ends. -->
    <string name="call_rejected_messages">[A]Call was rejected[/A]</string>
    <!-- Message shown when a call ends. -->
    <string name="call_cancelled_messages">[A]Call was cancelled[/A]</string>
    <!-- Message shown when a call ends. -->
    <string name="call_failed_messages">[A]Call failed[/A]</string>
    <!-- Message shown when a call ends. -->
    <string name="call_not_answered_messages">[A]Call was not answered[/A]</string>
    <!-- Indicates that can type a contact email -->
    <string name="contact_email">Contact email</string>
    <!-- When it tries to add a contact in a list an is already added -->
    <string name="contact_not_added">You have already added this contact.</string>
    <!-- Content of a normal message that cannot be recognized -->
    <string name="error_message_invalid_format">Invalid message format</string>
    <!-- Content of a normal message that cannot be recognized -->
    <string name="error_message_invalid_signature">Invalid message signature</string>
    <!-- When the user tries to reproduce a file through streaming and ocurred an error creating it -->
    <string name="error_streaming">An error occurred trying to create the stream</string>
    <!-- Menu option to restore an item from the Rubbish bin -->
    <string name="context_restore">Restore</string>
    <!-- success message when a node was restore from Rubbish bin -->
    <string name="context_correctly_node_restored">Restored to %s</string>
    <!-- error message when a node was restore from Rubbish bin -->
    <string name="context_no_restored">An error occurred. Item not restored.</string>
    <!-- menu item from contact section to send a message to a contact -->
    <string name="context_send_message">Send Message</string>
    <!-- Message shown when a contact is successfully sent to several chats, more contacts -->
    <plurals name="plural_contact_sent_to_chats">
        <item quantity="one">Contact sent to chats successfully</item>
        <item quantity="other">Contacts sent to chats successfully</item>
    </plurals>
    <!-- Error message on opening a MEGAdrop folder link -->
    <string name="error_MEGAdrop_not_supported">MEGAdrop folders are not supported yet</string>
    <!-- Pre overquota error dialog when trying to copy or import a file -->
    <string name="pre_overquota_alert_text">This action cannot be completed as it would take you over your current storage limit. Would you like to upgrade your account?</string>
    <!-- Title of the section Archived chats -->
    <string name="archived_chats_title_section">Archived chats</string>
    <!-- Text of the option to show the arhived chat, it shows the number of archived chats -->
    <string name="archived_chats_show_option">Archived chats (%d)</string>
    <!-- Title of the option on the chat list to archive a chat -->
    <string name="archive_chat_option">Archive chat</string>
    <!-- Title of the option on the chat list to unarchive a chat -->
    <string name="unarchive_chat_option">Unarchive chat</string>
    <!-- Confirmation button of the dialog to archive a chat -->
    <string name="general_archive">Archive</string>
    <!-- Confirmation button of the dialog to unarchive a chat -->
    <string name="general_unarchive">Unarchive</string>
    <!-- Message shown when a chat is successfully archived, it shows the name of the chat -->
    <string name="success_archive_chat">%s chat was archived.</string>
    <!-- Error message shown when a chat has not be archived, it shows the name of the chat -->
    <string name="error_archive_chat">Error. %s chat was not archived.</string>
    <!-- Message shown when a chat is successfully unarchived, it shows the name of the chat -->
    <string name="success_unarchive_chat">%s chat was unarchived.</string>
    <!-- Error message shown when a chat has not be unarchived, it shows the name of the chat -->
    <string name="error_unarchive_chat">Error. %s chat was not able to be unarchived.</string>
    <!-- Message shown when the user has no archived chats -->
    <string name="archived_chats_empty">[A]No[/A] [B]Archived Chats[/B]</string>
    <!-- Subtitle of chat screen when the chat is inactive -->
    <string name="inactive_chat">Inactive chat</string>
    <!-- Subtitle of chat screen when the chat is archived -->
    <string name="archived_chat">Archived chat</string>
    <!-- Title of the layout to join a group call from the chat screen -->
    <string name="join_call_layout">Tap to join the call</string>
    <!-- Label shown when the user wants to add contacts into his MEGA account -->
    <string name="invite_contacts">Invite contacts</string>
    <!-- Label shown when the user wants to share something with other contacts -->
    <string name="share_with">Share with</string>
    <!-- Message shown while the contact list from the device and from MEGA is being read and then shown to the user -->
    <string name="contacts_list_empty_text_loading_share">Loading contacts&#8230;</string>
    <!-- Title of the screen New Group -->
    <string name="title_new_group">New group</string>
    <!-- Subtitle of the screen New Group -->
    <string name="subtitle_new_group">Type group name</string>
    <!-- Hint of edittext shown when it is creating a new group to guide user to type the name of the group -->
    <string name="hint_type_group">Name your group</string>
    <!-- Text of the confirm dialog shown when it wants to remove a contact from a chat -->
    <string name="confirmation_delete_contact">Remove %s from this chat?</string>
    <!-- Settings preference title to show file versions info of the account -->
    <string name="settings_file_management_file_versions_title">File versions</string>
    <!-- Settings preference subtitle to show file versions info of the account -->
    <string name="settings_file_management_file_versions_subtitle">%1$d file versions, taking a total of %2$s</string>
    <!-- Title of the section File management on Settings section -->
    <string name="settings_file_management_category">File Management</string>
    <!-- Option in Settings to delete all the versions of the account -->
    <string name="settings_file_management_delete_versions">Delete all older versions of my files</string>
    <!-- subtitle of the option in Settings to delete all the versions of the account -->
    <string name="settings_file_management_subtitle_delete_versions">All current files will remain. Only historic versions of your files will be deleted.</string>
    <!-- Text of the dialog to delete all the file versions of the account -->
    <string name="text_confirmation_dialog_delete_versions">You are about to delete the version histories of all files. Any file version shared to you from a contact will need to be deleted by them.\n\nPlease note that the current files will not be deleted.</string>
    <!-- success message when deleting all the versions of the account -->
    <string name="success_delete_versions">File versions successfully deleted</string>
    <!-- error message when deleting all the versions of the account -->
    <string name="error_delete_versions">An error occurred while trying to delete all previous versions of your files, please try again later.</string>
    <!-- Title of the option to enable or disable file versioning on Settings section -->
    <string name="settings_enable_file_versioning_title">File Versioning</string>
    <!-- Subtitle of the option to enable or disable file versioning on Settings section -->
    <string name="settings_enable_file_versioning_subtitle">Enable or disable file versioning for your entire account.\nDisabling file versioning does not prevent your contacts from creating new versions in shared folders.</string>
    <!-- section title to select a chat to send a file -->
    <string name="choose_chat">Choose chat</string>
    <!-- Hint shown to guide user on activity add contacts -->
    <string name="type_mail">Tap, enter name or email</string>
    <!-- Text of the confirm dialog shown when it wants to add a contact from a QR scaned -->
    <string name="confirmation_invite_contact">Add %s to your contacts?</string>
    <!-- Text of the confirm dialog shown when it wants to add a contact from a QR scaned and is already added before -->
    <string name="confirmation_not_invite_contact">You have already added the contact %s.</string>
    <!-- Text of the confirm dialog shown when it wants to add a contact from a QR scaned and is already added before -->
    <string name="confirmation_invite_contact_already_added">You have already added the contact %s.</string>
    <!-- Text of the confirm dialog shown when it wants to add a contact from a QR scaned -->
    <string name="confirmation_share_contact">Share with %s?</string>
    <!-- Text button for init a group chat -->
    <string name="new_group_chat_label">New group chat</string>
    <!-- Label shown when the user wants to add contacts into a chat conversation -->
    <string name="send_contacts">Send contacts</string>
    <!-- Title of the alert when the account have been logged out from another client -->
    <string name="title_alert_logged_out">Logged out</string>
    <!-- Text shown to indicate user that his account has already been confirmed -->
    <string name="account_confirmed">Your account has been activated. Please log in.</string>
    <!-- Text shown to indicate user that his account should be confirmed typing his password -->
    <string name="confirm_account">Please enter your password to confirm your account</string>
    <!-- Error shown if a user tries to add their own email address as a contact -->
    <string name="error_own_email_as_contact">There’s no need to add your own email address</string>
    <!-- Error shown when a user tries to enable Two-Factor Authentication and introduce an invalid code -->
    <string name="invalid_code">Invalid code</string>
    <!-- Text of the dialog shown when the storage of a FREE account is almost full -->
    <string name="text_almost_full_warning">Cloud Drive is almost full. Upgrade to Pro and get up to %1$s of storage and %2$s of transfer quota.</string>
    <!-- Text of the dialog shown when the storage of a PRO I or II account is almost full -->
    <string name="text_almost_full_warning_pro_account">Cloud Drive is almost full. Upgrade now and get up to %1$s of storage and %2$s of transfer quota.</string>
    <!-- Text of the dialog shown when the storage of a PRO III account is almost full -->
    <string name="text_almost_full_warning_pro3_account">Cloud Drive is almost full. If you need more storage please contact MEGA support to get a custom plan.</string>
    <!-- Text of the dialog shown when the storage of a FREE account is full -->
    <string name="text_storage_full_warning">Cloud Drive is full. Upgrade to Pro and get up to %1$s of storage and %2$s of transfer quota.</string>
    <!-- Text of the dialog shown when the storage of a PRO I or II account is full -->
    <string name="text_storage_full_warning_pro_account">Cloud Drive is full. Upgrade now and get up to %1$s of storage and %2$s of transfer quota.</string>
    <!-- Text of the dialog shown when the storage of a PRO III account is full -->
    <string name="text_storage_full_warning_pro3_account">Cloud Drive is full. If you need more storage please contact MEGA support to get a custom plan.</string>
    <!-- Button of the dialog shown when the storage is almost full to see the available PRO plans -->
    <string name="button_plans_almost_full_warning">See plans</string>
    <!-- Button of the dialog shown when the storage is almost full to custom a plan -->
    <string name="button_custom_almost_full_warning">Custom plan</string>
    <!-- Button of the dialog shown when the storage is almost full to get bonus -->
    <string name="button_bonus_almost_full_warning">Get Bonus</string>
    <!-- Mail title to upgrade to a custom plan -->
    <string name="title_mail_upgrade_plan">Upgrade to a custom plan</string>
    <!-- Mail subject to upgrade to a custom plan -->
    <string name="subject_mail_upgrade_plan">Ask us how you can upgrade to a custom plan:</string>
    <!-- Used in chat list screen to indicate in a chat list item that the message was sent by me, followed by the message -->
    <string name="word_me">Me:</string>
    <!-- Title of the button in the contact info screen to start an audio call -->
    <string name="call_button">Call</string>
    <!-- Title of the button in the contact info screen to send a message -->
    <string name="message_button">Message</string>
    <!-- Title of the button in the contact info screen to start a video call -->
    <string name="video_button">Video</string>
    <!-- Title of file explorer to send a link -->
    <string name="title_file_explorer_send_link">Send link to&#8230;</string>
    <!-- Title of chat explorer to send a link or file to a chat -->
    <string name="title_chat_explorer">Send to&#8230;</string>
    <!-- Title of cloud explorer to upload a link or file -->
    <string name="title_cloud_explorer">Upload to&#8230;</string>
    <!-- More button in contact info page -->
    <string name="contact_info_button_more">More</string>
    <!-- Section title to select a file to perform an action, more files -->
    <plurals name="plural_select_file">
        <item quantity="one">Choose File</item>
        <item quantity="other">Choose Files</item>
    </plurals>
    <!-- Title of confirmation dialog of sending invitation to a contact -->
    <string name="title_confirm_send_invitation">Invite %1$s?</string>
    <!-- Title of shared folder explorer to choose a folder to perform an action -->
    <string name="title_share_folder_explorer">Choose folder</string>
    <!-- Popup message shown if an user try to login while there is still living transfer -->
    <string name="login_warning_abort_transfers">All transfers will be cancelled, do you want to log in?</string>
    <!-- Popup message shown if an user try to login while there is still living transfer -->
    <string name="logout_warning_abort_transfers">All transfers will be cancelled, do you want to log out?</string>
    <!-- Label to explain the read only participant permission in the options panel of the group info screen -->
    <string name="subtitle_read_only_permissions">Read-only</string>
    <!-- Label shown the total space and the used space in an account -->
    <string name="used_space">[A]%1$s [/A][B]of %2$s used[/B]</string>
    <!-- title of the alert dialog when the user is changing the API URL to staging -->
    <string name="staging_api_url_title">Change to a test server?</string>
    <!-- Text of the alert dialog when the user is changing the API URL to staging -->
    <string name="staging_api_url_text">Are you sure you want to change to a test server? Your account may suffer irrecoverable problems.</string>
    <!-- Title of the confirmation dialog to open the camera app and lose the relay of the local camera on the in progress call -->
    <string name="title_confirmation_open_camera_on_chat">Open camera?</string>
    <!-- Text of the confirmation dialog to open the camera app and lose the relay of the local camera on the in progress call -->
    <string name="confirmation_open_camera_on_chat">If you open the camera, your video transmission will be paused in the current call.</string>
    <!-- Title of the notification when there is unknown activity on the Chat -->
    <string name="notification_chat_undefined_title">Chat activity</string>
    <!-- Content of the notification when there is unknown activity on the Chat -->
    <string name="notification_chat_undefined_content">You may have new messages</string>
    <!-- When app is retrieving push message -->
    <string name="retrieving_message_title">Retrieving message</string>
    <!-- Title of Rubbish bin scheduler option in settings to enable or disable the functionality -->
    <string name="settings_rb_scheduler_enable_title">Rubbish Bin Clearing Scheduler</string>
    <!-- Subtitle of Rubbish bin scheduler option in settings to enable or disable the functionality in free accounts -->
    <string name="settings_rb_scheduler_enable_subtitle">The Rubbish Bin is cleared for you automatically.</string>
    <!-- Title of Rubbish bin scheduler option in settings to enable or disable the functionality in PRO accounts -->
    <string name="settings_rb_scheduler_enable_period_PRO">The minimum period is 7 days.</string>
    <!-- Title of Rubbish bin scheduler option in settings to enable or disable the functionality in PRO accounts -->
    <string name="settings_rb_scheduler_enable_period_FREE">The minimum period is 7 days and your maximum period is 30 days.</string>
    <!-- Sub title of compression queue notification option in settings indicating the size limits. Please keep the placeholders because are to show the size limits including units in runtime. For example: The minimum size is 100MB and the maximum size is 1000MB. -->
    <string name="settings_compression_queue_subtitle">The minimum size is %1$s and the maximum size is %2$s.</string>
    <!-- Title of Rubbish bin scheduler option in settings to set up the number of days of the rubbish bin scheduler -->
    <string name="settings_rb_scheduler_select_days_title">Remove files older than</string>
    <!-- Time in days (plural). The placeholder is for the time value, please adjust the position based on linguistics -->
    <string name="settings_rb_scheduler_select_days_subtitle">%d days</string>
    <!-- Title of popup that userd to set compression queue size (in MB) in settings -->
    <string name="settings_video_compression_queue_size_popup_title">Notify me when size is larger than</string>
    <!-- Title of compression queue size option in settings -->
    <string name="settings_video_compression_queue_size_title">If videos to compress are larger than</string>
    <!-- Text of the alert when a FREE user tries to disable the RB scheduler -->
    <string name="settings_rb_scheduler_alert_disabling">To disable the Rubbish Bin clearing scheduler or set a longer retention period, please subscribe to a Pro plan.</string>
    <!-- Picker text to choose custom retention time. This option indicates several days -->
    <string name="hint_days">days</string>
    <!-- Title of the option to generate a public chat link -->
    <string name="get_chat_link_option">Get chat link</string>
    <!-- Title of the option to manage a public chat link -->
    <string name="manage_chat_link_option">Manage chat link</string>
    <!-- Title of the option to make a public chat private -->
    <string name="make_chat_private_option">Enable Encryption Key Rotation</string>
    <!-- Title of the view to inform that a chat is private -->
    <string name="private_chat">Encryption key rotation enabled</string>
    <!-- Text of the dialog to change a public chat to private (enable encryption key rotation) -->
    <string name="make_chat_private_option_text">Encryption key rotation is slightly more secure, but does not allow you to create a chat link and new participants will not see past messages.</string>
    <!-- Text of the option to change a public chat to private (enable encrypted key rotation) -->
    <string name="make_chat_private_not_available_text">Encryption key rotation is disabled for conversations with more than 100 participants.</string>
    <!-- Warning show to the user when tries to make private a public chat and the chat has more than 100 participants -->
    <string name="warning_make_chat_private">Unable to convert this chat to private because the participants limit has been exceeded.</string>
    <!-- Text shown when a moderator of a chat create a chat link. Please keep the placeholder because is to show the moderator’s name in runtime. -->
    <string name="message_created_chat_link">[A]%1$s[/A][B] created a chat link.[/B]</string>
    <!-- Text shown when a moderator of a chat delete a chat link. Please keep the placeholder because is to show the moderator’s name in runtime. -->
    <string name="message_deleted_chat_link">[A]%1$s[/A][B] removed the chat link.[/B]</string>
    <!-- Title of the option to delete a chat link -->
    <string name="action_delete_link">Delete chat link</string>
    <!-- Title of the alert when a chat link is invalid -->
    <string name="title_alert_chat_link_error">Chat link</string>
    <!-- Text of the dialog to confirm after closing all other sessions -->
    <string name="confirmation_close_sessions_text">This will log you out on all other active sessions except the current one.</string>
    <!-- Title of the dialog to confirm after closing all other sessions -->
    <string name="confirmation_close_sessions_title">Do you want to close all other sessions?</string>
    <!-- Subtitle chat screen for groups with permissions and not archived, Plural of participant. 2 participants -->
    <string name="number_of_participants">%d participants</string>
    <!-- Label of the button to join a chat by a chat link -->
    <string name="action_join">Join</string>
    <!-- Label for observers of a group chat -->
    <string name="observers_chat_label">Observers</string>
    <!-- Message on the title of the chat screen if there were any error loading the chat link -->
    <string name="error_chat_link">Error loading the chat link.</string>
    <!-- Message on the title of the chat screen if there were any error loading the chat link without logging -->
    <string name="error_chat_link_init_error">Error initialising chat when loading the chat link.</string>
    <!-- Message on the alert to preview a chat link if the user is already a participant -->
    <string name="alert_already_participant_chat_link">You are already participating in this chat.</string>
    <!-- Message on the alert to close a chat preview if the link is invalid -->
    <string name="alert_invalid_preview">This chat preview is no longer available. If you leave the preview, you won’t be able to reopen it.</string>
    <!-- Text shown when a moderator changes the chat to private. Please keep the placeholder because is to show the moderator’s name in runtime. -->
    <string name="message_set_chat_private">[A]%1$s[/A][B] enabled encryption key rotation.[/B]</string>
    <!-- error message shown when a chat link is invalid -->
    <string name="invalid_chat_link">This conversation is no longer available</string>
    <!-- error message shown when a chat link is not well formed -->
    <string name="invalid_chat_link_args">Invalid chat link</string>
    <!-- When it is creating a new group chat, this option permits to establish it private or public -->
    <string name="ekr_label">Encryption key rotation</string>
    <!-- Text of the dialog to change a public chat to private (enable encryption key rotation) -->
    <string name="ekr_explanation">Encryption key rotation is slightly more secure, but does not allow you to create a chat link and new participants will not see past messages.</string>
    <!-- Text of the dialog to change a public chat to private (enable encryption key rotation) -->
    <string name="subtitle_chat_message_enabled_ERK">Encryption key rotation is slightly more secure, but does not allow you to create a chat link and new participants will not see past messages.</string>
    <!-- Menu item -->
    <string name="action_open_chat_link">Open chat link</string>
    <!-- Message shown when a contact request has not been sent because the invitation has been sent before -->
    <string name="invite_not_sent_already_sent">The invitation to contact %s has been sent before and can be consulted in the Sent Requests tab.</string>
    <!-- Label shown to indicate the QR is saving in Cloud Drive -->
    <string name="save_qr_cloud_drive">Saving %s in Cloud Drive&#8230;</string>
    <!-- General label for folders -->
    <string name="general_folders">Folders</string>
    <!-- General label for files -->
    <string name="general_files">Files</string>
    <!-- Item menu option upon right click on one or multiple files -->
    <string name="general_save_to_device">Save to device</string>
    <!-- Title of cloud explorer to upload a file -->
    <string name="title_upload_explorer">Upload to MEGA</string>
    <!-- Label choose destination -->
    <string name="choose_destionation">Choose destination</string>
    <!-- Label that indicates show more items -->
    <string name="general_show_more">Show More</string>
    <!-- Label that indicates show less items -->
    <string name="general_show_less">Show Less</string>
    <!-- Subtitle of the historic notification for a new contact request -->
    <string name="notification_new_contact_request">[A]%s [/A][B]sent you a contact request.[/B]</string>
    <!-- Subtitle of the historic notification for a new contact -->
    <string name="notification_new_contact">[A]%s [/A][B]is now a contact.[/B]</string>
    <!-- Subtitle of the historic notification for a new shared folder -->
    <string name="notification_new_shared_folder">[B]New shared folder from [/B][A]%s.[/A]</string>
    <!-- Subtitle of the historic notification for a reminder new contact request -->
    <string name="notification_reminder_contact_request">[A]Reminder: [/A][B]%s [/B][C]sent you a contact request.[/C]</string>
    <!-- Title of the historic notification for a contact request cancelled -->
    <string name="title_contact_request_notification_cancelled">Contact request cancelled</string>
    <!-- Subtitle of the historic notification for contact request cancelled -->
    <string name="subtitle_contact_request_notification_cancelled">[A]%s [/A][B]cancelled the contact request.[/B]</string>
    <!-- Title of the historic notification when an user deletes you as contact -->
    <string name="title_contact_notification_deleted">Contact deleted</string>
    <!-- Subtitle of the historic notification when an user deletes you as contact -->
    <string name="subtitle_contact_notification_deleted">[A]%s [/A][B]deleted you as a contact.[/B]</string>
    <!-- Title of the historic notification when an user blocks you as contact -->
    <string name="title_contact_notification_blocked">Contact blocked</string>
    <!-- Subtitle of the historic notification when an user blocks you as contact -->
    <string name="subtitle_contact_notification_blocked">[A]%s [/A][B]blocked you as a contact.[/B]</string>
    <!-- Item of the navigation title for the notification section when there is any unread -->
    <string name="section_notification_with_unread">Notifications [A](%1$d)[/A]</string>
    <!-- Text shown in the notifications section. When a contact has nickname, nickname (email) will be shown -->
    <string name="section_notification_user_with_nickname">[A]%1$s (%2$s)[/A]</string>
    <!-- Title of the historic notification for an account deleted -->
    <string name="title_account_notification_deleted">Account deleted</string>
    <!-- Subtitle of the historic notification for an account deleted -->
    <string name="subtitle_account_notification_deleted">[B]The account [/B][A]%s[/A][B] has been deleted.[/B]</string>
    <!-- Subtitle of file takedown historic notification -->
    <string name="subtitle_file_takedown_notification">[A]Your publicly shared file [/A][B]%s[/B][C] has been taken down.[/C]</string>
    <!-- Subtitle of folder takedown historic notification -->
    <string name="subtitle_folder_takedown_notification">[A]Your publicly shared folder [/A][B]%s[/B][C] has been taken down.[/C]</string>
    <!-- Popup notification text on mouse-over of taken down file. -->
    <string name="message_file_takedown_pop_out_notification">This file has been the subject of a takedown notice.</string>
    <!-- Popup notification text on mouse-over taken down folder. -->
    <string name="message_folder_takedown_pop_out_notification">This folder has been the subject of a takedown notice.</string>
    <!-- option to dispute taken down file or folder -->
    <string name="dispute_takendown_file">Dispute Takedown</string>
    <!-- Error shown when download a file that has violated ToS/AUP. -->
    <string name="error_download_takendown_node">Not accessible due to ToS/AUP violation</string>
    <!-- Alert shown when some files were not downloaded due to ToS/AUP violation, Plural of taken down files. 2 files -->
    <plurals name="alert_taken_down_files">
        <item quantity="one">%d file was not downloaded due to ToS/AUP violation.</item>
        <item quantity="other">%d files were not downloaded due to ToS/AUP violation.</item>
    </plurals>
    <!-- Subtitle of a file takedown reinstated historic notification -->
    <string name="subtitle_file_takedown_reinstated_notification">[A]Your publicly shared file [/A][B]%s[/B][C] has been reinstated.[/C]</string>
    <!-- Subtitle of a folder takedown reinstated historic notification -->
    <string name="subtitle_folder_takedown_reinstated_notification">[A]Your publicly shared folder [/A][B]%s[/B][C] has been reinstated.[/C]</string>
    <!-- Title of the historic notification for outgoing contact requests -->
    <string name="title_outgoing_contact_request">Sent request</string>
    <!-- Title of the historic notification for incoming contact requests -->
    <string name="title_incoming_contact_request">Received request</string>
    <!-- Subtitle of the historic notification for contact request denied -->
    <string name="subtitle_outgoing_contact_request_denied">[A]%s [/A][B]denied your contact request.[/B]</string>
    <!-- Subtitle of the historic notification for contact request accepted -->
    <string name="subtitle_outgoing_contact_request_accepted">[A]%s [/A][B]accepted your contact request.[/B]</string>
    <!-- Subtitle of the historic notification for deleted shared folders (one or many) -->
    <string name="notification_deleted_shared_folder">[B]Access to folders shared by [/B][A]%s[/A][B] were removed.[/B]</string>
    <!-- Subtitle of the historic notification when a contact leaves a shared folder -->
    <string name="notification_left_shared_folder">[A]%s[/A][B] has left a shared folder.[/B]</string>
    <!-- Subtitle of the historic notification when a contact leaves a shared folder and the name of the folder is known -->
    <string name="notification_left_shared_folder_with_name">[A]%1$s[/A][B] has left the shared folder [/B][A]%2$s.[/A]</string>
    <!-- Subtitle of the historic notification for incoming contact request ignored -->
    <string name="subtitle_incoming_contact_request_ignored">[B]Contact request from [/B][A]%s [/A][B]was ignored[/B]</string>
    <!-- Subtitle of the historic notification for incoming contact request accepted -->
    <string name="subtitle_incoming_contact_request_accepted">[B]Contact request from [/B][A]%s [/A][B]was accepted[/B]</string>
    <!-- Subtitle of the historic notification for incoming contact request declined -->
    <string name="subtitle_incoming_contact_request_denied">[B]Contact request from [/B][A]%s [/A][B]was declined[/B]</string>
    <!-- Subtitle of the Upgrade account section -->
    <string name="type_of_my_account">Your current account is [A]%s[/A]</string>
    <!-- Footnote to clarify the storage space is subject to the achievement program -->
    <string name="footnote_achievements">Subject to your participation in our achievements program.</string>
    <!-- Title label for the current payment method during account upgrading -->
    <string name="payment_method">Payment method</string>
    <!-- title of billing period -->
    <string name="billing_period_title">Billing period</string>
    <!-- Option of one-off (month) billing. Placeholder: purchase price. -->
    <string name="billed_one_off_month">[A]One-off (month)[/A] %s</string>
    <!-- Option of one-off (year) billing. Placeholder: purchase price. -->
    <string name="billed_one_off_year">[A]One-off (year)[/A] %s</string>
    <!-- Option of monthly billing period. Placeholder: purchase price -->
    <string name="billed_monthly_text">[A]Monthly[/A] %s/month</string>
    <!-- Option of yearly billing period. Placeholder: purchase price -->
    <string name="billed_yearly_text">[A]Yearly[/A] %s/year</string>
    <!-- dialog option cancel in alert dialog -->
    <string name="button_cancel">Cancel</string>
    <!-- dialog option continue in alert dialog -->
    <string name="button_continue">Continue</string>
    <!-- one of the payment methods -->
    <string name="payment_method_google_wallet">[A]Google Pay[/A] (subscription)</string>
    <!-- one of the payment methods -->
    <string name="payment_method_huawei_wallet">[A]HUAWEI Pay[/A] (subscription)</string>
    <!-- Capital letters. Text of the label of a new historic notifications -->
    <string name="new_label_notification_item">NEW</string>
    <!-- When user is on PRO 3 plan, we will display an extra label to notify user that they can still contact support to have a customised plan. -->
    <string name="label_custom_plan">To upgrade your current subscription, please contact our support team for a [A]custom plan[/A].</string>
    <!-- Input field description in the create file dialog. -->
    <string name="context_new_file_name_hint">file name</string>
    <!-- Option in Settings section to enable the last active connection in chat -->
    <string name="option_enable_last_green_chat">Show Last seen&#8230;</string>
    <!-- Subtitle of the option in Settings section to enable the last active connection in chat -->
    <string name="subtitle_option_enable_last_green_chat">Allow your contacts to see the last time you were active on MEGA.</string>
    <!-- title of notification when device is out of storage during camera upload -->
    <string name="title_out_of_space">Not enough storage space</string>
    <!-- message will be shown when there is not enough space to perform camera upload. -->
    <string name="message_out_of_space">Not enough storage space to perform video compression.</string>
    <!-- the title of the notification that displays when compression larger than setting -->
    <string name="title_compression_size_over_limit">Video compression size is too large</string>
    <!-- the content message of the notification that displays when compression larger than setting, placeholder: size in MB -->
    <string name="message_compression_size_over_limit">The total size of the videos to compress exceeds %s, please put your device on charge to continue.</string>
    <!-- Message displayed when the user changes the ‘Keep file names as in the device’ setting -->
    <string name="message_keep_device_name">This setting will take effect the next time Camera Uploads runs</string>
    <!-- Notification message when compressing video to show the compressed percentage. Please, keep the placeholder because it is for adding the percentage value at runtime. -->
    <string name="message_compress_video">%s has been compressed</string>
    <!-- notification title when compressing video -->
    <string name="title_compress_video">Compressing Videos %1$d/%2$d</string>
    <!-- error message pops up when user selected an invalid folder for camera upload -->
    <string name="error_invalid_folder_selected">Invalid folder selected</string>
    <!-- Indicates the content of a folder is 1 folder and 1 file. Middle height point is to separate two fragments of text and it was not to be considered a punctuation mark. -->
    <string name="one_folder_one_file">1 folder · 1 file</string>
    <!-- Indicates the content of a folder is 1 folder and some files. The placeholder is to set the number of files. e.g. 1 folder · 7 files. Middle height point is to separate two fragments of text and it was not to be considered a punctuation mark. -->
    <string name="one_folder_several_files">1 folder · %1$d files</string>
    <!-- on the section notifications indicates the number of files added to a shared folder, Plural of file. 2 files -->
    <plurals name="num_files_with_parameter">
        <item quantity="one">%d file</item>
        <item quantity="other">%d files</item>
    </plurals>
    <!-- on the section notifications indicates the number of folder added to a shared folder, Plural of folder/directory. 2 folders -->
    <plurals name="num_folders_with_parameter">
        <item quantity="one">%d folder</item>
        <item quantity="other">%d folders</item>
    </plurals>
    <!-- Indicates the content of a folder is some folders and some files. Plural of files. e.g. 7 folders · 2 files. Middle height point is to separate two fragments of text and it was not to be considered a punctuation mark. -->
    <plurals name="num_folders_num_files">
        <item quantity="one">%1$d folders · 1 file</item>
        <item quantity="other">%1$d folders · %2$d files</item>
    </plurals>
    <!-- Subtitle of the historic notification for new additions inside an existing shared folder. Placeholders are: email who added the folders or files, number of folders added, number of files added -->
    <string name="subtitle_notification_added_folders_and_files">[A]%1$s[/A][B] added %2$s and %3$s[/B]</string>
    <!-- Subtitle of the historic notification for new additions inside an existing shared folder, Plural of file. 2 files -->
    <plurals name="subtitle_notification_added_files">
        <item quantity="one">[A]%1$s [/A][B]added %2$d file.[/B]</item>
        <item quantity="other">[A]%1$s [/A][B]added %2$d files.[/B]</item>
    </plurals>
    <!-- Subtitle of the historic notification for deletions inside an existing shared folder, Plural of item. 2 items -->
    <plurals name="subtitle_notification_deleted_items">
        <item quantity="one">[A]%1$s [/A][B]deleted %2$d item.[/B]</item>
        <item quantity="other">[A]%1$s [/A][B]deleted %2$d items.[/B]</item>
    </plurals>
    <!-- Subtitle of the historic notification for new additions inside an existing shared folder, Plural of folder. 2 folders -->
    <plurals name="subtitle_notification_added_folders">
        <item quantity="one">[A]%1$s [/A][B]added %2$d folder.[/B]</item>
        <item quantity="other">[A]%1$s [/A][B]added %2$d folders.[/B]</item>
    </plurals>
    <!-- Subtitle chat screen for groups with permissions and not archived, Plural of participant. 2 participants -->
    <plurals name="subtitle_of_group_chat">
        <item quantity="one">%d participant</item>
        <item quantity="other">%d participants</item>
    </plurals>
    <!--  -->
    <string name="custom_subtitle_of_group_chat">%1$s and %2$d more</string>
    <!-- Error when the user tries to get a public chat link for a chat with the default title -->
    <string name="message_error_set_title_get_link">Before you can generate a link for this chat, you need to set a description:</string>
    <!-- success alert when the user copy a chat link to the clipboard -->
    <string name="chat_link_copied_clipboard">Chat link copied to the clipboard</string>
    <!-- Label to show the price of each plan in the upgrade account section -->
    <string name="type_month">[A]From[/A] %s / [A]month[/A] *</string>
    <!-- the meaning of the asterisk in monthly* and annually* payment -->
    <string name="upgrade_comment">* Recurring subscription can be cancelled any time before the renewal date.</string>
    <!-- Message shown when a call starts. -->
    <string name="call_started_messages">Call Started</string>
    <!-- Title of the dialog to inform about a SSL error -->
    <string name="ssl_error_dialog_title">SSL key error</string>
    <!-- Text of the dialog to inform about a SSL error -->
    <string name="ssl_error_dialog_text">MEGA is unable to establish a secure connection using SSL. You may be on a public Wi-Fi network with additional requirements.</string>
    <!-- Text of the empty screen for the notifications section -->
    <string name="context_empty_notifications">[B]No [/B][A]Notifications[/A]</string>
    <!-- Permissions screen title -->
    <string name="general_setup_mega">Setup MEGA</string>
    <!-- Permissions screen explanation -->
    <string name="setup_mega_explanation">MEGA needs your permission to access your media and files for sharing. Other access permissions may be needed for exchanging encrypted messages and to make secure calls.</string>
    <!-- Title of the screen asking permissions for files -->
    <string name="allow_acces_media_title">Allow access to photos, media and files.</string>
    <!-- Subtitle of the screen asking permissions for files -->
    <string name="allow_acces_media_subtitle">MEGA needs your permission to access files for sharing.</string>
    <!-- Title of the screen asking permissions for camera -->
    <string name="allow_acces_camera_title">Enable camera</string>
    <!-- Subtitle of the screen asking permissions for camera -->
    <string name="allow_acces_camera_subtitle">Allow access to your camera to scan documents, take pictures and make video calls.</string>
    <!-- Title of the screen asking permissions for microphone and write in log calls -->
    <string name="allow_acces_calls_title">Enable calls</string>
    <!-- Title of the screen asking permissions for contacts -->
    <string name="allow_acces_contact_title">Grant access to your address book</string>
    <!-- Subtitle of the screen asking permissions for contacts -->
    <string name="allow_acces_contact_subtitle">Easily discover contacts from your address book on MEGA.</string>
    <!-- Explanation under the subtitle of asking permissions for contacts to explain that MEGA will never use the address book data for any other purpose -->
    <string name="allow_access_contact_explanation">MEGA will not use this data for any other purpose and will never interact with your contacts without your consent.</string>
    <!-- Subtitle of the screen asking permissions for microphone -->
    <string name="allow_acces_calls_subtitle_microphone">Allow access to your microphone to make encrypted calls.</string>
    <!-- General enable access -->
    <string name="general_enable_access">Grant access</string>
    <!-- Title of the option on chat info screen to list all the files sent to the chat -->
    <string name="title_chat_shared_files_info">Shared files</string>
    <!-- Error mesage when trying to remove an uploading attachment that has already finished -->
    <string name="error_message_already_sent">Attachment already sent</string>
    <!-- Message shown when a group call ends. -->
    <string name="group_call_ended_message">[A]Group call ended[/A][C]. Duration: [/C]</string>
    <!-- Message to indicate a call has ended and indicate the call duration. -->
    <string name="call_ended_message">[A]Call ended[/A][C]. Duration: [/C]</string>
    <!-- Message that shows the hours of a call when it ends, more hours -->
    <plurals name="plural_call_ended_messages_hours">
        <item quantity="one">[B]%1$s hour[/B]</item>
        <item quantity="other">[B]%1$s hours[/B]</item>
    </plurals>
    <!-- Message that shows the minutes of a call when it ends, more minutes -->
    <plurals name="plural_call_ended_messages_minutes">
        <item quantity="one">[B]%1$s minute[/B]</item>
        <item quantity="other">[B]%1$s minutes[/B]</item>
    </plurals>
    <!-- Message that shows the seconds of a call when it ends, more seconds -->
    <plurals name="plural_call_ended_messages_seconds">
        <item quantity="one">[B]%1$d second[/B]</item>
        <item quantity="other">[B]%1$d seconds[/B]</item>
    </plurals>
    <!-- Message to indicate a call has ended without indicate the call duration. -->
    <string name="call_ended_no_duration_message">[A]Call ended[/A]</string>
    <!-- Message to indicate a group call has ended without indicate the call duration. -->
    <string name="group_call_ended_no_duration_message">[A]Group call ended[/A]</string>
    <!-- String that appears when we show the last activity of a contact, when the last activity was today. For example: Last seen today 11:34a.m. -->
    <string name="last_seen_today">[A]Last seen [/A]today %1$s</string>
    <!-- String that appears when we show the last activity of a contact, but it’s been a long time ago that we don’t see any activity from that user -->
    <string name="last_seen_long_time_ago">[A]Last seen [/A]a long time ago</string>
    <!-- String that appears when we show the last activity of a contact, when the last activity was before today. For example: Last seen March 14th,2018 11:34a.m. -->
    <string name="last_seen_general">[A]Last seen [/A]%1$s %2$s</string>
    <!-- label today -->
    <string name="label_today">Today</string>
    <!-- label yesterday -->
    <string name="label_yesterday">Yesterday</string>
    <!-- label tomorrow -->
    <string name="label_tomorrow">Tomorrow</string>
    <!-- Text of the empty screen for the chat shared files -->
    <string name="context_empty_shared_files">[B]No [/B][A]Shared Files[/A]</string>
    <!-- Text to indicate that a contact has joined a group call -->
    <string name="contact_joined_the_call">%1$s joined the call</string>
    <!-- Text to indicate that a contact has left a group call -->
    <string name="contact_left_the_call">%1$s left the call</string>
    <!-- Warning show when a call cannot start because there are too many participants in the group chat -->
    <string name="call_error_too_many_participants_start">Call cannot start because the maximum number of participants has been exceeded.</string>
    <!-- Message show when a call cannot be established because there are too many participants in the group call -->
    <string name="call_error_too_many_participants">Call cannot be joined as the maximum number of participants has been exceeded.</string>
    <!-- Message show when a call cannot be established because there are too many participants in the group -->
    <string name="call_error_too_many_participants_join">Unable to join the group call due to the maximum number of participants reached</string>
    <!-- Message show when a user cannot activate the video in a group call because the max number of videos has been reached -->
    <string name="call_error_too_many_video">Video call cannot be joined as the maximum number of participants has been exceeded.</string>
    <!-- Message show when a user cannot put the call on hold -->
    <string name="call_error_call_on_hold">Call cannot be put on hold.</string>
    <!-- Error message shown when a file cannot be opened by other app using the open with option menu -->
    <string name="error_open_file_with">An error has occurred and the file cannot be opened with this app.</string>
    <!-- Subtitle of the call screen when a incoming call is just starting -->
    <string name="incoming_call_starting">Incoming call&#8230;</string>
    <!-- Subtitle of the call screen when a outgoing call is just starting -->
    <string name="outgoing_call_starting">Calling&#8230;</string>
    <!-- Content of a invalid meta message -->
    <string name="error_meta_message_invalid">Message contains invalid metadata</string>
    <!-- Title of the activity that sends a location -->
    <string name="title_activity_maps">Send location</string>
    <!-- Label layout on maps activity that permits send current location -->
    <string name="current_location_label">Send your current location</string>
    <!-- Label layout on maps activity that permits send current location. Placeholder is the current location -->
    <string name="current_location_landscape_label">Send your current location: [A]%1$s[/A]</string>
    <!-- Label layout on maps activity indicating nearby places -->
    <string name="nearby_places_label">Nearby places</string>
    <!-- Message shown in a dialog explaining the consequences of accesing the location -->
    <string name="explanation_send_location">This location will be opened using a third party maps provider outside the end-to-end encrypted MEGA platform.</string>
    <!-- Title of the location marker set by the user -->
    <string name="title_marker_maps">Send This Location</string>
    <!-- Label shown when after a maps search and no places were found -->
    <string name="no_places_found">No places were found</string>
    <!-- Title of the dialog shown when the location is disabled -->
    <string name="gps_disabled">The GPS is disabled</string>
    <!-- Text of the dialog shown when the location is disabled for open location settings -->
    <string name="open_location_settings">Would you like to open the location settings?</string>
    <!-- Info shown in the subtitle of each row of the shared files to chat: sender name . date -->
    <string name="second_row_info_item_shared_file_chat">%1$s . %2$s</string>
    <!-- After the user ticketed ’Don’t ask again’ on permission request dialog and denied, tell the user, he/she can still grant MEGA the permission in system settings. -->
    <string name="on_permanently_denied">You still can grant MEGA permissions in your device’s settings</string>
    <!-- Explain why MEGA needs the reading contacts permission when users deny to grant MEGA the permission. -->
    <string name="explanation_for_contacts_permission">If you allow MEGA to access your address book, you will be able to discover your contacts more easily. MEGA will not use this data for any other purpose and will never interact with your contacts without your consent.</string>
    <!-- Confirmation message after forwarding one or several messages, version items -->
    <plurals name="messages_forwarded_success_plural">
        <item quantity="one">Message forwarded</item>
        <item quantity="other">Messages forwarded</item>
    </plurals>
    <!-- Title of a chat message that contains geolocation info -->
    <string name="title_geolocation_message">Pinned Location</string>
    <!-- Text of the button to indicate an attachment upload from file system -->
    <string name="attachment_upload_panel_from_device">From File System</string>
    <!-- Alert shown when a num of files have not been sent because of any error occurs, Plural of file. 2 files -->
    <plurals name="num_files_not_send">
        <item quantity="one">%d file was not sent to %d chats</item>
        <item quantity="other">%d files were not sent to %d chats</item>
    </plurals>
    <!-- Alert shown when a num of contacts have not been sent because of any error occurs, Plural of file. 2 files -->
    <plurals name="num_contacts_not_send">
        <item quantity="one">%d contact was not sent to %d chats</item>
        <item quantity="other">%d contacts were not sent to %d chats</item>
    </plurals>
    <!-- Alert shown when a num of messages have not been sent because of any error occurs, Plural of file. 2 files -->
    <plurals name="num_messages_not_send">
        <item quantity="one">%d message was not sent to %d chats</item>
        <item quantity="other">%d messages were not sent to %d chats</item>
    </plurals>
    <!-- How many local contacts have been on MEGA, Plural of local contact. 2 contacts -->
    <plurals name="quantity_of_local_contact">
        <item quantity="one">%d contact found on MEGA</item>
        <item quantity="other">%d contacts found on MEGA</item>
    </plurals>
    <!-- Label displayed on the top of the chat list if none of user’s phone contacts have a MEGA account. In other case here would appear all the user’s phone contacts that have a MEGA account. -->
    <string name="no_local_contacts_on_mega">Invite contact now?</string>
    <!-- To see whom in your local contacts has been on MEGA -->
    <string name="see_local_contacts_on_mega">Discover your contacts on MEGA</string>
    <!-- In APP, text used to ask for access to contacts -->
    <string name="grant_mega_access_contacts">Grant MEGA access to your address book to discover your contacts on MEGA.</string>
    <!-- Getting registered contacts -->
    <string name="get_registered_contacts">Loading contacts on MEGA&#8230;</string>
    <!-- Alert shown when some content have not been sent because of any error occurs -->
    <string name="content_not_send">The content was not sent to %d chats</string>
    <!-- Label shown when a new group chat has been created correctly -->
    <string name="new_group_chat_created">New group chat created successfully</string>
    <!-- Alert shown when some content is sharing with chats and they are processing -->
    <string name="preparing_chats">Preparing files</string>
    <!-- Label indicating some content has been sent as message -->
    <string name="sent_as_message">Sent as a message.</string>
    <!-- Error message when the attachment cannot be sent to any of the selected chats -->
    <string name="error_sent_as_message">Error. The file has not been sent to any of the selected chats</string>
    <!-- Action delete all file versions -->
    <string name="delete_versions">Delete previous versions</string>
    <!-- Title of the dialog shown when it wants to delete the version history of a file -->
    <string name="title_delete_version_history">Delete previous versions?</string>
    <!-- Text of the dialog shown when it wants to delete the version history of a file -->
    <string name="text_delete_version_history">Please note that the current file will not be deleted.</string>
    <!-- Alert shown when the version history was deleted correctly -->
    <string name="version_history_deleted">Previous versions deleted.</string>
    <!-- Alert shown when the version history was deleted erroneously -->
    <string name="version_history_deleted_erroneously">Previous versions not deleted.</string>
    <!-- Confirmation message after deleted file versions, version items -->
    <plurals name="versions_deleted_succesfully">
        <item quantity="one">%d version deleted successfully</item>
        <item quantity="other">%d versions deleted successfully</item>
    </plurals>
    <!-- Alert shown when several versions are not deleted successfully -->
    <plurals name="versions_not_deleted">
        <item quantity="one">%d version not deleted</item>
        <item quantity="other">%d versions not deleted</item>
    </plurals>
    <!-- Alert shown when the user tries to realize some action in chat and has not contacts -->
    <string name="no_contacts_invite">You have no MEGA contacts. Please invite friends from the Contacts section.</string>
    <!-- Invite button for chat top cell -->
    <string name="invite_more">Invite more</string>
    <!-- Title of first tour screen -->
    <string name="title_tour_one">You hold the keys</string>
    <!-- Content of first tour screen -->
    <string name="content_tour_one">Security is why we exist, your files are safe with us behind a well oiled encryption machine where only you can access your files.</string>
    <!-- Title of second tour screen -->
    <string name="title_tour_two">Encrypted chat</string>
    <!-- Content of second tour screen -->
    <string name="content_tour_two">Fully encrypted chat with voice and video calls, group messaging and file sharing integration with your Cloud Drive.</string>
    <!-- Title of third tour screen -->
    <string name="title_tour_three">Create your Network</string>
    <!-- Content of third tour screen -->
    <string name="content_tour_three">Add contacts, create a network, collaborate, and make voice and video calls without ever leaving MEGA</string>
    <!-- Title of fourth tour screen -->
    <string name="title_tour_four">Your Photos in the Cloud</string>
    <!-- Content of fourth tour screen -->
    <string name="content_tour_four">Camera Uploads is an essential feature for any mobile device and we have got you covered. Create your account now.</string>
    <!-- Title of the dialog shown when a pdf required password -->
    <string name="title_pdf_password">Enter your password</string>
    <!-- Text of the dialog shown when a pdf required password -->
    <string name="text_pdf_password">%s is a password protected PDF document. Please enter the password to open the PDF.</string>
    <!-- Error of the dialog shown wen a pdf required password and the user types a wrong password -->
    <string name="error_pdf_password">You have entered the wrong password, please try again.</string>
    <!-- Error of the dialog shown wen a pdf required password and the user has been typed three times a wrong password -->
    <string name="error_max_pdf_password">The password you have entered is not valid.</string>
    <!-- Alert shown when a user tries to open a file from a zip and the file is unknown or has not been possible to unzip correctly -->
    <string name="unknownn_file">It is not possible to open the file. It is an unknown file type or it has not been possible to unzip the file successfully.</string>
    <!-- Alert shown when exists some call and the user tries to play an audio or video -->
    <string name="not_allow_play_alert">It is not possible to play media files while there is a call in progress.</string>
    <!-- Text shown in the list of chats when there is a call in progress but I am not on it -->
    <string name="ongoing_call_messages">Ongoing Call</string>
    <!-- Title of the layout to join a group call from the chat screen. The placeholder indicates the user who initiated the call -->
    <string name="join_call_layout_in_group_call">%s started a group call. Tap to join.</string>
    <!-- Title of the layout to return to a call -->
    <string name="call_in_progress_layout">Tap to return to call</string>
    <!-- message displayed when you try to start a call but it is not possible because you are already on a call -->
    <string name="not_allowed_to_start_call">You are currently on a call</string>
    <!-- chat message when a participant invites himself to a public chat using a chat link. Please keep the placeholder because is to show the participant’s name in runtime. -->
    <string name="message_joined_public_chat_autoinvitation">[A]%1$s[/A][B] joined the group chat.[/B]</string>
    <!-- Warning that appears prior to remove a chat link on the group info screen. -->
    <string name="context_remove_chat_link_warning_text">This conversation will no longer be accessible through the chat link once it has been removed.</string>
    <!-- Description text of the dialog to generate a public chat link -->
    <string name="context_create_chat_link_warning_text">Encrypted Key Rotation does not allow you to get a chat link without creating a new group chat.</string>
    <!-- Question of the dialog to generate a public chat link -->
    <string name="context_create_chat_link_question_text">Do you want to create a new group chat and get a chat link?</string>
    <!-- Text of the dialog to change a public chat to private (enable encryption key rotation) -->
    <string name="context_make_private_chat_warning_text">Encryption key rotation is slightly more secure, but does not allow you to create a chat link and new participants will not see past messages.</string>
    <!-- Message shown when a user has joined to a public chat successfully -->
    <string name="message_joined_successfully">You have joined the chat successfully.</string>
    <!-- Label that indicates the steps of a wizard -->
    <string name="wizard_steps_indicator">%1$d of %2$d</string>
    <!-- Hint of the Search view -->
    <string name="hint_action_search">Search&#8230;</string>
    <!-- Notification button which is displayed to answer an incoming call if the call screen is not displayed for some reason. -->
    <string name="answer_call_incoming">Answer</string>
    <!-- The text of the notification button that is displayed when there is a call in progress, another call is received and ignored. -->
    <string name="ignore_call_incoming">Ignore</string>
    <!-- Subtitle of the call screen when a user muted the current individual call. The placeholder indicates the user who muted the call -->
    <string name="muted_contact_micro">%s muted this call</string>
    <!-- Subtitle of the call screen when I muted the current individual call -->
    <string name="muted_own_micro">Muted</string>
    <!-- Subtitle of the call screen when the call is on hold -->
    <string name="call_on_hold">Call on hold</string>
    <!-- Subtitle of the call screen when a participant puts the call on hold. The placeholder indicates the user who put the call on hold -->
    <string name="session_on_hold">%s is on hold</string>
    <!-- The text of the notification button that is displayed when I receive a individual call and put the current one on hold and answer the other. -->
    <string name="hold_and_answer_call_incoming">Hold and Answer</string>
    <!-- The text of the notification button that is displayed when I receive a group call and put the current one on hold and answer the other. -->
    <string name="hold_and_join_call_incoming">Hold and Join</string>
    <!-- The text of the notification button that is displayed when I receive a individual call and hang the current one and answer the other. -->
    <string name="end_and_answer_call_incoming">End and Answer</string>
    <!-- The text of the notification button that is displayed when I receive a group call and hand the current one and answer the other. -->
    <string name="end_and_join_call_incoming">End and Join</string>
    <!-- when trying to download a file that is already downloaded in the device and has to copy in another path -->
    <string name="copy_already_downloaded">File already downloaded. Copied to the selected path.</string>
    <!-- Title of the dialog shown when you want to join a group call -->
    <string name="title_join_call">Join call</string>
    <!-- Text of the dialog shown when you want to join a group call -->
    <string name="text_join_call">To join this call you have to end your current call.</string>
    <!-- Text of the dialog shown when you want to join a group call but you are in another active call -->
    <string name="text_join_another_call">To join this call you have to end or hold the current call.</string>
    <!-- Hint shown in the open chat link alert dialog -->
    <string name="hint_enter_chat_link">Enter chat link</string>
    <!-- Hint shown in the open link alert dialog -->
    <string name="hint_paste_link">Paste link</string>
    <!-- Error shown when it tries to open an invalid file or folder link -->
    <string name="invalid_file_folder_link">Invalid file or folder link</string>
    <!-- Error shown when it tries to open an invalid file or folder link and the text view is empty -->
    <string name="invalid_file_folder_link_empty">Please enter a valid file or folder link</string>
    <!-- Error shown when it tries to open an invalid chat link and the text view is empty -->
    <string name="invalid_chat_link_empty">Please enter a valid chat link</string>
    <!-- Error shown when it tries to open a chat link from the Cloud Drive section -->
    <string name="valid_chat_link">You have pasted a chat link.</string>
    <!-- Error shown when it tries to open a contact link from the Cloud Drive section -->
    <string name="valid_contact_link">You have pasted a contact link.</string>
    <!-- Menu item -->
    <string name="action_open_contact_link">Open contact link</string>
    <!-- Explanation of the dialog shown to share a chat link -->
    <string name="copy_link_explanation">People can join your group by using this link.</string>
    <!-- Label that indicates the creation of a chat link -->
    <string name="new_chat_link_label">New chat link</string>
    <!-- Title of the dialog shown when the user it is creating a chat link and the chat has not title -->
    <string name="enter_group_name">Enter group name</string>
    <!-- Alert shown when the user it is creating a chat link and the chat has not title -->
    <string name="alert_enter_group_name">To create a chat link you must name the group.</string>
    <!-- Text shown when an account doesn’t have any contact added and it’s trying to start a new chat conversation -->
    <string name="invite_contacts_to_start_chat">Invite contacts and start chatting securely with MEGA’s encrypted chat.</string>
    <!-- Text of the empty screen when there are not chat conversations -->
    <string name="recent_chat_empty_text">Start chatting securely with your contacts using end-to-end encryption</string>
    <!-- Text sent to recipients to invite to be contact. Placeholder: contact link url. -->
    <string name="invite_contacts_to_start_chat_text_message">Hi. Have secure conversations on MEGA with me and get 20 GB of free cloud storage. %1$s</string>
    <!-- In some cases, a user may try to get the link for a chat room, but if such is not set by an operator - it would say ‘not link available’ and not auto create it. -->
    <string name="no_chat_link_available">No chat link available.</string>
    <!-- Alert shown when it has been deleted successfully a chat link -->
    <string name="chat_link_deleted">Chat link deleted successfully.</string>
    <!-- The status of pending contact request (ACCEPTED), placeholder is contact request creation time -->
    <string name="contact_request_status_accepted">%1$s (ACCEPTED)</string>
    <!-- The status of pending contact request (DELETED), placeholder is contact request creation time -->
    <string name="contact_request_status_deleted">%1$s (DELETED)</string>
    <!-- The status of pending contact request (DENIED), placeholder is contact request creation time -->
    <string name="contact_request_status_denied">%1$s (DENIED)</string>
    <!-- The status of pending contact request (IGNORED), placeholder is contact request creation time -->
    <string name="contact_request_status_ignored">%1$s (IGNORED)</string>
    <!-- The status of pending contact request (REMINDED), placeholder is contact request creation time -->
    <string name="contact_request_status_reminded">%1$s (REMINDED)</string>
    <!-- The status of pending contact request (PENDING), placeholder is contact request creation time -->
    <string name="contact_request_status_pending">%1$s (PENDING)</string>
    <!-- Message shown when it restored successfully a file version -->
    <string name="version_restored">Version restored successfully.</string>
    <!-- Text to inform that to make a recording you have to keep pressed the record button more than one second -->
    <string name="recording_less_than_second">Tap and hold to record, release to send.</string>
    <!-- label shown when slide to cancel a voice messages -->
    <string name="slide_to_cancel">Slide to cancel</string>
    <!-- Error message when trying to play a voice message that it is not available -->
    <string name="error_message_voice_clip">This voice message is not available</string>
    <!-- Title of popup when user click ‘Share’ button on invite contact page -->
    <string name="invite_contact_chooser_title">Invite a friend via</string>
    <!-- Action button label -->
    <string name="invite_contact_action_button">Invite a friend via&#8230;</string>
    <!-- Message displayed when multiple download starts and all files has already been downloaded before. Placeholder: number of files -->
    <plurals name="file_already_downloaded">
        <item quantity="one">1 file already downloaded.</item>
        <item quantity="other">%d files already downloaded.</item>
    </plurals>
    <!-- When a multiple download is started, some of the files could have already been downloaded before. This message shows the number of files that are pending. Placeholder: number of files -->
    <plurals name="file_pending_download">
        <item quantity="one">1 file pending.</item>
        <item quantity="other">%d files pending.</item>
    </plurals>
    <!-- Title of the login screen -->
    <string name="login_to_mega">Log in to MEGA</string>
    <!-- Title of the create account screen -->
    <string name="create_account_title">Create your MEGA account</string>
    <!-- Label to reference a recents section -->
    <string name="recents_label">Recents</string>
    <!-- Label to reference a chats section -->
    <string name="chats_label">Chats</string>
    <!-- Text of the empty screen when there are not elements in Recents -->
    <string name="context_empty_recents">[B]No files in [/B][A]Recents[/A]</string>
    <!-- Title of a recents bucket -->
    <string name="title_bucket">%1$s and %2$d more</string>
    <!-- Title of a media recents bucket that only contains some images -->
    <string name="title_media_bucket_only_images">%d Images</string>
    <!-- Title of a media recents bucket that only contains some videos -->
    <string name="title_media_bucket_only_videos">%d Videos</string>
    <!-- Title of a media recents bucket that contains some images and some videos -->
    <string name="title_media_bucket_images_and_videos">%1$d Images and %2$d Videos</string>
    <!-- Title of a media recents bucket that contains some images and a video -->
    <string name="title_media_bucket_images_and_video">%d Images and 1 Video</string>
    <!-- Title of a media recents bucket that contains an image and some videos -->
    <string name="title_media_bucket_image_and_videos">1 Image and %d Videos</string>
    <!-- Title of a media recents bucket that contains an image and a video -->
    <string name="title_media_bucket_image_and_video">1 Image and 1 Video</string>
    <!-- Label that indicates who uploaded a file into a recents bucket -->
    <string name="create_action_bucket">[A]created by [/A]%s</string>
    <!-- Label that indicates who updated a file into a recents bucket -->
    <string name="update_action_bucket">[A]updated by [/A]%s</string>
    <!-- Used in recents list screen to indicate an action done by me -->
    <string name="bucket_word_me">Me</string>
    <!-- Text to explain the benefits of adding phone number to achievement enabled users. Placeholder 1: bonus storage space e.g. 20GB -->
    <string name="sms_add_phone_number_dialog_msg_achievement_user">Get %1$s free when you add your phone number. This makes it easier for your contacts to find you on MEGA.</string>
    <!-- Text to explain the benefits of adding phone number to non achievement users -->
    <string name="sms_add_phone_number_dialog_msg_non_achievement_user">Add your phone number to MEGA. This makes it easier for your contacts to find you on MEGA.</string>
    <!-- Error message when trying to record a voice message while on a call in progress -->
    <string name="not_allowed_recording_voice_clip">It is not possible to record voice messages while there is a call in progress.</string>
    <!-- Text shown when it tries to upload a voice message and occurs an error to process the action -->
    <string name="error_upload_voice_clip">An error occurred while trying to upload the voice message.</string>
    <!-- Title of the notification shown on the action bar when there is a incoming call -->
    <string name="title_notification_incoming_call">Incoming call</string>
    <!-- Title of the notification shown on the action bar when there is a incoming group call -->
    <string name="title_notification_incoming_group_call">Incoming group call</string>
    <!-- Title of the notification shown on the action bar when there is an individual incoming video call -->
    <string name="title_notification_incoming_individual_video_call">Incoming video call</string>
    <!-- Title of the notification shown on the action bar when there is an individual incoming audio call -->
    <string name="title_notification_incoming_individual_audio_call">Incoming audio call</string>
    <!-- The title of progress dialog when loading web content -->
    <string name="embed_web_browser_loading_title">Loading</string>
    <!-- The message of progress dialog when loading web content -->
    <string name="embed_web_browser_loading_message">Please wait&#8230;</string>
    <!-- Head label to show the business account type -->
    <string name="account_label">Account type</string>
    <!-- Label in My Account section to show user account type -->
    <string name="business_label">Business</string>
    <!-- Business user role -->
    <string name="admin_label">Admin</string>
    <!-- Business user role -->
    <string name="user_label">User</string>
    <!-- General label to show the status of something or someone -->
    <string name="status_label">Status</string>
    <!-- State to indicate something is active (business status account for instance) -->
    <string name="active_label">Active</string>
    <!-- Business account status. Payment is overdue, but the account still active in grace period -->
    <string name="payment_required_label">Payment required</string>
    <!-- Business expired account Overdue payment page header. -->
    <string name="payment_overdue_label">Payment overdue</string>
    <!-- Alert shown to an admin user of a business account in My Account section -->
    <string name="business_management_alert">User management is only available from a desktop web browser.</string>
    <!-- Title of the usage tab in My Account Section -->
    <string name="tab_my_account_usage">Usage</string>
    <!-- Title of usage storage details section in My Account -->
    <string name="usage_storage_details_label">Storage usage breakdown</string>
    <!-- Title of overall usage section in Storage -->
    <string name="overall_usage_label">Overall usage</string>
    <!-- Title of transfer section in Storage -->
    <string name="transfer_label">Transfer</string>
    <!-- Error shown when a Business account user (sub-user or admin) tries to remove a contact which is part of the same Business account. Please, keep the placeholder, it will be replaced with the name or email of the account, for example: Jane Appleseed or ja@mega.nz -->
    <string name="error_remove_business_contact">You cannot remove %1$s as a contact because they are part of your Business account.</string>
    <!-- When logging in during the grace period, the administrator of the Business account will be notified that their payment is overdue, indicating that they need to access MEGA using a desktop browser for more information -->
    <string name="grace_period_admin_alert">A problem occurred with your last payment. Please access MEGA using a desktop browser for more information.</string>
    <!-- A dialog title shown to users when their business account is expired. -->
    <string name="expired_business_title">Your Business account has expired</string>
    <!-- Details shown when a Business account is expired due a payment issue. The account is opened in a view-only mode. -->
    <string name="expired_admin_business_text">There has been a problem processing your payment. MEGA is limited to view only until this issue has been fixed in a desktop web browser.</string>
    <!-- A message which is shown to sub-users of expired business accounts. -->
    <string name="expired_user_business_text">Your account is currently [B]suspended[/B]. You can only browse your data.</string>
    <!-- Message shown when users with a business account (no administrators of a business account) try to enable the Camera Uploads, to advise them that the administrator do have the ability to view their data. -->
    <string name="camera_uploads_business_alert">MEGA cannot access your data. However, your business account administrator can access your Camera Uploads.</string>
    <!-- General label to alert user that somehting went wrong -->
    <string name="general_something_went_wrong_error">Something went wrong</string>
    <!-- A dialog message which is shown to sub-users of expired business accounts. -->
    <string name="expired_user_business_text_2">Contact your business account administrator to resolve the issue and activate your account.</string>
    <!-- Warning message to alert user about logout in My Account section if has offline files. -->
    <string name="logout_warning_offline">When you log out, files from your Offline section will be deleted from your device.</string>
    <!-- Warning message to alert user about logout in My Account section if has transfers in progress. -->
    <string name="logout_warning_transfers">When you log out, ongoing transfers will be cancelled.</string>
    <!-- Warning message to alert user about logout in My Account section if has offline files and transfers in progress. -->
    <string name="logout_warning_offline_and_transfers">When you log out, files from your Offline section will be deleted from your device and ongoing transfers will be cancelled.</string>
    <!-- Label to indicate that a name has not been possible to obtain for some reason -->
    <string name="unknown_name_label">Unknown name</string>
    <!-- Error when renaming a chat title and it is too long -->
    <string name="title_long">Title too long</string>
    <!-- Alert shown to the user when they is trying to create an empty group for attach a file -->
    <string name="error_creating_group_and_attaching_file">Please select one or more contacts.</string>
    <!-- Label showing the number of contacts attached in a chat conversation, placeholder is the number of contacts -->
    <string name="contacts_sent">Sent %s Contacts.</string>
    <!-- Name by default of the folder where the files sent to the chat are stored in the cloud -->
    <string name="my_chat_files_folder">My chat files</string>
    <!-- Error shown when it was not possible to create a folder for any reason -->
    <string name="error_creating_folder">Error. The folder %1$s was not created</string>
    <!-- Title of an alert screen indicating the user has to verify their email -->
    <string name="verify_email_label">Verify your email address</string>
    <!-- Text informing user that their account has been suspended -->
    <string name="account_temporarily_suspended">Your account has been temporarily locked for your safety.</string>
    <!-- Text informing user has to follow the steps of an email to unlock their account -->
    <string name="verify_email_and_follow_steps">[A]Please verify your email address[/A] and follow the steps in MEGA’s email to unlock your account.</string>
    <!-- Question which takes the user to a help screen -->
    <string name="why_am_i_seeing_this">Why am I seeing this?</string>
    <!-- Label of a button which action is resend an email -->
    <string name="resend_email_label">Resend email</string>
    <!-- Error shown when the user tries to resend the email to unblock their account before the time needed to permit send it again -->
    <string name="resend_email_error">Email already sent. Please wait a few minutes before trying again.</string>
    <!-- Title of a helping view about locked accounts -->
    <string name="locked_accounts_label">Locked Accounts</string>
    <!-- Locked accounts description text by an external data breach. This text is 1 of 2 paragraph of a description -->
    <string name="locked_accounts_text_1">It is possible that you are using the same password for your MEGA account as for other services, and that at least one of these other services has suffered a data breach.</string>
    <!-- Locked accounts description text by bad use of user password. This text is 2 of 2 paragraph of a description -->
    <string name="locked_accounts_text_2">Your password leaked and is now being used by bad actors to log into your accounts, including, but not limited to, your MEGA account.</string>
    <!-- Button to add a nickname for a user -->
    <string name="add_nickname">Set Nickname</string>
    <!-- Button to update a nickname for a user -->
    <string name="edit_nickname">Edit Nickname</string>
    <!-- Label showing that a nickname has been added -->
    <string name="snackbar_nickname_added">Nickname added</string>
    <!-- Label showing that a nickname has been added -->
    <string name="snackbar_nickname_removed">Nickname removed</string>
    <!-- Label showing that a nickname has not been added -->
    <string name="error_snackbar_nickname_added">An error occurred while trying to add the nickname</string>
    <!-- title of a dialog to edit or remove the nickname -->
    <string name="nickname_title">Nickname</string>
    <!-- Text related to verified phone number. Used as title or cell description. -->
    <string name="phonenumber_title">Phone number</string>
    <!-- Text shown in a call when it is trying to reconnect after lose the internet connection -->
    <string name="reconnecting_message">Reconnecting</string>
    <!-- Text shown when the Internet connection is retrieved and there is a call is in progress -->
    <string name="connected_message">You are back.</string>
    <!-- Text shown in a call when the own internet connection is of low quality -->
    <string name="poor_internet_connection_message">Poor Internet connection</string>
    <!-- Text is displayed while a voice clip is being recorded -->
    <string name="recording_layout">Recording&#8230;</string>
    <!-- Text shown for the action create new file -->
    <string name="create_new_file_action">Create new file</string>
    <!-- Error title shown when you are trying to do an action with a file or folder and you don’t have the necessary permissions -->
    <string name="permissions_error_label">Permission error</string>
    <!-- Confirmation dialog shown to user when they try to revert a node in an incoming ReadWrite share. -->
    <string name="alert_not_enough_permissions_revert">You do not have the correct permissions to amend this file. Would you like to create a new file?</string>
    <!-- Text shown when the creation of a version as a new file was successful -->
    <string name="version_as_new_file_created">Version was created as a new file successfully.</string>
    <!-- Label indicating a date. Keep the placeholder, is to set the date. -->
    <string name="general_date_label">on %1$s</string>
    <!-- Confirmation before removing the outgoing shares of several folders. Please keep the placeholder is to set the number of folders -->
    <string name="alert_remove_several_shares">Are you sure you want to stop sharing these %1$d folders?</string>
    <!-- Download location label -->
    <string name="download_location">Download location</string>
    <!-- Text asking confirmation for download location -->
    <string name="confirmation_download_location">Always save to this location?</string>
    <!-- Action to show any file in its location -->
    <string name="view_in_folder_label">View in folder</string>
    <!-- Title of a screen to browse files -->
    <string name="browse_files_label">Browse files</string>
    <!-- Title of the File Provider activity -->
    <string name="file_provider_title">Attach from&#8230;</string>
    <!-- Title of an inactive chat which was recently created (today or yesterday). Placeholder is to show the specific creation day. e.g. Chat created today -->
    <string name="inactive_chat_title_2">Chat created %s</string>
    <!-- Title of an inactive chat. Placeholder is to show the creation date and time -->
    <string name="inactive_chat_title">Chat created on %s</string>
    <!-- Title of the chat when multi-selection is activated -->
    <string name="select_message_title">Select messages</string>
    <!-- Storage root label -->
    <string name="storage_root_label">Storage root</string>
    <!-- The label that describes that a transfer failed. -->
    <string name="failed_label">Failed</string>
    <!-- Text warning of transfer over quota -->
    <string name="warning_transfer_over_quota">Your transfers have been interrupted. Upgrade your account or wait %s to continue.</string>
    <!-- Label indicating transfer over quota -->
    <string name="label_transfer_over_quota">Transfer quota exceeded</string>
    <!-- Label indicating storage over quota -->
    <string name="label_storage_over_quota">Storage quota exceeded</string>
    <!-- Label indicating the action ‘upgrate account’ to get more transfer quota -->
    <string name="label_get_more_transfer_quota">Get more transfer quota</string>
    <!-- Warning show to the user when a folder does not exist -->
    <string name="warning_folder_not_exists">The folder does not exist.</string>
    <!-- Warning show to the user when a node does not exist in cloud -->
    <string name="warning_node_not_exists_in_cloud">The file cannot be found in your Cloud Drive.</string>
    <!-- Header text of the Over Disk Quota Paywall warning -->
    <string name="over_disk_quota_paywall_header">Storage Full</string>
    <!-- Title of the Over Disk Quota Paywall warning -->
    <string name="over_disk_quota_paywall_title">Your data is at risk!</string>
    <!-- Text of the Over Disk Quota Paywall warning with multiple email notification. Placeholders: 1 user email, 2 and 3 list of email notification dates, 4 number of files, 5 files size (including units) and 6 required PRO plan -->
    <plurals name="over_disk_quota_paywall_text">
        <item quantity="one">We have contacted you by email to %1$s on %2$s, but you still have %3$s files taking up %4$s in your MEGA account, which requires you to have %5$s.</item>
        <item quantity="other">We have contacted you by email to %1$s on %2$s and %3$s, but you still have %4$s files taking up %5$s in your MEGA account, which requires you to have %6$s.</item>
    </plurals>
    <!-- Text of the Over Disk Quota Paywall warning with no email notification info. Placeholders: 1 user email, 2 number of files, 3 files size (including units) and 4 required PRO plan -->
    <string name="over_disk_quota_paywall_text_no_warning_dates_info">We have contacted you by email to %1$s, but you still have %2$s files taking up %3$s in your MEGA account, which requires you to have %4$s.</string>
    <!-- Text of deletion alert of the Over Disk Quota Paywall warning. Placeholder is for include the time left (including units) in MEGA red color -->
    <string name="over_disk_quota_paywall_deletion_warning">[B]You have [M]%s[/M] left to upgrade[/B]. After that, your data is subject to deletion.</string>
    <!-- Text of deletion alert of the Over Disk Quota Paywall warning if no data available -->
    <string name="over_disk_quota_paywall_deletion_warning_no_data">[B]You have to upgrade[/B]. Your data is currently subject to deletion.</string>
    <!-- Text of deletion alert of the Over Disk Quota Paywall warning if no time left. “save” here means safeguard, protect, and not write to disk. -->
    <string name="over_disk_quota_paywall_deletion_warning_no_time_left">[B]You must act immediately to save your data.[/B]</string>
    <!-- Time in days (plural). The placeholder is for the time value, please adjust the position based on linguistics -->
    <plurals name="label_time_in_days_full">
        <item quantity="one">1 day</item>
        <item quantity="other">%d days</item>
    </plurals>
    <!-- Time in hours. The placeholder is for the time value, please adjust the position based on linguistics -->
    <string name="label_time_in_hours">%dh</string>
    <!-- Time in minutes. The placeholder is for the time value, please adjust the position based on linguistics -->
    <string name="label_time_in_minutes">%dm</string>
    <!-- Time in seconds. The placeholder is for the time value, please adjust the position based on linguistics -->
    <string name="label_time_in_seconds">%ds</string>
    <!-- Title for a section on the fingerprint warning dialog. Below it is a button which will allow the user to verify their contact’s fingerprint credentials. -->
    <string name="label_verify_credentials">Verify credentials</string>
    <!-- Label to indicate that contact’s credentials are not verified. -->
    <string name="label_not_verified">Not verified</string>
    <!-- Action indicating something was verified. -->
    <string name="label_verified">Verified</string>
    <!-- ”Verify user” dialog title -->
    <string name="authenticity_credentials_label">Authenticity Credentials</string>
    <!-- ”Verify user” dialog description -->
    <string name="authenticity_credentials_explanation">This is best done in real life by meeting face to face. If you have another already-verified channel such as verified OTR or PGP, you may also use that.</string>
    <!-- Label title above your fingerprint credentials.  A credential in this case is a stored piece of information representing your identity -->
    <string name="label_your_credentials">Your Credentials</string>
    <!-- Button to reset credentials -->
    <string name="action_reset">Reset</string>
    <!-- Warning shown to the user when tries to approve/reset contact credentials and another request of this type is already running. -->
    <string name="already_verifying_credentials">Updating credentials. Please try again later.</string>
    <!-- Info message displayed when the user is joining a chat conversation -->
    <string name="joining_label">Joining&#8230;</string>
    <!-- Info message displayed when the user is leaving a chat conversation -->
    <string name="leaving_label">Leaving&#8230;</string>
    <!-- Text in the confirmation dialog for removing the associated phone number of current account. -->
    <string name="remove_phone_number">Remove your phone number?</string>
    <!-- Text show in a snackbar when phone has successfully reset. -->
    <string name="remove_phone_number_success">Your phone number has been removed successfully.</string>
    <!-- Text show in a snackbar when reset phone number failed. -->
    <string name="remove_phone_number_fail">Failed to remove your phone number.</string>
    <!-- Text hint shown in the global search box which sits on the top of the Homepage screen -->
    <string name="search_hint">Search in MEGA</string>
    <!-- Alert shown when a user tries to reset an account wich is bloqued. -->
    <string name="error_reset_account_blocked">The account you’re trying to reset is blocked.</string>
    <!-- Error message when trying to login and the account is blocked -->
    <string name="error_account_blocked">Your account has been blocked. Please contact support&#64;mega.nz</string>
    <!-- Error message appears to sub-users of a business account when they try to login and they are disabled. -->
    <string name="error_business_disabled">Your account has been deactivated by your administrator. Please contact your business account administrator for further details.</string>
    <!-- An error message which appears to sub-users of a business account when they try to login and they are deleted. -->
    <string name="error_business_removed">Your account has been removed by your administrator. Please contact your business account administrator for further details.</string>
    <!-- Option in bottom sheet dialog for modifying the associated phone number of current account. -->
    <string name="option_modify_phone_number">Modify</string>
    <!-- Option in bottom sheet dialog for modifying the associated phone number of current account. -->
    <string name="title_modify_phone_number">Modify phone number</string>
    <!-- Option in bottom sheet dialog for removing the associated phone number of current account. -->
    <string name="title_remove_phone_number">Remove phone number</string>
    <!-- Message showing to explain what will happen when the operation of -->
    <string name="modify_phone_number_message">This operation will remove your current phone number and start the process of associating a new phone number with your account.</string>
    <!-- Message for action to remove the registered phone number. -->
    <string name="remove_phone_number_message">This will remove your associated phone number from your account. If you later choose to add a phone number you will be required to verify it.</string>
    <!-- Text of an action button indicating something was successful and it can checks it by pressing it -->
    <string name="action_see">See</string>
    <!-- “Verify user” dialog description. Please, keep the placeholder, is to set the name of a contact: Joana’s credentials -->
    <string name="label_contact_credentials">%s’s credentials</string>
    <!-- The label under the button of opening all-documents screen. The space is reduced, so please translate this string as short as possible. -->
    <string name="category_documents">Docs</string>
    <!-- The label under the button of opening all-documents screen -->
    <string name="section_documents">Documents</string>
    <!-- Label of the floating action button of opening the new chat conversation -->
    <string name="fab_label_new_chat">New chat</string>
    <!-- Text that indicates that there’s no photo to show -->
    <string name="homepage_empty_hint_photos">No photos found</string>
    <!-- Text that indicates that there’s no document to show -->
    <string name="homepage_empty_hint_documents">No documents found</string>
    <!-- Text that indicates that there’s no audio to show -->
    <string name="homepage_empty_hint_audio">No audio files found</string>
    <!-- Text that indicates that there’s no video to show -->
    <string name="homepage_empty_hint_video">No videos found</string>
    <!-- Title of the screen to attach GIFs -->
    <string name="search_giphy_title">Search GIPHY</string>
    <!-- Label indicating an empty search of GIFs. The format placeholders are to showing it in different colors. -->
    <string name="empty_search_giphy">No [A]GIFs[/A] found</string>
    <!-- Label indicating there is not available GIFs due to down server -->
    <string name="server_down_giphy">No available GIFs. Please try again later</string>
    <!-- Label indicating the end of Giphy list. The format placeholders are to showing it in different colors. -->
    <string name="end_of_results_giphy">[A]End of[/A] results</string>
    <!-- Title of a dialog to confirm the action of resume all transfers -->
    <string name="warning_resume_transfers">Resume transfers?</string>
    <!-- Option to  resume all transfers -->
    <string name="option_resume_transfers">Resume transfers</string>
    <!-- Option to  cancel a transfer -->
    <string name="option_cancel_transfer">Cancel transfer</string>
    <!-- Message of a dialog to confirm the action of resume all transfers -->
    <string name="warning_message_resume_transfers">Unpause transfers to proceed with your upload.</string>
    <!-- Indicator of the progress in a download/upload. Please, don’t remove the place holders: the first one is to set the percentage, the second one is to set the size of the file. Example 33% of 33.3 MB -->
    <string name="progress_size_indicator">%1$d%% of %2$s</string>
    <!-- Message showing when enable the mode for showing the special information in the chat messages. This action is performed from the settings section, clicking 5 times on the App version option -->
    <string name="show_info_chat_msg_enabled">Debugging info for chat messages enabled</string>
    <!-- Message showing when disable the mode for showing the special information in the chat messages.. This action is performed from the settings section, clicking 5 times on the App version option -->
    <string name="show_info_chat_msg_disabled">Debugging info for chat messages is disabled</string>
    <!-- Shows the error when the limit of reactions per user is reached and the user tries to add one more. Keep the placeholder because is to show limit number in runtime. -->
    <string name="limit_reaction_per_user">You have reached the maximum limit of %d reactions.</string>
    <!-- Shows the error when the limit of reactions per message is reached and a user tries to add one more. Keep the placeholder because is to show limit number in runtime. -->
    <string name="limit_reaction_per_message">This message has reached the maximum limit of %d reactions.</string>
    <!-- System message displayed to all chat participants when one of them enables retention history -->
    <string name="retention_history_changed_by">[A]%1$s[/A][B] changed the message clearing time to [/B][A]%2$s[/A][B].[/B]</string>
    <!-- Title of the section to clear the chat content in the Manage chat history screen -->
    <string name="title_properties_clear_chat_history">Clear chat history</string>
    <!-- System message that is shown to all chat participants upon disabling the Retention history -->
    <string name="retention_history_disabled">[A]%1$s[/A][B] disabled message clearing.[/B]</string>
    <!-- Subtitle of the section to clear the chat content in the Manage chat history screen -->
    <string name="subtitle_properties_chat_clear">Delete all messages and files shared in this conversation. This action is irreversible.</string>
    <!-- Title of the history retention option -->
    <string name="title_properties_history_retention">History clearing</string>
    <!-- Subtitle of the history retention option when history retention is disabled -->
    <string name="subtitle_properties_history_retention">Automatically delete messages older than a certain amount of time.</string>
    <!-- Label for the dialog box option to configure history retention. This option will indicate that history retention option is disabled -->
    <string name="history_retention_option_disabled">Disabled</string>
    <!-- Label for the dialog box option to configure history retention. This option will indicate that automatically deleted messages older than one day -->
    <string name="history_retention_option_one_day">One day</string>
    <!-- SLabel for the dialog box option to configure history retention. This option will indicate that automatically deleted messages older than one week -->
    <string name="history_retention_option_one_week">One week</string>
    <!-- Label for the dialog box option to configure history retention. This option will indicate that automatically deleted messages older than one month -->
    <string name="history_retention_option_one_month">One month</string>
    <!-- Label for the dialog box option to configure history retention. This option will indicate that messages older than a custom date will be deleted -->
    <string name="history_retention_option_custom">Custom</string>
    <!-- Title of the Manage chat history screen -->
    <string name="title_properties_manage_chat">Manage chat history</string>
    <!-- Subtitle of the dialogue to select a retention time -->
    <string name="subtitle_properties_manage_chat">Automatically delete messages older than:</string>
    <!-- Text of the confirmation dialog to clear the chat history from Manage chat history section -->
    <string name="confirmation_clear_chat_history">Are you sure you want to clear the full message history of this conversation?</string>
    <!-- Text on the label indicating that the oldest messages of a year will be automatically deleted. -->
    <string name="subtitle_properties_manage_chat_label_year">1 year</string>
    <!-- Picker text to choose custom retention time. This option indicates several hours -->
    <plurals name="retention_time_picker_hours">
        <item quantity="one">hour</item>
        <item quantity="other">hours</item>
    </plurals>
    <!-- Picker text to choose custom retention time. This option indicates several days -->
    <plurals name="retention_time_picker_days">
        <item quantity="one">day</item>
        <item quantity="other">days</item>
    </plurals>
    <!-- Picker text to choose custom retention time. This option indicates several weeks -->
    <plurals name="retention_time_picker_weeks">
        <item quantity="one">week</item>
        <item quantity="other">weeks</item>
    </plurals>
    <!-- Picker text to choose custom retention time. This option indicates several months -->
    <plurals name="retention_time_picker_months">
        <item quantity="one">month</item>
        <item quantity="other">months</item>
    </plurals>
    <!-- Picker text to choose custom retention time. This option indicates a year -->
    <string name="retention_time_picker_year">year</string>
    <!-- Text on the label indicating that That the oldest messages of several hours will be automatically deleted. -->
    <plurals name="subtitle_properties_manage_chat_label_hours">
        <item quantity="one">1 hour</item>
        <item quantity="other">%1$d hours</item>
    </plurals>
    <!-- Text on the label indicating that That the oldest messages of several weeks will be automatically deleted. -->
    <plurals name="subtitle_properties_manage_chat_label_weeks">
        <item quantity="one">1 week</item>
        <item quantity="other">%1$d weeks</item>
    </plurals>
    <!-- Text on the label indicating that That the oldest messages of several months will be automatically deleted. -->
    <plurals name="subtitle_properties_manage_chat_label_months">
        <item quantity="one">1 month</item>
        <item quantity="other">%1$d months</item>
    </plurals>
    <!-- Title indicating the select mode is enabled and ready to select transfers on Transfers section, In progress tab -->
    <string name="title_select_transfers">Select transfers</string>
    <!-- Error shown to inform the priority change of a transfer failed. Please don’t remove the place holder, it’s to set the name of the transfer. Example: The priority change of the transfer “video.mp4” failed. -->
    <string name="change_of_transfer_priority_failed">The priority change of the transfer ”%1$s” failed.</string>
    <!-- Title option to send separated the link and decryption key -->
    <string name="option_send_decryption_key_separately">Send decryption key separately</string>
    <!-- Explanation option to send separated the link and decryption key -->
    <string name="explanation_send_decryption_key_separately">Export link and decryption key separately.</string>
    <!-- Label option indicating if it is pressed, an explanation will be shown with more details -->
    <string name="learn_more_option">Learn more</string>
    <!-- Label key referring to a link decryption key -->
    <string name="key_label">Key</string>
    <!-- Button which action is share the decryption key of a link -->
    <string name="button_share_key">Share key</string>
    <!-- Button which action is copy the decryption key of a link -->
    <string name="button_copy_key">Copy key</string>
    <!-- Button which action is copy the password of a link -->
    <string name="button_copy_password">Copy password</string>
    <!-- Confirmation shown informing a key link it’s copied to the clipboard -->
    <string name="key_copied_clipboard">Key copied to the clipboard.</string>
    <!-- Confirmation shown informing a password link it’s copied to the clipboard -->
    <string name="password_copied_clipboard">Password copied to the clipboard.</string>
    <!-- Confirmation shown informing a key link it’s copied to the clipboard -->
    <string name="link_and_key_sent">Link and key successfully sent.</string>
    <!-- Confirmation shown informing a key link it’s copied to the clipboard -->
    <string name="link_and_password_sent">Link and password successfully sent.</string>
    <!-- Title of a warning recommending upgrade to Pro -->
    <string name="upgrade_pro">Upgrade to Pro</string>
    <!-- Explanation of a warning recommending upgrade to Pro in relation to link available options -->
    <string name="link_upgrade_pro_explanation">MEGA Pro users have exclusive access to additional link safety features making your account even more secure.</string>
    <!-- Meaning of links decryption key -->
    <string name="decryption_key_explanation">Our end-to-end encryption system requires a unique key automatically generated for this file. A link with this key is created by default, but you can export the decryption key separately for an added layer of security.</string>
    <!-- Reset password label -->
    <string name="reset_password_label">Reset password</string>
    <!-- Warning show to the user when has enable to send the decryption key of a link separately and tries to share the link -->
    <string name="share_key_warning">Share the key for this link?</string>
    <!-- Warning show to the user when has set a password protection of a link and tries to share the link -->
    <string name="share_password_warning">Share the password for this link?</string>
    <!-- Button which action is share the password of a link -->
    <string name="button_share_password">Share password</string>
    <!-- String to share a link with its decryption key separately. Please keep the place holders, are to set the link and the key. Example: Link: https://mega.nz/file/kC42xRSK#Ud2QsvpIVYmCd1a9QUhk42wXv10jCSyPSWnXEwYX2VE Key: asfAFG3345g -->
    <string name="share_link_with_key">Link: %1$s\n\nKey: %2$s</string>
    <!-- String to share a link protected with password with its password.Please keep the place holders, are to set the link and the password. Example: Link: https://mega.nz/file/kC42xRSK#Ud2QsvpIVYmCd1a9QUhk42wXv10jCSyPSWnXEwYX2VE Password: asfAFG3345g -->
    <string name="share_link_with_password">Link: %1$s\n\nPassword: %2$s</string>
    <!-- Warning show to the user when the app needs permissions to share files and the user has denied them. -->
    <string name="files_required_permissions_warning">MEGA needs your permission to access your files for sharing.</string>
    <!-- Context menu item. Allows user to add file/folder to favourites -->
    <string name="file_properties_favourite">Favourite</string>
    <!-- Context menu item. Allows user to delete file/folder from favourites -->
    <string name="file_properties_unfavourite">Remove favourite</string>
    <!-- Context menu item. Allows to mark file/folder with own color label -->
    <string name="file_properties_label">Label&#8230;</string>
    <!-- Information text to let’s the user know that they can remove a colour from a folder or file that was already marked. -->
    <string name="action_remove_label">Remove label</string>
    <!-- Title text to show label selector. -->
    <string name="title_label">Label</string>
    <!-- A user can mark a folder or file with red colour. -->
    <string name="label_red">Red</string>
    <!-- A user can mark a folder or file with orange colour. -->
    <string name="label_orange">Orange</string>
    <!-- A user can mark a folder or file with yellow colour. -->
    <string name="label_yellow">Yellow</string>
    <!-- A user can mark a folder or file with green colour. -->
    <string name="label_green">Green</string>
    <!-- A user can mark a folder or file with blue colour. -->
    <string name="label_blue">Blue</string>
    <!-- A user can mark a folder or file with purple colour. -->
    <string name="label_purple">Purple</string>
    <!-- A user can mark a folder or file with grey colour. -->
    <string name="label_grey">Grey</string>
    <!-- Text that indicates the song is now playing -->
    <string name="audio_player_now_playing">Now playing</string>
    <!-- Text that indicates the song is now playing, but paused -->
    <string name="audio_player_now_playing_paused">Now playing (paused)</string>
    <!-- Title of the song info screen -->
    <string name="audio_track_info">Track info</string>
    <!-- Action to get more information -->
    <string name="action_more_information">More Information</string>
    <!-- Preferences screen item title for Cookie Policy -->
    <string name="settings_about_cookie_policy">Cookie Policy</string>
    <!-- Preferences screen item title for cookie settings -->
    <string name="settings_about_cookie_settings">Cookie Settings</string>
    <!-- Cookie dialog title -->
    <string name="dialog_cookie_alert_title">Before you continue</string>
    <!-- Cookie dialog message. Please, keep the placeholders to format the string. -->
    <string name="dialog_cookie_alert_message">We use local storage and similar technologies (’Cookies’) to provide our services to you, enhance your experience with our services and customize the adverts you see, including through third parties. Accept our use of Cookies from the beginning of your visit or customise Cookies in Cookie Settings. Read more in our [A]Cookie Policy[/A].</string>
    <!-- Cookie dialog message showed when there are unsaved settings. -->
    <string name="dialog_cookie_alert_unsaved">Cookie Settings unsaved.</string>
    <!-- Snackbar message showed when there settings has been saved successfully. -->
    <string name="dialog_cookie_snackbar_saved">Cookie Settings changes have been saved</string>
    <!-- Cookie dialog third party first subtitle -->
    <string name="dialog_cookie_thirdparty_subtitle1">Google Advertising Cookies</string>
    <!-- Cookie dialog third party second subtitle -->
    <string name="dialog_cookie_thirdparty_subtitle2">Category: Advertising Cookies</string>
    <!-- Cookie dialog third party message. Please, keep the placeholders to format the string. -->
    <string name="dialog_cookie_thirdparty_message">Used by Google to:\n• customise the adverts Google shows on ours and other services and websites, based on such things as your location and other websites you’ve previously visited;\n• monitor how often you are displayed certain adverts;\n• provide fraud prevention; and\n• determine when you tap on a particular advert and then to track the following actions you take in response to that advert.\nhttps://policies.google.com/technologies/partner-sites</string>
    <!-- Preference screen item title -->
    <string name="preference_cookies_accept">Accept Cookies</string>
    <!-- Preference screen item title -->
    <string name="preference_cookies_essential_title">Essential Cookies</string>
    <!-- Preference screen item summary -->
    <string name="preference_cookies_essential_summary">Essential for providing you important functionality and secure access to our services. For this reason, they do not require consent.</string>
    <!-- Preference screen item title -->
    <string name="preference_cookies_preference_title">Preference Cookies</string>
    <!-- Preference screen item summary -->
    <string name="preference_cookies_preference_summary">Allow us to remember certain display and formatting settings you choose. Not accepting these Cookies will mean we won’t be able to remember some things for you such as your preferred screen layout.</string>
    <!-- Preference screen item title -->
    <string name="preference_cookies_performance_title">Performance and Analytics Cookies</string>
    <!-- Preference screen item summary -->
    <string name="preference_cookies_performance_summary">Help us to understand how you use our services and provide us data that we can use to make improvements. Not accepting these Cookies will mean we will have less data available to us to help design improvements.</string>
    <!-- Preference screen item title -->
    <string name="preference_cookies_advertising_title">Advertising Cookies</string>
    <!-- Preference screen item summary -->
    <string name="preference_cookies_advertising_summary">Used by us and our approved advertising partners to customise the adverts you see on our services and on other websites based on your browsing history. Not accepting these Cookies means we may show advertisements that are less relevant.</string>
    <!-- Preference screen item title -->
    <string name="preference_cookies_thirdparty_title">Third Party Cookies</string>
    <!-- Preference screen item summary. Please, keep the placeholders to format the string. -->
    <string name="preference_cookies_thirdparty_summary">These are Cookies which are controlled by someone other than us; we use these Cookies to provide the types of functionality described above. Not accepting these Cookies will have different implications depending on what type of Cookie each third party Cookie is. Tap on “More Information” below for details on all the third party Cookies we use.</string>
    <!-- Preference screen item state description -->
    <string name="preference_cookies_always_on">Always On</string>
    <!-- Menu option that allows the user to scan document and upload it directly to MEGA. -->
    <string name="menu_scan_document">Scan document</string>
    <!-- Message displayed when clicking on a contact attached to the chat that is not my contact -->
    <string name="user_is_not_contact">%s is not in your contact list</string>
    <!-- Option of color theme, light mode. -->
    <string name="theme_light">Light</string>
    <!-- Option of color theme, dark mode. -->
    <string name="theme_dark">Dark</string>
    <!-- Option of color theme, follow the system setting. -->
    <string name="theme_system_default">System default</string>
    <!-- Option of color theme, follow the system battery saver settings. -->
    <string name="theme_battery_saver">Set by Battery Saver</string>
    <!-- Prompt text shows when need to user select SD card root from SAF(Storage Access Framework, a system app). -->
    <string name="ask_for_select_sdcard_root">Please select SD card root.</string>
    <!-- Cloud Drive screen subtitle indicating a destination is required to be selected -->
    <string name="cloud_drive_select_destination">Select destination</string>
    <!-- Warning which alerts the user before discard changes -->
    <string name="discard_changes_warning">Discard changes and close the editor?</string>
    <!-- Action discard -->
    <string name="discard_close_action">Discard and close</string>
    <!-- Label indicating saving a file is in progress -->
    <string name="saving_file">Saving file&#8230;</string>
    <!-- Label indicating a file was created successfully -->
    <string name="file_created">File created</string>
    <!-- Warning indicating a file was not created successfully -->
    <string name="file_creation_failed">File creation failed. Please try again.</string>
    <!-- Label indicating a file was saved to some folder. e.g.: File saved to Cloud Drive -->
    <string name="file_saved_to">File saved to %1$s</string>
    <!-- Warning indicating a file was not saved to some folder. e.g.: File not saved to Cloud Drive. Try again -->
    <string name="file_saved_to_failed">File not saved to %1$s. Try again.</string>
    <!-- Label indicating a file was updated successfully -->
    <string name="file_updated">File updated</string>
    <!-- Warning indicating a file was not updated successfully -->
    <string name="file_update_failed">File update failed. Please try again.</string>
    <!-- Warning which alerts the user a file cannot be opened -->
    <string name="error_opening_file">File is too large and can’t be opened or previewed.</string>
    <!-- Error shown when the user writes a file name without extension. The placeholder shows the file extension. e. g. File without extension (.jpg)-->
    <string name="file_without_extension">File without extension (.%1$s)</string>
    <!-- Error shown when the user writes a file name without extension -->
    <string name="file_without_extension_warning">To proceed you need to type a file extension</string>
    <!-- Title of the warning dialog indicating the renamed name file extension is not the same -->
    <string name="file_extension_change_title">File extension change</string>
    <!-- Text of the warning dialog indicating the renamed name file extension is not the same. -->
    <string name="file_extension_change_warning">You might not be able to open this file if you change its extension.</string>
    <!-- Warning which alerts the user a file cannot be created because there is already one with the same name-->
    <string name="same_file_name_warning">There is already a file with the same name</string>
    <!-- Warning which alerts the user an item cannot be created because there is already one with the same name -->
    <string name="same_item_name_warning">There is already an item with the same name</string>
    <!-- Label of the option menu. When clicking this button, the app shows the info of the related item, e.g. file, folder, contact, chat, etc. -->
    <string name="general_info">Info</string>
    <!-- Item menu option upon right click on one image or video to save it to device gallery -->
    <string name="general_save_to_gallery">Save to gallery</string>
    <!-- settings of the Media section -->
    <string name="settings_media">Media</string>
    <!-- settings title of the Media section -->
    <string name="settings_media_audio_files">Audio files</string>
    <!-- Settings hint that indicates the audio will still be played in background if the app is backgrounded -->
    <string name="settings_background_play_hint">Playing on the background</string>
    <!-- Text of the empty screen when there are no elements in Photos -->
    <string name="photos_empty">[B]No[/B] [A]Photos[/A]</string>
    <!-- Text to show as subtitle of Enable camera uploads screen -->
    <string name="enable_cu_subtitle">Automatically backup your photos and videos to your Cloud Drive.</string>
    <!-- Text of a button on Camera Uploads section to show all the content of the section-->
    <string name="all_view_button">All</string>
    <!-- Text of a button on Camera Uploads section to show the content of the section organized by days-->
    <string name="days_view_button">Days</string>
    <!-- Text of a button on Camera Uploads section to show the content of the section organized by months-->
    <string name="months_view_button">Months</string>
    <!-- Text of a button on Camera Uploads section to show the content of the section organized by years-->
    <string name="years_view_button">Years</string>
    <!-- Text to show as a date on Camera Uploads section. Placeholders: [B][/B] are for formatting text; %1$s is for the month; %2$s is for the year. E.g.: "June 2020". -->
    <string name="cu_month_year_date">[B]%1$s[/B] %2$s</string>
    <!-- Text to show as a date on Camera Uploads section. Placeholders: [B][/B] are for formatting text; %1$s is for the day; %2$s is for the month; %3$s is for the year. E.g.: "30 December 2020". -->
    <string name="cu_day_month_year_date">[B]%1$s %2$s[/B] %3$s</string>
    <!-- Text to show on Camera Uploads section, indicating the upload progress. The placeholder %1$d is for set the number of pending uploads. E.g.: "Upload in progress, 300 files pending". -->
    <plurals name="cu_upload_progress">
        <item quantity="one">Upload in progress, 1 file pending</item>
        <item quantity="other">Upload in progress, %1$d files pending</item>
    </plurals>
    <!-- Text to show as production api server option -->
    <string name="production_api_server">Production</string>
    <!-- Title to show in a dialog to change api server -->
    <string name="title_change_server">Change server</string>
    <!-- Show line numbers action -->
    <string name="action_show_line_numbers">Show line numbers</string>
    <!-- Hide line numbers action -->
    <string name="action_hide_line_numbers">Hide line numbers</string>
    <!-- Indicates pagination progress. E.g.: 3/49 -->
    <string name="pagination_progress">%1$s/%2$s</string>
    <!-- An error shown as transfer error when uploading something to an incoming share and the owner’s account is over its storage quota. -->
    <string name="error_share_owner_storage_quota">Share owner is over storage quota.</string>
    <!-- A message shown when uploading, copying or moving something to an incoming share and the owner’s account is over its storage quota. -->
    <string name="warning_share_owner_storage_quota">The file cannot be sent as the target user is over their storage quota.</string>
    <!-- Content to show in a Snackbar to tip the incompatibility-->
    <string name="version_incompatibility">We are upgrading MEGAchat. Your calls might not be connected due to version incompatibility unless all parties update their MEGA apps to the latest version.</string>
    <!-- Message displayed when multiple download starts and 1 file has already been downloaded before and 1 file is being downloaded -->
    <string name="file_already_downloaded_and_file_pending_download">1 file already downloaded. 1 file pending.</string>
    <!-- Message displayed when multiple download starts and 1 file has already been downloaded before and multiple files are being downloaded. Placeholder: number of files -->
    <string name="file_already_downloaded_and_files_pending_download">1 file already downloaded. %d files pending.</string>
    <!-- Message displayed when multiple download starts and multiple files have already been downloaded before and 1 file is being downloaded. Placeholder: number of files -->
    <string name="files_already_downloaded_and_file_pending_download">%d files already downloaded. 1 file pending.</string>
    <!-- Message displayed when multiple download starts and multiple files have already been downloaded before and multiple files are being downloaded. Placeholders: number of files -->
    <string name="files_already_downloaded_and_files_pending_download">%1$d files already downloaded. %2$d files pending.</string>
    <!-- Message displayed when 1 node (file or folder) has been successfully moved to the rubbish bin and 1 node has not been moved successfully -->
    <string name="node_correctly_and_node_incorrectly_moved_to_rubbish">1 item moved to the Rubbish Bin successfully and 1 item was not sent successfully</string>
    <!-- Message displayed when 1 node (file or folder) has been successfully moved to the rubbish bin and multiple nodes have not been moved successfully. Placeholder: number of nodes -->
    <string name="node_correctly_and_nodes_incorrectly_moved_to_rubbish">1 item moved to the Rubbish Bin successfully and %d items were not sent successfully</string>
    <!-- Message displayed when multiple nodes (files and folders) have been successfully moved to the rubbish bin and 1 node has not been moved successfully. Placeholder: number of nodes -->
    <string name="nodes_correctly_and_node_incorrectly_moved_to_rubbish">%d items moved to the Rubbish Bin successfully and 1 item was not sent successfully</string>
    <!-- Message displayed when multiple nodes (files and folders) have been successfully moved to the rubbish bin and multiple nodes have not been moved successfully. Placeholders: number of nodes -->
    <string name="nodes_correctly_and_nodes_incorrectly_moved_to_rubbish">%1$d items moved to the Rubbish Bin successfully and %2$d items were not sent successfully</string>
    <!-- Message displayed when 1 node (file or folder) has been successfully restored from the rubbish bin and 1 node has not been restored successfully -->
    <string name="node_correctly_and_node_incorrectly_restored_from_rubbish">1 item restored successfully and 1 item was not restored successfully</string>
    <!-- Message displayed when 1 node (file or folder) has been successfully restored from the rubbish bin and multiple nodes have not been restored successfully. Placeholder: number of nodes -->
    <string name="node_correctly_and_nodes_incorrectly_restored_from_rubbish">1 item restored successfully and %d items were not restored successfully</string>
    <!-- Message displayed when multiple nodes (files and folders) have been successfully restored from the rubbish bin and 1 node has not been restored successfully. Placeholder: number of nodes -->
    <string name="nodes_correctly_and_node_incorrectly_restored_from_rubbish">%d items restored successfully and 1 item was not restored successfully</string>
    <!-- Message displayed when multiple nodes (files and folders) have been successfully restored from the rubbish bin and multiple nodes have not been restored successfully. Placeholders: number of nodes -->
    <string name="nodes_correctly_and_nodes_incorrectly_restored_from_rubbish">%1$d items restored successfully and %2$d items were not restored successfully</string>
    <!-- Message displayed when nodes (files and folders) are being moved to the rubbish bin and all nodes have been successfully moved. Placeholder: number of nodes -->
    <plurals name="number_correctly_moved_to_rubbish">
        <item quantity="one">1 item moved to the Rubbish Bin successfully</item>
        <item quantity="other">%d items moved to the Rubbish Bin successfully</item>
    </plurals>
    <!-- Message displayed when nodes (files and folders) are being moved to the rubbish bin and all nodes have not been successfully moved. Placeholder: number of nodes -->
    <plurals name="number_incorrectly_moved_to_rubbish">
        <item quantity="one">1 item was not moved to the Rubbish Bin successfully</item>
        <item quantity="other">%d items were not moved to the Rubbish Bin successfully</item>
    </plurals>
    <!-- Message displayed when nodes (files and folders) are being restored from the rubbish bin and all nodes have been successfully restored. Placeholder: number of nodes -->
    <plurals name="number_correctly_restored_from_rubbish">
        <item quantity="one">1 item restored successfully</item>
        <item quantity="other">%d items restored successfully</item>
    </plurals>
    <!-- Message displayed when nodes (files and folders) are being restored from the rubbish bin and all nodes have not been successfully restored. Placeholder: number of nodes -->
    <plurals name="number_incorrectly_restored_from_rubbish">
        <item quantity="one">1 item was not restored successfully</item>
        <item quantity="other">%d items were not restored successfully</item>
    </plurals>
    <!-- Button of the warning dialog indicating the renamed name file extension is not the same to confirm the change. -->
    <string name="action_change_anyway">Change anyway</string>
    <!-- Snackbar text to display if the user doesn't grant the permission to access all files on a device with Android 11 or higher -->
    <string name="snackbar_storage_permission_denied_android_11">Permission needed to access storage.</string>
    <!-- String to show the transfer quota and the used space in My Account section. E.g.: -->
    <string name="used_storage_transfer">%1$s / %2$s</string>
    <!-- String to show the transfer quota and the used space in My Account section -->
    <string name="used_storage_transfer_percentage">%1$s%%</string>
    <!-- Size in petabytes. The placeholder is for the size value, please adjust the position based on linguistics -->
    <string name="label_file_size_peta_byte">%1$s PB</string>
    <!-- Size in exabytes. The placeholder is for the size value, please adjust the position based on linguistics -->
    <string name="label_file_size_exa_byte">%1$s EB</string>
    <!-- Title of Add phone number option in My account section -->
    <string name="add_phone_label">Add your phone number</string>
    <!-- Text of the option Backup Recovery Key in My account section -->
    <string name="backup_recovery_key_subtitle">Do you remember your password?\nMEGA cannot reset your password if you forget it.</string>
    <!-- Action to change name -->
    <string name="change_name_action">Change name</string>
    <!-- Action to add photo -->
    <string name="add_photo_action">Add photo</string>
    <!-- Action to add phone number -->
    <string name="add_phone_number_action">Add phone number</string>
    <!-- Warning indicating the app needs write permissions to do any action -->
    <string name="denied_write_permissions">MEGA needs write permissions to your device storage to continue.</string>
    <!-- Date indicating is tomorrow. E.g: Tomorrow, 3 Jul 2021 -->
    <string name="tomorrow_date">Tomorrow, %1$s</string>
    <!-- Title of the confirmation dialog shown when a subscription has been processed successfully -->
    <string name="title_user_purchased_subscription">Awaiting confirmation</string>
    <!-- Number of social connections, showing the number of contacts the user has. E.g.: 37 connections -->
    <plurals name="my_account_connections">
        <item quantity="one">1 connection</item>
        <item quantity="other">%1$d connections</item>
    </plurals>
    <!-- Section name for the “Recently Added Contacts” section. Preferably one word. -->
    <string name="section_recently_added">Recently Added</string>
    <!-- Text of the empty screen when there are not groups. No dot at the end because is for an empty state. The format placeholders are to showing it in different colors. -->
    <string name="context_empty_groups">[B]No [/B][A]Groups[/A]</string>
    <!-- Section name for the “Contact Requests” section. Preferably one word. -->
    <string name="section_requests">Requests</string>
    <!-- Section name for the “Groups” section. Preferably one word. -->
    <string name="section_groups">Groups</string>
    <!-- Text informing links management is only available for single items. -->
    <string name="warning_get_links">Options such as “Send decryption key separately”, “Set expiry date” or “Set password protection” are only available for single items.</string>
    <!-- Action which allows to copy all the links showed in the list. -->
    <string name="action_copy_all">Copy all</string>
    <!-- Confirmation shown informing links have been sent to the selected chats -->
    <plurals name="links_sent">
        <item quantity="one">Link successfully sent.</item>
        <item quantity="other">Links successfully sent.</item>
    </plurals>
    <!-- Confirmation shown informing links have been copied to the clipboard -->
    <plurals name="links_copied_clipboard">
        <item quantity="one">Link copied to the clipboard.</item>
        <item quantity="other">Links copied to the clipboard.</item>
    </plurals>
    <!-- Plural string used as button label or title of the screen to get only one or several links at the same time. -->
    <plurals name="get_links">
        <item quantity="one">Get Link</item>
        <item quantity="other">Get Links</item>
    </plurals>
<<<<<<< HEAD
=======
    <!-- Ask for confirmation before clear offline files -->
    <string name="clear_offline_confirmation">Clear all offline files?</string>
>>>>>>> 8d4ad496
</resources><|MERGE_RESOLUTION|>--- conflicted
+++ resolved
@@ -4043,9 +4043,6 @@
         <item quantity="one">Get Link</item>
         <item quantity="other">Get Links</item>
     </plurals>
-<<<<<<< HEAD
-=======
     <!-- Ask for confirmation before clear offline files -->
     <string name="clear_offline_confirmation">Clear all offline files?</string>
->>>>>>> 8d4ad496
 </resources>