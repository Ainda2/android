--- conflicted
+++ resolved
@@ -1581,12 +1581,10 @@
 
     <string name="expiration_date_for_achievements" context="info paragraph about the completed achievement registration">Bonus expires in %1$d days</string>
 
-<<<<<<< HEAD
     <plurals name="context_share_folders">
         <item context="menu item" quantity="one">Share folder</item>
         <item context="menu items" quantity="other">Share folders</item>
     </plurals>
-=======
+
     <string name="no_folders_shared" context="Info of a contact if there is no folders shared with him">No folders shared</string>
->>>>>>> 0b7de695
 </resources>