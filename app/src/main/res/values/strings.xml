--- conflicted
+++ resolved
@@ -4126,7 +4126,26 @@
     <string name="video_quality_info">You can save space by decreasing the video quality in Camera Uploads settings.</string>
     <!-- Label indicating video original quality -->
     <string name="original_quality">Original quality</string>
-<<<<<<< HEAD
+    <!-- Settings label which allows to enable or disable fingerprint unlock. -->
+    <string name="setting_fingerprint">Fingerprint ID</string>
+    <!-- Title of the dialog which allows to enable the fingerprint unlock. -->
+    <string name="title_enable_fingerprint">Confirm your fingerprint to unlock</string>
+    <!-- Title of the dialog which allows to unlock the app with the fingerprint. -->
+    <string name="title_unlock_fingerprint">Unlock using your fingerprint</string>
+    <!-- Button of the dialog which allows to unlock the app with the fingerprint. Gives the option to unlock with the passcode instead -->
+    <string name="action_use_passcode">Use passcode</string>
+    <!-- Message informing the fingerprint was enabled successfully -->
+    <string name="confirmation_fingerprint_enabled">Your fingerprint is confirmed</string>
+    <!-- Warning indicating an image (GIF) cannot be inserted in an input text. Same string than the one shown by the system when it detects this behaviour on its own. -->
+    <string name="image_insertion_not_allowed">MEGA does not support image insertion here</string>
+    <!-- The label under the button of viewing all images screen -->
+    <string name="section_images">Images</string>
+    <!-- Title of the dialog warning the user about disable file versioning. -->
+    <string name="disable_versioning_label">Disable file versioning</string>
+    <!-- Warning of the dialog informing the user about disable file versioning. -->
+    <string name="disable_versioning_warning">Our file versioning feature ensures that we keep older copies of your files around if you replace them with newer versions. If you disable File Versioning you will no longer have this protection; the old copy will be lost when you replace it.</string>
+    <!-- Warning informing the user the folder location is trying to open no longer exists. -->
+    <string name="location_not_exist">This location no longer exists.</string>
     <!-- If users want to move the root backup folder, all backups underneath it are disabled. Warning dialog will show to confirm -->
     <string name="backup_move_root_folder">You are changing a default backup folder loacation. This may affect your ability to find your backup folder in the future. Please remember where it is located so that you can find it in the future.</string>
     <!-- If users want to move the sub backup folder, all backups underneath it are disabled. Warning dialog will show to confirm -->
@@ -4167,26 +4186,4 @@
     <string name="backup_multi_share_permission_text">These folders can only be shared as read-only, as they are backup folders, any changes to their content could disable the backups.</string>
     <!-- Share multi folders mix with backup and non-backup folders, show below warning message -->
     <string name="backup_share_with_root_permission_text">Some folders shared are backup folders and read-only. Do you wish to continue?</string>
-=======
-    <!-- Settings label which allows to enable or disable fingerprint unlock. -->
-    <string name="setting_fingerprint">Fingerprint ID</string>
-    <!-- Title of the dialog which allows to enable the fingerprint unlock. -->
-    <string name="title_enable_fingerprint">Confirm your fingerprint to unlock</string>
-    <!-- Title of the dialog which allows to unlock the app with the fingerprint. -->
-    <string name="title_unlock_fingerprint">Unlock using your fingerprint</string>
-    <!-- Button of the dialog which allows to unlock the app with the fingerprint. Gives the option to unlock with the passcode instead -->
-    <string name="action_use_passcode">Use passcode</string>
-    <!-- Message informing the fingerprint was enabled successfully -->
-    <string name="confirmation_fingerprint_enabled">Your fingerprint is confirmed</string>
-    <!-- Warning indicating an image (GIF) cannot be inserted in an input text. Same string than the one shown by the system when it detects this behaviour on its own. -->
-    <string name="image_insertion_not_allowed">MEGA does not support image insertion here</string>
-    <!-- The label under the button of viewing all images screen -->
-    <string name="section_images">Images</string>
-    <!-- Title of the dialog warning the user about disable file versioning. -->
-    <string name="disable_versioning_label">Disable file versioning</string>
-    <!-- Warning of the dialog informing the user about disable file versioning. -->
-    <string name="disable_versioning_warning">Our file versioning feature ensures that we keep older copies of your files around if you replace them with newer versions. If you disable File Versioning you will no longer have this protection; the old copy will be lost when you replace it.</string>
-    <!-- Warning informing the user the folder location is trying to open no longer exists. -->
-    <string name="location_not_exist">This location no longer exists.</string>
->>>>>>> 50366f4d
 </resources>