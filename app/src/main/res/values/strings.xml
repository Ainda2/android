--- conflicted
+++ resolved
@@ -3948,12 +3948,6 @@
     <string name="general_info">Info</string>
     <!-- Item menu option upon right click on one image or video to save it to device gallery -->
     <string name="general_save_to_gallery">Save to gallery</string>
-<<<<<<< HEAD
-    <!-- Show line numbers action -->
-    <string name="action_show_line_numbers">Show line numbers</string>
-    <!-- Hide line numbers action -->
-    <string name="action_hide_line_numbers">Hide line numbers</string>
-=======
     <!-- Text of the empty screen when there are no elements in Photos -->
     <string name="photos_empty">[B]No[/B] [A]Photos[/A]</string>
     <!-- Text to show as subtitle of Enable camera uploads screen -->
@@ -3975,5 +3969,8 @@
         <item quantity="one">Upload in progress, 1 file pending</item>
         <item quantity="other">Upload in progress, %1$d files pending</item>
     </plurals>
->>>>>>> e1af0b51
+    <!-- Show line numbers action -->
+    <string name="action_show_line_numbers">Show line numbers</string>
+    <!-- Hide line numbers action -->
+    <string name="action_hide_line_numbers">Hide line numbers</string>
 </resources>