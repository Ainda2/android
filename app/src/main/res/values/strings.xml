--- conflicted
+++ resolved
@@ -2337,7 +2337,7 @@
     <string name="incoming_call_starting" context="Subtitle of the call screen when a incoming call is just starting">Incoming call&#8230;</string>
     <string name="outgoing_call_starting" context="Subtitle of the call screen when a outgoing call is just starting">Calling&#8230;</string>
 
-    <string name="error_meta_message_invalid" context="Content of a invalid meta message ">Message contains invalid metadata</string>
+    <string name="error_meta_message_invalid" context="Content of a invalid meta message">Message contains invalid metadata</string>
 
     <string name="second_row_info_item_shared_file_chat" context="Info shown in the subtitle of each row of the shared files to chat: sender name . date">%1$s . %2$s</string>
 
@@ -2346,16 +2346,6 @@
         <item context="version items" quantity="other">Messages forwarded</item>
     </plurals>
 
-<<<<<<< HEAD
-    <string name="title_pdf_password" context="Title of the dialog shown when a pdf required password">Type password</string>
-    <string name="text_pdf_password" context="Text of the dialog shown when a pdf required password">%s is protected. Enter the document opening password.</string>
-    <string name="error_pdf_password" context="Error of the dialog shown wen a pdf required password and the user types a wrong password">Wrong password. Try again.</string>
-    <string name="error_max_pdf_password" context="Error of the dialog shown wen a pdf required password and the user has been typed three times a wrong password">The password is not valid.</string>
-
-    <string name="unknownn_file" context="Alert shown when a user tries to open a file from a zip and the file is unknown or has not been possible to unzip correctly">It is not possible to open the file. It is an unknown file or has not been possible to unzip successfully.</string>
-    
-    <string name="not_allow_play_alert" context="Alert shown when exists some call and the user tries to play an audio or video">It is not possible to play content while there is a call in progress.</string>
-=======
     <plurals name="num_files_not_send" context="Alert shown when a num of files have not been sent because of any error occurs">
         <item context="Singular of file. 1 file" quantity="one">%d file was not sent to %d chats</item>
         <item context="Plural of file. 2 files" quantity="other">%d files were not sent to %d chats</item>
@@ -2411,6 +2401,8 @@
     <string name="error_pdf_password" context="Error of the dialog shown wen a pdf required password and the user types a wrong password">You have entered the wrong password, please try again.</string>
     <string name="error_max_pdf_password" context="Error of the dialog shown wen a pdf required password and the user has been typed three times a wrong password">The password you have entered is not valid.</string>
 
+    <string name="unknownn_file" context="Alert shown when a user tries to open a file from a zip and the file is unknown or has not been possible to unzip correctly">It is not possible to open the file. It is an unknown file or has not been possible to unzip successfully.</string>
+
     <string name="not_allow_play_alert" context="Alert shown when exists some call and the user tries to play an audio or video">It is not possible to play media files while there is a call in progress.</string>
     <string name="ongoing_call_messages" context="Text shown in the list of chats when there is a call in progress but I am not on it">Ongoing Call</string>
     <string name="join_call_layout_in_group_call" context="Title of the layout to join a group call from the chat screen. The placeholder indicates the user who initiated the call">%s started a group call. Tap to join.</string>
@@ -2448,6 +2440,4 @@
     <string name="enter_group_name" context="Title of the dialog shown when the user it is creating a chat link and the chat has not title">Enter group name</string>
     <string name="alert_enter_group_name" context="Alert shown when the user it is creating a chat link and the chat has not title">To create a chat link you must name the group.</string>
     <string name="invite_contacts_to_start_chat" context="Text shown when an account doesn't have any contact added and it's trying to start a new chat conversation">Invite contacts and start chatting securely with MEGA\'s encrypted chat.</string>
->>>>>>> c22549b9
-
 </resources>