<?xml version="1.0"?>
<resources>
    <!-- PRO Lite account -->
    <string name="prolite_account">Pro Lite</string>
    <!-- Name of the MEGA PDF Viewer. Keep uppercase. -->
    <string name="pdf_app_name">MEGA PDF Viewer</string>
    <!-- Answer for confirmation dialog. -->
    <string name="general_yes">Yes</string>
    <!-- Answer for confirmation dialog. -->
    <string name="general_no">No</string>
    <!-- dialog option cancel in alert dialog -->
    <string name="general_cancel">Cancel</string>
    <!-- When moving a file to a location in MEGA. This is the text of the button after selection the destination -->
    <string name="general_move_to">Move to</string>
    <!-- When copying a file to a location in MEGA. This is the text of the button after selection the destination -->
    <string name="general_copy_to">Copy to</string>
    <!-- Selecting a specific location in MEGA. This is the text of the button -->
    <string name="general_select">Select</string>
    <!-- Selecting a specific location in MEGA. This is the text of the button -->
    <string name="general_select_to_upload">Select files</string>
    <!-- Selecting a specific location in MEGA. This is the text of the button -->
    <string name="general_select_to_download">Select folder</string>
    <!-- This is the final button when creating a folder in the dialog where the user inserts the folder name -->
    <string name="general_create">Create</string>
    <!-- Item menu option upon right click on one or multiple files. -->
    <string name="general_download">Download</string>
    <!-- button -->
    <string name="general_add">Add</string>
    <!-- Item menu option upon right click on one or multiple files. -->
    <string name="general_move">Move</string>
    <!-- Menu option to delete one or multiple selected items. -->
    <string name="general_remove">Remove</string>
    <!-- button -->
    <string name="general_share">Share</string>
    <!-- Item menu option upon right click on one or multiple files. -->
    <string name="general_leave">Leave</string>
    <!-- button -->
    <string name="general_decryp">Decrypt</string>
    <!-- button -->
    <string name="general_export">Export</string>
    <!-- Answer for confirmation dialog. -->
    <string name="general_ok">OK</string>
    <!-- Skip a step of a configuration process. -->
    <string name="general_skip">Skip</string>
    <!-- Label for a button to stop some process. For example stop the Camera Uploads -->
    <string name="general_stop">Stop</string>
    <!-- option shown when a message could not be sent -->
    <string name="general_retry">Retry</string>
    <!-- Button to open the default web browser -->
    <string name="general_open_browser">Open browser</string>
    <!-- The title of progress dialog when loading web content -->
    <string name="general_loading">Loading</string>
    <!-- state while importing the file -->
    <string name="general_importing">Importing</string>
    <!-- state while importing the file -->
    <string name="general_forwarding">Forwarding</string>
    <!-- Menu option to choose to add file or folders to Cloud Drive -->
    <string name="general_import">Import</string>
    <!-- label of storage in upgrade/choose account page, it is being used with a variable, e.g. for LITE user it will show ‘200GB Storage’. -->
    <string name="general_storage">Storage</string>
    <!-- Text listed before the amount of bandwidth a user gets with a certain package. For example: “8TB Bandwidth”. Can also be translated as data transfer. -->
    <string name="general_bandwidth">Transfer Quota</string>
    <!-- Text placed inside the button the user clicks when upgrading to PRO. Meaning: subscribe to this plan -->
    <string name="general_subscribe">Subscribe</string>
    <!-- It will be followed by the error message -->
    <string name="general_error_word">Error</string>
    <!-- when clicking into a menu whose functionality is not yet implemented -->
    <string name="general_not_yet_implemented">Not yet implemented</string>
    <!-- when trying to download a file that is already downloaded in the device -->
    <string name="general_already_downloaded">Already downloaded</string>
    <!-- when trying to upload a file that is already uploaded in the folder -->
    <string name="general_already_uploaded">already uploaded</string>
    <!-- Label of the option menu. When clicking this button, the app shows the info of the file -->
    <string name="general_file_info">File info</string>
    <!-- Label of the option menu. When clicking this button, the app shows the info of the folder -->
    <string name="general_folder_info">Folder info</string>
    <!-- Hint how to cancel the download -->
    <string name="general_show_info">Show info</string>
    <!-- Error getting the root node -->
    <string name="error_general_nodes">Error. Please try again.</string>
    <!-- File name (without extension) of file exported with the recovery key -->
    <string name="general_rk">MEGA-RECOVERYKEY</string>
    <!-- Local folder error in Sync Service. There are two syncs for images and videos. This error appears when the secondary media local folder doesn’t exist -->
    <string name="secondary_media_service_error_local_folder">The secondary media folder does not exist, please choose a new folder</string>
    <!-- when no external card exists -->
    <string name="no_external_SD_card_detected">No external storage detected</string>
    <!-- On clicking menu item upload in a incoming shared folder read only -->
    <string name="no_permissions_upload">This folder is read-only. You do not have permission to upload</string>
    <!-- confirmation message before removing the previously downloaded MasterKey file -->
    <string name="remove_key_confirmation">You are removing the previously exported Recovery Key file</string>
    <!-- confirmation message before sending an invitation to a contact -->
    <string name="confirmation_add_contact">Do you want to send an invitation to %s?</string>
    <!-- Button where the user can sign off or logout -->
    <string name="action_logout">Log&#160;out</string>
    <!-- Item menu option upon right click on one or multiple files. -->
    <string name="action_add">Upload</string>
    <!-- Menu item -->
    <string name="action_create_folder">Create new folder</string>
    <!-- Option which allows create a new text file -->
    <string name="action_create_txt">Create new text file</string>
    <!-- Menu item -->
    <string name="action_settings">Settings</string>
    <!-- Search button -->
    <string name="action_search">Search</string>
    <!-- Select country page title -->
    <string name="action_search_country">Choose your region</string>
    <!-- Alternative text or description text for the “Play” button -->
    <string name="action_play">Play</string>
    <!-- Search button -->
    <string name="action_pause">Pause</string>
    <!-- Menu item -->
    <string name="action_refresh">Refresh</string>
    <!-- Menu item -->
    <string name="action_sort_by">Sort by</string>
    <!-- Menu item -->
    <string name="action_help">Help</string>
    <!-- Change from a free account to paying MEGA -->
    <string name="action_upgrade_account">Upgrade account</string>
    <!-- Message while proceeding to upgrade the account -->
    <string name="upgrading_account_message">Upgrading account</string>
    <!-- Menu item to select all the elements of a list -->
    <string name="action_select_all">Select all</string>
    <!-- Menu item to unselect all the elements of a list -->
    <string name="action_unselect_all">Clear selection</string>
    <!-- Menu item to change from list view to grid view -->
    <string name="action_grid">Thumbnail view</string>
    <!-- Menu item to change from grid view to list view -->
    <string name="action_list">List view</string>
    <!-- Title of the preference Recovery key on Settings section -->
    <string name="action_export_master_key">Back up Recovery Key</string>
    <!-- Menu item to let the user cancel subscriptions -->
    <string name="action_cancel_subscriptions">Cancel subscription</string>
    <!-- success message when the subscription has been canceled correctly -->
    <string name="cancel_subscription_ok">The subscription has been cancelled</string>
    <!-- error message when the subscription has not been canceled successfully -->
    <string name="cancel_subscription_error">We were unable to cancel your subscription. Please contact support&#64;mega.nz for assistance</string>
    <!-- Menu item to kill all opened sessions -->
    <string name="action_kill_all_sessions">Close other sessions</string>
    <!-- Message after kill all opened sessions -->
    <string name="success_kill_all_sessions">The remaining sessions have been closed</string>
    <!-- Message after kill all opened sessions -->
    <string name="error_kill_all_sessions">Error when closing the opened sessions</string>
    <!-- General label for files -->
    <plurals name="general_num_files">
        <item quantity="one">File</item>
        <item quantity="other">Files</item>
    </plurals>
    <!-- Indicates how many contacts a folder is shared with. Plural. e.g. Shared with 7 contacts -->
    <plurals name="general_num_shared_with">
        <item quantity="one">Shared with %1$s</item>
        <item quantity="other">Shared with %1$d contacts</item>
    </plurals>
    <!-- Alert text before download. Please do not modify the %s placeholder as it will be replaced by the size to be donwloaded -->
    <string name="alert_larger_file">%s will be downloaded.</string>
    <!-- Alert text before download -->
    <string name="alert_no_app">There is no app to open the file %s. Do you want to continue with the download?</string>
    <!-- Dialog option that permits user do not show it again -->
    <string name="checkbox_not_show_again">Do not show again</string>
    <!-- Press back while login to cancel current login process. -->
    <string name="confirm_cancel_login">Are you sure that you want to cancel the current login process?</string>
    <!-- Login button -->
    <string name="login_text">Log&#160;in</string>
    <!-- email label -->
    <string name="email_text">Email</string>
    <!-- password label -->
    <string name="password_text">Password</string>
    <!-- Hint of the confirmation dialog to get link with password -->
    <string name="confirm_password_text">Confirm password</string>
    <!-- in the password edittext the user can see the password or asterisks. ABC shows the letters of the password -->
    <string name="abc">ABC</string>
    <!-- This question applies to users that do not have an account on MEGA yet -->
    <string name="new_to_mega">New to MEGA?</string>
    <!-- button that allows the user to create an account -->
    <string name="create_account">Create account</string>
    <!-- when the user tries to log in MEGA without typing the email -->
    <string name="error_enter_email">Please enter your email address</string>
    <!-- Title of the alert dialog when the user tries to recover the pass of a non existing account -->
    <string name="error_invalid_email">Invalid email address</string>
    <!-- when the user tries to log in MEGA without typing the password -->
    <string name="error_enter_password">Please enter your password</string>
    <!-- when the user tries to log in to MEGA without a network connection -->
    <string name="error_server_connection_problem">No network connection</string>
    <!-- when the user tries to log in to MEGA without a valid session -->
    <string name="error_server_expired_session">You have been logged out on this device from another location</string>
    <!-- the first step when logging in is calculate the private and public encryption keys -->
    <string name="login_generating_key">Generating encryption keys</string>
    <!-- Message displayed while the app is connecting to a MEGA server -->
    <string name="login_connecting_to_server">Connecting to the server</string>
    <!-- Status text when updating the file manager -->
    <string name="download_updating_filelist">Updating file list</string>
    <!-- title of the screen after creating an account when the user has to confirm the password to confirm the account -->
    <string name="login_confirm_account">Confirm account</string>
    <!-- when the user clicks on the link sent by MEGA after creating the account, this message is shown -->
    <string name="login_querying_signup_link">Checking validation link</string>
    <!-- Attempting to activate a MEGA account for a user. -->
    <string name="login_confirming_account">Activating account</string>
    <!-- After login, updating the file list, the file list should be processed before showing it to the user -->
    <string name="login_preparing_filelist">Preparing file list</string>
    <!-- when the user tries to share something to MEGA without being logged -->
    <string name="login_before_share">Please log in to share with MEGA</string>
    <!-- This toast message is shown on the login page when an email confirm link is no longer valid. -->
    <string name="reg_link_expired">Your confirmation link is no longer valid. Your account may already be activated or you may have cancelled your registration.</string>
    <!--  -->
    <string name="tour_space_title">MEGA Space</string>
    <!--  -->
    <string name="tour_speed_title">MEGA Speed</string>
    <!--  -->
    <string name="tour_privacy_title">MEGA Privacy</string>
    <!--  -->
    <string name="tour_access_title">MEGA Access</string>
    <!-- Full description text of the app in the Google Play page of the app (character limit 4000) -->
    <string name="tour_space_text">Register now and get 20 GB of free storage</string>
    <!--  -->
    <string name="tour_speed_text">Uploads are fast. Quickly share files with everyone</string>
    <!--  -->
    <string name="tour_privacy_text">Keep all your files safe with MEGA’s end-to-end encryption</string>
    <!--  -->
    <string name="tour_access_text">Get fully encrypted access anywhere, anytime</string>
    <!-- button that allows the user to create an account -->
    <string name="create_account_text">Create account</string>
    <!-- category in sort by action -->
    <string name="name_text">Name</string>
    <!-- First Name of the user -->
    <string name="first_name_text">First Name</string>
    <!-- Last name of the user -->
    <string name="lastname_text">Last Name</string>
    <!-- text placed on the checkbox of acceptation of the Terms of Service -->
    <string name="tos">I agree with MEGA’s [A]Terms of Service[/A]</string>
    <!-- Text placed on the checkbox to make sure user agree that understand the danger of losing password -->
    <string name="top">I understand that [B]if I lose my password, I may lose my data[/B]. Read more about [A]MEGA’s end-to-end encryption[/A].</string>
    <!-- Does the user already have a MEGA account -->
    <string name="already_account">Already have an account?</string>
    <!-- warning dialog -->
    <string name="create_account_no_terms">You have to accept our Terms of Service</string>
    <!-- warning dialog, for user do not tick checkbox of understanding the danger of losing password -->
    <string name="create_account_no_top">You need to agree that you understand the danger of losing your password</string>
    <!-- Warning message when the first name is a required field to submit a form. For example during the create account process. -->
    <string name="error_enter_username">Please enter your first name</string>
    <!-- Warning dialog -->
    <string name="error_enter_userlastname">Please enter your last name.</string>
    <!-- when creating the account -->
    <string name="error_short_password">Password is too short</string>
    <!-- when creating the account -->
    <string name="error_passwords_dont_match">Passwords do not match</string>
    <!-- when creating the account -->
    <string name="error_email_registered">This email address has already registered an account with MEGA</string>
    <!--  -->
    <string name="create_account_creating_account">Connecting to the server: Creating account</string>
    <!--  -->
    <string name="cancel_transfer_confirmation">Cancel this transfer?</string>
    <!--  -->
    <string name="cancel_all_transfer_confirmation">Cancel all transfers?</string>
    <!-- Label for any ‘Cancel all’ button to cancel transfers - (String as short as possible). -->
    <string name="cancel_all_action">Cancel all</string>
    <!-- Warning to confirm remove selected transfers. Plural more than 1 transfer -->
    <plurals name="cancel_selected_transfers">
        <item quantity="one">The selected transfer will be cancelled.</item>
        <item quantity="other">The selected transfers will be cancelled.</item>
    </plurals>
    <!-- The name of every users root drive in the cloud of MEGA. -->
    <string name="section_cloud_drive">Cloud Drive</string>
    <!-- Label to reference a recents section -->
    <string name="section_recents">Recents</string>
    <!-- title of the screen where the secondary media images are uploaded, and name of the folder where the secondary media images are uploaded -->
    <string name="section_secondary_media_uploads">Media Uploads</string>
    <!-- Section name for the “Messages” section.Preferably one word. There is little space for this word. -->
    <string name="section_inbox">Inbox</string>
    <!-- title of the screen that shows the files saved for offline in the device -->
    <string name="section_saved_for_offline">Saved for Offline</string>
    <!-- the options of what to upload in an array. Needed for the settings, the options of what to upload. -->
    <string name="section_saved_for_offline_new">Offline</string>
    <!-- Label showing the location of a node which is not in root navigation level. The first placeholder is the name of the parent folder. The second placeholder is the name of the section in which the file is. e.g. PR reviews and tickets (Cloud Drive) -->
    <string name="location_label">%1$s (%2$s)</string>
    <!-- title of the screen that shows all the shared items -->
    <string name="title_shared_items">Shared items</string>
    <!-- title of the screen that shows all the shared items -->
    <string name="section_shared_items">Shared folders</string>
    <!-- The title of the trash bin in the tree of the file manager. -->
    <string name="section_rubbish_bin">Rubbish Bin</string>
    <!-- Section name for the “Contacts” section.Preferably one word. There is little space for this word. -->
    <string name="section_contacts">Contacts</string>
    <!-- Item of the navigation title for the contacts section when there is any pending incoming request -->
    <string name="section_contacts_with_notification">Contacts [A](%1$d)[/A]</string>
    <!-- Empty state when the user has not sent any contact request to other users -->
    <string name="sent_requests_empty">[B]No [/B][A]sent requests[/A]</string>
    <!-- Empty state when the user has not received any contact request from other users -->
    <string name="received_requests_empty">[B]No [/B][A]received requests[/A]</string>
    <!-- Title for the file transfer screen (with the up & download) -->
    <string name="section_transfers">Transfers</string>
    <!-- Section name for the “My Account” section.Preferably one or two words. There is little space for this. -->
    <string name="section_account">My Account</string>
    <!-- title of the screen where the camera images are uploaded, and name of the folder where camera images are uploaded -->
    <string name="section_photo_sync">Camera Uploads</string>
    <!-- Capital letters. Incoming shared folders. The title of a tab -->
    <string name="tab_incoming_shares">Incoming</string>
    <!-- Capital letters. Outgoing shared folders. The title of a tab -->
    <string name="tab_outgoing_shares">Outgoing</string>
    <!-- Capital letters. Files with link. The title of a tab -->
    <string name="tab_links_shares">Links</string>
    <!-- Label for any ‘Incoming shares’ button, link, text, title, etc. - (String as short as possible). -->
    <string name="title_incoming_shares_explorer">Incoming Shares</string>
    <!-- Title of the share with file explorer -->
    <string name="title_incoming_shares_with_explorer">Incoming shares with</string>
    <!-- message when there are no files in the Cloud drive -->
    <string name="file_browser_empty_cloud_drive">No files in your Cloud Drive</string>
    <!-- Text that indicates that a folder is currently empty -->
    <string name="file_browser_empty_folder">Empty Folder</string>
    <!-- Title of the fragment Choose Account -->
    <string name="choose_account_fragment">CHOOSE ACCOUNT</string>
    <!-- The file are available “offline” (without a network Wi-Fi mobile data connection) -->
    <string name="file_properties_available_offline">Available Offline</string>
    <!-- category in sort by action -->
    <string name="file_properties_info_size_file">Size</string>
    <!-- When the file/folder was last modified -->
    <string name="file_properties_info_last_modified">Last modified</string>
    <!-- Label to display the date and time when a file/folder has been added (uploaded) to MEGA. -->
    <string name="file_properties_info_added">Added</string>
    <!-- the label when a folder can be accesed by public users -->
    <string name="file_properties_shared_folder_public_link">Public link</string>
    <!-- Item menu option upon clicking on a file folder. Refers to the permissions of a file folder in the file manager. -->
    <string name="file_properties_shared_folder_permissions">Permissions</string>
    <!-- Title of the dialog to choose permissions when sharing. -->
    <string name="dialog_select_permissions">Share Permissions</string>
    <!-- menu item -->
    <string name="file_properties_shared_folder_change_permissions">Change permissions</string>
    <!-- when listing all the contacts that shares a folder -->
    <string name="file_properties_shared_folder_select_contact">Shared with</string>
    <!-- send a file to a MEGA user -->
    <string name="file_properties_send_file_select_contact">Send to</string>
    <!-- shows the owner of an incoming shared folder -->
    <string name="file_properties_owner">Owner</string>
    <!-- positive button on dialog to invite a contact -->
    <string name="contact_invite">Invite</string>
    <!-- option to reinvite a contact -->
    <string name="contact_reinvite">Reinvite</string>
    <!-- The text of the notification button that is displayed when there is a call in progress, another call is received and ignored. -->
    <string name="contact_ignore">Ignore</string>
    <!-- option to decline a contact invitation -->
    <string name="contact_decline">Decline</string>
    <!-- option to accept a contact invitation -->
    <string name="contact_accept">Accept</string>
    <!-- Label for the option of the sliding panel to show the contact info -->
    <string name="contact_properties_activity">Contact info</string>
    <!-- Adding new relationships (contacts) using the actions. -->
    <string name="contacts_list_empty_text">Add new contacts using the button below</string>
    <!-- Add new contacts before sharing. -->
    <string name="contacts_explorer_list_empty_text">Add a new contact to share</string>
    <!-- Error message -->
    <string name="error_not_enough_free_space">Not enough free space on your device</string>
    <!-- This is button text on the Get Link dialog. This lets the user get a public file/folder link without the decryption key e.g. https://mega.nz/#!Qo12lSpT. -->
    <string name="option_link_without_key">Link without key</string>
    <!-- Alert Dialog to get link -->
    <string name="option_decryption_key">Decryption key</string>
    <!-- Alert shown when some content is sharing with chats and they are processing -->
    <string name="download_preparing_files">Preparing files</string>
    <!-- Message when many downloads start. Plural more than 1 file. Placeholder is for include the number of downloads in runtime. -->
    <plurals name="download_began">
        <item quantity="one">Download has started</item>
        <item quantity="other">%1$d downloads have started</item>
    </plurals>
    <!-- Message when many downloads finish. Plural more than 1 file. Placeholder is for include the number of downloads in runtime. -->
    <plurals name="download_finish">
        <item quantity="one">Download has finished</item>
        <item quantity="other">%1$d downloads have finished</item>
    </plurals>
    <!-- Message when many uploads start. Plural more than 1 file. Placeholder is for include the number of uploads in runtime. -->
    <plurals name="upload_began">
        <item quantity="one">Upload has started</item>
        <item quantity="other">%1$d uploads have started</item>
    </plurals>
    <!-- Message when many downloads finish. Plural more than 1 file. Placeholder is for include the number of uploads in runtime. -->
    <plurals name="upload_finish">
        <item quantity="one">Upload has finished</item>
        <item quantity="other">%1$d uploads have finished</item>
    </plurals>
    <!-- Warning shown when it tries to download some empty folders. Plural -->
    <plurals name="empty_folders">
        <item quantity="one">Folder is empty.</item>
        <item quantity="other">Folders are empty.</item>
    </plurals>
    <!-- Hint how to cancel the download -->
    <string name="download_touch_to_cancel">Touch to cancel</string>
    <!-- Hint how to cancel the download -->
    <string name="download_touch_to_show">View transfers</string>
    <!-- Warning message -->
    <string name="error_file_size_greater_than_4gb">Most devices can’t download files greater than 4GB. Your download will probably fail</string>
    <!-- message when trying to open a downloaded file but there isn’t any app that open that file. Example: a user downloads a pdf but doesn’t have any app to read a pdf -->
    <string name="intent_not_available">There isn’t any available app to execute this file on your device</string>
    <!-- Message when trying to open a location message but there isn’t any app that open that location. -->
    <string name="intent_not_available_location">There are no apps available on your device to open this location</string>
    <!-- Message displayed when user tries to open a file with a 3rd party app using the option "Open with" but there isn't any app installed in the device which can open that file type, e.g. user tries to open a ".txt" but doesn’t have any installed 3rd party app which supports ".txt" files. -->
    <string name="intent_not_available_file">You may not have any apps installed which support this file type</string>
    <!-- to share an image using Facebook, Whatsapp, etc -->
    <string name="context_share_image">Share image using</string>
    <!-- create a link of a file and send it using an app from the device -->
    <string name="context_get_link">Share link</string>
    <!-- Delete a link label -->
    <string name="context_delete_link">Delete link</string>
    <!-- Item menu option upon right click on one or multiple files. -->
    <string name="context_leave_menu">Leave</string>
    <!-- Title alert before leaving a share. -->
    <string name="alert_leave_share">Leave share</string>
    <!-- Item menu option upon right click on one or multiple files. -->
    <string name="context_clean_shares_menu">Remove share</string>
    <!-- Item menu option upon right click on one or multiple files. -->
    <string name="context_remove_link_menu">Remove link</string>
    <!-- Warning that appears prior to remove a link of a file. Singular. -->
    <string name="context_remove_link_warning_text">This link will not be publicly available anymore.</string>
    <!-- Warning that appears prior to remove links of files. Plural. -->
    <plurals name="remove_links_warning_text">
        <item quantity="one">This link will not be publicly available anymore.</item>
        <item quantity="other">These links will not be publicly available anymore.</item>
    </plurals>
    <!-- Item menu option upon right click on one or multiple files. -->
    <string name="context_rename">Rename</string>
    <!-- Title of a dialog to rename a node. The place holder is to set the current name of the node. -->
    <string name="rename_dialog_title">Rename %1$s</string>
    <!-- Menu option to open a link. Also title of the dialog to open a link. -->
    <string name="context_open_link_title">Open link</string>
    <!-- Item menu option upon right click on one or multiple files. -->
    <string name="context_open_link">Open</string>
    <!-- while renaming a file or folder -->
    <string name="context_renaming">Renaming</string>
    <!-- while file provider is downloading a file -->
    <string name="context_preparing_provider">Preparing file</string>
    <!-- Item menu option upon right click on one or multiple files. -->
    <string name="context_download">Download</string>
    <!-- Item menu option upon right click on one or multiple files. -->
    <string name="context_move">Move</string>
    <!-- while moving a file or folder -->
    <string name="context_moving">Moving</string>
    <!-- Item menu option upon right click on one or multiple files. -->
    <string name="context_copy">Copy</string>
    <!-- Item menu option upon right click on one or multiple files. -->
    <string name="context_upload">Upload</string>
    <!-- while copying a file or folder -->
    <string name="context_copying">Copying</string>
    <!-- menu item -->
    <string name="context_move_to_trash">Move to Rubbish Bin</string>
    <!-- menu item -->
    <string name="context_delete_from_mega">Remove from MEGA</string>
    <!-- Input field description in the create folder dialog. -->
    <string name="context_new_folder_name">Folder Name</string>
    <!-- when adding a new contact. in the dialog -->
    <string name="context_new_contact_name">Contact email</string>
    <!-- status dialog when performing the action -->
    <string name="context_creating_folder">Creating folder</string>
    <!-- Menu item -->
    <string name="context_download_to">Save to</string>
    <!-- Menu option title -->
    <string name="context_clear_rubbish">Clear Rubbish Bin</string>
    <!-- Ask for confirmation before removing all the elements of the rubbish bin -->
    <string name="clear_rubbish_confirmation">You are about to permanently remove all items from your Rubbish Bin.</string>
    <!-- send cancel subscriptions dialog -->
    <string name="context_send">Send</string>
    <!-- send the file to inbox -->
    <string name="context_send_file_inbox">Send to contact</string>
    <!-- Menu option to delete one or multiple selected items. -->
    <string name="context_remove">Remove</string>
    <!-- Menu option to delete selected items of the offline state -->
    <string name="context_delete_offline">Remove from Offline</string>
    <!-- menu item -->
    <string name="context_share_folder">Share folder</string>
    <!-- menu item -->
    <string name="context_send_file">Send file to chat</string>
    <!-- menu item -->
    <string name="context_send_contact">Share contact to chat</string>
    <!-- open a shared folder -->
    <string name="context_view_shared_folders">View shared folders</string>
    <!-- Item menu option upon clicking on one or multiple files. -->
    <string name="context_sharing_folder">Sharing</string>
    <!-- Menu option to manage a shared folder. -->
    <string name="manage_share">Manage share</string>
    <!-- menu item -->
    <string name="context_delete">Delete</string>
    <!-- success message when removing a contact request -->
    <string name="context_contact_invitation_deleted">Request deleted</string>
    <!-- success message when reinvite a contact -->
    <string name="context_contact_invitation_resent">Request resent</string>
    <!-- success message when sending a contact request -->
    <string name="context_contact_request_sent">Request successfully sent to %s. View in Sent requests tab.</string>
    <!-- success message when removing a contact -->
    <string name="context_contact_removed">Contact removed</string>
    <!-- error message -->
    <string name="context_contact_not_removed">Error. Contact not removed</string>
    <!-- success message when chaning the permissionss -->
    <string name="context_permissions_changed">Permissions changed</string>
    <!-- error message -->
    <string name="context_permissions_not_changed">Error. Permissions not changed</string>
    <!-- message when trying to create a folder that already exists -->
    <string name="context_folder_already_exists">Folder already exists</string>
    <!-- message when trying to create a invite a contact already that is already added -->
    <string name="context_contact_already_exists">%s is already a contact</string>
    <!-- message when trying to send a file without full access -->
    <string name="context_send_no_permission">You do not have permission to send this file</string>
    <!-- success message when creating a folder -->
    <string name="context_folder_created">Folder created</string>
    <!-- error message when creating a folder -->
    <string name="context_folder_no_created">Error. Folder not created</string>
    <!-- success message when renaming a node -->
    <string name="context_correctly_renamed">Renamed successfully</string>
    <!-- error message -->
    <string name="context_no_renamed">Error. Not renamed</string>
    <!-- success message when copying a node -->
    <string name="context_correctly_copied">Copied successfully</string>
    <!-- success message when sending a node to Inbox -->
    <string name="context_correctly_sent_node">Sent to Inbox</string>
    <!-- error message when sending a node to Inbox -->
    <string name="context_no_sent_node">Error. Not sent to Inbox</string>
    <!-- error message -->
    <string name="context_no_copied">Error. Not copied</string>
    <!-- message that appears when a user tries to move/copy/upload a file but doesn’t choose a destination folder -->
    <string name="context_no_destination_folder">Please choose a destination folder</string>
    <!-- success message when moving a node -->
    <string name="context_correctly_moved">Moved successfully</string>
    <!-- success message when moving a node -->
    <string name="number_correctly_moved">%d items moved successfully.</string>
    <!-- success message when moving a node -->
    <string name="number_incorrectly_moved">%d items were not moved successfully</string>
    <!-- success message when moving a node -->
    <string name="context_correctly_moved_to_rubbish">Moved to the Rubbish Bin successfully</string>
    <!-- error message -->
    <string name="context_no_moved">Error. Not moved</string>
    <!-- success message when sharing a folder -->
    <string name="context_correctly_shared">Shared successfully</string>
    <!-- error message when sharing a folder -->
    <string name="context_no_shared_number">Error. %d shares were not completed</string>
    <!-- success message when sharing a folder -->
    <string name="context_correctly_shared_removed">Remove shares successfully</string>
    <!-- error message when sharing a folder -->
    <string name="context_no_shared_number_removed">Error. %d process of removing shares is not completed</string>
    <!-- error message -->
    <string name="context_no_shared">Error. Not shared</string>
    <!-- error message -->
    <string name="context_no_removed_shared">Error. Share failed to remove</string>
    <!-- success message when removing a sharing -->
    <string name="context_remove_sharing">Folder sharing removed</string>
    <!-- error message -->
    <string name="context_no_link">Link creation failed</string>
    <!-- success message when removing a node from MEGA -->
    <string name="context_correctly_removed">Deleted successfully</string>
    <!-- error message -->
    <string name="context_no_removed">Error. Deletion failed</string>
    <!-- success message when moving a node -->
    <string name="number_correctly_removed">%d items removed successfully from MEGA</string>
    <!-- error message when moving a node -->
    <string name="number_no_removed">%d items are not removed successfully</string>
    <!-- Success message when left shared folders -->
    <string name="number_correctly_leaved">%d folders left successfully.</string>
    <!-- Message shown when a share has been left -->
    <string name="share_left">Share left</string>
    <!-- error message when moving a node -->
    <string name="number_no_leaved">%d folders were not left successfully</string>
    <!-- success message when sending multiple files -->
    <string name="number_correctly_sent">File sent to %d contacts successfully</string>
    <!-- error message when sending multiple files -->
    <string name="number_no_sent">File was not sent to %d contacts</string>
    <!-- success message when sending multiple files -->
    <string name="number_correctly_sent_multifile">%d files sent successfully</string>
    <!-- error message when sending multiple files -->
    <string name="number_no_sent_multifile">%d files failed to send</string>
    <!-- success message when sending multiple files -->
    <string name="number_correctly_copied">%d items copied successfully</string>
    <!-- error message when sending multiple files -->
    <string name="number_no_copied">%d items were not copied</string>
    <!-- success message when removing several contacts -->
    <string name="number_contact_removed">%d contacts removed successfully</string>
    <!-- error message when removing several contacts -->
    <string name="number_contact_not_removed">%d contacts were not removed</string>
    <!-- success message when sharing a file with multiple contacts -->
    <string name="number_contact_file_shared_correctly">Folder shared with %d contacts successfully</string>
    <!-- success message when sharing multiple files -->
    <string name="number_correctly_shared">%d folders shared successfully</string>
    <!-- error message when sharing multiple files -->
    <string name="number_no_shared">%d folders were not shared</string>
    <!-- success message when sending a file to a contact -->
    <string name="context_correctly_copied_contact">Successfully sent to:</string>
    <!-- success message when removing all the contacts of a shared folder -->
    <string name="context_correctly_removed_sharing_contacts">The folder is no longer shared</string>
    <!-- error message when removing all the contacts of a shared folder -->
    <string name="context_no_removed_sharing_contacts">An error occurred. The folder is still shared with another contact</string>
    <!-- option available for just one file -->
    <string name="context_select_one_file">Select just one file</string>
    <!-- success message when emptying the RB -->
    <string name="rubbish_bin_emptied">Rubbish Bin emptied successfully</string>
    <!-- error message when emptying the RB -->
    <string name="rubbish_bin_no_emptied">An error occurred. The Rubbish Bin has not been emptied</string>
    <!-- dialog cancel subscriptions -->
    <string name="dialog_cancel_subscriptions">You are about to cancel your MEGA subscription. Please let us know if there is anything we can do to help change your mind.</string>
    <!-- hint cancel subscriptions dialog -->
    <string name="hint_cancel_subscriptions">Type feedback here</string>
    <!-- send cancel subscriptions dialog -->
    <string name="send_cancel_subscriptions">Send</string>
    <!-- confirmation cancel subscriptions dialog -->
    <string name="confirmation_cancel_subscriptions">Thank you for your feedback. Are you sure you want to cancel your MEGA subscription?</string>
    <!-- provide a reason to cancel subscriptions dialog -->
    <string name="reason_cancel_subscriptions">Your subscription has not been cancelled. Please provide a reason for your cancellation</string>
    <!-- Confirmation message of the dialog shown when a subscription has been processed successfully -->
    <string name="message_user_purchased_subscription">Thanks. Your payment is processing. Please email us at support&#64;mega.co.nz if you have not received your upgrade within 24 hours.</string>
    <!-- Pop up message shows when user purchased a lower level of subscription -->
    <string name="message_user_purchased_subscription_down_grade">Your new subscription will take effect once the current one expires, the new price will be charged at that time.</string>
    <!-- Pop up message shows when user purchased a subscription with a payment method that can not be processed in real time, e.g. voucher -->
    <string name="message_user_payment_pending">Your subscription will take effect once the payment is processed by Google.</string>
    <!--  -->
    <string name="subscription_type_monthly">Monthly</string>
    <!--  -->
    <string name="subscription_type_yearly">Yearly</string>
    <!-- success message after removing the public link of a folder -->
    <string name="context_node_private">The folder is now private</string>
    <!-- success message after removing a share of a folder. a contact has no access to the folder now -->
    <string name="context_share_correctly_removed">Share removed</string>
    <!-- Menu option to create a new folder in the file manager. -->
    <string name="menu_new_folder">New folder</string>
    <!-- Menu option to add a contact to your contact list. -->
    <string name="menu_add_contact">Add contact</string>
    <!-- Menu option to add a contact to your contact list. -->
    <string name="menu_add_contact_and_share">Add contact and share</string>
    <!-- Title of the alert to introduce the decryption key -->
    <string name="alert_decryption_key">Decryption Key</string>
    <!-- Message of the alert to introduce the decryption key -->
    <string name="message_decryption_key">Please enter the decryption key for the link</string>
    <!-- error message shown on the decryption key dialog if the key typed in was wrong -->
    <string name="invalid_decryption_key">Invalid decryption key</string>
    <!-- upload to. Then choose an Image file -->
    <string name="upload_to_image">Image</string>
    <!-- upload to. Then choose an Audio file -->
    <string name="upload_to_audio">Audio</string>
    <!-- Title of the button in the contact info screen to start a video call -->
    <string name="upload_to_video">Video</string>
    <!-- Label for the current uploaded size of a file. For example, 3 files, 50KB uploaded -->
    <string name="upload_uploaded">uploaded</string>
    <!-- Status text at the beginning of an upload, Status text at the beginning of an upload for 2 or more files -->
    <plurals name="upload_prepare">
        <item quantity="one">Processing file</item>
        <item quantity="other">Processing files</item>
    </plurals>
    <!-- error message when downloading a file -->
    <string name="error_temporary_unavaible">Resource temporarily not available, please try again later</string>
    <!-- Error message when the selected file cannot be opened -->
    <string name="upload_can_not_open">Cannot open selected file</string>
    <!-- when a zip file is downloaded and clicked, the app unzips the file. This is the status text while unzipping the file -->
    <string name="unzipping_process">Unzipping file</string>
    <!-- error message while browsing the local filesystem -->
    <string name="error_io_problem">File system problem</string>
    <!-- error message while browsing the local filesystem -->
    <string name="general_error">Error happened when executing the action</string>
    <!-- title of the image gallery -->
    <string name="full_screen_image_viewer_label">Image viewer</string>
    <!-- Headline for the amount of storage space is used -->
    <string name="my_account_used_space">Used storage space</string>
    <!-- menu item -->
    <string name="my_account_change_password">Change password</string>
    <!-- Dialog text overquota error -->
    <string name="overquota_alert_text">You have exceeded your storage limit. Would you like to upgrade your account?</string>
    <!-- when did the last session happen -->
    <string name="my_account_last_session">Last session</string>
    <!-- message displayed while the app is changing the password -->
    <string name="my_account_changing_password">Changing password</string>
    <!-- when changing the password, the first edittext is to enter the current password -->
    <string name="my_account_change_password_oldPassword">Current password</string>
    <!-- when changing the password -->
    <string name="my_account_change_password_newPassword1">New password</string>
    <!-- when changing the password -->
    <string name="my_account_change_password_newPassword2">Confirm new password</string>
    <!-- when changing the password or creating the account, the password is required twice and check that both times are the same -->
    <string name="my_account_change_password_dont_match">Passwords do not match</string>
    <!-- title of the selection of the pro account wanted -->
    <string name="upgrade_select_pricing">Select plan</string>
    <!-- the user has to decide the way of payment -->
    <string name="select_membership_1">Monthly or annually recurring</string>
    <!-- choose the payment method option when no method is available -->
    <string name="no_available_payment_method">There is no payment method set for this plan currently. Please select one.</string>
    <!-- button to decide monthly payment. The asterisk is needed -->
    <string name="upgrade_per_month">Monthly*</string>
    <!-- button to decide annually payment. The asterisk is needed -->
    <string name="upgrade_per_year">Annually*</string>
    <!-- the user can get the link and it’s copied to the clipboard -->
    <string name="file_properties_get_link">The link has been copied to the clipboard</string>
    <!-- before sharing an image, the preview has to be downloaded -->
    <string name="full_image_viewer_not_preview">The preview has not been downloaded yet. Please wait</string>
    <!-- due to device is low on memory, cannot load an image preview temporarily -->
    <string name="not_load_preview_low_memory">Not enough free memory to display preview. Please try again later.</string>
    <!-- alert when clicking a newsignup link being logged -->
    <string name="log_out_warning">Please log out before creating the account</string>
    <!-- message shown in the screen when there are not any active transfer -->
    <string name="transfers_empty">No active transfers</string>
    <!-- menu item -->
    <string name="menu_pause_transfers">Pause transfers</string>
    <!-- menu item -->
    <string name="menu_cancel_all_transfers">Cancel all transfers</string>
    <!-- Option of the sliding panel to capture a new picture to upload to Cloud Drive or to set as user avatar -->
    <string name="menu_take_picture">Capture</string>
    <!-- Dialog title, to explain why MEGA needs the ’display over other apps’ permission (Android 10) -->
    <string name="ask_for_display_over_title">Allow notifications for incoming MEGA calls</string>
    <!-- Dialog message, to explain why MEGA needs the ’display over other apps’ permission (Android 10) -->
    <string name="ask_for_display_over_msg">Please grant MEGA permission to display over other apps for calls.</string>
    <!-- Prompt text shows when the user doesn’t want to make MEGA grant the ’display over other apps’ permission for now (Android 10) -->
    <string name="ask_for_display_over_explain">You can still manually grant permissions in the device Settings.</string>
    <!-- the options of how to upload, but in an array. needed for the settings, how to upload the camera images. only when Wi-Fi connected -->
    <string name="cam_sync_wifi">Wi-Fi only</string>
    <!-- the options of how to upload, but in an array. needed for the settings, how to upload the camera images. when Wi-Fi connected and using data plan -->
    <string name="cam_sync_data">Wi-Fi or mobile data</string>
    <!-- The upload of the user’s photos or videos from their specified album is in progress. -->
    <string name="cam_sync_syncing">Camera Uploads in progress</string>
    <!-- confirmation question for cancelling the camera uploads -->
    <string name="cam_sync_cancel_sync">Do you want to stop Camera Uploads?</string>
    <!-- title of the notification when camera upload is enabled -->
    <string name="settings_camera_notif_title">Uploading files of media folders</string>
    <!-- title of the notification when camera upload is checking files -->
    <string name="settings_camera_notif_checking_title">Checking for files to be uploaded</string>
    <!-- title of the notification when camera upload is initializing -->
    <string name="settings_camera_notif_initializing_title">Initialising Camera Uploads</string>
    <!-- title of the notification when camera upload’s primary local folder is unavailable. -->
    <string name="camera_notif_primary_local_unavailable">Camera Uploads have been disabled. Your local folder is unavailable.</string>
    <!-- title of the notification when camera upload’s secondary local folder is unavailable. -->
    <string name="camera_notif_secondary_local_unavailable">Media Uploads have been disabled. Your local folder is unavailable.</string>
    <!-- notification camera uploads complete -->
    <string name="settings_camera_notif_complete">Camera uploads complete</string>
    <!-- settings of the Appearance section -->
    <string name="settings_appearance">Appearance</string>
    <!-- settings of the Features section -->
    <string name="settings_features">Features</string>
    <!-- label of storage in upgrade/choose account page, it is being used with a variable, e.g. for LITE user it will show ‘200GB Storage’. -->
    <string name="settings_storage">Storage</string>
    <!-- Settings of the Passcode -->
    <string name="settings_passcode_lock">Passcode lock</string>
    <!-- Setting to allow the user to select the preferred passcode type -->
    <string name="settings_passcode_option">Passcode options</string>
    <!-- Helper text to explain why we have this `Require me to plug in` setting, placeholder - 100 to 1000 in MB -->
    <string name="settings_camera_upload_charging_helper_label">Video compression uses considerable amounts of power. Please plug in your device to charge if the videos to be compressed are larger than %s.</string>
    <!-- Helper text to explain the things to note if enable the feature of including GPS info -->
    <string name="settings_camera_upload_include_gps_helper_label">If enabled, location information will be included with your pictures. Please be careful when sharing them.</string>
    <!-- Settings category title for cache and offline files -->
    <string name="settings_advanced_features">Advanced</string>
    <!-- Settings preference title for cache -->
    <string name="settings_advanced_features_cache">Clear Cache</string>
    <!-- Settings preference title for offline files -->
    <string name="settings_advanced_features_offline">Clear Offline Files</string>
    <!-- description of switch ‘Open file when download is completed’ -->
    <string name="settings_auto_play_label">Open file when downloaded</string>
    <!-- Settings preference title for delete account -->
    <string name="settings_delete_account">Delete account</string>
    <!-- Size of files in offline or cache folders -->
    <string name="settings_advanced_features_size">Currently using %s</string>
    <!-- Calculating Size of files in offline or cache folders -->
    <string name="settings_advanced_features_calculating">Calculating</string>
    <!-- title of the setting to set the default download location -->
    <string name="settings_storage_download_location">Default download location</string>
    <!-- Whether to always ask the user each time. -->
    <string name="settings_storage_ask_me_always">Always ask for download location</string>
    <!-- Whether to enable the storage in advanced devices -->
    <string name="settings_storage_advanced_devices">Display advanced devices (external SD)</string>
    <!-- Label of button on account page that ask user to add their phone number -->
    <string name="add_phone_number_label">Add a phone number</string>
    <!-- enter verification code page title -->
    <string name="verify_account_title">Verify your account</string>
    <!-- Text to explain to user why to verify phone number (account suspended use case) -->
    <string name="verify_account_helper_locked">Your account has been locked temporarily due to potential abuse. Please verify your phone number to unlock your account.</string>
    <!-- Hint text of the country edittext for billing purposes -->
    <string name="general_country_label">Country</string>
    <!-- Hint text of the region edittext for choosing dial code. -->
    <string name="sms_region_label">Region</string>
    <!-- place holder for enter mobile number field -->
    <string name="verify_account_phone_number_placeholder">Your phone number</string>
    <!-- Button label - go to previous page -->
    <string name="general_back_button">Back</string>
    <!-- button label - quite sms verification use case -->
    <string name="verify_account_not_now_button">Not now</string>
    <!-- Button label - confirm some action -->
    <string name="general_confirm_button">Confirm</string>
    <!-- On “add phone number” page, an error message will be shown if user click next button without select country code. -->
    <string name="verify_account_invalid_country_code">Please select a region code</string>
    <!-- On “Add phone number” page, a toast error message will be shown if the country code cannot be fetched from back end. -->
    <string name="verify_account_not_loading_country_code">Region codes could not be fetched.</string>
    <!-- error message if user click next button without enter a valid phone number -->
    <string name="verify_account_invalid_phone_number">Please supply a valid phone number.</string>
    <!-- Label tell user to enter received txt to below input boxes -->
    <string name="verify_account_enter_txt_label">Please enter the verification code sent to</string>
    <!-- enter verification code page title -->
    <string name="verify_account_enter_code_title">Verify your account</string>
    <!-- error message that will show to user when user entered invalid verification code -->
    <string name="verify_account_incorrect_code">Wrong code. Please try again or resend.</string>
    <!-- text message to remind user to resend verification code -->
    <string name="verify_account_resend_label">Didn’t receive the code?</string>
    <!-- Button to resend the create account email to a new email address in case the previous email address was misspelled -->
    <string name="general_resend_button">Resend</string>
    <!-- error message that will show to user when host detected that the mobile number has been registered already -->
    <string name="verify_account_error_phone_number_register">This number is already associated with a MEGA account.</string>
    <!-- error message that will show to user when user reached the sms verification daily limit -->
    <string name="verify_account_error_reach_limit">You have reached the daily limit</string>
    <!-- error message that will show to user when user reached the sms verification daily limit -->
    <string name="verify_account_error_wrong_code">The verification code doesn’t match.</string>
    <!-- error message that will show to user when code has been verified -->
    <string name="verify_account_error_code_verified">The code has been verified</string>
    <!-- error message that will show to user when user entered invalid verification code -->
    <string name="verify_account_error_invalid_code">Wrong code. Please try again or resend.</string>
    <!-- verify phone number successfully -->
    <string name="verify_account_successfully">Your phone number has been verified successfully</string>
    <!-- If the user has an internal storage and an external SD card, it has to be set on the settings screen, external storage option -->
    <string-array name="settings_storage_download_location_array">
        <item>Internal storage</item>
        <item>External storage</item>
    </string-array>
    <!-- If the user has an internal storage and an external SD card, it has to be set on the settings screen, internal storage option -->
    <string name="internal_storage_label">Internal storage</string>
    <!-- If the user has an internal storage and an external SD card, it has to be set on the settings screen, external storage option -->
    <string name="external_storage_label">External storage</string>
    <!-- choose the way the new user’s email is inserted, import from phone option -->
    <string-array name="add_contact_array">
        <item>Write the user’s email</item>
        <item>Import from device</item>
    </string-array>
    <!-- settings option -->
    <string name="settings_camera_upload_on">Enable Camera Uploads</string>
    <!-- settings option -->
    <string name="settings_camera_upload_turn_on">Turn on Camera Uploads</string>
    <!-- settings option -->
    <string name="settings_camera_upload_off">Disable Camera Uploads</string>
    <!-- settings option. How to upload the camera images: via Wi-Fi only or via Wi-Fi and data plan -->
    <string name="settings_camera_upload_how_to_upload">How to upload</string>
    <!-- The Secondary Media uploads allows to create a second Camera Folder synchronization. Enabling it would imply to choose a new local folder and then, a new destination folder in MEGA. This is the text that appears in the settings option to enable the second synchronization. -->
    <string name="settings_secondary_upload_on">Enable Secondary Media uploads</string>
    <!-- The Secondary Media uploads allows to create a second Camera Folder synchronization. Disabling it would imply that the current second sync won’t be running anymore. This is the text that appears in the settings option to disable the second synchronization. -->
    <string name="settings_secondary_upload_off">Disable Secondary Media uploads</string>
    <!-- Title of shared folder explorer to choose a folder to perform an action -->
    <string name="settings_empty_folder">Choose folder</string>
    <!-- the options of how to upload, but in an array. needed for the settings, how to upload the camera images. only when Wi-Fi connected -->
    <string-array name="settings_camera_upload_how_to_entries">
        <item>Wi-Fi or mobile data</item>
        <item>Wi-Fi only</item>
    </string-array>
    <!-- What kind of files are going to be uploaded: images, videos or both -->
    <string name="settings_camera_upload_what_to_upload">File Upload</string>
    <!-- what kind of file are going to be uploaded. Needed for the settings summary -->
    <string-array name="settings_camera_upload_file_upload_entries">
        <item>Photos only</item>
        <item>Videos only</item>
        <item>Photos and videos</item>
    </string-array>
    <!-- Option to choose that the camera sync will only be enable when the device is charging -->
    <string name="settings_camera_upload_charging">Only when charging</string>
    <!-- Title of ‘Include location tags’ setting option. Once enabled, Camera Uploads will include the location info from pictures those are being uploaded -->
    <string name="settings_camera_upload_include_gps">Include location tags</string>
    <!-- Option to choose that the video compression will only be enable when the device is charging -->
    <string name="settings_camera_upload_require_plug_in">Require me to actively charge my device</string>
    <!-- Option to choose that the camera sync will maintain the local file names when uploading -->
    <string name="settings_keep_file_names">Keep file names as in the device</string>
    <!-- The location of where the user photos or videos are stored in the device. -->
    <string name="settings_local_camera_upload_folder">Local Camera folder</string>
    <!-- The location of where the user photos or videos are stored in MEGA. -->
    <string name="settings_mega_camera_upload_folder">MEGA Camera Uploads folder</string>
    <!-- The location of where the user photos or videos of the secondary sync are stored in the device. -->
    <string name="settings_local_secondary_folder">Local Secondary folder</string>
    <!-- The location of where the user photos or videos of the secondary sync are stored in MEGA. -->
    <string name="settings_mega_secondary_folder">MEGA Secondary folder</string>
    <!-- what kind of file are going to be uploaded. Needed for the settings summary -->
    <string name="settings_camera_upload_only_photos">Photos only</string>
    <!-- what kind of file are going to be uploaded. Needed for the settings summary -->
    <string name="settings_camera_upload_only_videos">Videos only</string>
    <!-- what kind of file are going to be uploaded. Needed for the settings summary -->
    <string name="settings_camera_upload_photos_and_videos">Photos and videos</string>
    <!-- status text when no custom photo sync folder has been set -->
    <string name="settings_pin_lock_code_not_set">Not set</string>
    <!-- Settings of the Passcode -->
    <string name="settings_passcode_lock_switch">Passcode Lock</string>
    <!-- Settings option to change Passcode. -->
    <string name="settings_change_passcode">Change passcode</string>
    <!-- Settings option screen to change Passcode. -->
    <string name="title_change_passcode">Change passcode lock</string>
    <!-- Settings option to set the timer to ask for passcode. -->
    <string name="settings_require_passcode">Require passcode</string>
    <!-- Option available to choose in some context to make an action immediately. -->
    <string name="action_immediately">Immediately</string>
    <!-- Button after the Passcode code input field -->
    <string name="pin_lock_enter">Enter</string>
    <!-- Error message when not typing the Passcode code correctly. Plural. The placeholder indicates the number of failed attempts. E.g. 7 failed passcode attempts -->
    <plurals name="passcode_lock_alert_attempts">
        <item quantity="one">1 failed passcode attempt</item>
        <item quantity="other">%1$d failed passcode attempts</item>
    </plurals>
    <!-- Error message when not typing the Passcode code correctly -->
    <string name="pin_lock_alert">You will be logged out and your offline files will be deleted after 10 failed attempts</string>
    <!-- error message when not typing the Passcode code correctly -->
    <string name="pin_lock_incorrect">Incorrect code</string>
    <!-- Error message when not typing the Passcode correctly and have several attempts left. The placeholder is to display the number of attempts left in runtime. -->
    <plurals name="pin_lock_incorrect_alert">
        <item quantity="one">Wrong Passcode, please try again. You have 1 attempt left</item>
        <item quantity="other">Wrong Passcode, please try again. You have %2d attempts left</item>
    </plurals>
    <!-- Error message when not typing the Passcode correctly (two times) -->
    <string name="pin_lock_not_match">Passcodes did not match. Try again.</string>
    <!-- Title of the screen to unlock screen with Passcode -->
    <string name="unlock_pin_title">Enter your passcode</string>
    <!-- Title of the screen to unlock screen with Passcode in second round -->
    <string name="unlock_pin_title_2">Re-enter your passcode</string>
    <!-- Title of the screen to unlock screen with Passcode -->
    <string name="reset_pin_title">Enter your new passcode</string>
    <!-- Title of the screen to unlock screen with Passcode in second round -->
    <string name="reset_pin_title_2">Re-enter your new passcode</string>
    <!-- Text of the screen after 10 attemps with a wrong Passcode -->
    <string name="incorrect_pin_activity">All your local data will be deleted and you will be logged out in %1d seconds</string>
    <!-- Caption of a title, in the context of “About MEGA” or “About us” -->
    <string name="settings_about">About</string>
    <!-- Preference screen item action button -->
    <string name="settings_about_privacy_policy">Privacy Policy</string>
    <!--  -->
    <string name="settings_about_terms_of_service">Terms of Service</string>
    <!-- App means “Application” -->
    <string name="settings_about_app_version">App version</string>
    <!-- Title of the label where the SDK version is shown -->
    <string name="settings_about_sdk_version">MEGA SDK Version</string>
    <!-- Title of the label where the MEGAchat SDK version is shown -->
    <string name="settings_about_karere_version">MEGAchat SDK Version</string>
    <!-- Link to the public code of the app -->
    <string name="settings_about_code_link_title">View source code</string>
    <!--  -->
    <string name="january">January</string>
    <!--  -->
    <string name="february">February</string>
    <!--  -->
    <string name="march">March</string>
    <!--  -->
    <string name="april">April</string>
    <!--  -->
    <string name="may">May</string>
    <!--  -->
    <string name="june">June</string>
    <!--  -->
    <string name="july">July</string>
    <!--  -->
    <string name="august">August</string>
    <!--  -->
    <string name="september">September</string>
    <!--  -->
    <string name="october">October</string>
    <!--  -->
    <string name="november">November</string>
    <!--  -->
    <string name="december">December</string>
    <!-- title of the screen that shows the ZIP files -->
    <string name="zip_browser_activity">ZIP Browser</string>
    <!-- title of the My Account screen -->
    <string name="my_account_title">Account Type</string>
    <!-- Label to indicate the date when the current subscription renews -->
    <string name="renews_on">Renews on&#160;</string>
    <!-- title of the Expiration Date -->
    <string name="expires_on">Expires on&#160;</string>
    <!--  -->
    <string name="free_account">Free</string>
    <!-- info message shown to the user when the Camera Uploads folder has been created -->
    <string name="camera_uploads_created">Camera Uploads folder created</string>
    <!-- category in sort by action -->
    <string name="sortby_name">Name</string>
    <!-- sort files alphabetically ascending -->
    <string name="sortby_name_ascending">Ascending</string>
    <!-- sort files alphabetically descending -->
    <string name="sortby_name_descending">Descending</string>
    <!-- category in sort by action -->
    <string name="sortby_date">Date</string>
    <!-- category in sort by action -->
    <string name="sortby_creation_date">Creation Date</string>
    <!-- category in sort by action -->
    <string name="sortby_modification_date">Modification Date</string>
    <!-- category in sort by action -->
    <string name="sortby_link_creation_date">Link creation date</string>
    <!-- sort files by date newest first -->
    <string name="sortby_date_newest">Newest</string>
    <!-- sort files by date oldest first -->
    <string name="sortby_date_oldest">Oldest</string>
    <!-- category in sort by action -->
    <string name="sortby_size">Size</string>
    <!-- sort files by size largest first -->
    <string name="sortby_size_largest_first">Largest</string>
    <!-- sort files by size smallest first -->
    <string name="sortby_size_smallest_first">Smallest</string>
    <!-- Title of sort by media type options -->
    <string name="sortby_type">Media type</string>
    <!-- sort option, sort media files by photos first -->
    <string name="sortby_type_photo_first">Photos</string>
    <!-- sort option, sort media files by videos first -->
    <string name="sortby_type_video_first">Videos</string>
    <!-- Title to choose the type of Passcode -->
    <string name="pin_lock_type">Passcode Type</string>
    <!-- Passcode with 4 digits -->
    <string name="four_pin_lock">4 digits</string>
    <!-- Passcode with 6 digits -->
    <string name="six_pin_lock">6 digits</string>
    <!-- Passcode alphanumeric -->
    <string name="AN_pin_lock">Alphanumeric</string>
    <!-- Confirmation message when enabling logs in the app -->
    <string name="settings_enable_logs">Logs are now enabled</string>
    <!-- Confirmation message when disabling logs in the app -->
    <string name="settings_disable_logs">Logs are now disabled</string>
    <!-- Snackbar error message triggered by host error when user is trying to setup MEGA Camera Uploads folder in settings page -->
    <string name="error_unable_to_setup_cloud_folder">Unable to set up MEGA Camera Uploads folder</string>
    <!-- Option in the sliding panel to open the folder which contains the file selected after performing a search -->
    <string name="search_open_location">Open location</string>
    <!-- message when a temporary error on logging in is due to SDK is waiting for the server to complete a request due to an API lock -->
    <string name="servers_busy">This process is taking longer than expected. Please wait.</string>
    <!-- Label in My Account section to show user account type -->
    <string name="my_account_free">Free Account</string>
    <!-- Type of account info added to the feedback email sent to support -->
    <string name="my_account_prolite">Pro Lite Account</string>
    <!-- Label in My Account section to show user account type -->
    <string name="my_account_pro1">Pro I Account</string>
    <!-- Label in My Account section to show user account type -->
    <string name="my_account_pro2">Pro II Account</string>
    <!-- Label in My Account section to show user account type -->
    <string name="my_account_pro3">Pro III Account</string>
    <!-- Type of account info added to the feedback email sent to support -->
    <string name="my_account_prolite_feedback_email">Pro Lite Account</string>
    <!--  -->
    <string name="backup_title">Back up your Recovery Key</string>
    <!-- Subtitle of the screen to backup the master key -->
    <string name="backup_subtitle">Your password unlocks your Recovery Key</string>
    <!-- First paragraph of the screen to backup the master key -->
    <string name="backup_first_paragraph">Your data is only readable through a chain of decryption operations that begins with your master encryption key, which we store encrypted with your password. This means that if you lose your password, your Recovery Key can no longer be decrypted, and you can no longer decrypt your data.</string>
    <!-- Summary of the preference Recovery key on Settings section -->
    <string name="backup_second_paragraph">Exporting the Recovery Key and keeping it in a secure location enables you to set a new password without data loss.</string>
    <!-- Third paragraph of the screen to backup the master key -->
    <string name="backup_third_paragraph">An external attacker cannot gain access to your account with just your key. A password reset requires both the key and access to your email.</string>
    <!-- Sentence to inform the user the available actions in the screen to backup the master key -->
    <string name="backup_action">Copy the Recovery Key to the clipboard or save it as text file.</string>
    <!-- Action of a button to save something -->
    <string name="save_action">Save</string>
    <!-- Alert message when the master key has been successfully copied to the ClipBoard -->
    <string name="copy_MK_confirmation">The Recovery Key has been successfully copied</string>
    <!-- Button to change the password -->
    <string name="change_pass">Change</string>
    <!-- Positive button to perform a general action -->
    <string name="general_positive_button">YES</string>
    <!-- Negative button to perform a general action -->
    <string name="general_negative_button">NO</string>
    <!-- Option of the overflow menu to show the screen info to reset the password -->
    <string name="forgot_pass_menu">Forgot password?</string>
    <!-- Button in the Login screen to reset the password -->
    <string name="forgot_pass">Forgot your password?</string>
    <!-- First paragraph of the screen when the password has been forgotten -->
    <string name="forgot_pass_first_paragraph">If you have a backup of your Recovery Key, you can reset your password by selecting YES. No data will be lost.</string>
    <!-- Second paragraph of the screen when the password has been forgotten -->
    <string name="forgot_pass_second_paragraph">You can still export your Recovery Key now if you have an active MEGA session in another browser on this or any other computer. If you don’t, you can no longer decrypt your existing account, but you can start a new one under the same email address by selecting NO.</string>
    <!-- Sentence to ask to the user if he has the master key in the screen when the password has been forgotten -->
    <string name="forgot_pass_action">Do you have a backup of your Recovery Key?</string>
    <!-- Title of the alert message to ask for the link to reset the pass with the MK -->
    <string name="title_alert_reset_with_MK">Great!</string>
    <!-- Hint of the text where the user can write his e-mail -->
    <string name="edit_text_insert_mail">email goes here</string>
    <!-- Text of the alert message to ask for the link to reset the pass with the MK -->
    <string name="text_alert_reset_with_MK">Please enter your email address below. You will receive a recovery link that will allow you to submit your Recovery Key and reset your password.</string>
    <!-- Hint of the text when the user can write his master key -->
    <string name="edit_text_insert_mk">Your Recovery Key goes here</string>
    <!-- Hint of the text where the user can write his password -->
    <string name="edit_text_insert_pass">password goes here</string>
    <!-- Text shown in the last alert dialog to confirm delete user account -->
    <string name="delete_account_text_last_step">This is the last step to delete your account. You will permanently lose all the data stored in the cloud. Please enter your password below.</string>
    <!-- Title of the alert dialog to inform the user that have to check the email -->
    <string name="email_verification_title">Email verification</string>
    <!-- Text of the alert dialog to inform the user that have to check the email -->
    <string name="email_verification_text">Please check your email to proceed.</string>
    <!-- Text to inform the user when an error occurs -->
    <string name="general_text_error">An error occurred, please try again.</string>
    <!-- Alert to inform the user that have to be logged in to perform the action -->
    <string name="alert_not_logged_in">You must be logged in to perform this action.</string>
    <!-- Error message when a user attempts to change their email without an active login session. -->
    <string name="change_email_not_logged_in">You need to be logged in to complete your email change. Please log in again with your current email address and then tap on your confirmation link again.</string>
    <!-- Text displayed to inform that the email was successfully changed. Please keep the placeholder, it will be replaced with the new email address. -->
    <string name="email_changed">Congratulations, your new email address for this MEGA account is: %1$s</string>
    <!-- Error when the user leaves empty the password field -->
    <string name="invalid_string">Incorrect</string>
    <!-- Text of the toast when the user enters invalid text which is neither a valid phone number nor a valid email -->
    <string name="invalid_input">Invalid input</string>
    <!-- Title of the alert dialog when the user tries to recover the pass of a non existing account -->
    <string name="invalid_email_title">Invalid email address</string>
    <!-- Title of the alert dialog when the user tries to recover the pass of a non existing account -->
    <string name="invalid_email_text">Please check the email address and try again.</string>
    <!-- Title of the dialog to write the Recovery Key after opening the recovery link -->
    <string name="title_dialog_insert_MK">Password reset</string>
    <!-- Text of the dialog to write the Recovery Key after opening the recovery link -->
    <string name="text_dialog_insert_MK">Please enter your Recovery Key below</string>
    <!-- Text of the alert when the pass has been correctly changed -->
    <string name="pass_changed_alert">Your password has been changed.</string>
    <!-- Title of the dialog to park an account -->
    <string name="park_account_dialog_title">Park account</string>
    <!-- Button to park an account -->
    <string name="park_account_button">Park</string>
    <!-- Title of the screen to park an account -->
    <string name="park_account_title">Oops!</string>
    <!-- First paragraph of the screen to park an account -->
    <string name="park_account_first_paragraph">Due to our end-to-end encryption paradigm, you will not be able to access your data without either your password or a backup of your Recovery Key.</string>
    <!-- Second paragraph of the screen to park an account -->
    <string name="park_account_second_paragraph">You can park your existing account and start a fresh one under the same email address. Your data will be retained for at least 60 days. In case that you recall your parked account’s password, please contact support&#64;mega.nz</string>
    <!-- Text of the dialog message to ask for the link to park the account -->
    <string name="dialog_park_account">Please enter your email address below. You will receive a recovery link that will allow you to park your account.</string>
    <!-- Text shown in the last alert dialog to park an account -->
    <string name="park_account_text_last_step">This is the last step to park your account, please enter your new password. Your data will be retained for at least 60 days. If you recall your parked account’s password, please contact support&#64;mega.nz</string>
    <!-- Title of the screen to write the new password after opening the recovery link -->
    <string name="title_enter_new_password">Enter new password</string>
    <!-- Message when the user tries to open a recovery pass link and it has expired -->
    <string name="recovery_link_expired">This recovery link has expired, please try again.</string>
    <!-- Text of the alert after opening the recovery link to reset pass being logged. -->
    <string name="text_reset_pass_logged_in">Your Recovery Key will be used to reset your password. Please enter your new password.</string>
    <!-- Text of the alert dialog to inform the user that have to check the email after clicking the option forgot pass -->
    <string name="email_verification_text_change_pass">You will receive a recovery link that will allow you to reset your password.</string>
    <!-- Button to upgrade the account to PRO account in My Account Section -->
    <string name="my_account_upgrade_pro">Upgrade</string>
    <!-- Button to upgrade the account to PRO account in the panel that appears randomly -->
    <string name="my_account_upgrade_pro_panel">Upgrade now</string>
    <!-- Message to promote PRO accounts -->
    <string name="get_pro_account">Grow your cloud.[A]Get increased storage and transfer quotas with a Pro account.</string>
    <!-- success message when the MasterKey file has been downloaded -->
    <string name="toast_master_key">The MEGA account Recovery Key has been saved to: %1s. [A]You can find the file with your Recovery Key in the Saved for Offline section.[/A] Note: as the file with your Recovery Key will be deleted when you log out, please store it in a safe place outside your MEGA account.</string>
    <!-- Error shown when the user tries to change his mail to one that is already used -->
    <string name="mail_already_used">This email address is already in use. Please use another email address.</string>
    <!-- Error shown when the user tries to change his mail while the user has already requested a confirmation link for that email address -->
    <string name="mail_changed_confirm_requested">You have already requested a confirmation link for that email address.</string>
    <!-- Error shown when the user tries to change his mail while the email is the same as the old -->
    <string name="mail_same_as_old">This is your existing email address.</string>
    <!-- Text shown in the last alert dialog to change the email associated to an account -->
    <string name="change_mail_text_last_step">This is the last step to change your email. Please enter your password below.</string>
    <!-- Title of the alert dialog to change the email associated to an account -->
    <string name="change_mail_title_last_step">Change email</string>
    <!-- Iitle of the warning when the user is running out of space -->
    <string name="title_new_warning_out_space">You are running out of storage space.</string>
    <!-- Text of the warning when the user is running out of space -->
    <string name="new_warning_out_space">Take full advantage of your MEGA account by upgrading to Pro.</string>
    <!-- Iitle of sliding panel to choose the option to edit the profile picture -->
    <string name="title_options_avatar_panel">Edit profile picture</string>
    <!-- Option of the sliding panel to capture a new picture to upload to Cloud Drive or to set as user avatar -->
    <string name="take_photo_avatar_panel">Capture</string>
    <!-- Option of the sliding panel to change the avatar by choosing an existing picture -->
    <string name="choose_photo_avatar_panel">Choose picture</string>
    <!-- Option of the sliding panel to delete the existing avatar -->
    <string name="delete_avatar_panel">Delete picture</string>
    <!-- Alert when the user introduces his MK to reset pass incorrectly -->
    <string name="incorrect_MK">The key you supplied does not match this account. Please make sure you use the correct Recovery Key and try again.</string>
    <!-- Title of the alert when the user introduces his MK to reset pass incorrectly -->
    <string name="incorrect_MK_title">Invalid Recovery Key</string>
    <!-- Alert Dialog to get link -->
    <string name="option_full_link">Link with key</string>
    <!-- Message shown meanwhile the app is waiting for a request -->
    <string name="recovering_info">Getting info&#8230;</string>
    <!-- Text of the alert dialog to inform the user that have to check the email to validate his new email -->
    <string name="email_verification_text_change_mail">Your new email address needs to be validated. Please check your email to proceed.</string>
    <!-- Confirmation before deleting the avatar of the user’s profile -->
    <string name="confirmation_delete_avatar">Delete your profile picture?</string>
    <!-- Title of the Dialog to edit the profile attributes of the user’s account -->
    <string name="title_edit_profile_info">Edit</string>
    <!-- Alert Dialog to get link -->
    <string name="title_set_expiry_date">Set expiry date</string>
    <!-- Title of the dialog to get link with password -->
    <string name="title_set_password_protection">Set password protection</string>
    <!-- Subtitle of the dialog to get link -->
    <string name="subtitle_set_expiry_date">(PRO ONLY)</string>
    <!-- Alert Dialog to get link with password -->
    <string name="set_password_protection_dialog">Set password</string>
    <!-- Hint of the dialog to get link with password -->
    <string name="hint_set_password_protection_dialog">Enter password</string>
    <!-- Hint of the confirmation dialog to get link with password -->
    <string name="hint_confirm_password_protection_dialog">Confirm password</string>
    <!-- Status text at the beginning of getting a link -->
    <string name="link_request_status">Processing&#8230;</string>
    <!-- Option of the sliding panel to edit the link of a node -->
    <string name="edit_link_option">Manage link</string>
    <!-- Error alert dialog shown when changing the password the user provides an incorrect password -->
    <string name="old_password_provided_incorrect">The current password you have provided is incorrect.</string>
    <!-- success message when reinviting multiple contacts -->
    <string name="number_correctly_reinvite_contact_request">%d reinvite requests sent successfully.</string>
    <!-- success message when reinviting multiple contacts -->
    <string name="number_correctly_delete_contact_request">%d requests deleted successfully.</string>
    <!-- error message when reinviting multiple contacts -->
    <string name="number_no_delete_contact_request">%1$d requests successfully deleted but %2$d requests were not deleted.</string>
    <!-- confirmation message before removing a contact request. -->
    <string name="confirmation_delete_contact_request">Do you want to remove the invitation request to %s?</string>
    <!-- confirmation message before removing mutiple contact request -->
    <string name="confirmation_remove_multiple_contact_request">Do you want to remove these %d invitation requests?</string>
    <!-- success message when replying to multiple received request -->
    <string name="number_correctly_invitation_reply_sent">%d request replies sent.</string>
    <!-- error message when replying to multiple received request -->
    <string name="number_incorrectly_invitation_reply_sent">%1$d request replies successfully sent but %2$d were not sent.</string>
    <!-- Referring to a invitation request in the Contacts section. Plural. e.g. 5 requests -->
    <plurals name="general_num_request">
        <item quantity="one">1 request</item>
        <item quantity="other">%1$d requests</item>
    </plurals>
    <!-- Confirmation before removing the outgoing shares of a folder -->
    <plurals name="confirmation_remove_outgoing_shares">
        <item quantity="one">The folder is shared with %1$d contact. Remove share?</item>
        <item quantity="other">The folder is shared with %1$d contacts. Remove all shares?</item>
    </plurals>
    <!-- Error message when the credentials to login are incorrect. -->
    <string name="error_incorrect_email_or_password">Invalid email and/or password. Please try again.</string>
    <!-- Error message when trying to login and the account is suspended. -->
    <string name="error_account_suspended">Your account has been suspended due to Terms of Service violations. Please contact support&#64;mega.nz</string>
    <!-- Error message when to many attempts to login. -->
    <string name="too_many_attempts_login">Too many failed attempts to log in, please wait for an hour.</string>
    <!-- Error message when trying to login to an account not validated. -->
    <string name="account_not_validated_login">This account has not been validated yet. Please check your email.</string>
    <!-- Error message shown when opening a folder link which doesn’t exist -->
    <string name="general_error_folder_not_found">Folder link unavailable</string>
    <!-- Error message shown when opening a folder link which has been removed due to ToS/AUP violation -->
    <string name="folder_link_unavaible_ToS_violation">The folder link has been removed because of a ToS or AUP violation.</string>
    <!-- Error message shown when opening a file link which doesn’t exist -->
    <string name="general_error_file_not_found">File link unavailable</string>
    <!-- Error message shown when opening a file link which has been removed due to ToS/AUP violation -->
    <string name="file_link_unavaible_ToS_violation">The file link has been removed because of a ToS or AUP violation.</string>
    <!-- Error message shown when opening a folder link or file link which has been corrupt or deformed -->
    <string name="link_broken">This URL is corrupt or deformed. The link you are trying to access does not exist.</string>
    <!-- Title of the screen after creating the account. That screen asks the user to confirm the account by checking the email -->
    <string name="confirm_email_text">Awaiting email confirmation</string>
    <!-- Text below the title that explains the user should check the email and click the link to confirm the account -->
    <string name="confirm_email_explanation">Please check your email and tap the link to confirm your account.</string>
    <!-- Plural of items which contains a folder. 2 items -->
    <plurals name="general_num_items">
        <item quantity="one">1 item</item>
        <item quantity="other">%1$d items</item>
    </plurals>
    <!-- Error message shown when opening a file or folder link which account has been removed due to ToS/AUP violation -->
    <string name="file_link_unavaible_delete_account">The associated user account has been terminated due to multiple violations of our Terms of Service.</string>
    <!-- Error message shown after login into a folder link with an invalid decryption key -->
    <string name="general_error_invalid_decryption_key">The provided decryption key for the folder link is invalid.</string>
    <!-- Title of the label in the my account section. It shows the credentials of the current user so it can be used to be verified by other contacts -->
    <string name="my_account_my_credentials">My credentials</string>
    <!-- Word to indicate the limited bandwidth of the free accounts -->
    <string name="limited_bandwith">Limited</string>
    <!-- Item of the navigation title for the chat section -->
    <string name="section_chat">Chat</string>
    <!-- Item of the navigation title for the chat section when there is any unread message -->
    <string name="section_chat_with_notification">Chat [A](%1$d)[/A]</string>
    <!-- Confirmation button of the dialog to archive a chat -->
    <string name="tab_archive_chat">Archive</string>
    <!-- Message shown when the user has no recent chats -->
    <string name="recent_chat_empty_invite">Invite your friends to join you on Chat and enjoy our encrypted platform with privacy and security.</string>
    <!-- Initial of the word hour to show the duration of a video or audio call -->
    <string name="initial_hour">h</string>
    <!-- Initial of the word minute to show the duration of a video or audio call -->
    <string name="initial_minute">m</string>
    <!-- Initial of the word second to show the duration of a video or audio call -->
    <string name="initial_second">s</string>
    <!-- Title shown when multiselection is enable in chat tabs -->
    <string name="selected_items">%d selected</string>
    <!-- Message to confirm if the user wants to delete a contact from a shared folder -->
    <string name="remove_contact_shared_folder">The contact %s will be removed from the shared folder.</string>
    <!-- Message to confirm if the user wants to delete a multiple contacts from a shared folder -->
    <string name="remove_multiple_contacts_shared_folder">%d contacts will be removed from the shared folder.</string>
    <!-- success message when removing a contact from a shared folder -->
    <string name="number_correctly_removed_from_shared">%d contacts removed successfully from the shared folder</string>
    <!-- success message when removing a contact from a shared folder -->
    <string name="number_incorrectly_removed_from_shared">%d contacts were not successfully removed</string>
    <!-- success message when changing permissions of contacts for a shared folder, place holder: number of contacts effected -->
    <string name="number_permission_correctly_changed_from_shared">Successfully updated permissions for %d contacts</string>
    <!-- success message when changing permissions of contacts for a shared folder, place holder: number of contacts effected -->
    <string name="number_permission_incorrectly_changed_from_shared">Failed to update permissions for %d contacts</string>
    <!-- Message shown while the contact list from the device is being read and then shown to the user -->
    <string name="contacts_list_empty_text_loading">Loading contacts from the phone&#8230;</string>
    <!-- Warning message when reinviting multiple contacts -->
    <string name="number_existing_invite_contact_request">%d requests already sent.</string>
    <!-- success message when reinviting multiple contacts -->
    <string name="number_correctly_invite_contact_request">%d invite requests sent successfully.</string>
    <!-- error message when reinviting multiple contacts -->
    <string name="number_no_invite_contact_request">%1$d invite requests successfully sent but %2$d requests were not sent.</string>
    <!-- Word next to own user’s message in chat screen -->
    <string name="chat_me_text_bracket">%1s (Me)</string>
    <!-- Hint shown in the field to write a message in the chat screen -->
    <string name="type_message_hint">Type a message</string>
    <!-- button -->
    <string name="general_mute">Mute</string>
    <!-- button -->
    <string name="general_unmute">Unmute</string>
    <!-- Title of the dialogue to mute the general chat notifications. -->
    <string name="title_dialog_mute_chat_notifications">Do not disturb</string>
    <!-- Subtitle of the dialogue to mute the general chat notifications. -->
    <string name="subtitle_dialog_mute_chat_notifications">Mute chat notifications for</string>
    <!-- Title of the dialogue to mute the notifications of a specific chat. -->
    <string name="title_dialog_mute_chatroom_notifications">Mute notifications</string>
    <!-- Label for the setting option that indicates the general notifications are enabled. -->
    <string name="mute_chat_notification_option_on">On</string>
    <!-- Label for the dialog box option to mute a chat. This option will indicate that notifications for that chat are enabled. -->
    <string name="mute_chatroom_notification_option_off">Off</string>
    <!-- Label for the dialog box option to mute a chat. This option will indicate that chat notifications will be disabled until tomorrow at 8 a.m. -->
    <string name="mute_chatroom_notification_option_until_tomorrow_morning">Until tomorrow morning</string>
    <!-- Label for the dialog box option to mute a chat. This option will indicate that chat notifications will be disabled until today at 8 a.m. -->
    <string name="mute_chatroom_notification_option_until_this_morning">Until this morning</string>
    <!-- Label for the dialog box option to mute a chat. This option will indicate that chat notifications will be disabled until turn it off again. -->
    <string name="mute_chatroom_notification_option_forever">Until I turn them back on</string>
    <!-- Message when a chat has been silenced, for a specific time, successfully. For example: Chat notifications will be muted for 1 hour -->
    <string name="success_muting_a_chat_for_specific_time">Chat notifications will be muted for %s</string>
    <!-- Message to indicate the chat has been muted, until a specific time (24 hours format). Plural, used for any format different to 01:XX, e.g. 14:15 -->
    <plurals name="success_muting_chat_until_specific_time">
        <item quantity="one">Chat notifications will be muted until %1$s</item>
        <item quantity="other">Chat notifications will be muted until %1$s</item>
    </plurals>
    <!-- Message to indicate the chat has been muted, until a specific day and time (24 hours format). Plural, used for any format different to 01:XX, e.g. Chat notifications will be muted until tomorrow at 08:00 -->
    <plurals name="success_muting_chat_until_specific_date_and_time">
        <item quantity="one">Chat notifications will be muted until %1$s at %2$s</item>
        <item quantity="other">Chat notifications will be muted until %1$s at %2$s</item>
    </plurals>
    <!-- Message when select the option Do not disturb but the notifications are already muted -->
    <string name="notifications_are_already_muted">Chat notifications are muted</string>
    <!-- Message when a chat has been unmuted successfully. -->
    <string name="success_unmuting_a_chat">Chat notifications enabled</string>
    <!-- String to indicate the time in 24h format until which a specific chat is muted. Plural, used for any format different to 1:XX, e.g. 14:15 -->
    <plurals name="chat_notifications_muted_until_specific_time">
        <item quantity="one">Muted until %1$s</item>
        <item quantity="other">Muted until %1$s</item>
    </plurals>
    <!-- Title of the section to enable notifications in the Contact Properties screen -->
    <string name="title_properties_chat_contact_notifications">Notifications</string>
    <!-- Title of the section to choose the sound of incoming messages in the Contact Properties screen -->
    <string name="title_properties_chat_contact_message_sound">Message sound</string>
    <!-- Title of the section to clear the chat content in the Contact Properties screen -->
    <string name="title_properties_chat_clear_chat">Clear chat</string>
    <!-- Title of the section to share the contact in the Contact Properties screen -->
    <string name="title_properties_chat_share_contact">Share contact</string>
    <!-- Title of the screen to select the ringtone of the calls -->
    <string name="call_ringtone_title">Call ringtone</string>
    <!-- Title of the screen to select the sound of the notifications -->
    <string name="notification_sound_title">Notification sound</string>
    <!-- Button to clear the chat history -->
    <string name="general_clear">Clear</string>
    <!-- Message show when the history of a chat has been successfully deleted -->
    <string name="clear_history_success">Chat history has been cleared</string>
    <!-- Message show when the history of a chat hasn’t been successfully deleted -->
    <string name="clear_history_error">An error has occurred. The chat history has not been successfully cleared</string>
    <!-- Menu item to add participants to a chat -->
    <string name="add_participants_menu_item">Add participants</string>
    <!-- Menu item to remove a participants from a chat -->
    <string name="remove_participant_menu_item">Remove participant</string>
    <!-- Message about MEGA when there are no message in the chat screen -->
    <string name="mega_info_empty_screen">Protects your chat with end-to-end (user controlled) encryption, providing essential safety assurances:</string>
    <!-- Message about MEGA when there are no message in the chat screen -->
    <string name="mega_authenticity_empty_screen">The system ensures that the data received is truly from the specified sender, and its content has not been manipulated during transit.</string>
    <!-- Message about MEGA when there are no message in the chat screen -->
    <string name="mega_confidentiality_empty_screen">Only the author and intended recipients are able to decipher and read the content.</string>
    <!-- Message about MEGA when there are no message in the chat screen -->
    <string name="title_mega_info_empty_screen">MEGA</string>
    <!-- Message about MEGA when there are no message in the chat screen -->
    <string name="title_mega_authenticity_empty_screen">Authenticity</string>
    <!-- Message about MEGA when there are no message in the chat screen -->
    <string name="title_mega_confidentiality_empty_screen">Confidentiality</string>
    <!-- Error message shown when opening a cancel link with an account that not corresponds to the link -->
    <string name="error_not_logged_with_correct_account">This link is not related to this account. Please log in with the correct account.</string>
    <!-- Message when the user tries to open a cancel link and it has expired -->
    <string name="cancel_link_expired">This cancel link has expired, please try again.</string>
    <!-- Text shown after searching and no results found -->
    <string name="no_results_found">No results were found</string>
    <!-- the options of what to upload in an array. Needed for the settings, the options of what to upload. -->
    <string name="offline_status">Offline</string>
    <!-- the options of what to upload in an array. Needed for the settings, the options of what to upload. -->
    <string name="online_status">Online</string>
    <!-- the options of what to upload in an array. Needed for the settings, the options of what to upload. -->
    <string name="away_status">Away</string>
    <!-- the options of what to upload in an array. Needed for the settings, the options of what to upload. -->
    <string name="busy_status">Busy</string>
    <!-- Info label about the status of the user -->
    <string name="invalid_status">No connection</string>
    <!-- Text shown when a message has been deleted in the chat -->
    <string name="text_deleted_message">This message has been deleted</string>
    <!-- Text shown when a message has been deleted in the chat -->
    <string name="text_deleted_message_by">[A]This message has been deleted by [/A][B]%1$s[/B]</string>
    <!-- Confirmation before deleting messages -->
    <string name="confirmation_delete_several_messages">Remove messages?</string>
    <!-- Confirmation before deleting one message -->
    <string name="confirmation_delete_one_message">Remove message?</string>
    <!-- Label for the sliding panel of a group chat -->
    <string name="group_chat_label">Group chat</string>
    <!-- Label for the option of the sliding panel to show the info of a chat group -->
    <string name="group_chat_info_label">Group info</string>
    <!-- Label for the option of the sliding panel to start a one to one chat -->
    <string name="group_chat_start_conversation_label">Start conversation</string>
    <!-- Label for the option of the sliding panel to edit the profile -->
    <string name="group_chat_edit_profile_label">Edit profile</string>
    <!-- Title of the section to leave a group content in the Contact Properties screen -->
    <string name="title_properties_chat_leave_chat">Leave Group</string>
    <!-- Label for participants of a group chat -->
    <string name="participants_chat_label">Participants</string>
    <!-- Text of the confirm dialog shown when it wants to remove a contact from a chat -->
    <string name="confirmation_remove_chat_contact">Remove %s from this chat?</string>
    <!-- Label to explain the read only participant permission in the options panel of the group info screen -->
    <string name="observer_permission_label_participants_panel">Read-only</string>
    <!-- Label to show the participant permission in the options panel of the group info screen -->
    <string name="standard_permission_label_participants_panel">Standard</string>
    <!-- Label to show the participant permission in the options panel of the group info screen -->
    <string name="administrator_permission_label_participants_panel">Moderator</string>
    <!-- Text appended to a edited message. -->
    <string name="edited_message_text">(edited)</string>
    <!-- Option in menu to change title of a chat group. -->
    <string name="change_title_option">Change title</string>
    <!-- confirmation message before leaving a group chat -->
    <string name="confirmation_leave_group_chat">If you leave, you will no longer have access to read or send messages.</string>
    <!-- title confirmation message before leaving a group chat -->
    <string name="title_confirmation_leave_group_chat">Leave group chat?</string>
    <!-- Message show when a participant hasn’t been successfully invited to a group chat -->
    <string name="add_participant_error_already_exists">The participant is already included in this group chat</string>
    <!-- success message when inviting multiple contacts to a group chat -->
    <string name="number_correctly_add_participant">%d participants were successfully invited</string>
    <!-- error message when inviting multiple contacts to a group chat -->
    <string name="number_no_add_participant_request">%1$d participants were successfully invited but %2$d participants were not invited.</string>
    <!-- chat message when the permissions for a user has been changed -->
    <string name="message_permissions_changed">[A]%1$s[/A][B] was changed to [/B][C]%2$s[/C][D] by [/D][E]%3$s[/E]</string>
    <!-- chat message when a participant was added to a group chat -->
    <string name="message_add_participant">[A]%1$s[/A][B] joined the group chat by invitation from [/B][C]%2$s[/C]</string>
    <!-- chat message when a participant was removed from a group chat -->
    <string name="message_remove_participant">[A]%1$s[/A][B] was removed from group chat by [/B][C]%2$s[/C]</string>
    <!-- Message shown when a participant change the title of a group chat. -->
    <string name="change_title_messages">[A]%1$s[/A][B] changed the group chat name to [/B][C]“%2$s”[/C]</string>
    <!-- chat message when a participant left a group chat -->
    <string name="message_participant_left_group_chat">[A]%1$s[/A][B] left the group chat[/B]</string>
    <!-- chat message alert when the message have to been manually -->
    <string name="manual_retry_alert">Message not sent. Tap for options</string>
    <!-- Chat alert of an attachment message when the upload is in progress but the queue of transfers is paused. -->
    <string name="manual_resume_alert">Transfers paused. Tap to resume.</string>
    <!-- message shown when the status of the user coudn’t be changed -->
    <string name="changing_status_error">Error. Your status has not been changed</string>
    <!-- message shown when a user couldn’t leave chat -->
    <string name="leave_chat_error">An error occurred when leaving the chat</string>
    <!-- message shown when a chat has not been created -->
    <string name="create_chat_error">An error occurred when creating the chat</string>
    <!-- settings of the chat to choose the status -->
    <string name="settings_chat_vibration">Vibration</string>
    <!-- Button text shown on SMS verification page, if the user wants to logout current suspended account and login with another account, user can press this button to logout -->
    <string name="sms_logout">[A]Log out[/A] to switch MEGA accounts</string>
    <!-- On SMS verification page, if the user presses the logout button, a dialog with this text will show to ask for user’s confirmation. -->
    <string name="confirm_logout_from_sms_verification">Are you sure that you want to log out of the current account?</string>
    <!-- Text shown when a message has been deleted in the chat -->
    <string name="non_format_text_deleted_message_by">This message has been deleted by %1$s</string>
    <!-- Text shown when the chat history has been successfully deleted. -->
    <string name="history_cleared_message">Chat history has been cleared</string>
    <!-- Text shown when the chat history was cleared by someone -->
    <string name="non_format_history_cleared_by">Chat history cleared by %1$s</string>
    <!-- chat message when the permissions for a user has been changed -->
    <string name="non_format_message_permissions_changed">%1$s was changed to %2$s by %3$s</string>
    <!-- chat message when a participant was added to a group chat -->
    <string name="non_format_message_add_participant">%1$s was added to this group chat by invitation from %2$s</string>
    <!-- chat message when a participant was removed from a group chat -->
    <string name="non_format_message_remove_participant">%1$s was removed from group chat by %2$s</string>
    <!-- Message shown when a participant change the title of a group chat. -->
    <string name="non_format_change_title_messages">%1$s changed the group chat name to “%2$s”</string>
    <!-- chat message when a participant left a group chat -->
    <string name="non_format_message_participant_left_group_chat">%1$s left the group chat</string>
    <!-- success alert when the user copy some messages to the clipboard -->
    <string name="messages_copied_clipboard">Copied to the clipboard</string>
    <!-- Title of the error dialog when opening a chat -->
    <string name="chat_error_open_title">Chat error</string>
    <!-- Message of the error dialog when opening a chat -->
    <string name="chat_error_open_message">The chat could not be opened successfully</string>
    <!-- Menu option to add a contact to your contact list. -->
    <string name="menu_choose_contact">Choose contact</string>
    <!-- Title of the contact list -->
    <plurals name="general_selection_num_contacts">
        <item quantity="one">%1$d contact</item>
        <item quantity="other">%1$d contacts</item>
    </plurals>
    <!-- Message shown when the folder sharing process fails -->
    <string name="error_sharing_folder">Error sharing the folder. Please try again.</string>
    <!-- confirmation message before removing a contact, Plural -->
    <plurals name="confirmation_remove_contact">
        <item quantity="one">All data associated with the selected contact will be permanently lost.</item>
        <item quantity="other">All data associated with the selected contacts will be permanently lost.</item>
    </plurals>
    <!-- title of confirmation alert before removing a contact, Plural -->
    <plurals name="title_confirmation_remove_contact">
        <item quantity="one">Remove contact?</item>
        <item quantity="other">Remove contacts?</item>
    </plurals>
    <!-- option shown when a message could not be sent -->
    <string name="message_option_retry">Retry</string>
    <!-- title of the menu for a non sent message -->
    <string name="title_message_not_sent_options">Message not sent</string>
    <!-- title of the menu for an uploading message with attachment -->
    <string name="title_message_uploading_options">Uploading attachment</string>
    <!-- message shown when a chat has no messages -->
    <string name="no_conversation_history">No conversation history</string>
    <!-- Text to indicate that one participant is typing or multiple participants are typing at the same time in a chat room. The "%1$s" placeholder is to put the name(s) of the participant(s). The [A][/A] format marks are to put the text in a different color. -->
    <plurals name="user_typing">
        <item quantity="one">%1$s [A]is typing&#8230;[/A]</item>
        <item quantity="other">%1$s [A]are typing&#8230;[/A]</item>
    </plurals>
    <!-- text that appear when there are more than 2 people writing at that time in a chat. For example User1, user2 and more are typing… -->
    <string name="more_users_typing">%1$s [A]and more are typing&#8230;[/A]</string>
    <!-- More button in contact info page -->
    <string name="label_more">More</string>
    <!-- Text button -->
    <string name="label_close">Close</string>
    <!-- Title of the general tab in My Account Section -->
    <string name="tab_my_account_general">General</string>
    <!-- label of storage in upgrade/choose account page, it is being used with a variable, e.g. for LITE user it will show ‘200GB Storage’. -->
    <string name="tab_my_account_storage">Storage</string>
    <!-- label of storage in upgrade/choose account page, it is being used with a variable, e.g. for LITE user it will show ‘200GB Storage’. -->
    <string name="label_storage_upgrade_account">Storage</string>
    <!-- Title of the section about the transfer quota in the storage tab in My Account Section -->
    <string name="label_transfer_quota_upgrade_account">Transfer quota</string>
    <!-- Title of the section about the transfer quota in the storage tab in My Account Section -->
    <string name="label_transfer_quota_achievements">Transfer quota</string>
    <!-- Title of the section about the plan in the storage tab in My Account Section -->
    <string name="account_plan">Plan</string>
    <!-- Title of the section about the storage space in the storage tab in My Account Section -->
    <string name="storage_space">Storage space</string>
    <!-- Title of the section about the transfer quota in the storage tab in My Account Section -->
    <string name="transfer_quota">Transfer quota</string>
    <!-- Label in section the storage tab in My Account Section -->
    <string name="available_space">Available</string>
    <!-- Label in section the storage tab in My Account Section when no info info is received -->
    <string name="not_available">not available</string>
    <!-- Label in section the storage tab when the account is Free -->
    <string name="no_bylling_cycle">No billing cycle</string>
    <!-- String to show the transfer quota and the used space in My Account section -->
    <string name="my_account_of_string">%1$s [A]of %2$s[/A]</string>
    <!-- Confirmation message before removing something from the Offline section. -->
    <string name="confirmation_delete_from_save_for_offline">Remove from Offline?</string>
    <!-- Label for the option of action menu to change the chat status -->
    <string name="set_status_option_label">Set status</string>
    <!-- Label for the option of setting to change the colour theme -->
    <string name="set_color_theme_label">Colour theme</string>
    <!-- Answer for confirmation dialog. -->
    <string name="general_dismiss">Dismiss</string>
    <!-- Label for any ‘Not available’ button, link, text, title, etc. - (String as short as possible). -->
    <string name="general_not_available">Not available</string>
    <!-- Accepted request invitacion alert -->
    <string name="context_invitacion_reply_accepted">Invitation accepted</string>
    <!-- Declined request invitacion alert -->
    <string name="context_invitacion_reply_declined">Invitation declined</string>
    <!-- Ignored request invitacion alert -->
    <string name="context_invitacion_reply_ignored">Invitation ignored</string>
    <!-- Content of a normal message that cannot be recognized -->
    <string name="error_message_unrecognizable">Message unrecognizable</string>
    <!-- Title of the settings section to configure the autoaway of chat presence -->
    <string name="settings_autoaway_title">Auto-away</string>
    <!-- Subtitle of the settings section to configure the autoaway of chat presence -->
    <string name="settings_autoaway_subtitle">Show me away after an inactivity of</string>
    <!-- Value in the settings section of the autoaway chat presence -->
    <string name="settings_autoaway_value">%1d minutes</string>
    <!-- Title of the settings section to configure the status persistence of chat presence -->
    <string name="settings_persistence_title">Status persistence</string>
    <!-- Subtitle of the settings section to configure the status persistence of chat presence -->
    <string name="settings_persistence_subtitle">Maintain my chosen status appearance even when I have no connected devices</string>
    <!-- Title of the dialog to set the value of the auto away preference -->
    <string name="title_dialog_set_autoaway_value">Set time limit</string>
    <!-- Button to set a value -->
    <string name="button_set">Set</string>
    <!-- Button to set a value -->
    <string name="hint_minutes">minutes</string>
    <!-- the options of what to upload in an array. Needed for the settings, the options of what to upload. -->
    <string-array name="settings_status_entries">
        <item>Online</item>
        <item>Away</item>
        <item>Busy</item>
        <item>Offline</item>
    </string-array>
    <!-- Text that indicates that a the offline section is currently empty -->
    <string name="offline_empty_folder">No files Saved for Offline</string>
    <!-- Positive confirmation to enable logs -->
    <string name="general_enable">Enable</string>
    <!-- Positive confirmation to allow MEGA to read contacts book. -->
    <string name="general_allow">Allow</string>
    <!-- Dialog to confirm the action of enabling logs -->
    <string name="enable_log_text_dialog">Logs can contain information related to your account</string>
    <!-- Dialog to confirm the reconnect action -->
    <string name="confirmation_to_reconnect">Network connection recovered. Connect to MEGA?</string>
    <!-- Message shown meanwhile the app is waiting for a the chat status -->
    <string name="loading_status">Loading status&#8230;</string>
    <!-- Error when a message cannot be edited -->
    <string name="error_editing_message">This message cannot be edited</string>
    <!-- Label to show the number of transfers in progress, Plural -->
    <plurals name="text_number_transfers">
        <item quantity="one">%1$d of %2$d file</item>
        <item quantity="other">%1$d of %2$d files</item>
    </plurals>
    <!-- Progress text shown when user stop upload/download and the app is waiting for async response -->
    <string name="label_process_finishing">Process is finishing&#8230;</string>
    <!-- positive button on dialog to view a contact -->
    <string name="option_to_transfer_manager">View</string>
    <!-- Label of the modal bottom sheet to pause all transfers -->
    <string name="option_to_pause_transfers">Pause all transfers</string>
    <!-- Label of the modal bottom sheet to resume all transfers -->
    <string name="option_to_resume_transfers">Resume all transfers</string>
    <!-- Label of the modal bottom sheet to clear completed transfers -->
    <string name="option_to_clear_transfers">Clear all transfers</string>
    <!-- Label indicating action to retry failed or cancelled transfers -->
    <string name="option_to_retry_transfers">Retry all transfers</string>
    <!-- Dialog to confirm the action of pausing one transfer -->
    <string name="menu_pause_individual_transfer">Pause transfer?</string>
    <!-- Dialog to confirm the action of restarting one transfer -->
    <string name="menu_resume_individual_transfer">Resume transfer?</string>
    <!-- Button to confirm the action of restarting one transfer -->
    <string name="button_resume_individual_transfer">Resume</string>
    <!-- Dialog to confirm before removing completed transfers -->
    <string name="confirmation_to_clear_completed_transfers">Clear all transfers?</string>
    <!-- Title of the tab section for transfers in progress -->
    <string name="title_tab_in_progress_transfers">In progress</string>
    <!-- Title of the tab section for completed transfers -->
    <string name="title_tab_completed_transfers">Completed</string>
    <!-- Text shown in playlist subtitle item when a file is reproducing but it is paused -->
    <string name="transfer_paused">Paused</string>
    <!-- Possible state of a transfer -->
    <string name="transfer_queued">Queued</string>
    <!-- Possible state of a transfer. When the transfer is finishing -->
    <string name="transfer_completing">Completing</string>
    <!-- Possible state of a transfer. When the transfer is retrying -->
    <string name="transfer_retrying">Retrying</string>
    <!-- Possible state of a transfer. When the transfer was cancelled -->
    <string name="transfer_cancelled">Cancelled</string>
    <!-- Possible state of a transfer -->
    <string name="transfer_unknown">Unknown</string>
    <!-- Title of the panel where the progress of the transfers is shown -->
    <string name="paused_transfers_title">Paused transfers</string>
    <!-- message shown in the screen when there are not any active transfer -->
    <string name="completed_transfers_empty">No completed transfers</string>
    <!-- Text of the notification shown when the upload service is running: e.g. Uploading files: 1 of 10 -->
    <string name="upload_service_notification">Uploading files: %1$d of %2$d</string>
    <!-- Text of the notification shown when the upload service is paused: e.g. Uploading files: 1 of 10 (paused)-->
    <string name="upload_service_notification_paused">Uploading files: %1$d of %2$d (paused)</string>
    <!-- Text of the notification shown when the upload service has finished, Plural -->
    <plurals name="upload_service_final_notification">
        <item quantity="one">Uploaded %1$d file</item>
        <item quantity="other">Uploaded %1$d files</item>
    </plurals>
    <!-- Text of the notification shown when the upload service has finished, Plural -->
    <plurals name="upload_service_notification_already_uploaded">
        <item quantity="one">1 file already uploaded</item>
        <item quantity="other">%1$d files already uploaded</item>
    </plurals>
    <!-- label for the total file size of multiple files and/or folders (no need to put the colon punctuation in the translation) -->
    <string name="general_total_size">Total size: %1$s</string>
    <!-- Text of the notification shown when the upload service has finished with any transfer error, Plural -->
    <plurals name="upload_service_failed">
        <item quantity="one">%1$d file not uploaded</item>
        <item quantity="other">%1$d files not uploaded</item>
    </plurals>
    <!-- Text of the notification shown when the upload service has finished with any copied file instead uploaded, Plural -->
    <plurals name="copied_service_upload">
        <item quantity="one">%1$d file copied</item>
        <item quantity="other">%1$d files copied</item>
    </plurals>
    <!-- Text of the notification shown when the download service do not download because the file is already on the device, Plural -->
    <plurals name="already_downloaded_service">
        <item quantity="one">%1$d file previously downloaded</item>
        <item quantity="other">%1$d files previously downloaded</item>
    </plurals>
    <!-- Text of the notification shown when the download service has finished, Plural -->
    <plurals name="download_service_final_notification">
        <item quantity="one">Downloaded %1$d file</item>
        <item quantity="other">Downloaded %1$d files</item>
    </plurals>
    <!-- Text of the notification shown when the download service has finished with any error, Plural -->
    <plurals name="download_service_final_notification_with_details">
        <item quantity="one">Downloaded %1$d of %2$d file</item>
        <item quantity="other">Downloaded %1$d of %2$d files</item>
    </plurals>
    <!-- Text of the notification shown when the download service has finished with any transfer error, Plural -->
    <plurals name="download_service_failed">
        <item quantity="one">%1$d file not downloaded</item>
        <item quantity="other">%1$d files not downloaded</item>
    </plurals>
    <!-- Text of the notification shown when the download service is running -->
    <string name="download_service_notification">Downloading files: %1$d of %2$d</string>
    <!-- Text of the notification shown when the download service is paused -->
    <string name="download_service_notification_paused">Downloading files: %1$d of %2$d (paused)</string>
    <!-- Title of the alert when the transfer quota is exceeded. -->
    <string name="title_depleted_transfer_overquota">Insufficient transfer quota</string>
    <!-- Text of the alert when the transfer quota is depleted. The placeholder indicates the time left for the transfer quota to be reset. For instance: 30m 45s -->
    <string name="current_text_depleted_transfer_overquota">Your queued download exceeds the current transfer quota available for your IP address and has therefore been interrupted. Upgrade your account or wait %s to continue.</string>
    <!-- Text of the alert when the transfer quota is depleted. The placeholder indicates the time left for the transfer quota to be reset. For instance: 30m 45s -->
    <string name="text_depleted_transfer_overquota">The transfer quota for this IP address has been exceeded. Upgrade your account or wait %s to continue your download.</string>
    <!-- Button to show plans in the alert when the transfer quota is depleted -->
    <string name="plans_depleted_transfer_overquota">See our plans</string>
    <!-- Button option of the alert when the transfer quota is depleted -->
    <string name="continue_without_account_transfer_overquota">Continue without account</string>
    <!-- this is used for example when downloading 1 file or 2 files, Plural of file. 2 files -->
    <plurals name="new_general_num_files">
        <item quantity="one">%1$d file</item>
        <item quantity="other">%1$d files</item>
    </plurals>
    <!-- Menu option -->
    <string name="general_view">View files</string>
    <!-- Menu option to choose to add file or folders to Cloud Drive -->
    <string name="add_to_cloud">Import</string>
    <!-- Menu option to choose to add file to Cloud Drive in the chat -->
    <string name="add_to_cloud_node_chat">Add to Cloud Drive</string>
    <!-- Menu option -->
    <string name="general_view_contacts">View contacts</string>
    <!-- Message displayed when a file has been successfully imported to Cloud Drive -->
    <string name="import_success_message">Successfully added to Cloud Drive</string>
    <!-- Menu option -->
    <string name="import_success_error">Error. Not added to Cloud Drive</string>
    <!-- Label in login screen to inform about the chat initialization proccess -->
    <string name="chat_connecting">Connecting&#8230;</string>
    <!-- message when trying to invite a contact with a pending request -->
    <string name="context_contact_already_invited">%s was already invited. Consult your pending requests.</string>
    <!-- Hint text explaining that you can change the email and resend the create account link to the new email address -->
    <string name="confirm_email_misspelled">If you have misspelt your email address, correct it and tap [A]Resend[A].</string>
    <!-- Button to resend the create account email to a new email address in case the previous email address was misspelled -->
    <string name="confirm_email_misspelled_resend">Resend</string>
    <!-- Text shown after the confirmation email has been sent to the new email address -->
    <string name="confirm_email_misspelled_email_sent">Email sent</string>
    <!-- text_copyright_alert_title -->
    <string name="copyright_alert_title">Copyright warning to all users</string>
    <!-- text_copyright_alert_first_paragraph -->
    <string name="copyright_alert_first_paragraph">MEGA respects the copyrights of others and requires that users of the MEGA Cloud service comply with the laws of copyright.</string>
    <!-- text_copyright_alert_second_paragraph -->
    <string name="copyright_alert_second_paragraph">You are strictly prohibited from using the MEGA Cloud service to infringe copyrights. You may not upload, download, store, share, display, stream, distribute, email, link to, transmit or otherwise make available any files, data or content that infringes any copyright or other proprietary rights of any person or entity.</string>
    <!-- text of the Agree button -->
    <string name="copyright_alert_agree_button">Agree</string>
    <!-- text of the Disagree button -->
    <string name="copyright_alert_disagree_button">Disagree</string>
    <!-- Hint how to cancel the download -->
    <string name="download_show_info">Show info</string>
    <!-- Error message when removing public links of nodes. Plural. -->
    <plurals name="context_link_removal_error">
        <item quantity="one">Link removal failed. Please try again later.</item>
        <item quantity="other">Failed to remove some links. Please try again later.</item>
    </plurals>
    <!-- Error message when creating public links of nodes. Plural. -->
    <plurals name="context_link_export_error">
        <item quantity="one">Link creation failed. Please try again later.</item>
        <item quantity="other">Failed to create some links. Please try again later.</item>
    </plurals>
    <!-- Message when some public links were removed successfully. Plural. -->
    <plurals name="context_link_removal_success">
        <item quantity="one">Link removed successfully.</item>
        <item quantity="other">Links removed successfully.</item>
    </plurals>
    <!-- error message -->
    <string name="context_link_action_error">Link action failed. Please try again later.</string>
    <!-- title of the dialog shown when sending or sharing a folder -->
    <string name="title_write_user_email">Write the user’s email</string>
    <!-- title of the screen to see the details of several node attachments -->
    <string name="activity_title_files_attached">Files attached</string>
    <!-- title of the screen to see the details of several contact attachments -->
    <string name="activity_title_contacts_attached">Contacts attached</string>
    <!--  -->
    <string name="alert_user_is_not_contact">The user is not a contact</string>
    <!--  -->
    <string name="camera_uploads_cellular_connection">Use cellular connection</string>
    <!--  -->
    <string name="camera_uploads_upload_videos">Upload Videos</string>
    <!-- Message when an user avatar has been changed successfully -->
    <string name="success_changing_user_avatar">Profile picture updated</string>
    <!-- Message when an error ocurred when changing an user avatar -->
    <string name="error_changing_user_avatar_image_not_available">Error. Selected image does not exist</string>
    <!-- Message when an error ocurred when changing an user avatar -->
    <string name="error_changing_user_avatar">Error when changing the profile picture</string>
    <!-- Message when an user avatar has been deleted successfully -->
    <string name="success_deleting_user_avatar">Profile picture deleted</string>
    <!-- Message when an error ocurred when deleting an user avatar -->
    <string name="error_deleting_user_avatar">Error when deleting the profile picture</string>
    <!-- Message when an error ocurred when changing an user attribute -->
    <string name="error_changing_user_attributes">An error occurred when changing the name</string>
    <!-- Message when an user attribute has been changed successfully -->
    <string name="success_changing_user_attributes">Your name has been successfully updated</string>
    <!-- Message show when a participant has been successfully invited to a group chat -->
    <string name="add_participant_success">Participant added</string>
    <!-- Message show when a participant hasn’t been successfully invited to a group chat -->
    <string name="add_participant_error">Error. Participant not added</string>
    <!-- Message show when a participant has been successfully removed from a group chat -->
    <string name="remove_participant_success">Participant removed</string>
    <!-- Message show when a participant hasn’t been successfully removed from a group chat -->
    <string name="remove_participant_error">Error. Participant not removed</string>
    <!--  -->
    <string name="no_files_selected_warning">No files selected</string>
    <!--  -->
    <string name="attachment_upload_panel_from_cloud">From Cloud Drive</string>
    <!--  -->
    <string name="attachment_upload_panel_contact">Contact</string>
    <!-- Button and title of dialog shown when the user wants to delete permanently their account. -->
    <string name="delete_account">Delete account</string>
    <!-- Text shown in the alert dialog to confirm the deletion of an account -->
    <string name="delete_account_text">If you delete your account you will not be able to access your account data, your MEGA contacts or conversations.\nYou will not be able to undo this action.</string>
    <!-- menu item -->
    <string name="delete_button">Delete</string>
    <!--  -->
    <string name="file_properties_info_info_file">Info</string>
    <!-- Refers to the size of a file. -->
    <string name="file_properties_info_size">Total size</string>
    <!-- header of a status field for what content a user has shared to you -->
    <string name="file_properties_info_content">Contains</string>
    <!--  -->
    <string name="file_properties_shared_folder_public_link_name">Link</string>
    <!-- Refers to access rights for a file folder. -->
    <string name="file_properties_shared_folder_full_access">Full access</string>
    <!-- Label to explain the read only participant permission in the options panel of the group info screen -->
    <string name="file_properties_shared_folder_read_only">Read-only</string>
    <!-- Refers to access rights for a file folder. (with the & needed. Don’t use the symbol itself. Use &) -->
    <string name="file_properties_shared_folder_read_write">Read and write</string>
    <!-- State of an attachment message when the upload is in progress but the queue of transfers is paused. -->
    <string name="attachment_uploading_state_paused">Transfers paused</string>
    <!-- label to indicate the state of an upload in chat -->
    <string name="attachment_uploading_state_uploading">Uploading&#8230;</string>
    <!--  -->
    <string name="attachment_uploading_state_compressing">Compressing&#8230;</string>
    <!--  -->
    <string name="attachment_uploading_state_error">Error. Not sent.</string>
    <!-- When a multiple download is started, some of the files could have already been downloaded before. This message shows the number of files that has already been downloaded and the number of files pending -->
    <string name="already_downloaded_multiple">%d files already downloaded.</string>
    <!-- When a multiple download is started, some of the files could have already been downloaded before. This message shows the number of files that are pending in plural. placeholder: number of files -->
    <string name="pending_multiple">%d files pending.</string>
    <!--  -->
    <string name="contact_is_me">No options available, you have selected yourself</string>
    <!-- Confirmation before deleting one attachment -->
    <string name="confirmation_delete_one_attachment">Remove attachment?</string>
    <!-- Menu option -->
    <string name="general_view_with_revoke">View files (%1$d deleted)</string>
    <!-- Success message when the attachment has been sent to a chat -->
    <string name="success_attaching_node_from_cloud">File sent to %1$s</string>
    <!-- Success message when the attachment has been sent to a many chats -->
    <string name="success_attaching_node_from_cloud_chats">File sent to %1$d chats</string>
    <!-- Error message when the attachment cannot be sent -->
    <string name="error_attaching_node_from_cloud">Error. The file has not been sent</string>
    <!-- Error message when the attachment cannot be sent to any of the selected chats -->
    <string name="error_attaching_node_from_cloud_chats">Error. The file has not been sent to any of the selected chats</string>
    <!-- Error message when the attachment cannot be revoked -->
    <string name="error_revoking_node">Error. The attachment has not been removed</string>
    <!-- settings option -->
    <string name="settings_set_up_automatic_uploads">Set up automatic uploads</string>
    <!-- Message sound option when no sound has been selected for chat notifications -->
    <string name="settings_chat_silent_sound_not">Silent</string>
    <!-- messages string in chat notification -->
    <string name="messages_chat_notification">messages</string>
    <!-- part of the string in incoming shared folder notification -->
    <string name="incoming_folder_notification">from</string>
    <!-- title of incoming shared folder notification -->
    <string name="title_incoming_folder_notification">New shared folder</string>
    <!-- title of the notification for a new incoming contact request -->
    <string name="title_contact_request_notification">New contact request</string>
    <!-- Title of the section to clear the chat content in the Manage chat history screen -->
    <string name="title_properties_chat_clear">Clear chat history</string>
    <!-- Title of the section to remove contact in the Contact Properties screen -->
    <string name="title_properties_remove_contact">Remove contact</string>
    <!-- Title of the section to enable notifications in the Contact Properties screen -->
    <string name="title_properties_chat_notifications_contact">Chat notifications</string>
    <!-- Text shown when the chat history was cleared by someone -->
    <string name="history_cleared_by">[A]%1$s[/A][B] cleared the chat history[/B]</string>
    <!-- Notification title to show the number of unread chats, unread messages -->
    <string name="number_messages_chat_notification">%1$d unread chats</string>
    <!-- Item menu option upon clicking on one or multiple files. -->
    <string name="context_permissions_changing_folder">Changing permissions</string>
    <!-- Item menu option upon clicking on one or multiple files. -->
    <string name="context_removing_contact_folder">Removing contact from shared folder</string>
    <!-- confirmation message before removing a file -->
    <string name="confirmation_move_to_rubbish">Move to Rubbish Bin?</string>
    <!-- confirmation message before removing CU folder -->
    <string name="confirmation_move_cu_folder_to_rubbish">Are you sure you want to move this folder to the Rubbish Bin? This will disable Camera Uploads.</string>
    <!-- Confirmation message before removing MU folder -->
    <string name="confirmation_move_mu_folder_to_rubbish">Are you sure you want to move this folder to the Rubbish Bin? This will disable Secondary Media Uploads.</string>
    <!-- confirmation message before removing a file -->
    <string name="confirmation_move_to_rubbish_plural">Move to Rubbish Bin?</string>
    <!-- confirmation message before removing a file -->
    <string name="confirmation_delete_from_mega">Delete from MEGA?</string>
    <!-- label to indicate the state of an upload in chat -->
    <string name="attachment_uploading_state">Uploading&#8230;</string>
    <!-- Title of the section to enable notifications in the Contact Properties screen -->
    <string name="title_properties_contact_notifications_for_chat">Chat notifications</string>
    <!-- title of the section for achievements -->
    <string name="achievements_title">Achievements</string>
    <!-- subtitle of the section for achievements -->
    <string name="achievements_subtitle">Invite friends and get rewards</string>
    <!-- title of the introduction for the achievements screen -->
    <string name="figures_achievements_text_referrals">%1$s of storage for each successful invite. Valid for 365 days.</string>
    <!-- sentence to detail the figures of storage and transfer quota related to each achievement -->
    <string name="figures_achievements_text">%1$s of storage. Valid for 365 days.</string>
    <!-- title of the section for unlocked rewards -->
    <string name="unlocked_rewards_title">Unlocked rewards</string>
    <!-- title of the section for unlocked storage quota -->
    <string name="unlocked_storage_title">Storage quota</string>
    <!-- title of the section for referral bonuses in achivements section (maximum 24 chars) -->
    <string name="title_referral_bonuses">Invitation bonuses</string>
    <!-- Title of the section for install a mobile app in achivements section (maximum 31 chars) -->
    <string name="title_install_app">Install a MEGA Mobile App</string>
    <!-- Title of the section for add phone number in achivements section (maximum 30 chars) -->
    <string name="title_add_phone">Add phone number</string>
    <!-- title of the section for install megasync in achivements section (maximum 24 chars) -->
    <string name="title_regitration">Registration bonus</string>
    <!-- title of the section for install a mobile app bonuses in achivements section (maximum 24 chars) -->
    <string name="title_install_desktop">Get a MEGA Desktop App</string>
    <!-- Text that indicates that no pictures have been uploaded to the Camera Uploads section -->
    <string name="camera_uploads_empty">No files in Camera Uploads</string>
    <!-- indicates the number of days left related to a achievement -->
    <string name="general_num_days_left">%1$d d left</string>
    <!-- State to indicate an achievement has expired -->
    <string name="expired_label">Expired</string>
    <!-- title of the advanced setting to choose the use of https -->
    <string name="setting_title_use_https_only">Don’t use HTTP</string>
    <!-- subtitle of the advanced setting to choose the use of https -->
    <string name="setting_subtitle_use_https_only">Enable this option only if your transfers don’t start. In normal circumstances HTTP is satisfactory as all transfers are already encrypted.</string>
    <!-- title of screen to invite friends and get an achievement -->
    <string name="title_achievement_invite_friends">How it works</string>
    <!-- first paragraph of screen to invite friends and get an achievement -->
    <string name="first_paragraph_achievement_invite_friends">Invite your friends to create a MEGA Free account and to install a MEGA Mobile App. You will receive free storage as a bonus for every successful signup and app installation.</string>
    <!-- second paragraph of screen to invite friends and get an achievement -->
    <string name="second_paragraph_achievement_invite_friends">Free storage bonus applicable to new invitations only and where MEGA Mobile App or MEGA Desktop App is installed.</string>
    <!-- explanation of screen to invite friends and get an achievement -->
    <string name="card_title_invite_friends">Select contacts from your phone contact list or enter multiple email addresses.</string>
    <!-- title of the dialog to confirm the contact request -->
    <string name="title_confirmation_invite_friends">Invite friends to MEGA</string>
    <!-- Text shown when the user sends a contact invitation -->
    <string name="subtitle_confirmation_invite_friends">Invite sent</string>
    <!-- paragraph of the dialog to confirm the contact request -->
    <string name="paragraph_confirmation_invite_friends">Encourage your friends to register and install a MEGA app. As long as your friend uses the same email address as you’ve entered, you will receive your transfer quota reward.</string>
    <!-- Error shown when the user writes a email with an incorrect format -->
    <string name="invalid_email_to_invite">Email is malformed</string>
    <!-- info paragraph about the achievement install megasync -->
    <string name="paragraph_info_achievement_install_desktop">When you install the MEGA Desktop App you get %1$s of complimentary storage space, valid for 365 days. The MEGA Desktop App is available for Windows, macOS and most Linux distributions.</string>
    <!-- info paragraph about the achievement install mobile app -->
    <string name="paragraph_info_achievement_install_mobile_app">When you install the MEGA Mobile App you get %1$s of complimentary storage space, valid for 365 days. We provide mobile apps for iOS and Android.</string>
    <!-- info paragraph about the achievement ‘add phone number’. Placeholder 1: bonus storage space e.g. 20GB. Placeholder 2: bonus transfer quota e.g. 50GB -->
    <string name="paragraph_info_achievement_add_phone">When you verify your phone number you get %1$s of complimentary storage space, valid for 365 days.</string>
    <!-- info paragraph about the completed achievement install megasync -->
    <string name="result_paragraph_info_achievement_install_desktop">You have received %1$s storage space for installing our MEGA Desktop App.</string>
    <!-- info paragraph about the completed achievement install mobile app -->
    <string name="result_paragraph_info_achievement_install_mobile_app">You have received %1$s storage space for installing the MEGA Mobile App.</string>
    <!-- info paragraph about the completed achievement of ‘add phone number’. Placeholder 1: bonus storage space e.g. 20GB. Placeholder 2: bonus transfer quota e.g. 50GB -->
    <string name="result_paragraph_info_achievement_add_phone">You have received %1$s storage space for verifying your phone number.</string>
    <!-- info paragraph about the completed achievement registration -->
    <string name="result_paragraph_info_achievement_registration">You have received %1$s storage space as your free registration bonus.</string>
    <!-- info paragraph about the completed achievement registration -->
    <string name="expiration_date_for_achievements">Bonus expires in %1$d days</string>
    <!-- menu items -->
    <plurals name="context_share_folders">
        <item quantity="one">Share folder</item>
        <item quantity="other">Share folders</item>
    </plurals>
    <!-- confirmation message before leaving some incoming shared folders -->
    <plurals name="confirmation_leave_share_folder">
        <item quantity="one">If you leave the folder, you will not be able to see it again.</item>
        <item quantity="other">If you leave these folders, you will not be able to see them again.</item>
    </plurals>
    <!-- Info of a contact if there is no folders shared with him -->
    <string name="no_folders_shared">No folders shared</string>
    <!-- Menu item -->
    <string name="settings_help">Help</string>
    <!-- Settings preference title for help centre -->
    <string name="settings_help_centre">Help Centre</string>
    <!-- Settings preference title for send feedback -->
    <string name="settings_help_preference">Send feedback</string>
    <!-- mail subject -->
    <string name="setting_feedback_subject">Android feedback</string>
    <!-- mail body -->
    <string name="setting_feedback_body">Please provide your feedback here:</string>
    <!-- mail body -->
    <string name="settings_feedback_body_device_model">Device model</string>
    <!-- mail body -->
    <string name="settings_feedback_body_android_version">Android version</string>
    <!-- Title of the dialog to create a new text file by inserting the name -->
    <string name="dialog_title_new_text_file">New text file</string>
    <!-- Title of the dialog to create a new file by inserting the name -->
    <string name="dialog_title_new_file">New file</string>
    <!-- Input field description in the create file dialog. -->
    <string name="context_new_file_name">File Name</string>
    <!-- Title of the dialog to create a new link by inserting the name, e.g. when try to share a web link to your Cloud Drive or incoming shares. -->
    <string name="dialog_title_new_link">Link name</string>
    <!-- Input field description in the create link dialog, e.g. when try to share a web link to your Cloud Drive or incoming shares. -->
    <string name="context_new_link_name">Link URL</string>
    <!-- Title of the field subject when a new file is created to upload -->
    <string name="new_file_subject_when_uploading">SUBJECT</string>
    <!-- Title of the field content when a new file is created to upload -->
    <string name="new_file_content_when_uploading">CONTENT</string>
    <!-- Title of the field email when a new contact is created to upload -->
    <string name="new_file_email_when_uploading">EMAIL</string>
    <!-- Item of a menu to forward a message chat to another chatroom -->
    <string name="forward_menu_item">Forward</string>
    <!-- name of the button to attach file from MEGA to another app -->
    <string name="general_attach">Attach</string>
    <!-- when add or share a file with a new contact, it can type by name or mail -->
    <string name="type_contact">Contact’s name or email</string>
    <!-- when add or share a file with a new contact, message displayed to warn that the maximum number has been reached -->
    <string name="max_add_contact">No more contacts can be added at this time</string>
    <!-- when changing the password , the old password and new password are equals -->
    <string name="old_and_new_passwords_equals">The new password cannot be the same as the old password</string>
    <!-- Menu item -->
    <string name="action_search_by_date">Search by date</string>
    <!-- title of a button to apply search by date -->
    <string name="general_apply">Apply</string>
    <!-- title of a button to apply search by month -->
    <string name="general_search_month">Last month</string>
    <!-- title of a button to apply search by year -->
    <string name="general_search_year">Last year</string>
    <!-- title of a Search by date tag -->
    <string name="label_set_day">Set day</string>
    <!-- the user can’t choose this date -->
    <string name="snackbar_search_by_date">Date required is not valid</string>
    <!-- Error shown when the user left a name empty -->
    <string name="empty_name">Invalid name</string>
    <!-- Error shown when the user left names empty and names typed with not allowed characters -->
    <string name="general_incorrect_names">Please correct your filenames before proceeding</string>
    <!-- Error text for invalid characters -->
    <string name="invalid_characters">Invalid characters</string>
    <!-- Error shown when the user writes a character not allowed -->
    <string name="invalid_characters_defined">The following characters are not allowed: ” * / : &lt; &gt; ? \ |</string>
    <!-- Warning show to the user after try to import files to MEGA with empty names. Plural. When more than one file name have this error. -->
    <plurals name="empty_names">
        <item quantity="one">File name cannot be empty.</item>
        <item quantity="other">File names cannot be empty.</item>
    </plurals>
    <!-- Label shown when audio file is playing -->
    <string name="audio_play">Audio File</string>
    <!-- when open PDF Viewer, the pdf that it try to open is damaged or does not exist -->
    <string name="corrupt_pdf_dialog_text">Error. The pdf file is corrupted or does not exist.</string>
    <!-- Label to include info of the user email in the feedback form -->
    <string name="user_account_feedback">User account</string>
    <!-- Label shown in MEGA pdf-viewer when it open a PDF save in smartphone storage -->
    <string name="save_to_mega">Save to my \nCloud Drive</string>
    <!-- Error message when creating a chat one to one with a contact that already has a chat -->
    <string name="chat_already_exists">The chat already exists</string>
    <!-- before sharing a file, has to be downloaded -->
    <string name="not_download">The file has not been downloaded yet</string>
    <!-- Error shown when a user is starting a chat or adding new participants in a group chat and writes a contact mail that has not added -->
    <string name="not_permited_add_email_to_invite">Only MEGA contacts can be added</string>
    <!-- Info label about the connectivity state of the chat -->
    <string name="invalid_connection_state">Reconnecting to chat</string>
    <!-- Message show when a call cannot be established -->
    <string name="call_error">An error has occurred and the call cannot be connected.</string>
    <!-- Title of dialog to evaluate the app -->
    <string name="title_evaluate_the_app_panel">Like the MEGA Mobile App?</string>
    <!-- Label to show rate the app -->
    <string name="rate_the_app_panel">Yes, rate the app</string>
    <!-- Label to show send feedback -->
    <string name="send_feedback_panel">No, send feedback</string>
    <!-- title of the section advanced options on the get link screen -->
    <string name="link_advanced_options">Advanced options</string>
    <!-- Message to show when users deny to permit the permissions to read and write on external storage on setting default download location -->
    <string name="download_requires_permission">MEGA needs read and write permissions to your external storage to download files there.</string>
    <!-- Default download location is on old sd card, but currently the user installed a new SD card, need user to reset download location. -->
    <string name="old_sdcard_unavailable">The old SD card is not available, please set a new download location.</string>
    <!-- Dialog title to ask download to internal storage or external storage. -->
    <string name="title_select_download_location">Choose download location</string>
    <!-- Title of the section to invite contacts if the user has denied the contacts permmissions -->
    <string name="no_contacts_permissions">No contact permissions granted</string>
    <!-- Option of the sliding panel to go to QR code section -->
    <string name="choose_qr_option_panel">My QR code</string>
    <!-- Title of the screen that shows the options to the QR code -->
    <string name="section_qr_code">QR code</string>
    <!-- Option in menu of section  My QR code to reset the QR code -->
    <string name="action_reset_qr">Reset QR code</string>
    <!-- Option in menu of section  My QR code to delete the QR code -->
    <string name="action_delete_qr">Delete QR code</string>
    <!-- Option shown in QR code bottom sheet dialog to save QR code in Cloud Drive -->
    <string name="save_cloud_drive">To Cloud Drive</string>
    <!-- Option shown in QR code bottom sheet dialog to save QR code in File System -->
    <string name="save_file_system">To file system</string>
    <!-- Title of QR code section -->
    <string name="section_my_code">My code</string>
    <!-- Title of QR code scan section -->
    <string name="section_scan_code">Scan code</string>
    <!-- Title of QR code settings that permits or not contacts that scan my QR code will be automatically added to my contact list -->
    <string name="settings_qrcode_autoaccept">Auto-accept</string>
    <!-- Subtitle of QR code settings auto-accept -->
    <string name="setting_subtitle_qrcode_autoccept">MEGA users who scan your QR code will be automatically added to your contact list.</string>
    <!-- Subtitle of QR code settings that reset the code -->
    <string name="setting_subtitle_qrcode_reset">Previous QR code will no longer be valid</string>
    <!-- Text shown when it has been copied the QR code link -->
    <string name="qrcode_link_copied">Link copied to the clipboard</string>
    <!-- Text shown when it has been reseted the QR code successfully -->
    <string name="qrcode_reset_successfully">QR code successfully reset</string>
    <!-- Text shown when it has been deleted the QR code successfully -->
    <string name="qrcode_delete_successfully">QR code successfully deleted</string>
    <!-- Text shown when it has not been reseted the QR code successfully -->
    <string name="qrcode_reset_not_successfully">QR code not reset due to an error. Please try again.</string>
    <!-- Text shown when it has not been delete the QR code successfully -->
    <string name="qrcode_delete_not_successfully">QR code not deleted due to an error. Please try again.</string>
    <!-- Title of dialog shown when a contact request has been sent with QR code -->
    <string name="invite_sent">Invite sent</string>
    <!-- Text of dialog shown when a contact request has been sent. -->
    <string name="invite_sent_text">The user has been invited and will appear in your contact list once accepted.</string>
    <!-- Text of dialog shown when multiple contacts request has been sent -->
    <string name="invite_sent_text_multi">The users have been invited and will appear in your contact list once accepted.</string>
    <!-- Text shown when it tries to share the QR and occurs an error to process the action -->
    <string name="error_share_qr">An error occurred while trying to share the QR file. Perhaps the file does not exist. Please try again later.</string>
    <!-- Text shown when it tries to upload to Cloud Drive the QR and occurs an error to process the action -->
    <string name="error_upload_qr">An error occurred while trying to upload the QR file. Perhaps the file does not exist. Please try again later.</string>
    <!-- Text shown when it tries to download to File System the QR and occurs an error to process the action -->
    <string name="error_download_qr">An error occurred while trying to download the QR file. Perhaps the file does not exist. Please try again later.</string>
    <!-- Text shown when it tries to download to File System the QR and the action has success -->
    <string name="success_download_qr">The QR Code has been downloaded successfully to %s</string>
    <!-- Title of dialog shown when a contact request has not been sent with QR code -->
    <string name="invite_not_sent">Invite not sent</string>
    <!-- Text of dialog shown when a contact request has not been sent with QR code -->
    <string name="invite_not_sent_text">The QR code or contact link is invalid. Please try to scan a valid code or to open a valid link.</string>
    <!-- Text of dialog shown when a contact request has not been sent with QR code because of is already a contact -->
    <string name="invite_not_sent_text_already_contact">The invitation has not been sent. %s is already in your contacts list.</string>
    <!-- Text of dialog shown when a contact request has not been sent with QR code because of some error -->
    <string name="invite_not_sent_text_error">An error occurred and the invitation has not been sent.</string>
    <!-- Text of alert dialog informing that the qr is generating -->
    <string name="generatin_qr">Generating QR code&#8230;</string>
    <!-- Title of QR code scan menu item -->
    <string name="menu_item_scan_code">Scan QR code</string>
    <!-- get the contact link and copy it -->
    <string name="button_copy_link">Copy link</string>
    <!-- Create QR code -->
    <string name="button_create_qr">Create QR code</string>
    <!-- Text shown when it has been created the QR code successfully -->
    <string name="qrcode_create_successfully">QR code successfully created</string>
    <!-- Text shown in QR code scan fragment to help and guide the user in the action -->
    <string name="qrcode_scan_help">Line up the QR code to scan it with your device’s camera</string>
    <!-- positive button on dialog to view a contact -->
    <string name="contact_view">View</string>
    <!-- Item menu option to reproduce audio or video in external reproductors -->
    <string name="external_play">Open with</string>
    <!-- to share a file using Facebook, Whatsapp, etc -->
    <string name="context_share">Share using</string>
    <!-- Message shown if the user choose enable button and he is not logged in -->
    <string name="error_enable_chat_before_login">Please log in before enabling the chat</string>
    <!-- title of a tag to search for a specific period within the search by date option in Camera upload -->
    <string name="label_set_period">Set period</string>
    <!-- Text of the empty screen when there are not chat conversations -->
    <string name="context_empty_chat_recent">[B]Invite friends to [/B][A]Chat[/A][B] and enjoy our encrypted platform with privacy and security[/B]</string>
    <!-- Text of the empty screen when there are not elements in the Rubbish Bin -->
    <string name="context_empty_rubbish_bin">[B]Empty [/B][A]Rubbish Bin[/A]</string>
    <!-- Text of the empty screen when there are not elements in  Inbox -->
    <string name="context_empty_inbox">[B]No files in your [/B][A]Inbox[/A]</string>
    <!-- Text of the empty screen when there are not elements in Cloud Drive -->
    <string name="context_empty_cloud_drive">[B]No files in your [/B][A]Cloud Drive[/A]</string>
    <!-- Text of the empty screen when there are not elements in Saved for Offline -->
    <string name="context_empty_offline">[B]No files [/B][A]Saved for Offline[/A]</string>
    <!-- Text of the empty screen when there are not contacts. No dot at the end because is for an empty state. The format placeholders are to showing it in different colors. -->
    <string name="context_empty_contacts">[B]No [/B][A]Contacts[/A]</string>
    <!-- Message shown when the user has no chats -->
    <string name="recent_chat_empty">[A]No[/A] [B]Conversations[/B]</string>
    <!-- Message shown when the chat is section is loading the conversations -->
    <string name="recent_chat_loading_conversations">[A]Loading[/A] [B]Conversations&#8230;[/B]</string>
    <!-- Text of the empty screen when there are not elements in Incoming -->
    <string name="context_empty_incoming">[B]No [/B][A]Incoming Shared folders[/A]</string>
    <!-- Text of the empty screen when there are not elements in Outgoing -->
    <string name="context_empty_outgoing">[B]No [/B][A]Outgoing Shared folders[/A]</string>
    <!-- Text of the empty screen when there are not elements in Links. Please, keep the place holders to format the string -->
    <string name="context_empty_links">[B]No [/B][A]Public Links[/A][B][/B]</string>
    <!-- Title of the sent requests tab. Capital letters -->
    <string name="tab_sent_requests">Sent requests</string>
    <!-- Title of the received requests tab. Capital letters -->
    <string name="tab_received_requests">Received requests</string>
    <!-- Title dialog overquota error -->
    <string name="overquota_alert_title">Storage quota exceeded</string>
    <!-- error message shown when an account confirmation link or reset password link is invalid for unknown reasons -->
    <string name="invalid_link">Invalid link, please ask for a new valid link</string>
    <!-- error message shown on the link password dialog if the password typed in was wrong -->
    <string name="invalid_link_password">Invalid link password</string>
    <!-- Error message shown when user tries to open a not valid MEGA link -->
    <string name="open_link_not_valid_link">The link you are trying to open is not a valid MEGA link.</string>
    <!-- Message shown when a link is being processing -->
    <string name="processing_link">Processing link&#8230;</string>
    <!-- Message shown when it is creating an acount and it is been introduced a very weak or weak password -->
    <string name="passwd_weak">Your password is easily guessed. Try making your password longer. Combine uppercase and lowercase letters. Add special characters. Do not use names or dictionary words.</string>
    <!-- Message shown when it is creating an acount and it is been introduced a medium password -->
    <string name="passwd_medium">Your password is good enough to proceed, but it is recommended to strengthen your password further.</string>
    <!-- Message shown when it is creating an acount and it is been introduced a good password -->
    <string name="passwd_good">This password will withstand most typical brute-force attacks. Please ensure that you will remember it.</string>
    <!-- Message shown when it is creating an acount and it is been introduced a strong password -->
    <string name="passwd_strong">This password will withstand most sophisticated brute-force attacks. Please ensure that you will remember it.</string>
    <!-- Password very weak -->
    <string name="pass_very_weak">Very weak</string>
    <!-- Password weak -->
    <string name="pass_weak">Weak</string>
    <!-- Password medium -->
    <string name="pass_medium">Medium</string>
    <!-- Password good -->
    <string name="pass_good">Good</string>
    <!-- Password strong -->
    <string name="pass_strong">Strong</string>
    <!-- Text displayed in several parts when there is a call in progress (notification, recent chats list, etc). -->
    <string name="title_notification_call_in_progress">Call in progress</string>
    <!-- Subtitle of the notification shown on the action bar when there is a call in progress -->
    <string name="action_notification_call_in_progress">Tap to go back to the call</string>
    <!-- Button in the notification shown on the action bar when there is a call in progress -->
    <string name="button_notification_call_in_progress">Return to the call</string>
    <!-- When it lists contacts of MEGA, the title of list’s header -->
    <string name="contacts_mega">On MEGA</string>
    <!-- When it lists contacts of phone, the title of list’s header -->
    <string name="contacts_phone">Phone contacts</string>
    <!-- Message error shown when trying to log in on an account has been suspended due to multiple breaches of Terms of Service -->
    <string name="account_suspended_multiple_breaches_ToS">Your account has been suspended due to multiple breaches of MEGA’s Terms of Service. Please check your email inbox.</string>
    <!-- Message error shown when trying to log in on an account has been suspended due to breach of Terms of Service -->
    <string name="account_suspended_breache_ToS">Your account was terminated due to a breach of MEGA\’s Terms of Service including, but not limited to, clause 15.</string>
    <!-- In a chat conversation when you try to send device’s images but images are still loading -->
    <string name="file_storage_loading">Loading files</string>
    <!-- In a chat conversation when you try to send device’s images but there aren’t available images -->
    <string name="file_storage_empty_folder">No files</string>
    <!-- Size in bytes. The placeholder is for the size value, please adjust the position based on linguistics -->
    <string name="label_file_size_byte">%s B</string>
    <!-- Size in kilobytes. The placeholder is for the size value, please adjust the position based on linguistics -->
    <string name="label_file_size_kilo_byte">%s KB</string>
    <!-- Size in megabytes. The placeholder is for the size value, please adjust the position based on linguistics -->
    <string name="label_file_size_mega_byte">%s MB</string>
    <!-- Size in gigabytes. The placeholder is for the size value, please adjust the position based on linguistics -->
    <string name="label_file_size_giga_byte">%s GB</string>
    <!-- Size in terabytes. The placeholder is for the size value, please adjust the position based on linguistics -->
    <string name="label_file_size_tera_byte">%s TB</string>
    <!-- Speed in bytes. The placeholder is for the speed value, please adjust the position based on linguistics -->
    <string name="label_file_speed_byte">%s B/s</string>
    <!-- Speed in kilobytes. The placeholder is for the speed value, please adjust the position based on linguistics -->
    <string name="label_file_speed_kilo_byte">%s KB/s</string>
    <!-- Speed in megabytes. The placeholder is for the speed value, please adjust the position based on linguistics -->
    <string name="label_file_speed_mega_byte">%s MB/s</string>
    <!-- Speed in gigabytes. The placeholder is for the speed value, please adjust the position based on linguistics -->
    <string name="label_file_speed_giga_byte">%s GB/s</string>
    <!-- Speed in terabytes. The placeholder is for the speed value, please adjust the position based on linguistics -->
    <string name="label_file_speed_tera_byte">%s TB/s</string>
    <!-- Size in megabytes. -->
    <string name="label_mega_byte">MB</string>
    <!-- Number of versions of a file shown on the screen info of the file, version items -->
    <plurals name="number_of_versions">
        <item quantity="one">%1$d version</item>
        <item quantity="other">%1$d versions</item>
    </plurals>
    <!-- Title of the section Versions for files -->
    <string name="title_section_versions">Versions</string>
    <!-- Header of the item to show the current version of a file in a list -->
    <string name="header_current_section_item">Current version</string>
    <!--  -->
    <plurals name="header_previous_section_item">
        <item quantity="one">Previous version</item>
        <item quantity="other">Previous versions</item>
    </plurals>
    <!-- option menu to revert a file version -->
    <string name="general_revert">Revert</string>
    <!-- option menu to clear all the previous versions -->
    <string name="menu_item_clear_versions">Clear previous versions</string>
    <!-- Title of the dialog to confirm that a version os going to be deleted, version items -->
    <plurals name="title_dialog_delete_version">
        <item quantity="one">Delete version?</item>
        <item quantity="other">Delete versions?</item>
    </plurals>
    <!-- Content of the dialog to confirm that a version is going to be deleted -->
    <string name="content_dialog_delete_version">This version will be permanently removed.</string>
    <!-- Content of the dialog to confirm that several versions are going to be deleted -->
    <string name="content_dialog_delete_multiple_version">These %d versions will be permanently removed.</string>
    <!-- Title of the notification shown when a file is uploading to a chat -->
    <string name="chat_upload_title_notification">Chat uploading</string>
    <!-- Label for the option on setting to set up the quality of multimedia files uploaded to the chat -->
    <string name="settings_chat_upload_quality">Video quality</string>
    <!-- Label for the option on setting to set up the quality of video files to be uploaded -->
    <string name="settings_video_upload_quality">Video Quality</string>
    <!-- Text shown when the user refuses to permit the storage permission when enable camera upload -->
    <string name="on_refuse_storage_permission">Camera Uploads needs to access your photos and other media on your device. Please go to the settings page and grant permission.</string>
    <!-- Available options for the setting to set up the quality of multimedia files uploaded to the chat or the Camera Uploads -->
    <string-array name="settings_chat_upload_quality_entries">
        <item>Low</item>
        <item>Medium</item>
        <item>High</item>
        <item>Original</item>
    </string-array>
    <!-- Title of the notification for a missed call -->
    <string name="missed_call_notification_title">Missed call</string>
    <!-- Refers to a location of file -->
    <string name="file_properties_info_location">Location</string>
    <!-- Title of the label to show the size of the current files inside a folder -->
    <string name="file_properties_folder_current_versions">Current versions</string>
    <!-- Title of the label to show the size of the versioned files inside a folder -->
    <string name="file_properties_folder_previous_versions">Previous versions</string>
    <!-- Number of versioned files inside a folder shown on the screen info of the folder, version items -->
    <plurals name="number_of_versions_inside_folder">
        <item quantity="one">%1$d versioned file</item>
        <item quantity="other">%1$d versioned files</item>
    </plurals>
    <!-- Confirmation message after forwarding one or several messages, version items -->
    <string name="messages_forwarded_success">Messages forwarded</string>
    <!-- Error message after forwarding one or several messages to several chats -->
    <string name="messages_forwarded_error">Error. Not correctly forwarded</string>
    <!-- Error message if any of the forwarded messages fails, message items -->
    <plurals name="messages_forwarded_partial_error">
        <item quantity="one">Error. %1$d message not successfully forwarded</item>
        <item quantity="other">Error. %1$d messages not successfully forwarded</item>
    </plurals>
    <!-- Error non existing resource after forwarding one or several messages to several chats, message items -->
    <plurals name="messages_forwarded_error_not_available">
        <item quantity="one">Error. The resource is no longer available</item>
        <item quantity="other">Error. The resources are no longer available</item>
    </plurals>
    <!-- The title of fragment Turn on Notifications -->
    <string name="turn_on_notifications_title">Turn on Notifications</string>
    <!-- The subtitle of fragment Turn on Notifications -->
    <string name="turn_on_notifications_subtitle">This way, you will see new messages\non your Android phone instantly.</string>
    <!-- First step to turn on notifications -->
    <string name="turn_on_notifications_first_step">Open Android device [A]Settings[/A]</string>
    <!-- Second step to turn on notifications -->
    <string name="turn_on_notifications_second_step">Open [A]Apps &amp; notifications[/A]</string>
    <!-- Third step to turn on notifications -->
    <string name="turn_on_notifications_third_step">Select [A]MEGA[/A]</string>
    <!-- Fourth step to turn on notifications -->
    <string name="turn_on_notifications_fourth_step">Open [A]App notifications[/A]</string>
    <!-- Fifth step to turn on notifications -->
    <string name="turn_on_notifications_fifth_step">Switch to On and select your preferences</string>
    <!-- Alert message after sending to chat one or several messages to several chats, version items -->
    <plurals name="files_send_to_chat_success">
        <item quantity="one">File sent</item>
        <item quantity="other">Files sent</item>
    </plurals>
    <!-- Error message after sending to chat one or several messages to several chats -->
    <string name="files_send_to_chat_error">Error. Not correctly sent</string>
    <!-- menu option to send a file to a chat -->
    <string name="context_send_file_to_chat">Send to chat</string>
    <!-- Title of the dialog ‘Do you remember your password?’ -->
    <string name="remember_pwd_dialog_title">Do you remember your password?</string>
    <!-- Text of the dialog ‘Recovery Key exported’ when the user wants logout -->
    <string name="remember_pwd_dialog_text_logout">You are about to log out, please test your password to ensure you remember it.\nIf you lose your password, you will lose access to your MEGA data.</string>
    <!-- Text of the dialog ‘Do you remember your password?’ -->
    <string name="remember_pwd_dialog_text">Please test your password to ensure you remember it. If you lose your password, you will lose access to your MEGA data.</string>
    <!-- Dialog option that permits user do not show it again -->
    <string name="general_do_not_show">Do not show again</string>
    <!-- Button of the dialog ‘Do you remember your password?’ that permits user test his password -->
    <string name="remember_pwd_dialog_button_test">Test password</string>
    <!-- Title of the activity that permits user test his password -->
    <string name="test_pwd_title">Test your password</string>
    <!-- Message shown to the user when is testing her password and it is correct -->
    <string name="test_pwd_accepted">Password accepted</string>
    <!-- Message shown to the user when is testing her password and it is wrong -->
    <string name="test_pwd_wrong">Wrong password.\nBack up your Recovery Key as soon as possible!</string>
    <!-- Text of the dialog ‘Recovery Key exported’ when the user wants logout -->
    <string name="recovery_key_exported_dialog_text_logout">You are about to log out, please test your password to ensure you remember it.\nIf you lose your password, you will lose access to your MEGA data.</string>
    <!-- Option that permits user copy to clipboard -->
    <string name="option_copy_to_clipboard">Copy to clipboard</string>
    <!-- Option that permits user export his recovery key -->
    <string name="option_export_recovery_key">Export Recovery Key</string>
    <!-- Option that permits user logout -->
    <string name="proceed_to_logout">Proceed to log out</string>
    <!-- Title of the preference Recovery key on Settings section -->
    <string name="recovery_key_bottom_sheet">Recovery Key</string>
    <!-- Option that permits user save on File System -->
    <string name="option_save_on_filesystem">Save on File System</string>
    <!-- Message shown when something has been copied to clipboard -->
    <string name="message_copied_to_clipboard">Copied to clipboard</string>
    <!-- text of the label to show that you have messages unread in the chat conversation -->
    <string name="message_jump_latest">Jump to latest</string>
    <!-- text of the label to show that you have new messages in the chat conversation -->
    <string name="message_new_messages">New messages</string>
    <!-- Title of the notification shown on the action bar when there is a incoming call -->
    <string name="notification_subtitle_incoming">Incoming call</string>
    <!-- Text for the notification action to launch the incoming call page -->
    <string name="notification_incoming_action">Go to the call</string>
    <!-- Text asking to go to system setting to enable allow display over other apps (needed for calls in Android 10) -->
    <string name="notification_enable_display">MEGA background pop-ups are disabled.\nTap to change the settings.</string>
    <!-- Subtitle to show the number of unread messages on a chat, unread messages -->
    <plurals name="number_unread_messages">
        <item quantity="one">%1$s unread message</item>
        <item quantity="other">%1$s unread messages</item>
    </plurals>
    <!-- Notification title to show the number of unread chats, unread messages -->
    <plurals name="plural_number_messages_chat_notification">
        <item quantity="one">%1$d unread chat</item>
        <item quantity="other">%1$d unread chats</item>
    </plurals>
    <!-- Message shown when a chat is opened and the messages are being recovered -->
    <string name="chat_loading_messages">[A]Loading[/A] [B]Messages&#8230;[/B]</string>
    <!-- Error message shown when opening a file link which doesn’t exist -->
    <string name="general_error_internal_node_not_found">File or folder not found. Are you logged in with a different account in your browser? You can only access files or folders from the account you are currently logged in with in the app</string>
    <!-- menu option to loop video or audio file -->
    <string name="context_loop_video">Loop</string>
    <!-- Title of the category Security options on Settings section -->
    <string name="settings_security_options_title">Security</string>
    <!-- Title of the preference Recovery key on Settings section -->
    <string name="settings_recovery_key_title">Back up Recovery Key</string>
    <!-- Summary of the preference Recovery key on Settings section -->
    <string name="settings_recovery_key_summary">Exporting the Recovery Key and keeping it in a secure location enables you to set a new password without data loss.</string>
    <!-- message when a temporary error on logging in is due to connectivity issues -->
    <string name="login_connectivity_issues">Unable to reach MEGA. Please check your connectivity or try again later.</string>
    <!-- message when a temporary error on logging in is due to servers busy -->
    <string name="login_servers_busy">Servers are too busy. Please wait.</string>
    <!-- message when a temporary error on logging in is due to SDK is waiting for the server to complete a request due to an API lock -->
    <string name="login_API_lock">This process is taking longer than expected. Please wait.</string>
    <!-- message when a temporary error on logging in is due to SDK is waiting for the server to complete a request due to a rate limit -->
    <string name="login_API_rate">Too many requests. Please wait.</string>
    <!-- Message when previous login is being cancelled -->
    <string name="login_in_progress">Cancelling login process. Please wait&#8230;</string>
    <!-- when open audio video player, the file that it try to open is not supported -->
    <string name="unsupported_file_type">Unsupported file type.</string>
    <!-- when open audio video player, the file that it try to open is damaged or does not exist -->
    <string name="corrupt_video_dialog_text">Error. The file is corrupted or does not exist.</string>
    <!-- Title of the screen Playlist -->
    <string name="section_playlist">Playlist</string>
    <!-- Text shown in playlist subtitle item when a file is reproducing -->
    <string name="playlist_state_playing">Now playing&#8230;</string>
    <!-- Text shown in playlist subtitle item when a file is reproducing but it is paused -->
    <string name="playlist_state_paused">Paused</string>
    <!-- Menu option to print the recovery key from Offline section -->
    <string name="context_option_print">Print</string>
    <!-- Message when the recovery key has been successfully saved on the filesystem -->
    <string name="save_MK_confirmation">The Recovery Key has been successfully saved</string>
    <!-- label to indicate that a share is still pending on outgoing shares of a node -->
    <string name="pending_outshare_indicator">(Pending)</string>
    <!-- Title of the dialog to disable the rich links previews on chat -->
    <string name="option_enable_chat_rich_preview">Rich URL Previews</string>
    <!-- Button to allow the rich links previews on chat -->
    <string name="button_always_rich_links">Always Allow</string>
    <!-- Button do not allow now the rich links previews on chat -->
    <string name="button_not_now_rich_links">Not Now</string>
    <!-- Button do not allow the rich links previews on chat -->
    <string name="button_never_rich_links">Never</string>
    <!-- Title of the dialog to enable the rich links previews on chat -->
    <string name="title_enable_rich_links">Enable rich URL previews</string>
    <!-- Text of the dialog to enable the rich links previews on chat -->
    <string name="text_enable_rich_links">Enhance the MEGAchat experience. URL content will be retrieved without end-to-end encryption.</string>
    <!-- Subtitle of a MEGA rich link without the decryption key -->
    <string name="subtitle_mega_rich_link_no_key">Tap to enter the Decryption Key</string>
    <!-- when the user tries to creates a MEGA account or tries to change his password and the password strength is very weak -->
    <string name="error_password">Please enter a stronger password</string>
    <!-- title of the notification for an acceptance of a contact request -->
    <string name="title_acceptance_contact_request_notification">New contact</string>
    <!-- Notification title to show the number of incoming contact request, contact requests -->
    <plurals name="plural_number_contact_request_notification">
        <item quantity="one">%1$d pending contact request</item>
        <item quantity="other">%1$d pending contact requests</item>
    </plurals>
    <!-- title of the notification for a new incoming contact request -->
    <string name="title_new_contact_request_notification">New contact request</string>
    <!-- Hint shown in the field to write a message in the chat screen (chat with customized title) -->
    <string name="type_message_hint_with_title">Write message to “%s”&#8230;</string>
    <!-- Empty state message shown in the screen when there are not any active transfer -->
    <string name="transfers_empty_new">[B]No active[/B][A] Transfers[/A]</string>
    <!-- Empty state message shown in the screen when there are not any active transfer -->
    <string name="completed_transfers_empty_new">[B]No completed[/B][A] Transfers[/A]</string>
    <!-- Empty state text that indicates that a folder is currently empty -->
    <string name="file_browser_empty_folder_new">[B]Empty[/B][A] Folder[/A]</string>
    <!-- Hint shown in the field to write a message in the chat screen (chat with customized title) -->
    <string name="type_message_hint_with_customized_title">Write message to “%s”&#8230;</string>
    <!-- Hint shown in the field to write a message in the chat screen (chat with default title) -->
    <string name="type_message_hint_with_default_title">Write message to %s&#8230;</string>
    <!-- Title of setting Two-Factor Authentication -->
    <string name="settings_2fa">Two-Factor Authentication</string>
    <!-- Subtitle of setting Two-Factor Authentication when the preference is disabled -->
    <string name="setting_subtitle_2fa">Two-Factor Authentication is a second layer of security for your account.</string>
    <!-- Title of the screen Two-Factor Authentication -->
    <string name="title_2fa">Why do you need two-factor authentication?</string>
    <!--  -->
    <string name="two_factor_authentication_explain">Two-factor authentication is a second layer of security for your account. Which means that even if someone knows your password they cannot access it, without also having access to the six digit code only you have access to.</string>
    <!-- Button that permits user begin with the process of enable Two-Factor Authentication -->
    <string name="button_setup_2fa">Begin Setup</string>
    <!-- Text that explain how to do with Two-Factor Authentication QR -->
    <string name="explain_qr_seed_2fa_1">Scan or copy the seed to your Authenticator App.</string>
    <!-- Text that explain how to do with Two-Factor Authentication seed -->
    <string name="explain_qr_seed_2fa_2">Be sure to back up this seed to a safe place in case you lose your device.</string>
    <!-- Text that explain how to confirm Two-Factor Authentication -->
    <string name="explain_confirm_2fa">Please enter the 6-digit code generated by your Authenticator App.</string>
    <!-- Text button -->
    <string name="general_verify">Verify</string>
    <!-- Text button -->
    <string name="general_next">Next</string>
    <!-- Text button -->
    <string name="general_previous">Previous</string>
    <!-- Text of the alert dialog to inform the user when an error occurs when try to enable seed or QR of Two-Factor Authentication -->
    <string name="qr_seed_text_error">An error occurred generating the seed or QR code, please try again.</string>
    <!-- Title of the screen shown when the user enabled correctly Two-Factor Authentication -->
    <string name="title_2fa_enabled">Two-Factor Authentication Enabled</string>
    <!-- Description of the screen shown when the user enabled correctly Two-Factor Authentication -->
    <string name="description_2fa_enabled">Next time you log in to your account you will be asked to enter a 6-digit code provided by your Authenticator App.</string>
    <!-- Recommendation displayed after enable Two-Factor Authentication -->
    <string name="recommendation_2fa_enabled">Please save your <b>Recovery Key</b> in a safe location, to avoid issues in case you lose access to your app, or if you want to disable Two-Factor Authentication.</string>
    <!-- Error shown when a user tries to enable Two-Factor Authentication and introduce an invalid code -->
    <string name="pin_error_2fa">Invalid code</string>
    <!-- Title of screen Lost authenticator decive -->
    <string name="lost_your_authenticator_device">Lost your Authenticator device?</string>
    <!-- Title of screen Login verification with Two-Factor Authentication -->
    <string name="login_verification">Login Verification</string>
    <!-- Subtitle of screen verify Two-Factor Authentication for changing password -->
    <string name="verify_2fa_subtitle_change_password">Change password</string>
    <!-- Subtitle of screen verify Two-Factor Authentication for changing email -->
    <string name="verify_2fa_subtitle_change_email">Change email</string>
    <!-- Subtitle of screen verify Two-Factor Authentication for cancelling account -->
    <string name="verify_2fa_subtitle_delete_account">Delete account</string>
    <!-- Subtitle of screen verify Two-Factor Authentication for disabling Two-Factor Authentication -->
    <string name="verify_2fa_subtitle_diable_2fa">Disable</string>
    <!-- Title of screen Lost authenticator decive -->
    <string name="title_lost_authenticator_device">Lost your Authenticator device?</string>
    <!-- When the user tries to disable Two-Factor Authentication and some error ocurr in the process -->
    <string name="error_disable_2fa">An error occurred trying to disable Two-Factor Authentication. Please try again.</string>
    <!-- When the user tries to enable Two-Factor Authentication and some error ocurr in the process -->
    <string name="error_enable_2fa">An error occurred trying to enable Two-Factor Authentication. Please try again.</string>
    <!-- Title of the dialog shown when a new account is created to suggest user enable Two-Factor Authentication -->
    <string name="title_enable_2fa">Enable Two-Factor Authentication</string>
    <!-- Label shown when it disables the Two-Factor Authentication -->
    <string name="label_2fa_disabled">Two-Factor Authentication Disabled</string>
    <!-- Text of the button which action is to show the authentication apps -->
    <string name="open_app_button">Open in</string>
    <!-- message when trying to open a link that contains the seed to enable Two-Factor Authentication but there isn’t any app that open it -->
    <string name="intent_not_available_2fa">There isn’t any available app to enable Two-Factor Authentication on your device</string>
    <!-- Text button -->
    <string name="general_close">Close</string>
    <!-- Label shown when Two-Factor Authentication has been enabled to alert user that has to back up his Recovery Key before finish the process -->
    <string name="backup_rk_2fa_end">Export your Recovery Key to finish</string>
    <!-- Title of dialog shown when it tries to open an authentication app and there is no installed -->
    <string name="no_authentication_apps_title">Two-Factor Authentication App</string>
    <!-- Message shown to ask user if wants to open Google Play to install some authenticator app -->
    <string name="open_play_store_2fa">Would you like to open Google Play so you can install an Authenticator App?</string>
    <!-- Label Play Store -->
    <string name="play_store_label">Play Store</string>
    <!-- Text shown in an alert explaining how to continue to enable Two-Factor Authentication -->
    <string name="text_2fa_help">You need an authenticator app to enable 2FA on MEGA. You can download and install the Google Authenticator, Duo Mobile, Authy or Microsoft Authenticator app for your phone or tablet.</string>
    <!-- success message when importing multiple files from -->
    <string name="number_correctly_imported_from_chat">%d files shared successfully</string>
    <!-- error message when importing multiple files from chat -->
    <string name="number_no_imported_from_chat">%d files were not shared</string>
    <!-- button’s text to open a full screen image -->
    <string name="preview_content">Preview content</string>
    <!-- message shown when the user clicks on media file chat message, there is no network connection and the file is not been downloaded -->
    <string name="no_network_connection_on_play_file">No network connection. File has not been downloaded and cannot be streamed.</string>
    <!-- message shown when the user open a file, the file is not been opened due to unknown reason -->
    <string name="error_fail_to_open_file_general">Unable to open file.</string>
    <!-- message shown when the user open a file, there is no network connection and the file is not been downloaded -->
    <string name="error_fail_to_open_file_no_network">No network connection. Please reconnect to open the file.</string>
    <!-- message when trying to save for offline a file that already exists -->
    <string name="file_already_exists">File already exists in Saved for Offline</string>
    <!-- Error message if forwarding a message failed, many messages -->
    <plurals name="error_forwarding_messages">
        <item quantity="one">Message not forwarded</item>
        <item quantity="other">Messages not forwarded</item>
    </plurals>
    <!-- Title of the dialog to disable the rich links previews on chat -->
    <string name="title_confirmation_disable_rich_links">Rich URL previews</string>
    <!-- Text of the dialog to disable the rich links previews on chat -->
    <string name="text_confirmation_disable_rich_links">You are disabling rich URL previews. You can re-enable them in Settings. Do you want to continue?</string>
    <!-- Message shown when a call ends. -->
    <string name="call_missed_messages">[A]Missed call[/A]</string>
    <!-- Message shown when a call ends. -->
    <string name="call_rejected_messages">[A]Call was rejected[/A]</string>
    <!-- Message shown when a call ends. -->
    <string name="call_cancelled_messages">[A]Call was cancelled[/A]</string>
    <!-- Message shown when a call ends. -->
    <string name="call_failed_messages">[A]Call failed[/A]</string>
    <!-- Message shown when a call ends. -->
    <string name="call_not_answered_messages">[A]Call was not answered[/A]</string>
    <!-- Indicates that can type a contact email -->
    <string name="contact_email">Contact email</string>
    <!-- When it tries to add a contact in a list an is already added -->
    <string name="contact_not_added">You have already added this contact.</string>
    <!-- Content of a normal message that cannot be recognized -->
    <string name="error_message_invalid_format">Invalid message format</string>
    <!-- Content of a normal message that cannot be recognized -->
    <string name="error_message_invalid_signature">Invalid message signature</string>
    <!-- When the user tries to reproduce a file through streaming and ocurred an error creating it -->
    <string name="error_streaming">An error occurred trying to create the stream</string>
    <!-- Menu option to restore an item from the Rubbish bin -->
    <string name="context_restore">Restore</string>
    <!-- success message when a node was restore from Rubbish bin -->
    <string name="context_correctly_node_restored">Restored to %s</string>
    <!-- error message when a node was restore from Rubbish bin -->
    <string name="context_no_restored">An error occurred. Item not restored.</string>
    <!-- menu item from contact section to send a message to a contact -->
    <string name="context_send_message">Send Message</string>
    <!-- Error message on opening a MEGAdrop folder link -->
    <string name="error_MEGAdrop_not_supported">MEGAdrop folders are not supported yet</string>
    <!-- Pre overquota error dialog when trying to copy or import a file -->
    <string name="pre_overquota_alert_text">This action cannot be completed as it would take you over your current storage limit. Would you like to upgrade your account?</string>
    <!-- Title of the section Archived chats -->
    <string name="archived_chats_title_section">Archived chats</string>
    <!-- Text of the option to show the arhived chat, it shows the number of archived chats -->
    <string name="archived_chats_show_option">Archived chats (%d)</string>
    <!-- Title of the option on the chat list to archive a chat -->
    <string name="archive_chat_option">Archive chat</string>
    <!-- Title of the option on the chat list to unarchive a chat -->
    <string name="unarchive_chat_option">Unarchive chat</string>
    <!-- Confirmation button of the dialog to archive a chat -->
    <string name="general_archive">Archive</string>
    <!-- Confirmation button of the dialog to unarchive a chat -->
    <string name="general_unarchive">Unarchive</string>
    <!-- Message shown when a chat is successfully archived, it shows the name of the chat -->
    <string name="success_archive_chat">%s chat was archived.</string>
    <!-- Error message shown when a chat has not be archived, it shows the name of the chat -->
    <string name="error_archive_chat">Error. %s chat was not archived.</string>
    <!-- Message shown when a chat is successfully unarchived, it shows the name of the chat -->
    <string name="success_unarchive_chat">%s chat was unarchived.</string>
    <!-- Error message shown when a chat has not be unarchived, it shows the name of the chat -->
    <string name="error_unarchive_chat">Error. %s chat was not able to be unarchived.</string>
    <!-- Message shown when the user has no archived chats -->
    <string name="archived_chats_empty">[A]No[/A] [B]Archived Chats[/B]</string>
    <!-- Subtitle of chat screen when the chat is inactive -->
    <string name="inactive_chat">Inactive chat</string>
    <!-- Subtitle of chat screen when the chat is archived -->
    <string name="archived_chat">Archived chat</string>
    <!-- Title of the layout to join a group call from the chat screen -->
    <string name="join_call_layout">Tap to join the call</string>
    <!-- Label shown when the user wants to add contacts into his MEGA account -->
    <string name="invite_contacts">Invite contacts</string>
    <!-- Label shown when the user wants to share something with other contacts -->
    <string name="share_with">Share with</string>
    <!-- Message shown while the contact list from the device and from MEGA is being read and then shown to the user -->
    <string name="contacts_list_empty_text_loading_share">Loading contacts&#8230;</string>
    <!-- Title of the screen New Group -->
    <string name="title_new_group">New group</string>
    <!-- Subtitle of the screen New Group -->
    <string name="subtitle_new_group">Type group name</string>
    <!-- Hint of edittext shown when it is creating a new group to guide user to type the name of the group -->
    <string name="hint_type_group">Name your group</string>
    <!-- Text of the confirm dialog shown when it wants to remove a contact from a chat -->
    <string name="confirmation_delete_contact">Remove %s from this chat?</string>
    <!-- Settings preference title to show file versions info of the account -->
    <string name="settings_file_management_file_versions_title">File versions</string>
    <!-- Settings preference subtitle to show file versions info of the account -->
    <plurals name="settings_file_management_file_versions_subtitle">
        <item quantity="one">1 file version, taking a total of %2$s</item>
        <item quantity="other">%1$d file versions, taking a total of %2$s</item>
    </plurals>
    <!-- Title of the section File management on Settings section -->
    <string name="settings_file_management_category">File Management</string>
    <!-- Option in Settings to delete all the versions of the account -->
    <string name="settings_file_management_delete_versions">Delete all older versions of my files</string>
    <!-- subtitle of the option in Settings to delete all the versions of the account -->
    <string name="settings_file_management_subtitle_delete_versions">All current files will remain. Only historic versions of your files will be deleted.</string>
    <!-- Text of the dialog to delete all the file versions of the account -->
    <string name="text_confirmation_dialog_delete_versions">You are about to delete the version histories of all files. Any file version shared to you from a contact will need to be deleted by them.\n\nPlease note that the current files will not be deleted.</string>
    <!-- success message when deleting all the versions of the account -->
    <string name="success_delete_versions">File versions successfully deleted</string>
    <!-- error message when deleting all the versions of the account -->
    <string name="error_delete_versions">An error occurred while trying to delete all previous versions of your files, please try again later.</string>
    <!-- Title of the option to enable or disable file versioning on Settings section -->
    <string name="settings_enable_file_versioning_title">File Versioning</string>
    <!-- Subtitle of the option to enable or disable file versioning on Settings section -->
    <string name="settings_enable_file_versioning_subtitle">Enable or disable file versioning for your entire account.\nDisabling file versioning does not prevent your contacts from creating new versions in shared folders.</string>
    <!-- section title to select a chat to send a file -->
    <string name="choose_chat">Choose chat</string>
    <!-- Hint shown to guide user on activity add contacts -->
    <string name="type_mail">Tap, enter name or email</string>
    <!-- Text of the confirm dialog shown when it wants to add a contact from a QR scaned -->
    <string name="confirmation_invite_contact">Add %s to your contacts?</string>
    <!-- Text of the confirm dialog shown when it wants to add a contact from a QR scaned and is already added before -->
    <string name="confirmation_not_invite_contact">You have already added the contact %s.</string>
    <!-- Text of the confirm dialog shown when it wants to add a contact from a QR scaned and is already added before -->
    <string name="confirmation_invite_contact_already_added">You have already added the contact %s.</string>
    <!-- Text of the confirm dialog shown when it wants to add a contact from a QR scaned -->
    <string name="confirmation_share_contact">Share with %s?</string>
    <!-- Text button for init a group chat -->
    <string name="new_group_chat_label">New group chat</string>
    <!-- Label shown when the user wants to add contacts into a chat conversation -->
    <string name="send_contacts">Send contacts</string>
    <!-- Title of the alert when the account have been logged out from another client -->
    <string name="title_alert_logged_out">Logged out</string>
    <!-- Text shown to indicate user that his account has already been confirmed -->
    <string name="account_confirmed">Your account has been activated. Please log in.</string>
    <!-- Text shown to indicate user that his account should be confirmed typing his password -->
    <string name="confirm_account">Please enter your password to confirm your account</string>
    <!-- Error shown if a user tries to add their own email address as a contact -->
    <string name="error_own_email_as_contact">There’s no need to add your own email address</string>
    <!-- Error shown when a user tries to enable Two-Factor Authentication and introduce an invalid code -->
    <string name="invalid_code">Invalid code</string>
    <!-- Text of the dialog shown when the storage of a FREE account is almost full -->
    <string name="text_almost_full_warning">Cloud Drive is almost full. Upgrade to Pro and get up to %1$s of storage and %2$s of transfer quota.</string>
    <!-- Text of the dialog shown when the storage of a PRO I or II account is almost full -->
    <string name="text_almost_full_warning_pro_account">Cloud Drive is almost full. Upgrade now and get up to %1$s of storage and %2$s of transfer quota.</string>
    <!-- Text of the dialog shown when the storage of a PRO III account is almost full -->
    <string name="text_almost_full_warning_pro3_account">Cloud Drive is almost full. If you need more storage please contact MEGA support to get a custom plan.</string>
    <!-- Text of the dialog shown when the storage of a FREE account is full -->
    <string name="text_storage_full_warning">Cloud Drive is full. Upgrade to Pro and get up to %1$s of storage and %2$s of transfer quota.</string>
    <!-- Text of the dialog shown when the storage of a PRO I or II account is full -->
    <string name="text_storage_full_warning_pro_account">Cloud Drive is full. Upgrade now and get up to %1$s of storage and %2$s of transfer quota.</string>
    <!-- Text of the dialog shown when the storage of a PRO III account is full -->
    <string name="text_storage_full_warning_pro3_account">Cloud Drive is full. If you need more storage please contact MEGA support to get a custom plan.</string>
    <!-- Button of the dialog shown when the storage is almost full to see the available PRO plans -->
    <string name="button_plans_almost_full_warning">See plans</string>
    <!-- Button of the dialog shown when the storage is almost full to custom a plan -->
    <string name="button_custom_almost_full_warning">Custom plan</string>
    <!-- Button of the dialog shown when the storage is almost full to get bonus -->
    <string name="button_bonus_almost_full_warning">Get Bonus</string>
    <!-- Mail title to upgrade to a custom plan -->
    <string name="title_mail_upgrade_plan">Upgrade to a custom plan</string>
    <!-- Mail subject to upgrade to a custom plan -->
    <string name="subject_mail_upgrade_plan">Ask us how you can upgrade to a custom plan:</string>
    <!-- Used in chat list screen to indicate in a chat list item that the message was sent by me, followed by the message -->
    <string name="word_me">Me:</string>
    <!-- Title of the button in the contact info screen to start an audio call -->
    <string name="call_button">Call</string>
    <!-- Title of the button in the contact info screen to send a message -->
    <string name="message_button">Message</string>
    <!-- Title of the button in the contact info screen to start a video call -->
    <string name="video_button">Video</string>
    <!-- Title of file explorer to send a link -->
    <string name="title_file_explorer_send_link">Send link to&#8230;</string>
    <!-- Title of chat explorer to send a link or file to a chat -->
    <string name="title_chat_explorer">Send to&#8230;</string>
    <!-- Title of cloud explorer to upload a link or file -->
    <string name="title_cloud_explorer">Upload to&#8230;</string>
    <!-- More button in contact info page -->
    <string name="contact_info_button_more">More</string>
    <!-- Section title to select a file to perform an action, more files -->
    <plurals name="plural_select_file">
        <item quantity="one">Choose File</item>
        <item quantity="other">Choose Files</item>
    </plurals>
    <!-- Title of confirmation dialog of sending invitation to a contact -->
    <string name="title_confirm_send_invitation">Invite %1$s?</string>
    <!-- Title of shared folder explorer to choose a folder to perform an action -->
    <string name="title_share_folder_explorer">Choose folder</string>
    <!-- Popup message shown if an user try to login while there is still living transfer -->
    <string name="login_warning_abort_transfers">All transfers will be cancelled, do you want to log in?</string>
    <!-- Popup message shown if an user try to login while there is still living transfer -->
    <string name="logout_warning_abort_transfers">All transfers will be cancelled, do you want to log out?</string>
    <!-- Label to explain the read only participant permission in the options panel of the group info screen -->
    <string name="subtitle_read_only_permissions">Read-only</string>
    <!-- Label shown the total space and the used space in an account -->
    <string name="used_space">[A]%1$s [/A][B]of %2$s used[/B]</string>
    <!-- title of the alert dialog when the user is changing the API URL to staging -->
    <string name="staging_api_url_title">Change to a test server?</string>
    <!-- Text of the alert dialog when the user is changing the API URL to staging -->
    <string name="staging_api_url_text">Are you sure you want to change to a test server? Your account may suffer irrecoverable problems.</string>
    <!-- Title of the confirmation dialog to open the camera app and lose the relay of the local camera on the in progress call -->
    <string name="title_confirmation_open_camera_on_chat">Open camera?</string>
    <!-- Text of the confirmation dialog to open the camera app and lose the relay of the local camera on the in progress call -->
    <string name="confirmation_open_camera_on_chat">If you open the camera, your video transmission will be paused in the current call.</string>
    <!-- Title of the notification when there is unknown activity on the Chat -->
    <string name="notification_chat_undefined_title">Chat activity</string>
    <!-- Content of the notification when there is unknown activity on the Chat -->
    <string name="notification_chat_undefined_content">You may have new messages</string>
    <!-- When app is retrieving push message -->
    <string name="retrieving_message_title">Retrieving message</string>
    <!-- Title of Rubbish bin scheduler option in settings to enable or disable the functionality -->
    <string name="settings_rb_scheduler_enable_title">Rubbish Bin Clearing Scheduler</string>
    <!-- Subtitle of Rubbish bin scheduler option in settings to enable or disable the functionality in free accounts -->
    <string name="settings_rb_scheduler_enable_subtitle">The Rubbish Bin is cleared for you automatically.</string>
    <!-- Title of Rubbish bin scheduler option in settings to enable or disable the functionality in PRO accounts -->
    <string name="settings_rb_scheduler_enable_period_PRO">The minimum period is 7 days.</string>
    <!-- Title of Rubbish bin scheduler option in settings to enable or disable the functionality in PRO accounts -->
    <string name="settings_rb_scheduler_enable_period_FREE">The minimum period is 7 days and your maximum period is 30 days.</string>
    <!-- Sub title of compression queue notification option in settings indicating the size limits. Please keep the placeholders because are to show the size limits including units in runtime. For example: The minimum size is 100MB and the maximum size is 1000MB. -->
    <string name="settings_compression_queue_subtitle">The minimum size is %1$s and the maximum size is %2$s.</string>
    <!-- Title of Rubbish bin scheduler option in settings to set up the number of days of the rubbish bin scheduler -->
    <string name="settings_rb_scheduler_select_days_title">Remove files older than</string>
    <!-- Time in days (plural). The placeholder is for the time value, please adjust the position based on linguistics -->
    <string name="settings_rb_scheduler_select_days_subtitle">%d days</string>
    <!-- Title of popup that userd to set compression queue size (in MB) in settings -->
    <string name="settings_video_compression_queue_size_popup_title">Notify me when size is larger than</string>
    <!-- Title of compression queue size option in settings -->
    <string name="settings_video_compression_queue_size_title">If videos to compress are larger than</string>
    <!-- Text of the alert when a FREE user tries to disable the RB scheduler -->
    <string name="settings_rb_scheduler_alert_disabling">To disable the Rubbish Bin clearing scheduler or set a longer retention period, please subscribe to a Pro plan.</string>
    <!-- Picker text to choose custom retention time. This option indicates several days -->
    <string name="hint_days">days</string>
    <!-- Title of the option to generate a public chat link -->
    <string name="get_chat_link_option">Get chat link</string>
    <!-- Title of the option to manage a public chat link -->
    <string name="manage_chat_link_option">Manage chat link</string>
    <!-- Title of the option to make a public chat private -->
    <string name="make_chat_private_option">Enable Encryption Key Rotation</string>
    <!-- Title of the view to inform that a chat is private -->
    <string name="private_chat">Encryption key rotation enabled</string>
    <!-- Text of the dialog to change a public chat to private (enable encryption key rotation) -->
    <string name="make_chat_private_option_text">Encryption key rotation is slightly more secure, but does not allow you to create a chat link and new participants will not see past messages.</string>
    <!-- Text of the option to change a public chat to private (enable encrypted key rotation) -->
    <string name="make_chat_private_not_available_text">Encryption key rotation is disabled for conversations with more than 100 participants.</string>
    <!-- Warning show to the user when tries to make private a public chat and the chat has more than 100 participants -->
    <string name="warning_make_chat_private">Unable to convert this chat to private because the participants limit has been exceeded.</string>
    <!-- Text shown when a moderator of a chat create a chat link. Please keep the placeholder because is to show the moderator’s name in runtime. -->
    <string name="message_created_chat_link">[A]%1$s[/A][B] created a chat link.[/B]</string>
    <!-- Text shown when a moderator of a chat delete a chat link. Please keep the placeholder because is to show the moderator’s name in runtime. -->
    <string name="message_deleted_chat_link">[A]%1$s[/A][B] removed the chat link.[/B]</string>
    <!-- Title of the option to delete a chat link -->
    <string name="action_delete_link">Delete chat link</string>
    <!-- Title of the alert when a chat link is invalid -->
    <string name="title_alert_chat_link_error">Chat link</string>
    <!-- Text of the dialog to confirm after closing all other sessions -->
    <string name="confirmation_close_sessions_text">This will log you out on all other active sessions except the current one.</string>
    <!-- Title of the dialog to confirm after closing all other sessions -->
    <string name="confirmation_close_sessions_title">Do you want to close all other sessions?</string>
    <!-- Subtitle chat screen for groups with permissions and not archived, Plural of participant. 2 participants -->
    <string name="number_of_participants">%d participants</string>
    <!-- Label of the button to join a chat by a chat link -->
    <string name="action_join">Join</string>
    <!-- Label for observers of a group chat -->
    <string name="observers_chat_label">Observers</string>
    <!-- Message on the title of the chat screen if there were any error loading the chat link -->
    <string name="error_chat_link">Error loading the chat link.</string>
    <!-- Message on the title of the chat screen if there were any error loading the chat link without logging -->
    <string name="error_chat_link_init_error">Error initialising chat when loading the chat link.</string>
    <!-- Message on the alert to preview a chat link if the user is already a participant -->
    <string name="alert_already_participant_chat_link">You are already participating in this chat.</string>
    <!-- Message on the alert to close a chat preview if the link is invalid -->
    <string name="alert_invalid_preview">This chat preview is no longer available. If you leave the preview, you won’t be able to reopen it.</string>
    <!-- Text shown when a moderator changes the chat to private. Please keep the placeholder because is to show the moderator’s name in runtime. -->
    <string name="message_set_chat_private">[A]%1$s[/A][B] enabled encryption key rotation.[/B]</string>
    <!-- error message shown when a chat link is invalid -->
    <string name="invalid_chat_link">This conversation is no longer available</string>
    <!-- When it is creating a new group chat, this option permits to establish it private or public -->
    <string name="ekr_label">Encryption key rotation</string>
    <!-- Text of the dialog to change a public chat to private (enable encryption key rotation) -->
    <string name="ekr_explanation">Encryption key rotation is slightly more secure, but does not allow you to create a chat link and new participants will not see past messages.</string>
    <!-- Text of the dialog to change a public chat to private (enable encryption key rotation) -->
    <string name="subtitle_chat_message_enabled_ERK">Encryption key rotation is slightly more secure, but does not allow you to create a chat link and new participants will not see past messages.</string>
    <!-- Message shown when a contact request has not been sent because the invitation has been sent before -->
    <string name="invite_not_sent_already_sent">The invitation to contact %s has been sent before and can be consulted in the Sent Requests tab.</string>
    <!-- Label shown to indicate the QR is saving in Cloud Drive -->
    <string name="save_qr_cloud_drive">Saving %s in Cloud Drive&#8230;</string>
    <!-- General label for folders -->
    <string name="general_folders">Folders</string>
    <!-- General label for files -->
    <string name="general_files">Files</string>
    <!-- Item menu option upon right click on one or multiple files -->
    <string name="general_save_to_device">Save to device</string>
    <!-- Title of cloud explorer to upload a file -->
    <string name="title_upload_explorer">Upload to MEGA</string>
    <!-- Label choose destination -->
    <string name="choose_destionation">Choose destination</string>
    <!-- Label that indicates show more items -->
    <string name="general_show_more">Show More</string>
    <!-- Label that indicates show less items -->
    <string name="general_show_less">Show Less</string>
    <!-- Subtitle of the historic notification for a new contact request -->
    <string name="notification_new_contact_request">[A]%s [/A][B]sent you a contact request.[/B]</string>
    <!-- Subtitle of the historic notification for a new contact -->
    <string name="notification_new_contact">[A]%s [/A][B]is now a contact.[/B]</string>
    <!-- Subtitle of the historic notification for a new shared folder -->
    <string name="notification_new_shared_folder">[B]New shared folder from [/B][A]%s.[/A]</string>
    <!-- Subtitle of the historic notification for a reminder new contact request -->
    <string name="notification_reminder_contact_request">[A]Reminder: [/A][B]%s [/B][C]sent you a contact request.[/C]</string>
    <!-- Title of the historic notification for a contact request cancelled -->
    <string name="title_contact_request_notification_cancelled">Contact request cancelled</string>
    <!-- Subtitle of the historic notification for contact request cancelled -->
    <string name="subtitle_contact_request_notification_cancelled">[A]%s [/A][B]cancelled the contact request.[/B]</string>
    <!-- Title of the historic notification when an user deletes you as contact -->
    <string name="title_contact_notification_deleted">Contact deleted</string>
    <!-- Subtitle of the historic notification when an user deletes you as contact -->
    <string name="subtitle_contact_notification_deleted">[A]%s [/A][B]deleted you as a contact.[/B]</string>
    <!-- Title of the historic notification when an user blocks you as contact -->
    <string name="title_contact_notification_blocked">Contact blocked</string>
    <!-- Subtitle of the historic notification when an user blocks you as contact -->
    <string name="subtitle_contact_notification_blocked">[A]%s [/A][B]blocked you as a contact.[/B]</string>
    <!-- Item of the navigation title for the notification section when there is any unread -->
    <string name="section_notification_with_unread">Notifications [A](%1$d)[/A]</string>
    <!-- Text shown in the notifications section. When a contact has nickname, nickname (email) will be shown -->
    <string name="section_notification_user_with_nickname">[A]%1$s (%2$s)[/A]</string>
    <!-- Title of the historic notification for an account deleted -->
    <string name="title_account_notification_deleted">Account deleted</string>
    <!-- Subtitle of the historic notification for an account deleted -->
    <string name="subtitle_account_notification_deleted">[B]The account [/B][A]%s[/A][B] has been deleted.[/B]</string>
    <!-- Subtitle of file takedown historic notification -->
    <string name="subtitle_file_takedown_notification">[A]Your publicly shared file [/A][B]%s[/B][C] has been taken down.[/C]</string>
    <!-- Subtitle of folder takedown historic notification -->
    <string name="subtitle_folder_takedown_notification">[A]Your publicly shared folder [/A][B]%s[/B][C] has been taken down.[/C]</string>
    <!-- Popup notification text on mouse-over of taken down file. -->
    <string name="message_file_takedown_pop_out_notification">This file has been the subject of a takedown notice.</string>
    <!-- Popup notification text on mouse-over taken down folder. -->
    <string name="message_folder_takedown_pop_out_notification">This folder has been the subject of a takedown notice.</string>
    <!-- option to dispute taken down file or folder -->
    <string name="dispute_takendown_file">Dispute Takedown</string>
    <!-- Error shown when download a file that has violated ToS/AUP. -->
    <string name="error_download_takendown_node">Not accessible due to ToS or AUP violation</string>
    <!-- Alert shown when some files were not downloaded due to ToS/AUP violation, Plural of taken down files. 2 files -->
    <plurals name="alert_taken_down_files">
        <item quantity="one">%d file was not downloaded due to ToS/AUP violation.</item>
        <item quantity="other">%d files were not downloaded due to ToS/AUP violation.</item>
    </plurals>
    <!-- Subtitle of a file takedown reinstated historic notification -->
    <string name="subtitle_file_takedown_reinstated_notification">[A]Your publicly shared file [/A][B]%s[/B][C] has been reinstated.[/C]</string>
    <!-- Subtitle of a folder takedown reinstated historic notification -->
    <string name="subtitle_folder_takedown_reinstated_notification">[A]Your publicly shared folder [/A][B]%s[/B][C] has been reinstated.[/C]</string>
    <!-- Title of the historic notification for outgoing contact requests -->
    <string name="title_outgoing_contact_request">Sent request</string>
    <!-- Title of the historic notification for incoming contact requests -->
    <string name="title_incoming_contact_request">Received request</string>
    <!-- Subtitle of the historic notification for contact request denied -->
    <string name="subtitle_outgoing_contact_request_denied">[A]%s [/A][B]denied your contact request.[/B]</string>
    <!-- Subtitle of the historic notification for contact request accepted -->
    <string name="subtitle_outgoing_contact_request_accepted">[A]%s [/A][B]accepted your contact request.[/B]</string>
    <!-- Subtitle of the historic notification for deleted shared folders (one or many) -->
    <string name="notification_deleted_shared_folder">[B]Access to folders shared by [/B][A]%s[/A][B] were removed.[/B]</string>
    <!-- Subtitle of the historic notification when a contact leaves a shared folder -->
    <string name="notification_left_shared_folder">[A]%s[/A][B] has left a shared folder.[/B]</string>
    <!-- Subtitle of the historic notification when a contact leaves a shared folder and the name of the folder is known -->
    <string name="notification_left_shared_folder_with_name">[A]%1$s[/A][B] has left the shared folder [/B][A]%2$s.[/A]</string>
    <!-- Subtitle of the historic notification for incoming contact request ignored -->
    <string name="subtitle_incoming_contact_request_ignored">[B]Contact request from [/B][A]%s [/A][B]was ignored[/B]</string>
    <!-- Subtitle of the historic notification for incoming contact request accepted -->
    <string name="subtitle_incoming_contact_request_accepted">[B]Contact request from [/B][A]%s [/A][B]was accepted[/B]</string>
    <!-- Subtitle of the historic notification for incoming contact request declined -->
    <string name="subtitle_incoming_contact_request_denied">[B]Contact request from [/B][A]%s [/A][B]was declined[/B]</string>
    <!-- Subtitle of the Upgrade account section -->
    <string name="type_of_my_account">Your current account is [A]%s[/A]</string>
    <!-- Footnote to clarify the storage space is subject to the achievement program -->
    <string name="footnote_achievements">Subject to your participation in our achievements program.</string>
    <!-- Title label for the current payment method during account upgrading -->
    <string name="payment_method">Payment method</string>
    <!-- title of billing period -->
    <string name="billing_period_title">Billing period</string>
    <!-- Option of one-off (month) billing. Placeholder: purchase price. -->
    <string name="billed_one_off_month">[A]One-off (month)[/A] %s</string>
    <!-- Option of one-off (year) billing. Placeholder: purchase price. -->
    <string name="billed_one_off_year">[A]One-off (year)[/A] %s</string>
    <!-- Option of monthly billing period. Placeholder: purchase price -->
    <string name="billed_monthly_text">[A]Billed monthly[/A] %s/month</string>
    <!-- Option of yearly billing period. Placeholder: purchase price -->
    <string name="billed_yearly_text">[A]Billed yearly[/A] %s/year</string>
    <!-- dialog option cancel in alert dialog -->
    <string name="button_cancel">Cancel</string>
    <!-- dialog option continue in alert dialog -->
    <string name="button_continue">Continue</string>
    <!-- one of the payment methods -->
    <string name="payment_method_google_wallet">[A]Google Pay[/A] (subscription)</string>
    <!-- one of the payment methods -->
    <string name="payment_method_huawei_wallet">[A]HUAWEI Pay[/A] (subscription)</string>
    <!-- Capital letters. Text of the label of a new historic notifications -->
    <string name="new_label_notification_item">NEW</string>
    <!-- When user is on PRO 3 plan, we will display an extra label to notify user that they can still contact support to have a customised plan. -->
    <string name="label_custom_plan">To upgrade your current subscription, please contact our support team for a [A]custom plan[/A].</string>
    <!-- Input field description in the create file dialog. -->
    <string name="context_new_file_name_hint">file name</string>
    <!-- Option in Settings section to enable the last active connection in chat -->
    <string name="option_enable_last_green_chat">Show Last seen&#8230;</string>
    <!-- Subtitle of the option in Settings section to enable the last active connection in chat -->
    <string name="subtitle_option_enable_last_green_chat">Allow your contacts to see the last time you were active on MEGA.</string>
    <!-- title of notification when device is out of storage during camera upload -->
    <string name="title_out_of_space">Not enough storage space</string>
    <!-- message will be shown when there is not enough space to perform camera upload. -->
    <string name="message_out_of_space">Not enough storage space to perform video compression.</string>
    <!-- the title of the notification that displays when compression larger than setting -->
    <string name="title_compression_size_over_limit">Video compression size is too large</string>
    <!-- the content message of the notification that displays when compression larger than setting, placeholder: size in MB -->
    <string name="message_compression_size_over_limit">The total size of the videos to compress exceeds %s, please put your device on charge to continue.</string>
    <!-- Message displayed when the user changes the ‘Keep file names as in the device’ setting -->
    <string name="message_keep_device_name">This setting will take effect the next time Camera Uploads runs</string>
    <!-- Notification message when compressing video to show the compressed percentage. Please, keep the placeholder because it is for adding the percentage value at runtime. -->
    <string name="message_compress_video">%s has been compressed</string>
    <!-- notification title when compressing video -->
    <string name="title_compress_video">Compressing Videos %1$d/%2$d</string>
    <!-- error message pops up when user selected an invalid folder for camera upload -->
    <string name="error_invalid_folder_selected">Invalid folder selected</string>
    <!-- Indicates the content of a folder is 1 folder and 1 file. Middle height point is to separate two fragments of text and it was not to be considered a punctuation mark. -->
    <string name="one_folder_one_file">1 folder · 1 file</string>
    <!-- Indicates the content of a folder is 1 folder and some files. The placeholder is to set the number of files. e.g. 1 folder · 7 files. Middle height point is to separate two fragments of text and it was not to be considered a punctuation mark. -->
    <string name="one_folder_several_files">1 folder · %1$d files</string>
    <!-- on the section notifications indicates the number of files added to a shared folder, Plural of file. 2 files -->
    <plurals name="num_files_with_parameter">
        <item quantity="one">%d file</item>
        <item quantity="other">%d files</item>
    </plurals>
    <!-- on the section notifications indicates the number of folder added to a shared folder, Plural of folder/directory. 2 folders -->
    <plurals name="num_folders_with_parameter">
        <item quantity="one">%d folder</item>
        <item quantity="other">%d folders</item>
    </plurals>
    <!-- Indicates the content of a folder is some folders and some files. Plural of files. e.g. 7 folders · 2 files. Middle height point is to separate two fragments of text and it was not to be considered a punctuation mark. -->
    <plurals name="num_folders_num_files">
        <item quantity="one">%1$d folders · 1 file</item>
        <item quantity="other">%1$d folders · %2$d files</item>
    </plurals>
    <!-- Subtitle of the historic notification for new additions inside an existing shared folder. Placeholders are: email who added the folders or files, number of folders added, number of files added -->
    <string name="subtitle_notification_added_folders_and_files">[A]%1$s[/A][B] added %2$s and %3$s[/B]</string>
    <!-- Subtitle of the historic notification for new additions inside an existing shared folder, Plural of file. 2 files -->
    <plurals name="subtitle_notification_added_files">
        <item quantity="one">[A]%1$s [/A][B]added %2$d file.[/B]</item>
        <item quantity="other">[A]%1$s [/A][B]added %2$d files.[/B]</item>
    </plurals>
    <!-- Subtitle of the historic notification for deletions inside an existing shared folder, Plural of item. 2 items -->
    <plurals name="subtitle_notification_deleted_items">
        <item quantity="one">[A]%1$s [/A][B]deleted %2$d item.[/B]</item>
        <item quantity="other">[A]%1$s [/A][B]deleted %2$d items.[/B]</item>
    </plurals>
    <!-- Subtitle of the historic notification for new additions inside an existing shared folder, Plural of folder. 2 folders -->
    <plurals name="subtitle_notification_added_folders">
        <item quantity="one">[A]%1$s [/A][B]added %2$d folder.[/B]</item>
        <item quantity="other">[A]%1$s [/A][B]added %2$d folders.[/B]</item>
    </plurals>
    <!-- Subtitle chat screen for groups with permissions and not archived, Plural of participant. 2 participants -->
    <plurals name="subtitle_of_group_chat">
        <item quantity="one">%d participant</item>
        <item quantity="other">%d participants</item>
    </plurals>
    <!--  -->
    <string name="custom_subtitle_of_group_chat">%1$s and %2$d more</string>
    <!-- Error when the user tries to get a public chat link for a chat with the default title -->
    <string name="message_error_set_title_get_link">Before you can generate a link for this chat, you need to set a description:</string>
    <!-- success alert when the user copy a chat link to the clipboard -->
    <string name="chat_link_copied_clipboard">Chat link copied to the clipboard</string>
    <!-- Label to show the price of each plan in the upgrade account section -->
    <string name="type_month">[A]From[/A] %s / [A]month[/A] *</string>
    <!-- the meaning of the asterisk in monthly* and annually* payment -->
    <string name="upgrade_comment">* Recurring subscription can be cancelled any time before the renewal date.</string>
    <!-- Message shown when a call starts. -->
    <string name="call_started_messages">Call Started</string>
    <!-- Title of the dialog to inform about a SSL error -->
    <string name="ssl_error_dialog_title">SSL key error</string>
    <!-- Text of the dialog to inform about a SSL error -->
    <string name="ssl_error_dialog_text">MEGA is unable to establish a secure connection using SSL. You may be on a public Wi-Fi network with additional requirements.</string>
    <!-- Text of the empty screen for the notifications section -->
    <string name="context_empty_notifications">[B]No [/B][A]Notifications[/A]</string>
    <!-- Permissions screen title -->
    <string name="general_setup_mega">Set up MEGA</string>
    <!-- Permissions screen explanation -->
    <string name="setup_mega_explanation">MEGA needs your permission to access your media and files for sharing. Other access permissions may be needed for exchanging encrypted messages and to make secure calls.</string>
    <!-- Title of the screen asking permissions for files -->
    <string name="allow_acces_media_title">Allow access to photos, media and files.</string>
    <!-- Subtitle of the screen asking permissions for files -->
    <string name="allow_acces_media_subtitle">MEGA needs your permission to access files for sharing.</string>
    <!-- Title of the screen asking permissions for camera -->
    <string name="allow_acces_camera_title">Enable camera</string>
    <!-- Subtitle of the screen asking permissions for camera -->
    <string name="allow_acces_camera_subtitle">Allow access to your camera to scan documents, take pictures and make video calls.</string>
    <!-- Title of the screen asking permissions for microphone and write in log calls -->
    <string name="allow_acces_calls_title">Enable calls</string>
    <!-- Title of the screen asking permissions for contacts -->
    <string name="allow_acces_contact_title">Grant access to your address book</string>
    <!-- Subtitle of the screen asking permissions for contacts -->
    <string name="allow_acces_contact_subtitle">Easily discover contacts from your address book on MEGA.</string>
    <!-- Explanation under the subtitle of asking permissions for contacts to explain that MEGA will never use the address book data for any other purpose -->
    <string name="allow_access_contact_explanation">MEGA will not use this data for any other purpose and will never interact with your contacts without your consent.</string>
    <!-- Subtitle of the screen asking permissions for microphone -->
    <string name="allow_acces_calls_subtitle_microphone">Allow access to your microphone to make encrypted calls.</string>
    <!-- General enable access -->
    <string name="general_enable_access">Grant access</string>
    <!-- Title of the option on chat info screen to list all the files sent to the chat -->
    <string name="title_chat_shared_files_info">Shared files</string>
    <!-- Error mesage when trying to remove an uploading attachment that has already finished -->
    <string name="error_message_already_sent">Attachment already sent</string>
    <!-- Message shown when a group call ends. -->
    <string name="group_call_ended_message">[A]Group call ended[/A][C]. Duration: [/C]</string>
    <!-- Message to indicate a call has ended and indicate the call duration. -->
    <string name="call_ended_message">[A]Call ended[/A][C]. Duration: [/C]</string>
    <!-- Message that shows the hours of a call when it ends, more hours -->
    <plurals name="plural_call_ended_messages_hours">
        <item quantity="one">[B]%1$s hour[/B]</item>
        <item quantity="other">[B]%1$s hours[/B]</item>
    </plurals>
    <!-- Message that shows the minutes of a call when it ends, more minutes -->
    <plurals name="plural_call_ended_messages_minutes">
        <item quantity="one">[B]%1$s minute[/B]</item>
        <item quantity="other">[B]%1$s minutes[/B]</item>
    </plurals>
    <!-- Message that shows the seconds of a call when it ends, more seconds -->
    <plurals name="plural_call_ended_messages_seconds">
        <item quantity="one">[B]%1$d second[/B]</item>
        <item quantity="other">[B]%1$d seconds[/B]</item>
    </plurals>
    <!-- Message to indicate a call has ended without indicate the call duration. -->
    <string name="call_ended_no_duration_message">[A]Call ended[/A]</string>
    <!-- Message to indicate a group call has ended without indicate the call duration. -->
    <string name="group_call_ended_no_duration_message">[A]Group call ended[/A]</string>
    <!-- String that appears when we show the last activity of a contact, when the last activity was today. For example: Last seen today 11:34a.m. -->
    <string name="last_seen_today">[A]Last seen [/A]today %1$s</string>
    <!-- String that appears when we show the last activity of a contact, but it’s been a long time ago that we don’t see any activity from that user -->
    <string name="last_seen_long_time_ago">[A]Last seen [/A]a long time ago</string>
    <!-- String that appears when we show the last activity of a contact, when the last activity was before today. For example: Last seen March 14th,2018 11:34a.m. -->
    <string name="last_seen_general">[A]Last seen [/A]%1$s %2$s</string>
    <!-- label today -->
    <string name="label_today">Today</string>
    <!-- label yesterday -->
    <string name="label_yesterday">Yesterday</string>
    <!-- label tomorrow -->
    <string name="label_tomorrow">Tomorrow</string>
    <!-- Text of the empty screen for the chat shared files -->
    <string name="context_empty_shared_files">[B]No [/B][A]Shared Files[/A]</string>
    <!-- Text to indicate that a contact has joined a group call -->
    <string name="contact_joined_the_call">%1$s joined the call</string>
    <!-- Text to indicate that a contact has left a group call -->
    <string name="contact_left_the_call">%1$s left the call</string>
    <!-- Warning show when a call cannot start because there are too many participants in the group chat -->
    <string name="call_error_too_many_participants_start">Call cannot start because the maximum number of participants has been exceeded.</string>
    <!-- Message show when a call cannot be established because there are too many participants in the group call -->
    <string name="call_error_too_many_participants">Call cannot be joined as the maximum number of participants has been exceeded.</string>
    <!-- Message show when a call cannot be established because there are too many participants in the group -->
    <string name="call_error_too_many_participants_join">Unable to join the group call due to the maximum number of participants reached</string>
    <!-- Message show when a user cannot activate the video in a group call because the max number of videos has been reached -->
    <string name="call_error_too_many_video">Video call cannot be joined as the maximum number of participants has been exceeded.</string>
    <!-- Message show when a user cannot put the call on hold -->
    <string name="call_error_call_on_hold">Call cannot be put on hold.</string>
    <!-- Error message shown when a file cannot be opened by other app using the open with option menu -->
    <string name="error_open_file_with">An error has occurred and the file cannot be opened with this app.</string>
    <!-- Subtitle of the call screen when a incoming call is just starting -->
    <string name="incoming_call_starting">Incoming call&#8230;</string>
    <!-- Subtitle of the call screen when a outgoing call is just starting -->
    <string name="outgoing_call_starting">Calling&#8230;</string>
    <!-- Content of a invalid meta message -->
    <string name="error_meta_message_invalid">Message contains invalid metadata</string>
    <!-- Title of the activity that sends a location -->
    <string name="title_activity_maps">Send location</string>
    <!-- Label layout on maps activity that permits send current location -->
    <string name="current_location_label">Send your current location</string>
    <!-- Label layout on maps activity that permits send current location. Placeholder is the current location -->
    <string name="current_location_landscape_label">Send your current location: [A]%1$s[/A]</string>
    <!-- Label layout on maps activity indicating nearby places -->
    <string name="nearby_places_label">Nearby places</string>
    <!-- Message shown in a dialog explaining the consequences of accesing the location -->
    <string name="explanation_send_location">This location will be opened using a third party maps provider outside the end-to-end encrypted MEGA platform.</string>
    <!-- Title of the location marker set by the user -->
    <string name="title_marker_maps">Send This Location</string>
    <!-- Label shown when after a maps search and no places were found -->
    <string name="no_places_found">No places were found</string>
    <!-- Title of the dialog shown when the location is disabled -->
    <string name="gps_disabled">The GPS is disabled</string>
    <!-- Text of the dialog shown when the location is disabled for open location settings -->
    <string name="open_location_settings">Would you like to open the location settings?</string>
    <!-- Info shown in the subtitle of each row of the shared files to chat: sender name . date -->
    <string name="second_row_info_item_shared_file_chat">%1$s . %2$s</string>
    <!-- After the user ticketed ’Don’t ask again’ on permission request dialog and denied, tell the user, he/she can still grant MEGA the permission in system settings. -->
    <string name="on_permanently_denied">You still can grant MEGA permissions in your device’s settings</string>
    <!-- Explain why MEGA needs the reading contacts permission when users deny to grant MEGA the permission. -->
    <string name="explanation_for_contacts_permission">If you allow MEGA to access your address book, you will be able to discover your contacts more easily. MEGA will not use this data for any other purpose and will never interact with your contacts without your consent.</string>
    <!-- Confirmation message after forwarding one or several messages, version items -->
    <plurals name="messages_forwarded_success_plural">
        <item quantity="one">Message forwarded</item>
        <item quantity="other">Messages forwarded</item>
    </plurals>
    <!-- Title of a chat message that contains geolocation info -->
    <string name="title_geolocation_message">Pinned Location</string>
    <!-- Alert shown when a num of files have not been sent because of any error occurs, Plural of file. 2 files -->
    <plurals name="num_files_not_send">
        <item quantity="one">%d file was not sent to %d chats</item>
        <item quantity="other">%d files were not sent to %d chats</item>
    </plurals>
    <!-- Alert shown when a num of contacts have not been sent because of any error occurs, Plural of file. 2 files -->
    <plurals name="num_contacts_not_send">
        <item quantity="one">%d contact was not sent to %d chats</item>
        <item quantity="other">%d contacts were not sent to %d chats</item>
    </plurals>
    <!-- Alert shown when a num of messages have not been sent because of any error occurs, Plural of file. 2 files -->
    <plurals name="num_messages_not_send">
        <item quantity="one">%d message was not sent to %d chats</item>
        <item quantity="other">%d messages were not sent to %d chats</item>
    </plurals>
    <!-- How many local contacts have been on MEGA, Plural of local contact. 2 contacts -->
    <plurals name="quantity_of_local_contact">
        <item quantity="one">%d contact found on MEGA</item>
        <item quantity="other">%d contacts found on MEGA</item>
    </plurals>
    <!-- Label displayed on the top of the chat list if none of user’s phone contacts have a MEGA account. In other case here would appear all the user’s phone contacts that have a MEGA account. -->
    <string name="no_local_contacts_on_mega">Invite contact now?</string>
    <!-- To see whom in your local contacts has been on MEGA -->
    <string name="see_local_contacts_on_mega">Discover your contacts on MEGA</string>
    <!-- In APP, text used to ask for access to contacts -->
    <string name="grant_mega_access_contacts">Grant MEGA access to your address book to discover your contacts on MEGA.</string>
    <!-- Getting registered contacts -->
    <string name="get_registered_contacts">Loading contacts on MEGA&#8230;</string>
    <!-- Alert shown when some content have not been sent because of any error occurs -->
    <string name="content_not_send">The content was not sent to %d chats</string>
    <!-- Label shown when a new group chat has been created correctly -->
    <string name="new_group_chat_created">New group chat created successfully</string>
    <!-- Alert shown when some content is sharing with chats and they are processing -->
    <string name="preparing_chats">Preparing files</string>
    <!-- Label indicating some content has been sent as message -->
    <string name="sent_as_message">Sent as a message.</string>
    <!-- Error message when the attachment cannot be sent to any of the selected chats -->
    <string name="error_sent_as_message">Error. The file has not been sent to any of the selected chats</string>
    <!-- Action delete all file versions -->
    <string name="delete_versions">Delete previous versions</string>
    <!-- Title of the dialog shown when it wants to delete the version history of a file -->
    <string name="title_delete_version_history">Delete previous versions?</string>
    <!-- Text of the dialog shown when it wants to delete the version history of a file -->
    <string name="text_delete_version_history">Please note that the current file will not be deleted.</string>
    <!-- Alert shown when the version history was deleted correctly -->
    <string name="version_history_deleted">Previous versions deleted.</string>
    <!-- Alert shown when the version history was deleted erroneously -->
    <string name="version_history_deleted_erroneously">Previous versions not deleted.</string>
    <!-- Confirmation message after deleted file versions, version items -->
    <plurals name="versions_deleted_succesfully">
        <item quantity="one">%d version deleted successfully</item>
        <item quantity="other">%d versions deleted successfully</item>
    </plurals>
    <!-- Alert shown when several versions are not deleted successfully -->
    <plurals name="versions_not_deleted">
        <item quantity="one">%d version not deleted</item>
        <item quantity="other">%d versions not deleted</item>
    </plurals>
    <!-- Alert shown when the user tries to realize some action in chat and has not contacts -->
    <string name="no_contacts_invite">You have no MEGA contacts. Please invite friends from the Contacts section.</string>
    <!-- Invite button for chat top cell -->
    <string name="invite_more">Invite more</string>
    <!-- Title of first tour screen -->
    <string name="title_tour_one">You hold the keys</string>
    <!-- Content of first tour screen -->
    <string name="content_tour_one">Security is why we exist, your files are safe with us behind a well oiled encryption machine where only you can access your files.</string>
    <!-- Title of second tour screen -->
    <string name="title_tour_two">Encrypted chat</string>
    <!-- Content of second tour screen -->
    <string name="content_tour_two">Fully encrypted chat with voice and video calls, group messaging and file sharing integration with your Cloud Drive.</string>
    <!-- Title of third tour screen -->
    <string name="title_tour_three">Create your Network</string>
    <!-- Content of third tour screen -->
    <string name="content_tour_three">Add contacts, create a network, collaborate, and make voice and video calls without ever leaving MEGA</string>
    <!-- Title of fourth tour screen -->
    <string name="title_tour_four">Your Photos in the Cloud</string>
    <!-- Content of fourth tour screen -->
    <string name="content_tour_four">Camera Uploads is an essential feature for any mobile device and we have got you covered. Create your account now.</string>
    <!-- Title of the dialog shown when a pdf required password -->
    <string name="title_pdf_password">Enter your password</string>
    <!-- Text of the dialog shown when a pdf required password -->
    <string name="text_pdf_password">%s is a password protected PDF document. Please enter the password to open the PDF.</string>
    <!-- Error of the dialog shown wen a pdf required password and the user types a wrong password -->
    <string name="error_pdf_password">You have entered the wrong password, please try again.</string>
    <!-- Error of the dialog shown wen a pdf required password and the user has been typed three times a wrong password -->
    <string name="error_max_pdf_password">The password you have entered is not valid.</string>
    <!-- Alert shown when a user tries to open a file from a zip and the file is unknown or has not been possible to unzip correctly -->
    <string name="unknownn_file">It is not possible to open the file. It is an unknown file type or it has not been possible to unzip the file successfully.</string>
    <!-- Alert shown when exists some call and the user tries to play an audio or video -->
    <string name="not_allow_play_alert">It is not possible to play media files while there is a call in progress.</string>
    <!-- Text shown in the list of chats when there is a call in progress but I am not on it -->
    <string name="ongoing_call_messages">Ongoing Call</string>
    <!-- Title of the layout to join a group call from the chat screen. -->
    <string name="join_call_layout_in_group_call">Tap to join current group call.</string>
    <!-- Title of the layout to return to a call -->
    <string name="call_in_progress_layout">Tap to return to call</string>
    <!-- message displayed when you try to start a call but it is not possible because you are already on a call -->
    <string name="not_allowed_to_start_call">You are currently on a call</string>
    <!-- chat message when a participant invites himself to a public chat using a chat link. Please keep the placeholder because is to show the participant’s name in runtime. -->
    <string name="message_joined_public_chat_autoinvitation">[A]%1$s[/A][B] joined the group chat.[/B]</string>
    <!-- Warning that appears prior to remove a chat link on the group info screen. -->
    <string name="context_remove_chat_link_warning_text">This conversation will no longer be accessible through the chat link once it has been removed.</string>
    <!-- Description text of the dialog to generate a public chat link -->
    <string name="context_create_chat_link_warning_text">Encrypted Key Rotation does not allow you to get a chat link without creating a new group chat.</string>
    <!-- Question of the dialog to generate a public chat link -->
    <string name="context_create_chat_link_question_text">Do you want to create a new group chat and get a chat link?</string>
    <!-- Text of the dialog to change a public chat to private (enable encryption key rotation) -->
    <string name="context_make_private_chat_warning_text">Encryption key rotation is slightly more secure, but does not allow you to create a chat link and new participants will not see past messages.</string>
    <!-- Message shown when a user has joined to a public chat successfully -->
    <string name="message_joined_successfully">You have joined the chat successfully.</string>
    <!-- Label that indicates the steps of a wizard -->
    <string name="wizard_steps_indicator">%1$d of %2$d</string>
    <!-- Hint of the Search view -->
    <string name="hint_action_search">Search&#8230;</string>
    <!-- Notification button which is displayed to answer an incoming call if the call screen is not displayed for some reason. -->
    <string name="answer_call_incoming">Answer</string>
    <!-- The text of the notification button that is displayed when there is a call in progress, another call is received and ignored. -->
    <string name="ignore_call_incoming">Ignore</string>
    <!-- Subtitle of the call screen when a user muted the current individual call. The placeholder indicates the user who muted the call -->
    <string name="muted_contact_micro">%s muted this call</string>
    <!-- Subtitle of the call screen when I muted the current individual call -->
    <string name="muted_own_micro">Muted</string>
    <!-- Subtitle of the call screen when the call is on hold -->
    <string name="call_on_hold">Call on hold</string>
    <!-- Subtitle of the call screen when a participant puts the call on hold. The placeholder indicates the user who put the call on hold -->
    <string name="session_on_hold">%s is on hold</string>
    <!-- The text of the notification button that is displayed when I receive a individual call and put the current one on hold and answer the other. -->
    <string name="hold_and_answer_call_incoming">Hold and Answer</string>
    <!-- The text of the notification button that is displayed when I receive a group call and put the current one on hold and answer the other. -->
    <string name="hold_and_join_call_incoming">Hold and Join</string>
    <!-- The text of the notification button that is displayed when I receive a individual call and hang the current one and answer the other. -->
    <string name="end_and_answer_call_incoming">End and Answer</string>
    <!-- The text of the notification button that is displayed when I receive a group call and hand the current one and answer the other. -->
    <string name="end_and_join_call_incoming">End and Join</string>
    <!-- when trying to download a file that is already downloaded in the device and has to copy in another path -->
    <string name="copy_already_downloaded">File already downloaded. Copied to the selected path.</string>
    <!-- Title of the dialog shown when you want to join a group call -->
    <string name="title_join_call">Join call</string>
    <!-- Text of the dialog shown when you want to join a group call -->
    <string name="text_join_call">To join this call you have to end your current call.</string>
    <!-- Text of the dialog shown when you want to join a group call but you are in another active call -->
    <string name="text_join_another_call">To join this call you have to end or hold the current call.</string>
    <!-- Explanation of the dialog shown to share a chat link -->
    <string name="copy_link_explanation">People can join your group by using this link.</string>
    <!-- Label that indicates the creation of a chat link -->
    <string name="new_chat_link_label">New chat link</string>
    <!-- Title of the dialog shown when the user it is creating a chat link and the chat has not title -->
    <string name="enter_group_name">Enter group name</string>
    <!-- Alert shown when the user it is creating a chat link and the chat has not title -->
    <string name="alert_enter_group_name">To create a chat link you must name the group.</string>
    <!-- Text shown when an account doesn’t have any contact added and it’s trying to start a new chat conversation -->
    <string name="invite_contacts_to_start_chat">Invite contacts and start chatting securely with MEGA’s encrypted chat.</string>
    <!-- Text of the empty screen when there are not chat conversations -->
    <string name="recent_chat_empty_text">Start chatting securely with your contacts using end-to-end encryption</string>
    <!-- Text sent to recipients to invite to be contact. Placeholder: contact link url. -->
    <string name="invite_contacts_to_start_chat_text_message">Hi. Have secure conversations on MEGA with me and get 20 GB of free cloud storage. %1$s</string>
    <!-- In some cases, a user may try to get the link for a chat room, but if such is not set by an operator - it would say ‘not link available’ and not auto create it. -->
    <string name="no_chat_link_available">No chat link available.</string>
    <!-- Alert shown when it has been deleted successfully a chat link -->
    <string name="chat_link_deleted">Chat link deleted successfully.</string>
    <!-- The status of pending contact request (ACCEPTED), placeholder is contact request creation time -->
    <string name="contact_request_status_accepted">%1$s (ACCEPTED)</string>
    <!-- The status of pending contact request (DELETED), placeholder is contact request creation time -->
    <string name="contact_request_status_deleted">%1$s (DELETED)</string>
    <!-- The status of pending contact request (DENIED), placeholder is contact request creation time -->
    <string name="contact_request_status_denied">%1$s (DENIED)</string>
    <!-- The status of pending contact request (IGNORED), placeholder is contact request creation time -->
    <string name="contact_request_status_ignored">%1$s (IGNORED)</string>
    <!-- The status of pending contact request (REMINDED), placeholder is contact request creation time -->
    <string name="contact_request_status_reminded">%1$s (REMINDED)</string>
    <!-- The status of pending contact request (PENDING), placeholder is contact request creation time -->
    <string name="contact_request_status_pending">%1$s (PENDING)</string>
    <!-- Message shown when it restored successfully a file version -->
    <string name="version_restored">Version restored successfully.</string>
    <!-- Text to inform that to make a recording you have to keep pressed the record button more than one second -->
    <string name="recording_less_than_second">Tap and hold to record, release to send.</string>
    <!-- label shown when slide to cancel a voice messages -->
    <string name="slide_to_cancel">Slide to cancel</string>
    <!-- Error message when trying to play a voice message that it is not available -->
    <string name="error_message_voice_clip">This voice message is not available</string>
    <!-- Title of popup when user click ‘Share’ button on invite contact page -->
    <string name="invite_contact_chooser_title">Invite a friend via</string>
    <!-- Action button label -->
    <string name="invite_contact_action_button">Invite a friend via&#8230;</string>
    <!-- Message displayed when multiple download starts and all files has already been downloaded before. Placeholder: number of files -->
    <plurals name="file_already_downloaded">
        <item quantity="one">1 file already downloaded.</item>
        <item quantity="other">%d files already downloaded.</item>
    </plurals>
    <!-- When a multiple download is started, some of the files could have already been downloaded before. This message shows the number of files that are pending. Placeholder: number of files -->
    <plurals name="file_pending_download">
        <item quantity="one">1 file pending.</item>
        <item quantity="other">%d files pending.</item>
    </plurals>
    <!-- Title of the login screen -->
    <string name="login_to_mega">Log into MEGA</string>
    <!-- Title of the create account screen -->
    <string name="create_account_title">Create your MEGA account</string>
    <!-- Label to reference a recents section -->
    <string name="recents_label">Recents</string>
    <!-- Label to reference a chats section -->
    <string name="chats_label">Chats</string>
    <!-- Text of the empty screen when there are not elements in Recents -->
    <string name="context_empty_recents">[B]No files in [/B][A]Recents[/A]</string>
    <!-- Title of a recents bucket -->
    <string name="title_bucket">%1$s and %2$d more</string>
    <!-- Title of a media recents bucket that only contains some images -->
    <string name="title_media_bucket_only_images">%d Images</string>
    <!-- Title of a media recents bucket that only contains some videos -->
    <string name="title_media_bucket_only_videos">%d Videos</string>
    <!-- Title of a media recents bucket that contains some images and some videos -->
    <string name="title_media_bucket_images_and_videos">%1$d Images and %2$d Videos</string>
    <!-- Title of a media recents bucket that contains some images and a video -->
    <string name="title_media_bucket_images_and_video">%d Images and 1 Video</string>
    <!-- Title of a media recents bucket that contains an image and some videos -->
    <string name="title_media_bucket_image_and_videos">1 Image and %d Videos</string>
    <!-- Title of a media recents bucket that contains an image and a video -->
    <string name="title_media_bucket_image_and_video">1 Image and 1 Video</string>
    <!-- Label that indicates who uploaded a file into a recents bucket -->
    <string name="create_action_bucket">[A]created by [/A]%s</string>
    <!-- Label that indicates who updated a file into a recents bucket -->
    <string name="update_action_bucket">[A]updated by [/A]%s</string>
    <!-- Used in recents list screen to indicate an action done by me -->
    <string name="bucket_word_me">Me</string>
    <!-- Text to explain the benefits of adding phone number to achievement enabled users. Placeholder 1: bonus storage space e.g. 20GB -->
    <string name="sms_add_phone_number_dialog_msg_achievement_user">Get %1$s free when you add your phone number. This makes it easier for your contacts to find you on MEGA.</string>
    <!-- Text to explain the benefits of adding phone number to non achievement users -->
    <string name="sms_add_phone_number_dialog_msg_non_achievement_user">Add your phone number to MEGA. This makes it easier for your contacts to find you on MEGA.</string>
    <!-- Error message when trying to record a voice message while on a call in progress -->
    <string name="not_allowed_recording_voice_clip">It is not possible to record voice messages while there is a call in progress.</string>
    <!-- Text shown when it tries to upload a voice message and occurs an error to process the action -->
    <string name="error_upload_voice_clip">An error occurred while trying to upload the voice message.</string>
    <!-- Title of the notification shown on the action bar when there is a incoming call -->
    <string name="title_notification_incoming_call">Incoming call</string>
    <!-- Title of the notification shown on the action bar when there is a incoming group call -->
    <string name="title_notification_incoming_group_call">Incoming group call</string>
    <!-- Title of the notification shown on the action bar when there is an individual incoming video call -->
    <string name="title_notification_incoming_individual_video_call">Incoming video call</string>
    <!-- Title of the notification shown on the action bar when there is an individual incoming audio call -->
    <string name="title_notification_incoming_individual_audio_call">Incoming audio call</string>
    <!-- The title of progress dialog when loading web content -->
    <string name="embed_web_browser_loading_title">Loading</string>
    <!-- The message of progress dialog when loading web content -->
    <string name="embed_web_browser_loading_message">Please wait&#8230;</string>
    <!-- Head label to show the business account type -->
    <string name="account_label">Account type</string>
    <!-- Label in My Account section to show user account type -->
    <string name="business_label">Business</string>
    <!-- Business user role -->
    <string name="admin_label">Admin</string>
    <!-- Business user role -->
    <string name="user_label">User</string>
    <!-- General label to show the status of something or someone -->
    <string name="status_label">Status</string>
    <!-- State to indicate something is active (business status account for instance) -->
    <string name="active_label">Active</string>
    <!-- Business account status. Payment is overdue, but the account still active in grace period -->
    <string name="payment_required_label">Payment required</string>
    <!-- Business expired account Overdue payment page header. -->
    <string name="payment_overdue_label">Payment overdue</string>
    <!-- Alert shown to an admin user of a business account in My Account section -->
    <string name="business_management_alert">User management is only available from a desktop web browser.</string>
    <!-- Title of the usage tab in My Account Section -->
    <string name="tab_my_account_usage">Usage</string>
    <!-- Title of usage storage details section in My Account -->
    <string name="usage_storage_details_label">Storage usage breakdown</string>
    <!-- Title of overall usage section in Storage -->
    <string name="overall_usage_label">Overall usage</string>
    <!-- Title of transfer section in Storage -->
    <string name="transfer_label">Transfer</string>
    <!-- Error shown when a Business account user (sub-user or admin) tries to remove a contact which is part of the same Business account. Please, keep the placeholder, it will be replaced with the name or email of the account, for example: Jane Appleseed or ja@mega.nz -->
    <string name="error_remove_business_contact">You cannot remove %1$s as a contact because they are part of your Business account.</string>
    <!-- When logging in during the grace period, the administrator of the Business account will be notified that their payment is overdue, indicating that they need to access MEGA using a desktop browser for more information -->
    <string name="grace_period_admin_alert">A problem occurred with your last payment. Please access MEGA using a desktop browser for more information.</string>
    <!-- A dialog title shown to users when their business account is expired. -->
    <string name="expired_business_title">Your Business account has expired</string>
    <!-- Details shown when a Business account is expired due a payment issue. The account is opened in a view-only mode. -->
    <string name="expired_admin_business_text">There has been a problem processing your payment. MEGA is limited to view only until this issue has been fixed in a desktop web browser.</string>
    <!-- A message which is shown to sub-users of expired business accounts. -->
    <string name="expired_user_business_text">Your account is currently [B]suspended[/B]. You can only browse your data.</string>
    <!-- Message shown when users with a business account (no administrators of a business account) try to enable the Camera Uploads, to advise them that the administrator do have the ability to view their data. -->
    <string name="camera_uploads_business_alert">MEGA cannot access your data. However, your business account administrator can access your Camera Uploads.</string>
    <!-- General label to alert user that somehting went wrong -->
    <string name="general_something_went_wrong_error">Something went wrong</string>
    <!-- A dialog message which is shown to sub-users of expired business accounts. -->
    <string name="expired_user_business_text_2">Contact your business account administrator to resolve the issue and activate your account.</string>
    <!-- Warning message to alert user about logout in My Account section if has offline files. -->
    <string name="logout_warning_offline">When you log out, files from your Offline section will be deleted from your device.</string>
    <!-- Warning message to alert user about logout in My Account section if has transfers in progress. -->
    <string name="logout_warning_transfers">When you log out, ongoing transfers will be cancelled.</string>
    <!-- Warning message to alert user about logout in My Account section if has offline files and transfers in progress. -->
    <string name="logout_warning_offline_and_transfers">When you log out, files from your Offline section will be deleted from your device and ongoing transfers will be cancelled.</string>
    <!-- Label to indicate that a name has not been possible to obtain for some reason -->
    <string name="unknown_name_label">Unknown name</string>
    <!-- Error when renaming a chat title and it is too long -->
    <string name="title_long">Title too long</string>
    <!-- Alert shown to the user when they is trying to create an empty group for attach a file -->
    <string name="error_creating_group_and_attaching_file">Please select one or more contacts.</string>
    <!-- Label showing the number of contacts attached in a chat conversation, placeholder is the number of contacts -->
    <string name="contacts_sent">Sent %s Contacts.</string>
    <!-- Name by default of the folder where the files sent to the chat are stored in the cloud -->
    <string name="my_chat_files_folder">My chat files</string>
    <!-- Error shown when it was not possible to create a folder for any reason -->
    <string name="error_creating_folder">Error. The folder %1$s was not created</string>
    <!-- Title of an alert screen indicating the user has to verify their email -->
    <string name="verify_email_label">Verify your email address</string>
    <!-- Text informing user that their account has been suspended -->
    <string name="account_temporarily_suspended">Your account has been temporarily locked for your safety.</string>
    <!-- Text informing user has to follow the steps of an email to unlock their account -->
    <string name="verify_email_and_follow_steps">Please follow the steps in the [A]verification email[/A] to unlock your account.</string>
    <!-- Question which takes the user to a help screen -->
    <string name="why_am_i_seeing_this">Why am I seeing this?</string>
    <!-- Label of a button which action is resend an email -->
    <string name="resend_email_label">Resend email</string>
    <!-- Error shown when the user tries to resend the email to unblock their account before the time needed to permit send it again -->
    <string name="resend_email_error">Email already sent. Please wait a few minutes before trying again.</string>
    <!-- Title of a helping view about locked accounts -->
    <string name="locked_accounts_label">Locked Accounts</string>
    <!-- Locked accounts description text by an external data breach. This text is 1 of 2 paragraph of a description -->
    <string name="locked_accounts_text_1">It is possible that you are using the same password for your MEGA account as for other services, and that at least one of these other services has suffered a data breach.</string>
    <!-- Locked accounts description text by bad use of user password. This text is 2 of 2 paragraph of a description -->
    <string name="locked_accounts_text_2">Your password leaked and is now being used by bad actors to log into your accounts, including, but not limited to, your MEGA account.</string>
    <!-- Button to add a nickname for a user -->
    <string name="add_nickname">Set Nickname</string>
    <!-- Button to update a nickname for a user -->
    <string name="edit_nickname">Edit Nickname</string>
    <!-- Label showing that a nickname has been added -->
    <string name="snackbar_nickname_added">Nickname added</string>
    <!-- Label showing that a nickname has been added -->
    <string name="snackbar_nickname_removed">Nickname removed</string>
    <!-- Label showing that a nickname has not been added -->
    <string name="error_snackbar_nickname_added">An error occurred while trying to add the nickname</string>
    <!-- title of a dialog to edit or remove the nickname -->
    <string name="nickname_title">Nickname</string>
    <!-- Text related to verified phone number. Used as title or cell description. -->
    <string name="phonenumber_title">Phone number</string>
    <!-- Text shown in a call when it is trying to reconnect after lose the internet connection -->
    <string name="reconnecting_message">Reconnecting</string>
    <!-- Text shown when the Internet connection is retrieved and there is a call is in progress -->
    <string name="connected_message">You are back.</string>
    <!-- Text shown in a call when the own internet connection is of low quality -->
    <string name="poor_internet_connection_message">Poor Internet connection</string>
    <!-- Text is displayed while a voice clip is being recorded -->
    <string name="recording_layout">Recording&#8230;</string>
    <!-- Text shown for the action create new file -->
    <string name="create_new_file_action">Create new file</string>
    <!-- Error title shown when you are trying to do an action with a file or folder and you don’t have the necessary permissions -->
    <string name="permissions_error_label">Permission error</string>
    <!-- Confirmation dialog shown to user when they try to revert a node in an incoming ReadWrite share. -->
    <string name="alert_not_enough_permissions_revert">You do not have the correct permissions to amend this file. Would you like to create a new file?</string>
    <!-- Text shown when the creation of a version as a new file was successful -->
    <string name="version_as_new_file_created">Version was created as a new file successfully.</string>
    <!-- Label indicating a date. Keep the placeholder, is to set the date. -->
    <string name="general_date_label">on %1$s</string>
    <!-- Confirmation before removing the outgoing shares of several folders. Please keep the placeholder is to set the number of folders -->
    <string name="alert_remove_several_shares">Are you sure you want to stop sharing these %1$d folders?</string>
    <!-- Download location label -->
    <string name="download_location">Download location</string>
    <!-- Text asking confirmation for download location -->
    <string name="confirmation_download_location">Always save to this location?</string>
    <!-- Action to show any file in its location -->
    <string name="view_in_folder_label">View in folder</string>
    <!-- Title of a screen to browse files -->
    <string name="browse_files_label">Browse files</string>
    <!-- Title of the File Provider activity -->
    <string name="file_provider_title">Attach from&#8230;</string>
    <!-- Title of an inactive chat which was recently created (today or yesterday). Placeholder is to show the specific creation day. e.g. Chat created today -->
    <string name="inactive_chat_title_2">Chat created %s</string>
    <!-- Title of an inactive chat. Placeholder is to show the creation date and time -->
    <string name="inactive_chat_title">Chat created on %s</string>
    <!-- Title of the chat when multi-selection is activated -->
    <string name="select_message_title">Select messages</string>
    <!-- Storage root label -->
    <string name="storage_root_label">Storage root</string>
    <!-- The label that describes that a transfer failed. -->
    <string name="failed_label">Failed</string>
    <!-- Text warning of transfer over quota -->
    <string name="warning_transfer_over_quota">Your transfers have been interrupted. Upgrade your account or wait %s to continue.</string>
    <!-- Label indicating transfer over quota -->
    <string name="label_transfer_over_quota">Transfer quota exceeded</string>
    <!-- Label indicating storage over quota -->
    <string name="label_storage_over_quota">Storage quota exceeded</string>
    <!-- Label indicating the action ‘upgrate account’ to get more transfer quota -->
    <string name="label_get_more_transfer_quota">Get more transfer quota</string>
    <!-- Warning show to the user when a folder does not exist -->
    <string name="warning_folder_not_exists">The folder does not exist.</string>
    <!-- Warning show to the user when a node does not exist in cloud -->
    <string name="warning_node_not_exists_in_cloud">The file cannot be found in your Cloud Drive.</string>
    <!-- Header text of the Over Disk Quota Paywall warning -->
    <string name="over_disk_quota_paywall_header">Storage Full</string>
    <!-- Title of the Over Disk Quota Paywall warning -->
    <string name="over_disk_quota_paywall_title">Your data is at risk!</string>
    <!-- Text of the Over Disk Quota Paywall warning with multiple email notification. Placeholders: 1 user email, 2 and 3 list of email notification dates, 4 number of files, 5 files size (including units) and 6 required PRO plan -->
    <plurals name="over_disk_quota_paywall_text">
        <item quantity="one">We have contacted you by email to %1$s on %2$s, but you still have %3$s files taking up %4$s in your MEGA account, which requires you to have %5$s.</item>
        <item quantity="other">We have contacted you by email to %1$s on %2$s and %3$s, but you still have %4$s files taking up %5$s in your MEGA account, which requires you to have %6$s.</item>
    </plurals>
    <!-- Text of the Over Disk Quota Paywall warning with no email notification info. Placeholders: 1 user email, 2 number of files, 3 files size (including units) and 4 required PRO plan -->
    <string name="over_disk_quota_paywall_text_no_warning_dates_info">We have contacted you by email to %1$s, but you still have %2$s files taking up %3$s in your MEGA account, which requires you to have %4$s.</string>
    <!-- Text of deletion alert of the Over Disk Quota Paywall warning. Placeholder is for include the time left (including units) in MEGA red color -->
    <string name="over_disk_quota_paywall_deletion_warning">[B]You have [M]%s[/M] left to upgrade[/B]. After that, your data is subject to deletion.</string>
    <!-- Text of deletion alert of the Over Disk Quota Paywall warning if no data available -->
    <string name="over_disk_quota_paywall_deletion_warning_no_data">[B]You have to upgrade[/B]. Your data is currently subject to deletion.</string>
    <!-- Text of deletion alert of the Over Disk Quota Paywall warning if no time left. “save” here means safeguard, protect, and not write to disk. -->
    <string name="over_disk_quota_paywall_deletion_warning_no_time_left">[B]You must act immediately to save your data.[/B]</string>
    <!-- Time in days (plural). The placeholder is for the time value, please adjust the position based on linguistics -->
    <plurals name="label_time_in_days_full">
        <item quantity="one">1 day</item>
        <item quantity="other">%d days</item>
    </plurals>
    <!-- Time in hours. The placeholder is for the time value, please adjust the position based on linguistics -->
    <string name="label_time_in_hours">%dh</string>
    <!-- Time in minutes. The placeholder is for the time value, please adjust the position based on linguistics -->
    <string name="label_time_in_minutes">%dm</string>
    <!-- Time in seconds. The placeholder is for the time value, please adjust the position based on linguistics -->
    <string name="label_time_in_seconds">%ds</string>
    <!-- Title for a section on the fingerprint warning dialog. Below it is a button which will allow the user to verify their contact’s fingerprint credentials. -->
    <string name="label_verify_credentials">Verify credentials</string>
    <!-- Label to indicate that contact’s credentials are not verified. -->
    <string name="label_not_verified">Not verified</string>
    <!-- Label indicating the authenticity credentials of a contact have been verified -->
    <string name="label_verified">Verified</string>
    <!-- ”Verify user” dialog title -->
    <string name="authenticity_credentials_label">Authenticity Credentials</string>
    <!-- ”Verify user” dialog description -->
    <string name="authenticity_credentials_explanation">This is best done in real life by meeting face to face. If you have another already-verified channel such as verified OTR or PGP, you may also use that.</string>
    <!-- Label title above your fingerprint credentials.  A credential in this case is a stored piece of information representing your identity -->
    <string name="label_your_credentials">Your Credentials</string>
    <!-- Button to reset credentials -->
    <string name="action_reset">Reset</string>
    <!-- Warning shown to the user when tries to approve/reset contact credentials and another request of this type is already running. -->
    <string name="already_verifying_credentials">Updating credentials. Please try again later.</string>
    <!-- Info message displayed when the user is joining a chat conversation -->
    <string name="joining_label">Joining&#8230;</string>
    <!-- Info message displayed when the user is leaving a chat conversation -->
    <string name="leaving_label">Leaving&#8230;</string>
    <!-- Text in the confirmation dialog for removing the associated phone number of current account. -->
    <string name="remove_phone_number">Remove your phone number?</string>
    <!-- Text show in a snackbar when phone has successfully reset. -->
    <string name="remove_phone_number_success">Your phone number has been removed successfully.</string>
    <!-- Text show in a snackbar when reset phone number failed. -->
    <string name="remove_phone_number_fail">Failed to remove your phone number.</string>
    <!-- Text hint shown in the global search box which sits on the top of the Homepage screen -->
    <string name="search_hint">Search in MEGA</string>
    <!-- Alert shown when a user tries to reset an account wich is bloqued. -->
    <string name="error_reset_account_blocked">The account you’re trying to reset is blocked.</string>
    <!-- Error message when trying to login and the account is blocked -->
    <string name="error_account_blocked">Your account has been blocked. Please contact support&#64;mega.nz</string>
    <!-- Error message appears to sub-users of a business account when they try to login and they are disabled. -->
    <string name="error_business_disabled">Your account has been deactivated by your administrator. Please contact your business account administrator for further details.</string>
    <!-- An error message which appears to sub-users of a business account when they try to login and they are deleted. -->
    <string name="error_business_removed">Your account has been removed by your administrator. Please contact your business account administrator for further details.</string>
    <!-- Option in bottom sheet dialog for modifying the associated phone number of current account. -->
    <string name="option_modify_phone_number">Modify</string>
    <!-- Option in bottom sheet dialog for modifying the associated phone number of current account. -->
    <string name="title_modify_phone_number">Modify phone number</string>
    <!-- Option in bottom sheet dialog for removing the associated phone number of current account. -->
    <string name="title_remove_phone_number">Remove phone number</string>
    <!-- Message showing to explain what will happen when the operation of -->
    <string name="modify_phone_number_message">This operation will remove your current phone number and start the process of associating a new phone number with your account.</string>
    <!-- Message for action to remove the registered phone number. -->
    <string name="remove_phone_number_message">This will remove your associated phone number from your account. If you later choose to add a phone number you will be required to verify it.</string>
    <!-- Text of an action button indicating something was successful and it can checks it by pressing it -->
    <string name="action_see">See</string>
    <!-- “Verify user” dialog description. Please, keep the placeholder, is to set the name of a contact: Joana’s credentials -->
    <string name="label_contact_credentials">%s’s credentials</string>
    <!-- The label under the button of opening all-documents screen. The space is reduced, so please translate this string as short as possible. -->
    <string name="category_documents">Docs</string>
    <!-- The label under the button of opening all-documents screen -->
    <string name="section_documents">Documents</string>
    <!-- Label of the floating action button of opening the new chat conversation -->
    <string name="fab_label_new_chat">New chat</string>
    <!-- Text that indicates that there’s no image to show in image section -->
    <string name="homepage_empty_hint_photos">[B]No[/B] [A]Images[/A] [B]Found[/B]</string>
    <!-- Text that indicates that there’s no document to show -->
    <string name="homepage_empty_hint_documents">No documents found</string>
    <!-- Text that indicates that there’s no audio to show -->
    <string name="homepage_empty_hint_audio">No audio files found</string>
    <!-- Text that indicates that there’s no video to show -->
    <string name="homepage_empty_hint_video">No videos found</string>
    <!-- Title of the screen to attach GIFs -->
    <string name="search_giphy_title">Search GIPHY</string>
    <!-- Label indicating an empty search of GIFs. The format placeholders are to showing it in different colors. -->
    <string name="empty_search_giphy">No [A]GIFs[/A] found</string>
    <!-- Label indicating there is not available GIFs due to down server -->
    <string name="server_down_giphy">No available GIFs. Please try again later</string>
    <!-- Label indicating the end of Giphy list. The format placeholders are to showing it in different colors. -->
    <string name="end_of_results_giphy">[A]End of[/A] results</string>
    <!-- Title of a dialog to confirm the action of resume all transfers -->
    <string name="warning_resume_transfers">Resume transfers?</string>
    <!-- Option to  resume all transfers -->
    <string name="option_resume_transfers">Resume transfers</string>
    <!-- Option to  cancel a transfer -->
    <string name="option_cancel_transfer">Cancel transfer</string>
    <!-- Message of a dialog to confirm the action of resume all transfers -->
    <string name="warning_message_resume_transfers">Unpause transfers to proceed with your upload.</string>
    <!-- Indicator of the progress in a download/upload. Please, don’t remove the place holders: the first one is to set the percentage, the second one is to set the size of the file. Example 33% of 33.3 MB -->
    <string name="progress_size_indicator">%1$d%% of %2$s</string>
    <!-- Message showing when enable the mode for showing the special information in the chat messages. This action is performed from the settings section, clicking 5 times on the App version option -->
    <string name="show_info_chat_msg_enabled">Debugging info for chat messages enabled</string>
    <!-- Message showing when disable the mode for showing the special information in the chat messages.. This action is performed from the settings section, clicking 5 times on the App version option -->
    <string name="show_info_chat_msg_disabled">Debugging info for chat messages disabled</string>
    <!-- Shows the error when the limit of reactions per user is reached and the user tries to add one more. Keep the placeholder because is to show limit number in runtime. -->
    <string name="limit_reaction_per_user">You have reached the maximum limit of %d reactions.</string>
    <!-- Shows the error when the limit of reactions per message is reached and a user tries to add one more. Keep the placeholder because is to show limit number in runtime. -->
    <string name="limit_reaction_per_message">This message has reached the maximum limit of %d reactions.</string>
    <!-- System message displayed to all chat participants when one of them enables retention history -->
    <string name="retention_history_changed_by">[A]%1$s[/A][B] changed the message clearing time to [/B][A]%2$s[/A][B].[/B]</string>
    <!-- Title of the section to clear the chat content in the Manage chat history screen -->
    <string name="title_properties_clear_chat_history">Clear chat history</string>
    <!-- System message that is shown to all chat participants upon disabling the Retention history -->
    <string name="retention_history_disabled">[A]%1$s[/A][B] disabled message clearing.[/B]</string>
    <!-- Subtitle of the section to clear the chat content in the Manage chat history screen -->
    <string name="subtitle_properties_chat_clear">Delete all messages and files shared in this conversation. This action is irreversible.</string>
    <!-- Title of the history retention option -->
    <string name="title_properties_history_retention">History clearing</string>
    <!-- Subtitle of the history retention option when history retention is disabled -->
    <string name="subtitle_properties_history_retention">Automatically delete messages older than a certain amount of time.</string>
    <!-- Label for the dialog box option to configure history retention. This option will indicate that history retention option is disabled -->
    <string name="history_retention_option_disabled">Disabled</string>
    <!-- Label for the dialog box option to configure history retention. This option will indicate that automatically deleted messages older than one day -->
    <string name="history_retention_option_one_day">One day</string>
    <!-- SLabel for the dialog box option to configure history retention. This option will indicate that automatically deleted messages older than one week -->
    <string name="history_retention_option_one_week">One week</string>
    <!-- Label for the dialog box option to configure history retention. This option will indicate that automatically deleted messages older than one month -->
    <string name="history_retention_option_one_month">One month</string>
    <!-- Label for the dialog box option to configure history retention. This option will indicate that messages older than a custom date will be deleted -->
    <string name="history_retention_option_custom">Custom</string>
    <!-- Title of the Manage chat history screen -->
    <string name="title_properties_manage_chat">Manage chat history</string>
    <!-- Subtitle of the dialogue to select a retention time -->
    <string name="subtitle_properties_manage_chat">Automatically delete messages older than:</string>
    <!-- Text of the confirmation dialog to clear the chat history from Manage chat history section -->
    <string name="confirmation_clear_chat_history">Are you sure you want to clear the full message history of this conversation?</string>
    <!-- Text on the label indicating that the oldest messages of a year will be automatically deleted. -->
    <string name="subtitle_properties_manage_chat_label_year">1 year</string>
    <!-- Picker text to choose custom retention time. This option indicates several hours -->
    <plurals name="retention_time_picker_hours">
        <item quantity="one">hour</item>
        <item quantity="other">hours</item>
    </plurals>
    <!-- Picker text to choose custom retention time. This option indicates several days -->
    <plurals name="retention_time_picker_days">
        <item quantity="one">day</item>
        <item quantity="other">days</item>
    </plurals>
    <!-- Picker text to choose custom retention time. This option indicates several weeks -->
    <plurals name="retention_time_picker_weeks">
        <item quantity="one">week</item>
        <item quantity="other">weeks</item>
    </plurals>
    <!-- Picker text to choose custom retention time. This option indicates several months -->
    <plurals name="retention_time_picker_months">
        <item quantity="one">month</item>
        <item quantity="other">months</item>
    </plurals>
    <!-- Picker text to choose custom retention time. This option indicates a year -->
    <string name="retention_time_picker_year">year</string>
    <!-- Text on the label indicating that That the oldest messages of several hours will be automatically deleted. -->
    <plurals name="subtitle_properties_manage_chat_label_hours">
        <item quantity="one">1 hour</item>
        <item quantity="other">%1$d hours</item>
    </plurals>
    <!-- Text on the label indicating that That the oldest messages of several weeks will be automatically deleted. -->
    <plurals name="subtitle_properties_manage_chat_label_weeks">
        <item quantity="one">1 week</item>
        <item quantity="other">%1$d weeks</item>
    </plurals>
    <!-- Text on the label indicating that That the oldest messages of several months will be automatically deleted. -->
    <plurals name="subtitle_properties_manage_chat_label_months">
        <item quantity="one">1 month</item>
        <item quantity="other">%1$d months</item>
    </plurals>
    <!-- Title indicating the select mode is enabled and ready to select transfers on Transfers section, In progress tab -->
    <string name="title_select_transfers">Select transfers</string>
    <!-- Error shown to inform the priority change of a transfer failed. Please don’t remove the place holder, it’s to set the name of the transfer. Example: The priority change of the transfer “video.mp4” failed. -->
    <string name="change_of_transfer_priority_failed">Unable to change priority of the transfer “%1$s”</string>
    <!-- Title option to send separated the link and decryption key -->
    <string name="option_send_decryption_key_separately">Send decryption key separately</string>
    <!-- Explanation option to send separated the link and decryption key -->
    <string name="explanation_send_decryption_key_separately">Export link and decryption key separately.</string>
    <!-- Label option indicating if it is pressed, an explanation will be shown with more details -->
    <string name="learn_more_option">Learn more</string>
    <!-- Label key referring to a link decryption key -->
    <string name="key_label">Key</string>
    <!-- Button which action is share the decryption key of a link -->
    <string name="button_share_key">Share key</string>
    <!-- Button which action is copy the decryption key of a link -->
    <string name="button_copy_key">Copy key</string>
    <!-- Button which action is copy the password of a link -->
    <string name="button_copy_password">Copy password</string>
    <!-- Confirmation shown informing a key link it’s copied to the clipboard -->
    <string name="key_copied_clipboard">Key copied to the clipboard.</string>
    <!-- Confirmation shown informing a password link it’s copied to the clipboard -->
    <string name="password_copied_clipboard">Password copied to the clipboard.</string>
    <!-- Confirmation shown informing a key link it’s copied to the clipboard -->
    <string name="link_and_key_sent">Link and key successfully sent.</string>
    <!-- Confirmation shown informing a key link it’s copied to the clipboard -->
    <string name="link_and_password_sent">Link and password successfully sent.</string>
    <!-- Title of a warning recommending upgrade to Pro -->
    <string name="upgrade_pro">Upgrade to Pro</string>
    <!-- Explanation of a warning recommending upgrade to Pro in relation to link available options -->
    <string name="link_upgrade_pro_explanation">MEGA Pro users have exclusive access to additional link safety features making your account even more secure.</string>
    <!-- Meaning of links decryption key -->
    <string name="decryption_key_explanation">Our end-to-end encryption system requires a unique key automatically generated for this file or folder. A link with this key is created by default, but you can export the decryption key separately for an added layer of security.</string>
    <!-- Reset password label -->
    <string name="reset_password_label">Reset password</string>
    <!-- Warning show to the user when has enable to send the decryption key of a link separately and tries to share the link -->
    <string name="share_key_warning">Share the key for this link?</string>
    <!-- Warning show to the user when has set a password protection of a link and tries to share the link -->
    <string name="share_password_warning">Share the password for this link?</string>
    <!-- Button which action is share the password of a link -->
    <string name="button_share_password">Share password</string>
    <!-- String to share a link with its decryption key separately. Please keep the place holders, are to set the link and the key. Example: Link: https://mega.nz/file/kC42xRSK#Ud2QsvpIVYmCd1a9QUhk42wXv10jCSyPSWnXEwYX2VE Key: asfAFG3345g -->
    <string name="share_link_with_key">Link: %1$s\n\nKey: %2$s</string>
    <!-- String to share a link protected with password with its password.Please keep the place holders, are to set the link and the password. Example: Link: https://mega.nz/file/kC42xRSK#Ud2QsvpIVYmCd1a9QUhk42wXv10jCSyPSWnXEwYX2VE Password: asfAFG3345g -->
    <string name="share_link_with_password">Link: %1$s\n\nPassword: %2$s</string>
    <!-- Warning show to the user when the app needs permissions to share files and the user has denied them. -->
    <string name="files_required_permissions_warning">MEGA needs your permission to access your files for sharing.</string>
    <!-- Context menu item. Allows user to add file/folder to favourites -->
    <string name="file_properties_favourite">Favourite</string>
    <!-- Context menu item. Allows user to delete file/folder from favourites -->
    <string name="file_properties_unfavourite">Remove favourite</string>
    <!-- Context menu item. Allows to mark file/folder with own color label -->
    <string name="file_properties_label">Label</string>
    <!-- Information text to let’s the user know that they can remove a colour from a folder or file that was already marked. -->
    <string name="action_remove_label">Remove label</string>
    <!-- Title text to show label selector. -->
    <string name="title_label">Label</string>
    <!-- A user can mark a folder or file with red colour. -->
    <string name="label_red">Red</string>
    <!-- A user can mark a folder or file with orange colour. -->
    <string name="label_orange">Orange</string>
    <!-- A user can mark a folder or file with yellow colour. -->
    <string name="label_yellow">Yellow</string>
    <!-- A user can mark a folder or file with green colour. -->
    <string name="label_green">Green</string>
    <!-- A user can mark a folder or file with blue colour. -->
    <string name="label_blue">Blue</string>
    <!-- A user can mark a folder or file with purple colour. -->
    <string name="label_purple">Purple</string>
    <!-- A user can mark a folder or file with grey colour. -->
    <string name="label_grey">Grey</string>
    <!-- Text that indicates the song is now playing -->
    <string name="audio_player_now_playing">Now playing</string>
    <!-- Text that indicates the song is now playing, but paused -->
    <string name="audio_player_now_playing_paused">Now playing (paused)</string>
    <!-- Title of the song info screen -->
    <string name="audio_track_info">Track info</string>
    <!-- Action to get more information -->
    <string name="action_more_information">More Information</string>
    <!-- Preferences screen item title for Cookie Policy -->
    <string name="settings_about_cookie_policy">Cookie Policy</string>
    <!-- Preferences screen item title for cookie settings -->
    <string name="settings_about_cookie_settings">Cookie Settings</string>
    <!-- Cookie dialog title -->
    <string name="dialog_cookie_alert_title">Your privacy</string>
    <!-- Cookie dialog message. Please, keep the placeholders to format the string. -->
    <string name="dialog_cookie_alert_message">We use Cookies and similar technologies (’Cookies’) to provide and enhance your experience with our services. Accept our use of Cookies from the beginning of your visit or customise Cookies in Cookie Settings. Read more in our [A]Cookie Policy[/A].</string>
    <!-- Cookie dialog message showed when there are unsaved settings. -->
    <string name="dialog_cookie_alert_unsaved">Cookie Settings unsaved.</string>
    <!-- Snackbar message showed when there settings has been saved successfully. -->
    <string name="dialog_cookie_snackbar_saved">Cookie Settings changes have been saved</string>
    <!-- Preference screen item title -->
    <string name="preference_cookies_accept">Accept Cookies</string>
    <!-- Preference screen item title -->
    <string name="preference_cookies_essential_title">Essential Cookies</string>
    <!-- Preference screen item summary -->
    <string name="preference_cookies_essential_summary">Essential for providing you important functionality and secure access to our services. For this reason, they do not require consent.</string>
    <!-- Preference screen item title -->
    <string name="preference_cookies_performance_title">Performance and Analytics Cookies</string>
    <!-- Preference screen item summary -->
    <string name="preference_cookies_performance_summary">Help us to understand how you use our services and provide us data that we can use to make improvements. Not accepting these Cookies will mean we will have less data available to us to help design improvements.</string>
    <!-- Preference screen item state description -->
    <string name="preference_cookies_always_on">Always On</string>
    <!-- Menu option that allows the user to scan document and upload it directly to MEGA. -->
    <string name="menu_scan_document">Scan document</string>
    <!-- Message displayed when clicking on a contact attached to the chat that is not my contact -->
    <string name="user_is_not_contact">%s is not in your contact list</string>
    <!-- Option of color theme, light mode. -->
    <string name="theme_light">Light</string>
    <!-- Option of color theme, dark mode. -->
    <string name="theme_dark">Dark</string>
    <!-- Option of color theme, follow the system setting. -->
    <string name="theme_system_default">System default</string>
    <!-- Option of color theme, follow the system battery saver settings. -->
    <string name="theme_battery_saver">Set by Battery Saver</string>
    <!-- Prompt text shows when need to user select SD card root from SAF(Storage Access Framework, a system app). -->
    <string name="ask_for_select_sdcard_root">Please select SD card root.</string>
    <!-- Cloud Drive screen subtitle indicating a destination is required to be selected -->
    <string name="cloud_drive_select_destination">Select destination</string>
    <!-- Warning which alerts the user before discard changes -->
    <string name="discard_changes_warning">Discard changes and close the editor?</string>
    <!-- Action discard -->
    <string name="discard_close_action">Discard and close</string>
    <!-- Label indicating saving a file is in progress -->
    <string name="saving_file">Saving file&#8230;</string>
    <!-- Label indicating a file was created successfully -->
    <string name="file_created">File created</string>
    <!-- Warning indicating a file was not created successfully -->
    <string name="file_creation_failed">File creation failed. Please try again.</string>
    <!-- Label indicating a file was saved to some folder. e.g.: File saved to Cloud Drive. "Cloud Drive" is the only destination for the time being, thus any article isn't needed -->
    <string name="file_saved_to">File saved to %1$s</string>
    <!-- Warning indicating a file was not saved to some folder. e.g.: File not saved to Cloud Drive. Try again -->
    <string name="file_saved_to_failed">File not saved to %1$s. Try again.</string>
    <!-- Label indicating a file was updated successfully -->
    <string name="file_updated">File updated</string>
    <!-- Warning indicating a file was not updated successfully -->
    <string name="file_update_failed">File update failed. Please try again.</string>
    <!-- Warning which alerts the user a file cannot be opened -->
    <string name="error_opening_file">File is too large and can’t be opened or previewed.</string>
    <!-- Error shown when the user writes a file name without extension. The placeholder shows the file extension. e. g. File without extension (.jpg)-->
    <string name="file_without_extension">File without extension (.%1$s)</string>
    <!-- Error shown when the user writes a file name without extension -->
    <string name="file_without_extension_warning">To proceed you need to type a file extension</string>
    <!-- Title of the warning dialog indicating the renamed name file extension is not the same -->
    <string name="file_extension_change_title">File extension change</string>
    <!-- Text of the warning dialog indicating the renamed name file extension is not the same. -->
    <string name="file_extension_change_warning">You might not be able to open this file if you change its extension.</string>
    <!-- Warning which alerts the user a file cannot be created because there is already one with the same name-->
    <string name="same_file_name_warning">There is already a file with the same name</string>
    <!-- Warning which alerts the user an item cannot be created because there is already one with the same name -->
    <string name="same_item_name_warning">There is already an item with the same name</string>
    <!-- Label of the option menu. When clicking this button, the app shows the info of the related item, e.g. file, folder, contact, chat, etc. -->
    <string name="general_info">Info</string>
    <!-- settings of the Media section -->
    <string name="settings_media">Media</string>
    <!-- settings title of the Media section -->
    <string name="settings_media_audio_files">Audio files</string>
    <!-- Settings hint that indicates the audio will still be played in background if the app is backgrounded -->
    <string name="settings_background_play_hint">Playing on the background</string>
    <!-- Text of the empty screen when there are no elements in Photos -->
    <string name="photos_empty">[B]No[/B] [A]Photos[/A] [B]Found[/B]</string>
    <!-- Text to show as subtitle of Enable camera uploads screen -->
    <string name="enable_cu_subtitle">Automatically back up your photos and videos to your Cloud Drive.</string>
    <!-- Text of a button on Camera Uploads section to show all the content of the section-->
    <string name="all_view_button">All</string>
    <!-- Text of a button on Camera Uploads section to show the content of the section organized by days-->
    <string name="days_view_button">Days</string>
    <!-- Text of a button on Camera Uploads section to show the content of the section organized by months-->
    <string name="months_view_button">Months</string>
    <!-- Text of a button on Camera Uploads section to show the content of the section organized by years-->
    <string name="years_view_button">Years</string>
    <!-- Text to show as a date on Camera Uploads section. Placeholders: [B][/B] are for formatting text; %1$s is for the month; %2$s is for the year. E.g.: "June 2020". -->
    <string name="cu_month_year_date">[B]%1$s[/B] %2$s</string>
    <!-- Text to show as a date on Camera Uploads section. Placeholders: [B][/B] are for formatting text; %1$s is for the day; %2$s is for the month; %3$s is for the year. E.g.: "30 December 2020". -->
    <string name="cu_day_month_year_date">[B]%1$s %2$s[/B] %3$s</string>
    <!-- Text to show on Camera Uploads section, indicating the upload progress. The placeholder %1$d is for set the number of pending uploads. E.g.: "Upload in progress, 300 files pending". -->
    <plurals name="cu_upload_progress">
        <item quantity="one">Upload in progress, 1 file pending</item>
        <item quantity="other">Upload in progress, %1$d files pending</item>
    </plurals>
    <!-- Text to show as production api server option -->
    <string name="production_api_server">Production</string>
    <!-- Title to show in a dialog to change api server -->
    <string name="title_change_server">Change server</string>
    <!-- Show line numbers action -->
    <string name="action_show_line_numbers">Show line numbers</string>
    <!-- Hide line numbers action -->
    <string name="action_hide_line_numbers">Hide line numbers</string>
    <!-- Indicates pagination progress. E.g.: 3/49 -->
    <string name="pagination_progress">%1$s/%2$s</string>
    <!-- An error shown as transfer error when uploading something to an incoming share and the owner’s account is over its storage quota. -->
    <string name="error_share_owner_storage_quota">Share owner is over storage quota.</string>
    <!-- A message shown when uploading, copying or moving something to an incoming share and the owner’s account is over its storage quota. -->
    <string name="warning_share_owner_storage_quota">The file cannot be sent as the target user is over their storage quota.</string>
    <!-- Message displayed when multiple download starts and 1 file has already been downloaded before and 1 file is being downloaded -->
    <string name="file_already_downloaded_and_file_pending_download">1 file already downloaded. 1 file pending.</string>
    <!-- Message displayed when multiple download starts and 1 file has already been downloaded before and multiple files are being downloaded. Placeholder: number of files -->
    <string name="file_already_downloaded_and_files_pending_download">1 file already downloaded. %d files pending.</string>
    <!-- Message displayed when multiple download starts and multiple files have already been downloaded before and 1 file is being downloaded. Placeholder: number of files -->
    <string name="files_already_downloaded_and_file_pending_download">%d files already downloaded. 1 file pending.</string>
    <!-- Message displayed when multiple download starts and multiple files have already been downloaded before and multiple files are being downloaded. Placeholders: number of files -->
    <string name="files_already_downloaded_and_files_pending_download">%1$d files already downloaded. %2$d files pending.</string>
    <!-- Message displayed when 1 node (file or folder) has been successfully moved to the rubbish bin and 1 node has not been moved successfully -->
    <string name="node_correctly_and_node_incorrectly_moved_to_rubbish">1 item moved to the Rubbish Bin successfully and 1 item was not sent successfully</string>
    <!-- Message displayed when 1 node (file or folder) has been successfully moved to the rubbish bin and multiple nodes have not been moved successfully. Placeholder: number of nodes -->
    <string name="node_correctly_and_nodes_incorrectly_moved_to_rubbish">1 item moved to the Rubbish Bin successfully and %d items were not sent successfully</string>
    <!-- Message displayed when multiple nodes (files and folders) have been successfully moved to the rubbish bin and 1 node has not been moved successfully. Placeholder: number of nodes -->
    <string name="nodes_correctly_and_node_incorrectly_moved_to_rubbish">%d items moved to the Rubbish Bin successfully and 1 item was not sent successfully</string>
    <!-- Message displayed when multiple nodes (files and folders) have been successfully moved to the rubbish bin and multiple nodes have not been moved successfully. Placeholders: number of nodes -->
    <string name="nodes_correctly_and_nodes_incorrectly_moved_to_rubbish">%1$d items moved to the Rubbish Bin successfully and %2$d items were not sent successfully</string>
    <!-- Message displayed when 1 node (file or folder) has been successfully restored from the rubbish bin and 1 node has not been restored successfully -->
    <string name="node_correctly_and_node_incorrectly_restored_from_rubbish">1 item restored successfully and 1 item was not restored successfully</string>
    <!-- Message displayed when 1 node (file or folder) has been successfully restored from the rubbish bin and multiple nodes have not been restored successfully. Placeholder: number of nodes -->
    <string name="node_correctly_and_nodes_incorrectly_restored_from_rubbish">1 item restored successfully and %d items were not restored successfully</string>
    <!-- Message displayed when multiple nodes (files and folders) have been successfully restored from the rubbish bin and 1 node has not been restored successfully. Placeholder: number of nodes -->
    <string name="nodes_correctly_and_node_incorrectly_restored_from_rubbish">%d items restored successfully and 1 item was not restored successfully</string>
    <!-- Message displayed when multiple nodes (files and folders) have been successfully restored from the rubbish bin and multiple nodes have not been restored successfully. Placeholders: number of nodes -->
    <string name="nodes_correctly_and_nodes_incorrectly_restored_from_rubbish">%1$d items restored successfully and %2$d items were not restored successfully</string>
    <!-- Message displayed when nodes (files and folders) are being moved to the rubbish bin and all nodes have been successfully moved. Placeholder: number of nodes -->
    <plurals name="number_correctly_moved_to_rubbish">
        <item quantity="one">1 item moved to the Rubbish Bin successfully</item>
        <item quantity="other">%d items moved to the Rubbish Bin successfully</item>
    </plurals>
    <!-- Message displayed when nodes (files and folders) are being moved to the rubbish bin and all nodes have not been successfully moved. Placeholder: number of nodes -->
    <plurals name="number_incorrectly_moved_to_rubbish">
        <item quantity="one">1 item was not moved to the Rubbish Bin successfully</item>
        <item quantity="other">%d items were not moved to the Rubbish Bin successfully</item>
    </plurals>
    <!-- Message displayed when nodes (files and folders) are being restored from the rubbish bin and all nodes have been successfully restored. Placeholder: number of nodes -->
    <plurals name="number_correctly_restored_from_rubbish">
        <item quantity="one">1 item restored successfully</item>
        <item quantity="other">%d items restored successfully</item>
    </plurals>
    <!-- Message displayed when nodes (files and folders) are being restored from the rubbish bin and all nodes have not been successfully restored. Placeholder: number of nodes -->
    <plurals name="number_incorrectly_restored_from_rubbish">
        <item quantity="one">1 item was not restored successfully</item>
        <item quantity="other">%d items were not restored successfully</item>
    </plurals>
    <!-- Button of the warning dialog indicating the renamed name file extension is not the same to confirm the change. -->
    <string name="action_change_anyway">Change anyway</string>
    <!-- String to show the transfer quota and the used space in My Account section. E.g.: -->
    <string name="used_storage_transfer">%1$s / %2$s</string>
    <!-- String to show the transfer quota and the used space in My Account section -->
    <string name="used_storage_transfer_percentage">%1$s%%</string>
    <!-- Size in petabytes. The placeholder is for the size value, please adjust the position based on linguistics -->
    <string name="label_file_size_peta_byte">%1$s PB</string>
    <!-- Size in exabytes. The placeholder is for the size value, please adjust the position based on linguistics -->
    <string name="label_file_size_exa_byte">%1$s EB</string>
    <!-- Title of Add phone number option in My account section -->
    <string name="add_phone_label">Add your phone number</string>
    <!-- Text of the option Backup Recovery Key in My account section -->
    <string name="backup_recovery_key_subtitle">Do you remember your password?\nMEGA cannot reset your password if you forget it.</string>
    <!-- Action to change name -->
    <string name="change_name_action">Change name</string>
    <!-- Action to add photo -->
    <string name="add_photo_action">Add photo</string>
    <!-- Action to add phone number -->
    <string name="add_phone_number_action">Add phone number</string>
    <!-- Warning indicating the app needs write permissions to do any action -->
    <string name="denied_write_permissions">MEGA needs write permissions to your device storage to continue.</string>
    <!-- Date indicating is tomorrow. E.g: Tomorrow, 3 Jul 2021 -->
    <string name="tomorrow_date">Tomorrow, %1$s</string>
    <!-- Title of the confirmation dialog shown when a subscription has been processed successfully -->
    <string name="title_user_purchased_subscription">Awaiting confirmation</string>
    <!-- Number of social connections, showing the number of contacts the user has. E.g.: 37 connections -->
    <plurals name="my_account_connections">
        <item quantity="one">1 connection</item>
        <item quantity="other">%1$d connections</item>
    </plurals>
    <!-- Section name for the “Recently Added Contacts” section. Preferably one word. -->
    <string name="section_recently_added">Recently Added</string>
    <!-- Text of the empty screen when there are not groups. No dot at the end because is for an empty state. The format placeholders are to showing it in different colors. -->
    <string name="context_empty_groups">[B]No [/B][A]Groups[/A]</string>
    <!-- Section name for the “Contact Requests” section. Preferably one word. -->
    <string name="section_requests">Requests</string>
    <!-- Section name for the “Groups” section. Preferably one word. -->
    <string name="section_groups">Groups</string>
    <!-- Text informing links management is only available for single items. -->
    <string name="warning_get_links">Options such as “Send decryption key separately”, “Set expiry date” or “Set password protection” are only available for single items.</string>
    <!-- Action which allows to copy all the links showed in the list. -->
    <string name="action_copy_all">Copy all</string>
    <!-- Confirmation shown informing links have been sent to the selected chats -->
    <plurals name="links_sent">
        <item quantity="one">Link successfully sent.</item>
        <item quantity="other">Links successfully sent.</item>
    </plurals>
    <!-- Confirmation shown informing links have been copied to the clipboard -->
    <plurals name="links_copied_clipboard">
        <item quantity="one">Link copied to the clipboard.</item>
        <item quantity="other">Links copied to the clipboard.</item>
    </plurals>
    <!-- Plural string used as button label or title of the screen to get only one or several links at the same time. -->
    <plurals name="get_links">
        <item quantity="one">Get Link</item>
        <item quantity="other">Get Links</item>
    </plurals>
    <!-- Ask for confirmation before clear offline files -->
    <string name="clear_offline_confirmation">Clear all offline files?</string>
    <!-- Banner text when the call is in progress and I'm the only participant. -->
    <string name="banner_alone_on_the_call">You are the only one here</string>
    <!-- Item menu option upon right click on meeting. -->
    <string name="context_meeting">Meeting</string>
    <!-- Menu option that allows the user to start/join meeting. -->
    <string name="start_join_meeting">Start or Join meeting</string>
    <!-- Label that create a meeting -->
    <string name="new_meeting">New meeting</string>
    <!-- Label that join a meeting -->
    <string name="join_meeting">Join meeting</string>
    <!-- Button that create a meeting -->
    <string name="btn_start_meeting">Start meeting</string>
    <!-- Button that join a meeting as guest -->
    <string name="btn_join_meeting_as_guest">Join as a guest</string>
    <!-- Hint shown to guide user on meeting name -->
    <string name="type_meeting_name">%s’s meeting</string>
    <!-- General label for reject the call. -->
    <string name="general_reject">Hang up</string>
    <!-- General label for microphone -->
    <string name="general_mic">Mic</string>
    <!-- General label for microphone muted -->
    <string name="general_mic_mute">Your microphone is turned off</string>
    <!-- General label for microphone unmuted -->
    <string name="general_mic_unmute">Your microphone is turned on</string>
    <!-- General label for camera -->
    <string name="general_camera">Camera</string>
    <!-- General label for camera enable -->
    <string name="general_camera_enable">Your camera is turned on.</string>
    <!-- General label for camera disable -->
    <string name="general_camera_disable">Your camera is turned off.</string>
    <!-- Label for hold meeting -->
    <string name="meeting_hold">Hold</string>
    <!-- General label for speaker -->
    <string name="general_speaker">Speaker</string>
    <!-- General label for headphone-->
    <string name="general_headphone">Headphones</string>
    <!-- General label for headphone on-->
    <string name="general_headphone_on">Headphones are active</string>
    <!-- General label for speaker on-->
    <string name="general_speaker_on">Your speaker is turned on</string>
    <!-- General label for speaker off-->
    <string name="general_speaker_off">Your speaker is turned off</string>
    <!-- Label for end meeting-->
    <string name="meeting_end">End</string>
    <!-- Invite contacts as participants of the meeting-->
    <string name="invite_participants">Invite participants</string>
    <!-- The number of participants in the meeting-->
    <string name="participants_number">Participants (%d)</string>
    <!-- Pin the participant to speaker view in the meeting-->
    <string name="pin_to_speaker">Display in main view</string>
    <!-- Make the participant as moderator in the meeting-->
    <string name="make_moderator">Make moderator</string>
    <!-- The title of dialog for end meeting confirmation-->
    <string name="title_end_meeting">Leave meeting now?</string>
    <!-- no moderator when the moderator leave meeting-->
    <string name="no_moderator">No moderator</string>
    <!-- assign moderator message when the moderator leave meeting-->
    <string name="assign_moderator_message">Before leaving, please assign one or more new moderators for the meeting.</string>
    <!-- assign moderator option when the moderator leave meeting-->
    <string name="assign_moderator">Make moderator</string>
    <!-- leave anyway option when the moderator leave meeting-->
    <string name="leave_anyway">Leave anyway</string>
    <!-- The message alert user to pick new moderator on assign moderator page-->
    <string name="pick_new_moderator_message">Please assign one or more new moderators.</string>
    <!-- The title of dialog for changing meeting name-->
    <string name="change_meeting_name">Change the meeting name</string>
    <!-- The number of participants in the meeting on meeting info page-->
    <string name="info_participants_number">Participants: %d</string>
    <!-- The name of moderators in the meeting on meeting info page-->
    <string name="info_moderator_name">Moderator: %s</string>
    <!-- The literal meeting link text-->
    <string name="meeting_link">Meeting link</string>
    <!-- Subtitle of the meeting screen-->
    <string name="duration_meeting">Duration</string>
    <!-- The question in on-boarding screen asking if the user is going to join meeting as guest-->
    <string name="join_meeting_as_guest">Join meeting as guest</string>
    <!-- The title of the paste meeting link dialog for guest-->
    <string name="paste_meeting_link_guest_dialog_title">You are invited to a meeting.</string>
    <!-- Tell the guest to paste the meeting link in the edit box-->
    <string name="paste_meeting_link_guest_instruction">Tap the Meeting link sent to you or paste it here</string>
    <!-- Banner text to indicate poor network quality-->
    <string name="slow_connection_meeting">Poor connection quality</string>
    <!-- the message in the alert dialog for notifying the meeting has ended-->
    <string name="meeting_has_ended">Meeting has ended</string>
    <!-- error message shown when a meeting link is not well formed-->
    <string name="invalid_meeting_link_args">Invalid meeting link</string>
    <!-- Warning show to the user when the app needs permissions to start a meeting.-->
    <string name="meeting_permission_info">Access permissions needed for MEGA</string>
    <!-- Message of a dialog to show user the permissions that needed-->
    <string name="meeting_permission_info_message">MEGA needs access to your microphone and camera for meetings.</string>
    <!-- Button to confirm the action of restarting one transfer-->
    <string name="button_permission_info">Got it</string>
    <!-- Warning show to the user when the app needs permissions to get the best meeting experience and the user has denied them.-->
    <string name="meeting_required_permissions_warning">Go to Settings to allow MEGA to access your camera and microphone.</string>
    <!-- Warning show to the user when the app needs bluetooth connect permissions to get the best meeting experience and the user has denied them.-->
    <string name="meeting_bluetooth_connect_required_permissions_warning">Go to Settings to grant MEGA permission to access your nearby devices using Bluetooth.</string>
    <!-- The button text in the meeting ended alert dialog. Click the button to open the group chat screen of the meeting-->
    <string name="view_meeting_chat">View meeting chat</string>
    <!-- the content of tips when the user uses the meeting first time-->
    <string name="tip_invite_more_participants">Invite more participants to the meeting. Swipe up to invite.</string>
    <!-- the content of tips when the user enters recent chat page first time-->
    <string name="tip_create_meeting">Tap to create a new meeting</string>
    <!-- the content of tips when the user enters start conversation page first time-->
    <string name="tip_setup_meeting">Quickly set up a MEGA meeting with our new encrypted meeting feature</string>
    <!-- the content of snack bar when the user be the new moderator-->
    <string name="be_new_moderator">You are the new moderator.</string>
    <!-- the content of snack bar when copied meeting link-->
    <string name="copied_meeting_link">Copied meeting link.</string>
    <!-- Title of the layout to join a meeting from the chat screen. -->
    <string name="join_meeting_layout_in_group_call">Tap to join current meeting.</string>
    <!-- Title of fifth tour screen -->
    <string name="title_tour_five">MEGA Meeting</string>
    <!-- Content of fourth tour screen -->
    <string name="content_tour_five">End-to-end encrypted video meeting</string>
    <!-- Error shown when it tries to open an invalid meeting link and the text view is empty -->
    <string name="invalid_meeting_link_empty">Please enter a valid meeting link</string>
    <!-- Guest leave call-->
    <string name="more_than_meeting">More than just meetings</string>
    <!-- the title of join without account on left meeting page-->
    <string name="left_meeting_join_title">Your privacy matters</string>
    <!-- the content of join without account on left meeting page-->
    <string name="left_meeting_join_content">Join the largest secure cloud storage and collaboration platform in the world.</string>
    <!-- the bonus title of join without account on left meeting page-->
    <string name="left_meeting_bonus_title">Get 20 GB for free</string>
    <!-- the bonus content of join without account on left meeting page-->
    <string name="left_meeting_bonus_content">Sign up now and enjoy advanced collaboration features for free.</string>
    <!-- Content of ongoing call for MaterialAlertDialog-->
    <string name="ongoing_call_content">Another call in progress. Please end your current call before making another.</string>
    <!-- The hint text when changing meeting name-->
    <string name="new_meeting_name">New meeting name</string>
    <!-- The content of dialog when failed for creating meeting-->
    <string name="meeting_is_failed_content">Failed to create meeting.</string>
    <!-- Word next to own user’s name on participant list -->
    <string name="meeting_me_text_bracket">%1s [A](me)[/A]</string>
    <!-- Menu item to change from thumbnail view to main view in meeting-->
    <string name="main_view">Main view</string>
    <!-- Warning in Offline section alerting all the Offline files will be deleted after logout. -->
    <string name="offline_warning">Logging out deletes your offline content.</string>
    <!-- Settings category which contains all preferences related to user interface. -->
    <string name="user_interface_setting">User interface</string>
    <!-- Setting which allows to choose the start screen. -->
    <string name="start_screen_setting">Start screen</string>
    <!-- Setting which allows to hide or show the recent activity. -->
    <string name="hide_recent_setting">Hide recent activity</string>
    <!-- Context of a setting which allows to hide or show the recent activity. -->
    <string name="hide_recent_setting_context">Hide recent activity in Home section.</string>
    <!-- Title of a dialog informing the start screen can be modified. -->
    <string name="choose_start_screen_title">Choose your start screen</string>
    <!-- Test of a dialog informing the start screen can be modified. -->
    <string name="choose_start_screen_text">Change settings to choose which screen opens when you next launch the MEGA app.</string>
    <!-- Action button which allows to change a setting. -->
    <string name="change_setting_action">Change setting</string>
    <!-- Subtitle of the settings page where the start screen can be chosen. -->
    <string name="configure_start_screen">Configure default start screen</string>
    <!-- Homepage section. -->
    <string name="home_section">Home</string>
    <!-- Action button which allows to show the recent activity. -->
    <string name="show_activity_action">Show activity</string>
    <!-- Text informing the recent activity is hidden. -->
    <string name="recents_activity_hidden">[B]Recents[/B] activity hidden</string>
    <!-- Alert informing the user can choose the video quality for Camera Uploads Videos -->
    <string name="video_quality_info">You can save space by decreasing the video quality in Camera Uploads settings.</string>
    <!-- Label indicating video original quality -->
    <string name="original_quality">Original quality</string>
    <!-- Settings label which allows to enable or disable fingerprint unlock. -->
    <string name="setting_fingerprint">Fingerprint ID</string>
    <!-- Title of the dialog which allows to enable the fingerprint unlock. -->
    <string name="title_enable_fingerprint">Confirm your fingerprint to unlock</string>
    <!-- Title of the dialog which allows to unlock the app with the fingerprint. -->
    <string name="title_unlock_fingerprint">Unlock using your fingerprint</string>
    <!-- Button of the dialog which allows to unlock the app with the fingerprint. Gives the option to unlock with the passcode instead -->
    <string name="action_use_passcode">Use passcode</string>
    <!-- Message informing the fingerprint was enabled successfully -->
    <string name="confirmation_fingerprint_enabled">Your fingerprint is confirmed</string>
    <!-- Warning indicating an image (GIF) cannot be inserted in an input text. Same string than the one shown by the system when it detects this behaviour on its own. -->
    <string name="image_insertion_not_allowed">MEGA does not support image insertion here</string>
    <!-- The label under the button of viewing all images screen -->
    <string name="section_images">Images</string>
    <!-- Title of the dialog warning the user about disable file versioning. -->
    <string name="disable_versioning_label">Disable file versioning</string>
    <!-- Warning of the dialog informing the user about disable file versioning. -->
    <string name="disable_versioning_warning">Our file versioning feature ensures that we keep older copies of your files around if you replace them with newer versions. If you disable File Versioning you will no longer have this protection; the old copy will be lost when you replace it.</string>
    <!-- Warning informing the user the folder location is trying to open no longer exists. -->
    <string name="location_not_exist">This location no longer exists.</string>
    <!-- Warning shown informing the contact has been previously invited. The placeholder is to show the name of the contact. -->
    <string name="contact_already_invited">You have already invited %1$s</string>
    <!-- Warning shown informing the contact request has been sent and can be managed in sent requests section. -->
    <string name="contact_invited">Invite sent successfully. See sent requests.</string>
    <!-- Message when file available offline. -->
    <string name="file_available_offline">File available Offline</string>
    <!-- Message when file removed from offline. -->
    <string name="file_removed_offline">File removed from Offline</string>
    <!-- Menu option to open a link. Also title of the dialog to open a link. -->
    <string name="action_open_link">Open link</string>
    <!-- error message shown when a chat link is not well formed. -->
    <string name="invalid_chat_link_args">Invalid chat link</string>
    <!-- Menu option to open a chat link. -->
    <string name="action_open_chat_link">Open chat link</string>
    <!-- Hint shown in the open chat link alert dialog. -->
    <string name="hint_enter_chat_link">Enter chat link</string>
    <!-- Hint shown in the open link alert dialog. -->
    <string name="hint_paste_link">Paste link</string>
    <!-- Error shown when it tries to open an invalid file or folder link .-->
    <string name="invalid_file_folder_link">Invalid file or folder link</string>
    <!-- Error shown when it tries to open an invalid file or folder link and the text view is empty. -->
    <string name="invalid_file_folder_link_empty">Please enter a valid file or folder link</string>
    <!-- Error shown when it tries to open an invalid chat link and the text view is empty. -->
    <string name="invalid_chat_link_empty">Please enter a valid chat link</string>
    <!-- Error shown when it tries to open a chat link from the Cloud Drive section. -->
    <string name="valid_chat_link">You have pasted a chat link.</string>
    <!-- Error shown when it tries to open a contact link from the Cloud Drive section. -->
    <string name="valid_contact_link">You have pasted a contact link.</string>
    <!-- Action button to open a contact link.-->
    <string name="action_open_contact_link">Open contact link</string>
    <!-- title for the settings to enable high resolution images when on mobile data -->
    <string name="settings_mobile_data_resoluton_title">Use mobile data to preview high resolution images</string>
    <!-- summary for the settings to enable high resolution images when on mobile data -->
    <string name="settings_mobile_data_resoluton_summary">Allow the use of mobile data to load high resolution images when previewing. If disabled, the original image will only be loaded when you zoom in.</string>
    <!-- If users want to move the root backup folder, all backups underneath it are disabled. Warning dialog will show to confirm -->
    <string name="backup_move_root_folder">You are changing a default backup folder location. This may affect your ability to find your backup folder in the future. Please remember where it is located so that you can find it in the future.</string>
    <!-- If users want to move the sub backup folder, all backups underneath it are disabled. Warning dialog will show to confirm -->
    <string name="backup_move_sub_folder">Moving this folder changes the destination of one or more configured backups and may have unintended consequences. The backups will be turned off for your safety. Backups can be re-enabled with the MEGA Desktop App. Do you want to proceed?</string>
    <!-- If users want to delete the root backup folder, all backups underneath it are disabled. Warning dialog will show to confirm -->
    <string name="backup_remove_root_folder">You are deleting your backups folder. This will remove all the backups you have set. Are you sure you want to do this?</string>
    <!-- If users want to delete the sub backup folder, all backups underneath it are disabled. Warning dialog will show to confirm -->
    <string name="backup_remove_sub_folder">Are you sure you want to delete your backup folder and disable the associated backup?</string>
    <!-- The title of warning dialog for single folder moving -->
    <string name="backup_move_folder_title">Move “%1s”</string>
    <!-- The title of warning dialog for single folder deleting -->
    <string name="backup_remove_folder_title">Move “%1s” to Rubbish Bin</string>
    <!-- The title of warning dialog for multi-folder moving -->
    <string name="backup_move_multiple_folder_title">Move backup folders</string>
    <!-- The title of warning dialog for single folder deleting -->
    <string name="backup_remove_multiple_folder_title">Move backup folders to Rubbish Bin</string>
    <!-- The confirm information of warning dialog for deleting -->
    <string name="backup_disable_confirm">Disable backup</string>
    <!-- The confirm information of warning dialog for moving "My backup" -->
    <string name="backup_move_confirm">Move backup</string>
    <!-- The confirm information of warning dialog for deleting -->
    <string name="backup_action_confirm">Please type “%1s” to confirm this action</string>
    <!-- when checking the input -->
    <string name="error_backup_confirm_dont_match">Text entered does not match</string>
    <!-- The title of confirm dialog for adding item to "My backup" -->
    <string name="backup_add_confirm_title">Add item to “%1s”</string>
    <!-- The title of warning dialog for adding item to "My backup" -->
    <string name="backup_add_item_title">Set up backup</string>
    <!-- If users want to add items to the "My backup" folder, Warning dialog will show to confirm -->
    <string name="backup_add_item_to_root_text">To ensure these items added to your backup folder are automatically synchronised to the MEGA Cloud, please set them up in the MEGA Desktop App.</string>
    <!-- If users want to share items in the "My backup" folder, Warning dialog will show to confirm -->
    <string name="backup_share_permission_title">Read-only</string>
    <!-- If users want to share items in the "My backup" folder, Warning dialog will show to confirm -->
    <string name="backup_share_permission_text">This folder can only be shared as read-only; as this is a backup folder, any changes to its content could disable the backup.</string>
    <!-- If users want to add items to the "My backup" device folder, Warning dialog will show to confirm -->
    <string name="backup_add_item_text">Items in this folder are part of a configured backup and are synchronised to a local folder. Taking this action will break the synchronisation and disable the backup. The backup can be re-enabled with the MEGA Desktop App. Are you sure you want to proceed?</string>
    <!-- Share multi backup folders, show below warning message -->
    <string name="backup_multi_share_permission_text">These folders can only be shared as read-only; as they are backup folders, any changes to their content could disable the backups.</string>
    <!-- Share multi folders mix with backup and non-backup folders, show below warning message -->
    <string name="backup_share_with_root_permission_text">Some folders shared are backup folders and read-only. Do you wish to continue?</string>
    <!-- Indicates the content of the backup folder -->
    <plurals name="num_devices">
        <item quantity="one">%d device</item>
        <item quantity="other">%d devices</item>
    </plurals>
    <!-- Title of the button when you want to answer a one to one call -->
    <string name="title_join_one_to_one_call">Answer call</string>
    <!-- Title of the menu when the select tracks on playlist page-->
    <string name="title_select_tracks">Select tracks</string>
    <!-- Action button to upload files. -->
    <string name="upload_files">Upload files</string>
    <!-- Action button to upload a folder. -->
    <string name="upload_folder">Upload folder</string>
    <!-- Text of the dialog warning the user about cancel uploads. -->
    <string name="cancel_uploads">Cancel upload?</string>
    <!-- Title of the Payments screen -->
    <string name="payment">Payment</string>
    <!-- Label indicating payment methods -->
    <string name="payment_methods">Payment methods</string>
    <!-- Button to proceed with a payment -->
    <string name="proceed">Proceed</string>
    <!-- Message informing the upgrade was processed correctly. Placeholder: type of subscription e.g: Pro Lite monthly -->
    <string name="successful_upgrade">Thank you for your %1$s subscription!</string>
    <!-- Pro Lite monthly subscription -->
    <string name="pro_lite_monthly">Pro Lite monthly</string>
    <!-- Pro Lite yearly subscription -->
    <string name="pro_lite_yearly">Pro Lite yearly</string>
    <!-- Pro I monthly subscription -->
    <string name="pro_i_monthly">Pro I monthly</string>
    <!-- Pro I yearly subscription -->
    <string name="pro_i_yearly">Pro I yearly</string>
    <!-- Pro II monthly subscription -->
    <string name="pro_ii_monthly">Pro II monthly</string>
    <!-- Pro II yearly subscription -->
    <string name="pro_ii_yearly">Pro II yearly</string>
    <!-- Pro III monthly subscription -->
    <string name="pro_iii_monthly">Pro III monthly</string>
    <!-- Pro III yearly subscription -->
    <string name="pro_iii_yearly">Pro III yearly</string>
    <!-- Action button which will cancel uploads. -->
    <string name="action_cancel_upload">Cancel upload</string>
    <!-- Action button which will dismiss the dialog and will not cancel the action. -->
    <string name="action_do_not_cancel">Don’t cancel</string>
<<<<<<< HEAD
=======
    <!-- Title message of existing subscription dialog -->
    <string name="title_existing_subscription">Buy new subscription?</string>
    <!-- Text of buy new subscription button -->
    <string name="button_buy_new_subscription">Buy new subscription</string>
    <!-- Dialog message when the existing subscription is from Android platform (Google and Huawei)  -->
    <string name="message_subscription_from_android_platform">You already have a subscription. If you buy another one you will be charged twice. To avoid this, cancel your current subscription through %1$s. Visit our Help Centre for more information.</string>
    <!-- Dialog message when the existing subscription is from iTunes  -->
    <string name="message_subscription_from_itunes">You already have a subscription. If you buy another one you will be charged twice. To avoid this, cancel your current subscription from your iTunes account. Visit our Help Centre for more information.</string>
    <!-- Dialog message when the existing subscription is from other platform (Stripe and ECP)  -->
    <string name="message_subscription_from_other_platform">You already have a subscription. If you buy another one, you will be charged twice. To avoid this, cancel your current subscription by going to MEGA in a desktop or mobile web browser. Visit our Help Centre for more information.</string>
>>>>>>> 3f8c0ece
    <!-- Remove moderator permission and assign standard permission to a meeting participant-->
    <string name="remove_moderator">Remove moderator</string>
    <!-- Title of DCIM folder warning dialog -->
    <string name="title_dcim_folder_dialog">DCIM folder</string>
    <!-- Content of DCIM folder warning dialog -->
    <string name="content_dcim_folder_dialog">MEGA uploads your images from the gallery. To change the upload location please go to Camera Upload settings.</string>
<<<<<<< HEAD
=======
    <!-- Error shown when download a file that has violated ToS/AUP. -->
    <string name="tos_aup_violation">ToS/AUP violation</string>
>>>>>>> 3f8c0ece
</resources><|MERGE_RESOLUTION|>--- conflicted
+++ resolved
@@ -4046,8 +4046,6 @@
     <string name="button_permission_info">Got it</string>
     <!-- Warning show to the user when the app needs permissions to get the best meeting experience and the user has denied them.-->
     <string name="meeting_required_permissions_warning">Go to Settings to allow MEGA to access your camera and microphone.</string>
-    <!-- Warning show to the user when the app needs bluetooth connect permissions to get the best meeting experience and the user has denied them.-->
-    <string name="meeting_bluetooth_connect_required_permissions_warning">Go to Settings to grant MEGA permission to access your nearby devices using Bluetooth.</string>
     <!-- The button text in the meeting ended alert dialog. Click the button to open the group chat screen of the meeting-->
     <string name="view_meeting_chat">View meeting chat</string>
     <!-- the content of tips when the user uses the meeting first time-->
@@ -4253,8 +4251,14 @@
     <string name="action_cancel_upload">Cancel upload</string>
     <!-- Action button which will dismiss the dialog and will not cancel the action. -->
     <string name="action_do_not_cancel">Don’t cancel</string>
-<<<<<<< HEAD
-=======
+    <!-- Remove moderator permission and assign standard permission to a meeting participant-->
+    <string name="remove_moderator">Remove moderator</string>
+    <!-- Title of DCIM folder warning dialog -->
+    <string name="title_dcim_folder_dialog">DCIM folder</string>
+    <!-- Content of DCIM folder warning dialog -->
+    <string name="content_dcim_folder_dialog">MEGA uploads your images from the gallery. To change the upload location please go to Camera Upload settings.</string>
+    <!-- Error shown when download a file that has violated ToS/AUP. -->
+    <string name="tos_aup_violation">ToS/AUP violation</string>
     <!-- Title message of existing subscription dialog -->
     <string name="title_existing_subscription">Buy new subscription?</string>
     <!-- Text of buy new subscription button -->
@@ -4265,16 +4269,6 @@
     <string name="message_subscription_from_itunes">You already have a subscription. If you buy another one you will be charged twice. To avoid this, cancel your current subscription from your iTunes account. Visit our Help Centre for more information.</string>
     <!-- Dialog message when the existing subscription is from other platform (Stripe and ECP)  -->
     <string name="message_subscription_from_other_platform">You already have a subscription. If you buy another one, you will be charged twice. To avoid this, cancel your current subscription by going to MEGA in a desktop or mobile web browser. Visit our Help Centre for more information.</string>
->>>>>>> 3f8c0ece
-    <!-- Remove moderator permission and assign standard permission to a meeting participant-->
-    <string name="remove_moderator">Remove moderator</string>
-    <!-- Title of DCIM folder warning dialog -->
-    <string name="title_dcim_folder_dialog">DCIM folder</string>
-    <!-- Content of DCIM folder warning dialog -->
-    <string name="content_dcim_folder_dialog">MEGA uploads your images from the gallery. To change the upload location please go to Camera Upload settings.</string>
-<<<<<<< HEAD
-=======
-    <!-- Error shown when download a file that has violated ToS/AUP. -->
-    <string name="tos_aup_violation">ToS/AUP violation</string>
->>>>>>> 3f8c0ece
+    <!-- Warning show to the user when the app needs bluetooth connect permissions to get the best meeting experience and the user has denied them.-->
+    <string name="meeting_bluetooth_connect_required_permissions_warning">Go to Settings to grant MEGA permission to access your nearby devices using Bluetooth.</string>
 </resources>