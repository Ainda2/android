--- conflicted
+++ resolved
@@ -4003,9 +4003,6 @@
     <string name="dialog_account_suspended_ToS_copyright_message">Account suspended due to copyright violations. We sent you an email with more information about this.</string>
     <!-- Message error shown when trying to log in on an account that has been terminated due to breaches of all reasons of breaching Terms of Service, except copyright. -->
     <string name="dialog_account_suspended_ToS_non_copyright_message">Account terminated due to a breach of MEGA’s Terms of Service, such as abuse of others’ rights, sharing and importing illegal data, or system abuse.</string>
-<<<<<<< HEAD
     <!-- Title of the option to allow non-hosts add participants to the chat in Group info, Group call screen and Meeting screen -->
     <string name="chat_group_chat_info_allow_non_host_participants_option">Allow non-hosts to add participants</string>
-=======
->>>>>>> d4b66c6e
 </resources>