<?xml version="1.0" encoding="utf-8"?>
<resources>
    <string name="full_description_text" context="Full description text of the app in the Google Play page of the app">MEGA provides user-controlled encrypted cloud storage and chat through standard web browsers, together with dedicated apps for mobile devices. Unlike other cloud storage providers, your data is encrypted and decrypted by your client devices only and never by us.\n\nUpload your files from your smartphone or tablet then search, store, download, stream, view, share, rename or delete your files any time, from any device, anywhere. Share folders with your contacts and see their updates in real time. The encryption process means we cannot access or reset your password so you MUST remember it (unless you have your Recovery Key backed up) or you will lose access to your stored files.\n\nEnd-to-end user-encrypted MEGA video chat allows for total privacy, and has been available through the browser since 2016. It has been extended to our mobile app, with chat history accessible across multiple devices. Users can also easily add files to a chat from their MEGA Cloud Drive.\n\nMEGA offers a generous 50 GB free storage for all registered users with bonus achievements, and offers paid plans with much higher limits:\n\n\nPRO LITE subscription: 4.99 € per month or 49.99 € per year gives you 200 GB of storage space and 1 TB of transfer quota per month.\nPRO I subscription: 9.99 € per month or 99.99 € per year gives you 1 TB of storage space and 2 TB of transfer quota per month.\nPRO II subscription: 19.99 € per month or 199.99 € per year gives you 4 TB of storage space and 8 TB of transfer quota per month.\nPRO III subscription: 29.99 € per month or 299.99 € per year gives you 8 TB of storage space and 16 TB of transfer quota per month.\n\nSubscriptions are renewed automatically for successive subscription periods of the same duration and at the same price as the initial period chosen. To manage your subscriptions, simply click on the Play Store icon on your mobile device, sign in with your Google ID (if you haven’t already done so) and then click on the MEGA app. You’ll be able to manage your subscription there.\n\nApp Permissions:\nWRITE_EXTERNAL_STORAGE -> Download your files from MEGA to your device and upload files from your device to MEGA\nCAMERA -> Take a picture and upload your photos to MEGA\nREAD_CONTACTS -> Easily add contacts from your device as MEGA contacts\nRECORD_AUDIO &amp; CAPTURE_VIDEO_OUTPUT (mic and camera) -> MEGA provides for end-to-end encrypted audio/video calls\n\n\nTo enhance users’ confidence in the MEGA system, all of the client-side code is published, so interested security researchers can evaluate the encryption process. The code of our mobile app is located on: https://github.com/meganz/android\n\nFor more info, please check our website:\nSee https://mega.nz/terms\n\n\nDesktop - https://mega.nz/</string>

    <!--
    <string name="short_description_text" context="Short description text of the app in the Google Play page of the app">MEGA is Cloud Storage with Powerful Always-On Privacy. 50GB for free</string>
    -->

    <string name="general_x_of_x" context="Showing progress of elements. Example: 2 of 10.">of</string>
    <string name="general_yes" context="Answer for confirmation dialog.">Yes</string>
    <string name="general_no" context="Answer for confirmation dialog.">No</string>
    <string name="general_cancel" context="Answer for confirmation dialog.">Cancel</string>
    <string name="general_move_to" context="When moving a file to a location in MEGA. This is the text of the button after selection the destination">Move to</string>
    <string name="general_copy_to" context="When copying a file to a location in MEGA. This is the text of the button after selection the destination">Copy to</string>
    <!--
    <string name="general_import_to" context="When importing a file to a location in MEGA. This is the text of the button after selection the destination">Import to</string>
    -->
    <string name="general_select" context="Selecting a specific location in MEGA. This is the text of the button">Select</string>
    <string name="general_select_to_upload" context="Selecting a specific location in MEGA. This is the text of the button">Select files</string>
    <string name="general_select_to_download" context="Selecting a specific location in MEGA. This is the text of the button">Select folder</string>
    <string name="general_create" context="This is the final button when creating a folder in the dialog where the user inserts the folder name">Create</string>
    <!-- This string is commented in FileStorageActivityLollipop.java
    <string name="general_upload" context="Button text when uploading a file to a previously selected location in MEGA">Upload File</string>
    -->
    <string name="general_download" context="Item menu option upon right click on one or multiple files.">Download</string>
    <string name="general_add" context="button">Add</string>
    <string name="general_move" context="button">Move</string>
    <string name="general_remove" context="button">Remove</string>
    <string name="general_share" context="button">Share</string>
    <!--
    <string name="general_confirm" context="button">Confirm</string>
    -->
    <string name="general_leave" context="button">Leave</string>
    <string name="general_decryp" context="button">Decrypt</string>

    <string name="general_export" context="button">Export</string>

    <string name="general_retry" context="Button to try retry some action">Retry</string>
    <string name="general_open_browser" context="Button to open the default web browser">Open browser</string>
    <!--
    <string name="general_empty" context="Button to delete the contents of the trashbin. Can also be translated as &quot;clear&quot;">Empty</string>
    -->
    <string name="general_loading" context="state previous to import a file">Loading</string>
    <string name="general_importing" context="state while importing the file">Importing</string>
    <string name="general_forwarding" context="state while importing the file">Forwarding</string>
    <string name="general_import" context="Import button. When the user clicks this button the file will be imported to his account.">Import</string>
    <string name="general_storage" context="Text listed before the amount of storage a user gets with a certain package. For example: &quot;1TB Storage&quot;.">Storage</string>
    <string name="general_bandwidth" context="Text listed before the amount of bandwidth a user gets with a certain package. For example: &quot;8TB Bandwidth&quot;. Can also be translated as data transfer.">Transfer Quota</string>
    <string name="general_subscribe" context="Text placed inside the button the user clicks when upgrading to PRO. Meaning: subscribe to this plan">Subscribe</string>
    <!--
    <string name="general_continue" context="Text placed inside the button the user clicks when clicking into the FREE account. Meaning: Continue to the main screen">Continue</string>
    -->
    <string name="general_error_word" context="It will be followed by the error message">Error</string>
    <string name="general_not_yet_implemented" context="when clicking into a menu whose functionality is not yet implemented">Not yet implemented</string>
    <string name="error_no_selection" context="when any file or folder is selected">No file or folder selected</string>
    <string name="general_already_downloaded" context="when trying to download a file that is already downloaded in the device">Already downloaded</string>
    <string name="general_already_uploaded" context="when trying to upload a file that is already uploaded in the folder">already uploaded</string>
    <string name="general_file_info" context="Label of the option menu. When clicking this button, the app shows the info of the file">File info</string>
    <string name="general_folder_info" context="Label of the option menu. When clicking this button, the app shows the info of the folder">Folder info</string>
    <!--
    <string name="general_menu" context="Title when the left menu is opened">Menu</string>
    -->
    <string name="general_show_info" context="Label of a button/notification to show info about something">Show info</string>

    <string name="error_general_nodes" context="Error getting the root node">Error. Please, try again.</string>

    <string name="secondary_media_service_error_local_folder" context="Local folder error in Sync Service. There are two syncs for images and videos. This error appears when the secondary media local folder doesn't exist">The secondary media folder does not exist, please choose a new folder</string>
    <string name="no_external_SD_card_detected" context="when no external card exists">No external storage detected</string>
    <string name="no_permissions_upload" context="On clicking menu item upload in a incoming shared folder read only">This folder is read only. You do not have permission to upload</string>

    <string name="remove_key_confirmation" context="confirmation message before removing the previously downloaded MasterKey file">You are removing the previously exported Recovery Key file</string>
    <!--
    <string name="export_key_confirmation" context="confirmation message before downloading to the device the MasterKey file">Security warning! This is a high risk operation. Do you want to continue?</string>
    -->

    <!--
    <string name="more_options_overflow" context="title of the menu for more options for each file (rename, share, copy, move, etc)">More options</string>
    -->
    <string name="confirmation_add_contact" context="confirmation message before sending an invitation to a contact">Do you want to send an invitation to %s?</string>
    <!--
    <string name="confirmation_remove_multiple_contacts" context="confirmation message before removing mutiple contacts">Remove these %d contacts?</string>

    <string name="confirmation_move_to_rubbish" context="confirmation message before removing a file">Move to rubbish bin?</string>
    <string name="confirmation_move_to_rubbish_plural" context="confirmation message before removing a file">Move to rubbish bin?</string>

    <string name="confirmation_delete_from_mega" context="confirmation message before removing a file">Delete from MEGA?</string>
    <string name="confirmation_leave_share_folder" context="confirmation message before leaving an incoming shared folder">If you leave the folder, you will not be able to see it again</string>

    <string name="confirmation_alert" context="confirmation message before removing a file">Please confirm</string>
    -->

    <string name="action_logout" context="Button where the user can sign off or logout">Logout</string>
    <string name="action_add" context="Menu item">Upload</string>
    <string name="action_create_folder" context="Menu item">Create new folder</string>
    <string name="action_open_link" context="Menu item">Open link</string>
    <!--
    <string name="action_upload" context="Button text when choosing the destination location in MEGA">Upload to</string>
    -->

    <string name="action_settings" context="Menu item">Settings</string>
    <string name="action_search" context="Search button">Search</string>
    <string name="action_play" context="Search button">Play</string>
    <string name="action_pause" context="Search button">Pause</string>
    <string name="action_refresh" context="Menu item">Refresh</string>
    <string name="action_sort_by" context="Menu item">Sort by</string>
    <string name="action_help" context="Menu item">Help</string>
    <string name="action_upgrade_account" context="Change from a free account to paying MEGA">Upgrade account</string>
    <string name="upgrading_account_message" context="Message while proceeding to upgrade the account">Upgrading account</string>
    <string name="action_select_all" context="Menu item to select all the elements of a list">Select all</string>
    <string name="action_unselect_all" context="Menu item to unselect all the elements of a list">Clear selection</string>
    <string name="action_grid" context="Menu item to change from list view to grid view">Thumbnail view</string>
    <string name="action_list" context="Menu item to change from grid view to list view">List view</string>
    <string name="action_export_master_key" context="Menu item to let the user export the MasterKey">Backup Recovery Key</string>
    <string name="action_remove_master_key" context="Menu item to let the user remove the MasterKey (previously downloaded)">Remove Recovery Key</string>
    <string name="action_cancel_subscriptions" context="Menu item to let the user cancel subscriptions">Cancel subscription</string>
    <string name="toast_master_key_removed" context="success message when the MasterKey file has been removed">The Recovery Key file has been removed</string>
    <string name="cancel_subscription_ok" context="success message when the subscription has been canceled correctly">The subscription has been cancelled</string>
    <string name="cancel_subscription_error" context="error message when the subscription has not been canceled successfully">We were unable to cancel your subscription. Please contact support&#64;mega.nz for assistance</string>
    <string name="action_kill_all_sessions" context="Menu item to kill all opened sessions">Close other sessions</string>
    <string name="success_kill_all_sessions" context="Message after kill all opened sessions">The remaining sessions have been closed</string>
    <string name="error_kill_all_sessions" context="Message after kill all opened sessions">Error when closing the opened sessions</string>

    <plurals name="general_num_files" context="this is used for example when downloading 1 file or 2 files">
        <item context="Singular of file. 1 file" quantity="one">file</item>
        <item context="Plural of file. 2 files" quantity="other">files</item>
    </plurals>

    <plurals name="general_num_contacts">
        <item context="referring to a contact in the contact list of the user" quantity="one">contact</item>
        <item context="Title of the contact list" quantity="other">contacts</item>
    </plurals>

    <plurals name="general_num_folders">
        <item context="Singular of folder/directory. 1 folder" quantity="one">folder</item>
        <item context="Plural of folder/directory. 2 folders" quantity="other">folders</item>
    </plurals>

    <plurals name="general_num_shared_folders">
        <item context="Title of the incoming shared folders of a user in singular" quantity="one">shared folder</item>
        <item context="Title of the incoming shared folders of a user in plural." quantity="other">shared folders</item>
    </plurals>

    <!--
    <plurals name="general_num_downloads" context="in the notification. When downloading the notification is like 3 downloads.">
        <item context="Item menu option upon clicking on one or multiple files. Singular" quantity="one">download</item>
        <item context="Item menu option upon clicking on one or multiple files. Plural" quantity="other">downloads</item>
    </plurals>
    -->

    <!--
    <plurals name="general_num_uploads">
        <item context="Transfer type description in the active file transfer panel, can either be upload or download. Singular" quantity="one">upload</item>
        <item context="Transfer type description in the active file transfer panel, can either be upload or download. Plural" quantity="other">uploads</item>
    </plurals>
    -->

    <plurals name="general_num_users" context="used for example when a folder is shared with 1 user or 2 users">
        <item context="used for example when a folder is shared with 1 user" quantity="one">contact</item>
        <item context="used for example when a folder is shared with 2 or more users" quantity="other">contacts</item>
    </plurals>

    <!--
    <string name="confirmation_required" context="Alert title before download">Confirmation required</string>
    -->
    <string name="alert_larger_file" context="Alert text before download. Please do not modify the %s placeholder as it will be replaced by the size to be donwloaded">%s will be downloaded.</string>
    <string name="alert_no_app" context="Alert text before download">There is no app to open the file %s. Do you want to continue with the download?</string>
    <string name="checkbox_not_show_again" context="Alert checkbox before download">Do not show again</string>

    <string name="confirm_cancel_login" context="Press back while login to cancel current login process.">Are you sure that you want to cancel the current login process?</string>

    <string name="login_text" context="Login button">Login</string>
    <string name="email_text" context="email label">Email</string>
    <string name="password_text" context="password label">Password</string>
    <string name="confirm_password_text" context="label shown in the confirmation of the password when creating an account">Confirm password</string>
    <string name="abc" context="in the password edittext the user can see the password or asterisks. ABC shows the letters of the password">ABC</string>
    <!--
    <string name="dots" context="in the password edittext the user can see the password or asterisks. ··· shows asterisks instead of letters">···</string>
    -->
    <string name="new_to_mega" context="This question applies to users that do not have an account on MEGA yet">New to MEGA?</string>
    <string name="create_account" context="label and text button when creating the account">Create account</string>
    <string name="error_enter_email" context="when the user tries to log in MEGA without typing the email">Please enter your email address</string>
    <string name="error_invalid_email" context="error when logging in to MEGA with an invalid email">Invalid email address</string>
    <string name="error_enter_password" context="when the user tries to log in MEGA without typing the password">Please enter your password</string>
    <string name="error_server_connection_problem" context="when the user tries to log in to MEGA without a network connection">No network connection</string>
    <string name="error_server_expired_session" context="when the user tries to log in to MEGA without a valid session">You have been logged out on this device from another location</string>
    <string name="login_generating_key" context="the first step when logging in is calculate the private and public encryption keys">Calculating encryption keys</string>
    <string name="login_connecting_to_server" context="Message displayed while the app is connecting to a MEGA server">Connecting to the server</string>
    <string name="download_updating_filelist" context="Status text when updating the file manager">Updating file list</string>
    <string name="login_confirm_account" context="title of the screen after creating an account when the user has to confirm the password to confirm the account">Confirm account</string>
    <string name="login_querying_signup_link" context="when the user clicks on the link sent by MEGA after creating the account, this message is shown">Checking validation link</string>
    <string name="login_confirming_account" context="Attempting to activate a MEGA account for a user.">Activating account</string>
    <string name="login_preparing_filelist" context="After login, updating the file list, the file list should be processed before showing it to the user">Preparing file list</string>
    <string name="login_before_share" context="when the user tries to share something to MEGA without being logged">Please log in to share with MEGA</string>
    <string name="reg_link_expired" context="This toast message is shown on the login page when an email confirm link is no longer valid.">Your confirmation link is no longer valid. Your account may already be activated or you may have cancelled your registration.</string>
    <!--
    <string name="session_problem" context="if a link to a folder cannot be fetched">Problem of retrieving files from the folder</string>
    -->

    <string name="tour_space_title">MEGA Space</string>
    <string name="tour_speed_title">MEGA Speed</string>
    <string name="tour_privacy_title">MEGA Privacy</string>
    <string name="tour_access_title">MEGA Access</string>
    <string name="tour_space_text">Register now and get 50 GB* of free space</string>
    <string name="tour_speed_text">Uploads are fast. Quickly share files with everyone</string>
    <string name="tour_privacy_text">Keep all your files safe with MEGA’s end-to-end encryption</string>
    <string name="tour_access_text">Get fully encrypted access anywhere, anytime</string>

    <string name="create_account_text" context="button that allows the user to create an account">Create account</string>
    <string name="name_text" context="Name of the user">Name</string>
    <string name="first_name_text" context="First Name of the user">First Name</string>
    <string name="lastname_text" context="Last name of the user">Last Name</string>
    <string name="tos" context="text placed on the checkbox of acceptation of the Terms of Service">I agree with MEGA’s [A]Terms of Service[/A]</string>
    <string name="top" context="text placed on the checkbox to make sure user agree that understand the danger of losing password">I understand that [B]if I lose my password, I may lose my data[/B]. Read more about [A]MEGA’s end-to-end encryption[/A]</string>
    <string name="already_account" context="Does the user already have a MEGA account">Already have an account?</string>

    <string name="create_account_no_terms" context="warning dialog">You have to accept our Terms of Service</string>
<<<<<<< HEAD
    <string name="create_account_no_top" context="warning dialog, for user do not tick checkbox of understanding the danger of losing password">You need to agree that you understand the danger of losing your password</string>
    <string name="error_enter_username" context="Warning dialog">Please enter your name</string>
=======
    <string name="error_enter_username" context="Warning dialog">Please enter your first name</string>
>>>>>>> d0c542ee
    <string name="error_enter_userlastname" context="Warning dialog">Please enter your last name.</string>
    <string name="error_short_password" context="when creating the account">Password is too short</string>
    <string name="error_passwords_dont_match" context="when creating the account">Passwords do not match</string>
    <string name="error_email_registered" contect="when creating the account">This email address has already registered an account with MEGA</string>

    <!--
    <string name="create_account_confirm_title" context="Title that is shown when e-mail confirmation is still required for the account">Confirmation required</string>
    -->
    <!--
    <string name="create_account_confirm" context="">Please check your e-mail and click the link to login and confirm your account</string>
    -->
    <string name="create_account_creating_account">Connecting to the server: Creating account</string>

    <!--<string name="cancel_transfer_title">Delete Transfer</string>
    -->
    <string name="cancel_transfer_confirmation">Delete this transfer?</string>
    <string name="cancel_all_transfer_confirmation">Delete all transfers?</string>

    <string name="section_cloud_drive" context="The name of every users root drive in the cloud of MEGA.">Cloud Drive</string>
    <string name="section_secondary_media_uploads" context="title of the screen where the secondary media images are uploaded">Media uploads</string>
    <string name="section_inbox" context="title of the screen that show the inbox">Inbox</string>
    <string name="section_saved_for_offline" context="title of the screen that shows the files saved for offline in the device">Saved for Offline</string>
    <string name="section_saved_for_offline_new" context="title of the screen that shows the files saved for offline in the device">Offline</string>
    <!--
    <string name="section_shared_with_me" context="title of the screen that shows all the folders that the user shares with other users and viceversa">Shared with me</string>
    -->
    <string name="section_shared_items" context="title of the screen that shows all the shared items">Shared folders</string>
    <string name="section_rubbish_bin" context="The title of the trash bin in the tree of the file manager.">Rubbish Bin</string>
    <string name="section_contacts" context="Title of the contact list">Contacts</string>

    <string name="section_contacts_with_notification" context="Item of the navigation title for the contacts section when there is any pending incoming request">Contacts [A](%1$d)[/A]</string>
    <string name="sent_requests_empty" context="the user has not sent any contact request to other users">[B]No [/B][A]sent requests[/A][B].[/B]</string>
    <string name="received_requests_empty" context="the user has not received any contact request from other users">[B]No [/B][A]received requests[/A][B].[/B]</string>
    <string name="section_transfers" context="Title for the file transfer screen (with the up &amp; download)">Transfers</string>

    <string name="section_account" context="button to the settings of the user\'s account">My Account</string>
    <string name="section_photo_sync" context="title of the screen where the camera images are uploaded">Camera uploads</string>
    <!--
    <string name="used_space" context="Used space &quot;5MB of 100MB&quot;.">%1$s of %2$s</string>
    -->
    <string name="tab_incoming_shares" context="Capital letters. Incoming shared folders. The title of a tab">INCOMING</string>
    <string name="tab_outgoing_shares" context="Capital letters. Outgoing shared folders. The title of a tab">OUTGOING</string>

    <string name="title_incoming_shares_explorer" context="Title of the file explorer in tab INCOMING">Incoming Shares</string>
    <string name="title_incoming_shares_with_explorer" context="Title of the share with file explorer">Incoming shares with</string>
    <!--
    <string name="choose_folder_explorer" context="Title of the button in Incoming Shares tabs">Choose folder</string>
    -->

    <string name="file_browser_empty_cloud_drive" context="message when there are no files in the Cloud drive">No files in your Cloud Drive</string>
    <!--
    <string name="file_browser_empty_rubbish_bin" context="option to empty rubbish bin">Empty Rubbish Bin</string>
    -->
    <string name="file_browser_empty_folder" context="Text that indicates that a folder is currently empty">Empty Folder</string>

    <string name="choose_account_fragment" context="Title of the fragment Choose Account">CHOOSE ACCOUNT</string>

    <!--
    <string name="file_properties_activity" context="Menu item to show the properties dialog of files and or folders.">Properties</string>
    -->
    <string name="file_properties_available_offline" context="The file are available &quot;offline&quot; (without a network Wi-Fi mobile data connection)">Available offline</string>
    <!--
    <string name="file_properties_available_offline_on" context="Button state when a file can be saved for offline.(Capital letters)">ON</string>
    -->
    <!--
    <string name="file_properties_available_offline_off" context="Button state when a file is already saved for offline. (Capital letters)">OFF</string>
    -->
    <string name="file_properties_info_size_file" context="Refers to the size of a file.">Size</string>
    <string name="file_properties_info_last_modified" context="When the file was last modified">Last Modified</string>
    <string name="file_properties_info_added" context="when was the file added in MEGA">Added</string>
    <!--
    <string name="file_properties_shared_folder_private_folder" context="the folder is private. A public user can\'t access the folder">No public link</string>
    -->
    <string name="file_properties_shared_folder_public_link" context="the label when a folder can be accesed by public users">Public link</string>

    <string name="file_properties_shared_folder_permissions" context="Item menu option upon clicking on a file folder. Refers to the permissions of a file folder in the file manager.">Permissions</string>
    <string name="dialog_select_permissions" context="Title of the dialog to choose permissions when sharing.">Share Permissions</string>
    <string name="file_properties_shared_folder_change_permissions" context="menu item">Change permissions</string>
    <string name="file_properties_shared_folder_select_contact" context="when listing all the contacts that shares a folder">Shared with</string>
    <string name="file_properties_send_file_select_contact" context="send a file to a MEGA user">Send to</string>
    <string name="file_properties_owner" context="shows the owner of an incoming shared folder">Owner</string>
    <string name="contact_invite" context="positive button on dialog to invite a contact">Invite</string>
    <string name="contact_reinvite" context="option to reinvite a contact">Reinvite</string>
    <string name="contact_ignore" context="option to ignore a contact invitation">Ignore</string>
    <string name="contact_decline" context="option to decline a contact invitation">Decline</string>
    <string name="contact_accept" context="option to accept a contact invitation">Accept</string>
    <string name="contact_properties_activity" context="title of the contact properties screen">Contact Info</string>
    <!--
    <string name="contact_file_list_activity" context="header of a status field for what content a user has shared to you">Content</string>
    -->
    <string name="contacts_list_empty_text" context="Adding new relationships (contacts) using the actions.">Add new contacts using the button below</string>
    <!--
    <string name="no_contacts" context="When an user wants to share a folder but has not any contact yet">There are not contacts in the account. Please add them on the Contacts screen</string>
	-->
    <string name="contacts_explorer_list_empty_text" context="Add new contacts before sharing.">Add a new contact to share</string>

    <string name="error_not_enough_free_space" context="Error message">Not enough free space on your device</string>

    <string name="option_link_without_key" context="Alert Dialog to get link">Link without key</string>
    <string name="option_decryption_key" context="Alert Dialog to get link">Decryption key</string>

    <!--
    <string name="download_failed" context="Error message">Download failed</string>
    -->
    <!--
	<string name="download_downloaded" context="notification message. Example: 1 file downloaded">downloaded</string>
    -->
    <!--
	<string name="download_downloading" context="Title header on the download page while the file is downloading.">Downloading</string>
	-->
    <!--
	<string name="text_downloading" context="Text located in each fragment when a download is in progress">Transferring</string>
	-->
    <string name="download_preparing_files" context="message before the download or upload start ">Preparing files</string>
    <string name="download_began" context="message when the download starts">Download has started</string>
    <!--
    <string name="download_cancel_downloading" context="Confirmation text when attempting to cancel the download">Do you want to cancel the download?</string>
    -->
    <string name="download_touch_to_cancel" context="Hint how to cancel the download">Touch to cancel</string>
    <string name="download_touch_to_show" context="Hint how to cancel the download">View transfers</string>
    <string name="error_file_size_greater_than_4gb" context="Warning message">Most devices can’t download files greater than 4GB. Your download will probably fail</string>
    <string name="intent_not_available" context="message when trying to open a downloaded file but there isn\'t any app that open that file. Example: a user downloads a pdf but doesn\'t have any app to read a pdf">There isn’t any available app to execute this file on your device</string>

    <string name="context_share_image" context="to share an image using Facebook, Whatsapp, etc">Share image using</string>
    <string name="context_get_link" context="create a link of a file and send it using an app from the device">Share link</string>
    <string name="context_get_link_menu" context="Item menu option upon right click on one or multiple files.">Get link</string>

    <!--<string name="context_manage_link_menu" context="Item menu option upon right click on one or multiple files.">Get link</string>-->

    <string name="context_leave_menu" context="Item menu option upon right click on one or multiple files.">Leave</string>
    <string name="alert_leave_share" context="Title alert before leaving a share.">Leave share</string>
    <string name="context_clean_shares_menu" context="Item menu option upon right click on one or multiple files.">Remove share</string>
    <string name="context_remove_link_menu" context="Item menu option upon right click on one or multiple files.">Remove link</string>
    <string name="context_remove_link_warning_text" context="Warning that appears prior to remove a link of a file.">This link will not be publicly available anymore.</string>
    <string name="context_rename" context="Item menu option upon right click on one or multiple files.">Rename</string>
    <string name="context_open_link_title" context="Item menu option upon right click on one or multiple files.">Open link</string>
    <string name="context_open_link" context="Item menu option upon right click on one or multiple files.">Open</string>
    <string name="context_renaming" context="while renaming a file or folder">Renaming</string>
    <string name="context_preparing_provider" context="while file provider is downloading a file">Preparing file</string>
    <string name="context_download" context="Item menu option upon right click on one or multiple files.">Download</string>

    <!--
    <string name="download_folder" context="Item menu option upon right click on one or multiple files.">Download folder</string>
    -->
    <!--
    <string name="import_folder" context="Item menu option upon right click on one or multiple files.">Import folder</string>
    -->
    <string name="context_move" context="Item menu option upon right click on one or multiple files.">Move</string>
    <string name="context_moving" context="while moving a file or folder">Moving</string>
    <!--
    <string name="context_sharing" context="while sharing a folder">Sharing folder</string>
    -->
    <string name="context_copy" context="Item menu option upon right click on one or multiple files.">Copy</string>
    <string name="context_upload" context="Item menu option upon right click on one or multiple files.">Upload</string>
    <string name="context_copying" context="while copying a file or folder">Copying</string>
    <!--
    <string name="context_creating_link" context="status text">Creating link</string>
    -->
    <!--
    <string name="context_moving_to_trash" context="status text">Moving to Rubbish Bin</string>
    -->
    <string name="context_move_to_trash" context="menu item">Move to Rubbish Bin</string>
    <string name="context_delete_from_mega" context="menu item">Remove from MEGA</string>
    <string name="context_new_folder_name" context="Input field description in the create folder dialog.">Folder Name</string>
    <string name="context_new_contact_name" context="when adding a new contact. in the dialog">Contact email</string>
    <string name="context_creating_folder" context="status dialog when performing the action">Creating folder</string>
    <!--
    <string name="context_adding_contact" context="Adding a new relationship (contact)">Adding contact</string>
    -->
    <string name="context_download_to" context="Menu item">Save to</string>
    <string name="context_clear_rubbish" context="Menu option title">Clear Rubbish Bin</string>
    <string name="clear_rubbish_confirmation" context="Ask for confirmation before removing all the elements of the rubbish bin">You are about to permanently remove all items from your Rubbish Bin.</string>

    <!--<string name="context_send_link" context="get the link and send it">Send link</string>-->

    <string name="context_send" context="get the link and send it">Send</string>
    <string name="context_send_file_inbox" context="send the file to inbox">Send to contact</string>
    <!--
    <string name="context_copy_link" context="get the link and copy it">Copy link</string>
    -->
    <string name="context_remove" context="Menu option to delete one or multiple selected items.">Remove</string>
    <string name="context_delete_offline" context="Menu option to delete selected items of the offline state">Remove from Offline</string>
    <string name="context_share_folder" context="menu item">Share folder</string>
    <string name="context_send_file" context="menu item">Send file to chat</string>
    <string name="context_send_contact" context="menu item">Share contact to chat</string>
    <string name="context_view_shared_folders" context="open a shared folder">View shared folders</string>
    <string name="context_sharing_folder" context="Item menu option upon clicking on one or multiple files.">Sharing</string>
    <!--
    <string name="remove_all_sharing" context="status text">Removing all sharing contacts</string>
    -->
    <!--
    <string name="leave_incoming_share" context="status text">Leaving shared folder</string>
    -->
    <!--
    <string name="context_camera_folder" context="The location of where the user has the photos/videos stored.">Camera folder</string>
    -->
    <!--
    <string name="context_mega_contacts" context="when sharing a folder, the user can choose a contact from MEGA">MEGA Contacts</string>
    -->
    <!--
    <string name="context_phone_contacts" context="when sharing a folder, the user chan choose a contact from the device">Phone Contacts</string>
    -->
    <string name="context_delete" context="menu item">Delete</string>
    <!--
    <string name="context_more" context="menu item">More</string>
    -->
    <!--
    <string name="context_contact_added" context="success message when adding a contact">Contact added</string>
    -->
    <string name="context_contact_invitation_deleted" context="success message when removing a contact request">Request deleted</string>
    <string name="context_contact_invitation_resent" context="success message when reinvite a contact">Request resent</string>
    <string name="context_contact_request_sent" context="success message when sending a contact request">Request successfully sent to %s. The status can be consulted in the Sent Requests tab.</string>

    <string name="context_contact_removed" context="success message when removing a contact">Contact removed</string>
    <string name="context_contact_not_removed" context="error message">Error. Contact not removed</string>
    <string name="context_permissions_changed" context="success message when chaning the permissionss">Permissions changed</string>
    <string name="context_permissions_not_changed" context="error message">Error. Permissions not changed</string>
    <string name="context_folder_already_exists" context="message when trying to create a folder that already exists">Folder already exists</string>
    <string name="context_contact_already_exists" context="message when trying to create a invite a contact already that is already added">%s is already a contact</string>
    <string name="context_send_no_permission" context="message when trying to send a file without full access">You do not have permission to send this file</string>
    <string name="context_folder_created" context="success message when creating a folder">Folder created</string>
    <string name="context_folder_no_created" context="error message when creating a folder">Error. Folder not created</string>
    <string name="context_correctly_renamed" context="success message when renaming a node">Renamed successfully</string>
    <string name="context_no_renamed" context="error message">Error. Not renamed</string>
    <string name="context_correctly_copied" context="success message when copying a node">Copied successfully</string>
    <!--
    <string name="context_correctly_sent" context="success message when sending a file">File sent</string>
    -->
    <!--
    <string name="context_no_sent" context="error message when sending a file">Error. File not sent</string>
    -->
    <string name="context_correctly_sent_node" context="success message when sending a node to Inbox">Sent to Inbox</string>
    <string name="context_no_sent_node" context="error message when sending a node to Inbox">Error. Not sent to Inbox</string>
    <string name="context_no_copied" context="error message">Error. Not copied</string>
    <string name="context_no_destination_folder" context="message that appears when a user tries to move/copy/upload a file but doesn't choose a destination folder">Please choose a destination folder</string>
    <string name="context_correctly_moved" context="success message when moving a node">Moved successfully</string>
    <string name="number_correctly_moved" context="success message when moving a node">%d items moved successfully</string>
    <string name="number_incorrectly_moved" context="success message when moving a node">%d items were not moved successfully</string>
    <string name="context_correctly_moved_to_rubbish" context="success message when moving a node">Moved to the Rubbish Bin successfully</string>
    <string name="number_correctly_moved_to_rubbish" context="success message when moving a node">%d items moved to the Rubbish Bin successfully</string>
    <string name="number_incorrectly_moved_to_rubbish" context="success message when moving a node">&#160;and %d items were not sent successfully</string>
    <string name="context_no_moved" context="error message">Error. Not moved</string>
    <string name="context_correctly_shared" context="success message when sharing a folder">Shared successfully</string>
    <string name="context_no_shared_number" context="error message when sharing a folder">Error. %d shares were not completed</string>
    <string name="context_correctly_shared_removed" context="success message when sharing a folder">Remove shares successfully</string>
    <string name="context_no_shared_number_removed" context="error message when sharing a folder">Error. %d process of removing shares is not completed</string>
    <string name="context_no_shared" context="error message">Error. Not shared</string>
    <string name="context_no_removed_shared" context="error message">Error. Share failed to remove</string>
    <string name="context_remove_sharing" context="success message when removing a sharing">Folder sharing removed</string>
    <string name="context_no_link" context="error message">Link creation failed</string>
    <string name="context_correctly_removed" context="success message when removing a node from MEGA">Deleted successfully</string>
    <string name="context_no_removed" context="error message">Error. Deletion failed</string>
    <string name="number_correctly_removed" context="success message when moving a node">%d items removed successfully from MEGA</string>
    <string name="number_no_removed" context="error message when moving a node">%d items are not removed successfully</string>
    <string name="number_correctly_leaved" context="success message when moving a node">%d folders left successfully</string>
    <string name="number_no_leaved" context="error message when moving a node">%d folders were not left successfully</string>
    <string name="number_correctly_sent" context="success message when sending multiple files">File sent to %d contacts successfully</string>
    <string name="number_no_sent" context="error message when sending multiple files">File was not sent to %d contacts</string>
    <string name="number_correctly_sent_multifile" context="success message when sending multiple files">%d files sent successfully</string>
    <string name="number_no_sent_multifile" context="error message when sending multiple files">%d files failed to send</string>
    <string name="number_correctly_copied" context="success message when sending multiple files">%d items copied successfully</string>
    <string name="number_no_copied" context="error message when sending multiple files">%d items were not copied</string>
    <string name="number_contact_removed" context="success message when removing several contacts">%d contacts removed successfully</string>
    <string name="number_contact_not_removed" context="error message when removing several contacts">%d contacts were not removed</string>
    <string name="number_contact_file_shared_correctly" context="success message when sharing a file with multiple contacts">Folder shared with %d contacts successfully</string>
    <string name="number_contact_file_not_shared_" context="error message when sharing a file with multiple contacts">File can not be shared with %d contacts</string>
    <string name="number_correctly_shared" context="success message when sharing multiple files">%d folders shared successfully</string>
    <string name="number_no_shared" context="error message when sharing multiple files">%d folders were not shared</string>
    <string name="context_correctly_copied_contact" context="success message when sending a file to a contact">Successfully sent to:</string>
    <string name="context_correctly_removed_sharing_contacts" context="success message when removing all the contacts of a shared folder">The folder is no longer shared</string>
    <string name="context_no_removed_sharing_contacts" context="error message when removing all the contacts of a shared folder">Error, the folder is still shared with another contact</string>
    <string name="context_select_one_file" context="option available for just one file">Select just one file</string>
    <string name="rubbish_bin_emptied" context="success message when emptying the RB">Rubbish Bin emptied successfully</string>
    <string name="rubbish_bin_no_emptied" context="error message when emptying the RB">Error. The Rubbish Bin has not been emptied</string>

    <string name="dialog_cancel_subscriptions" context="dialog cancel subscriptions">You are about to cancel your MEGA subscription. Please let us know if there is anything we can do to help change your mind.</string>
    <string name="hint_cancel_subscriptions" context="hint cancel subscriptions dialog">Type feedback here</string>
    <string name="send_cancel_subscriptions" context="send cancel subscriptions dialog">Send</string>
    <!--
    <string name="title_cancel_subscriptions" context="title cancel subscriptions dialog">Cancel Subscription</string>
    -->
    <string name="confirmation_cancel_subscriptions" context="confirmation cancel subscriptions dialog">Thank you for your feedback! Are you sure you want to cancel your MEGA subscription?</string>
    <string name="reason_cancel_subscriptions" context="provide a reason to cancel subscriptions dialog">Your subscription has not been cancelled. Please provide a reason for your cancellation</string>

    <string name="context_node_private" context="success message after removing the public link of a folder">The folder is now private</string>

    <string name="context_share_correctly_removed" context="success message after removing a share of a folder. a contact has no access to the folder now">Share removed</string>


    <string name="menu_new_folder" context="Menu option to create a new folder in the file manager.">New folder</string>
    <string name="menu_add_contact" context="Menu option to add a contact to your contact list.">Add contact</string>
    <string name="menu_add_contact_and_share" context="Menu option to add a contact to your contact list.">Add contact and share</string>
    <!--
    <string name="menu_download_from_link" context="Text that is displayed in the dialog to download a MEGA link inside the app">Download from MEGA link</string>
    -->

    <string name="alert_decryption_key" context="Title of the alert to introduce the decryption key">Decryption Key</string>
    <string name="message_decryption_key" context="Message of the alert to introduce the decryption key">Please enter the decryption key for the link</string>

    <string name="upload_to_image" context="upload to. Then choose an Image file">Image</string>
    <string name="upload_to_audio" context="upload to. Then choose an Audio file">Audio</string>
    <string name="upload_to_video" context="upload to. Then choose a Video file">Video</string>
    <!--
    <string name="upload_to_other" context="upload to. Then choose a file which is not an Image, an Audio or a Video">Other File</string>
    -->
    <string name="upload_to_filesystem" context="upload to. Then choose to browse the file system to choose a file">Pick from File System</string>
    <string name="upload_to_filesystem_from" context="upload to. Then choose to browse the file system to choose a file">Pick from</string>
    <!--
    <string name="upload_select_file_type" context="title of the dialog for choosing if a user wants to upload an image, an audio, a video or a file from the system">Select file type</string>
    -->
    <!--
    <string name="upload_uploading" context="status text">Uploading</string>
    -->
    <!--
    <string name="upload_touch_to_cancel" context="hint to how to cancel the upload (by touching the notification)">Touch to cancel upload</string>
    -->
    <!--
    <string name="upload_failed" context="error message">Upload failed</string>
    -->
    <string name="upload_uploaded" context="Label for the current uploaded size of a file. For example, 3 files, 50KB uploaded">uploaded</string>
    <!--
    <string name="upload_cancel_uploading" context="Confirmation text for cancelling an upload">Do you want to cancel the upload?</string>
    -->
    <string name="upload_prepare" context="Status text at the beginning of an upload">Processing file</string>
    <plurals name="upload_prepare" context="Status text at the beginning of an upload">
        <item context="Status text at the beginning of an upload for 1 file" quantity="one">Processing file</item>
        <item context="Status text at the beginning of an upload for 2 or more files" quantity="other">Processing files</item>
    </plurals>
    <string name="error_temporary_unavaible" context="error message when downloading a file">Resource temporarily not available, please try again later</string>
    <string name="upload_can_not_open" context="Error message when the selected file cannot be opened">Cannot open selected file</string>
    <string name="upload_began" context="when an upload starts, a message is shown to the user">Upload has started</string>
    <string name="unzipping_process" context="when a zip file is downloaded and clicked, the app unzips the file. This is the status text while unzipping the file">Unzipping file</string>

    <string name="error_io_problem" context="error message while browsing the local filesystem">Filesystem problem</string>
    <string name="general_error" context="error message while browsing the local filesystem">Error happened when executing the action</string>

    <string name="full_screen_image_viewer_label" context="title of the image gallery">Image viewer</string>

    <!--
    <string name="manager_download_from_link_incorrect" context="Error message when the user entered an incorrect MEGA link format for importing">Incorrect link format</string>
    -->

    <!--
    <string name="my_account_activity" context="Title of the screen where the user account information is shown">Account</string>
    -->
    <!--
    <string name="my_account_total_space" context="Headline for the amount of total storage space">Storage Space</string>
    -->
    <!--
    <string name="my_account_free_space" context="Headline for the amount of storage space is remaining">Free Space</string>
    -->
    <string name="my_account_used_space" context="Headline for the amount of storage space is used">Used Space</string>
    <string name="my_account_change_password" context="menu item">Change password</string>
    <!--
    <string name="warning_out_space" context="Warning in Cloud drive when the user is runningut of space">You\'re running out of space!\n Do you want to upgrade your account?</string>
    -->
    <!--<string name="overquota_alert_title" context="Title dialog overquota error">Storage over quota</string>-->
    <string name="overquota_alert_text" context="Dialog text overquota error">You have exceeded your storage limit. Would you like to upgrade your account?</string>

    <!--
    <string name="op_not_allowed" context="Dialod text overquota error">Operation not allowed</string>
    -->
    <string name="my_account_last_session" context="when did the last session happen">Last session</string>
    <string name="my_account_connections" context="header for the social connections, showing the number of contacts the user has">Connections</string>

    <string name="my_account_changing_password" context="message displayed while the app is changing the password">Changing password</string>
    <string name="my_account_change_password_oldPassword" context="when changing the password, the first edittext is to enter the current password">Current password</string>
    <string name="my_account_change_password_newPassword1" context="when changing the password">New password</string>
    <string name="my_account_change_password_newPassword2" context="when changing the password">Confirm new password</string>
    <!--
    <string name="my_account_change_password_error" context="Error message when the user attempts to change his password (two potential reasons in one error message).">Incorrect current password or the new passwords you provided do not match. Please try again</string>
    -->
    <!--
    <string name="my_account_change_password_error_2" context="Error message when the user attempts to change his password (two potential reasons in one error message).">Incorrect current password. Please try again</string>
    -->
    <!--
    <string name="my_account_change_password_OK" context="Success text">Password changed successfully</string>
    -->
    <string name="my_account_change_password_dont_match" context="when changing the password or creating the account, the password is required twice and check that both times are the same">Password doesn’t match</string>

    <!--
    <string name="upgrade_activity" context="title of the Upgrade screen">PRO Membership</string>
    -->
    <string name="upgrade_select_pricing" context="title of the selection of the pro account wanted">Select membership</string>
    <string name="select_membership_1" context="the user has to decide the way of payment">Monthly or annually recurring</string>

    <!--<string name="select_membership_2" context="button to go to Google Play">Google Play subscription</string>-->

    <string name="no_available_payment_method" context="choose the payment method option when no method is available">At this moment, no method of payment is available for this plan</string>

    <string name="upgrade_per_month" context="button to decide monthly payment. The asterisk is needed">Monthly*</string>
    <string name="upgrade_per_year" context="button to decide annually payment. The asterisk is needed">Annually*</string>

    <string name="file_properties_get_link" context="the user can get the link and it\'s copied to the clipboard">The link has been copied to the clipboard</string>
    <!--
    <string name="file_properties_remove_link" context="the user can remove the public link">The link has been removed</string>
    -->

    <string name="full_image_viewer_not_preview" context="before sharing an image, the preview has to be downloaded">The preview has not been downloaded yet. Please wait</string>

    <string name="log_out_warning" context="alert when clicking a newsignup link being logged">Please, log out before creating the account</string>

    <!--
    <string name="import_correct" context="success message after import a file">Imported successfully</string>
    -->

    <string name="transfers_empty" context="message shown in the screen when there are not any active transfer">No active transfers</string>
    <!--
    <string name="transfers_pause" context="File uploading or downloading has been paused (until the user continues at a later stage)">All transfers are paused</string>
    -->
    <string name="menu_pause_transfers" context="menu item">Pause transfers</string>
    <!--
    <string name="menu_restart_transfers" context="menu item">Restart transfers</string>
    -->
    <string name="menu_cancel_all_transfers" context="menu item">Delete all transfers</string>

    <string name="menu_take_picture" context="menu item">Take picture</string>

    <string name="cam_sync_wifi" context="how to upload the camera images. only when Wi-Fi connected">WiFi only</string>
    <string name="cam_sync_data" context="how to upload the camera images. when Wi-Fi connected and using data plan">WiFi or mobile data</string>
    <string name="cam_sync_ok" context="Answer for confirmation dialog.">OK</string>
    <string name="cam_sync_skip" context="skip the step of camera upload">Skip</string>
    <string name="cam_sync_stop" context="skip the step of camera upload">Stop</string>
    <string name="cam_sync_syncing" context="The upload of the user\'s photos orvideos from their specified album is in progress.">Camera Upload in progress</string>
    <string name="cam_sync_cancel_sync" context="confirmation question for cancelling the camera uploads">Do you want to stop Camera Uploads?</string>
    <!--
    <string name="settings_camera_notif_error_no_folder" context="Error message when an unavailable destination folder was selected">Destination folder is unavailable</string>
    -->
    <string name="settings_camera_notif_title" context="title of the notification when camera upload is enabled">Uploading files of media folders</string>
	<string name="settings_camera_notif_checking_title" context="title of the notification when camera upload is checking files">Checking for files to be uploaded</string>
	<string name="settings_camera_notif_initializing_title" context="title of the notification when camera upload is initializing">Initializing Camera Uploads</string>
    <!--
    <string name="settings_camera_notif_error" context="notification error">Camera Uploads problem</string>
    -->
    <string name="settings_camera_notif_complete" context="notification camera uploads complete">Camera uploads complete</string>

    <string name="settings_storage" context="Text listed before the amount of storage a user gets with a certain package. For example: &quot;1TB Storage&quot;.">Storage</string>
    <string name="settings_pin_lock" context="settings category title. Below this title, the pin lock settings start">PIN Lock</string>
	<string name="settings_camera_upload_charging_helper_label" context="Helper text to explain why we have this `Require me to plug in` setting, placeholder - 100 to 1000 in MB">Video compression consumes a lot of power; MEGA will require you to be actively charging your device if the videos to be compressed are larger than %s.</string>

    <string name="settings_advanced_features" context="Settings category title for cache and offline files">Advanced</string>
    <string name="settings_advanced_features_cache" context="Settings preference title for cache">Clear Cache</string>
    <string name="settings_advanced_features_offline" context="Settings preference title for offline files">Clear Offline Files</string>

    <string name="settings_auto_play_label" context="description of switch 'Open file when download is completed'">Open file when downloaded</string>
    <string name="settings_advanced_features_cancel_account" context="Settings preference title for canceling the account">Cancel your account</string>

    <string name="settings_advanced_features_size" context="Size of files in offline or cache folders">Currently using %s</string>
    <string name="settings_advanced_features_calculating" context="Calculating Size of files in offline or cache folders">Calculating</string>

    <string name="settings_storage_download_location" context="title of the setting to set the default download location">Default download location</string>
    <string name="settings_storage_ask_me_always" context="Whether to always ask the user each time.">Always ask for download location</string>
    <string name="settings_storage_advanced_devices" context="Whether to enable the storage in advanced devices">Display advanced devices (external SD)</string>

    <string-array name="settings_storage_download_location_array" context="if the user has an internal and an external SD card, it has to be set on the settings screen">
        <item context="internal storage option">Internal storage</item>
        <item context="external storage option">External storage</item>
    </string-array>

    <string-array name="add_contact_array" context="choose the way the new user's email is inserted">
        <item context="write option">Write the user’s email</item>
        <item context="import from phone option">Import from device</item>
    </string-array>

    <string name="settings_camera_upload_on" context="settings option">Enable Camera Uploads</string>
    <string name="settings_camera_upload_turn_on" context="settings option">Turn on Camera Uploads</string>
    <string name="settings_camera_upload_off" context="settings option">Disable Camera Uploads</string>
    <string name="settings_camera_upload_how_to_upload" context="settings option. How to upload the camera images: via Wi-Fi only or via Wi-Fi and data plan">How to upload</string>

    <string name="settings_secondary_upload_on" context="The Secondary Media uploads allows to create a second Camera Folder synchronization. Enabling it would imply to choose a new local folder and then, a new destination folder in MEGA. This is the text that appears in the settings option to enable the second synchronization.">Enable Secondary Media uploads</string>
    <string name="settings_secondary_upload_off" context="The Secondary Media uploads allows to create a second Camera Folder synchronization. Disabling it would imply that the current second sync won't be running anymore. This is the text that appears in the settings option to disable the second synchronization.">Disable Secondary Media uploads</string>

    <string name="settings_empty_folder" context="settings option">Choose folder</string>

    <string-array name="settings_camera_upload_how_to_entries" context="the options of how to upload, but in an array. needed for the settings">
        <item context="how to upload the camera images. when Wi-Fi connected and using data plan">WiFi or mobile data</item>
        <item context="how to upload the camera images. only when Wi-Fi connected">WiFi only</item>
    </string-array>

    <string name="settings_camera_upload_what_to_upload" context="What kind of files are going to be uploaded: images, videos or both">File Upload</string>

    <string-array name="settings_camera_upload_file_upload_entries" context="the options of what to upload in an array. Needed for the settings">
        <item context="the options of what to upload.">Photos only</item>
        <item context="the options of what to upload.">Videos only</item>
        <item context="the options of what to upload.">Photos and videos</item>
    </string-array>

    <string name="settings_camera_upload_charging" context="Option to choose that the camera sync will only be enable when the device is charging">Only when charging</string>
    <string name="settings_camera_upload_require_plug_in" context="Option to choose that the video compression will only be enable when the device is charging">Require me to actively charge my device</string>
    <string name="settings_keep_file_names" context="Option to choose that the camera sync will maintain the local file names when uploading">Keep file names as in the device</string>

    <string name="settings_local_camera_upload_folder" context="The location of where the user photos or videos are stored in the device.">Local Camera folder</string>
    <string name="settings_mega_camera_upload_folder" context="The location of where the user photos or videos are stored in MEGA.">MEGA Camera Uploads folder</string>

    <string name="settings_local_secondary_folder" context="The location of where the user photos or videos of the secondary sync are stored in the device.">Local Secondary folder</string>
    <string name="settings_mega_secondary_folder" context="The location of where the user photos or videos of the secondary sync are stored in MEGA.">MEGA Secondary folder</string>

    <string name="settings_camera_upload_only_photos" context="what kind of file are going to be uploaded. Needed for the settings summary">Photos only</string>
    <string name="settings_camera_upload_only_videos" context="what kind of file are going to be uploaded. Needed for the settings summary">Videos only</string>
    <string name="settings_camera_upload_photos_and_videos" context="what kind of file are going to be uploaded. Needed for the settings summary">Photos and videos</string>

    <!--
    <string name="settings_pin_lock_on" context="settings of the pin lock">Enable PIN Lock</string>
    -->
    <!--
    <string name="settings_pin_lock_off" context="settings of the pin lock">Disable PIN Lock</string>
    -->
    <!--
    <string name="settings_pin_lock_code" context="settings of the pin lock">PIN Code</string>
    -->
    <string name="settings_pin_lock_code_not_set" context="status text when no custom photo sync folder has been set">Not set</string>
    <string name="settings_reset_lock_code" context="settings of the pin lock">Reset PIN code</string>
    <string name="settings_pin_lock_switch" context="settings of the pin lock">PIN Lock</string>

    <string name="pin_lock_enter" context="Button after the pin code input field">Enter</string>
    <string name="pin_lock_alert" context="error message when not typing the pin code correctly">Your local files will be deleted and you will be logged out after 10 failed attempts</string>
    <string name="pin_lock_incorrect" context="error message when not typing the pin code correctly">Incorrect code</string>
    <plurals name="pin_lock_incorrect_alert">
        <item context="Error message when not typing the pin code correctly and only have 1 attempt left." quantity="one">Wrong PIN code, please try again. You have 1 attempt left</item>
        <item context="Error message when not typing the pin code correctly and have several attempts left. The placeholder is to display the number of attempts left in runtime." quantity="other">Wrong PIN code, please try again. You have %2d attempts left</item>
    </plurals>
    <string name="pin_lock_not_match" context="error message when not typing the pin code correctly (two times)">PIN Codes don’t match</string>
    <string name="unlock_pin_title" context="title of the screen to unlock screen with pin code">Enter your PIN Code</string>
    <string name="unlock_pin_title_2" context="title of the screen to unlock screen with pin code in second round">Re-Enter your PIN Code</string>
    <string name="reset_pin_title" context="title of the screen to unlock screen with pin code">Enter your new PIN Code</string>
    <string name="reset_pin_title_2" context="title of the screen to unlock screen with pin code in second round">Re-Enter your new PIN Code</string>
    <string name="incorrect_pin_activity" context="text of the screen after 10 attemps with a wrong PIN" formatted="false">All your local data will be deleted and you will be logged out in %1d seconds</string>

    <string name="settings_about" context="Caption of a title, in the context of &quot;About MEGA&quot; or &quot;About us&quot;">About</string>
    <string name="settings_about_privacy_policy" context="App means &quot;Application&quot;">Privacy Policy</string>
    <string name="settings_about_terms_of_service" context="App means &quot;Application&quot;">Terms of Service</string>
    <string name="settings_about_gdpr" context="setting menu that links to the GDPR terms">Data Protection Regulation</string>
    <string name="settings_about_app_version" context="App means &quot;Application&quot;">App version</string>
    <string name="settings_about_sdk_version" context="Title of the label where the SDK version is shown">MEGA SDK version</string>
    <string name="settings_about_karere_version" context="Title of the label where the MEGAchat SDK version is shown">MEGAchat SDK version</string>
    <string name="settings_about_code_link_title" context="Link to the public code of the app">View source code</string>

    <string name="january">January</string>
    <string name="february">February</string>
    <string name="march">March</string>
    <string name="april">April</string>
    <string name="may">May</string>
    <string name="june">June</string>
    <string name="july">July</string>
    <string name="august">August</string>
    <string name="september">September</string>
    <string name="october">October</string>
    <string name="november">November</string>
    <string name="december">December</string>

    <string name="zip_browser_activity" context="title of the screen that shows the ZIP files">ZIP Browser</string>

    <!--
    <string name="new_account" context="in login screen to create a new account">Create account now!</string>
    -->

    <string name="my_account_title" context="title of the My Account screen">Account Type</string>
    <string name="renews_on" context="title of the Expiration Date">Renews on&#160;</string>
    <string name="expires_on" context="title of the Expiration Date">Expires on&#160;</string>
    <string name="free_account">FREE</string>

    <!--
    <string name="free_storage" context="Not translate">50 GB</string>
    -->
    <!--
    <string name="free_bandwidth" context="Free bandwich account details">Limited</string>
    -->

    <string name="camera_uploads_created" context="info message shown to the user when the Camera Uploads folder has been created">Camera Uploads folder created</string>

    <!--
    <string name="ZIP_download_permission" context="A compressed file will be downloaded and decompressed.">The ZIP file will be downloaded and unzipped</string>
    -->
    <!--
    <string name="ZIP_unzip_permission" context="A compressed file will be decompressed.">The ZIP file will be unzipped </string>
    -->

    <string name="sortby_owner_mail" context="category in sort by action">Owner’s Email</string>
    <string name="sortby_name" context="category in sort by action">Name</string>
    <string name="sortby_name_ascending" context="sort files alphabetically ascending">Ascending</string>
    <string name="sortby_name_descending" context="sort files alphabetically descending">Descending</string>

    <string name="sortby_date" context="category in sort by action">Date</string>
    <string name="sortby_creation_date" context="category in sort by action">Creation Date</string>
    <string name="sortby_modification_date" context="category in sort by action">Modification Date</string>
    <string name="sortby_date_newest" context="sort files by date newest first">Newest</string>
    <string name="sortby_date_oldest" context="sort files by date oldest first">Oldest</string>

    <string name="sortby_size" context="category in sort by action">Size</string>
    <string name="sortby_size_largest_first" context="sort files by size largest first">Largest</string>
    <string name="sortby_size_smallest_first" context="sort files by size smallest first">Smallest</string>

    <string name="per_month" context="in payments, for example: 4.99€ per month">per month</string>
    <string name="per_year" context="in payments, for example: 49.99€ per year">per year</string>

    <string name="billing_details" context="Contextual text in the beginning of the Credit Card Payment">Enter your billing details:</string>
    <string name="address1_cc" context="Hint text of the address1 edittext, which is the first line (of two) of the address">Address 1</string>
    <string name="address2_cc" context="Hint text of the address2 edittext, which is the second line (of two) of the address">Address 2 (optional)</string>
    <string name="city_cc" context="Hint text of the city edittext for billing purposes">City</string>
    <string name="state_cc" context="Hint text of the state or province edittext for billing purposes">State / Province</string>
    <string name="country_cc" context="Hint text of the country edittext for billing purposes">Country</string>
    <string name="postal_code_cc" context="Hint text of the postal code edittext for billing purposes">Postal code</string>

    <string name="payment_details" context="Contextual text in the beginning of the Credit Card Payment">Enter your payment details:</string>
    <string name="first_name_cc" context="Hint text of the first name of the credit card edittext for payment purposes">First name</string>
    <string name="last_name_cc" context="Hint text of the last name of the credit card edittext for payment purposes">Last name</string>
    <string name="credit_card_number_cc" context="Hint text of the credit card number edittext for payment purposes">Credit Card Number</string>
    <string name="month_cc" context="Hint text of the expiration month of the credit card for payment purposes">Month</string>
    <string name="year_cc" context="Hint text of the expiration year of the credit card for payment purposes">Year</string>
    <string name="cvv_cc" context="Hint text of the CVV edittext for payment purposes">CVV</string>

    <string name="proceed_cc" context="Text of the button which proceeds the payment">Proceed</string>

    <string name="account_successfully_upgraded" context="Message shown when the payment of an upgrade has been correct">Account successfully upgraded!</string>
    <string name="account_error_upgraded" context="Message shown when the payment of an upgrade has not been correct">The operation failed. Your credit card has not been charged</string>
    <string name="credit_card_information_error" context="Message shown when the credit card information is not correct">The credit card information was not correct. The credit card will not be charged</string>
    <!--
    <string name="not_upgrade_is_possible" context="Message shown when the user wants to upgrade an account that cannot be upgraded">Your account cannot be upgraded from the app. Please contact support@mega.nz to upgrade your account</string>
    -->

    <string name="pin_lock_type" context="title to choose the type of PIN code">PIN Code Type</string>
    <string name="four_pin_lock" context="PIN with 4 digits">4 digit PIN</string>
    <string name="six_pin_lock" context="PIN with 6 digits">6 digit PIN</string>
    <string name="AN_pin_lock" context="PIN alphanumeric">Alphanumeric PIN</string>

    <string name="settings_enable_logs" context="Confirmation message when enabling logs in the app">Logs are now enabled</string>
    <string name="settings_disable_logs" context="Confirmation message when disabling logs in the app">Logs are now disabled</string>

    <string name="search_open_location" context="Option in the sliding panel to open the folder which contains the file selected after performing a search">Open location</string>
    <string name="servers_busy" context="message when a request cannot be performed because the servers are busy">This process is taking longer than expected. Please wait.</string>

    <string name="my_account_free" context="Label in My Account section to show user account type">Free Account</string>
    <string name="my_account_prolite" context="Label in My Account section to show user account type">Lite Account</string>
    <string name="my_account_pro1" context="Label in My Account section to show user account type">PRO I Account</string>
    <string name="my_account_pro2" context="Label in My Account section to show user account type">PRO II Account</string>
    <string name="my_account_pro3" context="Label in My Account section to show user account type">PRO III Account</string>

    <string name="my_account_prolite_feedback_email" context="Type of account info added to the feedback email sent to support">PRO Lite Account</string>

    <string name="backup_title" context="Title of the screen to backup the master key">Backup your Recovery Key</string>
    <string name="backup_subtitle" context="Subtitle of the screen to backup the master key">Your password unlocks your Recovery Key</string>

    <string name="backup_first_paragraph" context="First paragraph of the screen to backup the master key">Your data is only readable through a chain of decryption operations that begins with your master encryption key, which we store encrypted with your password. This means that if you lose your password, your Recovery Key can no longer be decrypted, and you can no longer decrypt your data.</string>
    <string name="backup_second_paragraph" context="Second paragraph of the screen to backup the master key">Exporting the Recovery Key and keeping it in a secure location enables you to set a new password without data loss.</string>
    <string name="backup_third_paragraph" context="Third paragraph of the screen to backup the master key">An external attacker cannot gain access to your account with just your key. A password reset requires both the key and access to your email.</string>
    <string name="backup_action" context="Sentence to inform the user the available actions in the screen to backup the master key">Copy the Recovery Key to clipboard or save it as text file</string>

    <string name="save_action" context="Action of the button to save the master key as a text file">Save</string>
    <string name="copy_MK_confirmation" context="Alert message when the master key has been successfully copied to the ClipBoard">The Recovery Key has been successfully copied</string>

    <string name="change_pass" context="Button to change the password">Change</string>

    <string name="general_positive_button" context="Positive button to perform a general action">YES</string>
    <string name="general_negative_button" context="Negative button to perform a general action">NO</string>

    <string name="forgot_pass_menu" context="Option of the overflow menu to show the screen info to reset the password">Forgot password?</string>
    <string name="forgot_pass" context="Button in the Login screen to reset the password">Forgot your password?</string>
    <string name="forgot_pass_first_paragraph" context="First paragraph of the screen when the password has been forgotten">If you have a backup of your Recovery Key, you can reset your password by selecting YES. No data will be lost.</string>
    <string name="forgot_pass_second_paragraph" context="Second paragraph of the screen when the password has been forgotten">You can still export your Recovery Key now if you have an active MEGA session in another browser on this or any other computer. If you don’t, you can no longer decrypt your existing account, but you can start a new one under the same email address by selecting NO.</string>
    <!--
    <string name="forgot_pass_second_paragraph_logged_in" context="Second paragraph of the screen when the password has been forgotten and the user is still logged in">If you don\&apos;t, you can still export your recovery key now in this MEGA session. Please, go back and backup your recovery key.</string>
    -->

    <string name="forgot_pass_action" context="Sentence to ask to the user if he has the master key in the screen when the password has been forgotten">Do you have a backup of your Recovery Key?</string>

    <string name="title_alert_reset_with_MK" context="Title of the alert message to ask for the link to reset the pass with the MK">Great!</string>
    <string name="edit_text_insert_mail" context="Hint of the text where the user can write his e-mail">email goes here</string>
    <string name="text_alert_reset_with_MK" context="Text of the alert message to ask for the link to reset the pass with the MK">Please enter your email address below. You will receive a recovery link that will allow you to submit your Recovery Key and reset your password.</string>

    <string name="edit_text_insert_mk" context="Hint of the text when the user can write his master key">Your Recovery Key goes here</string>

    <string name="edit_text_insert_pass" context="Hint of the text where the user can write his password">password goes here</string>
    <string name="delete_account_text_last_step" context="Text shown in the last alert dialog to confirm the cancellation of an account">This is the last step to cancel your account. You will permanently lose all the data stored in the cloud. Please enter your password below.</string>

    <string name="email_verification_title" context="Title of the alert dialog to inform the user that have to check the email">Email verification</string>
    <string name="email_verification_text" context="Text of the alert dialog to inform the user that have to check the email">Please check your email to proceed.</string>
    <string name="general_text_error" context="Text to inform the user when an error occurs">An error occurred, please try again.</string>


    <string name="alert_not_logged_in" context="Alert to inform the user that have to be logged in to perform the action">You must be logged in to perform this action.</string>
    <string name="invalid_string" context="Error when the user leaves empty the password field">Incorrect</string>

    <string name="invalid_email_title" context="Title of the alert dialog when the user tries to recover the pass of a non existing account">Invalid email address</string>
    <string name="invalid_email_text" context="Title of the alert dialog when the user tries to recover the pass of a non existing account">Please check the email address and try again.</string>
    <!--
    <string name="alert_not_logged_out" context="Alert to inform the user that have to be logged out to perform the action">You must be logged out to perform this action.</string>
    -->

    <string name="title_dialog_insert_MK" context="Title of the dialog to write MK after opening the recovery link">Password reset</string>
    <string name="text_dialog_insert_MK" context="Text of the dialog to write MK after opening the recovery link">Please enter your Recovery Key below</string>

    <string name="pass_changed_alert" context="Text of the alert when the pass has been correctly changed">Password changed!</string>

    <string name="park_account_dialog_title" context="Title of the dialog to park an account">Park account</string>
    <string name="park_account_button" context="Button to park an account">Park</string>
    <string name="park_account_title" context="Title of the screen to park an account">Oops!</string>
    <string name="park_account_first_paragraph" context="First paragraph of the screen to park an account">Due to our end-to-end encryption paradigm, you will not be able to access your data without either your password or a backup of your Recovery Key.</string>
    <string name="park_account_second_paragraph" context="Second paragraph of the screen to park an account">You can park your existing account and start a fresh one under the same email address. Your data will be retained for at least 60 days. In case that you recall your parked account’s password, please contact support&#64;mega.nz</string>

    <string name="dialog_park_account" context="Text of the dialog message to ask for the link to park the account">Please enter your email address below. You will receive a recovery link that will allow you to park your account.</string>
    <string name="park_account_text_last_step" context="Text shown in the last alert dialog to park an account">This is the last step to park your account, please enter your new password. Your data will be retained for at least 60 days. If you recall your parked account’s password, please contact support&#64;mega.nz</string>

    <string name="title_enter_new_password" context="Title of the screen to write the new password after opening the recovery link">Enter new password</string>
    <string name="recovery_link_expired" context="Message when the user tries to open a recovery pass link and it has expired">This recovery link has expired, please try again.</string>

    <string name="text_reset_pass_logged_in" context="Text of the alert after opening the recovery link to reset pass being logged.">Your Recovery Key will be used to reset your password. Please, enter your new password.</string>
    <string name="email_verification_text_change_pass" context="Text of the alert dialog to inform the user that have to check the email after clicking the option forgot pass">You will receive a recovery link that will allow you to reset your password.</string>

    <string name="my_account_upgrade_pro" context="Button to upgrade the account to PRO account in My Account Section">Upgrade</string>
    <string name="my_account_upgrade_pro_panel" context="Button to upgrade the account to PRO account in the panel that appears randomly">Upgrade now</string>
    <string name="get_pro_account" context="Message to promote PRO accounts">Improve your cloud capacity![A]Get more space &amp; transfer quota with a PRO account!</string>
    <string name="toast_master_key" context="success message when the MasterKey file has been downloaded">The Recovery Key has been backed up into: %1s.[A]While the file remains in this path, you will find it at the Saved for Offline Section.[A]Note: It will be deleted if you log out, please store it in a safe place.</string>

    <!--
    <string name="next_ime_action" context="Action to pass focus to the next field in a form">Next</string>
    -->

    <string name="mail_already_used" context="Error shown when the user tries to change his mail to one that is already used">Error. This email address is already in use.</string>

    <string name="change_mail_text_last_step" context="Text shown in the last alert dialog to change the email associated to an account">This is the last step to change your email. Please enter your password below.</string>
    <string name="change_mail_title_last_step" context="Title of the alert dialog to change the email associated to an account">Change email</string>

    <!--
    <string name="success_changing_user_mail" context="Message when the user email has been changed successfully">Your email has been correctly updated.</string>
    -->

    <string name="title_new_warning_out_space" context="Iitle of the warning when the user is running out of space">You’re running out of space!</string>
    <string name="new_warning_out_space" context="Text of the warning when the user is running out of space">Take full advantage of your MEGA account by upgrading to PRO.</string>

    <string name="title_options_avatar_panel" context="Iitle of sliding panel to choose the option to edit the profile picture">Edit profile picture</string>
    <string name="take_photo_avatar_panel" context="Option of the sliding panel to change the avatar by taking a new picture">Take picture</string>
    <string name="choose_photo_avatar_panel" context="Option of the sliding panel to change the avatar by choosing an existing picture">Choose picture</string>
    <string name="delete_avatar_panel" context="Option of the sliding panel to delete the existing avatar">Delete picture</string>

    <string name="incorrect_MK" context="Alert when the user introduces his MK to reset pass incorrectly">The key you supplied does not match this account. Please make sure you use the correct Recovery Key and try again.</string>
    <string name="incorrect_MK_title" context="Title of the alert when the user introduces his MK to reset pass incorrectly">Invalid Recovery Key</string>

    <string name="option_full_link" context="Alert Dialog to get link">Link with key</string>

    <string name="recovering_info" context="Message shown meanwhile the app is waiting for a request">Getting info&#8230;</string>

    <string name="email_verification_text_change_mail" context="Text of the alert dialog to inform the user that have to check the email to validate his new email">Your new email address needs to be validated. Please check your email to proceed.</string>

    <string name="confirmation_delete_avatar" context="Confirmation before deleting the avatar of the user's profile">Delete your profile picture?</string>
    <string name="title_edit_profile_info" context="Title of the Dialog to edit the profile attributes of the user's account">Edit</string>

    <string name="title_set_expiry_date" context="Alert Dialog to get link">Set expiry date</string>
    <string name="title_set_password_protection" context="Title of the dialog to get link with password">Set password protection</string>
    <string name="subtitle_set_expiry_date" context="Subtitle of the dialog to get link">(PRO ONLY)</string>
    <string name="set_password_protection_dialog" context="Alert Dialog to get link with password">Set password</string>
    <string name="hint_set_password_protection_dialog" context="Hint of the dialog to get link with password">Enter password</string>
    <string name="hint_confirm_password_protection_dialog" context="Hint of the confirmation dialog to get link with password">Confirm password</string>
    <string name="link_request_status" context="Status text at the beginning of getting a link">Processing&#8230;</string>

    <string name="edit_link_option" context="Option of the sliding panel to edit the link of a node">Manage link</string>

    <string name="old_password_provided_incorrect" context="Error alert dialog shown when changing the password the user provides an incorrect password ">The current password you have provided is incorrect.</string>

    <string name="number_correctly_reinvite_contact_request" context="success message when reinviting multiple contacts">%d reinvite requests sent successfully.</string>

    <string name="number_correctly_delete_contact_request" context="success message when reinviting multiple contacts">%d requests deleted successfully.</string>
    <string name="number_no_delete_contact_request" context="error message when reinviting multiple contacts">%1$d requests successfully deleted but %2$d requests were not deleted.</string>

    <string name="confirmation_delete_contact_request" context="confirmation message before removing a contact request.">Do you want to remove the invitation request to %s?</string>
    <string name="confirmation_remove_multiple_contact_request" context="confirmation message before removing mutiple contact request">Do you want to remove these %d invitation requests?</string>

    <string name="number_correctly_invitation_reply_sent" context="success message when replying to multiple received request">%d request replies sent.</string>
    <string name="number_incorrectly_invitation_reply_sent" context="error message when replying to multiple received request">%1$d request replies successfully sent but %2$d were not sent.</string>

    <plurals name="general_num_request">
        <item context="referring to a invitation request in the Contacts section" quantity="one">request</item>
        <item context="referring to a invitation request in the Contacts section" quantity="other">requests</item>
    </plurals>

    <plurals name="confirmation_remove_outgoing_shares">
        <item context="Confirmation before removing the outgoing shares of a folder" quantity="one">The folder is shared with %1$d contact. Remove share?</item>
        <item context="Confirmation before removing the outgoing shares of a folder" quantity="other">The folder is shared with %1$d contacts. Remove all shares?</item>
    </plurals>

    <string name="error_incorrect_email_or_password" context="Error message when the credentials to login are incorrect.">Invalid email and/or password. Please try again.</string>
    <string name="error_account_suspended" context="Error message when trying to login and the account is suspended.">Your account has been suspended due to Terms of Service violations. Please contact support&#64;mega.nz</string>
    <string name="too_many_attempts_login" context="Error message when to many attempts to login.">Too many failed attempts to login, please wait for an hour.</string>
    <string name="account_not_validated_login" context="Error message when trying to login to an account not validated.">This account has not been validated yet. Please, check your email.</string>

    <string name="general_error_folder_not_found" context="Error message shown when opening a folder link which doesn't exist">Folder link unavailable</string>
    <string name="folder_link_unavaible_ToS_violation" context="Error message shown when opening a folder link which has been removed due to ToS/AUP violation">The folder link has been removed because of a ToS/AUP violation.</string>

    <string name="general_error_file_not_found" context="Error message shown when opening a file link which doesn't exist">File link unavailable</string>
    <string name="file_link_unavaible_ToS_violation" context="Error message shown when opening a file link which has been removed due to ToS/AUP violation">The file link has been removed because of a ToS/AUP violation.</string>

    <string name="link_broken" context="Error message shown when opening a folder link or file link which has been corrupt or deformed">This URL is corrupt or deformed. The link you are trying to access does not exist.</string>

    <string name="confirm_email_text" context="Title of the screen after creating the account. That screen asks the user to confirm the account by checking the email">Awaiting email confirmation</string>
    <string name="confirm_email_explanation" context="Text below the title that explains the user should check the email and click the link to confirm the account">Please check your email and click the link to confirm your account.</string>

    <plurals name="general_num_items">
        <item context="Singular of items which contains a folder. 1 item" quantity="one">item</item>
        <item context="Plural of items which contains a folder. 2 items" quantity="other">items</item>
    </plurals>

    <string name="file_link_unavaible_delete_account" context="Error message shown when opening a file or folder link which account has been removed due to ToS/AUP violation">The associated user account has been terminated due to multiple violations of our Terms of Service.</string>

    <string name="general_error_invalid_decryption_key" context="Error message shown after login into a folder link with an invalid decryption key">The provided decryption key for the folder link is invalid.</string>

    <string name="my_account_my_credentials" context="Title of the label in the my account section. It shows the credentials of the current user so it can be used to be verified by other contacts">My credentials</string>
    <string name="limited_bandwith" context="Word to indicate the limited bandwidth of the free accounts">Limited</string>

    <string name="section_chat" context="Item of the navigation title for the chat section">Chat</string>
    <string name="section_chat_with_notification" context="Item of the navigation title for the chat section when there is any unread message">Chat [A](%1$d)[/A]</string>

    <string name="tab_archive_chat" context="Title of the archived chats tab. Capital letters">Archive</string>
    <!--
    <string name="tab_recent_chat" context="Title of the recent chats tab. Capital letters">RECENT</string>
    -->

    <!--
    <string name="archive_chat_empty" context="Message shown when the user has no archived chats">No archived conversations</string>
    -->
    <string name="recent_chat_enable_chat" context="Message shown when the user has no archived chats">Chat is disabled</string>
    <string name="recent_chat_enable_chat_button" context="Message shown when the user has no archived chats">Enable chat</string>

    <!--
    <string name="get_started_button" context="Button to start using the chat">Get started</string>
    -->

    <string name="recent_chat_empty_invite" context="Message shown when the user has no recent chats">Invite your friends to join you on Chat and enjoy our encrypted platform with privacy and security.</string>
    <!--<string name="recent_chat_empty_enable_chat" context="Message shown when the user has no recent chats">Enable Chat[A]and enjoy our encrypted platform with privacy and security.</string>-->

    <!--
    <string name="videocall_title" context="Title shown in the list of main chat screen for a videocall">Video call</string>
    -->

    <!--
    <plurals name="general_minutes">
        <item context="Singular of minutes. 1 minute" quantity="one">minute</item>
        <item context="Plural of minutes. 2 minute" quantity="other">minutes</item>
    </plurals>
    -->

    <!--
    <plurals name="general_hours">
        <item context="Singular of hours. 1 hour" quantity="one">hour</item>
        <item context="Plural of hours. 2 hours" quantity="other">hours</item>
    </plurals>
    -->

    <!--
    <plurals name="general_seconds">
        <item context="Singular of seconds. 1 second" quantity="one">second</item>
        <item context="Plural of seconds. 2 second" quantity="other">seconds</item>
    </plurals>
    -->

    <string name="initial_hour" context="Initial of the word hour to show the duration of a video or audio call">h</string>
    <string name="initial_minute" context="Initial of the word minute to show the duration of a video or audio call">m</string>
    <string name="initial_second" context="Initial of the word second to show the duration of a video or audio call">s</string>

    <!--
    <string name="videocall_item" context="Info shown about the last action in a chat is a videocall">Video call</string>
    -->

    <string name="selected_items" context="Title shown when multiselection is enable in chat tabs">%d selected</string>

    <string name="remove_contact_shared_folder" context="Message to confirm if the user wants to delete a contact from a shared folder">The contact %s will be removed from the shared folder.</string>
    <string name="remove_multiple_contacts_shared_folder" context="Message to confirm if the user wants to delete a multiple contacts from a shared folder">%d contacts will be removed from the shared folder.</string>

    <string name="number_correctly_removed_from_shared" context="success message when removing a contact from a shared folder">%d contacts removed successfully from the shared folder</string>
    <string name="number_incorrectly_removed_from_shared" context="success message when removing a contact from a shared folder">%d contacts were not successfully removed</string>

	<string name="number_permission_correctly_changed_from_shared" context="success message when changing permissions of contacts for a shared folder, place holder: number of contacts effected">Successfully updated permissions for %d contacts</string>
	<string name="number_permission_incorrectly_changed_from_shared" context="success message when changing permissions of contacts for a shared folder, place holder: number of contacts effected">Failed to update permissions for %d contacts</string>

    <string name="contacts_list_empty_text_loading" context="Message shown while the contact list from the device is being read and then shown to the user">Loading contacts from the phone&#8230;</string>

    <string name="number_correctly_invite_contact_request" context="success message when reinviting multiple contacts">%d invite requests sent successfully.</string>
    <string name="number_no_invite_contact_request" context="error message when reinviting multiple contacts">%1$d invite requests successfully sent but %2$d requests were not sent.</string>

    <string name="chat_me_text_bracket" context="Word next to own user's message in chat screen">%1s (Me)</string>
    <string name="type_message_hint" context="Hint shown in the field to write a message in the chat screen">Type a message</string>

    <string name="general_mute" context="button">Mute</string>
    <string name="general_unmute" context="button">Unmute</string>

    <string name="title_properties_chat_contact_notifications" context="Title of the section to enable notifications in the Contact Properties screen">Notifications</string>
    <string name="title_properties_chat_contact_message_sound" context="Title of the section to choose the sound of incoming messages in the Contact Properties screen">Message sound</string>
    <string name="title_properties_chat_clear_chat" context="Title of the section to clear the chat content in the Contact Properties screen">Clear chat</string>
    <string name="title_properties_chat_share_contact" context="Title of the section to share the contact in the Contact Properties screen">Share contact</string>

    <string name="call_ringtone_title" context="Title of the screen to select the ringtone of the calls">Call ringtone</string>
    <string name="notification_sound_title" context="Title of the screen to select the sound of the notifications">Notification sound</string>

    <string name="confirmation_clear_chat" context="Text of the confirmation dialog to clear the chat history">After cleared, neither %s nor you will be able to see messages of this chat.</string>

    <string name="general_clear" context="Button to clear the chat history">Clear</string>
    <!--
    <string name="login_initializing_chat" context="After login, initializing chat">Initializing chat</string>
    -->

    <string name="clear_history_success" context="Message show when the history of a chat has been successfully deleted">The history of the chat has been cleared</string>
    <string name="clear_history_error" context="Message show when the history of a chat hasn't been successfully deleted">Error. The history of the chat has not been cleared successfully</string>

    <string name="add_participants_menu_item" context="Menu item to add participants to a chat">Add participants</string>
    <string name="remove_participant_menu_item" context="Menu item to remove a participants from a chat">Remove participant</string>

    <string name="mega_info_empty_screen" context="Message about MEGA when there are no message in the chat screen">Protects your chat with end-to-end (user controlled) encryption, providing essential safety assurances:</string>
    <string name="mega_authenticity_empty_screen" context="Message about MEGA when there are no message in the chat screen">The system ensures that the data received is truly from the specified sender, and its content has not been manipulated during transit.</string>
    <string name="mega_confidentiality_empty_screen" context="Message about MEGA when there are no message in the chat screen">Only the author and intended recipients are able to decipher and read the content.</string>

    <string name="title_mega_info_empty_screen" context="Message about MEGA when there are no message in the chat screen">MEGA</string>
    <string name="title_mega_authenticity_empty_screen" context="Message about MEGA when there are no message in the chat screen">Authenticity</string>
    <string name="title_mega_confidentiality_empty_screen" context="Message about MEGA when there are no message in the chat screen">Confidentiality</string>

    <string name="error_not_logged_with_correct_account" context="Error message shown when opening a cancel link with an account that not corresponds to the link">This link is not related to this account. Please, log in with the correct account.</string>
    <string name="cancel_link_expired" context="Message when the user tries to open a cancel link and it has expired">This cancel link has expired, please try again.</string>

    <string name="no_results_found" context="Text shown after searching and no results found">No results were found</string>

    <string name="offline_status" context="Info label about the status of the user">Offline</string>
    <string name="online_status" context="Info label about the status of the user">Online</string>
    <string name="away_status" context="Info label about the status of the user">Away</string>
    <string name="busy_status" context="Info label about the status of the user">Busy</string>
    <string name="invalid_status" context="Info label about the status of the user">No connection</string>

    <string name="text_deleted_message" context="Text shown when a message has been deleted in the chat">This message has been deleted</string>
    <string name="text_deleted_message_by" context="Text shown when a message has been deleted in the chat">[A]This message has been deleted by [/A][B]%1$s[/B]</string>

    <string name="confirmation_delete_several_messages" context="Confirmation before deleting messages">Remove messages?</string>
    <string name="confirmation_delete_one_message" context="Confirmation before deleting one message">Remove message?</string>

    <!--
    <string name="text_cleared_history" context="Text shown when a user cleared the history of a chat"><![CDATA[<font color=\'#060000\'>%1$s</font> <font color=\'#868686\'> cleared the chat history</font>]]></string>
    -->

    <string name="group_chat_label" context="Label for the sliding panel of a group chat">Group chat</string>
    <string name="group_chat_info_label" context="Label for the option of the sliding panel to show the info of a chat group">Group info</string>
    <string name="group_chat_start_conversation_label" context="Label for the option of the sliding panel to start a one to one chat">Start conversation</string>
    <string name="group_chat_edit_profile_label" context="Label for the option of the sliding panel to edit the profile">Edit profile</string>
    <string name="title_properties_chat_leave_chat" context="Title of the section to leave a group content in the Contact Properties screen">Leave Group</string>
    <string name="participants_chat_label" context="Label for participants of a group chat">Participants</string>

    <string name="confirmation_remove_chat_contact" context="confirmation message before removing a contact from a chat.">Remove %s from this chat?</string>

    <string name="observer_permission_label_participants_panel" context="Label to show the participant permission in the options panel of the group info screen">Read-only</string>
    <!--
    <string name="member_permission_label_participants_panel" context="Label to show the participant permission in the options panel of the group info screen">Member</string>
    -->
    <string name="standard_permission_label_participants_panel" context="Label to show the participant permission in the options panel of the group info screen">Standard</string>
    <string name="administrator_permission_label_participants_panel" context="Label to show the participant permission in the options panel of the group info screen">Moderator</string>

    <string name="edited_message_text" context="Text appended to a edited message.">(edited)</string>
    <string name="change_title_option" context="Option in menu to change title of a chat group.">Change title</string>

    <string name="confirmation_leave_group_chat" context="confirmation message before leaving a group chat">If you leave, you will no longer have access to read or send messages.</string>
    <string name="title_confirmation_leave_group_chat" context="title confirmation message before leaving a group chat">Leave group chat?</string>

    <string name="confirmation_clear_group_chat" context="Text of the confirmation dialog to clear a group chat history">All messages and media in this conversation will be cleared.</string>
    <string name="title_confirmation_clear_group_chat" context="Title of the confirmation dialog to clear a group chat history">Clear history?</string>


    <string name="add_participant_error_already_exists" context="Message show when a participant hasn't been successfully invited to a group chat">The participant is already included in this group chat</string>

    <string name="number_correctly_add_participant" context="success message when inviting multiple contacts to a group chat">%d participants were successfully invited</string>
    <string name="number_no_add_participant_request" context="error message when inviting multiple contacts to a group chat">%1$d participants were successfully invited but %2$d participants were not invited.</string>

    <string name="message_permissions_changed" context="chat message when the permissions for a user has been changed">[A]%1$s[/A][B] was changed to [/B][C]%2$s[/C][D] by [/D][E]%3$s[/E]</string>
    <string name="message_add_participant" formatted="false" context="chat message when a participant was added to a group chat">[A]%1$s[/A][B] joined the group chat by invitation from [/B][C]%2$s[/C]</string>
    <string name="message_remove_participant" context="chat message when a participant was removed from a group chat">[A]%1$s[/A][B] was removed from group chat by [/B][C]%2$s[/C]</string>

    <string name="change_title_messages" context="Message shown when a participant change the title of a group chat.">[A]%1$s[/A][B] changed the group chat name to [/B][C]“%2$s”[/C]</string>

    <string name="message_participant_left_group_chat" context="chat message when a participant left a group chat">[A]%1$s[/A][B] left the group chat[/B]</string>

    <string name="manual_retry_alert" context="chat message alert when the message have to been manually">Message not sent. Tap for options</string>

    <string name="chat_status_title" context="settings of the chat to choose the status">Status</string>
    <!--
    <string name="settings_chat_summary_online" context="summary of the status online in settings">You can chat, share files and make calls with your contacts.</string>
    -->
    <!--
    <string name="settings_chat_summary_invisible" context="summary of the status invisible in settings">You can interact with your contacts but you will appear offline for them.</string>
    -->
    <!--
    <string name="settings_chat_summary_offline" context="summary of the status invisible in settings">You will appear offline to your contacts and you will not be able to chat with them.</string>
    -->

    <!--
    <string name="changing_status_to_online_success" context="message shown when the status of the user successfully changed to online">You\'re now online</string>
    -->
    <!--
    <string name="changing_status_to_invisible_success" context="message shown when the status of the user successfully changed to invisible">You\'re now away</string>
    -->

    <!--
    <string name="changing_status_to_offline_success" context="message shown when the status of the user successfully changed to offline">You\'re now offline</string>
    -->
    <!--
    <string name="changing_status_to_busy_success" context="message shown when the status of the user successfully changed to offline">You\'re now busy</string>
    -->
    <string name="changing_status_error" context="message shown when the status of the user coudn't be changed">Error. Your status has not been changed</string>
    <string name="leave_chat_error" context="message shown when a user couldn't leave chat">An error occurred when leaving the chat</string>
    <string name="create_chat_error" context="message shown when a chat has not been created">An error occurred when creating the chat</string>

    <string name="settings_chat_vibration" context="settings of the chat to choose the status">Vibration</string>

    <!--
    <string name="list_message_deleted" context="Text show in list of chats when the last message has been deleted">Message deleted</string>
    -->

    <string name="non_format_text_deleted_message_by" context="Text shown when a message has been deleted in the chat">This message has been deleted by %1$s</string>
    <string name="history_cleared_message" context="Text shown when the chat history was cleared by me">Chat history was cleared</string>
    <string name="non_format_history_cleared_by" context="Text shown when the chat history was cleared by someone">Chat history cleared by %1$s</string>

    <!--
    <string name="non_format_text_cleared_history" context="Text shown when a user cleared the history of a chat">%1$s cleared the chat history</string>
    -->
    <string name="non_format_message_permissions_changed" context="chat message when the permissions for a user has been changed">%1$s was changed to %2$s by %3$s</string>
    <string name="non_format_message_add_participant" formatted="false" context="chat message when a participant was added to a group chat">%1$s was added to this group chat by invitation from %2$s</string>
    <string name="non_format_message_remove_participant" context="chat message when a participant was removed from a group chat">%1$s was removed from group chat by %2$s</string>

    <string name="non_format_change_title_messages" context="Message shown when a participant change the title of a group chat.">%1$s changed the group chat name to “%2$s”</string>

    <string name="non_format_message_participant_left_group_chat" context="chat message when a participant left a group chat">%1$s left the group chat</string>

    <string name="messages_copied_clipboard" context="success alert when the user copy some messages to the clipboard">Copied to the clipboard</string>

    <string name="chat_error_open_title" context="Title of the error dialog when opening a chat">Chat Error!</string>
    <string name="chat_error_open_message" context="Message of the error dialog when opening a chat">The chat could not be opened successfully</string>

    <string name="menu_choose_contact" context="Menu option to add a contact to your contact list.">Choose contact</string>

    <plurals name="general_selection_num_contacts">
        <item context="referring to a contact in the contact list of the user" quantity="one">%1$d contact</item>
        <item context="Title of the contact list" quantity="other">%1$d contacts</item>
    </plurals>

    <string name="error_sharing_folder" context="Message shown when the folder sharing process fails">Error sharing the folder. Please, try again.</string>

    <plurals name="confirmation_remove_contact" context="confirmation message before removing a contact">
        <item context="Singular" quantity="one">All data associated with the selected contact will be permanently lost.</item>
        <item context="Plural" quantity="other">All data associated with the selected contacts will be permanently lost.</item>
    </plurals>

    <plurals name="title_confirmation_remove_contact" context="title of confirmation alert before removing a contact">
        <item context="Singular" quantity="one">Remove contact?</item>
        <item context="Plural" quantity="other">Remove contacts?</item>
    </plurals>

    <!--
    <string name="chat_connection_error" context="error shown when the connection to the chat fails">Chat connection error</string>
    -->

    <string name="message_option_retry" context="option shown when a message could not be sent">Retry</string>

    <string name="title_message_not_sent_options" context="title of the menu for a non sent message">Message not sent</string>
    <string name="title_message_uploading_options" context="title of the menu for an uploading message with attachment">Uploading attachment</string>

    <string name="no_conversation_history" context="message shown when a chat has no messages">No conversation history</string>

    <plurals name="user_typing" context="title of confirmation alert before removing a contact">
        <item context="Singular" quantity="one">%1$s [A]is typing&#8230;[/A]</item>
        <item context="Plural" quantity="other">%1$s [A]are typing&#8230;[/A]</item>
    </plurals>

    <string name="more_users_typing" context="text that appear when there are more than 2 people writing at that time in a chat. For example User1, user2 and more are typing...">%1$s [A]and more are typing&#8230;[/A]</string>
    <string name="label_more" context="button label more">More</string>
    <string name="label_close" context="button label Close">Close</string>
    <string name="tab_my_account_general" context="Title of the general tab in My Account Section">General</string>
    <string name="tab_my_account_storage" context="Title of the storage tab in My Account Section">Storage</string>
    <string name="label_storage_upgrade_account" context="label of storage in upgrade/choose account page, it is being used with a variable, e.g. for LITE user it will show '200GB Storage'.">Storage</string>
    <string name="label_transfer_quota_upgrade_account" context="label of transfer quota in upgrade/choose account page, it is being used with a variable, e.g. for LITE user it will show '1 TB Transfer quota'.">Transfer quota</string>
    <string name="label_transfer_quota_achievements" context="label of transfer quota in achievements page, it is being used with a variable, e.g. '30GB Transfer quota'.">Transfer quota</string>

    <string name="account_plan" context="Title of the section about the plan in the storage tab in My Account Section">Plan</string>
    <string name="storage_space" context="Title of the section about the storage space in the storage tab in My Account Section">Storage space</string>
    <string name="transfer_quota" context="Title of the section about the transfer quota in the storage tab in My Account Section">Transfer quota</string>

    <string name="available_space" context="Label in section the storage tab in My Account Section">Available</string>
    <string name="not_available" context="Label in section the storage tab in My Account Section when no info info is received">not available</string>

    <string name="no_bylling_cycle" context="Label in section the storage tab when the account is Free">No billing cycle</string>

    <string name="my_account_of_string" context="String to show the transfer quota and the used space in My Account section">%1$s [A]of %2$s[/A]</string>

    <string name="confirmation_delete_from_save_for_offline" context="confirmation message before removing a something for the Save for offline section">Remove from Save for Offline?</string>

    <string name="recent_chat_empty_no_connection_text" context="Text of chat section when the app has no connection">Chat is disabled and it cannot be enabled without a connection.</string>

    <string name="set_status_option_label" context="Label for the option of action menu to change the chat status">Set status</string>

    <string name="general_dismiss" context="Answer for confirmation dialog.">Dismiss</string>

    <string name="context_invitacion_reply_accepted" context="Accepted request invitacion alert">Invitation accepted</string>
    <string name="context_invitacion_reply_declined" context="Declined request invitacion alert">Invitation declined</string>
    <string name="context_invitacion_reply_ignored" context="Ignored request invitacion alert">Invitation ignored</string>

    <string name="error_message_unrecognizable" context="Content of a normal message that cannot be recognized">Message unrecognizable</string>

    <string name="settings_autoaway_title" context="Title of the settings section to configure the autoaway of chat presence">Auto-away</string>
    <string name="settings_autoaway_subtitle" context="Subtitle of the settings section to configure the autoaway of chat presence">Show me away after an inactivity of</string>
    <string name="settings_autoaway_value" context="Value in the settings section of the autoaway chat presence">%1d minutes</string>

    <string name="settings_persistence_title" context="Title of the settings section to configure the status persistence of chat presence">Status persistence</string>
    <string name="settings_persistence_subtitle" context="Subtitle of the settings section to configure the status persistence of chat presence">Maintain my chosen status appearance even when I have no connected devices</string>

    <string name="title_dialog_set_autoaway_value" context="Title of the dialog to set the value of the auto away preference">Set time limit</string>
    <string name="button_set" context="Button to set a value">Set</string>
    <string name="hint_minutes" context="Button to set a value">minutes</string>

    <!--
    <string name="autoaway_disabled" context="Word to indicated the autoaway is disabled">Disabled</string>
    -->

    <string-array name="settings_status_entries" context="the options of what to upload in an array. Needed for the settings">
        <item context="the options of what to upload.">Online</item>
        <item context="the options of what to upload.">Away</item>
        <item context="the options of what to upload.">Busy</item>
        <item context="the options of what to upload.">Offline</item>
    </string-array>

    <string name="offline_empty_folder" context="Text that indicates that a the offline section is currently empty">No files Saved for Offline</string>

    <string name="general_enable" context="Positive confirmation to enable logs">Enable</string>
    <string name="enable_log_text_dialog" context="Dialog to confirm the action of enabling logs">Logs can contain information related to your account</string>

    <string name="confirmation_to_reconnect" context="Dialog to confirm the reconnect action">Network connection recovered. Connect to MEGA?</string>
    <string name="loading_status" context="Message shown meanwhile the app is waiting for a the chat status">Loading status&#8230;</string>

    <string name="error_editing_message" context="Error when a message cannot be edited">This message cannot be edited</string>

    <plurals name="text_number_transfers" context="Label to show the number of transfers in progress">
        <item context="Singular" quantity="one">%1$d of %2$d file</item>
        <item context="Plural" quantity="other">%1$d of %2$d files</item>
    </plurals>

	<string name="label_process_finishing" contest="Progress text shown when user stop upload/download and the app is waiting for async response">Process is finishing&#8230;</string>
    <string name="option_to_transfer_manager" context="Label of the modal bottom sheet to Transfer Manager section" formatted="false">View</string>
    <string name="option_to_pause_transfers" context="Label of the modal bottom sheet to pause all transfers">Pause all transfers</string>
    <string name="option_to_resume_transfers" context="Label of the modal bottom sheet to resume all transfers">Resume all transfers</string>
    <string name="option_to_clear_transfers" context="Label of the modal bottom sheet to clear completed transfers">Clear completed</string>
    <string name="menu_pause_individual_transfer" context="Dialog to confirm the action of pausing one transfer">Pause transfer?</string>
    <string name="menu_resume_individual_transfer" context="Dialog to confirm the action of restarting one transfer">Resume transfer?</string>
    <string name="button_resume_individual_transfer" context="Button to confirm the action of restarting one transfer">Resume</string>

    <string name="confirmation_to_clear_completed_transfers" context="Dialog to confirm before removing completed transfers">Clear completed transfers?</string>

    <string name="title_tab_in_progress_transfers" context="Title of the tab section for transfers in progress">In progress</string>
    <string name="title_tab_completed_transfers" context="Title of the tab section for completed transfers">Completed</string>

    <string name="transfer_paused" context="Possible state of a transfer">Paused</string>
    <string name="transfer_queued" context="Possible state of a transfer">Queued</string>
    <!--
    <string name="transfer_canceled" context="Possible state of a transfer">Canceled</string>
    -->
    <string name="transfer_unknown" context="Possible state of a transfer">Unknown</string>

    <string name="paused_transfers_title" context="Title of the panel where the progress of the transfers is shown">Paused transfers</string>

    <string name="completed_transfers_empty" context="message shown in the screen when there are not any active transfer">No completed transfers</string>

    <!--
    <string name="message_transfers_completed" context="Message shown when the pending transfers are completed">Transfers finished</string>
    -->

    <plurals name="upload_service_notification" context="Text of the notification shown when the upload service is running">
        <item context="Singular" quantity="one">Uploading %1$d of %2$d file</item>
        <item context="Plural" quantity="other">Uploading %1$d of %2$d files</item>
    </plurals>

	<plurals name="folder_upload_service_notification" context="Text of the notification shown when the folder upload service is running">
		<item context="Text of the notification shown when the folder upload service is running - singular e.g. Uploading 1 of 1 folder" quantity="one">Uploading %1$d of %2$d folder</item>
		<item context="Text of the notification shown when the folder upload service is running - plural e.g. Uploading 1 of 2 folders" quantity="other">Uploading %1$d of %2$d folders</item>
	</plurals>

    <plurals name="upload_service_final_notification" context="Text of the notification shown when the upload service has finished">
        <item context="Singular" quantity="one">Uploaded %1$d file</item>
        <item context="Plural" quantity="other">Uploaded %1$d files</item>
    </plurals>

	<plurals name="folder_upload_service_final_notification" context="Text of the notification shown when the folder upload service has finished">
		<item context="Text of the notification shown when the folder upload service has finished - singular e.g. Uploaded 1 folder" quantity="one">Uploaded %1$d folder</item>
		<item context="Text of the notification shown when the folder upload service has finished - plural  e.g. Uploaded 2 folders" quantity="other">Uploaded %1$d folders</item>
	</plurals>

    <string name="general_total_size" context="label for the total file size of multiple files and/or folders (no need to put the colon punctuation in the translation)" formatted="false">Total size: %1$s</string>

    <plurals name="upload_service_failed" context="Text of the notification shown when the upload service has finished with any transfer error">
        <item context="Singular" quantity="one">%1$d file not uploaded</item>
        <item context="Plural" quantity="other">%1$d files not uploaded</item>
    </plurals>

    <plurals name="copied_service_upload" context="Text of the notification shown when the upload service has finished with any copied file instead uploaded">
        <item context="Singular" quantity="one">%1$d file copied</item>
        <item context="Plural" quantity="other">%1$d files copied</item>
    </plurals>

    <plurals name="already_downloaded_service" context="Text of the notification shown when the download service do not download because the file is already on the device">
        <item context="Singular" quantity="one">%1$d file previously downloaded</item>
        <item context="Plural" quantity="other">%1$d files previously downloaded</item>
    </plurals>

    <plurals name="download_service_final_notification" context="Text of the notification shown when the download service has finished">
        <item context="Singular" quantity="one">Downloaded %1$d file</item>
        <item context="Plural" quantity="other">Downloaded %1$d files</item>
    </plurals>

    <plurals name="download_service_final_notification_with_details" context="Text of the notification shown when the download service has finished with any error">
        <item context="Singular" quantity="one">Downloaded %1$d of %2$d file</item>
        <item context="Plural" quantity="other">Downloaded %1$d of %2$d files</item>
    </plurals>

    <plurals name="download_service_failed" context="Text of the notification shown when the download service has finished with any transfer error">
        <item context="Singular" quantity="one">%1$d file not downloaded</item>
        <item context="Plural" quantity="other">%1$d files not downloaded</item>
    </plurals>

    <plurals name="download_service_notification" context="Text of the notification shown when the download service is running">
        <item context="Singular" quantity="one">Downloading %1$d of %2$d file</item>
        <item context="Plural" quantity="other">Downloading %1$d of %2$d files</item>
    </plurals>

    <string name="title_depleted_transfer_overquota" context="Title of the alert when the transfer quota is depleted">Depleted transfer quota</string>
    <string name="text_depleted_transfer_overquota" context="Text of the alert when the transfer quota is depleted">Your queued transfer exceeds the current transfer quota available for your IP address and may therefore be interrupted.</string>
    <string name="plans_depleted_transfer_overquota" context="Button to show plans in the alert when the transfer quota is depleted">See our plans</string>
    <string name="continue_without_account_transfer_overquota" context="Button option of the alert when the transfer quota is depleted">Continue without account</string>

    <plurals name="new_general_num_files" context="this is used for example when downloading 1 file or 2 files">
        <item context="Singular of file. 1 file" quantity="one">%1$d file</item>
        <item context="Plural of file. 2 files" quantity="other">%1$d files</item>
    </plurals>

    <string name="general_view" context="Menu option">View files</string>
    <string name="add_to_cloud" context="Menu option to choose to add file or folders to Cloud Drive">Import</string>
    <string name="save_for_offline" context="Menu option">Save for offline</string>

    <string name="general_view_contacts" context="Menu option">View contacts</string>

    <string name="import_success_message" context="Menu option">Succesfully added to Cloud Drive</string>
    <string name="import_success_error" context="Menu option">Error. Not added to Cloud Drive</string>

    <string name="chat_connecting" context="Label in login screen to inform about the chat initialization proccess">Connecting&#8230;</string>

    <string name="context_contact_already_invited" context="message when trying to invite a contact with a pending request">%s was already invited. Consult your pending requests.</string>

    <string name="confirm_email_misspelled" context="Hint text explaining that you can change the email and resend the create account link to the new email address">If you have misspelt your email address, correct it and click [A]Resend[A].</string>
    <string name="confirm_email_misspelled_resend" context="Button to resend the create account email to a new email address in case the previous email address was misspelled">Resend</string>
    <string name="confirm_email_misspelled_email_sent" context="Text shown after the confirmation email has been sent to the new email address">Email sent</string>

    <string name="copyright_alert_title" context="text_copyright_alert_title">Copyright warning to all users</string>
    <string name="copyright_alert_first_paragraph" context="text_copyright_alert_first_paragraph">MEGA respects the copyrights of others and requires that users of the MEGA cloud service comply with the laws of copyright.</string>
    <string name="copyright_alert_second_paragraph" context="text_copyright_alert_second_paragraph">You are strictly prohibited from using the MEGA cloud service to infringe copyrights. You may not upload, download, store, share, display, stream, distribute, email, link to, transmit or otherwise make available any files, data or content that infringes any copyright or other proprietary rights of any person or entity.</string>
    <string name="copyright_alert_agree_button" context="text of the Agree button">Agree</string>
    <string name="copyright_alert_disagree_button" context="text of the Disagree button">Disagree</string>

    <string name="download_show_info" context="Hint how to cancel the download">Show info</string>

    <string name="context_link_removal_error" context="error message">Link removal failed. Please try again later.</string>
    <string name="context_link_action_error" context="error message">Link action failed. Please try again later.</string>

    <string name="title_write_user_email" context="title of the dialog shown when sending or sharing a folder">Write the user’s email</string>

    <string name="activity_title_files_attached" context="title of the screen to see the details of several node attachments">Files attached</string>
    <string name="activity_title_contacts_attached" context="title of the screen to see the details of several contact attachments">Contacts attached</string>

    <string name="alert_user_is_not_contact">The user is not a contact</string>

    <string name="camera_uploads_cellular_connection">Use cellular connection</string>
    <string name="camera_uploads_upload_videos">Upload Videos</string>

    <string name="success_changing_user_avatar" context="Message when an user avatar has been changed successfully">Profile picture updated</string>
    <string name="error_changing_user_avatar_image_not_available" context="Message when an error ocurred when changing an user avatar">Error. Selected image does not exist</string>
    <string name="error_changing_user_avatar" context="Message when an error ocurred when changing an user avatar">Error when changing the profile picture</string>
    <string name="success_deleting_user_avatar" context="Message when an user avatar has been deleted successfully">Profile picture deleted</string>
    <string name="error_deleting_user_avatar" context="Message when an error ocurred when deleting an user avatar">Error when deleting the profile picture</string>

    <string name="error_changing_user_attributes" context="Message when an error ocurred when changing an user attribute">An error occurred when changing the name</string>
    <string name="success_changing_user_attributes" context="Message when an user attribute has been changed successfully">Your name has been successfully updated</string>

    <string name="add_participant_success" context="Message show when a participant has been successfully invited to a group chat">Participant added</string>
    <string name="add_participant_error" context="Message show when a participant hasn't been successfully invited to a group chat">Error. Participant not added</string>

    <string name="remove_participant_success" context="Message show when a participant has been successfully removed from a group chat">Participant removed</string>
    <string name="remove_participant_error" context="Message show when a participant hasn't been successfully removed from a group chat">Error. Participant not removed</string>

    <string name="no_files_selected_warning">No files selected</string>

    <string name="attachment_upload_panel_from_cloud">From Cloud Drive</string>
    <string name="attachment_upload_panel_contact">Contact</string>
    <string name="attachment_upload_panel_photo">From device</string>

    <string name="delete_account" context="Button and title of dialog shown when the user wants to delete permanently his account">Cancel Account</string>
    <string name="delete_account_text" context="Text shown in the alert dialog to confirm the cancellation of an account">If you cancel your account you will not be able to access your account data, your MEGA contacts or conversations.\nYou will not be able to undo this action.</string>
    <string name="delete_button" context="Button in My Account section to confirm the account deletion">Delete</string>

    <string name="file_properties_info_info_file">Info</string>
    <string name="file_properties_info_size" context="Refers to the size of a file.">Total size</string>
    <string name="file_properties_info_content" context="header of a status field for what content a user has shared to you">Contains</string>
    <string name="file_properties_shared_folder_public_link_name">Link</string>

    <string name="file_properties_shared_folder_full_access" context="Refers to access rights for a file folder.">Full access</string>
    <string name="file_properties_shared_folder_read_only" context="Refers to access rights for a file folder.">Read-only</string>
    <string name="file_properties_shared_folder_read_write" context="Refers to access rights for a file folder. (with the &amp; needed. Don\'t use the symbol itself. Use &amp;)">Read and write</string>

    <string name="attachment_uploading_state_uploading">Uploading&#8230;</string>
    <string name="attachment_uploading_state_error">Error. Not sent.</string>

    <string name="already_downloaded_multiple" context="When a multiple download is started, some of the files could have already been downloaded before. This message shows the number of files that has already been downloaded and the number of files pending">%d files already downloaded.</string>
    <string name="pending_multiple" context="When a multiple download is started, some of the files could have already been downloaded before. This message shows the number of files that has already been downloaded and the number of files pending">%d files pending.</string>

    <string name="contact_is_me">No options available, you have selected yourself</string>

    <string name="confirmation_delete_one_attachment" context="Confirmation before deleting one attachment">Remove attachment?</string>

    <string name="general_view_with_revoke" formatted="false" context="Menu option">View files (%1$d deleted)</string>

    <string name="success_attaching_node_from_cloud" context="Success message when the attachment has been sent to a chat">File sent to %1$s</string>
    <string name="success_attaching_node_from_cloud_chats" context="Success message when the attachment has been sent to a many chats">File sent to %1$d chats</string>
    <string name="error_attaching_node_from_cloud" context="Error message when the attachment cannot be sent">Error. The file has not been sent</string>
    <string name="error_attaching_node_from_cloud_chats" context="Error message when the attachment cannot be sent to any of the selected chats">Error. The file has not been sent to any of the selected chats</string>
    <string name="error_revoking_node" context="Error message when the attachment cannot be revoked">Error. The attachment has not been removed</string>

    <string name="settings_set_up_automatic_uploads" context="settings option">Set up automatic uploads</string>

    <string name="settings_chat_silent_sound_not" context="settings option for chat notification">Silent</string>

    <string name="messages_chat_notification" context="messages string in chat notification">messages</string>
    <string name="incoming_folder_notification" context="part of the string in incoming shared folder notification">from</string>
    <string name="title_incoming_folder_notification" context="title of incoming shared folder notification">New shared folder</string>
    <string name="title_contact_request_notification" context="title of contact request notification">New contact request</string>

    <string name="title_properties_chat_clear" context="Title of the section to clear the chat content in the Contact Properties screen">Clear chat history</string>
    <string name="title_properties_remove_contact" context="Title of the section to remove contact in the Contact Properties screen">Remove contact</string>

    <string name="title_properties_chat_notifications_contact" context="Title of the section to enable notifications in the Contact Properties screen">Chat notifications</string>
    <string name="history_cleared_by" context="Text shown when the chat history was cleared by someone">[A]%1$s[/A][B] cleared the chat history[/B]</string>

    <string name="number_messages_chat_notification" formatted="false" context="messages string in chat notification">%1$d unread chats</string>

    <string name="context_permissions_changing_folder" context="Item menu option upon clicking on one or multiple files.">Changing permissions</string>
    <string name="context_removing_contact_folder" context="Item menu option upon clicking on one or multiple files.">Removing contact from shared folder</string>

    <string name="confirmation_move_to_rubbish" context="confirmation message before removing a file">Move to Rubbish Bin?</string>
    <string name="confirmation_move_to_rubbish_plural" context="confirmation message before removing a file">Move to Rubbish Bin?</string>
    <string name="confirmation_delete_from_mega" context="confirmation message before removing a file">Delete from MEGA?</string>
    <string name="confirmation_leave_share_folder" context="confirmation message before leaving an incoming shared folder">If you leave the folder, you will not be able to see it again</string>
    <string name="attachment_uploading_state" context="label to indicate the state of an upload in chat">Uploading&#8230;</string>

    <string name="title_properties_contact_notifications_for_chat" context="Title of the section to enable notifications in the Contact Properties screen">Chat notifications</string>

    <string name="achievements_title" context="title of the section for achievements">Achievements</string>
    <string name="achievements_subtitle" context="subtitle of the section for achievements">Invite friends and get rewards</string>

    <string name="button_invite_friends" context="button to invite friends for getting achievements">Invite friends</string>

    <string name="figures_achievements_text_referrals" context="title of the introduction for the achievements screen">Get %1$s of storage and %2$s of transfers for each referral</string>

    <string name="figures_achievements_text" context="sentence to detail the figures of storage and transfer quota related to each achievement">Get %1$s of storage and %2$s of transfers</string>

    <string name="unlocked_rewards_title" context="title of the section for unlocked rewards">Unlocked rewards</string>

    <string name="unlocked_storage_title" context="title of the section for unlocked storage quota">Storage Quota</string>

    <string name="title_referral_bonuses" context="title of the section for referral bonuses in achivements section (maximum 24 chars)">Referral Bonuses</string>
    <string name="title_install_app" context="title of the section for install a mobile app in achivements section (maximum 24 chars)">Install a mobile app</string>
    <string name="title_regitration" context="title of the section for install megasync in achivements section (maximum 24 chars)">Registration bonus</string>
    <string name="title_install_desktop" context="title of the section for install a mobile app bonuses in achivements section (maximum 24 chars)">Install MEGA desktop app</string>
    <string name="title_base_quota" context="title of the section for base quota in achivements section">Account Base Quota</string>
    <string name="camera_uploads_empty" context="Text that indicates that no pictures have been uploaded to the Camera Uploads section">No files in Camera Uploads</string>
    <string name="general_num_days_left" context="indicates the number of days left related to a achievement">%1$d d left</string>
    <string name="expired_achievement" context="state to indicate the achievement has expired">Expired</string>

    <string name="setting_title_use_https_only" context="title of the advanced setting to choose the use of https">Don’t use HTTP</string>
    <string name="setting_subtitle_use_https_only" context="subtitle of the advanced setting to choose the use of https">Enable this option only if your transfers don’t start. In normal circumstances HTTP is satisfactory as all transfers are already encrypted.</string>

    <string name="title_achievement_invite_friends" context="title of screen to invite friends and get an achievement">How it works</string>
    <string name="first_paragraph_achievement_invite_friends" context="first paragraph of screen to invite friends and get an achievement">Invite your friends to create a free MEGA account and install our mobile app. For every successful signup and app install you receive bonus storage and transfer quota.</string>
    <string name="second_paragraph_achievement_invite_friends" context="second paragraph of screen to invite friends and get an achievement">You will not receive credit for inviting someone who has used MEGA previously and you will not be notified about such a rejection. Invited contacts must install the MEGA mobile app or MEGA desktop app on their devices.</string>

    <string name="card_title_invite_friends" context="explanation of screen to invite friends and get an achievement">Select contacts from your phone contact list or enter multiple email addresses.</string>

    <string name="title_confirmation_invite_friends" context="title of the dialog to confirm the contact request">Invite friends to MEGA</string>
    <string name="subtitle_confirmation_invite_friends" context="subtitle of the dialog to confirm the contact request">Thanks! Invitation was sent by email</string>
    <string name="paragraph_confirmation_invite_friends" context="paragraph of the dialog to confirm the contact request">Encourage your friends to register and install a MEGA app. As long as your friend uses the same email address as you’ve entered, you will receive your transfer quota reward.</string>

    <string name="invalid_email_to_invite" context="Error shown when the user writes a email with an incorrect format">Email is malformed</string>

    <string name="paragraph_info_achievement_install_desktop" context="info paragraph about the achievement install megasync">When you install MEGAsync you get %1$s of complimentary storage space plus %2$s of transfer quota, both valid for 180 days. MEGA desktop app is available for Windows, macOS and most Linux distros.</string>
    <string name="paragraph_info_achievement_install_mobile_app" context="info paragraph about the achievement install mobile app">When you install our mobile app you get %1$s of complimentary storage space plus %2$s of transfer quota, both valid for 180 days. We provide mobiles apps for iOS, Android and Windows Phone.</string>

    <string name="result_paragraph_info_achievement_install_desktop" context="info paragraph about the completed achievement install megasync">You have received %1$s storage space and %2$s transfer quota for installing our MEGA desktop app.</string>
    <string name="result_paragraph_info_achievement_install_mobile_app" context="info paragraph about the completed achievement install mobile app">You have received %1$s storage space and %2$s transfer quota for installing our mobile app.</string>
    <string name="result_paragraph_info_achievement_registration" context="info paragraph about the completed achievement registration">You have received %1$s storage space as your free registration bonus.</string>

    <string name="expiration_date_for_achievements" context="info paragraph about the completed achievement registration">Bonus expires in %1$d days</string>

    <plurals name="context_share_folders">
        <item context="menu item" quantity="one">Share folder</item>
        <item context="menu items" quantity="other">Share folders</item>
    </plurals>

    <string name="no_folders_shared" context="Info of a contact if there is no folders shared with him">No folders shared</string>

    <string name="settings_help" context="Settings category title for Help">Help</string>
    <string name="settings_help_preference" context="Settings preference title for send feedback">Send Feedback</string>
    <string name="setting_feedback_subject" context="mail subject">Android feedback</string>
    <string name="setting_feedback_body" context="mail body">Please, write your feedback here:</string>
    <string name="settings_feedback_body_device_model" context="mail body">Device model</string>
    <string name="settings_feedback_body_android_version" context="mail body">Android version</string>

    <string name="dialog_title_new_file" context="Title of the dialog to create a new file by inserting the name">New file</string>
    <string name="context_new_file_name" context="Input field description in the create file dialog.">File Name</string>

    <string name="dialog_title_new_link" context="Title of the dialog to create a new link by inserting the name">Link name</string>
    <string name="context_new_link_name" context="Input field description in the create link dialog.">Link URL</string>

    <string name="new_file_subject_when_uploading" context="Title of the field subject when a new file is created to upload">SUBJECT</string>
    <string name="new_file_content_when_uploading" context="Title of the field content when a new file is created to upload">CONTENT</string>
    <string name="new_file_email_when_uploading" context="Title of the field email when a new contact is created to upload">EMAIL</string>

    <string name="forward_menu_item" context="Item of a menu to forward a message chat to another chatroom">Forward</string>

    <string name="general_attach" context="name of the button to attach file from MEGA to another app">Attach</string>

    <string name="type_contact" context="when add or share a file with a new contact, it can type by name or mail">Contact’s name or email</string>

    <string name="max_add_contact" context="when add or share a file with a new contact, message displayed to warn that the maximum number has been reached">No more contacts can be added at this time</string>

    <string name="old_and_new_passwords_equals" context="when changing the password , the old password and new password are equals">The new password cannot be the same as the old password</string>

    <string name="action_search_by_date" context="Menu item">Search by date</string>
    <string name="general_apply" context="title of a button to apply search by date">Apply</string>ç
    <string name="general_search_month" context="title of a button to apply search by month">Last month</string>
    <string name="general_search_year" context="title of a button to apply search by year">Last year</string>

    <string name="label_set_day" context="title of a Search by date tag">Set day</string>
    <string name="snackbar_search_by_date" context="the user can't choose this date">Date required is not valid</string>

    <string name="invalid_characters" context="Error when the user writes a character not allowed">Characters not allowed</string>

    <string name="audio_play" context="Label shown when audio file is playing">Audio File</string>

    <string name="corrupt_pdf_dialog_text" context="when open PDF Viewer, the pdf that it try to open is damaged or does not exist">Error. The pdf file is corrupted or does not exist.</string>

    <string name="user_account_feedback" context="Label to include info of the user email in the feedback form">User account</string>

    <string name="save_to_mega" context="Label shown in MEGA pdf-viewer when it open a PDF save in smartphone storage">Save to my \nCloud Drive</string>

    <string name="chat_already_exists" context="Error message when creating a chat one to one with a contact that already has a chat">The chat already exists</string>

    <string name="not_download" context="before sharing a file, has to be downloaded">The file has not been downloaded yet</string>

    <string name="not_permited_add_email_to_invite" context="Error shown when a user is starting a chat or adding new participants in a group chat and writes a contact mail that has not added">Only MEGA contacts can be added</string>

    <string name="invalid_connection_state" context="Info label about the connectivity state of an individual chat">Chat disconnected</string>

    <string name="call_error" context="Message show when a call cannot be established">Error. The call cannot be established</string>

    <string name="title_evaluate_the_app_panel" context="Title of dialog to evaluate the app">Are you happy with this app?</string>
    <string name="rate_the_app_panel" context="Label to show rate the app">Yes, rate the app</string>
    <string name="send_feedback_panel" context="Label to show send feedback">No, send feedback</string>

    <string name="link_advanced_options" context="title of the section advanced options on the get link screen">Advanced options</string>

    <string name="no_contacts_permissions" context="Title of the section to invite contacts if the user has denied the contacts permmissions">No contact permissions granted</string>

    <string name="choose_qr_option_panel" context="Option of the sliding panel to go to QR code section">My QR code</string>
    <string name="section_qr_code" context="Title of the screen that shows the options to the QR code">QR Code</string>
    <string name="action_reset_qr" context="Option in menu of section  My QR code to reset the QR code">Reset QR code</string>
    <string name="action_delete_qr" context="Option in menu of section  My QR code to delete the QR code">Delete QR code</string>
    <string name="save_cloud_drive" context="Option shown in QR code bottom sheet dialog to save QR code in Cloud Drive">To Cloud Drive</string>
    <string name="save_file_system" context="Option shown in QR code bottom sheet dialog to save QR code in File System">To File System</string>
    <string name="section_my_code" context="Title of QR code section">MY CODE</string>
    <string name="section_scan_code" context="Title of QR code scan section">SCAN CODE</string>
    <string name="settings_qrcode_autoaccept" context="Title of QR code settings that permits or not contacts that scan my QR code will be automatically added to my contact list">Auto-Accept</string>
    <string name="setting_subtitle_qrcode_autoccept" context="Subtitle of QR code settings auto-accept">Contacts that scan your QR Code will be automatically added to your contact list.</string>
    <string name="setting_subtitle_qrcode_reset" context="Subtitle of QR code settings that reset the code">Previous QR code will no longer be valid</string>
    <string name="qrcode_link_copied" context="Text shown when it has been copied the QR code link">Link copied to the clipboard</string>
    <string name="qrcode_reset_successfully" context="Text shown when it has been reseted the QR code successfully">QR code successfully reset</string>
    <string name="qrcode_delete_successfully" context="Text shown when it has been deleted the QR code successfully">QR code successfully deleted</string>
    <string name="qrcode_reset_not_successfully" context="Text shown when it has not been reseted the QR code successfully">QR code not reset due to an error. Please, try again.</string>
    <string name="qrcode_delete_not_successfully" context="Text shown when it has not been delete the QR code successfully">QR code not deleted due to an error. Please, try again.</string>
    <string name="invite_sent" context="Title of dialog shown when a contact request has been sent with QR code">Invite sent</string>
    <string name="invite_sent_text" context="Text of dialog shown when a contact request has been sent with QR code">The user %s has been invited and will appear in your contact list once accepted.</string>
    <string name="error_share_qr" context="Text shown when it tries to share the QR and occurs an error to process the action">An error occurred while trying to share the QR file. Perhaps the file does not exist. Please, try again later.</string>
    <string name="error_upload_qr" context="Text shown when it tries to upload to Cloud Drive the QR and occurs an error to process the action">An error occurred while trying to upload the QR file. Perhaps the file does not exist. Please, try again later.</string>
    <string name="error_download_qr" context="Text shown when it tries to download to File System the QR and occurs an error to process the action">An error occurred while trying to download the QR file. Perhaps the file does not exist. Please, try again later.</string>
    <string name="success_download_qr" context="Text shown when it tries to download to File System the QR and the action has success">The QR Code has been downloaded successfully to %s</string>
    <string name="invite_not_sent" context="Title of dialog shown when a contact request has not been sent with QR code">Invite not sent</string>
    <string name="invite_not_sent_text" context="Text of dialog shown when a contact request has not been sent with QR code">The QR code or contact link is invalid. Please try to scan a valid code or to open a valid link.</string>
    <string name="invite_not_sent_text_already_contact" context="Text of dialog shown when a contact request has not been sent with QR code because of is already a contact">The invitation has not been sent. %s is already in your contacts list.</string>
    <string name="invite_not_sent_text_error" context="Text of dialog shown when a contact request has not been sent with QR code because of some error">The invitation has not been sent. An error occurred processing it.</string>
    <string name="generatin_qr" context="Text of alert dialog informing that the qr is generating">Generating QR Code&#8230;</string>
    <string name="menu_item_scan_code" context="Title of QR code scan menu item">Scan QR code</string>
    <string name="button_copy_link" context="get the contact link and copy it">Copy link</string>
    <string name="button_create_qr" context="Create QR code">Create QR code</string>
    <string name="qrcode_create_successfully" context="Text shown when it has been created the QR code successfully">QR code successfully created</string>
    <string name="qrcode_scan_help" context="Text shown in QR code scan fragment to help and guide the user in the action">Line up the QR code to scan it with your device’s camera</string>
    <string name="contact_view" context="positive button on dialog to view a contact">View</string>


    <string name="external_play" context="Item menu option to reproduce audio or video in external reproductors">Open with</string>

    <string name="context_share" context="to share a file using Facebook, Whatsapp, etc">Share using</string>

    <string name="error_enable_chat_before_login" context="Message shown if the user choose enable button and he is not logged in">Please, log in before enabling the chat</string>

    <string name="label_set_period" context="title of a tag to search for a specific period within the search by date option in Camera upload">Set period</string>

    <string name="context_empty_chat_recent" context="Text of the empty screen when there are not chat conversations">[B]Invite friends to [/B][A]Chat[/A][B] and enjoy our encrypted platform with privacy and security.[/B]</string>
    <string name="recent_chat_empty_enable_chat" context="Message shown when the user has no recent chats">[C]Enable [/C][B]Chat[/B][A][C] and enjoy our encrypted platform with privacy and security.[/C]</string>

    <string name="context_empty_camera_uploads" context="Text of the empty screen when there are not elements in Camera Uploads">[B]No media on [/B][A]Camera Uploads[/A][B].[/B]</string>
    <string name="context_empty_rubbish_bin" context="Text of the empty screen when there are not elements in the Rubbish Bin">[B]Empty [/B][A]Rubbish Bin[/A][B].[/B]</string>

    <string name="context_empty_inbox" context="Text of the empty screen when there are not elements in  Inbox">[B]No files in your [/B][A]Inbox[/A][B].[/B]</string>
    <string name="context_empty_cloud_drive" context="Text of the empty screen when there are not elements in Cloud Drive ">[B]No files in your [/B][A]Cloud Drive[/A][B].[/B]</string>
    <string name="context_empty_offline" context="Text of the empty screen when there are not elements in Saved for Offline">[B]No files [/B][A]Offline[/A][B].[/B]</string>
    <string name="context_empty_contacts" context="Text of the empty screen when there are not contacts">[B]No [/B][A]Contacts[/A][B].[/B]</string>

    <string name="recent_chat_empty" context="Message shown when the user has no chats">[A]No[/A] [B]Conversations[/B]</string>
    <string name="recent_chat_loading_conversations" context="Message shown when the chat is section is loading the conversations">[A]Loading[/A] [B]Conversations&#8230;[/B]</string>

    <string name="context_empty_incoming" context="Text of the empty screen when there are not elements in Incoming">[B]No [/B][A]Incoming Shared folders[/A][B].[/B]</string>
    <string name="context_empty_outgoing" context="Text of the empty screen when there are not elements in Outgoing">[B]No [/B][A]Outgoing Shared folders[/A][B].[/B]</string>

    <string name="tab_sent_requests" context="Title of the sent requests tab. Capital letters">Sent requests</string>
    <string name="tab_received_requests" context="Title of the received requests tab. Capital letters">Received requests</string>
    <string name="overquota_alert_title" context="Title dialog overquota error">Storage quota exceeded</string>

    <string name="invalid_link" context="error message shown when an account confirmation link or reset password link is invalid for unknown reasons">Invalid link, please ask for a new valid link</string>

    <string name="processing_link" context="Message shown when a link is being processing">Processing link&#8230;</string>

    <string name="passwd_weak" context="Message shown when it is creating an acount and it is been introduced a very weak or weak password">Your password is easily guessed. Try making your password longer. Combine uppercase and lowercase letters. Add special characters. Do not use names or dictionary words.</string>
    <string name="passwd_medium" context="Message shown when it is creating an acount and it is been introduced a medium password">Your password is good enough to proceed, but it is recommended to strengthen your password further.</string>
    <string name="passwd_good" context="Message shown when it is creating an acount and it is been introduced a good password">This password will withstand most typical brute-force attacks. Please ensure that you will remember it.</string>
    <string name="passwd_strong" context="Message shown when it is creating an acount and it is been introduced a strong password">This password will withstand most sophisticated brute-force attacks. Please ensure that you will remember it.</string>
    <string name="pass_very_weak" context="Password very weak">Very Weak</string>
    <string name="pass_weak" context="Password weak">Weak</string>
    <string name="pass_medium" context="Password medium">Medium</string>
    <string name="pass_good" context="Password good">Good</string>
    <string name="pass_strong" context="Password strong">Strong</string>

    <string name="title_notification_call_in_progress" context="Title of the notification shown on the action bar when there is a call in progress">Call in progress</string>
    <string name="action_notification_call_in_progress" context="Subtitle of the notification shown on the action bar when there is a call in progress">Click to go back to the call</string>
    <string name="button_notification_call_in_progress" context="Button in the notification shown on the action bar when there is a call in progress">Return to the call</string>

    <string name="contacts_mega" context="When it lists contacts of MEGA, the title of list's header">On MEGA</string>
    <string name="contacts_phone" context="When it lists contacts of phone, the title of list's header">Phone contacts</string>

    <string name="account_suspended_multiple_breaches_ToS" context="Message error shown when trying to log in on an account has been suspended due to multiple breaches of Terms of Service">Your account has been suspended due to multiple breaches of MEGA’s Terms of Service. Please check your email inbox.</string>
    <string name="account_suspended_breache_ToS" context="Message error shown when trying to log in on an account has been suspended due to breach of Terms of Service">Your account was terminated due to a breach of MEGA’s Terms of Service, such as abuse of rights of others; sharing and/or importing illegal data; or system abuse.</string>

    <string name="file_storage_empty_folder" context="In a chat conversation when you try to send device's images but there aren't available images">No files</string>
    <string name="label_file_size_byte" context="size in byte">B</string>
    <string name="label_file_size_kilo_byte" context="size in kilobyte">KB</string>
    <string name="label_file_size_mega_byte" context="size in megabyte">MB</string>
    <string name="label_file_size_giga_byte" context="size in gigabyte">GB</string>
    <string name="label_file_size_tera_byte" context="size in terabyte">TB</string>

    <plurals name="number_of_versions" formatted="false" context="Number of versions of a file shown on the screen info of the file">
        <item context="version item" quantity="one">%1$d version</item>
        <item context="version items" quantity="other">%1$d versions</item>
    </plurals>

    <string name="title_section_versions" context="Title of the section Versions for files">Versions</string>

    <string name="header_current_section_item" context="Header of the item to show the current version of a file in a list">Current version</string>
    <plurals name="header_previous_section_item" context="Header of the item to show the previous versions of a file in a list">
        <item context="file item" quantity="one">Previous version</item>
        <item context="file items" quantity="other">Previous versions</item>
    </plurals>

    <string name="general_revert" context="option menu to revert a file version">Revert</string>
    <string name="menu_item_clear_versions" context="option menu to clear all the previous versions">Clear previous versions</string>
    <plurals name="title_dialog_delete_version" context="Title of the dialog to confirm that a version os going to be deleted">
        <item context="version item" quantity="one">Delete version?</item>
        <item context="version items" quantity="other">Delete versions?</item>
    </plurals>

    <string name="content_dialog_delete_version" context="Content of the dialog to confirm that a version is going to be deleted">This version will be permanently removed.</string>
    <string name="content_dialog_delete_multiple_version" context="Content of the dialog to confirm that several versions are going to be deleted">These %d versions will be permanently removed.</string>

    <string name="chat_upload_title_notification" context="Title of the notification shown when a file is uploading to a chat">Chat uploading</string>

    <string name="settings_chat_upload_quality" context="Label for the option on setting to set up the quality of multimedia files uploaded to the chat">Chat media quality</string>
	<string name="settings_video_upload_quality" context="Label for the option on setting to set up the quality of video files to be uploaded ">Video Quality</string>
    <string name="on_refuse_storage_permission" context="Text shown when the user refuses to permit the storage permission when enable camera upload">Camera Uploads needs to access your photos and other media on your device. Please go to the settings page and grant permission.</string>
    <string-array name="settings_chat_upload_quality_entries" context="the options for the option on setting to set up the quality of multimedia files uploaded to the chat">
        <item context="the options of origin quality multimedia file to upload.">Original quality</item>
        <item context="the options of medium quality multimedia file to  upload.">Medium quality</item>
    </string-array>

    <string name="missed_call_notification_title" context="Title of the notification for a missed call">Missed call</string>
    <string name="file_properties_info_location" cotext="Refers to a location of file">Location</string>

    <string name="file_properties_folder_current_versions" cotext="Title of the label to show the size of the current files inside a folder">Current versions</string>
    <string name="file_properties_folder_previous_versions" cotext="Title of the label to show the size of the versioned files inside a folder">Previous versions</string>

    <plurals name="number_of_versions_inside_folder" formatted="false" context="Number of versioned files inside a folder shown on the screen info of the folder">
        <item context="version item" quantity="one">%1$d versioned file</item>
        <item context="version items" quantity="other">%1$d versioned files</item>
    </plurals>

    <string name="messages_forwarded_success" context="Alert message after forwarding one or several messages to several chats">Messages forwarded</string>
    <string name="messages_forwarded_error" context="Error message after forwarding one or several messages to several chats">Error. Not correctly forwarded</string>
    <plurals name="messages_forwarded_partial_error" formatted="false" context="Error message if any of the forwarded messages fails">
        <item context="message item" quantity="one">Error. %1$d message not successfully forwarded</item>
        <item context="message items" quantity="other">Error. %1$d messages not successfully forwarded</item>
    </plurals>
    <plurals name="messages_forwarded_error_not_available" formatted="false" context="Error non existing resource after forwarding one or several messages to several chats">
        <item context="message item" quantity="one">Error. The resource is no longer available</item>
        <item context="message items" quantity="other">Error. The resources are no longer available</item>
    </plurals>

    <string name="turn_on_notifications_title" context="The title of fragment Turn on Notifications">Turn on Notifications</string>
    <string name="turn_on_notifications_subtitle" context="The subtitle of fragment Turn on Notifications">This way, you will see new messages\non your Android phone instantly.</string>
    <string name="turn_on_notifications_first_step" context="First step to turn on notifications">Open Android device [A]Settings[/A]</string>
    <string name="turn_on_notifications_second_step" context="Second step to turn on notifications">Open [A]Apps &amp; notifications[/A]</string>
    <string name="turn_on_notifications_third_step" context="Third step to turn on notifications">Select [A]MEGA[/A]</string>
    <string name="turn_on_notifications_fourth_step" context="Fourth step to turn on notifications">Open [A]App notifications[/A]</string>
    <string name="turn_on_notifications_fifth_step" context="Fifth step to turn on notifications">Switch to On and select your preferences</string>

    <plurals name="files_send_to_chat_success" context="Alert message after sending to chat one or several messages to several chats">
        <item context="version item" quantity="one">File sent</item>
        <item context="version items" quantity="other">Files sent</item>
    </plurals>
    <string name="files_send_to_chat_error" context="Error message after sending to chat one or several messages to several chats">Error. Not correctly sent</string>

    <string name="context_send_file_to_chat" context="menu option to send a file to a chat">Send to chat</string>

    <string name="remember_pwd_dialog_title" context="Title of the dialog 'Do you remember your password?'">Do you remember your password?</string>
    <string name="remember_pwd_dialog_text_logout" context="Text of the dialog 'Do you remember your password?' when logout">You are about to logout, please test your password to ensure you remember it.\nIf you lose your password, you will lose access to your MEGA data.</string>
    <string name="remember_pwd_dialog_text" context="Text of the dialog 'Do you remember your password?'">Please test your password to ensure you remember it. If you lose your password, you will lose access to your MEGA data.</string>
    <string name="remember_pwd_dialog_do_not_show" context="'Do you remember your password?' dialog option that permits user do not show it again">Don’t show me again</string>
    <string name="remember_pwd_dialog_button_test" context="Button of the dialog 'Do you remember your password?' that permits user test his password">Test password</string>
    <string name="test_pwd_title" context="Title of the activity that permits user test his password">Test your password</string>
    <string name="test_pwd_accepted" context="Message shown to the user when is testing her password and it is correct">Password accepted</string>
    <string name="test_pwd_wrong" context="Message shown to the user when is testing her password and it is wrong">Wrong password.\nBackup your Recovery Key as soon as possible!</string>
    <string name="recovery_key_exported_dialog_title" context="Title of the dialog 'Recovery Key exported'">Recovery Key exported</string>
    <string name="recovery_key_exported_dialog_text" context="Text of the dialog 'Recovery Key exported'">The Recovery Key has been exported into the Offline section as MEGARecoveryKey.txt.\nNote: It will be deleted if you log out, please store it in a safe place.</string>
    <string name="recovery_key_exported_dialog_text_logout" context="Text of the dialog 'Recovery Key exported' when the user wants logout">You are about to logout, please test your password to ensure you remember it.\nIf you lose your password, you will lose access to your MEGA data.</string>
    <string name="option_copy_to_clipboard" context="Option that permits user copy to clipboard">Copy to clipboard</string>
    <string name="option_export_recovery_key" context="Option that permits user export his recovery key">Export Recovery Key</string>
    <string name="proceed_to_logout" context="Option that permits user logout">Proceed to logout</string>
    <string name="recovery_key_bottom_sheet" context="Title of the bottom sheet dialog 'Recovery Key'">Recovery Key</string>
    <string name="option_save_on_filesystem" context="Option that permits user save on File System">Save on File System</string>
    <string name="message_copied_to_clipboard" context="Message shown when something has been copied to clipboard">Copied to clipboard</string>

    <string name="message_jump_latest" context="text of the label to show that you have messages unread in the chat conversation">Jump to latest</string>
    <string name="message_new_messages" context="text of the label to show that you have new messages in the chat conversation">New messages</string>


    <string name="notification_subtitle_incoming" context="notification subtitle of incoming calls">Incoming call</string>

    <plurals name="number_unread_messages" context="Subtitle to show the number of unread messages on a chat">
        <item context="unread message" quantity="one">%1$s unread message</item>
        <item context="unread messages" quantity="other">%1$s unread messages</item>
    </plurals>

    <plurals name="plural_number_messages_chat_notification" context="Notification title to show the number of unread chats">
        <item context="unread message" quantity="one">%1$d unread chat</item>
        <item context="unread messages" quantity="other">%1$d unread chats</item>
    </plurals>

    <string name="chat_loading_messages" context="Message shown when a chat is opened and the messages are being recovered">[A]Loading[/A] [B]Messages&#8230;[/B]</string>

    <string name="general_error_internal_node_not_found" context="Error message shown when opening a file link which doesn't exist">File or folder not found. Are you logged in with a different account in your browser? You can only access files or folders from the account you are currently logged in with in the app</string>


    <string name="context_loop_video" context="menu option to loop video or audio file">Loop</string>

    <string name="settings_security_options_title" context="Title of the category Security options on Settings section">Security options</string>
    <string name="settings_recovery_key_title" context="Title of the preference Recovery key on Settings section">Recovery Key</string>
    <string name="settings_recovery_key_summary" context="Summary of the preference Recovery key on Settings section">Exporting the Recovery Key and keeping it in a secure location enables you to set a new password without data loss.</string>

    <string name="login_connectivity_issues" context="message when a temporary error on logging in is due to connectivity issues">Unable to reach MEGA. Please check your connectivity or try again later.</string>
    <string name="login_servers_busy" context="message when a temporary error on logging in is due to servers busy">Servers are too busy. Please wait.</string>
    <string name="login_API_lock" context="message when a temporary error on logging in is due to SDK is waiting for the server to complete a request due to an API lock">This process is taking longer than expected. Please wait.</string>
    <string name="login_API_rate" context="message when a temporary error on logging in is due to SDK is waiting for the server to complete a request due to a rate limit ">Too many requests. Please wait.</string>
    <string name="login_in_progress" context="message when previous login is being canceled">Canceling login process. Please wait&#8230;</string>

    <string name="corrupt_video_dialog_text" context="when open audio video player, the file that it try to open is damaged or does not exist">Error. The file is corrupted or does not exist.</string>


    <string name="section_playlist" context="Title of the screen Playlist">Playlist</string>
    <string name="playlist_state_playing" context="Text shown in playlist subtitle item when a file is reproducing">Now playing&#8230;</string>
    <string name="playlist_state_paused" context="Text shown in playlist subtitle item when a file is reproducing but it is paused">Paused</string>

    <string name="context_option_print" context="Menu option to print the recovery key from Offline section">Print</string>

    <string name="save_MK_confirmation" context="Message when the recovery key has been successfully saved on the filesystem">The Recovery Key has been successfully saved</string>

    <string name="pending_outshare_indicator" context="label to indicate that a share is still pending on outgoing shares of a node">(Pending)</string>

    <string name="option_enable_chat_rich_preview" context="Option in Settings section to enable the rick links previews">Rich URL Previews</string>

    <string name="button_always_rich_links" context="Button to allow the rich links previews on chat">Always Allow</string>
    <string name="button_not_now_rich_links" context="Button do not allow now the rich links previews on chat">Not Now</string>
    <string name="button_never_rich_links" context="Button do not allow the rich links previews on chat">Never</string>

    <string name="title_enable_rich_links" context="Title of the dialog to enable the rich links previews on chat">Enable rich URL previews</string>

    <string name="text_enable_rich_links" context="Text of the dialog to enable the rich links previews on chat">Enhance the MEGAchat experience. URL content will be retrieved without end-to-end encryption.</string>

    <string name="subtitle_mega_rich_link_no_key" context="Subtitle of a MEGA rich link without the decryption key">Tap to enter the Decryption Key</string>

    <string name="error_password" context="when the user tries to creates a MEGA account or tries to change his password and the password strength is very weak">Please enter a stronger password</string>

    <string name="title_acceptance_contact_request_notification" context="title of the notification for an acceptance of a contact request">New contact</string>
    <string name="title_storage_usage" context="title of usage storage section in Storage">Storage Usage</string>

    <plurals name="plural_number_contact_request_notification" context="Notification title to show the number of incoming contact request">
        <item context="contact request" quantity="one">%1$d pending contact request</item>
        <item context="contact requests" quantity="other">%1$d pending contact requests</item>
    </plurals>

    <string name="title_new_contact_request_notification" context="title of the notification for a new incoming contact request">New contact request</string>

    <string name="type_message_hint_with_title" context="Hint shown in the field to write a message in the chat screen">Write message to “%s”&#8230;</string>
    <string name="transfers_empty_new" context="message shown in the screen when there are not any active transfer">[B]No active[/B][A] Transfers[/A][B].[/B]</string>
    <string name="completed_transfers_empty_new" context="message shown in the screen when there are not any active transfer">[B]No completed[/B][A] Transfers[/A][B].[/B]</string>
    <string name="file_browser_empty_folder_new" context="Text that indicates that a folder is currently empty">[B]Empty[/B][A] Folder[/A][B].[/B]</string>

    <string name="type_message_hint_with_customized_title" context="Hint shown in the field to write a message in the chat screen (chat with customized title)">Write message to “%s”&#8230;</string>
    <string name="type_message_hint_with_default_title" context="Hint shown in the field to write a message in the chat screen (chat with default title)">Write message to %s&#8230;</string>

    <string name="settings_2fa" context="Title of setting Two-Factor Authentication">Two-Factor Authentication</string>
    <string name="setting_subtitle_2fa" context="Subtitle of setting Two-Factor Authentication when the preference is disabled">Two-Factor Authentication is a second layer of security for your account.</string>
    <string name="title_2fa" context="Title of the screen Two-Factor Authentication">Why do you need two-factor authentication?</string>
    <string name="two_factor_authentication_explain">Two-factor authentication is a second layer of security for your account. Which means that even if someone knows your password they cannot access it, without also having access to the six digit code only you have access to.</string>
    <string name="button_setup_2fa" context="Button that permits user begin with the process of enable Two-Factor Authentication">Begin Setup</string>
    <string name="explain_qr_seed_2fa_1" context="Text that explain how to do with Two-Factor Authentication QR">Scan or copy the seed to your Authenticator App.</string>
    <string name="explain_qr_seed_2fa_2" context="Text that explain how to do with Two-Factor Authentication seed">Be sure to backup this seed to a safe place in case you lose your device.</string>
    <string name="explain_confirm_2fa" context="Text that explain how to confirm Two-Factor Authentication">Please enter the 6-digit code generated by your Authenticator App.</string>
    <string name="general_verify" context="Text button">Verify</string>
    <string name="general_next" context="Text button">Next</string>
    <string name="qr_seed_text_error" context="Text of the alert dialog to inform the user when an error occurs when try to enable seed or QR of Two-Factor Authentication">An error occurred generating the seed or QR code, please try again.</string>
    <string name="title_2fa_enabled" context="Title of the screen shown when the user enabled correctly Two-Factor Authentication">Two-Factor Authentication Enabled</string>
    <string name="description_2fa_enabled" context="Description of the screen shown when the user enabled correctly Two-Factor Authentication">Next time you login to your account you will be asked to enter a 6-digit code provided by your Authenticator App.</string>
    <string name="recommendation_2fa_enabled" context="Recommendation for export the Recovery Key shown when the user enabled correctly Two-Factor Authentication">If you lose access to your account after enabling 2FA and you have not backed up your Recovery Key, MEGA can\'t help you gain access to it again.\n<b>Backup your Recovery Key</b></string>
    <string name="pin_error_2fa" context="Error shown when a user tries to enable Two-Factor Authentication and introduce an invalid code">Invalid code</string>
    <string name="lost_your_authenticator_device" context="When a user tries to login with Two-Factor Authentication and lost his device, button that permits get information about how login">Lost your Authenticator device?</string>
    <string name="login_verification" context="Title of screen Login verification with Two-Factor Authentication">Login Verification</string>
    <string name="change_password_verification" context="Title of screen Change password verification with Two-Factor Authentication">Two-Factor Authentication\nChange password</string>
    <string name="cancel_account_verification" context="Title of screen Cancel account verification with Two-Factor Authentication">Two-Factor Authentication\nCancel account</string>
    <string name="change_mail_verification" context="Title of screen Change mail verification with Two-Factor Authentication">Two-Factor Authentication\nChange email</string>
    <string name="disable_2fa_verification" context="Title of screen Disable Two-Factor Authentication">Disable Two-Factor Authentication</string>
    <string name="title_lost_authenticator_device" context="Title of screen Lost authenticator decive">Lost your Authenticator device?</string>
    <string name="error_disable_2fa" context="When the user tries to disable Two-Factor Authentication and some error ocurr in the process">An error occurred trying to disable Two-Factor Authentication. Please try again.</string>
    <string name="error_enable_2fa" context="When the user tries to enable Two-Factor Authentication and some error ocurr in the process">An error occurred trying to enable Two-Factor Authentication. Please try again.</string>
    <string name="title_enable_2fa" context="Title of the dialog shown when a new account is created to suggest user enable Two-Factor Authentication">Enable Two-Factor Authentication</string>
    <string name="label_2fa_disabled" context="Label shown when it disables the Two-Factor Authentication">Two-Factor Authentication Disabled</string>
    <string name="open_app_button" context="Text of the button which action is to show the authentication apps">Open in</string>
    <string name="intent_not_available_2fa" context="message when trying to open a link that contains the seed to enable Two-Factor Authentication but there isn\'t any app that open it">There isn’t any available app to enable Two-Factor Authentication on your device</string>
    <string name="general_close" context="Text button">Close</string>

    <string name="backup_rk_2fa_end" context="Label shown when Two-Factor Authentication has been enabled to alert user that has to back up his Recovery Key before finish the process">Export your Recovery Key to finish</string>
    <string name="no_authentication_apps_title" context="Title of dialog shown when it tries to open an authentication app and there is no installed">Authenticator App</string>
    <string name="open_play_store_2fa" context="Message shown to ask user if wants to open Google Play to install some authenticator app">Would you want to open Google Play to install an Authenticator App?</string>
    <string name="play_store_label" context="Label Play Store">Play Store</string>
    <string name="text_2fa_help" context="Text shown in an alert explaining how to continue to enable Two-Factor Authentication">You need an authenticator app to enable 2FA on MEGA. You can download and install the Google Authenticator, Duo Mobile, Authy or Microsoft Authenticator app for your phone or tablet.</string>


    <string name="number_correctly_imported_from_chat" context="success message when importing multiple files from">%d files shared successfully</string>
    <string name="number_no_imported_from_chat" context="error message when importing multiple files from chat">%d files were not shared</string>
    <string name="preview_content" context="button's text to open a full screen image">Preview Content</string>

    <string name="no_network_connection_on_play_file" context="message shown when the user clicks on media file chat message, there is no network connection and the file is not been downloaded">The streaming can not be executed and the file has not been downloaded</string>
    <string name="file_already_exists" context="message when trying to save for offline a file that already exists">File already exists in Saved for Offline</string>

    <plurals name="error_forwarding_messages" context="Error message if forwarding a message failed">
        <item context="one message" quantity="one">Message not forwarded</item>
        <item context="many messages" quantity="other">Messages not forwarded</item>
    </plurals>

    <string name="title_confirmation_disable_rich_links" context="Title of the dialog to disable the rich links previews on chat">Rich URL Previews</string>
    <string name="text_confirmation_disable_rich_links" context="Text of the dialog to disable the rich links previews on chat">You are disabling rich URL previews permanently. You can re-enable rich URL previews in your settings. Do you want to proceed?</string>

    <string name="call_missed_messages" context="Message shown when a call ends.">[A]Missed call[/A]</string>
    <string name="call_rejected_messages" context="Message shown when a call ends.">[A]Call was rejected[/A]</string>
    <string name="call_cancelled_messages" context="Message shown when a call ends.">[A]Call was cancelled[/A]</string>
    <string name="call_failed_messages" context="Message shown when a call ends.">[A]Call failed[/A]</string>
    <string name="call_not_answered_messages" context="Message shown when a call ends.">[A]Call was not answered[/A]</string>

    <string name="contact_email" context="Indicates that can type a contact email">Contact’s email</string>
    <string name="contact_not_added" context="When it tries to add a contact in a list an is already added">You have already added this contact.</string>

    <string name="error_message_invalid_format" context="Content of a normal message that cannot be recognized">Invalid message format</string>
    <string name="error_message_invalid_signature" context="Content of a normal message that cannot be recognized">Invalid message signature</string>

    <string name="error_streaming" context="When the user tries to reproduce a file through streaming and ocurred an error creating it">An error occurred trying to create the stream</string>

    <string name="context_restore" context="Menu option to restore an item from the Rubbish bin">Restore</string>

    <string name="context_correctly_node_restored" context="success message when a node was restore from Rubbish bin">Restored to %s</string>
    <string name="context_no_restored" context="error message when a node was restore from Rubbish bin">Error. Not restored</string>

    <string name="context_send_message" context="menu item from contact section to send a message to a contact">Send Message</string>

    <plurals name="plural_contact_sent_to_chats" context="Message shown when a contact is successfully sent to several chats">
        <item context="one contact" quantity="one">Contact sent to chats successfully</item>
        <item context="more contacts" quantity="other">Contacts sent to chats successfully</item>
    </plurals>

    <string name="error_MEGAdrop_not_supported" context="Error message on opening a MEGAdrop folder link">MEGAdrop folders are not supported yet</string>

    <string name="pre_overquota_alert_text" context="Pre overquota error dialog when trying to copy or import a file">This action cannot be completed as it would take you over your current storage limit. Would you like to upgrade your account?</string>

    <string name="archived_chats_title_section" context="Title of the section Archived chats">Archived chats</string>

    <string name="archived_chats_show_option" context="Text of the option to show the arhived chat, it shows the number of archived chats">Archived chats (%d)</string>

    <string name="archive_chat_option" context="Title of the option on the chat list to archive a chat">Archive Chat</string>
    <string name="unarchive_chat_option" context="Title of the option on the chat list to unarchive a chat">Unarchive Chat</string>

    <string name="general_archive" context="Confirmation button of the dialog to archive a chat">Archive</string>
    <string name="general_unarchive" context="Confirmation button of the dialog to unarchive a chat">Unarchive</string>

    <string name="success_archive_chat" context="Message shown when a chat is successfully archived, it shows the name of the chat">%s chat was archived.</string>
    <string name="error_archive_chat" context="Error message shown when a chat has not be archived, it shows the name of the chat">Error. %s chat was not archived.</string>

    <string name="success_unarchive_chat" context="Message shown when a chat is successfully unarchived, it shows the name of the chat">%s chat was unarchived.</string>
    <string name="error_unarchive_chat" context="Error message shown when a chat has not be unarchived, it shows the name of the chat">Error. %s chat was not able to be unarchived.</string>

    <string name="archived_chats_empty" context="Message shown when the user has no archived chats">[A]No[/A] [B]Archived Chats[/B]</string>

    <string name="inactive_chat" context="Subtitle of chat screen when the chat is inactive">Inactive chat</string>
    <string name="archived_chat" context="Subtitle of chat screen when the chat is archived">Archived chat</string>

    <string name="number_incorrectly_restored_from_rubbish" context="error message when restoring several nodes from rubbish">%d items were not restored successfully</string>
    <string name="number_correctly_restored_from_rubbish" context="success message when restoring several nodes from rubbish">%d items restored successfully</string>

    <string name="join_call_layout" context="Title of the layout to join a group call from the chat screen">Tap to join the call</string>

    <string name="invite_contacts" context="Label shown when the user wants to add contacts into his MEGA account">Invite contacts</string>
    <string name="share_with" cotext="Label shown when the user wants to share something with other contacts">Share with</string>
    <string name="contacts_list_empty_text_loading_share" context="Message shown while the contact list from the device and from MEGA is being read and then shown to the user">Loading contacts&#8230;</string>
    <string name="title_new_group" context="Title of the screen New Group">New Group</string>
    <string name="subtitle_new_group" context="Subtitle of the screen New Group">Type group name</string>
    <string name="hint_type_group" context="Hint of edittext shown when it is creating a new group to guide user to type the name of the group">Name your group</string>
    <string name="confirmation_delete_contact" context="Text of the confirm dialog shown when it wants to remove a contact from a chat">Remove %s from this chat?</string>

    <string name="settings_file_management_file_versions_title" context="Settings preference title to show file versions info of the account">File versions</string>
    <string name="settings_file_management_file_versions_subtitle" context="Settings preference subtitle to show file versions info of the account">%1$d file versions, taking a total of %2$s</string>

    <string name="settings_file_management_category" context="Title of the section File management on Settings section">File Management</string>

    <string name="settings_file_management_delete_versions" context="Option in Settings to delete all the versions of the account">Delete all older versions of my files</string>
    <string name="settings_file_management_subtitle_delete_versions" context="subtitle of the option in Settings to delete all the versions of the account">All current files will remain. Only historic versions of your files will be deleted.</string>

    <string name="text_confirmation_dialog_delete_versions" context="Text of the dialog to delete all the file versions of the account">You are about to delete the version histories of all files. Any file version shared to you from a contact will need to be deleted by them.\n\nPlease note that the current files will not be deleted.</string>

    <string name="success_delete_versions" context="success message when deleting all the versions of the account">File versions deleted successfully</string>
    <string name="error_delete_versions" context="error message when deleting all the versions of the account">An error occurred while trying to delete all previous versions of your files, please try again later.</string>

    <string name="settings_enable_file_versioning_title" context="Title of the option to enable or disable file versioning on Settings section">File Versioning</string>
    <string name="settings_enable_file_versioning_subtitle" context="Subtitle of the option to enable or disable file versioning on Settings section">Enable or disable file versioning for your entire account.\nYou may still receive file versions from shared folders if your contacts have this enabled.</string>
    <string name="choose_chat" context="section title to select a chat to send a file">Choose chat</string>

    <string name="type_mail" context="Hint shown to guide user on activity add contacts">Tap, enter name or email</string>

    <string name="confirmation_invite_contact" context="Text of the confirm dialog shown when it wants to add a contact from a QR scaned">Add %s to your contacts?</string>
    <string name="confirmation_not_invite_contact" context="Text of the confirm dialog shown when it wants to add a contact from a QR scaned and the contact is already a contact">You have already added the contact %s.</string>
    <string name="confirmation_invite_contact_already_added" context="Text of the confirm dialog shown when it wants to add a contact from a QR scaned and is already added before">You have already added the contact %s.</string>
    <string name="confirmation_share_contact" context="Text of the confirm dialog shown when it wants to add a contact from a QR scaned">Share with %s?</string>
    <string name="new_group_chat_label" context="Text button for init a group chat">New group chat</string>
    <string name="add_contacts" context="Label shown when the user wants to add contacts into a chat conversation">Add contacts</string>

    <string name="title_alert_logged_out" context="Title of the alert when the account have been logged out from another client">Logged out</string>
    <string name="account_confirmed" context="Text shown to indicate user that his account has already been confirmed">Your account has been activated. Please log in.</string>
    <string name="confirm_account" context="Text shown to indicate user that his account should be confirmed typing his password">Please enter your password to confirm your account</string>

    <string name="error_own_email_as_contact" context="Error shown if a user tries to add their own email address as a contact">There’s no need to add your own email address</string>

    <string name="invalid_code" context="Error shown when it is scanning a QR code and it is invalid">Invalid code</string>

    <string name="text_almost_full_warning" context="Text of the dialog shown when the storage of a FREE account is almost full">Cloud Drive is almost full. Upgrade to PRO and get up to 8 TB of storage and 16 TB of transfer quota.</string>
    <string name="text_almost_full_warning_pro_account" context="Text of the dialog shown when the storage of a PRO I or II account is almost full">Cloud Drive is almost full. Upgrade now and get up to 8 TB of storage and 16 TB of transfer quota.</string>
    <string name="text_almost_full_warning_pro3_account" context="Text of the dialog shown when the storage of a PRO III account is almost full">Cloud Drive is almost full. If you need more storage please contact MEGA support to get a custom plan.</string>
    <string name="text_storage_full_warning" context="Text of the dialog shown when the storage of a FREE account is full">Cloud Drive is full. Upgrade to PRO and get up to 8 TB of storage and 16 TB of transfer quota.</string>
    <string name="text_storage_full_warning_pro_account" context="Text of the dialog shown when the storage of a PRO I or II account is full">Cloud Drive is full. Upgrade now and get up to 8 TB of storage and 16 TB of transfer quota.</string>
    <string name="text_storage_full_warning_pro3_account" context="Text of the dialog shown when the storage of a PRO III account is full">Cloud Drive is full. If you need more storage please contact MEGA support to get a custom plan.</string>
    <string name="button_plans_almost_full_warning" context="Button of the dialog shown when the storage is almost full to see the available PRO plans">See plans</string>
    <string name="button_custom_almost_full_warning" context="Button of the dialog shown when the storage is almost full to custom a plan">Custom plan</string>
    <string name="button_bonus_almost_full_warning" context="Button of the dialog shown when the storage is almost full to get bonus">Get Bonus</string>

    <string name="title_mail_upgrade_plan" context="Mail title to upgrade to a custom plan">Upgrade to a custom plan</string>
    <string name="subject_mail_upgrade_plan" context="Mail subject to upgrade to a custom plan">Ask us how you can upgrade to a custom plan:</string>

    <string name="word_me" context="Used in chat list screen to indicate in a chat list item that the message was sent by me, followed by the message">Me:</string>

    <string name="call_button" context="Title of the button in the contact info screen to start an audio call">Call</string>
    <string name="message_button" context="Title of the button in the contact info screen to send a message">Message</string>
    <string name="video_button" context="Title of the button in the contact info screen to start a video call">Video</string>

    <string name="title_chat_explorer" context="Title of chat explorer to send a link or file to a chat">Send to&#8230;</string>
    <string name="title_cloud_explorer" context="Title of cloud explorer to upload a link or file">Upload to&#8230;</string>

    <string name="contact_info_button_more" context="More button in contact info page">More</string>

    <plurals name="plural_select_file" context="Section title to select a file to perform an action">
        <item context="one file" quantity="one">Choose File</item>
        <item context="more files" quantity="other">Choose Files</item>
    </plurals>

    <string name="title_share_folder_explorer" context="Title of shared folder explorer to choose a folder to perform an action">Choose folder</string>

    <string name="login_warning_abort_transfers" context="Popup message shown if an user try to login while there is still living transfer">All transfers will be cancelled, do you want to login?</string>
    <string name="logout_warning_abort_transfers" context="Popup message shown if an user try to login while there is still living transfer">All transfers will be cancelled, do you want to logout?</string>

    <string name="subtitle_read_only_permissions" context="Label to explain the read only participant permission in the options panel of the group info screen">Read only</string>

    <string name="used_space" context="Label shown the total space and the used space in an account">[A]%1$s [/A][B]of %2$s used[/B]</string>

    <string name="staging_api_url_title" context="title of the alert dialog when the user is changing the API URL to staging">Change to a test server?</string>
    <string name="staging_api_url_text" context="text of the alert dialog when the user is changing the API URL to staging">Are you sure you want to change to a test server? Your account may suffer irrecoverable problems</string>

    <string name="title_confirmation_open_camera_on_chat" context="Title of the confirmation dialog to open the camera app and lose the relay of the local camera on the in progress call">Open camera?</string>
    <string name="confirmation_open_camera_on_chat" context="Text of the confirmation dialog to open the camera app and lose the relay of the local camera on the in progress call">If you open the camera, your video transmission will be paused in the current call.</string>

    <string name="notification_chat_undefined_title" context="Title of the notification when there is unknown activity on the Chat">Chat activity</string>
    <string name="notification_chat_undefined_content" context="Content of the notification when there is unknown activity on the Chat">You may have new messages</string>
    <string name="retrieving_message_title" context="When app is retrieving push message">Retrieving message</string>

    <string name="settings_rb_scheduler_enable_title" context="Title of Rubbish bin scheduler option in settings to enable or disable the functionality">Rubbish Bin Clearing Scheduler</string>
    <string name="settings_rb_scheduler_enable_subtitle" context="Subtitle of Rubbish bin scheduler option in settings to enable or disable the functionality in free accounts">The Rubbish Bin is cleared for you automatically.</string>

    <string name="settings_rb_scheduler_enable_period_PRO" context="Title of Rubbish bin scheduler option in settings to enable or disable the functionality in PRO accounts">The minimum period is 7 days.</string>
    <string name="settings_rb_scheduler_enable_period_FREE" context="Title of Rubbish bin scheduler option in settings to enable or disable the functionality in PRO accounts">The minimum period is 7 days and your maximum period is 30 days.</string>
	<string name="settings_compression_queue_subtitle" context="Sub title of compression queue notification option in settings indicating the size limits. Please keep the placeholders because are to show the size limits including units in runtime. For example: The minimum size is 100MB and the maximum size is 1000MB.">The minimum size is %1$s and the maximum size is %2$s.</string>

    <string name="settings_rb_scheduler_select_days_title" context="Title of Rubbish bin scheduler option in settings to set up the number of days of the rubbish bin scheduler">Remove files older than</string>
    <string name="settings_rb_scheduler_select_days_subtitle" context="Subtitle of Rubbish bin scheduler option in settings to show the number of days set up to the rubbish bin scheduler">%d days</string>
	<string name="settings_video_compression_queue_size_popup_title" context="Title of popup that userd to set compression queue size (in MB) in settings">Notify me when size is larger than</string>

	<string name="settings_video_compression_queue_size_title" context="Title of compression queue size option in settings">If videos to compress are larger than</string>

    <string name="settings_rb_scheduler_alert_disabling" context="Text of the alert when a FREE user tries to disable the RB scheduler">To disable the Rubbish Bin Clearing Scheduler or set a longer retention period, you need to subscribe to a PRO plan.</string>

    <string name="hint_days" context="Hint of the field to write the days of the rubbish bin scheduler">days</string>
    <string name="get_chat_link_option" context="Title of the option to generate a public chat link">Get chat link</string>
    <string name="manage_chat_link_option" context="Title of the option to manage a public chat link">Manage chat link</string>

    <string name="make_chat_private_option" context="Title of the option to make a public chat private">Enable Encrypted Key Rotation</string>
    <string name="make_chat_private_option_text" context="Subtitle of the option to make a public chat private">Key rotation is slightly more secure, but does not allow you to create a chat link and new participants will not see past messages.</string>

    <string name="message_created_chat_link" context="Text shown when a moderator of a chat create a chat link. Please keep the placeholder because is to show the moderator's name in runtime. ">[A]%1$s[/A][B] created a chat link.[/B]</string>
    <string name="message_deleted_chat_link" context="Text shown when a moderator of a chat delete a chat link. Please keep the placeholder because is to show the moderator's name in runtime.">[A]%1$s[/A][B] deleted the chat link.[/B]</string>

    <string name="action_delete_link" context="Title of the option to delete a chat link">Delete chat link</string>

    <string name="title_alert_chat_link_error" context="Title of the alert when a chat link is invalid">Chat link</string>
    <string name="confirmation_close_sessions_text" context="Text of the dialog to confirm after closing all other sessions">This will log you out on all other active sessions except the current one.</string>
    <string name="confirmation_close_sessions_title" context="Title of the dialog to confirm after closing all other sessions">Do you want to close all other sessions?</string>

    <string name="number_of_participants" context="Subtitle to show the number of participants of a chat. Please keep the placeholder because is to show the number of participants in runtime.">%d participants</string>

    <string name="action_join" context="Label of the button to join a chat by a chat link">Join</string>

    <string name="observers_chat_label" context="Label for observers of a group chat">Observers</string>

    <string name="error_chat_link" context="Message on the title of the chat screen if there were any error loading the chat link">Error loading the chat link.</string>

    <string name="error_chat_link_init_error" context="Message on the title of the chat screen if there were any error loading the chat link without logging">Error initialising chat when loading the chat link.</string>

    <string name="confirmation_rejoin_chat_link" context="Message on the alert to join a group chat that the user previously was part of">You are trying to preview a chat that you were previously a member of. Do you want to join the chat again?</string>
    <string name="alert_already_participant_chat_link" context="Message on the alert to preview a chat link if the user is already a participant">You are already participating in this chat.</string>

    <string name="alert_invalid_preview" context="Message on the alert to close a chat preview if the link is invalid">This chat preview is no longer available. If you leave the preview, you won’t be able to reopen it.</string>

    <string name="message_set_chat_private" context="Text shown when a moderator changes the chat to private. Please keep the placeholder because is to show the moderator's name in runtime.">[A]%1$s[/A][B] enabled encrypted key rotation.[/B]</string>

    <string name="invalid_chat_link" context="error message shown when a chat link is invalid">This conversation is no longer available</string>
    <string name="invalid_chat_link_args" context="error message shown when a chat link is not well formed">Invalid chat link</string>

    <string name="ekr_label" context="When it is creating a new group chat, this option permits to establish it private or public">Encrypted Key Rotation</string>
    <string name="ekr_explanation" context="When it is creating a new group chat, this option permits to establish it private or public">Key rotation is slightly more secure, but does not allow you to create a chat link and new participants will not see past messages.</string>

    <string name="subtitle_chat_message_enabled_ERK" context="subtitle of the message shown when a user enables the encrypted key rotation">Key rotation is slightly more secure, but does not allow you to create a chat link and new participants will not see past messages.</string>
    <string name="action_open_chat_link" context="Menu item">Open chat link</string>

    <string name="invite_not_sent_already_sent" context="Message shown when a contact request has not been sent because the invitation has been sent before">The invitation to contact %s has been sent before and can be consulted in the Sent Requests tab.</string>

    <string name="save_qr_cloud_drive" context="Label shown to indicate the QR is saving in Cloud Drive">Saving %s in Cloud Drive&#8230;</string>

    <string name="general_folders" context="General label for folders">Folders</string>
    <string name="general_files" context="General label for files">Files</string>
    <string name="general_save_to_device" context="Item menu option upon right click on one or multiple files">Save to device</string>

    <string name="title_upload_explorer" context="Title of cloud explorer to upload a file">Upload to MEGA</string>
    <string name="choose_destionation" context="Label choose destination">Choose destination</string>
    <string name="general_show_more" context="Label that indicates show more items">Show More</string>
    <string name="general_show_less" context="Label that indicates show less items">Show Less</string>

    <string name="notification_new_contact_request" context="Subtitle of the historic notification for a new contact request">[A]%s [/A][B]sent you a contact request.[/B]</string>
    <string name="notification_new_contact" context="Subtitle of the historic notification for a new contact">[A]%s [/A][B]is now a contact.[/B]</string>
    <string name="notification_new_shared_folder" context="Subtitle of the historic notification for a new shared folder">[B]New shared folder from [/B][A]%s.[/A]</string>

    <string name="notification_reminder_contact_request" context="Subtitle of the historic notification for a reminder new contact request">[A]Reminder: [/A][B]%s [/B][C]sent you a contact request.[/C]</string>

    <string name="title_contact_request_notification_cancelled" context="Title of the historic notification for a contact request cancelled">Contact request cancelled</string>
    <string name="subtitle_contact_request_notification_cancelled" context="Subtitle of the historic notification for contact request cancelled">[A]%s [/A][B]cancelled the contact request.[/B]</string>

    <string name="title_contact_notification_deleted" context="Title of the historic notification when an user deletes you as contact">Contact deleted</string>
    <string name="subtitle_contact_notification_deleted" context="Subtitle of the historic notification when an user deletes you as contact">[A]%s [/A][B]deleted you as a contact.[/B]</string>

    <string name="title_contact_notification_blocked" context="Title of the historic notification when an user blocks you as contact">Contact blocked</string>
    <string name="subtitle_contact_notification_blocked" context="Subtitle of the historic notification when an user blocks you as contact">[A]%s [/A][B]blocked you as a contact.[/B]</string>

    <string name="section_notification_with_unread" context="Item of the navigation title for the notification section when there is any unread">Notifications [A](%1$d)[/A]</string>

    <string name="title_account_notification_deleted" context="Title of the historic notification for an account deleted">Account deleted</string>
    <string name="subtitle_account_notification_deleted" context="Subtitle of the historic notification for an account deleted">[B]The account [/B][A]%s[/A][B] has been deleted.[/B]</string>

    <string name="subtitle_file_takedown_notification" context="Subtitle of file takedown historic notification">[A]Your publicly shared file [/A][B]%s[/B][C] has been taken down.[/C]</string>
    <string name="subtitle_folder_takedown_notification" context="Subtitle of folder takedown historic notification">[A]Your publicly shared folder [/A][B]%s[/B][C] has been taken down.[/C]</string>

    <string name="subtitle_file_takedown_reinstated_notification" context="Subtitle of a file takedown reinstated historic notification">[A]Your publicly shared file [/A][B]%s[/B][C] has been reinstated.[/C]</string>
    <string name="subtitle_folder_takedown_reinstated_notification" context="Subtitle of a folder takedown reinstated historic notification">[A]Your publicly shared folder [/A][B]%s[/B][C] has been reinstated.[/C]</string>

    <string name="title_outgoing_contact_request" context="Title of the historic notification for outgoing contact requests">Sent request</string>
    <string name="title_incoming_contact_request" context="Title of the historic notification for incoming contact requests">Received request</string>

    <string name="subtitle_outgoing_contact_request_denied" context="Subtitle of the historic notification for contact request denied">[A]%s [/A][B]denied your contact request.[/B]</string>
    <string name="subtitle_outgoing_contact_request_accepted" context="Subtitle of the historic notification for contact request accepted">[A]%s [/A][B]accepted your contact request.[/B]</string>

    <string name="notification_deleted_shared_folder" context="Subtitle of the historic notification for deleted shared folders (one or many)">[B]Access to folders shared by [/B][A]%s[/A][B] were removed.[/B]</string>
    <string name="notification_left_shared_folder" context="Subtitle of the historic notification when a contact leaves a shared folder">[A]%s[/A][B] has left a shared folder.[/B]</string>
    <string name="notification_left_shared_folder_with_name" context="Subtitle of the historic notification when a contact leaves a shared folder and the name of the folder is known">[A]%1$s[/A][B] has left the shared folder [/B][A]%2$s.[/A]</string>

    <string name="subtitle_incoming_contact_request_ignored" context="Subtitle of the historic notification for incoming contact request ignored">[B]Contact request from [/B][A]%s [/A][B]was ignored[/B]</string>
    <string name="subtitle_incoming_contact_request_accepted" context="Subtitle of the historic notification for incoming contact request accepted">[B]Contact request from [/B][A]%s [/A][B]was accepted[/B]</string>
    <string name="subtitle_incoming_contact_request_denied" context="Subtitle of the historic notification for incoming contact request declined">[B]Contact request from [/B][A]%s [/A][B]was declined[/B]</string>

    <string name="type_of_my_account" context="Subtitle of the Upgrade account section">Your current account is [A]%s[/A]</string>
    <string name="footnote_achievements" context="Footnote to clarify the storage space is subject to the achievement program">* Subject to your participation in our achievement program</string>
    <string name="select_payment_method" context="after choosing one PRO plan, the user have to choose the payment method: credit card, fortumo, etc">Select payment method</string>

    <string name="billing_period_title" context="title of billing period">Billing period</string>
    <string name="billed_monthly_text" context="option of billing period, monthly">[A]Billed monthly[/A] %s /month</string>
    <string name="billed_yearly_text" context="option of billing period, yearly">[A]Billed yearly[/A] %s /year</string>
    <string name="button_cancel" context="dialog option cancel in alert dialog">Cancel</string>
    <string name="button_continue" context="dialog option continue in alert dialog">Continue</string>

    <string name="payment_method_google_wallet" context="one of the payment methods">[A]Google Pay[/A] (subscription)</string>
    <string name="payment_method_credit_card" context="one of the payment methods">[A]Credit Card[/A] (subscription)</string>
    <string name="payment_method_fortumo" context="one of the payment methods">[A]Mobile Carrier[/A] (one-off)</string>
    <string name="payment_method_centili" context="one of the payment methods">[A]Mobile Carrier[/A] (one-off)</string>

    <string name="new_label_notification_item" context="Capital letters. Text of the label of a new historic notifications">NEW</string>

    <string name="context_new_file_name_hint" context="Input field description in the create file dialog.">file name</string>

    <string name="error_autoaway" context="Label shown when it types a wrong value setting the auto-away">Invalid value for auto-away, it should be greater than 0.</string>

    <string name="option_enable_last_green_chat" context="Option in Settings section to enable the last active connection in chat">Show Last seen&#8230;</string>
    <string name="subtitle_option_enable_last_green_chat" context="Subtitle of the option in Settings section to enable the last active connection in chat">Allow your contacts to see the last time you were active on MEGA.</string>

	<string name="title_out_of_space" context="title of notification when device is out of storage during camera upload">Not enough storage space</string>
	<string name="message_out_of_space" context="message will be shown when there is not enough space to perform camera upload.">Not enough storage space to perform video compression.</string>
	<string name="title_compression_size_over_limit" context="the title of the notification that displays when compression larger than setting">Video compression size is too large</string>
	<string name="message_compression_size_over_limit" context="the content message of the notification that displays when compression larger than setting, placeholder: size in MB">The total size of the videos to compress exceeds %s, please put your device on charge to continue.</string>
	<string name="message_keep_device_name" context="Message displayed when the user changes the 'Keep file names as in the device' setting">This setting will take effect the next time Camera Uploads runs</string>
	<string name="message_compress_video" context="Notification message when compressing video to show the compressed percentage. Please, keep the placeholder because it is for adding the percentage value at runtime.">%s has been compressed</string>
	<string name="title_compress_video" context="notification title when compressing video">Compressing Videos %1$d/%2$d</string>
	<string name="error_invalid_folder_selected" context="error message pops up when user selected an invalid folder for camera upload">Invalid folder selected</string>

    <plurals name="num_files_with_parameter" context="on the section notifications indicates the number of files added to a shared folder">
        <item context="Singular of file. 1 file" quantity="one">%d file</item>
        <item context="Plural of file. 2 files" quantity="other">%d files</item>
    </plurals>

    <plurals name="num_folders_with_parameter" context="on the section notifications indicates the number of folder added to a shared folder">
        <item context="Singular of folder/directory. 1 folder" quantity="one">%d folder</item>
        <item context="Plural of folder/directory. 2 folders" quantity="other">%d folders</item>
    </plurals>

    <string name="subtitle_notification_added_folders_and_files" context="Subtitle of the historic notification for new additions inside an existing shared folder. Placeholders are: email who added the folders or files, number of folders added, number of files added">[A]%1$s[/A][B] added %2$s and %3$s[/B]</string>

    <plurals name="subtitle_notification_added_files" context="Subtitle of the historic notification for new additions inside an existing shared folder">
        <item context="Singular of file. 1 file" quantity="one">[A]%1$s [/A][B]added %2$d file.[/B]</item>
        <item context="Plural of file. 2 files" quantity="other">[A]%1$s [/A][B]added %2$d files.[/B]</item>
    </plurals>

    <plurals name="subtitle_notification_deleted_items" context="Subtitle of the historic notification for deletions inside an existing shared folder">
        <item context="Singular of item. 1 item" quantity="one">[A]%1$s [/A][B]deleted %2$d item.[/B]</item>
        <item context="Plural of item. 2 items" quantity="other">[A]%1$s [/A][B]deleted %2$d items.[/B]</item>
    </plurals>

    <plurals name="subtitle_notification_added_folders" context="Subtitle of the historic notification for new additions inside an existing shared folder">
        <item context="Singular of folder. 1 folder" quantity="one">[A]%1$s [/A][B]added %2$d folder.[/B]</item>
        <item context="Plural of folder. 2 folders" quantity="other">[A]%1$s [/A][B]added %2$d folders.[/B]</item>
    </plurals>

    <plurals name="subtitle_of_group_chat" context="Subtitle chat screen for groups with permissions and not archived">
        <item context="Singular of participant. 1 participant" quantity="one">%d participant</item>
        <item context="Plural of participant. 2 participants" quantity="other">%d participants</item>
    </plurals>

    <string name="message_error_set_title_get_link" context="Error when the user tries to get a public chat link for a chat with the default title">Before you can generate a link for this chat, you need to set a description:</string>

    <string name="chat_link_copied_clipboard" context="success alert when the user copy a chat link to the clipboard">Chat link copied to the clipboard</string>

    <string name="type_month" context="Label to show the price of each plan in the upgrade account section">[A]From[/A] %s / [A]month[/A] *</string>
    <string name="upgrade_comment" context="the meaning of the asterisk in monthly* and annually* payment">* Recurring subscription can be cancelled any time before the renewal date.</string>
    <string name="call_started_messages" context="Message shown when a call starts.">Call Started</string>

    <string name="ssl_error_dialog_title" context="Title of the dialog to inform about a SSL error">SSL key error</string>
    <string name="ssl_error_dialog_text" context="Text of the dialog to inform about a SSL error">MEGA is unable to connect securely through SSL. You might be on public WiFi with additional requirements.</string>

    <string name="context_empty_notifications" context="Text of the empty screen for the notifications section">[B]No [/B][A]Notifications[/A][B].[/B]</string>

    <string name="general_setup_mega" context="Permissions screen title">Setup MEGA</string>
    <string name="setup_mega_explanation" context="Permissions screen explanation">MEGA needs access to your photos, media and files so you are able to share them with friends, exchange encrypted messages and make secure calls.</string>
    <string name="allow_acces_media_title" cotext="Title of the screen asking permissions for files">Allow access to photos, media and files.</string>
    <string name="allow_acces_media_subtitle" context="Subtitle of the screen asking permissions for files">To share photos, media and files MEGA needs your permission.</string>
    <string name="allow_acces_camera_title" cotext="Title of the screen asking permissions for camera">Enable camera</string>
    <string name="allow_acces_camera_subtitle" context="Subtitle of the screen asking permissions for camera">Allow access to your camera to scan documents, take pictures and make video calls.</string>
    <string name="allow_acces_calls_title" cotext="Title of the screen asking permissions for microphone and write in log calls">Enable calls</string>
    <string name="allow_acces_calls_subtitle_microphone" context="Subtitle of the screen asking permissions for microphone">Allow access to your microphone to make encrypted calls.</string>
    <string name="general_enable_access" context="General enable access">Enable access</string>
    <string name="title_chat_shared_files_info" context="Title of the option on chat info screen to list all the files sent to the chat">Shared Files</string>

    <string name="error_message_already_sent" context="Error mesage when trying to remove an uploading attachment that has already finished">Attachment already sent</string>

    <string name="call_ended_message" context="Message shown when a call ends.">[A]Call ended[/A][C]. Duration: [/C]</string>
    <plurals name="plural_call_ended_messages_hours" context="Message that shows the hours of a call when it ends">
        <item context="one hour" quantity="one">[B]%1$s hour[/B]</item>
        <item context="more hours" quantity="other">[B]%1$s hours[/B]</item>
    </plurals>
    <plurals name="plural_call_ended_messages_minutes" context="Message that shows the minutes of a call when it ends">
        <item context="one minute" quantity="one">[B]%1$s minute[/B]</item>
        <item context="more minutes" quantity="other">[B]%1$s minutes[/B]</item>
    </plurals>
    <plurals name="plural_call_ended_messages_seconds" context="Message that shows the seconds of a call when it ends">
        <item context="one second" quantity="one">[B]%1$d second[/B]</item>
        <item context="more seconds" quantity="other">[B]%1$d seconds[/B]</item>
    </plurals>

    <string name="last_seen_today" context="String that appears when we show the last activity of a contact, when the last activity was today. For example: Last seen today 11:34a.m.">[A]Last seen [/A]today %1$s</string>
    <string name="last_seen_long_time_ago" context="String that appears when we show the last activity of a contact, but it's been a long time ago that we don't see any activity from that user">[A]Last seen [/A]a long time ago</string>
    <string name="last_seen_general" context="String that appears when we show the last activity of a contact, when the last activity was before today. For example: Last seen March 14th,2018 11:34a.m. ">[A]Last seen [/A]%1$s %2$s</string>

    <string name="label_today" context="label today">Today</string>
    <string name="label_yesterday" context="label yesterday">Yesterday</string>

    <string name="context_empty_shared_files" context="Text of the empty screen for the chat shared files">[B]No [/B][A]Shared Files[/A][B].[/B]</string>

    <string name="contact_joined_the_call" context="Text to indicate that a contact has joined a group call">%1$s joined the call</string>
    <string name="contact_left_the_call" context="Text to indicate that a contact has left a group call">%1$s left the call</string>

    <string name="call_error_too_many_participants" context="Message show when a call cannot be established because there are too many participants in the group call">You are not allowed to join this call as it has reached the maximum number of participants.</string>
    <string name="call_error_too_many_video" context="Message show when a user cannot activate the video in a group call because the max number of videos has been reached">You are not allowed to enable video as this call has reached the maximum number of participants using video.</string>

    <string name="error_open_file_with" context="Error message shown when a file cannot be opened by other app using the open with option menu">Error. The file cannot be opened.</string>
    <string name="incoming_call_starting" context="Subtitle of the call screen when a incoming call is just starting">Incoming call&#8230;</string>
    <string name="outgoing_call_starting" context="Subtitle of the call screen when a outgoing call is just starting">Calling&#8230;</string>

    <string name="error_meta_message_invalid" context="Content of a invalid meta message">Message contains invalid metadata</string>

    <string name="title_activity_maps" context="Title of the activity that sends a location">Send Location</string>
    <string name="current_location_label" context="Label layout on maps activity that permits send current location">Send your current location</string>
    <string name="current_location_landscape_label" context="Label layout on maps activity that permits send current location. Placeholder is the current location">Send your current location: [A]%1$s[/A]</string>
    <string name="nearby_places_label" context="Label layout on maps activity indicating nearby places">Nearby places</string>
    <string name="explanation_send_location" context="Message shown in a dialog explaining the consequences of accesing the location">This location will be opened using a third party maps provider outside the end-to-end encrypted MEGA platform.</string>
    <string name="title_marker_maps" context="Title of the location marker set by the user">Send This Location</string>
    <string name="no_places_found" context="Label shown when after a maps search and no places were found">No places were found</string>
    <string name="gps_disabled" context="Title of the dialog shown when the location is disabled">The GPS is disabled</string>
    <string name="open_location_settings" context="Text of the dialog shown when the location is disabled for open location settings">Would you like to open the location settings?</string>

    <string name="second_row_info_item_shared_file_chat" context="Info shown in the subtitle of each row of the shared files to chat: sender name . date">%1$s . %2$s</string>

    <plurals name="messages_forwarded_success_plural" formatted="false" context="Confirmation message after forwarding one or several messages">
        <item context="version item" quantity="one">Message forwarded</item>
        <item context="version items" quantity="other">Messages forwarded</item>
    </plurals>

    <string name="title_geolocation_message" context="Title of a chat message that contains geolocation info">Pinned Location</string>
    <string name="attachment_upload_panel_from_device" context="Text of the button to indicate an attachment upload from file system">From File System</string>

    <plurals name="num_files_not_send" context="Alert shown when a num of files have not been sent because of any error occurs">
        <item context="Singular of file. 1 file" quantity="one">%d file was not sent to %d chats</item>
        <item context="Plural of file. 2 files" quantity="other">%d files were not sent to %d chats</item>
    </plurals>

    <plurals name="num_contacts_not_send" context="Alert shown when a num of contacts have not been sent because of any error occurs">
        <item context="Singular of file. 1 file" quantity="one">%d contact was not sent to %d chats</item>
        <item context="Plural of file. 2 files" quantity="other">%d contacts were not sent to %d chats</item>
    </plurals>

    <plurals name="num_messages_not_send" context="Alert shown when a num of messages have not been sent because of any error occurs">
        <item context="Singular of file. 1 file" quantity="one">%d message was not sent to %d chats</item>
        <item context="Plural of file. 2 files" quantity="other">%d messages were not sent to %d chats</item>
    </plurals>

    <string name="content_not_send" context="Alert shown when some content have not been sent because of any error occurs">The content was not sent to %d chats</string>

    <string name="new_group_chat_created" context="Label shown when a new group chat has been created correctly">New group chat created successfully</string>
    <string name="preparing_chats" context="Alert shown when some content is sharing with chats and they are processing">Preparing files</string>
    <string name="sent_as_message" context="Label indicating some content has been sent as message">Sent as a message.</string>
    <string name="error_sent_as_message" context="Error message when the attachment cannot be sent to any of the selected chats">Error. The file has not been sent to any of the selected chats</string>
    <string name="chat_explorer_empty" context="Message shown when the user has no items to show in chat explorer">[A]No[/A] [B]Items[/B]</string>

    <string name="delete_versions" context="Action delete all file versions">Delete previous versions</string>
    <string name="title_delete_version_history" context="Title of the dialog shown when it wants to delete the version history of a file">Delete previous versions?</string>
    <string name="text_delete_version_history" context="Text of the dialog shown when it wants to delete the version history of a file">Please note that the current file will not be deleted.</string>
    <string name="version_history_deleted" context="Alert shown when the version history was deleted correctly">Previous versions deleted.</string>
    <string name="version_history_deleted_erroneously" context="Alert shown when the version history was deleted erroneously">Previous versions not deleted.</string>

    <plurals name="versions_deleted_succesfully" formatted="false" context="Confirmation message after deleted file versions">
        <item context="version item" quantity="one">%d version deleted successfully</item>
        <item context="version items" quantity="other">%d versions deleted successfully</item>
    </plurals>

    <plurals name="versions_not_deleted" formatted="false" context="Alert shown when some versions are not deleted successfully">
        <item context="version item" quantity="one">%d version not deleted</item>
        <item context="version items" quantity="other">%d versions not deleted</item>
    </plurals>

    <string name="no_contacts_invite" context="Alert shown when the user tries to realize some action in chat and has not contacts">You have no MEGA contacts. Please invite friends from the Contacts section.</string>

    <string name="title_tour_one" context="Title of first tour screen">You hold the keys</string>
    <string name="content_tour_one" cotext="Content of first tour screen">Security is why we exist, your files are safe with us behind a well oiled encryption machine where only you can access your files.</string>
    <string name="title_tour_two" cotext="Title of second tour screen">Encrypted chat</string>
    <string name="content_tour_two" cotext="Content of second tour screen">Fully encrypted chat with voice and video calls, group messaging and file sharing integration with your Cloud Drive.</string>
    <string name="title_tour_three" cotext="Title of third tour screen">Create your Network</string>
    <string name="content_tour_three" cotext="Content of third tour screen">Add contacts, create a network, collaborate, and make voice and video calls without ever leaving MEGA</string>
    <string name="title_tour_four" cotext="Title of fourth tour screen">Your Photos in the Cloud</string>
    <string name="content_tour_four" cotext="Content of fourth tour screen">Camera Uploads is an essential feature for any mobile device and we have got you covered. Create your account now.</string>

    <string name="title_pdf_password" context="Title of the dialog shown when a pdf required password">Enter your password</string>
    <string name="text_pdf_password" context="Text of the dialog shown when a pdf required password">%s is a password protected PDF document. Please enter the password to open the PDF.</string>
    <string name="error_pdf_password" context="Error of the dialog shown wen a pdf required password and the user types a wrong password">You have entered the wrong password, please try again.</string>
    <string name="error_max_pdf_password" context="Error of the dialog shown wen a pdf required password and the user has been typed three times a wrong password">The password you have entered is not valid.</string>

    <string name="unknownn_file" context="Alert shown when a user tries to open a file from a zip and the file is unknown or has not been possible to unzip correctly">It is not possible to open the file. It is an unknown file type or it has not been possible to unzip the file successfully.</string>

    <string name="not_allow_play_alert" context="Alert shown when exists some call and the user tries to play an audio or video">It is not possible to play media files while there is a call in progress.</string>
    <string name="ongoing_call_messages" context="Text shown in the list of chats when there is a call in progress but I am not on it">Ongoing Call</string>
    <string name="join_call_layout_in_group_call" context="Title of the layout to join a group call from the chat screen. The placeholder indicates the user who initiated the call">%s started a group call. Tap to join.</string>
    <string name="call_in_progress_layout" context="Title of the layout to return to a call">Tap to return to call</string>

    <string name="message_joined_public_chat_autoinvitation" formatted="false" context="chat message when a participant invites himself to a public chat using a chat link. Please keep the placeholder because is to show the participant's name in runtime.">[A]%1$s[/A][B] joined the group chat.[/B]</string>

    <string name="context_remove_chat_link_warning_text" context="Warning that appears prior to remove a chat link on the group info screen.">This conversation will no longer be accessible through the chat link once it has been removed.</string>
    <string name="context_create_chat_link_warning_text" context="Description text of the dialog to generate a public chat link">Encrypted Key Rotation does not allow you to get a chat link without creating a new group chat.</string>
    <string name="context_create_chat_link_question_text" context="Question of the dialog to generate a public chat link">Do you want to create a new group chat and get a chat link?</string>

    <string name="context_make_private_chat_warning_text" context="Text of the dialog to change a public chat to private (enable encrypted key rotation)">Key rotation is slightly more secure, but does not allow you to create a chat link and new participants will not see past messages.</string>

    <string name="message_joined_successfully" context="Message shown when a user has joined to a public chat successfully">You have joined the chat successfully.</string>

    <string name="wizard_steps_indicator" context="Label that indicates the steps of a wizard">%1$d of %2$d</string>

    <string name="hint_action_search" context="Hint of the Search view">Search&#8230;</string>
    <string name="answer_call_incoming" context="The text of the notification button that is displayed when there is a call in progress, another call is received and answered.">Answer</string>
    <string name="ignore_call_incoming" context="The text of the notification button that is displayed when there is a call in progress, another call is received and ignored.">Ignore</string>
    <string name="muted_contact_micro" context="Subtitle of the call screen when a user muted the current individual call. The placeholder indicates the user who muted the call ">%s muted this call</string>
    <string name="muted_own_micro" context="Subtitle of the call screen when I muted the current individual call">Muted</string>

    <string name="copy_already_downloaded" context="when trying to download a file that is already downloaded in the device and has to copy in another path">File already downloaded. Copied to the selected path.</string>

    <string name="title_join_call" context="Title of the dialog shown when you want to join a group call">Join call</string>
    <string name="text_join_call" context="Text of the dialog shown when you want to join a group call">To join this call you have to end your current call.</string>

    <string name="hint_enter_chat_link" context="Hint shown in the open chat link alert dialog">Enter chat link</string>

    <string name="hint_paste_link" context="Hint shown in the open link alert dialog">Paste link</string>
    <string name="invalid_file_folder_link" context="Error shown when it tries to open an invalid file or folder link">Invalid file or folder link</string>
    <string name="invalid_file_folder_link_empty" context="Error shown when it tries to open an invalid file or folder link and the text view is empty">Please enter a valid file or folder link</string>
    <string name="invalid_chat_link_empty" context="Error shown when it tries to open an invalid chat link and the text view is empty">Please enter a valid chat link</string>
    <string name="valid_chat_link" context="Error shown when it tries to open a chat link from the Cloud Drive section">You have pasted a chat link.</string>
    <string name="valid_contact_link" context="Error shown when it tries to open a contact link from the Cloud Drive section">You have pasted a contact link.</string>
    <string name="action_open_contact_link" context="Menu item">Open contact link</string>

    <string name="copy_link_explanation" context="Explanation of the dialog shown to share a chat link">People can join your group by using this link.</string>
    <string name="new_chat_link_label" context="Label that indicates the creation of a chat link">New chat link</string>
    <string name="enter_group_name" context="Title of the dialog shown when the user it is creating a chat link and the chat has not title">Enter group name</string>
    <string name="alert_enter_group_name" context="Alert shown when the user it is creating a chat link and the chat has not title">To create a chat link you must name the group.</string>
    <string name="invite_contacts_to_start_chat" context="Text shown when an account doesn't have any contact added and it's trying to start a new chat conversation">Invite contacts and start chatting securely with MEGA’s encrypted chat.</string>

    <string name="no_chat_link_available" context="In some cases, a user may try to get the link for a chat room, but if such is not set by an operator - it would say 'not link available' and not auto create it.">No chat link available.</string>
    <string name="chat_link_deleted" context="Alert shown when it has been deleted successfully a chat link">Chat link deleted successfully.</string>

    <string name="contact_request_status_accepted" context="The status of pending contact request (ACCEPTED), placeholder is contact request creation time">%1$s (ACCEPTED)</string>
    <string name="contact_request_status_deleted" context="The status of pending contact request (DELETED), placeholder is contact request creation time">%1$s (DELETED)</string>
    <string name="contact_request_status_denied" context="The status of pending contact request (DENIED), placeholder is contact request creation time">%1$s (DENIED)</string>
    <string name="contact_request_status_ignored" context="The status of pending contact request (IGNORED), placeholder is contact request creation time">%1$s (IGNORED)</string>
    <string name="contact_request_status_reminded" context="The status of pending contact request (REMINDED), placeholder is contact request creation time">%1$s (REMINDED)</string>
    <string name="contact_request_status_pending" context="The status of pending contact request (PENDING), placeholder is contact request creation time">%1$s (PENDING)</string>

    <string name="recording_less_than_second" context="Text to inform that to make a recording you have to keep pressed the record button more than one second">Tap and hold to record, release to send.</string>
    <string name="slide_to_cancel" context="label shown when slide to cancel a voice messages">Slide to cancel</string>
    <string name="error_message_voice_clip" context="Error message when trying to play a voice message that it is not available">This voice message is not available</string>

	<plurals name="file_already_downloaded">
		<item context="When a multiple download is started, some of the files could have already been downloaded before. This message shows the number of files that has already been downloaded in singular. placeholder: number of files" quantity="one">%d file already downloaded.&#160;</item>
		<item context="When a multiple download is started, some of the files could have already been downloaded before. This message shows the number of files that has already been downloaded in plural. placeholder: number of files" quantity="other">%d files already downloaded.&#160;</item>
	</plurals>

	<plurals name="file_pending_download">
		<item context="When a multiple download is started, some of the files could have already been downloaded before. This message shows the number of files that are pending in singular. placeholder: number of files" quantity="one">%d file pending.</item>
		<item context="When a multiple download is started, some of the files could have already been downloaded before. This message shows the number of files that are pending in plural. placeholder: number of files" quantity="other">%d files pending.</item>
	</plurals>

    <string name="sign_up_mega" context="Title of the login screen">Sign up for MEGA</string>
    <string name="create_account_title" context="Title of the create account screen">Create your MEGA account</string>

    <string name="not_allowed_recording_voice_clip" context="Error message when trying to record a voice message while on a call in progress">It is not possible to record voice messages while there is a call in progress.</string>
    <string name="error_upload_voice_clip" context="Text shown when it tries to upload a voice message and occurs an error to process the action">An error occurred while trying to upload the voice message.</string>

    <string name="title_notification_incoming_call" context="Title of the notification shown on the action bar when there is a incoming call">Incoming call</string>

    <string name="embed_web_browser_loading_title" context="The title of progress dialog when loading web content">Loading</string>
    <string name="embed_web_browser_loading_message" context="The message of progress dialog when loading web content">Please wait&#8230;</string>
</resources><|MERGE_RESOLUTION|>--- conflicted
+++ resolved
@@ -214,12 +214,9 @@
     <string name="already_account" context="Does the user already have a MEGA account">Already have an account?</string>
 
     <string name="create_account_no_terms" context="warning dialog">You have to accept our Terms of Service</string>
-<<<<<<< HEAD
+
     <string name="create_account_no_top" context="warning dialog, for user do not tick checkbox of understanding the danger of losing password">You need to agree that you understand the danger of losing your password</string>
-    <string name="error_enter_username" context="Warning dialog">Please enter your name</string>
-=======
     <string name="error_enter_username" context="Warning dialog">Please enter your first name</string>
->>>>>>> d0c542ee
     <string name="error_enter_userlastname" context="Warning dialog">Please enter your last name.</string>
     <string name="error_short_password" context="when creating the account">Password is too short</string>
     <string name="error_passwords_dont_match" context="when creating the account">Passwords do not match</string>
