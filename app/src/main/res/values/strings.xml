<?xml version="1.0" encoding="utf-8"?>
<resources>
    <string name="full_description_text" context="Full description text of the app in the Google Play page of the app (character limit 4000)">MEGA provides user controlled encrypted cloud storage and chat through standard web browsers, together with dedicated apps for mobile devices. Unlike other cloud storage providers, your data is encrypted and decrypted by your client devices only and never by us.\n\nUpload your files from your smartphone or tablet then search, store, download, stream, view, share, rename or delete your files any time, from any device, anywhere. Share folders with your contacts and see their updates in real time. The encryption process means we cannot access or reset your password so you MUST remember it (unless you have your Recovery Key backed up) or you will lose access to your stored files.\n\nEnd-to-end user encrypted MEGA video chat allows for total privacy, and has been available through the browser since 2016. It has been extended to our mobile app, with chat history accessible across multiple devices. Users can also easily add files to a chat from their MEGA Cloud Drive.\n\nMEGA offers a generous 50 GB free storage for all registered users with bonus achievements, and offers paid plans with much higher limits:\n\n\nPro Lite subscription: 4.99 € per month or 49.99 € per year gives you 400 GB of storage space and 1 TB of transfer quota per month.\nPro I subscription: 9.99 € per month or 99.99 € per year gives you 2 TB of storage space and 2 TB of transfer quota per month.\nPro II subscription: 19.99 € per month or 199.99 € per year gives you 8 TB of storage space and 8 TB of transfer quota per month.\nPro III subscription: 29.99 € per month or 299.99 € per year gives you 16 TB of storage space and 16 TB of transfer quota per month.\n\nSubscriptions are renewed automatically for successive subscription periods of the same duration and at the same price as the initial period chosen. To manage your subscriptions, simply click on the Play Store icon on your mobile device, sign in with your Google ID (if you haven’t already done so) and then click on the MEGA app. You’ll be able to manage your subscription there.\n\nApp Permissions:\nWRITE_EXTERNAL_STORAGE -&gt; Download your files from MEGA to your device and upload files from your device to MEGA\nCAMERA -&gt; Take a picture and upload your photos to MEGA\nREAD_CONTACTS -&gt; Easily add contacts from your device as MEGA contacts\nRECORD_AUDIO and CAPTURE_VIDEO_OUTPUT (mic and camera) -&gt; MEGA provides for end-to-end encrypted audio/video calls\n\n\nTo enhance users” confidence in the MEGA system, all of the client-side code is published, so interested security researchers can evaluate the encryption process. The code of our mobile app is located on: https://github.com/meganz/android\n\nFor more info, please check our website:\nSee https://mega.nz/terms\n\n\nDesktop - https://mega.nz/</string>
    <string name="short_description_text" context="Short description text of the app in the Google Play page of the app (character limit 80)">MEGA is Cloud Storage with Powerful Always-On Privacy.</string>

    <string name="pdf_app_name" context="Name of the MEGA PDF Viewer. Keep uppercase.">MEGA PDF Viewer</string>

    <string name="general_x_of_x" context="Showing progress of elements. Example: 2 of 10.">of</string>
    <string name="general_yes" context="Answer for confirmation dialog.">Yes</string>
    <string name="general_no" context="Answer for confirmation dialog.">No</string>
    <string name="general_cancel" context="dialog option cancel in alert dialog">Cancel</string>
    <string name="general_move_to" context="When moving a file to a location in MEGA. This is the text of the button after selection the destination">Move to</string>
    <string name="general_copy_to" context="When copying a file to a location in MEGA. This is the text of the button after selection the destination">Copy to</string>
    <!--
    <string name="general_import_to" context="When importing a file to a location in MEGA. This is the text of the button after selection the destination">Import to</string>
    -->
    <string name="general_select" context="Selecting a specific location in MEGA. This is the text of the button">Select</string>
    <string name="general_select_to_upload" context="Selecting a specific location in MEGA. This is the text of the button">Select files</string>
    <string name="general_select_to_download" context="Selecting a specific location in MEGA. This is the text of the button">Select folder</string>
    <string name="general_create" context="This is the final button when creating a folder in the dialog where the user inserts the folder name">Create</string>
    <!-- This string is commented in FileStorageActivityLollipop.java
    <string name="general_upload" context="Button text when uploading a file to a previously selected location in MEGA">Upload File</string>
    -->
    <string name="general_download" context="Item menu option upon right click on one or multiple files.">Download</string>
    <string name="general_add" context="button">Add</string>
    <string name="general_move" context="Item menu option upon right click on one or multiple files.">Move</string>
    <string name="general_remove" context="Menu option to delete one or multiple selected items.">Remove</string>
    <string name="general_share" context="button">Share</string>
    <!--
    <string name="general_confirm" context="button">Confirm</string>
    -->
    <string name="general_leave" context="Item menu option upon right click on one or multiple files.">Leave</string>
    <string name="general_decryp" context="button">Decrypt</string>

    <string name="general_export" context="button">Export</string>

    <string name="general_ok" context="Answer for confirmation dialog.">OK</string>
    <string name="general_skip" context="Skip a step of a configuration process.">Skip</string>
    <string name="general_stop" context="Label for a button to stop some process. For example stop the Camera Uploads">Stop</string>

    <string name="general_retry" context="option shown when a message could not be sent">Retry</string>
    <string name="general_open_browser" context="Button to open the default web browser">Open browser</string>
    <!--
    <string name="general_empty" context="Button to delete the contents of the trashbin. Can also be translated as &quot;clear&quot;">Empty</string>
    -->
    <string name="general_loading" context="The title of progress dialog when loading web content">Loading</string>
    <string name="general_importing" context="state while importing the file">Importing</string>
    <string name="general_forwarding" context="state while importing the file">Forwarding</string>
    <string name="general_import" context="Menu option to choose to add file or folders to Cloud Drive">Import</string>
    <string name="general_storage" context="label of storage in upgrade/choose account page, it is being used with a variable, e.g. for LITE user it will show ‘200GB Storage’.">Storage</string>
    <string name="general_bandwidth" context="Text listed before the amount of bandwidth a user gets with a certain package. For example: “8TB Bandwidth”. Can also be translated as data transfer.">Transfer Quota</string>
    <string name="general_subscribe" context="Text placed inside the button the user clicks when upgrading to PRO. Meaning: subscribe to this plan">Subscribe</string>
    <!--
    <string name="general_continue" context="Text placed inside the button the user clicks when clicking into the FREE account. Meaning: Continue to the main screen">Continue</string>
    -->
    <string name="general_error_word" context="It will be followed by the error message">Error</string>
    <string name="general_not_yet_implemented" context="when clicking into a menu whose functionality is not yet implemented">Not yet implemented</string>
    <string name="error_no_selection" context="when any file or folder is selected">No file or folder selected</string>
    <string name="general_already_downloaded" context="when trying to download a file that is already downloaded in the device">Already downloaded</string>
    <string name="general_already_uploaded" context="when trying to upload a file that is already uploaded in the folder">already uploaded</string>
    <string name="general_file_info" context="Label of the option menu. When clicking this button, the app shows the info of the file">File info</string>
    <string name="general_folder_info" context="Label of the option menu. When clicking this button, the app shows the info of the folder">Folder info</string>
    <!--
    <string name="general_menu" context="Title when the left menu is opened">Menu</string>
    -->
    <string name="general_show_info" context="Hint how to cancel the download">Show info</string>

    <string name="error_general_nodes" context="Error getting the root node">Error. Please try again.</string>

    <string name="general_rk" context="File name (without extension) of file exported with the recovery key">MEGA-RECOVERYKEY</string>

    <string name="secondary_media_service_error_local_folder" context="Local folder error in Sync Service. There are two syncs for images and videos. This error appears when the secondary media local folder doesn’t exist">The secondary media folder does not exist, please choose a new folder</string>
    <string name="no_external_SD_card_detected" context="when no external card exists">No external storage detected</string>
    <string name="no_permissions_upload" context="On clicking menu item upload in a incoming shared folder read only">This folder is read only. You do not have permission to upload</string>

    <string name="remove_key_confirmation" context="confirmation message before removing the previously downloaded MasterKey file">You are removing the previously exported Recovery Key file</string>
    <!--
    <string name="export_key_confirmation" context="confirmation message before downloading to the device the MasterKey file">Security warning! This is a high risk operation. Do you want to continue?</string>
    -->

    <!--
    <string name="more_options_overflow" context="title of the menu for more options for each file (rename, share, copy, move, etc)">More options</string>
    -->
    <string name="confirmation_add_contact" context="confirmation message before sending an invitation to a contact">Do you want to send an invitation to %s?</string>
    <!--
    <string name="confirmation_remove_multiple_contacts" context="confirmation message before removing mutiple contacts">Remove these %d contacts?</string>

    <string name="confirmation_move_to_rubbish" context="confirmation message before removing a file">Move to rubbish bin?</string>
    <string name="confirmation_move_to_rubbish_plural" context="confirmation message before removing a file">Move to rubbish bin?</string>

    <string name="confirmation_delete_from_mega" context="confirmation message before removing a file">Delete from MEGA?</string>

    <string name="confirmation_alert" context="confirmation message before removing a file">Please confirm</string>
    -->

    <string name="action_logout" context="Button where the user can sign off or logout">Logout</string>
    <string name="action_add" context="Item menu option upon right click on one or multiple files.">Upload</string>
    <string name="action_create_folder" context="Menu item">Create new folder</string>
    <string name="action_open_link" context="Item menu option upon right click on one or multiple files.">Open link</string>
    <!--
    <string name="action_upload" context="Button text when choosing the destination location in MEGA">Upload to</string>
    -->

    <string name="action_settings" context="Menu item">Settings</string>
    <string name="action_search" context="Search button">Search</string>
    <string name="action_search_country" context="Select country page title">Choose your region</string>
    <string name="action_play" context="Search button">Play</string>
    <string name="action_pause" context="Search button">Pause</string>
    <string name="action_refresh" context="Menu item">Refresh</string>
    <string name="action_sort_by" context="Menu item">Sort by</string>
    <string name="action_help" context="Menu item">Help</string>
    <string name="action_upgrade_account" context="Change from a free account to paying MEGA">Upgrade account</string>
    <string name="upgrading_account_message" context="Message while proceeding to upgrade the account">Upgrading account</string>
    <string name="action_select_all" context="Menu item to select all the elements of a list">Select all</string>
    <string name="action_unselect_all" context="Menu item to unselect all the elements of a list">Clear selection</string>
    <string name="action_grid" context="Menu item to change from list view to grid view">Thumbnail view</string>
    <string name="action_list" context="Menu item to change from grid view to list view">List view</string>
    <string name="action_export_master_key" context="Title of the preference Recovery key on Settings section">Backup Recovery Key</string>
    <string name="action_cancel_subscriptions" context="Menu item to let the user cancel subscriptions">Cancel subscription</string>
    <string name="cancel_subscription_ok" context="success message when the subscription has been canceled correctly">The subscription has been cancelled</string>
    <string name="cancel_subscription_error" context="error message when the subscription has not been canceled successfully">We were unable to cancel your subscription. Please contact support&#64;mega.nz for assistance</string>
    <string name="action_kill_all_sessions" context="Menu item to kill all opened sessions">Close other sessions</string>
    <string name="success_kill_all_sessions" context="Message after kill all opened sessions">The remaining sessions have been closed</string>
    <string name="error_kill_all_sessions" context="Message after kill all opened sessions">Error when closing the opened sessions</string>

    <plurals name="general_num_files">
        <item context="this is used for example when downloading 1 file or 2 files, Singular of file. 1 file" quantity="one">file</item>
        <item context="this is used for example when downloading 1 file or 2 files, Plural of file. 2 files" quantity="other">files</item>
    </plurals>

    <plurals name="general_num_contacts">
        <item context="used for example when a folder is shared with 1 user or 2 users, used for example when a folder is shared with 1 user" quantity="one">contact</item>
        <item context="used for example when a folder is shared with 1 user or 2 users, used for example when a folder is shared with 2 or more users" quantity="other">contacts</item>
    </plurals>

    <plurals name="num_contacts_selected">
        <item context="chat invitation - tool bar subtitle, when users selected single contact. Placeholder - number of contacts selected" quantity="one">%d contact</item>
        <item context="chat invitation - tool bar subtitle, when users selected multiple contacts. Placeholder - number of contacts selected" quantity="other">%d contacts</item>
    </plurals>

    <plurals name="general_num_folders">
        <item context="Singular of folder/directory. 1 folder" quantity="one">folder</item>
        <item context="Plural of folder/directory. 2 folders" quantity="other">folders</item>
    </plurals>

    <plurals name="general_num_shared_folders">
        <item context="Title of the incoming shared folders of a user in singular" quantity="one">shared folder</item>
        <item context="Title of the incoming shared folders of a user in plural." quantity="other">shared folders</item>
    </plurals>

    <!--
    <plurals name="general_num_downloads" context="in the notification. When downloading the notification is like 3 downloads.">
        <item context="Item menu option upon clicking on one or multiple files. Singular" quantity="one">download</item>
        <item context="Item menu option upon clicking on one or multiple files. Plural" quantity="other">downloads</item>
    </plurals>
    -->

    <!--
    <plurals name="general_num_uploads">
        <item context="Transfer type description in the active file transfer panel, can either be upload or download. Singular" quantity="one">upload</item>
        <item context="Transfer type description in the active file transfer panel, can either be upload or download. Plural" quantity="other">uploads</item>
    </plurals>
    -->

    <plurals name="general_num_users">
        <item context="used for example when a folder is shared with 1 user or 2 users, used for example when a folder is shared with 1 user" quantity="one">contact</item>
        <item context="used for example when a folder is shared with 1 user or 2 users, used for example when a folder is shared with 2 or more users" quantity="other">contacts</item>
    </plurals>

    <!--
    <string name="confirmation_required" context="Alert title before download">Confirmation required</string>
    -->
    <string name="alert_larger_file" context="Alert text before download. Please do not modify the %s placeholder as it will be replaced by the size to be donwloaded">%s will be downloaded.</string>
    <string name="alert_no_app" context="Alert text before download">There is no app to open the file %s. Do you want to continue with the download?</string>
    <string name="checkbox_not_show_again" context="Dialog option that permits user do not show it again">Do not show again</string>

    <string name="confirm_cancel_login" context="Press back while login to cancel current login process.">Are you sure that you want to cancel the current login process?</string>

    <string name="login_text" context="Login button">Login</string>
    <string name="email_text" context="email label">Email</string>
    <string name="password_text" context="password label">Password</string>
    <string name="confirm_password_text" context="Hint of the confirmation dialog to get link with password">Confirm password</string>
    <string name="abc" context="in the password edittext the user can see the password or asterisks. ABC shows the letters of the password">ABC</string>
    <!--
    <string name="dots" context="in the password edittext the user can see the password or asterisks. ··· shows asterisks instead of letters">···</string>
    -->
    <string name="new_to_mega" context="This question applies to users that do not have an account on MEGA yet">New to MEGA?</string>
    <string name="create_account" context="button that allows the user to create an account">Create account</string>
    <string name="error_enter_email" context="when the user tries to log in MEGA without typing the email">Please enter your email address</string>
    <string name="error_invalid_email" context="Title of the alert dialog when the user tries to recover the pass of a non existing account">Invalid email address</string>
    <string name="error_enter_password" context="when the user tries to log in MEGA without typing the password">Please enter your password</string>
    <string name="error_server_connection_problem" context="when the user tries to log in to MEGA without a network connection">No network connection</string>
    <string name="error_server_expired_session" context="when the user tries to log in to MEGA without a valid session">You have been logged out on this device from another location</string>
    <string name="login_generating_key" context="the first step when logging in is calculate the private and public encryption keys">Calculating encryption keys</string>
    <string name="login_connecting_to_server" context="Message displayed while the app is connecting to a MEGA server">Connecting to the server</string>
    <string name="download_updating_filelist" context="Status text when updating the file manager">Updating file list</string>
    <string name="login_confirm_account" context="title of the screen after creating an account when the user has to confirm the password to confirm the account">Confirm account</string>
    <string name="login_querying_signup_link" context="when the user clicks on the link sent by MEGA after creating the account, this message is shown">Checking validation link</string>
    <string name="login_confirming_account" context="Attempting to activate a MEGA account for a user.">Activating account</string>
    <string name="login_preparing_filelist" context="After login, updating the file list, the file list should be processed before showing it to the user">Preparing file list</string>
    <string name="login_before_share" context="when the user tries to share something to MEGA without being logged">Please log in to share with MEGA</string>
    <string name="reg_link_expired" context="This toast message is shown on the login page when an email confirm link is no longer valid.">Your confirmation link is no longer valid. Your account may already be activated or you may have cancelled your registration.</string>
    <!--
    <string name="session_problem" context="if a link to a folder cannot be fetched">Problem of retrieving files from the folder</string>
    -->

    <string name="tour_space_title">MEGA Space</string>
    <string name="tour_speed_title">MEGA Speed</string>
    <string name="tour_privacy_title">MEGA Privacy</string>
    <string name="tour_access_title">MEGA Access</string>
    <string name="tour_space_text">Register now and get 50 GB* of free space</string>
    <string name="tour_speed_text">Uploads are fast. Quickly share files with everyone</string>
    <string name="tour_privacy_text">Keep all your files safe with MEGA’s end-to-end encryption</string>
    <string name="tour_access_text">Get fully encrypted access anywhere, anytime</string>

    <string name="create_account_text" context="button that allows the user to create an account">Create account</string>
    <string name="name_text" context="category in sort by action">Name</string>
    <string name="first_name_text" context="First Name of the user">First Name</string>
    <string name="lastname_text" context="Last name of the user">Last Name</string>
    <string name="tos" context="text placed on the checkbox of acceptation of the Terms of Service">I agree with MEGA’s [A]Terms of Service[/A]</string>
    <string name="top" context="Text placed on the checkbox to make sure user agree that understand the danger of losing password">I understand that [B]if I lose my password, I may lose my data[/B]. Read more about [A]MEGA’s end-to-end encryption[/A].</string>
    <string name="already_account" context="Does the user already have a MEGA account">Already have an account?</string>

    <string name="create_account_no_terms" context="warning dialog">You have to accept our Terms of Service</string>

    <string name="create_account_no_top" context="warning dialog, for user do not tick checkbox of understanding the danger of losing password">You need to agree that you understand the danger of losing your password</string>
    <string name="error_enter_username" context="Warning message when the first name is a required field to submit a form. For example during the create account process.">Please enter your first name</string>
    <string name="error_enter_userlastname" context="Warning dialog">Please enter your last name.</string>
    <string name="error_short_password" context="when creating the account">Password is too short</string>
    <string name="error_passwords_dont_match" context="when creating the account">Passwords do not match</string>
    <string name="error_email_registered" contect="when creating the account">This email address has already registered an account with MEGA</string>

    <!--
    <string name="create_account_confirm_title" context="Title that is shown when e-mail confirmation is still required for the account">Confirmation required</string>
    -->
    <!--
    <string name="create_account_confirm" context="">Please check your e-mail and click the link to login and confirm your account</string>
    -->
    <string name="create_account_creating_account">Connecting to the server: Creating account</string>

    <!--<string name="cancel_transfer_title">Delete Transfer</string>
    -->
    <string name="cancel_transfer_confirmation">Cancel this transfer?</string>
    <string name="cancel_all_transfer_confirmation">Cancel all transfers?</string>
    <string name="cancel_all_action" context="Label for any ‘Cancel all’ button, link, etc. - (String as short as possible).">Cancel all</string>

    <plurals name="cancel_selected_transfers">
        <item context="Warning to confirm remove selected transfer. Singular 1 transfer" quantity="one">The selected transfer will be cancelled.</item>
        <item context="Warning to confirm remove selected transfers. Plural more than 1 transfer" quantity="other">The selected transfers will be cancelled.</item>
    </plurals>

    <string name="section_cloud_drive" context="The name of every users root drive in the cloud of MEGA.">Cloud Drive</string>
    <string name="section_recents" context="Label to reference a recents section">Recents</string>
    <string name="section_secondary_media_uploads" context="title of the screen where the secondary media images are uploaded, and name of the folder where the secondary media images are uploaded">Media Uploads</string>
    <string name="section_inbox" context="Section name for the “Messages” section.Preferably one word. There is little space for this word.">Inbox</string>
    <string name="section_saved_for_offline" context="title of the screen that shows the files saved for offline in the device">Saved for Offline</string>
    <string name="section_saved_for_offline_new" context="the options of what to upload in an array. Needed for the settings, the options of what to upload.">Offline</string>
    <!--
    <string name="section_shared_with_me" context="title of the screen that shows all the folders that the user shares with other users and viceversa">Shared with me</string>
    -->
    <string name="title_shared_items" context="title of the screen that shows all the shared items">Shared items</string>
    <string name="section_shared_items" context="title of the screen that shows all the shared items">Shared folders</string>
    <string name="section_rubbish_bin" context="The title of the trash bin in the tree of the file manager.">Rubbish Bin</string>
    <string name="section_contacts" context="Section name for the “Contacts” section.Preferably one word. There is little space for this word.">Contacts</string>

    <string name="section_contacts_with_notification" context="Item of the navigation title for the contacts section when there is any pending incoming request">Contacts [A](%1$d)[/A]</string>
    <string name="sent_requests_empty" context="the user has not sent any contact request to other users">[B]No [/B][A]sent requests[/A][B].[/B]</string>
    <string name="received_requests_empty" context="the user has not received any contact request from other users">[B]No [/B][A]received requests[/A][B].[/B]</string>
    <string name="section_transfers" context="Title for the file transfer screen (with the up &amp; download)">Transfers</string>

    <string name="section_account" context="Section name for the &amp;ldquo;My Account&amp;rdquo; section.Preferably one or two words. There is little space for this.">My Account</string>
    <string name="section_photo_sync" context="title of the screen where the camera images are uploaded, and name of the folder where camera images are uploaded">Camera Uploads</string>
    <!--
    <string name="used_space" context="Used space &quot;5MB of 100MB&quot;.">%1$s of %2$s</string>
    -->
    <string name="tab_incoming_shares" context="Capital letters. Incoming shared folders. The title of a tab">Incoming</string>
    <string name="tab_outgoing_shares" context="Capital letters. Outgoing shared folders. The title of a tab">Outgoing</string>
    <string name="tab_links_shares" context="Capital letters. Files with link. The title of a tab">Links</string>

    <string name="title_incoming_shares_explorer" context="Label for any &amp;lsquo;Incoming shares&amp;rsquo; button, link, text, title, etc. - (String as short as possible).">Incoming Shares</string>
    <string name="title_incoming_shares_with_explorer" context="Title of the share with file explorer">Incoming shares with</string>
    <!--
    <string name="choose_folder_explorer" context="Title of the button in Incoming Shares tabs">Choose folder</string>
    -->

    <string name="file_browser_empty_cloud_drive" context="message when there are no files in the Cloud drive">No files in your Cloud Drive</string>
    <!--
    <string name="file_browser_empty_rubbish_bin" context="option to empty rubbish bin">Empty Rubbish Bin</string>
    -->
    <string name="file_browser_empty_folder" context="Text that indicates that a folder is currently empty">Empty Folder</string>

    <string name="choose_account_fragment" context="Title of the fragment Choose Account">CHOOSE ACCOUNT</string>

    <!--
    <string name="file_properties_activity" context="Menu item to show the properties dialog of files and or folders.">Properties</string>
    -->
    <string name="file_properties_available_offline" context="The file are available “offline” (without a network Wi-Fi mobile data connection)">Available offline</string>
    <!--
    <string name="file_properties_available_offline_on" context="Button state when a file can be saved for offline.(Capital letters)">ON</string>
    -->
    <!--
    <string name="file_properties_available_offline_off" context="Button state when a file is already saved for offline. (Capital letters)">OFF</string>
    -->
    <string name="file_properties_info_size_file" context="category in sort by action">Size</string>
    <string name="file_properties_info_last_modified" context="When the file/folder was last modified">Last modified</string>
    <string name="file_properties_info_added" context="when was the file added in MEGA">Added</string>
    <!--
    <string name="file_properties_shared_folder_private_folder" context="the folder is private. A public user can\'t access the folder">No public link</string>
    -->
    <string name="file_properties_shared_folder_public_link" context="the label when a folder can be accesed by public users">Public link</string>

    <string name="file_properties_shared_folder_permissions" context="Item menu option upon clicking on a file folder. Refers to the permissions of a file folder in the file manager.">Permissions</string>
    <string name="dialog_select_permissions" context="Title of the dialog to choose permissions when sharing.">Share Permissions</string>
    <string name="file_properties_shared_folder_change_permissions" context="menu item">Change permissions</string>
    <string name="file_properties_shared_folder_select_contact" context="when listing all the contacts that shares a folder">Shared with</string>
    <string name="file_properties_send_file_select_contact" context="send a file to a MEGA user">Send to</string>
    <string name="file_properties_owner" context="shows the owner of an incoming shared folder">Owner</string>
    <string name="contact_invite" context="positive button on dialog to invite a contact">Invite</string>
    <string name="contact_reinvite" context="option to reinvite a contact">Reinvite</string>
    <string name="contact_ignore" context="The text of the notification button that is displayed when there is a call in progress, another call is received and ignored.">Ignore</string>
    <string name="contact_decline" context="option to decline a contact invitation">Decline</string>
    <string name="contact_accept" context="option to accept a contact invitation">Accept</string>
    <string name="contact_properties_activity" context="title of the contact properties screen">Contact Info</string>
    <!--
    <string name="contact_file_list_activity" context="header of a status field for what content a user has shared to you">Content</string>
    -->
    <string name="contacts_list_empty_text" context="Adding new relationships (contacts) using the actions.">Add new contacts using the button below</string>
    <!--
    <string name="no_contacts" context="When an user wants to share a folder but has not any contact yet">There are not contacts in the account. Please add them on the Contacts screen</string>
	-->
    <string name="contacts_explorer_list_empty_text" context="Add new contacts before sharing.">Add a new contact to share</string>

    <string name="error_not_enough_free_space" context="Error message">Not enough free space on your device</string>

    <string name="option_link_without_key" context="This is button text on the Get Link dialog. This lets the user get a public file/folder link without the decryption key e.g. https://mega.nz/#!Qo12lSpT.">Link without key</string>
    <string name="option_decryption_key" context="Alert Dialog to get link">Decryption key</string>

    <!--
    <string name="download_failed" context="Error message">Download failed</string>
    -->
    <!--
	<string name="download_downloaded" context="notification message. Example: 1 file downloaded">downloaded</string>
    -->
    <!--
	<string name="download_downloading" context="Title header on the download page while the file is downloading.">Downloading</string>
	-->
    <!--
	<string name="text_downloading" context="Text located in each fragment when a download is in progress">Transferring</string>
	-->
    <string name="download_preparing_files" context="Alert shown when some content is sharing with chats and they are processing">Preparing files</string>

    <plurals name="download_began">
        <item context="Message when a download starts. Singular 1 file" quantity="one">Download has started</item>
        <item context="Message when many downloads start. Plural more than 1 file. Placeholder is for include the number of downloads in runtime." quantity="other">%1$d downloads have started</item>
    </plurals>

    <plurals name="download_finish">
        <item context="Message when a download finishes. Singular 1 file" quantity="one">Download has finished</item>
        <item context="Message when many downloads finish. Plural more than 1 file. Placeholder is for include the number of downloads in runtime." quantity="other">%1$d downloads have finished</item>
    </plurals>

    <plurals name="upload_began">
        <item context="Message when a upload starts. Singular 1 file" quantity="one">Upload has started</item>
        <item context="Message when many uploads start. Plural more than 1 file. Placeholder is for include the number of uploads in runtime." quantity="other">%1$d uploads have started</item>
    </plurals>

    <plurals name="upload_finish">
        <item context="Message when a download finishes. Singular 1 file" quantity="one">Upload has finished</item>
        <item context="Message when many downloads finish. Plural more than 1 file. Placeholder is for include the number of uploads in runtime." quantity="other">%1$d uploads have finished</item>
    </plurals>

    <plurals name="empty_folders">
        <item context="Warning shown when it tries to download an empty folder. Singular" quantity="one">Folder is empty.</item>
        <item context="Warning shown when it tries to download some empty folders. Plural" quantity="other">Folders are empty.</item>
    </plurals>
    <!--
    <string name="download_cancel_downloading" context="Confirmation text when attempting to cancel the download">Do you want to cancel the download?</string>
    -->
    <string name="download_touch_to_cancel" context="Hint how to cancel the download">Touch to cancel</string>
    <string name="download_touch_to_show" context="Hint how to cancel the download">View transfers</string>
    <string name="error_file_size_greater_than_4gb" context="Warning message">Most devices can’t download files greater than 4GB. Your download will probably fail</string>
    <string name="intent_not_available" context="message when trying to open a downloaded file but there isn’t any app that open that file. Example: a user downloads a pdf but doesn’t have any app to read a pdf">There isn’t any available app to execute this file on your device</string>

    <string name="context_share_image" context="to share an image using Facebook, Whatsapp, etc">Share image using</string>
    <string name="context_get_link" context="create a link of a file and send it using an app from the device">Share link</string>
    <string name="context_delete_link" context="Delete a link label">Delete link</string>
    <string name="context_get_link_menu" context="Item menu option upon right click on one or multiple files.">Get Link</string>

    <!--<string name="context_manage_link_menu" context="Item menu option upon right click on one or multiple files.">Get link</string>-->

    <string name="context_leave_menu" context="Item menu option upon right click on one or multiple files.">Leave</string>
    <string name="alert_leave_share" context="Title alert before leaving a share.">Leave share</string>
    <string name="context_clean_shares_menu" context="Item menu option upon right click on one or multiple files.">Remove share</string>
    <string name="context_remove_link_menu" context="Item menu option upon right click on one or multiple files.">Remove link</string>
    <string name="context_remove_link_warning_text" context="Warning that appears prior to remove a link of a file. Singular.">This link will not be publicly available anymore.</string>
    <plurals name="remove_links_warning_text">
        <item context="Warning that appears prior to remove a link of a file. Singular." quantity="one">This link will not be publicly available anymore.</item>
        <item context="Warning that appears prior to remove links of files. Plural." quantity="other">These links will not be publicly available anymore.</item>
    </plurals>
    <string name="context_rename" context="Item menu option upon right click on one or multiple files.">Rename</string>
    <string name="context_open_link_title" context="Item menu option upon right click on one or multiple files.">Open link</string>
    <string name="context_open_link" context="Item menu option upon right click on one or multiple files.">Open</string>
    <string name="context_renaming" context="while renaming a file or folder">Renaming</string>
    <string name="context_preparing_provider" context="while file provider is downloading a file">Preparing file</string>
    <string name="context_download" context="Item menu option upon right click on one or multiple files.">Download</string>

    <!--
    <string name="download_folder" context="Item menu option upon right click on one or multiple files.">Download folder</string>
    -->
    <!--
    <string name="import_folder" context="Item menu option upon right click on one or multiple files.">Import folder</string>
    -->
    <string name="context_move" context="Item menu option upon right click on one or multiple files.">Move</string>
    <string name="context_moving" context="while moving a file or folder">Moving</string>
    <!--
    <string name="context_sharing" context="while sharing a folder">Sharing folder</string>
    -->
    <string name="context_copy" context="Item menu option upon right click on one or multiple files.">Copy</string>
    <string name="context_upload" context="Item menu option upon right click on one or multiple files.">Upload</string>
    <string name="context_copying" context="while copying a file or folder">Copying</string>
    <!--
    <string name="context_creating_link" context="status text">Creating link</string>
    -->
    <!--
    <string name="context_moving_to_trash" context="status text">Moving to Rubbish Bin</string>
    -->
    <string name="context_move_to_trash" context="menu item">Move to Rubbish Bin</string>
    <string name="context_delete_from_mega" context="menu item">Remove from MEGA</string>
    <string name="context_new_folder_name" context="Input field description in the create folder dialog.">Folder Name</string>
    <string name="context_new_contact_name" context="when adding a new contact. in the dialog">Contact email</string>
    <string name="context_creating_folder" context="status dialog when performing the action">Creating folder</string>
    <!--
    <string name="context_adding_contact" context="Adding a new relationship (contact)">Adding contact</string>
    -->
    <string name="context_download_to" context="Menu item">Save to</string>
    <string name="context_clear_rubbish" context="Menu option title">Clear Rubbish Bin</string>
    <string name="clear_rubbish_confirmation" context="Ask for confirmation before removing all the elements of the rubbish bin">You are about to permanently remove all items from your Rubbish Bin.</string>

    <!--<string name="context_send_link" context="get the link and send it">Send link</string>-->

    <string name="context_send" context="send cancel subscriptions dialog">Send</string>
    <string name="context_send_file_inbox" context="send the file to inbox">Send to contact</string>
    <!--
    <string name="context_copy_link" context="get the link and copy it">Copy link</string>
    -->
    <string name="context_remove" context="Menu option to delete one or multiple selected items.">Remove</string>
    <string name="context_delete_offline" context="Menu option to delete selected items of the offline state">Remove from Offline</string>
    <string name="context_share_folder" context="menu item">Share folder</string>
    <string name="context_send_file" context="menu item">Send file to chat</string>
    <string name="context_send_contact" context="menu item">Share contact to chat</string>
    <string name="context_view_shared_folders" context="open a shared folder">View shared folders</string>
    <string name="context_sharing_folder" context="Item menu option upon clicking on one or multiple files.">Sharing</string>
    <string name="manage_share" context="Menu option to manage a shared folder.">Manage share</string>
    <!--
    <string name="remove_all_sharing" context="status text">Removing all sharing contacts</string>
    -->
    <!--
    <string name="leave_incoming_share" context="status text">Leaving shared folder</string>
    -->
    <!--
    <string name="context_camera_folder" context="The location of where the user has the photos/videos stored.">Camera folder</string>
    -->
    <!--
    <string name="context_mega_contacts" context="when sharing a folder, the user can choose a contact from MEGA">MEGA Contacts</string>
    -->
    <!--
    <string name="context_phone_contacts" context="when sharing a folder, the user chan choose a contact from the device">Phone Contacts</string>
    -->
    <string name="context_delete" context="menu item">Delete</string>
    <!--
    <string name="context_more" context="menu item">More</string>
    -->
    <!--
    <string name="context_contact_added" context="success message when adding a contact">Contact added</string>
    -->
    <string name="context_contact_invitation_deleted" context="success message when removing a contact request">Request deleted</string>
    <string name="context_contact_invitation_resent" context="success message when reinvite a contact">Request resent</string>
    <string name="context_contact_request_sent" context="success message when sending a contact request">Request successfully sent to %s. The status can be consulted in the Sent Requests tab.</string>

    <string name="context_contact_removed" context="success message when removing a contact">Contact removed</string>
    <string name="context_contact_not_removed" context="error message">Error. Contact not removed</string>
    <string name="context_permissions_changed" context="success message when chaning the permissionss">Permissions changed</string>
    <string name="context_permissions_not_changed" context="error message">Error. Permissions not changed</string>
    <string name="context_folder_already_exists" context="message when trying to create a folder that already exists">Folder already exists</string>
    <string name="context_contact_already_exists" context="message when trying to create a invite a contact already that is already added">%s is already a contact</string>
    <string name="context_send_no_permission" context="message when trying to send a file without full access">You do not have permission to send this file</string>
    <string name="context_folder_created" context="success message when creating a folder">Folder created</string>
    <string name="context_folder_no_created" context="error message when creating a folder">Error. Folder not created</string>
    <string name="context_correctly_renamed" context="success message when renaming a node">Renamed successfully</string>
    <string name="context_no_renamed" context="error message">Error. Not renamed</string>
    <string name="context_correctly_copied" context="success message when copying a node">Copied successfully</string>
    <!--
    <string name="context_correctly_sent" context="success message when sending a file">File sent</string>
    -->
    <!--
    <string name="context_no_sent" context="error message when sending a file">Error. File not sent</string>
    -->
    <string name="context_correctly_sent_node" context="success message when sending a node to Inbox">Sent to Inbox</string>
    <string name="context_no_sent_node" context="error message when sending a node to Inbox">Error. Not sent to Inbox</string>
    <string name="context_no_copied" context="error message">Error. Not copied</string>
    <string name="context_no_destination_folder" context="message that appears when a user tries to move/copy/upload a file but doesn’t choose a destination folder">Please choose a destination folder</string>
    <string name="context_correctly_moved" context="success message when moving a node">Moved successfully</string>
    <string name="number_correctly_moved" context="success message when moving a node">%d items moved successfully.</string>
    <string name="number_incorrectly_moved" context="success message when moving a node">%d items were not moved successfully</string>
    <string name="context_correctly_moved_to_rubbish" context="success message when moving a node">Moved to the Rubbish Bin successfully</string>
    <string name="number_correctly_moved_to_rubbish" context="success message when moving a node">%d items moved to the Rubbish Bin successfully</string>
    <string name="number_incorrectly_moved_to_rubbish" context="success message when moving a node">&#160;and %d items were not sent successfully</string>
    <string name="context_no_moved" context="error message">Error. Not moved</string>
    <string name="context_correctly_shared" context="success message when sharing a folder">Shared successfully</string>
    <string name="context_no_shared_number" context="error message when sharing a folder">Error. %d shares were not completed</string>
    <string name="context_correctly_shared_removed" context="success message when sharing a folder">Remove shares successfully</string>
    <string name="context_no_shared_number_removed" context="error message when sharing a folder">Error. %d process of removing shares is not completed</string>
    <string name="context_no_shared" context="error message">Error. Not shared</string>
    <string name="context_no_removed_shared" context="error message">Error. Share failed to remove</string>
    <string name="context_remove_sharing" context="success message when removing a sharing">Folder sharing removed</string>
    <string name="context_no_link" context="error message">Link creation failed</string>
    <string name="context_correctly_removed" context="success message when removing a node from MEGA">Deleted successfully</string>
    <string name="context_no_removed" context="error message">Error. Deletion failed</string>
    <string name="number_correctly_removed" context="success message when moving a node">%d items removed successfully from MEGA</string>
    <string name="number_no_removed" context="error message when moving a node">%d items are not removed successfully</string>
    <string name="number_correctly_leaved" context="Success message when left shared folders">%d folders left successfully.</string>
    <string name="share_left" context="Message shown when a share has been left">Share left</string>
    <string name="number_no_leaved" context="error message when moving a node">%d folders were not left successfully</string>
    <string name="number_correctly_sent" context="success message when sending multiple files">File sent to %d contacts successfully</string>
    <string name="number_no_sent" context="error message when sending multiple files">File was not sent to %d contacts</string>
    <string name="number_correctly_sent_multifile" context="success message when sending multiple files">%d files sent successfully</string>
    <string name="number_no_sent_multifile" context="error message when sending multiple files">%d files failed to send</string>
    <string name="number_correctly_copied" context="success message when sending multiple files">%d items copied successfully</string>
    <string name="number_no_copied" context="error message when sending multiple files">%d items were not copied</string>
    <string name="number_contact_removed" context="success message when removing several contacts">%d contacts removed successfully</string>
    <string name="number_contact_not_removed" context="error message when removing several contacts">%d contacts were not removed</string>
    <string name="number_contact_file_shared_correctly" context="success message when sharing a file with multiple contacts">Folder shared with %d contacts successfully</string>
    <string name="number_contact_file_not_shared_" context="error message when sharing a file with multiple contacts">File can not be shared with %d contacts</string>
    <string name="number_correctly_shared" context="success message when sharing multiple files">%d folders shared successfully</string>
    <string name="number_no_shared" context="error message when sharing multiple files">%d folders were not shared</string>
    <string name="context_correctly_copied_contact" context="success message when sending a file to a contact">Successfully sent to:</string>
    <string name="context_correctly_removed_sharing_contacts" context="success message when removing all the contacts of a shared folder">The folder is no longer shared</string>
    <string name="context_no_removed_sharing_contacts" context="error message when removing all the contacts of a shared folder">Error, the folder is still shared with another contact</string>
    <string name="context_select_one_file" context="option available for just one file">Select just one file</string>
    <string name="rubbish_bin_emptied" context="success message when emptying the RB">Rubbish Bin emptied successfully</string>
    <string name="rubbish_bin_no_emptied" context="error message when emptying the RB">Error. The Rubbish Bin has not been emptied</string>

    <string name="dialog_cancel_subscriptions" context="dialog cancel subscriptions">You are about to cancel your MEGA subscription. Please let us know if there is anything we can do to help change your mind.</string>
    <string name="hint_cancel_subscriptions" context="hint cancel subscriptions dialog">Type feedback here</string>
    <string name="send_cancel_subscriptions" context="send cancel subscriptions dialog">Send</string>
    <!--
    <string name="title_cancel_subscriptions" context="title cancel subscriptions dialog">Cancel Subscription</string>
    -->
    <string name="confirmation_cancel_subscriptions" context="confirmation cancel subscriptions dialog">Thank you for your feedback! Are you sure you want to cancel your MEGA subscription?</string>
    <string name="reason_cancel_subscriptions" context="provide a reason to cancel subscriptions dialog">Your subscription has not been cancelled. Please provide a reason for your cancellation</string>
    <string name="message_user_purchased_subscription" context="welcome message after user brought subscription. placeholder 1: subscription type (Lite/Pro1 etc), placeholder 2: renewal interval (monthly/yearly)">Thank you for subscribing to %1$s %2$s!</string>
    <string name="message_user_purchased_subscription_down_grade" context="Pop up message shows when user purchased a lower level of subscription">Your new subscription will take effect once the current one expires, the new price will be charged at that time.</string>
    <string name="message_user_payment_pending" context="Pop up message shows when user purchased a subscription with a payment method that can not be processed in real time, e.g. voucher">Your subscription will take effect once the payment is processed by Google.</string>
    <string name="subscription_type_monthly" context="">Monthly</string>
    <string name="subscription_type_yearly" context="">Yearly</string>

    <string name="context_node_private" context="success message after removing the public link of a folder">The folder is now private</string>

    <string name="context_share_correctly_removed" context="success message after removing a share of a folder. a contact has no access to the folder now">Share removed</string>


    <string name="menu_new_folder" context="Menu option to create a new folder in the file manager.">New folder</string>
    <string name="menu_add_contact" context="Menu option to add a contact to your contact list.">Add contact</string>
    <string name="menu_add_contact_and_share" context="Menu option to add a contact to your contact list.">Add contact and share</string>
    <!--
    <string name="menu_download_from_link" context="Text that is displayed in the dialog to download a MEGA link inside the app">Download from MEGA link</string>
    -->

    <string name="alert_decryption_key" context="Title of the alert to introduce the decryption key">Decryption Key</string>
    <string name="message_decryption_key" context="Message of the alert to introduce the decryption key">Please enter the decryption key for the link</string>
    <string name="invalid_decryption_key" context="error message shown on the decryption key dialog if the key typed in was wrong">Invalid decryption key</string>

    <string name="upload_to_image" context="upload to. Then choose an Image file">Image</string>
    <string name="upload_to_audio" context="upload to. Then choose an Audio file">Audio</string>
    <string name="upload_to_video" context="Title of the button in the contact info screen to start a video call">Video</string>
    <!--
    <string name="upload_to_other" context="upload to. Then choose a file which is not an Image, an Audio or a Video">Other File</string>
    -->
    <string name="upload_to_filesystem" context="upload to. Then choose to browse the file system to choose a file">Pick from File System</string>
    <string name="upload_to_filesystem_from" context="upload to. Then choose to browse the file system to choose a file">Pick from</string>
    <!--
    <string name="upload_select_file_type" context="title of the dialog for choosing if a user wants to upload an image, an audio, a video or a file from the system">Select file type</string>
    -->
    <!--
    <string name="upload_uploading" context="status text">Uploading</string>
    -->
    <!--
    <string name="upload_touch_to_cancel" context="hint to how to cancel the upload (by touching the notification)">Touch to cancel upload</string>
    -->
    <!--
    <string name="upload_failed" context="error message">Upload failed</string>
    -->
    <string name="upload_uploaded" context="Label for the current uploaded size of a file. For example, 3 files, 50KB uploaded">uploaded</string>
    <!--
    <string name="upload_cancel_uploading" context="Confirmation text for cancelling an upload">Do you want to cancel the upload?</string>
    -->
    <string name="upload_prepare" context="Status text at the beginning of an upload, Status text at the beginning of an upload for 1 file">Processing file</string>
    <plurals name="upload_prepare">
        <item context="Status text at the beginning of an upload, Status text at the beginning of an upload for 1 file" quantity="one">Processing file</item>
        <item context="Status text at the beginning of an upload, Status text at the beginning of an upload for 2 or more files" quantity="other">Processing files</item>
    </plurals>
    <string name="error_temporary_unavaible" context="error message when downloading a file">Resource temporarily not available, please try again later</string>
    <string name="upload_can_not_open" context="Error message when the selected file cannot be opened">Cannot open selected file</string>
    <string name="unzipping_process" context="when a zip file is downloaded and clicked, the app unzips the file. This is the status text while unzipping the file">Unzipping file</string>

    <string name="error_io_problem" context="error message while browsing the local filesystem">File system problem</string>
    <string name="general_error" context="error message while browsing the local filesystem">Error happened when executing the action</string>

    <string name="full_screen_image_viewer_label" context="title of the image gallery">Image viewer</string>

    <!--
    <string name="manager_download_from_link_incorrect" context="Error message when the user entered an incorrect MEGA link format for importing">Incorrect link format</string>
    -->

    <!--
    <string name="my_account_activity" context="Title of the screen where the user account information is shown">Account</string>
    -->
    <!--
    <string name="my_account_total_space" context="Headline for the amount of total storage space">Storage Space</string>
    -->
    <!--
    <string name="my_account_free_space" context="Headline for the amount of storage space is remaining">Free Space</string>
    -->
    <string name="my_account_used_space" context="Headline for the amount of storage space is used">Used Space</string>
    <string name="my_account_change_password" context="menu item">Change password</string>
    <!--
    <string name="warning_out_space" context="Warning in Cloud drive when the user is runningut of space">You\'re running out of space!\n Do you want to upgrade your account?</string>
    -->
    <string name="overquota_alert_text" context="Dialog text overquota error">You have exceeded your storage limit. Would you like to upgrade your account?</string>

    <!--
    <string name="op_not_allowed" context="Dialod text overquota error">Operation not allowed</string>
    -->
    <string name="my_account_last_session" context="when did the last session happen">Last session</string>
    <string name="my_account_connections" context="header for the social connections, showing the number of contacts the user has">Connections</string>

    <string name="my_account_changing_password" context="message displayed while the app is changing the password">Changing password</string>
    <string name="my_account_change_password_oldPassword" context="when changing the password, the first edittext is to enter the current password">Current password</string>
    <string name="my_account_change_password_newPassword1" context="when changing the password">New password</string>
    <string name="my_account_change_password_newPassword2" context="when changing the password">Confirm new password</string>
    <!--
    <string name="my_account_change_password_error" context="Error message when the user attempts to change his password (two potential reasons in one error message).">Incorrect current password or the new passwords you provided do not match. Please try again</string>
    -->
    <!--
    <string name="my_account_change_password_error_2" context="Error message when the user attempts to change his password (two potential reasons in one error message).">Incorrect current password. Please try again</string>
    -->
    <!--
    <string name="my_account_change_password_OK" context="Success text">Password changed successfully</string>
    -->
    <string name="my_account_change_password_dont_match" context="when changing the password or creating the account, the password is required twice and check that both times are the same">Password doesn’t match</string>

    <!--
    <string name="upgrade_activity" context="title of the Upgrade screen">PRO Membership</string>
    -->
    <string name="upgrade_select_pricing" context="title of the selection of the pro account wanted">Select membership</string>
    <string name="select_membership_1" context="the user has to decide the way of payment">Monthly or annually recurring</string>

    <!--<string name="select_membership_2" context="button to go to Google Play">Google Play subscription</string>-->

    <string name="no_available_payment_method" context="choose the payment method option when no method is available">At this moment, no method of payment is available for this plan</string>

    <string name="upgrade_per_month" context="button to decide monthly payment. The asterisk is needed">Monthly*</string>
    <string name="upgrade_per_year" context="button to decide annually payment. The asterisk is needed">Annually*</string>

    <string name="file_properties_get_link" context="the user can get the link and it’s copied to the clipboard">The link has been copied to the clipboard</string>
    <!--
    <string name="file_properties_remove_link" context="the user can remove the public link">The link has been removed</string>
    -->

    <string name="full_image_viewer_not_preview" context="before sharing an image, the preview has to be downloaded">The preview has not been downloaded yet. Please wait</string>
    <string name="not_load_preview_low_memory" context="due to device is low on memory, cannot load an image preview temporarily">The preview is not able to load due to insufficient memory available. Please try again later.</string>

    <string name="log_out_warning" context="alert when clicking a newsignup link being logged">Please log out before creating the account</string>

    <!--
    <string name="import_correct" context="success message after import a file">Imported successfully</string>
    -->

    <string name="transfers_empty" context="message shown in the screen when there are not any active transfer">No active transfers</string>
    <!--
    <string name="transfers_pause" context="File uploading or downloading has been paused (until the user continues at a later stage)">All transfers are paused</string>
    -->
    <string name="menu_pause_transfers" context="menu item">Pause transfers</string>
    <!--
    <string name="menu_restart_transfers" context="menu item">Restart transfers</string>
    -->
    <string name="menu_cancel_all_transfers" context="menu item">Cancel all transfers</string>

    <string name="menu_take_picture" context="Option of the sliding panel to change the avatar by taking a new picture">Take picture</string>

    <string name="ask_for_display_over_title" context="Dialog title, to explain why MEGA needs the ’display over other apps’ permission (Android 10)">Allow notifications for incoming MEGA calls</string>
    <string name="ask_for_display_over_msg" context="Dialog message, to explain why MEGA needs the ’display over other apps’ permission (Android 10)">MEGA needs your authorization to allow the call interface to pop up from the background.</string>
    <string name="ask_for_display_over_explain" context="Prompt text shows when the user doesn’t want to make MEGA grant the ’display over other apps’ permission for now (Android 10)">Don’t worry, you can still manually grant permissions from your device’s settings.</string>

    <string name="cam_sync_wifi" context="the options of how to upload, but in an array. needed for the settings, how to upload the camera images. only when Wi-Fi connected">Wi-Fi only</string>
    <string name="cam_sync_data" context="the options of how to upload, but in an array. needed for the settings, how to upload the camera images. when Wi-Fi connected and using data plan">Wi-Fi or mobile data</string>
    <string name="cam_sync_syncing" context="The upload of the user’s photos orvideos from their specified album is in progress.">Camera Uploads in progress</string>
    <string name="cam_sync_cancel_sync" context="confirmation question for cancelling the camera uploads">Do you want to stop Camera Uploads?</string>
    <!--
    <string name="settings_camera_notif_error_no_folder" context="Error message when an unavailable destination folder was selected">Destination folder is unavailable</string>
    -->
    <string name="settings_camera_notif_title" context="title of the notification when camera upload is enabled">Uploading files of media folders</string>
	<string name="settings_camera_notif_checking_title" context="title of the notification when camera upload is checking files">Checking for files to be uploaded</string>
	<string name="settings_camera_notif_initializing_title" context="title of the notification when camera upload is initializing">Initializing Camera Uploads</string>
	<string name="camera_notif_primary_local_unavailable" context="title of the notification when camera upload’s primary local folder is unavailable.">Camera Uploads have been disabled. Your local folder is unavailable.</string>
	<string name="camera_notif_secondary_local_unavailable" context="title of the notification when camera upload’s secondary local folder is unavailable.">Media Uploads have been disabled. Your local folder is unavailable.</string>

    <!--
    <string name="settings_camera_notif_error" context="notification error">Camera Uploads problem</string>
    -->
    <string name="settings_camera_notif_complete" context="notification camera uploads complete">Camera uploads complete</string>
    <string name="settings_features" context="settings of the Features section">Features</string>

    <string name="settings_storage" context="label of storage in upgrade/choose account page, it is being used with a variable, e.g. for LITE user it will show ‘200GB Storage’.">Storage</string>
    <string name="settings_pin_lock" context="Settings of the Passcode">Passcode Lock</string>
	<string name="settings_camera_upload_charging_helper_label" context="Helper text to explain why we have this `Require me to plug in` setting, placeholder - 100 to 1000 in MB">Video compression consumes a lot of power; MEGA will require you to be actively charging your device if the videos to be compressed are larger than %s.</string>
	<string name="settings_camera_upload_include_gps_helper_label" context="Helper text to explain the things to note if enable the feature of including GPS info">If enabled, you will upload information about where your pictures were taken, so be careful when sharing them.</string>

    <string name="settings_advanced_features" context="Settings category title for cache and offline files">Advanced</string>
    <string name="settings_advanced_features_cache" context="Settings preference title for cache">Clear Cache</string>
    <string name="settings_advanced_features_offline" context="Settings preference title for offline files">Clear Offline Files</string>

    <string name="settings_auto_play_label" context="description of switch ‘Open file when download is completed’">Open file when downloaded</string>
    <string name="settings_advanced_features_cancel_account" context="Settings preference title for canceling the account">Cancel your account</string>
    <string name="settings_delete_account" context="Settings preference title for delete account">Delete account</string>

    <string name="settings_advanced_features_size" context="Size of files in offline or cache folders">Currently using %s</string>
    <string name="settings_advanced_features_calculating" context="Calculating Size of files in offline or cache folders">Calculating</string>

    <string name="settings_storage_download_location" context="title of the setting to set the default download location">Default download location</string>
    <string name="settings_storage_ask_me_always" context="Whether to always ask the user each time.">Always ask for download location</string>
    <string name="settings_storage_advanced_devices" context="Whether to enable the storage in advanced devices">Display advanced devices (external SD)</string>
	<string name="add_phone_number_label" context="Label of button on account page that ask user to add their phone number">Add phone number</string>
	<string name="verify_account_title" context="enter verification code page title">Verify your account</string>
	<string name="verify_account_helper_locked" context="Text to explain to user why to verify phone number (account suspended use case)">Your account has been locked temporarily due to potential abuse. Please verify your phone number to unlock your account.</string>
    <string name="general_country_label" context="Hint text of the country edittext for billing purposes">Country</string>
    <string name="sms_region_label" context="Hint text of the region edittext for choosing dial code.">Region</string>
	<string name="verify_account_phone_number_placeholder" context="place holder for enter mobile number field">Your phone number</string>
    <string name="general_back_button" context="Button label - go to previous page">Back</string>
	<string name="verify_account_not_now_button" context="button label - quite sms verification use case">Not now</string>
    <string name="general_confirm_button" context="Button label - confirm some action">Confirm</string>
	<string name="verify_account_invalid_country_code" context="On “add phone number” page, an error message will be shown if user click next button without select country code.">Please select a region code</string>
    <string name="verify_account_not_loading_country_code" context="On “Add phone number” page, a toast error message will be shown if the country code cannot be fetched from back end.">Region codes could not be fetched.</string>
	<string name="verify_account_invalid_phone_number" context="error message if user click next button without enter a valid phone number">Please supply a valid phone number.</string>
	<string name="verify_account_enter_txt_label" context="Label tell user to enter received txt to below input boxes">Please enter the verification code sent to</string>
	<string name="verify_account_enter_code_title" context="enter verification code page title">Verify your account</string>
	<string name="verify_account_incorrect_code" context="error message that will show to user when user entered invalid verification code">Wrong code. Please try again or resend.</string>
	<string name="verify_account_resend_label" context="text message to remind user to resend verification code">You didn’t receive a code?</string>
    <string name="general_resend_button" context="Button to resend the create account email to a new email address in case the previous email address was misspelled">Resend</string>
	<string name="verify_account_error_phone_number_register" context="error message that will show to user when host detected that the mobile number has been registered already">This number is already associated with a MEGA account.</string>
	<string name="verify_account_error_reach_limit" context="error message that will show to user when user reached the sms verification daily limit">You have reached the daily limit</string>
	<string name="verify_account_error_wrong_code" context="error message that will show to user when user reached the sms verification daily limit">The verification code doesn’t match.</string>
	<string name="verify_account_error_code_verified" context="error message that will show to user when code has been verified">The code has been verified</string>
	<string name="verify_account_error_invalid_code" context="error message that will show to user when user entered invalid verification code">Wrong code. Please try again or resend.</string>
	<string name="verify_account_successfully" context="verify phone number successfully">Your phone number has been verified successfully</string>

    <string-array name="settings_storage_download_location_array">
        <item context="if the user has an internal and an external SD card, it has to be set on the settings screen, internal storage option">Internal storage</item>
        <item context="if the user has an internal and an external SD card, it has to be set on the settings screen, external storage option">External storage</item>
    </string-array>

    <string name="internal_storage_label" context="If the user has an internal storage and an external SD card, it has to be set on the settings screen, internal storage option">Internal storage</string>
    <string name="external_storage_label" context="If the user has an internal storage and an external SD card, it has to be set on the settings screen, external storage option">External storage</string>

    <string-array name="add_contact_array">
        <item context="title of the dialog shown when sending or sharing a folder">Write the user’s email</item>
        <item context="choose the way the new user’s email is inserted, import from phone option">Import from device</item>
    </string-array>

    <string name="settings_camera_upload_on" context="settings option">Enable Camera Uploads</string>
    <string name="settings_camera_upload_turn_on" context="settings option">Turn on Camera Uploads</string>
    <string name="settings_camera_upload_off" context="settings option">Disable Camera Uploads</string>
    <string name="settings_camera_upload_how_to_upload" context="settings option. How to upload the camera images: via Wi-Fi only or via Wi-Fi and data plan">How to upload</string>

    <string name="settings_secondary_upload_on" context="The Secondary Media uploads allows to create a second Camera Folder synchronization. Enabling it would imply to choose a new local folder and then, a new destination folder in MEGA. This is the text that appears in the settings option to enable the second synchronization.">Enable Secondary Media uploads</string>
    <string name="settings_secondary_upload_off" context="The Secondary Media uploads allows to create a second Camera Folder synchronization. Disabling it would imply that the current second sync won’t be running anymore. This is the text that appears in the settings option to disable the second synchronization.">Disable Secondary Media uploads</string>

    <string name="settings_empty_folder" context="Title of shared folder explorer to choose a folder to perform an action">Choose folder</string>

    <string-array name="settings_camera_upload_how_to_entries">
        <item context="the options of how to upload, but in an array. needed for the settings, how to upload the camera images. when Wi-Fi connected and using data plan">Wi-Fi or mobile data</item>
        <item context="the options of how to upload, but in an array. needed for the settings, how to upload the camera images. only when Wi-Fi connected">Wi-Fi only</item>
    </string-array>
    <string name="settings_camera_upload_what_to_upload" context="What kind of files are going to be uploaded: images, videos or both">File Upload</string>

    <string-array name="settings_camera_upload_file_upload_entries">
        <item context="what kind of file are going to be uploaded. Needed for the settings summary">Photos only</item>
        <item context="what kind of file are going to be uploaded. Needed for the settings summary">Videos only</item>
        <item context="what kind of file are going to be uploaded. Needed for the settings summary">Photos and videos</item>
    </string-array>

    <string name="settings_camera_upload_charging" context="Option to choose that the camera sync will only be enable when the device is charging">Only when charging</string>
    <string name="settings_camera_upload_include_gps" context="Title of ‘Include location tags’ setting option. Once enabled, Camera Uploads will include the location info from pictures those are being uploaded">Include location tags</string>
    <string name="settings_camera_upload_require_plug_in" context="Option to choose that the video compression will only be enable when the device is charging">Require me to actively charge my device</string>
    <string name="settings_keep_file_names" context="Option to choose that the camera sync will maintain the local file names when uploading">Keep file names as in the device</string>

    <string name="settings_local_camera_upload_folder" context="The location of where the user photos or videos are stored in the device.">Local Camera folder</string>
    <string name="settings_mega_camera_upload_folder" context="The location of where the user photos or videos are stored in MEGA.">MEGA Camera Uploads folder</string>

    <string name="settings_local_secondary_folder" context="The location of where the user photos or videos of the secondary sync are stored in the device.">Local Secondary folder</string>
    <string name="settings_mega_secondary_folder" context="The location of where the user photos or videos of the secondary sync are stored in MEGA.">MEGA Secondary folder</string>

    <string name="settings_camera_upload_only_photos" context="what kind of file are going to be uploaded. Needed for the settings summary">Photos only</string>
    <string name="settings_camera_upload_only_videos" context="what kind of file are going to be uploaded. Needed for the settings summary">Videos only</string>
    <string name="settings_camera_upload_photos_and_videos" context="what kind of file are going to be uploaded. Needed for the settings summary">Photos and videos</string>

    <string name="settings_pin_lock_code_not_set" context="status text when no custom photo sync folder has been set">Not set</string>
    <string name="settings_pin_lock_switch" context="Settings of the Passcode">Passcode Lock</string>
    <string name="settings_change_passcode" context="Settings option to change Passcode.">Change Passcode</string>

    <string name="pin_lock_enter" context="Button after the Passcode code input field">Enter</string>
    <string name="pin_lock_alert" context="error message when not typing the Passcode code correctly">Your local files will be deleted and you will be logged out after 10 failed attempts</string>
    <string name="pin_lock_incorrect" context="error message when not typing the Passcode code correctly">Incorrect code</string>
    <plurals name="pin_lock_incorrect_alert">
        <item context="Error message when not typing the Passcode correctly and only have 1 attempt left." quantity="one">Wrong Passcode, please try again. You have 1 attempt left</item>
        <item context="Error message when not typing the Passcode correctly and have several attempts left. The placeholder is to display the number of attempts left in runtime." quantity="other">Wrong Passcode, please try again. You have %2d attempts left</item>
    </plurals>
    <string name="pin_lock_not_match" context="Error message when not typing the Passcode correctly (two times)">Passcodes don’t match</string>
    <string name="unlock_pin_title" context="Title of the screen to unlock screen with Passcode">Enter your Passcode</string>
    <string name="unlock_pin_title_2" context="Title of the screen to unlock screen with Passcode in second round">Re-Enter your Passcode</string>
    <string name="reset_pin_title" context="Title of the screen to unlock screen with Passcode">Enter your new Passcode</string>
    <string name="reset_pin_title_2" context="Title of the screen to unlock screen with Passcode in second round">Re-Enter your new Passcode</string>
    <string name="incorrect_pin_activity" context="Text of the screen after 10 attemps with a wrong Passcode" formatted="false">All your local data will be deleted and you will be logged out in %1d seconds</string>

    <string name="settings_about" context="Caption of a title, in the context of “About MEGA” or “About us”">About</string>
    <string name="settings_about_privacy_policy" context="App means “Application”">Privacy Policy</string>
    <string name="settings_about_terms_of_service" context="">Terms of Service</string>
    <string name="settings_about_gdpr" context="setting menu that links to the GDPR terms">Data Protection Regulation</string>
    <string name="settings_about_app_version" context="App means “Application”">App version</string>
    <string name="settings_about_sdk_version" context="Title of the label where the SDK version is shown">MEGA SDK Version</string>
    <string name="settings_about_karere_version" context="Title of the label where the MEGAchat SDK version is shown">MEGAchat SDK Version</string>
    <string name="settings_about_code_link_title" context="Link to the public code of the app">View source code</string>

    <string name="january">January</string>
    <string name="february">February</string>
    <string name="march">March</string>
    <string name="april">April</string>
    <string name="may">May</string>
    <string name="june">June</string>
    <string name="july">July</string>
    <string name="august">August</string>
    <string name="september">September</string>
    <string name="october">October</string>
    <string name="november">November</string>
    <string name="december">December</string>

    <string name="zip_browser_activity" context="title of the screen that shows the ZIP files">ZIP Browser</string>

    <!--
    <string name="new_account" context="in login screen to create a new account">Create account now!</string>
    -->

    <string name="my_account_title" context="title of the My Account screen">Account Type</string>
    <string name="renews_on" context="title of the Expiration Date">Renews on&#160;</string>
    <string name="expires_on" context="title of the Expiration Date">Expires on&#160;</string>
    <string name="free_account">Free</string>

    <!--
    <string name="free_storage" context="Not translate">50 GB</string>
    -->
    <!--
    <string name="free_bandwidth" context="Free bandwich account details">Limited</string>
    -->

    <string name="camera_uploads_created" context="info message shown to the user when the Camera Uploads folder has been created">Camera Uploads folder created</string>

    <!--
    <string name="ZIP_download_permission" context="A compressed file will be downloaded and decompressed.">The ZIP file will be downloaded and unzipped</string>
    -->
    <!--
    <string name="ZIP_unzip_permission" context="A compressed file will be decompressed.">The ZIP file will be unzipped </string>
    -->

    <string name="sortby_owner_mail" context="category in sort by action">Owner’s Email</string>
    <string name="sortby_name" context="category in sort by action">Name</string>
    <string name="sortby_name_ascending" context="sort files alphabetically ascending">Ascending</string>
    <string name="sortby_name_descending" context="sort files alphabetically descending">Descending</string>

    <string name="sortby_date" context="category in sort by action">Date</string>
    <string name="sortby_creation_date" context="category in sort by action">Creation Date</string>
    <string name="sortby_modification_date" context="category in sort by action">Modification Date</string>
    <string name="sortby_link_creation_date" context="category in sort by action">Link creation date</string>
    <string name="sortby_date_newest" context="sort files by date newest first">Newest</string>
    <string name="sortby_date_oldest" context="sort files by date oldest first">Oldest</string>

    <string name="sortby_size" context="category in sort by action">Size</string>
    <string name="sortby_size_largest_first" context="sort files by size largest first">Largest</string>
    <string name="sortby_size_smallest_first" context="sort files by size smallest first">Smallest</string>

    <string name="sortby_type" context="Title of sort by media type options">Media type</string>
    <string name="sortby_type_photo_first" context="sort option, sort media files by photos first">Photos</string>
    <string name="sortby_type_video_first" context="sort option, sort media files by videos first">Videos</string>

    <string name="per_month" context="in payments, for example: 4.99€ per month">per month</string>
    <string name="per_year" context="in payments, for example: 49.99€ per year">per year</string>

    <string name="billing_details" context="Contextual text in the beginning of the Credit Card Payment">Enter your billing details:</string>
    <string name="address1_cc" context="Hint text of the address1 edittext, which is the first line (of two) of the address">Address 1</string>
    <string name="address2_cc" context="Hint text of the address2 edittext, which is the second line (of two) of the address">Address 2 (optional)</string>
    <string name="city_cc" context="Hint text of the city edittext for billing purposes">City</string>
    <string name="state_cc" context="Hint text of the state or province edittext for billing purposes">State/Province</string>
    <string name="country_cc" context="Hint text of the country edittext for billing purposes">Country</string>
    <string name="postal_code_cc" context="Hint text of the postal code edittext for billing purposes">Postal code</string>

    <string name="payment_details" context="Contextual text in the beginning of the Credit Card Payment">Enter your payment details:</string>
    <string name="first_name_cc" context="Hint text of the first name of the credit card edittext for payment purposes">First name</string>
    <string name="last_name_cc" context="Hint text of the last name of the credit card edittext for payment purposes">Last name</string>
    <string name="credit_card_number_cc" context="Hint text of the credit card number edittext for payment purposes">Credit Card Number</string>
    <string name="month_cc" context="Hint text of the expiration month of the credit card for payment purposes">Month</string>
    <string name="year_cc" context="Hint text of the expiration year of the credit card for payment purposes">Year</string>
    <string name="cvv_cc" context="Hint text of the CVV edittext for payment purposes">CVV</string>

    <string name="proceed_cc" context="Text of the button which proceeds the payment">Proceed</string>

    <string name="account_successfully_upgraded" context="Message shown when the payment of an upgrade has been correct">Account successfully upgraded!</string>
    <string name="account_error_upgraded" context="Message shown when the payment of an upgrade has not been correct">The operation failed. Your credit card has not been charged</string>
    <string name="credit_card_information_error" context="Message shown when the credit card information is not correct">The credit card information was not correct. The credit card will not be charged</string>
    <!--
    <string name="not_upgrade_is_possible" context="Message shown when the user wants to upgrade an account that cannot be upgraded">Your account cannot be upgraded from the app. Please contact support@mega.nz to upgrade your account</string>
    -->

    <string name="pin_lock_type" context="Title to choose the type of Passcode">Passcode Type</string>
    <string name="four_pin_lock" context="Passcode with 4 digits">4 digit Passcode</string>
    <string name="six_pin_lock" context="Passcode with 6 digits">6 digit Passcode</string>
    <string name="AN_pin_lock" context="Passcode alphanumeric">Alphanumeric Passcode</string>

    <string name="settings_enable_logs" context="Confirmation message when enabling logs in the app">Logs are now enabled</string>
    <string name="settings_disable_logs" context="Confirmation message when disabling logs in the app">Logs are now disabled</string>
    <string name="error_unable_to_setup_cloud_folder" context="Snackbar error message triggered by host error when user is trying to setup MEGA Camera Uploads folder in settings page">Unable to setup MEGA Camera Uploads folder</string>
    <string name="logs_not_enabled_permissions" context="Message displayed when the user denies the required permissions during the logs activation">Logs have not been enabled because you denied the required permissions</string>

    <string name="search_open_location" context="Option in the sliding panel to open the folder which contains the file selected after performing a search">Open location</string>
    <string name="servers_busy" context="message when a temporary error on logging in is due to SDK is waiting for the server to complete a request due to an API lock">This process is taking longer than expected. Please wait.</string>

    <string name="my_account_free" context="Label in My Account section to show user account type">Free Account</string>
    <string name="my_account_prolite" context="Label in My Account section to show user account type">Pro Lite Account</string>
    <string name="my_account_pro1" context="Label in My Account section to show user account type">Pro I Account</string>
    <string name="my_account_pro2" context="Label in My Account section to show user account type">Pro II Account</string>
    <string name="my_account_pro3" context="Label in My Account section to show user account type">Pro III Account</string>

    <string name="my_account_prolite_feedback_email" context="Type of account info added to the feedback email sent to support">Pro Lite Account</string>

    <string name="backup_title" context="">Backup your Recovery Key</string>
    <string name="backup_subtitle" context="Subtitle of the screen to backup the master key">Your password unlocks your Recovery Key</string>

    <string name="backup_first_paragraph" context="First paragraph of the screen to backup the master key">Your data is only readable through a chain of decryption operations that begins with your master encryption key, which we store encrypted with your password. This means that if you lose your password, your Recovery Key can no longer be decrypted, and you can no longer decrypt your data.</string>
    <string name="backup_second_paragraph" context="Summary of the preference Recovery key on Settings section">Exporting the Recovery Key and keeping it in a secure location enables you to set a new password without data loss.</string>
    <string name="backup_third_paragraph" context="Third paragraph of the screen to backup the master key">An external attacker cannot gain access to your account with just your key. A password reset requires both the key and access to your email.</string>
    <string name="backup_action" context="Sentence to inform the user the available actions in the screen to backup the master key">Copy the Recovery Key to clipboard or save it as text file</string>

    <string name="save_action" context="Action of a button to save something">Save</string>
    <string name="copy_MK_confirmation" context="Alert message when the master key has been successfully copied to the ClipBoard">The Recovery Key has been successfully copied</string>

    <string name="change_pass" context="Button to change the password">Change</string>

    <string name="general_positive_button" context="Positive button to perform a general action">YES</string>
    <string name="general_negative_button" context="Negative button to perform a general action">NO</string>

    <string name="forgot_pass_menu" context="Option of the overflow menu to show the screen info to reset the password">Forgot password?</string>
    <string name="forgot_pass" context="Button in the Login screen to reset the password">Forgot your password?</string>
    <string name="forgot_pass_first_paragraph" context="First paragraph of the screen when the password has been forgotten">If you have a backup of your Recovery Key, you can reset your password by selecting YES. No data will be lost.</string>
    <string name="forgot_pass_second_paragraph" context="Second paragraph of the screen when the password has been forgotten">You can still export your Recovery Key now if you have an active MEGA session in another browser on this or any other computer. If you don’t, you can no longer decrypt your existing account, but you can start a new one under the same email address by selecting NO.</string>
    <!--
    <string name="forgot_pass_second_paragraph_logged_in" context="Second paragraph of the screen when the password has been forgotten and the user is still logged in">If you don\&apos;t, you can still export your recovery key now in this MEGA session. Please, go back and backup your recovery key.</string>
    -->

    <string name="forgot_pass_action" context="Sentence to ask to the user if he has the master key in the screen when the password has been forgotten">Do you have a backup of your Recovery Key?</string>

    <string name="title_alert_reset_with_MK" context="Title of the alert message to ask for the link to reset the pass with the MK">Great!</string>
    <string name="edit_text_insert_mail" context="Hint of the text where the user can write his e-mail">email goes here</string>
    <string name="text_alert_reset_with_MK" context="Text of the alert message to ask for the link to reset the pass with the MK">Please enter your email address below. You will receive a recovery link that will allow you to submit your Recovery Key and reset your password.</string>

    <string name="edit_text_insert_mk" context="Hint of the text when the user can write his master key">Your Recovery Key goes here</string>

    <string name="edit_text_insert_pass" context="Hint of the text where the user can write his password">password goes here</string>
    <string name="delete_account_text_last_step" context="Text shown in the last alert dialog to confirm the cancellation of an account">This is the last step to cancel your account. You will permanently lose all the data stored in the cloud. Please enter your password below.</string>

    <string name="email_verification_title" context="Title of the alert dialog to inform the user that have to check the email">Email verification</string>
    <string name="email_verification_text" context="Text of the alert dialog to inform the user that have to check the email">Please check your email to proceed.</string>
    <string name="general_text_error" context="Text to inform the user when an error occurs">An error occurred, please try again.</string>


    <string name="alert_not_logged_in" context="Alert to inform the user that have to be logged in to perform the action">You must be logged in to perform this action.</string>
    <string name="change_email_not_logged_in" context="Error message when a user attempts to change their email without an active login session.">You need to be logged in to complete your email change. Please log in again with your current email address and then click on your confirmation link again.</string>
    <string name="email_changed" context="Text displayed to inform that the email was successfully changed. Please keep the placeholder, it will be replaced with the new email address.">Congratulations, your new email address for this MEGA account is: %1$s</string>
    <string name="invalid_string" context="Error when the user leaves empty the password field">Incorrect</string>

    <string name="invalid_input" context="Text of the toast when the user enters invalid text which is neither a valid phone number nor a valid email">Invalid input</string>
    <string name="invalid_email_title" context="Title of the alert dialog when the user tries to recover the pass of a non existing account">Invalid email address</string>
    <string name="invalid_email_text" context="Title of the alert dialog when the user tries to recover the pass of a non existing account">Please check the email address and try again.</string>
    <!--
    <string name="alert_not_logged_out" context="Alert to inform the user that have to be logged out to perform the action">You must be logged out to perform this action.</string>
    -->

    <string name="title_dialog_insert_MK" context="Title of the dialog to write MK after opening the recovery link">Password reset</string>
    <string name="text_dialog_insert_MK" context="Text of the dialog to write MK after opening the recovery link">Please enter your Recovery Key below</string>

    <string name="pass_changed_alert" context="Text of the alert when the pass has been correctly changed">Password changed!</string>

    <string name="park_account_dialog_title" context="Title of the dialog to park an account">Park account</string>
    <string name="park_account_button" context="Button to park an account">Park</string>
    <string name="park_account_title" context="Title of the screen to park an account">Oops!</string>
    <string name="park_account_first_paragraph" context="First paragraph of the screen to park an account">Due to our end-to-end encryption paradigm, you will not be able to access your data without either your password or a backup of your Recovery Key.</string>
    <string name="park_account_second_paragraph" context="Second paragraph of the screen to park an account">You can park your existing account and start a fresh one under the same email address. Your data will be retained for at least 60 days. In case that you recall your parked account’s password, please contact support&#64;mega.nz</string>

    <string name="dialog_park_account" context="Text of the dialog message to ask for the link to park the account">Please enter your email address below. You will receive a recovery link that will allow you to park your account.</string>
    <string name="park_account_text_last_step" context="Text shown in the last alert dialog to park an account">This is the last step to park your account, please enter your new password. Your data will be retained for at least 60 days. If you recall your parked account’s password, please contact support&#64;mega.nz</string>

    <string name="title_enter_new_password" context="Title of the screen to write the new password after opening the recovery link">Enter new password</string>
    <string name="recovery_link_expired" context="Message when the user tries to open a recovery pass link and it has expired">This recovery link has expired, please try again.</string>

    <string name="text_reset_pass_logged_in" context="Text of the alert after opening the recovery link to reset pass being logged.">Your Recovery Key will be used to reset your password. Please enter your new password.</string>
    <string name="email_verification_text_change_pass" context="Text of the alert dialog to inform the user that have to check the email after clicking the option forgot pass">You will receive a recovery link that will allow you to reset your password.</string>

    <string name="my_account_upgrade_pro" context="Button to upgrade the account to PRO account in My Account Section">Upgrade</string>
    <string name="my_account_upgrade_pro_panel" context="Button to upgrade the account to PRO account in the panel that appears randomly">Upgrade now</string>
    <string name="get_pro_account" context="Message to promote PRO accounts">Improve your cloud capacity![A]Get more space &amp; transfer quota with a PRO account!</string>
    <string name="toast_master_key" context="success message when the MasterKey file has been downloaded">The Recovery Key has been backed up into: %1s.[A]While the file remains in this path, you will find it at the Saved for Offline Section.[A]Note: It will be deleted if you log out, please store it in a safe place.</string>

    <!--
    <string name="next_ime_action" context="Action to pass focus to the next field in a form">Next</string>
    -->

    <string name="mail_already_used" context="Error shown when the user tries to change his mail to one that is already used">Error. This email address is already in use.</string>

    <string name="mail_changed_confirm_requested" context="Error shown when the user tries to change his mail while the user has already requested a confirmation link for that email address">You have already requested a confirmation link for that email address.</string>

    <string name="mail_same_as_old" context="Error shown when the user tries to change his mail while the email is the same as the old">The new and the old email must not match</string>
    <string name="change_mail_text_last_step" context="Text shown in the last alert dialog to change the email associated to an account">This is the last step to change your email. Please enter your password below.</string>
    <string name="change_mail_title_last_step" context="Title of the alert dialog to change the email associated to an account">Change email</string>

    <!--
    <string name="success_changing_user_mail" context="Message when the user email has been changed successfully">Your email has been correctly updated.</string>
    -->

    <string name="title_new_warning_out_space" context="Iitle of the warning when the user is running out of space">You’re running out of space!</string>
    <string name="new_warning_out_space" context="Text of the warning when the user is running out of space">Take full advantage of your MEGA account by upgrading to Pro.</string>

    <string name="title_options_avatar_panel" context="Iitle of sliding panel to choose the option to edit the profile picture">Edit profile picture</string>
    <string name="take_photo_avatar_panel" context="Option of the sliding panel to change the avatar by taking a new picture">Take picture</string>
    <string name="choose_photo_avatar_panel" context="Option of the sliding panel to change the avatar by choosing an existing picture">Choose picture</string>
    <string name="delete_avatar_panel" context="Option of the sliding panel to delete the existing avatar">Delete picture</string>

    <string name="incorrect_MK" context="Alert when the user introduces his MK to reset pass incorrectly">The key you supplied does not match this account. Please make sure you use the correct Recovery Key and try again.</string>
    <string name="incorrect_MK_title" context="Title of the alert when the user introduces his MK to reset pass incorrectly">Invalid Recovery Key</string>

    <string name="option_full_link" context="Alert Dialog to get link">Link with key</string>

    <string name="recovering_info" context="Message shown meanwhile the app is waiting for a request">Getting info&#8230;</string>

    <string name="email_verification_text_change_mail" context="Text of the alert dialog to inform the user that have to check the email to validate his new email">Your new email address needs to be validated. Please check your email to proceed.</string>

    <string name="confirmation_delete_avatar" context="Confirmation before deleting the avatar of the user’s profile">Delete your profile picture?</string>
    <string name="title_edit_profile_info" context="Title of the Dialog to edit the profile attributes of the user’s account">Edit</string>

    <string name="title_set_expiry_date" context="Alert Dialog to get link">Set expiry date</string>
    <string name="title_set_password_protection" context="Title of the dialog to get link with password">Set password protection</string>
    <string name="subtitle_set_expiry_date" context="Subtitle of the dialog to get link">(PRO ONLY)</string>
    <string name="set_password_protection_dialog" context="Alert Dialog to get link with password">Set password</string>
    <string name="hint_set_password_protection_dialog" context="Hint of the dialog to get link with password">Enter password</string>
    <string name="hint_confirm_password_protection_dialog" context="Hint of the confirmation dialog to get link with password">Confirm password</string>
    <string name="link_request_status" context="Status text at the beginning of getting a link">Processing&#8230;</string>

    <string name="edit_link_option" context="Option of the sliding panel to edit the link of a node">Manage link</string>

    <string name="old_password_provided_incorrect" context="Error alert dialog shown when changing the password the user provides an incorrect password">The current password you have provided is incorrect.</string>

    <string name="number_correctly_reinvite_contact_request" context="success message when reinviting multiple contacts">%d reinvite requests sent successfully.</string>

    <string name="number_correctly_delete_contact_request" context="success message when reinviting multiple contacts">%d requests deleted successfully.</string>
    <string name="number_no_delete_contact_request" context="error message when reinviting multiple contacts">%1$d requests successfully deleted but %2$d requests were not deleted.</string>

    <string name="confirmation_delete_contact_request" context="confirmation message before removing a contact request.">Do you want to remove the invitation request to %s?</string>
    <string name="confirmation_remove_multiple_contact_request" context="confirmation message before removing mutiple contact request">Do you want to remove these %d invitation requests?</string>

    <string name="number_correctly_invitation_reply_sent" context="success message when replying to multiple received request">%d request replies sent.</string>
    <string name="number_incorrectly_invitation_reply_sent" context="error message when replying to multiple received request">%1$d request replies successfully sent but %2$d were not sent.</string>

    <plurals name="general_num_request">
        <item context="referring to a invitation request in the Contacts section" quantity="one">request</item>
        <item context="referring to a invitation request in the Contacts section" quantity="other">requests</item>
    </plurals>

    <plurals name="confirmation_remove_outgoing_shares">
        <item context="Confirmation before removing the outgoing shares of a folder" quantity="one">The folder is shared with %1$d contact. Remove share?</item>
        <item context="Confirmation before removing the outgoing shares of a folder" quantity="other">The folder is shared with %1$d contacts. Remove all shares?</item>
    </plurals>

    <string name="error_incorrect_email_or_password" context="Error message when the credentials to login are incorrect.">Invalid email and/or password. Please try again.</string>
    <string name="error_account_suspended" context="Error message when trying to login and the account is suspended.">Your account has been suspended due to Terms of Service violations. Please contact support&#64;mega.nz</string>
    <string name="too_many_attempts_login" context="Error message when to many attempts to login.">Too many failed attempts to log in, please wait for an hour.</string>
    <string name="account_not_validated_login" context="Error message when trying to login to an account not validated.">This account has not been validated yet. Please check your email.</string>

    <string name="general_error_folder_not_found" context="Error message shown when opening a folder link which doesn’t exist">Folder link unavailable</string>
    <string name="folder_link_unavaible_ToS_violation" context="Error message shown when opening a folder link which has been removed due to ToS/AUP violation">The folder link has been removed because of a ToS/AUP violation.</string>

    <string name="general_error_file_not_found" context="Error message shown when opening a file link which doesn’t exist">File link unavailable</string>
    <string name="file_link_unavaible_ToS_violation" context="Error message shown when opening a file link which has been removed due to ToS/AUP violation">The file link has been removed because of a ToS/AUP violation.</string>

    <string name="link_broken" context="Error message shown when opening a folder link or file link which has been corrupt or deformed">This URL is corrupt or deformed. The link you are trying to access does not exist.</string>

    <string name="confirm_email_text" context="Title of the screen after creating the account. That screen asks the user to confirm the account by checking the email">Awaiting email confirmation</string>
    <string name="confirm_email_explanation" context="Text below the title that explains the user should check the email and click the link to confirm the account">Please check your email and click the link to confirm your account.</string>

    <plurals name="general_num_items">
        <item context="Singular of items which contains a folder. 1 item" quantity="one">item</item>
        <item context="Plural of items which contains a folder. 2 items" quantity="other">items</item>
    </plurals>

    <string name="file_link_unavaible_delete_account" context="Error message shown when opening a file or folder link which account has been removed due to ToS/AUP violation">The associated user account has been terminated due to multiple violations of our Terms of Service.</string>

    <string name="general_error_invalid_decryption_key" context="Error message shown after login into a folder link with an invalid decryption key">The provided decryption key for the folder link is invalid.</string>

    <string name="my_account_my_credentials" context="Title of the label in the my account section. It shows the credentials of the current user so it can be used to be verified by other contacts">My credentials</string>
    <string name="limited_bandwith" context="Word to indicate the limited bandwidth of the free accounts">Limited</string>

    <string name="section_chat" context="Item of the navigation title for the chat section">Chat</string>
    <string name="section_chat_with_notification" context="Item of the navigation title for the chat section when there is any unread message">Chat [A](%1$d)[/A]</string>

    <string name="tab_archive_chat" context="Confirmation button of the dialog to archive a chat">Archive</string>

    <!--
    <string name="tab_recent_chat" context="Title of the recent chats tab. Capital letters">RECENT</string>
    -->

    <!--
    <string name="archive_chat_empty" context="Message shown when the user has no archived chats">No archived conversations</string>
    -->

    <!--
    <string name="get_started_button" context="Button to start using the chat">Get started</string>
    -->

    <string name="recent_chat_empty_invite" context="Message shown when the user has no recent chats">Invite your friends to join you on Chat and enjoy our encrypted platform with privacy and security.</string>

    <!--
    <string name="videocall_title" context="Title shown in the list of main chat screen for a videocall">Video call</string>
    -->

    <!--
    <plurals name="general_minutes">
        <item context="Singular of minutes. 1 minute" quantity="one">minute</item>
        <item context="Plural of minutes. 2 minute" quantity="other">minutes</item>
    </plurals>
    -->

    <!--
    <plurals name="general_hours">
        <item context="Singular of hours. 1 hour" quantity="one">hour</item>
        <item context="Plural of hours. 2 hours" quantity="other">hours</item>
    </plurals>
    -->

    <!--
    <plurals name="general_seconds">
        <item context="Singular of seconds. 1 second" quantity="one">second</item>
        <item context="Plural of seconds. 2 second" quantity="other">seconds</item>
    </plurals>
    -->

    <string name="initial_hour" context="Initial of the word hour to show the duration of a video or audio call">h</string>
    <string name="initial_minute" context="Initial of the word minute to show the duration of a video or audio call">m</string>
    <string name="initial_second" context="Initial of the word second to show the duration of a video or audio call">s</string>

    <!--
    <string name="videocall_item" context="Info shown about the last action in a chat is a videocall">Video call</string>
    -->

    <string name="selected_items" context="Title shown when multiselection is enable in chat tabs">%d selected</string>

    <string name="remove_contact_shared_folder" context="Message to confirm if the user wants to delete a contact from a shared folder">The contact %s will be removed from the shared folder.</string>
    <string name="remove_multiple_contacts_shared_folder" context="Message to confirm if the user wants to delete a multiple contacts from a shared folder">%d contacts will be removed from the shared folder.</string>

    <string name="number_correctly_removed_from_shared" context="success message when removing a contact from a shared folder">%d contacts removed successfully from the shared folder</string>
    <string name="number_incorrectly_removed_from_shared" context="success message when removing a contact from a shared folder">%d contacts were not successfully removed</string>

	<string name="number_permission_correctly_changed_from_shared" context="success message when changing permissions of contacts for a shared folder, place holder: number of contacts effected">Successfully updated permissions for %d contacts</string>
	<string name="number_permission_incorrectly_changed_from_shared" context="success message when changing permissions of contacts for a shared folder, place holder: number of contacts effected">Failed to update permissions for %d contacts</string>

    <string name="contacts_list_empty_text_loading" context="Message shown while the contact list from the device is being read and then shown to the user">Loading contacts from the phone&#8230;</string>

    <string name="number_correctly_invite_contact_request" context="success message when reinviting multiple contacts">%d invite requests sent successfully.</string>
    <string name="number_no_invite_contact_request" context="error message when reinviting multiple contacts">%1$d invite requests successfully sent but %2$d requests were not sent.</string>

    <string name="chat_me_text_bracket" context="Word next to own user’s message in chat screen">%1s (Me)</string>
    <string name="type_message_hint" context="Hint shown in the field to write a message in the chat screen">Type a message</string>

    <string name="general_mute" context="button">Mute</string>
    <string name="general_unmute" context="button">Unmute</string>
    <string name="title_dialog_mute_chat_notifications" context="Title of the dialogue to mute the general chat notifications.">Do not disturb</string>
    <string name="subtitle_dialog_mute_chat_notifications" context="Subtitle of the dialogue to mute the general chat notifications.">Mute chat notifications for</string>

    <string name="title_dialog_mute_chatroom_notifications" context="Title of the dialogue to mute the notifications of a specific chat.">Mute notifications</string>
    <string name="mute_chat_notification_option_on" context="Label for the setting option that indicates the general notifications are enabled.">On</string>

    <string name="mute_chatroom_notification_option_off" context="Label for the dialog box option to mute a chat. This option will indicate that notifications for that chat are enabled.">Off</string>
    <string name="mute_chatroom_notification_option_until_tomorrow_morning" context="Label for the dialog box option to mute a chat. This option will indicate that chat notifications will be disabled until tomorrow at 8 a.m.">Until tomorrow morning</string>
    <string name="mute_chatroom_notification_option_until_this_morning" context="Label for the dialog box option to mute a chat. This option will indicate that chat notifications will be disabled until today at 8 a.m.">Until this morning</string>
    <string name="mute_chatroom_notification_option_forever" context="Label for the dialog box option to mute a chat. This option will indicate that chat notifications will be disabled until turn it off again.">Until I turn them back on</string>

    <string name="success_muting_a_chat_for_specific_time" context="Message when a chat has been silenced, for a specific time, successfully. For example: Chat notifications will be muted for 1 hour">Chat notifications will be muted for %s</string>
    <string name="success_muting_a_chat_until_this_morning" context="Message when a chat has been muted, until this morning, successfully. For example: “Chat notifications will be muted until 8:00”">Chat notifications will be muted until %1$s</string>
    <string name="success_muting_a_chat_until_tomorrow_morning" context="Message when a chat has been muted, until tomorrow morning, successfully. For example: Chat notifications will be muted until tomorrow at 8">Chat notifications will be muted until %1$s at %2$s</string>
    <string name="notifications_are_already_muted" context="Message when select the option Do not disturb but the notifications are already muted">Chat notifications are muted</string>

    <string name="success_unmuting_a_chat" context="Message when a chat has been unmuted successfully.">Chat notifications enabled</string>
    <string name="chat_notifications_muted_today" context="String that appears when we show the date until which a specific chat is silenced, this date is on the same day.">Mute until %1$s</string>

    <string name="title_properties_chat_contact_notifications" context="Title of the section to enable notifications in the Contact Properties screen">Notifications</string>
    <string name="title_properties_chat_contact_message_sound" context="Title of the section to choose the sound of incoming messages in the Contact Properties screen">Message sound</string>
    <string name="title_properties_chat_clear_chat" context="Title of the section to clear the chat content in the Contact Properties screen">Clear chat</string>
    <string name="title_properties_chat_share_contact" context="Title of the section to share the contact in the Contact Properties screen">Share contact</string>

    <string name="call_ringtone_title" context="Title of the screen to select the ringtone of the calls">Call ringtone</string>
    <string name="notification_sound_title" context="Title of the screen to select the sound of the notifications">Notification sound</string>

    <string name="confirmation_clear_chat" context="Text of the confirmation dialog to clear the chat history">After cleared, neither %s nor you will be able to see messages of this chat.</string>

    <string name="general_clear" context="Button to clear the chat history">Clear</string>
    <!--
    <string name="login_initializing_chat" context="After login, initializing chat">Initializing chat</string>
    -->

    <string name="clear_history_success" context="Message show when the history of a chat has been successfully deleted">Chat history has been cleared</string>
    <string name="clear_history_error" context="Message show when the history of a chat hasn’t been successfully deleted">An error has occured. The chat history has not been successfully cleared.</string>

    <string name="add_participants_menu_item" context="Menu item to add participants to a chat">Add participants</string>
    <string name="remove_participant_menu_item" context="Menu item to remove a participants from a chat">Remove participant</string>

    <string name="mega_info_empty_screen" context="Message about MEGA when there are no message in the chat screen">Protects your chat with end-to-end (user controlled) encryption, providing essential safety assurances:</string>
    <string name="mega_authenticity_empty_screen" context="Message about MEGA when there are no message in the chat screen">The system ensures that the data received is truly from the specified sender, and its content has not been manipulated during transit.</string>
    <string name="mega_confidentiality_empty_screen" context="Message about MEGA when there are no message in the chat screen">Only the author and intended recipients are able to decipher and read the content.</string>

    <string name="title_mega_info_empty_screen" context="Message about MEGA when there are no message in the chat screen">MEGA</string>
    <string name="title_mega_authenticity_empty_screen" context="Message about MEGA when there are no message in the chat screen">Authenticity</string>
    <string name="title_mega_confidentiality_empty_screen" context="Message about MEGA when there are no message in the chat screen">Confidentiality</string>

    <string name="error_not_logged_with_correct_account" context="Error message shown when opening a cancel link with an account that not corresponds to the link">This link is not related to this account. Please log in with the correct account.</string>
    <string name="cancel_link_expired" context="Message when the user tries to open a cancel link and it has expired">This cancel link has expired, please try again.</string>

    <string name="no_results_found" context="Text shown after searching and no results found">No results were found</string>

    <string name="offline_status" context="the options of what to upload in an array. Needed for the settings, the options of what to upload.">Offline</string>
    <string name="online_status" context="the options of what to upload in an array. Needed for the settings, the options of what to upload.">Online</string>
    <string name="away_status" context="the options of what to upload in an array. Needed for the settings, the options of what to upload.">Away</string>
    <string name="busy_status" context="the options of what to upload in an array. Needed for the settings, the options of what to upload.">Busy</string>
    <string name="invalid_status" context="Info label about the status of the user">No connection</string>

    <string name="text_deleted_message" context="Text shown when a message has been deleted in the chat">This message has been deleted</string>
    <string name="text_deleted_message_by" context="Text shown when a message has been deleted in the chat">[A]This message has been deleted by [/A][B]%1$s[/B]</string>

    <string name="confirmation_delete_several_messages" context="Confirmation before deleting messages">Remove messages?</string>
    <string name="confirmation_delete_one_message" context="Confirmation before deleting one message">Remove message?</string>

    <!--
    <string name="text_cleared_history" context="Text shown when a user cleared the history of a chat"><![CDATA[<font color=\'#060000\'>%1$s</font> <font color=\'#868686\'> cleared the chat history</font>]]></string>
    -->

    <string name="group_chat_label" context="Label for the sliding panel of a group chat">Group chat</string>
    <string name="group_chat_info_label" context="Label for the option of the sliding panel to show the info of a chat group">Group info</string>
    <string name="group_chat_start_conversation_label" context="Label for the option of the sliding panel to start a one to one chat">Start conversation</string>
    <string name="group_chat_edit_profile_label" context="Label for the option of the sliding panel to edit the profile">Edit profile</string>
    <string name="title_properties_chat_leave_chat" context="Title of the section to leave a group content in the Contact Properties screen">Leave Group</string>
    <string name="participants_chat_label" context="Label for participants of a group chat">Participants</string>

    <string name="confirmation_remove_chat_contact" context="Text of the confirm dialog shown when it wants to remove a contact from a chat">Remove %s from this chat?</string>

    <string name="observer_permission_label_participants_panel" context="Refers to access rights for a file folder.">Read-only</string>
    <!--
    <string name="member_permission_label_participants_panel" context="Label to show the participant permission in the options panel of the group info screen">Member</string>
    -->
    <string name="standard_permission_label_participants_panel" context="Label to show the participant permission in the options panel of the group info screen">Standard</string>
    <string name="administrator_permission_label_participants_panel" context="Label to show the participant permission in the options panel of the group info screen">Moderator</string>

    <string name="edited_message_text" context="Text appended to a edited message.">(edited)</string>
    <string name="change_title_option" context="Option in menu to change title of a chat group.">Change title</string>

    <string name="confirmation_leave_group_chat" context="confirmation message before leaving a group chat">If you leave, you will no longer have access to read or send messages.</string>
    <string name="title_confirmation_leave_group_chat" context="title confirmation message before leaving a group chat">Leave group chat?</string>

    <string name="confirmation_clear_group_chat" context="Text of the confirmation dialog to clear a group chat history">All messages and media in this conversation will be cleared.</string>
    <string name="title_confirmation_clear_group_chat" context="Title of the confirmation dialog to clear a group chat history">Clear history?</string>


    <string name="add_participant_error_already_exists" context="Message show when a participant hasn’t been successfully invited to a group chat">The participant is already included in this group chat</string>

    <string name="number_correctly_add_participant" context="success message when inviting multiple contacts to a group chat">%d participants were successfully invited</string>
    <string name="number_no_add_participant_request" context="error message when inviting multiple contacts to a group chat">%1$d participants were successfully invited but %2$d participants were not invited.</string>

    <string name="message_permissions_changed" context="chat message when the permissions for a user has been changed">[A]%1$s[/A][B] was changed to [/B][C]%2$s[/C][D] by [/D][E]%3$s[/E]</string>
    <string name="message_add_participant" formatted="false" context="chat message when a participant was added to a group chat">[A]%1$s[/A][B] joined the group chat by invitation from [/B][C]%2$s[/C]</string>
    <string name="message_remove_participant" context="chat message when a participant was removed from a group chat">[A]%1$s[/A][B] was removed from group chat by [/B][C]%2$s[/C]</string>

    <string name="change_title_messages" context="Message shown when a participant change the title of a group chat.">[A]%1$s[/A][B] changed the group chat name to [/B][C]“%2$s”[/C]</string>

    <string name="message_participant_left_group_chat" context="chat message when a participant left a group chat">[A]%1$s[/A][B] left the group chat[/B]</string>

    <string name="manual_retry_alert" context="chat message alert when the message have to been manually">Message not sent. Tap for options</string>
    <string name="manual_resume_alert" context="Chat alert of an attachment message when the upload is in progress but the queue of transfers is paused.">Transfers paused. Tap to resume.</string>
    <!--
    <string name="settings_chat_summary_online" context="summary of the status online in settings">You can chat, share files and make calls with your contacts.</string>
    -->
    <!--
    <string name="settings_chat_summary_invisible" context="summary of the status invisible in settings">You can interact with your contacts but you will appear offline for them.</string>
    -->
    <!--
    <string name="settings_chat_summary_offline" context="summary of the status invisible in settings">You will appear offline to your contacts and you will not be able to chat with them.</string>
    -->

    <!--
    <string name="changing_status_to_online_success" context="message shown when the status of the user successfully changed to online">You\'re now online</string>
    -->
    <!--
    <string name="changing_status_to_invisible_success" context="message shown when the status of the user successfully changed to invisible">You\'re now away</string>
    -->

    <!--
    <string name="changing_status_to_offline_success" context="message shown when the status of the user successfully changed to offline">You\'re now offline</string>
    -->
    <!--
    <string name="changing_status_to_busy_success" context="message shown when the status of the user successfully changed to offline">You\'re now busy</string>
    -->
    <string name="changing_status_error" context="message shown when the status of the user coudn’t be changed">Error. Your status has not been changed</string>
    <string name="leave_chat_error" context="message shown when a user couldn’t leave chat">An error occurred when leaving the chat</string>
    <string name="create_chat_error" context="message shown when a chat has not been created">An error occurred when creating the chat</string>

    <string name="settings_chat_vibration" context="settings of the chat to choose the status">Vibration</string>

    <!--
    <string name="list_message_deleted" context="Text show in list of chats when the last message has been deleted">Message deleted</string>
    -->
    <string name="sms_logout" context="Button text shown on SMS verification page, if the user wants to logout current suspended account and login with another account, user can press this button to logout">[A]Logout[/A] to use MEGA with another account</string>
    <string name="confirm_logout_from_sms_verification" context="On SMS verification page, if the user presses the logout button, a dialog with this text will show to ask for user’s confirmation.">Are you sure that you want to log out of the current account?</string>
    <string name="non_format_text_deleted_message_by" context="Text shown when a message has been deleted in the chat">This message has been deleted by %1$s</string>
    <string name="history_cleared_message" context="Text shown when the chat history has been successfully deleted.">Chat history has been cleared</string>
    <string name="non_format_history_cleared_by" context="Text shown when the chat history was cleared by someone">Chat history cleared by %1$s</string>

    <!--
    <string name="non_format_text_cleared_history" context="Text shown when a user cleared the history of a chat">%1$s cleared the chat history</string>
    -->
    <string name="non_format_message_permissions_changed" context="chat message when the permissions for a user has been changed">%1$s was changed to %2$s by %3$s</string>
    <string name="non_format_message_add_participant" formatted="false" context="chat message when a participant was added to a group chat">%1$s was added to this group chat by invitation from %2$s</string>
    <string name="non_format_message_remove_participant" context="chat message when a participant was removed from a group chat">%1$s was removed from group chat by %2$s</string>

    <string name="non_format_change_title_messages" context="Message shown when a participant change the title of a group chat.">%1$s changed the group chat name to “%2$s”</string>

    <string name="non_format_message_participant_left_group_chat" context="chat message when a participant left a group chat">%1$s left the group chat</string>

    <string name="messages_copied_clipboard" context="success alert when the user copy some messages to the clipboard">Copied to the clipboard</string>

    <string name="chat_error_open_title" context="Title of the error dialog when opening a chat">Chat Error!</string>
    <string name="chat_error_open_message" context="Message of the error dialog when opening a chat">The chat could not be opened successfully</string>

    <string name="menu_choose_contact" context="Menu option to add a contact to your contact list.">Choose contact</string>

    <plurals name="general_selection_num_contacts">
        <item context="referring to a contact in the contact list of the user" quantity="one">%1$d contact</item>
        <item context="Title of the contact list" quantity="other">%1$d contacts</item>
    </plurals>

    <string name="error_sharing_folder" context="Message shown when the folder sharing process fails">Error sharing the folder. Please try again.</string>

    <plurals name="confirmation_remove_contact">
        <item context="confirmation message before removing a contact, Singular" quantity="one">All data associated with the selected contact will be permanently lost.</item>
        <item context="confirmation message before removing a contact, Plural" quantity="other">All data associated with the selected contacts will be permanently lost.</item>
    </plurals>

    <plurals name="title_confirmation_remove_contact">
        <item context="title of confirmation alert before removing a contact, Singular" quantity="one">Remove contact?</item>
        <item context="title of confirmation alert before removing a contact, Plural" quantity="other">Remove contacts?</item>
    </plurals>

    <!--
    <string name="chat_connection_error" context="error shown when the connection to the chat fails">Chat connection error</string>
    -->

    <string name="message_option_retry" context="option shown when a message could not be sent">Retry</string>

    <string name="title_message_not_sent_options" context="title of the menu for a non sent message">Message not sent</string>
    <string name="title_message_uploading_options" context="title of the menu for an uploading message with attachment">Uploading attachment</string>

    <string name="no_conversation_history" context="message shown when a chat has no messages">No conversation history</string>

    <plurals name="user_typing">
        <item context="title of confirmation alert before removing a contact, Singular" quantity="one">%1$s [A]is typing&#8230;[/A]</item>
        <item context="title of confirmation alert before removing a contact, Plural" quantity="other">%1$s [A]are typing&#8230;[/A]</item>
    </plurals>


    <string name="more_users_typing" context="text that appear when there are more than 2 people writing at that time in a chat. For example User1, user2 and more are typing&#8230;">%1$s [A]and more are typing&#8230;[/A]</string>
    <string name="label_more" context="More button in contact info page">More</string>
    <string name="label_close" context="Text button">Close</string>
    <string name="tab_my_account_general" context="Title of the general tab in My Account Section">General</string>
    <string name="tab_my_account_storage" context="label of storage in upgrade/choose account page, it is being used with a variable, e.g. for LITE user it will show ‘200GB Storage’.">Storage</string>
    <string name="label_storage_upgrade_account" context="label of storage in upgrade/choose account page, it is being used with a variable, e.g. for LITE user it will show ‘200GB Storage’.">Storage</string>
    <string name="label_transfer_quota_upgrade_account" context="Title of the section about the transfer quota in the storage tab in My Account Section">Transfer quota</string>
    <string name="label_transfer_quota_achievements" context="Title of the section about the transfer quota in the storage tab in My Account Section">Transfer quota</string>

    <string name="account_plan" context="Title of the section about the plan in the storage tab in My Account Section">Plan</string>
    <string name="storage_space" context="Title of the section about the storage space in the storage tab in My Account Section">Storage space</string>
    <string name="transfer_quota" context="Title of the section about the transfer quota in the storage tab in My Account Section">Transfer quota</string>

    <string name="available_space" context="Label in section the storage tab in My Account Section">Available</string>
    <string name="not_available" context="Label in section the storage tab in My Account Section when no info info is received">not available</string>

    <string name="no_bylling_cycle" context="Label in section the storage tab when the account is Free">No billing cycle</string>

    <string name="my_account_of_string" context="String to show the transfer quota and the used space in My Account section">%1$s [A]of %2$s[/A]</string>

    <string name="confirmation_delete_from_save_for_offline" context="Confirmation message before removing something from the Offline section.">Remove from Offline?</string>

    <string name="set_status_option_label" context="Label for the option of action menu to change the chat status">Set status</string>
    <string name="general_dismiss" context="Answer for confirmation dialog.">Dismiss</string>
    <string name="general_not_available" context="Label for any ‘Not available’ button, link, text, title, etc. - (String as short as possible).">Not available</string>

    <string name="context_invitacion_reply_accepted" context="Accepted request invitacion alert">Invitation accepted</string>
    <string name="context_invitacion_reply_declined" context="Declined request invitacion alert">Invitation declined</string>
    <string name="context_invitacion_reply_ignored" context="Ignored request invitacion alert">Invitation ignored</string>

    <string name="error_message_unrecognizable" context="Content of a normal message that cannot be recognized">Message unrecognizable</string>

    <string name="settings_autoaway_title" context="Title of the settings section to configure the autoaway of chat presence">Auto-away</string>
    <string name="settings_autoaway_subtitle" context="Subtitle of the settings section to configure the autoaway of chat presence">Show me away after an inactivity of</string>
    <string name="settings_autoaway_value" context="Value in the settings section of the autoaway chat presence">%1d minutes</string>

    <string name="settings_persistence_title" context="Title of the settings section to configure the status persistence of chat presence">Status persistence</string>
    <string name="settings_persistence_subtitle" context="Subtitle of the settings section to configure the status persistence of chat presence">Maintain my chosen status appearance even when I have no connected devices</string>

    <string name="title_dialog_set_autoaway_value" context="Title of the dialog to set the value of the auto away preference">Set time limit</string>
    <string name="button_set" context="Button to set a value">Set</string>
    <string name="hint_minutes" context="Button to set a value">minutes</string>

    <!--
    <string name="autoaway_disabled" context="Word to indicated the autoaway is disabled">Disabled</string>
    -->

    <string-array name="settings_status_entries">
        <item context="the options of what to upload in an array. Needed for the settings, the options of what to upload.">Online</item>
        <item context="the options of what to upload in an array. Needed for the settings, the options of what to upload.">Away</item>
        <item context="the options of what to upload in an array. Needed for the settings, the options of what to upload.">Busy</item>
        <item context="the options of what to upload in an array. Needed for the settings, the options of what to upload.">Offline</item>
    </string-array>

    <string name="offline_empty_folder" context="Text that indicates that a the offline section is currently empty">No files Saved for Offline</string>

    <string name="general_enable" context="Positive confirmation to enable logs">Enable</string>
    <string name="general_allow" context="Positive confirmation to allow MEGA to read contacts book.">Allow</string>
    <string name="enable_log_text_dialog" context="Dialog to confirm the action of enabling logs">Logs can contain information related to your account</string>

    <string name="confirmation_to_reconnect" context="Dialog to confirm the reconnect action">Network connection recovered. Connect to MEGA?</string>
    <string name="loading_status" context="Message shown meanwhile the app is waiting for a the chat status">Loading status&#8230;</string>

    <string name="error_editing_message" context="Error when a message cannot be edited">This message cannot be edited</string>

    <plurals name="text_number_transfers">
        <item context="Label to show the number of transfers in progress, Singular" quantity="one">%1$d of %2$d file</item>
        <item context="Label to show the number of transfers in progress, Plural" quantity="other">%1$d of %2$d files</item>
    </plurals>

	<string name="label_process_finishing" contest="Progress text shown when user stop upload/download and the app is waiting for async response">Process is finishing&#8230;</string>
    <string name="option_to_transfer_manager" context="positive button on dialog to view a contact" formatted="false">View</string>
    <string name="option_to_pause_transfers" context="Label of the modal bottom sheet to pause all transfers">Pause all transfers</string>
    <string name="option_to_resume_transfers" context="Label of the modal bottom sheet to resume all transfers">Resume all transfers</string>
    <string name="option_to_clear_transfers" context="Label of the modal bottom sheet to clear completed transfers">Clear all transfers</string>
    <string name="option_to_retry_transfers" context="Label indicating action to retry failed or cancelled transfers">Retry all transfers</string>
    <string name="menu_pause_individual_transfer" context="Dialog to confirm the action of pausing one transfer">Pause transfer?</string>
    <string name="menu_resume_individual_transfer" context="Dialog to confirm the action of restarting one transfer">Resume transfer?</string>
    <string name="button_resume_individual_transfer" context="Button to confirm the action of restarting one transfer">Resume</string>

    <string name="confirmation_to_clear_completed_transfers" context="Dialog to confirm before removing completed transfers">Clear all transfers?</string>

    <string name="title_tab_in_progress_transfers" context="Title of the tab section for transfers in progress">In progress</string>
    <string name="title_tab_completed_transfers" context="Title of the tab section for completed transfers">Completed</string>

    <string name="transfer_paused" context="Text shown in playlist subtitle item when a file is reproducing but it is paused">Paused</string>
    <string name="transfer_queued" context="Possible state of a transfer">Queued</string>
    <string name="transfer_completing" context="Possible state of a transfer. When the transfer is finishing">Completing</string>
    <string name="transfer_retrying" context="Possible state of a transfer. When the transfer is retrying">Retrying</string>
    <string name="transfer_cancelled" context="Possible state of a transfer. When the transfer was cancelled">Cancelled</string>
    <!--
    <string name="transfer_canceled" context="Possible state of a transfer">Canceled</string>
    -->
    <string name="transfer_unknown" context="Possible state of a transfer">Unknown</string>

    <string name="paused_transfers_title" context="Title of the panel where the progress of the transfers is shown">Paused transfers</string>

    <string name="completed_transfers_empty" context="message shown in the screen when there are not any active transfer">No completed transfers</string>

    <!--
    <string name="message_transfers_completed" context="Message shown when the pending transfers are completed">Transfers finished</string>
    -->

    <plurals name="upload_service_notification">
        <item context="Text of the notification shown when the upload service is running, Singular" quantity="one">Uploading %1$d of %2$d file</item>
        <item context="Text of the notification shown when the upload service is running, Plural" quantity="other">Uploading %1$d of %2$d files</item>
    </plurals>

    <plurals name="upload_service_paused_notification">
        <item context="Text of the notification shown when the upload service is paused, Singular" quantity="one">Uploading %1$d of %2$d file (paused)</item>
        <item context="Text of the notification shown when the upload service is running, Plural" quantity="other">Uploading %1$d of %2$d files (paused)</item>
    </plurals>

	<plurals name="folder_upload_service_notification">
		<item context="Text of the notification shown when the folder upload service is running, Text of the notification shown when the folder upload service is running - singular e.g. Uploading 1 of 1 folder" quantity="one">Uploading %1$d of %2$d folder</item>
		<item context="Text of the notification shown when the folder upload service is running, Text of the notification shown when the folder upload service is running - plural e.g. Uploading 1 of 2 folders" quantity="other">Uploading %1$d of %2$d folders</item>
	</plurals>

    <plurals name="folder_upload_service_paused_notification">
        <item context="Text of the notification shown when the folder upload service is running, Text of the notification shown when the folder upload service is running - singular e.g. Uploading 1 of 1 folder" quantity="one">Uploading %1$d of %2$d folder (paused)</item>
        <item context="Text of the notification shown when the folder upload service is running, Text of the notification shown when the folder upload service is running - plural e.g. Uploading 1 of 2 folders" quantity="other">Uploading %1$d of %2$d folders (paused)</item>
    </plurals>

    <plurals name="upload_service_final_notification">
        <item context="Text of the notification shown when the upload service has finished, Singular" quantity="one">Uploaded %1$d file</item>
        <item context="Text of the notification shown when the upload service has finished, Plural" quantity="other">Uploaded %1$d files</item>
    </plurals>

	<plurals name="folder_upload_service_final_notification">
		<item context="Text of the notification shown when the folder upload service has finished, Text of the notification shown when the folder upload service has finished - singular e.g. Uploaded 1 folder" quantity="one">Uploaded %1$d folder</item>
		<item context="Text of the notification shown when the folder upload service has finished, Text of the notification shown when the folder upload service has finished - plural  e.g. Uploaded 2 folders" quantity="other">Uploaded %1$d folders</item>
	</plurals>

    <string name="general_total_size" context="label for the total file size of multiple files and/or folders (no need to put the colon punctuation in the translation)" formatted="false">Total size: %1$s</string>

    <plurals name="upload_service_failed">
        <item context="Text of the notification shown when the upload service has finished with any transfer error, Singular" quantity="one">%1$d file not uploaded</item>
        <item context="Text of the notification shown when the upload service has finished with any transfer error, Plural" quantity="other">%1$d files not uploaded</item>
    </plurals>

    <plurals name="copied_service_upload">
        <item context="Text of the notification shown when the upload service has finished with any copied file instead uploaded, Singular" quantity="one">%1$d file copied</item>
        <item context="Text of the notification shown when the upload service has finished with any copied file instead uploaded, Plural" quantity="other">%1$d files copied</item>
    </plurals>

    <plurals name="already_downloaded_service">
        <item context="Text of the notification shown when the download service do not download because the file is already on the device, Singular" quantity="one">%1$d file previously downloaded</item>
        <item context="Text of the notification shown when the download service do not download because the file is already on the device, Plural" quantity="other">%1$d files previously downloaded</item>
    </plurals>

    <plurals name="download_service_final_notification">
        <item context="Text of the notification shown when the download service has finished, Singular" quantity="one">Downloaded %1$d file</item>
        <item context="Text of the notification shown when the download service has finished, Plural" quantity="other">Downloaded %1$d files</item>
    </plurals>

    <plurals name="download_service_final_notification_with_details">
        <item context="Text of the notification shown when the download service has finished with any error, Singular" quantity="one">Downloaded %1$d of %2$d file</item>
        <item context="Text of the notification shown when the download service has finished with any error, Plural" quantity="other">Downloaded %1$d of %2$d files</item>
    </plurals>

    <plurals name="download_service_failed">
        <item context="Text of the notification shown when the download service has finished with any transfer error, Singular" quantity="one">%1$d file not downloaded</item>
        <item context="Text of the notification shown when the download service has finished with any transfer error, Plural" quantity="other">%1$d files not downloaded</item>
    </plurals>

    <plurals name="download_service_notification">
        <item context="Text of the notification shown when the download service is running, Singular" quantity="one">Downloading %1$d of %2$d file</item>
        <item context="Text of the notification shown when the download service is running, Plural" quantity="other">Downloading %1$d of %2$d files</item>
    </plurals>

    <plurals name="download_service_paused_notification">
        <item context="Text of the notification shown when the download service is paused, Singular" quantity="one">Downloading %1$d of %2$d file (paused)</item>
        <item context="Text of the notification shown when the download service is paused, Plural" quantity="other">Downloading %1$d of %2$d files (paused)</item>
    </plurals>

    <string name="title_depleted_transfer_overquota" context="Title of the alert when the transfer quota is exceeded.">Insufficient transfer quota</string>
    <string name="current_text_depleted_transfer_overquota" context="Text of the alert when the transfer quota is depleted. The placeholder indicates the time left for the transfer quota to be reset. For instance: 30m 45s">Your queued download exceeds the current transfer quota available for your IP address and has therefore been interrupted. Upgrade your account or wait %s to continue.</string>
    <string name="text_depleted_transfer_overquota" context="Text of the alert when the transfer quota is depleted. The placeholder indicates the time left for the transfer quota to be reset. For instance: 30m 45s">The transfer quota for this IP address has been exceeded. Upgrade your account or wait %s to continue your download.</string>
    <string name="plans_depleted_transfer_overquota" context="Button to show plans in the alert when the transfer quota is depleted">See our plans</string>
    <string name="continue_without_account_transfer_overquota" context="Button option of the alert when the transfer quota is depleted">Continue without account</string>

    <plurals name="new_general_num_files">
        <item context="this is used for example when downloading 1 file or 2 files, Singular of file. 1 file" quantity="one">%1$d file</item>
        <item context="this is used for example when downloading 1 file or 2 files, Plural of file. 2 files" quantity="other">%1$d files</item>
    </plurals>

    <string name="general_view" context="Menu option">View files</string>
    <string name="add_to_cloud" context="Menu option to choose to add file or folders to Cloud Drive">Import</string>
    <string name="save_for_offline" context="Menu option to choose save to Offline section">Save for offline</string>
    <string name="add_to_cloud_node_chat" context="Menu option to choose to add file to Cloud Drive in the chat">Add to Cloud Drive</string>

    <string name="general_view_contacts" context="Menu option">View contacts</string>

    <string name="import_success_message" context="Menu option">Succesfully added to Cloud Drive</string>
    <string name="import_success_error" context="Menu option">Error. Not added to Cloud Drive</string>

    <string name="chat_connecting" context="Label in login screen to inform about the chat initialization proccess">Connecting&#8230;</string>

    <string name="context_contact_already_invited" context="message when trying to invite a contact with a pending request">%s was already invited. Consult your pending requests.</string>

    <string name="confirm_email_misspelled" context="Hint text explaining that you can change the email and resend the create account link to the new email address">If you have misspelt your email address, correct it and click [A]Resend[A].</string>
    <string name="confirm_email_misspelled_resend" context="Button to resend the create account email to a new email address in case the previous email address was misspelled">Resend</string>
    <string name="confirm_email_misspelled_email_sent" context="Text shown after the confirmation email has been sent to the new email address">Email sent</string>

    <string name="copyright_alert_title" context="text_copyright_alert_title">Copyright warning to all users</string>
    <string name="copyright_alert_first_paragraph" context="text_copyright_alert_first_paragraph">MEGA respects the copyrights of others and requires that users of the MEGA cloud service comply with the laws of copyright.</string>
    <string name="copyright_alert_second_paragraph" context="text_copyright_alert_second_paragraph">You are strictly prohibited from using the MEGA cloud service to infringe copyrights. You may not upload, download, store, share, display, stream, distribute, email, link to, transmit or otherwise make available any files, data or content that infringes any copyright or other proprietary rights of any person or entity.</string>
    <string name="copyright_alert_agree_button" context="text of the Agree button">Agree</string>
    <string name="copyright_alert_disagree_button" context="text of the Disagree button">Disagree</string>

    <string name="download_show_info" context="Hint how to cancel the download">Show info</string>

    <plurals name="context_link_removal_error">
        <item context="Error message when removing public links of nodes. Singular." quantity="one">Link removal failed. Please try again later.</item>
        <item context="Error message when removing public links of nodes. Plural." quantity="other">Failed to remove some links. Please try again later.</item>
    </plurals>
    <plurals name="context_link_export_error">
        <item context="Error message when create public links of nodes. Singular." quantity="one">Link creation failed. Please try again later.</item>
        <item context="Error message when creating public links of nodes. Plural." quantity="other">Failed to create some links. Please try again later.</item>
    </plurals>
    <plurals name="context_link_removal_success">
        <item context="Message when a public links was removed successfully. Singular." quantity="one">Link removed successfully.</item>
        <item context="Message when some public links were removed successfully. Plural." quantity="other">Links removed successfully.</item>
    </plurals>
    <string name="context_link_action_error" context="error message">Link action failed. Please try again later.</string>

    <string name="title_write_user_email" context="title of the dialog shown when sending or sharing a folder">Write the user’s email</string>

    <string name="activity_title_files_attached" context="title of the screen to see the details of several node attachments">Files attached</string>
    <string name="activity_title_contacts_attached" context="title of the screen to see the details of several contact attachments">Contacts attached</string>

    <string name="alert_user_is_not_contact">The user is not a contact</string>

    <string name="camera_uploads_cellular_connection">Use cellular connection</string>
    <string name="camera_uploads_upload_videos">Upload Videos</string>

    <string name="success_changing_user_avatar" context="Message when an user avatar has been changed successfully">Profile picture updated</string>
    <string name="error_changing_user_avatar_image_not_available" context="Message when an error ocurred when changing an user avatar">Error. Selected image does not exist</string>
    <string name="error_changing_user_avatar" context="Message when an error ocurred when changing an user avatar">Error when changing the profile picture</string>
    <string name="success_deleting_user_avatar" context="Message when an user avatar has been deleted successfully">Profile picture deleted</string>
    <string name="error_deleting_user_avatar" context="Message when an error ocurred when deleting an user avatar">Error when deleting the profile picture</string>

    <string name="error_changing_user_attributes" context="Message when an error ocurred when changing an user attribute">An error occurred when changing the name</string>
    <string name="success_changing_user_attributes" context="Message when an user attribute has been changed successfully">Your name has been successfully updated</string>

    <string name="add_participant_success" context="Message show when a participant has been successfully invited to a group chat">Participant added</string>
    <string name="add_participant_error" context="Message show when a participant hasn’t been successfully invited to a group chat">Error. Participant not added</string>

    <string name="remove_participant_success" context="Message show when a participant has been successfully removed from a group chat">Participant removed</string>
    <string name="remove_participant_error" context="Message show when a participant hasn’t been successfully removed from a group chat">Error. Participant not removed</string>

    <string name="no_files_selected_warning">No files selected</string>

    <string name="attachment_upload_panel_from_cloud">From Cloud Drive</string>
    <string name="attachment_upload_panel_contact">Contact</string>
    <string name="attachment_upload_panel_photo">From device</string>

    <string name="delete_account" context="Button and title of dialog shown when the user wants to delete permanently his account">Cancel Account</string>
    <string name="delete_account_text" context="Text shown in the alert dialog to confirm the cancellation of an account">If you cancel your account you will not be able to access your account data, your MEGA contacts or conversations.\nYou will not be able to undo this action.</string>
    <string name="delete_button" context="menu item">Delete</string>

    <string name="file_properties_info_info_file">Info</string>
    <string name="file_properties_info_size" context="Refers to the size of a file.">Total size</string>
    <string name="file_properties_info_content" context="header of a status field for what content a user has shared to you">Contains</string>
    <string name="file_properties_shared_folder_public_link_name">Link</string>

    <string name="file_properties_shared_folder_full_access" context="Refers to access rights for a file folder.">Full access</string>
    <string name="file_properties_shared_folder_read_only" context="Refers to access rights for a file folder.">Read-only</string>
    <string name="file_properties_shared_folder_read_write" context="Refers to access rights for a file folder. (with the &amp; needed. Don’t use the symbol itself. Use &amp;)">Read and write</string>

    <string name="attachment_uploading_state_paused" context="State of an attachment message when the upload is in progress but the queue of transfers is paused.">Transfers paused</string>
    <string name="attachment_uploading_state_uploading">Uploading&#8230;</string>
    <string name="attachment_uploading_state_error">Error. Not sent.</string>

    <string name="already_downloaded_multiple" context="When a multiple download is started, some of the files could have already been downloaded before. This message shows the number of files that has already been downloaded and the number of files pending">%d files already downloaded.</string>
    <string name="pending_multiple" context="When a multiple download is started, some of the files could have already been downloaded before. This message shows the number of files that are pending in plural. placeholder: number of files">%d files pending.</string>

    <string name="contact_is_me">No options available, you have selected yourself</string>

    <string name="confirmation_delete_one_attachment" context="Confirmation before deleting one attachment">Remove attachment?</string>

    <string name="general_view_with_revoke" formatted="false" context="Menu option">View files (%1$d deleted)</string>

    <string name="success_attaching_node_from_cloud" context="Success message when the attachment has been sent to a chat">File sent to %1$s</string>
    <string name="success_attaching_node_from_cloud_chats" context="Success message when the attachment has been sent to a many chats">File sent to %1$d chats</string>
    <string name="error_attaching_node_from_cloud" context="Error message when the attachment cannot be sent">Error. The file has not been sent</string>
    <string name="error_attaching_node_from_cloud_chats" context="Error message when the attachment cannot be sent to any of the selected chats">Error. The file has not been sent to any of the selected chats</string>
    <string name="error_revoking_node" context="Error message when the attachment cannot be revoked">Error. The attachment has not been removed</string>

    <string name="settings_set_up_automatic_uploads" context="settings option">Set up automatic uploads</string>

    <string name="settings_chat_silent_sound_not" context="settings option for chat notification">Silent</string>

    <string name="messages_chat_notification" context="messages string in chat notification">messages</string>
    <string name="incoming_folder_notification" context="part of the string in incoming shared folder notification">from</string>
    <string name="title_incoming_folder_notification" context="title of incoming shared folder notification">New shared folder</string>
    <string name="title_contact_request_notification" context="title of the notification for a new incoming contact request">New contact request</string>

    <string name="title_properties_chat_clear" context="Title of the section to clear the chat content in the Contact Properties screen">Clear chat history</string>
    <string name="title_properties_remove_contact" context="Title of the section to remove contact in the Contact Properties screen">Remove contact</string>

    <string name="title_properties_chat_notifications_contact" context="Title of the section to enable notifications in the Contact Properties screen">Chat notifications</string>
    <string name="history_cleared_by" context="Text shown when the chat history was cleared by someone">[A]%1$s[/A][B] cleared the chat history[/B]</string>

    <string name="number_messages_chat_notification" formatted="false" context="Notification title to show the number of unread chats, unread messages">%1$d unread chats</string>

    <string name="context_permissions_changing_folder" context="Item menu option upon clicking on one or multiple files.">Changing permissions</string>
    <string name="context_removing_contact_folder" context="Item menu option upon clicking on one or multiple files.">Removing contact from shared folder</string>

    <string name="confirmation_move_to_rubbish" context="confirmation message before removing a file">Move to Rubbish Bin?</string>
    <string name="confirmation_move_cu_folder_to_rubbish" context="confirmation message before removing CU folder">Are you sure you want to move this folder to the Rubbish Bin? This will disable Camera Uploads.</string>
    <string name="confirmation_move_mu_folder_to_rubbish" context="Confirmation message before removing MU folder">Are you sure you want to move this folder to the Rubbish Bin? This will disable Secondary Media Uploads.</string>
    <string name="confirmation_move_to_rubbish_plural" context="confirmation message before removing a file">Move to Rubbish Bin?</string>
    <string name="confirmation_delete_from_mega" context="confirmation message before removing a file">Delete from MEGA?</string>
    <string name="attachment_uploading_state" context="label to indicate the state of an upload in chat">Uploading&#8230;</string>

    <string name="title_properties_contact_notifications_for_chat" context="Title of the section to enable notifications in the Contact Properties screen">Chat notifications</string>

    <string name="achievements_title" context="title of the section for achievements">Achievements</string>
    <string name="achievements_subtitle" context="subtitle of the section for achievements">Invite friends and get rewards</string>

    <string name="figures_achievements_text_referrals" context="title of the introduction for the achievements screen">Get %1$s of storage and %2$s of transfers for each referral</string>

    <string name="figures_achievements_text" context="sentence to detail the figures of storage and transfer quota related to each achievement">Get %1$s of storage and %2$s of transfers</string>

    <string name="unlocked_rewards_title" context="title of the section for unlocked rewards">Unlocked rewards</string>

    <string name="unlocked_storage_title" context="title of the section for unlocked storage quota">Storage Quota</string>

    <string name="title_referral_bonuses" context="title of the section for referral bonuses in achivements section (maximum 24 chars)">Referral Bonuses</string>
    <string name="title_install_app" context="title of the section for install a mobile app in achivements section (maximum 24 chars)">Install a mobile app</string>
    <string name="title_add_phone" context="Title of the section for add phone number in achivements section (maximum 24 chars)">Add a mobile phone</string>
    <string name="title_regitration" context="title of the section for install megasync in achivements section (maximum 24 chars)">Registration bonus</string>
    <string name="title_install_desktop" context="title of the section for install a mobile app bonuses in achivements section (maximum 24 chars)">Install MEGA desktop app</string>
    <string name="title_base_quota" context="title of the section for base quota in achivements section">Account Base Quota</string>
    <string name="camera_uploads_empty" context="Text that indicates that no pictures have been uploaded to the Camera Uploads section">No files in Camera Uploads</string>
    <string name="general_num_days_left" context="indicates the number of days left related to a achievement">%1$d d left</string>
    <string name="expired_label" context="State to indicate something has expired (achivements of business status account for instance)">Expired</string>

    <string name="setting_title_use_https_only" context="title of the advanced setting to choose the use of https">Don’t use HTTP</string>
    <string name="setting_subtitle_use_https_only" context="subtitle of the advanced setting to choose the use of https">Enable this option only if your transfers don’t start. In normal circumstances HTTP is satisfactory as all transfers are already encrypted.</string>

    <string name="title_achievement_invite_friends" context="title of screen to invite friends and get an achievement">How it works</string>
    <string name="first_paragraph_achievement_invite_friends" context="first paragraph of screen to invite friends and get an achievement">Invite your friends to create a free MEGA account and install our mobile app. For every successful signup and app install you receive bonus storage and transfer quota.</string>
    <string name="second_paragraph_achievement_invite_friends" context="second paragraph of screen to invite friends and get an achievement">You will not receive credit for inviting someone who has used MEGA previously and you will not be notified about such a rejection. Invited contacts must install the MEGA mobile app or MEGA desktop app on their devices.</string>

    <string name="card_title_invite_friends" context="explanation of screen to invite friends and get an achievement">Select contacts from your phone contact list or enter multiple email addresses.</string>

    <string name="title_confirmation_invite_friends" context="title of the dialog to confirm the contact request">Invite friends to MEGA</string>
    <string name="subtitle_confirmation_invite_friends" context="Text shown when the user sends a contact invitation">Invite Sent</string>
    <string name="paragraph_confirmation_invite_friends" context="paragraph of the dialog to confirm the contact request">Encourage your friends to register and install a MEGA app. As long as your friend uses the same email address as you’ve entered, you will receive your transfer quota reward.</string>

    <string name="invalid_email_to_invite" context="Error shown when the user writes a email with an incorrect format">Email is malformed</string>

    <string name="paragraph_info_achievement_install_desktop" context="info paragraph about the achievement install megasync">When you install MEGAsync you get %1$s of complimentary storage space plus %2$s of transfer quota, both valid for 180 days. MEGA desktop app is available for Windows, macOS and most Linux distros.</string>
    <string name="paragraph_info_achievement_install_mobile_app" context="info paragraph about the achievement install mobile app">When you install our mobile app you get %1$s of complimentary storage space plus %2$s of transfer quota, both valid for 180 days. We provide mobiles apps for iOS, Android and Windows Phone.</string>
    <string name="paragraph_info_achievement_add_phone" context="info paragraph about the achievement ‘add phone number’. Placeholder 1: bonus storage space e.g. 20GB. Placeholder 2: bonus transfer quota e.g. 50GB">When you verify your phone number you get %1$s of complimentary storage space plus %2$s of transfer quota, both valid for 180 days.</string>

    <string name="result_paragraph_info_achievement_install_desktop" context="info paragraph about the completed achievement install megasync">You have received %1$s storage space and %2$s transfer quota for installing our MEGA desktop app.</string>
    <string name="result_paragraph_info_achievement_install_mobile_app" context="info paragraph about the completed achievement install mobile app">You have received %1$s storage space and %2$s transfer quota for installing our mobile app.</string>
    <string name="result_paragraph_info_achievement_add_phone" context="info paragraph about the completed achievement of ‘add phone number’. Placeholder 1: bonus storage space e.g. 20GB. Placeholder 2: bonus transfer quota e.g. 50GB">You have received %1$s storage space and %2$s transfer quota for verifying your phone number.</string>
    <string name="result_paragraph_info_achievement_registration" context="info paragraph about the completed achievement registration">You have received %1$s storage space as your free registration bonus.</string>

    <string name="expiration_date_for_achievements" context="info paragraph about the completed achievement registration">Bonus expires in %1$d days</string>

    <plurals name="context_share_folders">
        <item context="menu item" quantity="one">Share folder</item>
        <item context="menu items" quantity="other">Share folders</item>
    </plurals>

    <plurals name="confirmation_leave_share_folder">
        <item context="Confirmation message before leaving an incoming shared folder" quantity="one">If you leave the folder, you will not be able to see it again.</item>
        <item context="confirmation message before leaving some incoming shared folders" quantity="other">If you leave these folders, you will not be able to see them again.</item>
    </plurals>

    <string name="no_folders_shared" context="Info of a contact if there is no folders shared with him">No folders shared</string>

    <string name="settings_help" context="Menu item">Help</string>
    <string name="settings_help_preference" context="Settings preference title for send feedback">Send Feedback</string>
    <string name="setting_feedback_subject" context="mail subject">Android feedback</string>
    <string name="setting_feedback_body" context="mail body">Please write your feedback here:</string>
    <string name="settings_feedback_body_device_model" context="mail body">Device model</string>
    <string name="settings_feedback_body_android_version" context="mail body">Android version</string>

    <string name="dialog_title_new_file" context="Title of the dialog to create a new file by inserting the name">New file</string>
    <string name="context_new_file_name" context="Input field description in the create file dialog.">File Name</string>

    <string name="dialog_title_new_link" context="Title of the dialog to create a new link by inserting the name">Link name</string>
    <string name="context_new_link_name" context="Input field description in the create link dialog.">Link URL</string>

    <string name="new_file_subject_when_uploading" context="Title of the field subject when a new file is created to upload">SUBJECT</string>
    <string name="new_file_content_when_uploading" context="Title of the field content when a new file is created to upload">CONTENT</string>
    <string name="new_file_email_when_uploading" context="Title of the field email when a new contact is created to upload">EMAIL</string>

    <string name="forward_menu_item" context="Item of a menu to forward a message chat to another chatroom">Forward</string>

    <string name="general_attach" context="name of the button to attach file from MEGA to another app">Attach</string>

    <string name="type_contact" context="when add or share a file with a new contact, it can type by name or mail">Contact’s name or email</string>

    <string name="max_add_contact" context="when add or share a file with a new contact, message displayed to warn that the maximum number has been reached">No more contacts can be added at this time</string>

    <string name="old_and_new_passwords_equals" context="when changing the password , the old password and new password are equals">The new password cannot be the same as the old password</string>

    <string name="action_search_by_date" context="Menu item">Search by date</string>
    <string name="general_apply" context="title of a button to apply search by date">Apply</string>ç
    <string name="general_search_month" context="title of a button to apply search by month">Last month</string>
    <string name="general_search_year" context="title of a button to apply search by year">Last year</string>

    <string name="label_set_day" context="title of a Search by date tag">Set day</string>
    <string name="snackbar_search_by_date" context="the user can’t choose this date">Date required is not valid</string>

    <string name="invalid_characters" context="Error when the user writes a character not allowed">Characters not allowed</string>

    <string name="audio_play" context="Label shown when audio file is playing">Audio File</string>

    <string name="corrupt_pdf_dialog_text" context="when open PDF Viewer, the pdf that it try to open is damaged or does not exist">Error. The pdf file is corrupted or does not exist.</string>

    <string name="user_account_feedback" context="Label to include info of the user email in the feedback form">User account</string>

    <string name="save_to_mega" context="Label shown in MEGA pdf-viewer when it open a PDF save in smartphone storage">Save to my \nCloud Drive</string>

    <string name="chat_already_exists" context="Error message when creating a chat one to one with a contact that already has a chat">The chat already exists</string>

    <string name="not_download" context="before sharing a file, has to be downloaded">The file has not been downloaded yet</string>

    <string name="not_permited_add_email_to_invite" context="Error shown when a user is starting a chat or adding new participants in a group chat and writes a contact mail that has not added">Only MEGA contacts can be added</string>

    <string name="invalid_connection_state" context="Info label about the connectivity state of the chat">Reconnecting to chat</string>

    <string name="call_error" context="Message show when a call cannot be established">Error. The call cannot be established</string>

    <string name="title_evaluate_the_app_panel" context="Title of dialog to evaluate the app">Are you happy with this app?</string>
    <string name="rate_the_app_panel" context="Label to show rate the app">Yes, rate the app</string>
    <string name="send_feedback_panel" context="Label to show send feedback">No, send feedback</string>

    <string name="link_advanced_options" context="title of the section advanced options on the get link screen">Advanced options</string>
    <string name="download_requires_permission" context="Message to show when users deny to permit the permissions to read and write on external storage on setting default download location">MEGA needs your permission to download files</string>
    <string name="old_sdcard_unavailable" context="Default download location is on old sd card, but currently the user installed a new SD card, need user to reset download location.">The old SD card is not available, please set a new download location.</string>
    <string name="title_select_download_location" context="Dialog title to ask download to internal storage or external storage.">Choose download location</string>

    <string name="no_contacts_permissions" context="Title of the section to invite contacts if the user has denied the contacts permmissions">No contact permissions granted</string>

    <string name="choose_qr_option_panel" context="Option of the sliding panel to go to QR code section">My QR code</string>
    <string name="section_qr_code" context="Title of the screen that shows the options to the QR code">QR Code</string>
    <string name="action_reset_qr" context="Option in menu of section  My QR code to reset the QR code">Reset QR code</string>
    <string name="action_delete_qr" context="Option in menu of section  My QR code to delete the QR code">Delete QR code</string>
    <string name="save_cloud_drive" context="Option shown in QR code bottom sheet dialog to save QR code in Cloud Drive">To Cloud Drive</string>
    <string name="save_file_system" context="Option shown in QR code bottom sheet dialog to save QR code in File System">To File System</string>
    <string name="section_my_code" context="Title of QR code section">My Code</string>
    <string name="section_scan_code" context="Title of QR code scan section">Scan Code</string>
    <string name="settings_qrcode_autoaccept" context="Title of QR code settings that permits or not contacts that scan my QR code will be automatically added to my contact list">Auto-Accept</string>
    <string name="setting_subtitle_qrcode_autoccept" context="Subtitle of QR code settings auto-accept">MEGA users who scan your QR code will be automatically added to your contact list.</string>
    <string name="setting_subtitle_qrcode_reset" context="Subtitle of QR code settings that reset the code">Previous QR code will no longer be valid</string>
    <string name="qrcode_link_copied" context="Text shown when it has been copied the QR code link">Link copied to the clipboard</string>
    <string name="qrcode_reset_successfully" context="Text shown when it has been reseted the QR code successfully">QR code successfully reset</string>
    <string name="qrcode_delete_successfully" context="Text shown when it has been deleted the QR code successfully">QR code successfully deleted</string>
    <string name="qrcode_reset_not_successfully" context="Text shown when it has not been reseted the QR code successfully">QR code not reset due to an error. Please try again.</string>
    <string name="qrcode_delete_not_successfully" context="Text shown when it has not been delete the QR code successfully">QR code not deleted due to an error. Please try again.</string>
    <string name="invite_sent" context="Title of dialog shown when a contact request has been sent with QR code">Invite sent</string>
    <string name="invite_sent_text" context="Text of dialog shown when a contact request has been sent with QR code">The user %s has been invited and will appear in your contact list once accepted.</string>
    <string name="invite_sent_text_multi" context="Text of dialog shown when multiple contacts request has been sent">The users have been invited and will appear in your contact list once accepted.</string>
    <string name="error_share_qr" context="Text shown when it tries to share the QR and occurs an error to process the action">An error occurred while trying to share the QR file. Perhaps the file does not exist. Please try again later.</string>
    <string name="error_upload_qr" context="Text shown when it tries to upload to Cloud Drive the QR and occurs an error to process the action">An error occurred while trying to upload the QR file. Perhaps the file does not exist. Please try again later.</string>
    <string name="error_download_qr" context="Text shown when it tries to download to File System the QR and occurs an error to process the action">An error occurred while trying to download the QR file. Perhaps the file does not exist. Please try again later.</string>
    <string name="success_download_qr" context="Text shown when it tries to download to File System the QR and the action has success">The QR Code has been downloaded successfully to %s</string>
    <string name="invite_not_sent" context="Title of dialog shown when a contact request has not been sent with QR code">Invite not sent</string>
    <string name="invite_not_sent_text" context="Text of dialog shown when a contact request has not been sent with QR code">The QR code or contact link is invalid. Please try to scan a valid code or to open a valid link.</string>
    <string name="invite_not_sent_text_already_contact" context="Text of dialog shown when a contact request has not been sent with QR code because of is already a contact">The invitation has not been sent. %s is already in your contacts list.</string>
    <string name="invite_not_sent_text_error" context="Text of dialog shown when a contact request has not been sent with QR code because of some error">The invitation has not been sent. An error occurred processing it.</string>
    <string name="generatin_qr" context="Text of alert dialog informing that the qr is generating">Generating QR Code&#8230;</string>
    <string name="menu_item_scan_code" context="Title of QR code scan menu item">Scan QR code</string>
    <string name="button_copy_link" context="get the contact link and copy it">Copy link</string>
    <string name="button_create_qr" context="Create QR code">Create QR code</string>
    <string name="qrcode_create_successfully" context="Text shown when it has been created the QR code successfully">QR code successfully created</string>
    <string name="qrcode_scan_help" context="Text shown in QR code scan fragment to help and guide the user in the action">Line up the QR code to scan it with your device’s camera</string>
    <string name="contact_view" context="positive button on dialog to view a contact">View</string>


    <string name="external_play" context="Item menu option to reproduce audio or video in external reproductors">Open with</string>

    <string name="context_share" context="to share a file using Facebook, Whatsapp, etc">Share using</string>

    <string name="error_enable_chat_before_login" context="Message shown if the user choose enable button and he is not logged in">Please log in before enabling the chat</string>

    <string name="label_set_period" context="title of a tag to search for a specific period within the search by date option in Camera upload">Set period</string>

    <string name="context_empty_chat_recent" context="Text of the empty screen when there are not chat conversations">[B]Invite friends to [/B][A]Chat[/A][B] and enjoy our encrypted platform with privacy and security.[/B]</string>

    <string name="context_empty_camera_uploads" context="Text of the empty screen when there are not elements in Camera Uploads">[B]No media on [/B][A]Camera Uploads[/A][B].[/B]</string>
    <string name="context_empty_rubbish_bin" context="Text of the empty screen when there are not elements in the Rubbish Bin">[B]Empty [/B][A]Rubbish Bin[/A][B].[/B]</string>

    <string name="context_empty_inbox" context="Text of the empty screen when there are not elements in  Inbox">[B]No files in your [/B][A]Inbox[/A][B].[/B]</string>
    <string name="context_empty_cloud_drive" context="Text of the empty screen when there are not elements in Cloud Drive">[B]No files in your [/B][A]Cloud Drive[/A][B].[/B]</string>
    <string name="context_empty_offline" context="Text of the empty screen when there are not elements in Saved for Offline">[B]No files [/B][A]Offline[/A][B].[/B]</string>
    <string name="context_empty_contacts" context="Text of the empty screen when there are not contacts. No dot at the end because is for an empty state. The format placeholders are to showing it in different colors.">[B]No [/B][A]Contacts[/A]</string>

    <string name="recent_chat_empty" context="Message shown when the user has no chats">[A]No[/A] [B]Conversations[/B]</string>
    <string name="recent_chat_loading_conversations" context="Message shown when the chat is section is loading the conversations">[A]Loading[/A] [B]Conversations&#8230;[/B]</string>

    <string name="context_empty_incoming" context="Text of the empty screen when there are not elements in Incoming">[B]No [/B][A]Incoming Shared folders[/A][B].[/B]</string>
    <string name="context_empty_outgoing" context="Text of the empty screen when there are not elements in Outgoing">[B]No [/B][A]Outgoing Shared folders[/A][B].[/B]</string>
    <string name="context_empty_links" context="Text of the empty screen when there are not elements in Links. Please, keep the place holders to format the string">[B]No [/B][A]Public Links[/A][B][/B]</string>

    <string name="tab_sent_requests" context="Title of the sent requests tab. Capital letters">Sent requests</string>
    <string name="tab_received_requests" context="Title of the received requests tab. Capital letters">Received requests</string>
    <string name="overquota_alert_title" context="Title dialog overquota error">Storage quota exceeded</string>

    <string name="invalid_link" context="error message shown when an account confirmation link or reset password link is invalid for unknown reasons">Invalid link, please ask for a new valid link</string>
    <string name="invalid_link_password" context="error message shown on the link password dialog if the password typed in was wrong">Invalid link password</string>

    <string name="open_link_not_valid_link" context="Error message shown when user tries to open a not valid MEGA link">The link you are trying to open is not a valid MEGA link.</string>

    <string name="processing_link" context="Message shown when a link is being processing">Processing link&#8230;</string>

    <string name="passwd_weak" context="Message shown when it is creating an acount and it is been introduced a very weak or weak password">Your password is easily guessed. Try making your password longer. Combine uppercase and lowercase letters. Add special characters. Do not use names or dictionary words.</string>
    <string name="passwd_medium" context="Message shown when it is creating an acount and it is been introduced a medium password">Your password is good enough to proceed, but it is recommended to strengthen your password further.</string>
    <string name="passwd_good" context="Message shown when it is creating an acount and it is been introduced a good password">This password will withstand most typical brute-force attacks. Please ensure that you will remember it.</string>
    <string name="passwd_strong" context="Message shown when it is creating an acount and it is been introduced a strong password">This password will withstand most sophisticated brute-force attacks. Please ensure that you will remember it.</string>
    <string name="pass_very_weak" context="Password very weak">Very weak</string>
    <string name="pass_weak" context="Password weak">Weak</string>
    <string name="pass_medium" context="Password medium">Medium</string>
    <string name="pass_good" context="Password good">Good</string>
    <string name="pass_strong" context="Password strong">Strong</string>

    <string name="title_notification_call_in_progress" context="Text displayed in several parts when there is a call in progress (notification, recent chats list, etc).">Call in progress</string>
    <string name="action_notification_call_in_progress" context="Subtitle of the notification shown on the action bar when there is a call in progress">Click to go back to the call</string>
    <string name="button_notification_call_in_progress" context="Button in the notification shown on the action bar when there is a call in progress">Return to the call</string>

    <string name="contacts_mega" context="When it lists contacts of MEGA, the title of list’s header">On MEGA</string>
    <string name="contacts_phone" context="When it lists contacts of phone, the title of list’s header">Phone contacts</string>

    <string name="account_suspended_multiple_breaches_ToS" context="Message error shown when trying to log in on an account has been suspended due to multiple breaches of Terms of Service">Your account has been suspended due to multiple breaches of MEGA’s Terms of Service. Please check your email inbox.</string>
    <string name="account_suspended_breache_ToS" context="Message error shown when trying to log in on an account has been suspended due to breach of Terms of Service">Your account was terminated due to a breach of MEGA’s Terms of Service, such as abuse of rights of others; sharing and/or importing illegal data; or system abuse.</string>

    <string name="file_storage_loading" context="In a chat conversation when you try to send device’s images but images are still loading">Loading files</string>
    <string name="file_storage_empty_folder" context="In a chat conversation when you try to send device’s images but there aren’t available images">No files</string>
    <string name="label_file_size_byte" context="Size in bytes. The placeholder is for the size value, please adjust the position based on linguistics">%s B</string>
    <string name="label_file_size_kilo_byte" context="Size in kilobytes. The placeholder is for the size value, please adjust the position based on linguistics">%s KB</string>
    <string name="label_file_size_mega_byte" context="Size in megabytes. The placeholder is for the size value, please adjust the position based on linguistics">%s MB</string>
    <string name="label_file_size_giga_byte" context="Size in gigabytes. The placeholder is for the size value, please adjust the position based on linguistics">%s GB</string>
    <string name="label_file_size_tera_byte" context="Size in terabytes. The placeholder is for the size value, please adjust the position based on linguistics">%s TB</string>
    <string name="label_file_speed_byte" context="Speed in bytes. The placeholder is for the speed value, please adjust the position based on linguistics">%s B/s</string>
    <string name="label_file_speed_kilo_byte" context="Speed in kilobytes. The placeholder is for the speed value, please adjust the position based on linguistics">%s KB/s</string>
    <string name="label_file_speed_mega_byte" context="Speed in megabytes. The placeholder is for the speed value, please adjust the position based on linguistics">%s MB/s</string>
    <string name="label_file_speed_giga_byte" context="Speed in gigabytes. The placeholder is for the speed value, please adjust the position based on linguistics">%s GB/s</string>
    <string name="label_file_speed_tera_byte" context="Speed in terabytes. The placeholder is for the speed value, please adjust the position based on linguistics">%s TB/s</string>
    <string name="label_mega_byte" context="Size in megabytes.">MB</string>

    <plurals name="number_of_versions" formatted="false">
        <item context="Number of versions of a file shown on the screen info of the file, version item" quantity="one">%1$d version</item>
        <item context="Number of versions of a file shown on the screen info of the file, version items" quantity="other">%1$d versions</item>
    </plurals>

    <string name="title_section_versions" context="Title of the section Versions for files">Versions</string>

    <string name="header_current_section_item" context="Header of the item to show the current version of a file in a list">Current version</string>
    <plurals name="header_previous_section_item">
        <item context="Header of the item to show the previous versions of a file in a list, file item" quantity="one">Previous version</item>
        <item context="" quantity="other">Previous versions</item>
    </plurals>

    <string name="general_revert" context="option menu to revert a file version">Revert</string>
    <string name="menu_item_clear_versions" context="option menu to clear all the previous versions">Clear previous versions</string>
    <plurals name="title_dialog_delete_version">
        <item context="Title of the dialog to confirm that a version os going to be deleted, version item" quantity="one">Delete version?</item>
        <item context="Title of the dialog to confirm that a version os going to be deleted, version items" quantity="other">Delete versions?</item>
    </plurals>

    <string name="content_dialog_delete_version" context="Content of the dialog to confirm that a version is going to be deleted">This version will be permanently removed.</string>
    <string name="content_dialog_delete_multiple_version" context="Content of the dialog to confirm that several versions are going to be deleted">These %d versions will be permanently removed.</string>

    <string name="chat_upload_title_notification" context="Title of the notification shown when a file is uploading to a chat">Chat uploading</string>

    <string name="settings_chat_upload_quality" context="Label for the option on setting to set up the quality of multimedia files uploaded to the chat">Chat video quality</string>
	<string name="settings_video_upload_quality" context="Label for the option on setting to set up the quality of video files to be uploaded">Video Quality</string>
    <string name="on_refuse_storage_permission" context="Text shown when the user refuses to permit the storage permission when enable camera upload">Camera Uploads needs to access your photos and other media on your device. Please go to the settings page and grant permission.</string>
    <string-array name="settings_chat_upload_quality_entries">
        <item context="the options for the option on setting to set up the quality of multimedia files uploaded to the chat, the options of origin quality multimedia file to upload.">Original quality</item>
        <item context="the options for the option on setting to set up the quality of multimedia files uploaded to the chat, the options of medium quality multimedia file to  upload.">Medium quality</item>
    </string-array>

    <string name="missed_call_notification_title" context="Title of the notification for a missed call">Missed call</string>
    <string name="file_properties_info_location" cotext="Refers to a location of file">Location</string>

    <string name="file_properties_folder_current_versions" cotext="Title of the label to show the size of the current files inside a folder">Current versions</string>
    <string name="file_properties_folder_previous_versions" cotext="Title of the label to show the size of the versioned files inside a folder">Previous versions</string>

    <plurals name="number_of_versions_inside_folder" formatted="false">
        <item context="Number of versioned files inside a folder shown on the screen info of the folder, version item" quantity="one">%1$d versioned file</item>
        <item context="Number of versioned files inside a folder shown on the screen info of the folder, version items" quantity="other">%1$d versioned files</item>
    </plurals>

    <string name="messages_forwarded_success" context="Confirmation message after forwarding one or several messages, version items">Messages forwarded</string>
    <string name="messages_forwarded_error" context="Error message after forwarding one or several messages to several chats">Error. Not correctly forwarded</string>
    <plurals name="messages_forwarded_partial_error" formatted="false">
        <item context="Error message if any of the forwarded messages fails, message item" quantity="one">Error. %1$d message not successfully forwarded</item>
        <item context="Error message if any of the forwarded messages fails, message items" quantity="other">Error. %1$d messages not successfully forwarded</item>
    </plurals>
    <plurals name="messages_forwarded_error_not_available" formatted="false">
        <item context="Error non existing resource after forwarding one or several messages to several chats, message item" quantity="one">Error. The resource is no longer available</item>
        <item context="Error non existing resource after forwarding one or several messages to several chats, message items" quantity="other">Error. The resources are no longer available</item>
    </plurals>

    <string name="turn_on_notifications_title" context="The title of fragment Turn on Notifications">Turn on Notifications</string>
    <string name="turn_on_notifications_subtitle" context="The subtitle of fragment Turn on Notifications">This way, you will see new messages\non your Android phone instantly.</string>
    <string name="turn_on_notifications_first_step" context="First step to turn on notifications">Open Android device [A]Settings[/A]</string>
    <string name="turn_on_notifications_second_step" context="Second step to turn on notifications">Open [A]Apps &amp; notifications[/A]</string>
    <string name="turn_on_notifications_third_step" context="Third step to turn on notifications">Select [A]MEGA[/A]</string>
    <string name="turn_on_notifications_fourth_step" context="Fourth step to turn on notifications">Open [A]App notifications[/A]</string>
    <string name="turn_on_notifications_fifth_step" context="Fifth step to turn on notifications">Switch to On and select your preferences</string>

    <plurals name="files_send_to_chat_success">
        <item context="Alert message after sending to chat one or several messages to several chats, version item" quantity="one">File sent</item>
        <item context="Alert message after sending to chat one or several messages to several chats, version items" quantity="other">Files sent</item>
    </plurals>
    <string name="files_send_to_chat_error" context="Error message after sending to chat one or several messages to several chats">Error. Not correctly sent</string>

    <string name="context_send_file_to_chat" context="menu option to send a file to a chat">Send to chat</string>

    <string name="remember_pwd_dialog_title" context="Title of the dialog ‘Do you remember your password?’">Do you remember your password?</string>
    <string name="remember_pwd_dialog_text_logout" context="Text of the dialog ‘Recovery Key exported’ when the user wants logout">You are about to log out, please test your password to ensure you remember it.\nIf you lose your password, you will lose access to your MEGA data.</string>
    <string name="remember_pwd_dialog_text" context="Text of the dialog ‘Do you remember your password?’">Please test your password to ensure you remember it. If you lose your password, you will lose access to your MEGA data.</string>
    <string name="general_do_not_show" context="Dialog option that permits user do not show it again">Do not show again</string>
    <string name="remember_pwd_dialog_button_test" context="Button of the dialog ‘Do you remember your password?’ that permits user test his password">Test password</string>
    <string name="test_pwd_title" context="Title of the activity that permits user test his password">Test your password</string>
    <string name="test_pwd_accepted" context="Message shown to the user when is testing her password and it is correct">Password accepted</string>
    <string name="test_pwd_wrong" context="Message shown to the user when is testing her password and it is wrong">Wrong password.\nBackup your Recovery Key as soon as possible!</string>
    <string name="recovery_key_exported_dialog_text_logout" context="Text of the dialog ‘Recovery Key exported’ when the user wants logout">You are about to log out, please test your password to ensure you remember it.\nIf you lose your password, you will lose access to your MEGA data.</string>
    <string name="option_copy_to_clipboard" context="Option that permits user copy to clipboard">Copy to clipboard</string>
    <string name="option_export_recovery_key" context="Option that permits user export his recovery key">Export Recovery Key</string>
    <string name="proceed_to_logout" context="Option that permits user logout">Proceed to logout</string>
    <string name="recovery_key_bottom_sheet" context="Title of the preference Recovery key on Settings section">Recovery Key</string>
    <string name="option_save_on_filesystem" context="Option that permits user save on File System">Save on File System</string>
    <string name="message_copied_to_clipboard" context="Message shown when something has been copied to clipboard">Copied to clipboard</string>

    <string name="message_jump_latest" context="text of the label to show that you have messages unread in the chat conversation">Jump to latest</string>
    <string name="message_new_messages" context="text of the label to show that you have new messages in the chat conversation">New messages</string>

    <string name="notification_subtitle_incoming" context="Title of the notification shown on the action bar when there is a incoming call">Incoming call</string>
    <string name="notification_incoming_action" context="Text for the notification action to launch the incoming call page">Go to the call</string>
    <string name="notification_enable_display" context="Text asking to go to system setting to enable allow display over other apps (needed for calls in Android 10)">MEGA background pop-ups are disabled.\nTap to change the settings.</string>

    <plurals name="number_unread_messages">
        <item context="Subtitle to show the number of unread messages on a chat, unread message" quantity="one">%1$s unread message</item>
        <item context="Subtitle to show the number of unread messages on a chat, unread messages" quantity="other">%1$s unread messages</item>
    </plurals>

    <plurals name="plural_number_messages_chat_notification">
        <item context="Notification title to show the number of unread chats, unread message" quantity="one">%1$d unread chat</item>
        <item context="Notification title to show the number of unread chats, unread messages" quantity="other">%1$d unread chats</item>
    </plurals>

    <string name="chat_loading_messages" context="Message shown when a chat is opened and the messages are being recovered">[A]Loading[/A] [B]Messages&#8230;[/B]</string>

    <string name="general_error_internal_node_not_found" context="Error message shown when opening a file link which doesn’t exist">File or folder not found. Are you logged in with a different account in your browser? You can only access files or folders from the account you are currently logged in with in the app</string>


    <string name="context_loop_video" context="menu option to loop video or audio file">Loop</string>

    <string name="settings_security_options_title" context="Title of the category Security options on Settings section">Security</string>
    <string name="settings_recovery_key_title" context="Title of the preference Recovery key on Settings section">Backup Recovery Key</string>
    <string name="settings_recovery_key_summary" context="Summary of the preference Recovery key on Settings section">Exporting the Recovery Key and keeping it in a secure location enables you to set a new password without data loss.</string>

    <string name="login_connectivity_issues" context="message when a temporary error on logging in is due to connectivity issues">Unable to reach MEGA. Please check your connectivity or try again later.</string>
    <string name="login_servers_busy" context="message when a temporary error on logging in is due to servers busy">Servers are too busy. Please wait.</string>
    <string name="login_API_lock" context="message when a temporary error on logging in is due to SDK is waiting for the server to complete a request due to an API lock">This process is taking longer than expected. Please wait.</string>
    <string name="login_API_rate" context="message when a temporary error on logging in is due to SDK is waiting for the server to complete a request due to a rate limit">Too many requests. Please wait.</string>
    <string name="login_in_progress" context="Message when previous login is being cancelled">Cancelling login process. Please wait&#8230;</string>

    <string name="unsupported_file_type" context="when open audio video player, the file that it try to open is not supported">Unsupported file type.</string>
    <string name="corrupt_video_dialog_text" context="when open audio video player, the file that it try to open is damaged or does not exist">Error. The file is corrupted or does not exist.</string>


    <string name="section_playlist" context="Title of the screen Playlist">Playlist</string>
    <string name="playlist_state_playing" context="Text shown in playlist subtitle item when a file is reproducing">Now playing&#8230;</string>
    <string name="playlist_state_paused" context="Text shown in playlist subtitle item when a file is reproducing but it is paused">Paused</string>

    <string name="context_option_print" context="Menu option to print the recovery key from Offline section">Print</string>

    <string name="save_MK_confirmation" context="Message when the recovery key has been successfully saved on the filesystem">The Recovery Key has been successfully saved</string>

    <string name="pending_outshare_indicator" context="label to indicate that a share is still pending on outgoing shares of a node">(Pending)</string>

    <string name="option_enable_chat_rich_preview" context="Title of the dialog to disable the rich links previews on chat">Rich URL Previews</string>

    <string name="button_always_rich_links" context="Button to allow the rich links previews on chat">Always Allow</string>
    <string name="button_not_now_rich_links" context="Button do not allow now the rich links previews on chat">Not Now</string>
    <string name="button_never_rich_links" context="Button do not allow the rich links previews on chat">Never</string>

    <string name="title_enable_rich_links" context="Title of the dialog to enable the rich links previews on chat">Enable rich URL previews</string>

    <string name="text_enable_rich_links" context="Text of the dialog to enable the rich links previews on chat">Enhance the MEGAchat experience. URL content will be retrieved without end-to-end encryption.</string>

    <string name="subtitle_mega_rich_link_no_key" context="Subtitle of a MEGA rich link without the decryption key">Tap to enter the Decryption Key</string>

    <string name="error_password" context="when the user tries to creates a MEGA account or tries to change his password and the password strength is very weak">Please enter a stronger password</string>

    <string name="title_acceptance_contact_request_notification" context="title of the notification for an acceptance of a contact request">New contact</string>
    <string name="title_storage_usage" context="title of usage storage section in Storage">Storage Usage</string>

    <plurals name="plural_number_contact_request_notification">
        <item context="Notification title to show the number of incoming contact request, contact request" quantity="one">%1$d pending contact request</item>
        <item context="Notification title to show the number of incoming contact request, contact requests" quantity="other">%1$d pending contact requests</item>
    </plurals>

    <string name="title_new_contact_request_notification" context="title of the notification for a new incoming contact request">New contact request</string>

    <string name="type_message_hint_with_title" context="Hint shown in the field to write a message in the chat screen (chat with customized title)">Write message to “%s”&#8230;</string>
    <string name="transfers_empty_new" context="message shown in the screen when there are not any active transfer">[B]No active[/B][A] Transfers[/A][B].[/B]</string>
    <string name="completed_transfers_empty_new" context="message shown in the screen when there are not any active transfer">[B]No completed[/B][A] Transfers[/A][B].[/B]</string>
    <string name="file_browser_empty_folder_new" context="Text that indicates that a folder is currently empty">[B]Empty[/B][A] Folder[/A][B].[/B]</string>

    <string name="type_message_hint_with_customized_title" context="Hint shown in the field to write a message in the chat screen (chat with customized title)">Write message to “%s”&#8230;</string>
    <string name="type_message_hint_with_default_title" context="Hint shown in the field to write a message in the chat screen (chat with default title)">Write message to %s&#8230;</string>

    <string name="settings_2fa" context="Title of setting Two-Factor Authentication">Two-Factor Authentication</string>
    <string name="setting_subtitle_2fa" context="Subtitle of setting Two-Factor Authentication when the preference is disabled">Two-Factor Authentication is a second layer of security for your account.</string>
    <string name="title_2fa" context="Title of the screen Two-Factor Authentication">Why do you need two-factor authentication?</string>
    <string name="two_factor_authentication_explain">Two-factor authentication is a second layer of security for your account. Which means that even if someone knows your password they cannot access it, without also having access to the six digit code only you have access to.</string>
    <string name="button_setup_2fa" context="Button that permits user begin with the process of enable Two-Factor Authentication">Begin Setup</string>
    <string name="explain_qr_seed_2fa_1" context="Text that explain how to do with Two-Factor Authentication QR">Scan or copy the seed to your Authenticator App.</string>
    <string name="explain_qr_seed_2fa_2" context="Text that explain how to do with Two-Factor Authentication seed">Be sure to backup this seed to a safe place in case you lose your device.</string>
    <string name="explain_confirm_2fa" context="Text that explain how to confirm Two-Factor Authentication">Please enter the 6-digit code generated by your Authenticator App.</string>
    <string name="general_verify" context="Text button">Verify</string>
    <string name="general_next" context="Text button">Next</string>
    <string name="qr_seed_text_error" context="Text of the alert dialog to inform the user when an error occurs when try to enable seed or QR of Two-Factor Authentication">An error occurred generating the seed or QR code, please try again.</string>
    <string name="title_2fa_enabled" context="Title of the screen shown when the user enabled correctly Two-Factor Authentication">Two-Factor Authentication Enabled</string>
    <string name="description_2fa_enabled" context="Description of the screen shown when the user enabled correctly Two-Factor Authentication">Next time you login to your account you will be asked to enter a 6-digit code provided by your Authenticator App.</string>
    <string name="recommendation_2fa_enabled">If you lose access to your account after enabling 2FA and you have not backed up your Recovery Key, MEGA can\'t help you gain access to it again.\n<b>Backup your Recovery Key</b></string>
    <string name="pin_error_2fa" context="Error shown when a user tries to enable Two-Factor Authentication and introduce an invalid code">Invalid code</string>
    <string name="lost_your_authenticator_device" context="Title of screen Lost authenticator decive">Lost your Authenticator device?</string>
    <string name="login_verification" context="Title of screen Login verification with Two-Factor Authentication">Login Verification</string>
    <string name="change_password_verification" context="Title of screen Change password verification with Two-Factor Authentication">Two-Factor Authentication\nChange password</string>
    <string name="cancel_account_verification" context="Title of screen Cancel account verification with Two-Factor Authentication">Two-Factor Authentication\nCancel account</string>
    <string name="change_mail_verification" context="Title of screen Change mail verification with Two-Factor Authentication">Two-Factor Authentication\nChange email</string>
    <string name="disable_2fa_verification" context="Title of screen Disable Two-Factor Authentication">Disable Two-Factor Authentication</string>
    <string name="title_lost_authenticator_device" context="Title of screen Lost authenticator decive">Lost your Authenticator device?</string>
    <string name="error_disable_2fa" context="When the user tries to disable Two-Factor Authentication and some error ocurr in the process">An error occurred trying to disable Two-Factor Authentication. Please try again.</string>
    <string name="error_enable_2fa" context="When the user tries to enable Two-Factor Authentication and some error ocurr in the process">An error occurred trying to enable Two-Factor Authentication. Please try again.</string>
    <string name="title_enable_2fa" context="Title of the dialog shown when a new account is created to suggest user enable Two-Factor Authentication">Enable Two-Factor Authentication</string>
    <string name="label_2fa_disabled" context="Label shown when it disables the Two-Factor Authentication">Two-Factor Authentication Disabled</string>
    <string name="open_app_button" context="Text of the button which action is to show the authentication apps">Open in</string>
    <string name="intent_not_available_2fa" context="message when trying to open a link that contains the seed to enable Two-Factor Authentication but there isn’t any app that open it">There isn’t any available app to enable Two-Factor Authentication on your device</string>
    <string name="general_close" context="Text button">Close</string>

    <string name="backup_rk_2fa_end" context="Label shown when Two-Factor Authentication has been enabled to alert user that has to back up his Recovery Key before finish the process">Export your Recovery Key to finish</string>
    <string name="no_authentication_apps_title" context="Title of dialog shown when it tries to open an authentication app and there is no installed">Authenticator App</string>
    <string name="open_play_store_2fa" context="Message shown to ask user if wants to open Google Play to install some authenticator app">Would you want to open Google Play to install an Authenticator App?</string>
    <string name="play_store_label" context="Label Play Store">Play Store</string>
    <string name="text_2fa_help" context="Text shown in an alert explaining how to continue to enable Two-Factor Authentication">You need an authenticator app to enable 2FA on MEGA. You can download and install the Google Authenticator, Duo Mobile, Authy or Microsoft Authenticator app for your phone or tablet.</string>


    <string name="number_correctly_imported_from_chat" context="success message when importing multiple files from">%d files shared successfully</string>
    <string name="number_no_imported_from_chat" context="error message when importing multiple files from chat">%d files were not shared</string>
    <string name="preview_content" context="button’s text to open a full screen image">Preview Content</string>

    <string name="no_network_connection_on_play_file" context="message shown when the user clicks on media file chat message, there is no network connection and the file is not been downloaded">The streaming can not be executed and the file has not been downloaded</string>
    <string name="error_fail_to_open_file_no_network" context="message shown when the user open a file, there is no network connection and the file is not been downloaded">We were not able to open the file due to no network connection.</string>
    <string name="file_already_exists" context="message when trying to save for offline a file that already exists">File already exists in Saved for Offline</string>

    <plurals name="error_forwarding_messages">
        <item context="Error message if forwarding a message failed, one message" quantity="one">Message not forwarded</item>
        <item context="Error message if forwarding a message failed, many messages" quantity="other">Messages not forwarded</item>
    </plurals>

    <string name="title_confirmation_disable_rich_links" context="Title of the dialog to disable the rich links previews on chat">Rich URL Previews</string>
    <string name="text_confirmation_disable_rich_links" context="Text of the dialog to disable the rich links previews on chat">You are disabling rich URL previews permanently. You can re-enable rich URL previews in your settings. Do you want to proceed?</string>

    <string name="call_missed_messages" context="Message shown when a call ends.">[A]Missed call[/A]</string>
    <string name="call_rejected_messages" context="Message shown when a call ends.">[A]Call was rejected[/A]</string>
    <string name="call_cancelled_messages" context="Message shown when a call ends.">[A]Call was cancelled[/A]</string>
    <string name="call_failed_messages" context="Message shown when a call ends.">[A]Call failed[/A]</string>
    <string name="call_not_answered_messages" context="Message shown when a call ends.">[A]Call was not answered[/A]</string>

    <string name="contact_email" context="Indicates that can type a contact email">Contact’s email</string>
    <string name="contact_not_added" context="When it tries to add a contact in a list an is already added">You have already added this contact.</string>

    <string name="error_message_invalid_format" context="Content of a normal message that cannot be recognized">Invalid message format</string>
    <string name="error_message_invalid_signature" context="Content of a normal message that cannot be recognized">Invalid message signature</string>

    <string name="error_streaming" context="When the user tries to reproduce a file through streaming and ocurred an error creating it">An error occurred trying to create the stream</string>

    <string name="context_restore" context="Menu option to restore an item from the Rubbish bin">Restore</string>

    <string name="context_correctly_node_restored" context="success message when a node was restore from Rubbish bin">Restored to %s</string>
    <string name="context_no_restored" context="error message when a node was restore from Rubbish bin">Error. Not restored</string>

    <string name="context_send_message" context="menu item from contact section to send a message to a contact">Send Message</string>

    <plurals name="plural_contact_sent_to_chats">
        <item context="Message shown when a contact is successfully sent to several chats, one contact" quantity="one">Contact sent to chats successfully</item>
        <item context="Message shown when a contact is successfully sent to several chats, more contacts" quantity="other">Contacts sent to chats successfully</item>
    </plurals>

    <string name="error_MEGAdrop_not_supported" context="Error message on opening a MEGAdrop folder link">MEGAdrop folders are not supported yet</string>

    <string name="pre_overquota_alert_text" context="Pre overquota error dialog when trying to copy or import a file">This action cannot be completed as it would take you over your current storage limit. Would you like to upgrade your account?</string>

    <string name="archived_chats_title_section" context="Title of the section Archived chats">Archived chats</string>

    <string name="archived_chats_show_option" context="Text of the option to show the arhived chat, it shows the number of archived chats">Archived chats (%d)</string>

    <string name="archive_chat_option" context="Title of the option on the chat list to archive a chat">Archive Chat</string>
    <string name="unarchive_chat_option" context="Title of the option on the chat list to unarchive a chat">Unarchive Chat</string>

    <string name="general_archive" context="Confirmation button of the dialog to archive a chat">Archive</string>
    <string name="general_unarchive" context="Confirmation button of the dialog to unarchive a chat">Unarchive</string>

    <string name="success_archive_chat" context="Message shown when a chat is successfully archived, it shows the name of the chat">%s chat was archived.</string>
    <string name="error_archive_chat" context="Error message shown when a chat has not be archived, it shows the name of the chat">Error. %s chat was not archived.</string>

    <string name="success_unarchive_chat" context="Message shown when a chat is successfully unarchived, it shows the name of the chat">%s chat was unarchived.</string>
    <string name="error_unarchive_chat" context="Error message shown when a chat has not be unarchived, it shows the name of the chat">Error. %s chat was not able to be unarchived.</string>

    <string name="archived_chats_empty" context="Message shown when the user has no archived chats">[A]No[/A] [B]Archived Chats[/B]</string>

    <string name="inactive_chat" context="Subtitle of chat screen when the chat is inactive">Inactive chat</string>
    <string name="archived_chat" context="Subtitle of chat screen when the chat is archived">Archived chat</string>

    <string name="number_incorrectly_restored_from_rubbish" context="error message when restoring several nodes from rubbish">%d items were not restored successfully</string>
    <string name="number_correctly_restored_from_rubbish" context="success message when restoring several nodes from rubbish">%d items restored successfully</string>

    <string name="join_call_layout" context="Title of the layout to join a group call from the chat screen">Tap to join the call</string>

    <string name="invite_contacts" context="Label shown when the user wants to add contacts into his MEGA account">Invite contacts</string>
    <string name="share_with" cotext="Label shown when the user wants to share something with other contacts">Share with</string>
    <string name="contacts_list_empty_text_loading_share" context="Message shown while the contact list from the device and from MEGA is being read and then shown to the user">Loading contacts&#8230;</string>
    <string name="title_new_group" context="Title of the screen New Group">New Group</string>
    <string name="subtitle_new_group" context="Subtitle of the screen New Group">Type group name</string>
    <string name="hint_type_group" context="Hint of edittext shown when it is creating a new group to guide user to type the name of the group">Name your group</string>
    <string name="confirmation_delete_contact" context="Text of the confirm dialog shown when it wants to remove a contact from a chat">Remove %s from this chat?</string>

    <string name="settings_file_management_file_versions_title" context="Settings preference title to show file versions info of the account">File versions</string>
    <string name="settings_file_management_file_versions_subtitle" context="Settings preference subtitle to show file versions info of the account">%1$d file versions, taking a total of %2$s</string>

    <string name="settings_file_management_category" context="Title of the section File management on Settings section">File Management</string>

    <string name="settings_file_management_delete_versions" context="Option in Settings to delete all the versions of the account">Delete all older versions of my files</string>
    <string name="settings_file_management_subtitle_delete_versions" context="subtitle of the option in Settings to delete all the versions of the account">All current files will remain. Only historic versions of your files will be deleted.</string>

    <string name="text_confirmation_dialog_delete_versions" context="Text of the dialog to delete all the file versions of the account">You are about to delete the version histories of all files. Any file version shared to you from a contact will need to be deleted by them.\n\nPlease note that the current files will not be deleted.</string>

    <string name="success_delete_versions" context="success message when deleting all the versions of the account">File versions deleted successfully</string>
    <string name="error_delete_versions" context="error message when deleting all the versions of the account">An error occurred while trying to delete all previous versions of your files, please try again later.</string>

    <string name="settings_enable_file_versioning_title" context="Title of the option to enable or disable file versioning on Settings section">File Versioning</string>
    <string name="settings_enable_file_versioning_subtitle" context="Subtitle of the option to enable or disable file versioning on Settings section">Enable or disable file versioning for your entire account.\nDisabling file versioning does not prevent your contacts from creating new versions in shared folders.</string>
    <string name="choose_chat" context="section title to select a chat to send a file">Choose chat</string>

    <string name="type_mail" context="Hint shown to guide user on activity add contacts">Tap, enter name or email</string>

    <string name="confirmation_invite_contact" context="Text of the confirm dialog shown when it wants to add a contact from a QR scaned">Add %s to your contacts?</string>
    <string name="confirmation_not_invite_contact" context="Text of the confirm dialog shown when it wants to add a contact from a QR scaned and is already added before">You have already added the contact %s.</string>
    <string name="confirmation_invite_contact_already_added" context="Text of the confirm dialog shown when it wants to add a contact from a QR scaned and is already added before">You have already added the contact %s.</string>
    <string name="confirmation_share_contact" context="Text of the confirm dialog shown when it wants to add a contact from a QR scaned">Share with %s?</string>
    <string name="new_group_chat_label" context="Text button for init a group chat">New group chat</string>
    <string name="send_contacts" context="Label shown when the user wants to add contacts into a chat conversation">Send contacts</string>

    <string name="title_alert_logged_out" context="Title of the alert when the account have been logged out from another client">Logged out</string>
    <string name="account_confirmed" context="Text shown to indicate user that his account has already been confirmed">Your account has been activated. Please log in.</string>
    <string name="confirm_account" context="Text shown to indicate user that his account should be confirmed typing his password">Please enter your password to confirm your account</string>

    <string name="error_own_email_as_contact" context="Error shown if a user tries to add their own email address as a contact">There’s no need to add your own email address</string>

    <string name="invalid_code" context="Error shown when a user tries to enable Two-Factor Authentication and introduce an invalid code">Invalid code</string>

    <string name="text_almost_full_warning" context="Text of the dialog shown when the storage of a FREE account is almost full">Cloud Drive is almost full. Upgrade to Pro and get up to %1$s of storage and %2$s of transfer quota.</string>
    <string name="text_almost_full_warning_pro_account" context="Text of the dialog shown when the storage of a PRO I or II account is almost full">Cloud Drive is almost full. Upgrade now and get up to %1$s of storage and %2$s of transfer quota.</string>
    <string name="text_almost_full_warning_pro3_account" context="Text of the dialog shown when the storage of a PRO III account is almost full">Cloud Drive is almost full. If you need more storage please contact MEGA support to get a custom plan.</string>
    <string name="text_storage_full_warning" context="Text of the dialog shown when the storage of a FREE account is full">Cloud Drive is full. Upgrade to Pro and get up to %1$s of storage and %2$s of transfer quota.</string>
    <string name="text_storage_full_warning_pro_account" context="Text of the dialog shown when the storage of a PRO I or II account is full">Cloud Drive is full. Upgrade now and get up to %1$s of storage and %2$s of transfer quota.</string>
    <string name="text_storage_full_warning_pro3_account" context="Text of the dialog shown when the storage of a PRO III account is full">Cloud Drive is full. If you need more storage please contact MEGA support to get a custom plan.</string>
    <string name="button_plans_almost_full_warning" context="Button of the dialog shown when the storage is almost full to see the available PRO plans">See plans</string>
    <string name="button_custom_almost_full_warning" context="Button of the dialog shown when the storage is almost full to custom a plan">Custom plan</string>
    <string name="button_bonus_almost_full_warning" context="Button of the dialog shown when the storage is almost full to get bonus">Get Bonus</string>

    <string name="title_mail_upgrade_plan" context="Mail title to upgrade to a custom plan">Upgrade to a custom plan</string>
    <string name="subject_mail_upgrade_plan" context="Mail subject to upgrade to a custom plan">Ask us how you can upgrade to a custom plan:</string>

    <string name="word_me" context="Used in chat list screen to indicate in a chat list item that the message was sent by me, followed by the message">Me:</string>

    <string name="call_button" context="Title of the button in the contact info screen to start an audio call">Call</string>
    <string name="message_button" context="Title of the button in the contact info screen to send a message">Message</string>
    <string name="video_button" context="Title of the button in the contact info screen to start a video call">Video</string>

    <string name="title_chat_explorer" context="Title of chat explorer to send a link or file to a chat">Send to&#8230;</string>
    <string name="title_cloud_explorer" context="Title of cloud explorer to upload a link or file">Upload to&#8230;</string>

    <string name="contact_info_button_more" context="More button in contact info page">More</string>

    <plurals name="plural_select_file">
        <item context="one file" quantity="one">Choose File</item>
        <item context="Section title to select a file to perform an action, more files" quantity="other">Choose Files</item>
    </plurals>

    <string name="title_confirm_send_invitation" context="Title of confirmation dialog of sending invitation to a contact">Invite %1$s?</string>

    <string name="title_share_folder_explorer" context="Title of shared folder explorer to choose a folder to perform an action">Choose folder</string>

    <string name="login_warning_abort_transfers" context="Popup message shown if an user try to login while there is still living transfer">All transfers will be cancelled, do you want to log in?</string>
    <string name="logout_warning_abort_transfers" context="Popup message shown if an user try to login while there is still living transfer">All transfers will be cancelled, do you want to log out?</string>

    <string name="subtitle_read_only_permissions" context="Label to explain the read only participant permission in the options panel of the group info screen">Read only</string>

    <string name="used_space" context="Label shown the total space and the used space in an account">[A]%1$s [/A][B]of %2$s used[/B]</string>

    <string name="staging_api_url_title" context="title of the alert dialog when the user is changing the API URL to staging">Change to a test server?</string>
    <string name="staging_api_url_text" context="Text of the alert dialog when the user is changing the API URL to staging">Are you sure you want to change to a test server? Your account may suffer irrecoverable problems.</string>

    <string name="title_confirmation_open_camera_on_chat" context="Title of the confirmation dialog to open the camera app and lose the relay of the local camera on the in progress call">Open camera?</string>
    <string name="confirmation_open_camera_on_chat" context="Text of the confirmation dialog to open the camera app and lose the relay of the local camera on the in progress call">If you open the camera, your video transmission will be paused in the current call.</string>

    <string name="notification_chat_undefined_title" context="Title of the notification when there is unknown activity on the Chat">Chat activity</string>
    <string name="notification_chat_undefined_content" context="Content of the notification when there is unknown activity on the Chat">You may have new messages</string>
    <string name="retrieving_message_title" context="When app is retrieving push message">Retrieving message</string>

    <string name="settings_rb_scheduler_enable_title" context="Title of Rubbish bin scheduler option in settings to enable or disable the functionality">Rubbish Bin Clearing Scheduler</string>
    <string name="settings_rb_scheduler_enable_subtitle" context="Subtitle of Rubbish bin scheduler option in settings to enable or disable the functionality in free accounts">The Rubbish Bin is cleared for you automatically.</string>

    <string name="settings_rb_scheduler_enable_period_PRO" context="Title of Rubbish bin scheduler option in settings to enable or disable the functionality in PRO accounts">The minimum period is 7 days.</string>
    <string name="settings_rb_scheduler_enable_period_FREE" context="Title of Rubbish bin scheduler option in settings to enable or disable the functionality in PRO accounts">The minimum period is 7 days and your maximum period is 30 days.</string>
	<string name="settings_compression_queue_subtitle" context="Sub title of compression queue notification option in settings indicating the size limits. Please keep the placeholders because are to show the size limits including units in runtime. For example: The minimum size is 100MB and the maximum size is 1000MB.">The minimum size is %1$s and the maximum size is %2$s.</string>

    <string name="settings_rb_scheduler_select_days_title" context="Title of Rubbish bin scheduler option in settings to set up the number of days of the rubbish bin scheduler">Remove files older than</string>
    <string name="settings_rb_scheduler_select_days_subtitle" context="Time in days (plural). The placeholder is for the time value, please adjust the position based on linguistics">%d days</string>
	<string name="settings_video_compression_queue_size_popup_title" context="Title of popup that userd to set compression queue size (in MB) in settings">Notify me when size is larger than</string>

	<string name="settings_video_compression_queue_size_title" context="Title of compression queue size option in settings">If videos to compress are larger than</string>

    <string name="settings_rb_scheduler_alert_disabling" context="Text of the alert when a FREE user tries to disable the RB scheduler">To disable the Rubbish Bin Clearing Scheduler or set a longer retention period, you need to subscribe to a PRO plan.</string>

    <string name="hint_days" context="Hint of the field to write the days of the rubbish bin scheduler">days</string>
    <string name="get_chat_link_option" context="Title of the option to generate a public chat link">Get chat link</string>
    <string name="manage_chat_link_option" context="Title of the option to manage a public chat link">Manage chat link</string>

    <string name="make_chat_private_option" context="Title of the option to make a public chat private">Enable Encrypted Key Rotation</string>
    <string name="private_chat" context="Title of the view to inform that a chat is private">Encrypted Key Rotation enabled</string>
    <string name="make_chat_private_option_text" context="Text of the dialog to change a public chat to private (enable encrypted key rotation)">Key rotation is slightly more secure, but does not allow you to create a chat link and new participants will not see past messages.</string>
    <string name="make_chat_private_not_available_text" context="Text of the option to change a public chat to private (enable encrypted key rotation)">Key rotation is disabled for conversations with more than 100 participants.</string>
    <string name="warning_make_chat_private" context="Warning show to the user when tries to make private a public chat and the chat has more than 100 participants">Unable to convert this chat to private because the participants limit has been exceeded.</string>

    <string name="message_created_chat_link" context="Text shown when a moderator of a chat create a chat link. Please keep the placeholder because is to show the moderator’s name in runtime.">[A]%1$s[/A][B] created a chat link.[/B]</string>
    <string name="message_deleted_chat_link" context="Text shown when a moderator of a chat delete a chat link. Please keep the placeholder because is to show the moderator’s name in runtime.">[A]%1$s[/A][B] removed the chat link.[/B]</string>

    <string name="action_delete_link" context="Title of the option to delete a chat link">Delete chat link</string>

    <string name="title_alert_chat_link_error" context="Title of the alert when a chat link is invalid">Chat link</string>
    <string name="confirmation_close_sessions_text" context="Text of the dialog to confirm after closing all other sessions">This will log you out on all other active sessions except the current one.</string>
    <string name="confirmation_close_sessions_title" context="Title of the dialog to confirm after closing all other sessions">Do you want to close all other sessions?</string>

    <string name="number_of_participants" context="Subtitle chat screen for groups with permissions and not archived, Plural of participant. 2 participants">%d participants</string>

    <string name="action_join" context="Label of the button to join a chat by a chat link">Join</string>

    <string name="observers_chat_label" context="Label for observers of a group chat">Observers</string>

    <string name="error_chat_link" context="Message on the title of the chat screen if there were any error loading the chat link">Error loading the chat link.</string>

    <string name="error_chat_link_init_error" context="Message on the title of the chat screen if there were any error loading the chat link without logging">Error initialising chat when loading the chat link.</string>

    <string name="alert_already_participant_chat_link" context="Message on the alert to preview a chat link if the user is already a participant">You are already participating in this chat.</string>

    <string name="alert_invalid_preview" context="Message on the alert to close a chat preview if the link is invalid">This chat preview is no longer available. If you leave the preview, you won’t be able to reopen it.</string>

    <string name="message_set_chat_private" context="Text shown when a moderator changes the chat to private. Please keep the placeholder because is to show the moderator’s name in runtime.">[A]%1$s[/A][B] enabled encrypted key rotation.[/B]</string>

    <string name="invalid_chat_link" context="error message shown when a chat link is invalid">This conversation is no longer available</string>
    <string name="invalid_chat_link_args" context="error message shown when a chat link is not well formed">Invalid chat link</string>

    <string name="ekr_label" context="When it is creating a new group chat, this option permits to establish it private or public">Encrypted Key Rotation</string>
    <string name="ekr_explanation" context="Text of the dialog to change a public chat to private (enable encrypted key rotation)">Key rotation is slightly more secure, but does not allow you to create a chat link and new participants will not see past messages.</string>

    <string name="subtitle_chat_message_enabled_ERK" context="Text of the dialog to change a public chat to private (enable encrypted key rotation)">Key rotation is slightly more secure, but does not allow you to create a chat link and new participants will not see past messages.</string>
    <string name="action_open_chat_link" context="Menu item">Open chat link</string>

    <string name="invite_not_sent_already_sent" context="Message shown when a contact request has not been sent because the invitation has been sent before">The invitation to contact %s has been sent before and can be consulted in the Sent Requests tab.</string>

    <string name="save_qr_cloud_drive" context="Label shown to indicate the QR is saving in Cloud Drive">Saving %s in Cloud Drive&#8230;</string>

    <string name="general_folders" context="General label for folders">Folders</string>
    <string name="general_files" context="General label for files">Files</string>
    <string name="general_save_to_device" context="Item menu option upon right click on one or multiple files">Save to device</string>

    <string name="title_upload_explorer" context="Title of cloud explorer to upload a file">Upload to MEGA</string>
    <string name="choose_destionation" context="Label choose destination">Choose destination</string>
    <string name="general_show_more" context="Label that indicates show more items">Show More</string>
    <string name="general_show_less" context="Label that indicates show less items">Show Less</string>

    <string name="notification_new_contact_request" context="Subtitle of the historic notification for a new contact request">[A]%s [/A][B]sent you a contact request.[/B]</string>
    <string name="notification_new_contact" context="Subtitle of the historic notification for a new contact">[A]%s [/A][B]is now a contact.[/B]</string>
    <string name="notification_new_shared_folder" context="Subtitle of the historic notification for a new shared folder">[B]New shared folder from [/B][A]%s.[/A]</string>

    <string name="notification_reminder_contact_request" context="Subtitle of the historic notification for a reminder new contact request">[A]Reminder: [/A][B]%s [/B][C]sent you a contact request.[/C]</string>

    <string name="title_contact_request_notification_cancelled" context="Title of the historic notification for a contact request cancelled">Contact request cancelled</string>
    <string name="subtitle_contact_request_notification_cancelled" context="Subtitle of the historic notification for contact request cancelled">[A]%s [/A][B]cancelled the contact request.[/B]</string>

    <string name="title_contact_notification_deleted" context="Title of the historic notification when an user deletes you as contact">Contact deleted</string>
    <string name="subtitle_contact_notification_deleted" context="Subtitle of the historic notification when an user deletes you as contact">[A]%s [/A][B]deleted you as a contact.[/B]</string>

    <string name="title_contact_notification_blocked" context="Title of the historic notification when an user blocks you as contact">Contact blocked</string>
    <string name="subtitle_contact_notification_blocked" context="Subtitle of the historic notification when an user blocks you as contact">[A]%s [/A][B]blocked you as a contact.[/B]</string>

    <string name="section_notification_with_unread" context="Item of the navigation title for the notification section when there is any unread">Notifications [A](%1$d)[/A]</string>
    <string name="section_notification_user_with_nickname" context="Text shown in the notifications section. When a contact has nickname, nickname (email) will be shown">[A]%1$s (%2$s)[/A]</string>

    <string name="title_account_notification_deleted" context="Title of the historic notification for an account deleted">Account deleted</string>
    <string name="subtitle_account_notification_deleted" context="Subtitle of the historic notification for an account deleted">[B]The account [/B][A]%s[/A][B] has been deleted.[/B]</string>

    <string name="subtitle_file_takedown_notification" context="Subtitle of file takedown historic notification">[A]Your publicly shared file [/A][B]%s[/B][C] has been taken down.[/C]</string>
    <string name="subtitle_folder_takedown_notification" context="Subtitle of folder takedown historic notification">[A]Your publicly shared folder [/A][B]%s[/B][C] has been taken down.[/C]</string>

    <string name="message_file_takedown_pop_out_notification" context="Popup notification text on mouse-over of taken down file.">This file has been the subject of a takedown notice.</string>
    <string name="message_folder_takedown_pop_out_notification" context="Popup notification text on mouse-over taken down folder.">This folder has been the subject of a takedown notice.</string>
    <string name="dispute_takendown_file" context="option to dispute taken down file or folder">Dispute Takedown</string>
    <string name="error_download_takendown_node" context="Error shown when download a file that has violated ToS/AUP.">Not accessible due to ToS/AUP violation</string>
    <plurals name="alert_taken_down_files">
        <item context="Alert shown when one file was not downloaded due to ToS/AUP violation, Singular of taken down file. 1 file" quantity="one">%d file was not downloaded due to ToS/AUP violation.</item>
        <item context="Alert shown when some files were not downloaded due to ToS/AUP violation, Plural of taken down files. 2 files" quantity="other">%d files were not downloaded due to ToS/AUP violation.</item>
    </plurals>

    <string name="subtitle_file_takedown_reinstated_notification" context="Subtitle of a file takedown reinstated historic notification">[A]Your publicly shared file [/A][B]%s[/B][C] has been reinstated.[/C]</string>
    <string name="subtitle_folder_takedown_reinstated_notification" context="Subtitle of a folder takedown reinstated historic notification">[A]Your publicly shared folder [/A][B]%s[/B][C] has been reinstated.[/C]</string>

    <string name="title_outgoing_contact_request" context="Title of the historic notification for outgoing contact requests">Sent request</string>
    <string name="title_incoming_contact_request" context="Title of the historic notification for incoming contact requests">Received request</string>

    <string name="subtitle_outgoing_contact_request_denied" context="Subtitle of the historic notification for contact request denied">[A]%s [/A][B]denied your contact request.[/B]</string>
    <string name="subtitle_outgoing_contact_request_accepted" context="Subtitle of the historic notification for contact request accepted">[A]%s [/A][B]accepted your contact request.[/B]</string>

    <string name="notification_deleted_shared_folder" context="Subtitle of the historic notification for deleted shared folders (one or many)">[B]Access to folders shared by [/B][A]%s[/A][B] were removed.[/B]</string>
    <string name="notification_left_shared_folder" context="Subtitle of the historic notification when a contact leaves a shared folder">[A]%s[/A][B] has left a shared folder.[/B]</string>
    <string name="notification_left_shared_folder_with_name" context="Subtitle of the historic notification when a contact leaves a shared folder and the name of the folder is known">[A]%1$s[/A][B] has left the shared folder [/B][A]%2$s.[/A]</string>

    <string name="subtitle_incoming_contact_request_ignored" context="Subtitle of the historic notification for incoming contact request ignored">[B]Contact request from [/B][A]%s [/A][B]was ignored[/B]</string>
    <string name="subtitle_incoming_contact_request_accepted" context="Subtitle of the historic notification for incoming contact request accepted">[B]Contact request from [/B][A]%s [/A][B]was accepted[/B]</string>
    <string name="subtitle_incoming_contact_request_denied" context="Subtitle of the historic notification for incoming contact request declined">[B]Contact request from [/B][A]%s [/A][B]was declined[/B]</string>

    <string name="type_of_my_account" context="Subtitle of the Upgrade account section">Your current account is [A]%s[/A]</string>
    <string name="footnote_achievements" context="Footnote to clarify the storage space is subject to the achievement program">Subject to your participation in our achievements program.</string>
    <string name="select_payment_method" context="after choosing one PRO plan, the user have to choose the payment method: credit card, fortumo, etc">Select payment method</string>

    <string name="billing_period_title" context="title of billing period">Billing period</string>
    <string name="billed_one_off_month" context="Option of one-off (month) billing. Placeholder: purchase price.">[A]One-off (month)[/A] %s</string>
    <string name="billed_one_off_year" context="Option of one-off (year) billing. Placeholder: purchase price.">[A]One-off (year)[/A] %s</string>
    <string name="billed_monthly_text" context="Option of monthly billing period. Placeholder: purchase price">[A]Monthly[/A] %s/month</string>
    <string name="billed_yearly_text" context="Option of yearly billing period. Placeholder: purchase price">[A]Yearly[/A] %s/year</string>
    <string name="button_cancel" context="dialog option cancel in alert dialog">Cancel</string>
    <string name="button_continue" context="dialog option continue in alert dialog">Continue</string>

    <string name="payment_method_google_wallet" context="one of the payment methods">[A]Google Pay[/A] (subscription)</string>
    <string name="payment_method_credit_card" context="one of the payment methods">[A]Credit Card[/A] (subscription)</string>
    <string name="payment_method_fortumo" context="one of the payment methods">[A]Mobile Carrier[/A] (one-off)</string>
    <string name="payment_method_centili" context="one of the payment methods">[A]Mobile Carrier[/A] (one-off)</string>

    <string name="new_label_notification_item" context="Capital letters. Text of the label of a new historic notifications">NEW</string>
    <string name="label_custom_plan" context="When user is on PRO 3 plan, we will display an extra label to notify user that they can still contact support to have a customised plan.">To upgrade your current subscription, please contact support for a [A]custom plan[/A].</string>

    <string name="context_new_file_name_hint" context="Input field description in the create file dialog.">file name</string>
    <string name="option_enable_last_green_chat" context="Option in Settings section to enable the last active connection in chat">Show Last seen&#8230;</string>
    <string name="subtitle_option_enable_last_green_chat" context="Subtitle of the option in Settings section to enable the last active connection in chat">Allow your contacts to see the last time you were active on MEGA.</string>

	<string name="title_out_of_space" context="title of notification when device is out of storage during camera upload">Not enough storage space</string>
	<string name="message_out_of_space" context="message will be shown when there is not enough space to perform camera upload.">Not enough storage space to perform video compression.</string>
	<string name="title_compression_size_over_limit" context="the title of the notification that displays when compression larger than setting">Video compression size is too large</string>
	<string name="message_compression_size_over_limit" context="the content message of the notification that displays when compression larger than setting, placeholder: size in MB">The total size of the videos to compress exceeds %s, please put your device on charge to continue.</string>
	<string name="message_keep_device_name" context="Message displayed when the user changes the ‘Keep file names as in the device’ setting">This setting will take effect the next time Camera Uploads runs</string>
	<string name="message_compress_video" context="Notification message when compressing video to show the compressed percentage. Please, keep the placeholder because it is for adding the percentage value at runtime.">%s has been compressed</string>
	<string name="title_compress_video" context="notification title when compressing video">Compressing Videos %1$d/%2$d</string>
	<string name="error_invalid_folder_selected" context="error message pops up when user selected an invalid folder for camera upload">Invalid folder selected</string>

    <plurals name="num_files_with_parameter">
        <item context="on the section notifications indicates the number of files added to a shared folder, Singular of file. 1 file" quantity="one">%d file</item>
        <item context="on the section notifications indicates the number of files added to a shared folder, Plural of file. 2 files" quantity="other">%d files</item>
    </plurals>

    <plurals name="num_folders_with_parameter">
        <item context="on the section notifications indicates the number of folder added to a shared folder, Singular of folder/directory. 1 folder" quantity="one">%d folder</item>
        <item context="on the section notifications indicates the number of folder added to a shared folder, Plural of folder/directory. 2 folders" quantity="other">%d folders</item>
    </plurals>

    <string name="subtitle_notification_added_folders_and_files" context="Subtitle of the historic notification for new additions inside an existing shared folder. Placeholders are: email who added the folders or files, number of folders added, number of files added">[A]%1$s[/A][B] added %2$s and %3$s[/B]</string>

    <plurals name="subtitle_notification_added_files">
        <item context="Subtitle of the historic notification for new additions inside an existing shared folder, Singular of file. 1 file" quantity="one">[A]%1$s [/A][B]added %2$d file.[/B]</item>
        <item context="Subtitle of the historic notification for new additions inside an existing shared folder, Plural of file. 2 files" quantity="other">[A]%1$s [/A][B]added %2$d files.[/B]</item>
    </plurals>

    <plurals name="subtitle_notification_deleted_items">
        <item context="Subtitle of the historic notification for deletions inside an existing shared folder, Singular of item. 1 item" quantity="one">[A]%1$s [/A][B]deleted %2$d item.[/B]</item>
        <item context="Subtitle of the historic notification for deletions inside an existing shared folder, Plural of item. 2 items" quantity="other">[A]%1$s [/A][B]deleted %2$d items.[/B]</item>
    </plurals>

    <plurals name="subtitle_notification_added_folders">
        <item context="Subtitle of the historic notification for new additions inside an existing shared folder, Singular of folder. 1 folder" quantity="one">[A]%1$s [/A][B]added %2$d folder.[/B]</item>
        <item context="Subtitle of the historic notification for new additions inside an existing shared folder, Plural of folder. 2 folders" quantity="other">[A]%1$s [/A][B]added %2$d folders.[/B]</item>
    </plurals>

    <plurals name="subtitle_of_group_chat">
        <item context="Subtitle chat screen for groups with permissions and not archived, Singular of participant. 1 participant" quantity="one">%d participant</item>
        <item context="Subtitle chat screen for groups with permissions and not archived, Plural of participant. 2 participants" quantity="other">%d participants</item>
    </plurals>

    <string name="custom_subtitle_of_group_chat" context="">%1$s and %2$d more</string>

    <string name="message_error_set_title_get_link" context="Error when the user tries to get a public chat link for a chat with the default title">Before you can generate a link for this chat, you need to set a description:</string>

    <string name="chat_link_copied_clipboard" context="success alert when the user copy a chat link to the clipboard">Chat link copied to the clipboard</string>

    <string name="type_month" context="Label to show the price of each plan in the upgrade account section">[A]From[/A] %s / [A]month[/A] *</string>
    <string name="type_business_month" context="Label to show the price of business plan in the upgrade account section">[A]From[/A] %s per user/[A]month[/A] *</string>
    <string name="upgrade_comment" context="the meaning of the asterisk in monthly* and annually* payment">* Recurring subscription can be cancelled any time before the renewal date.</string>
    <string name="call_started_messages" context="Message shown when a call starts.">Call Started</string>

    <string name="ssl_error_dialog_title" context="Title of the dialog to inform about a SSL error">SSL key error</string>
    <string name="ssl_error_dialog_text" context="Text of the dialog to inform about a SSL error">MEGA is unable to connect securely through SSL. You might be on public Wi-Fi with additional requirements.</string>

    <string name="context_empty_notifications" context="Text of the empty screen for the notifications section">[B]No [/B][A]Notifications[/A][B].[/B]</string>

    <string name="general_setup_mega" context="Permissions screen title">Setup MEGA</string>
    <string name="setup_mega_explanation" context="Permissions screen explanation">MEGA needs access to your photos, media and files so you are able to share them with friends, exchange encrypted messages and make secure calls.</string>
    <string name="allow_acces_media_title" cotext="Title of the screen asking permissions for files">Allow access to photos, media and files.</string>
    <string name="allow_acces_media_subtitle" context="Subtitle of the screen asking permissions for files">To share photos, media and files MEGA needs your permission.</string>
    <string name="allow_acces_camera_title" cotext="Title of the screen asking permissions for camera">Enable camera</string>
    <string name="allow_acces_camera_subtitle" context="Subtitle of the screen asking permissions for camera">Allow access to your camera to scan documents, take pictures and make video calls.</string>
    <string name="allow_acces_calls_title" cotext="Title of the screen asking permissions for microphone and write in log calls">Enable calls</string>
    <string name="allow_acces_contact_title" cotext="Title of the screen asking permissions for contacts">Enable Access to Your Address Book</string>
    <string name="allow_acces_contact_subtitle" context="Subtitle of the screen asking permissions for contacts">Easily discover contacts from your address book on MEGA.</string>
    <string name="allow_access_contact_explanation" context="Explanation under the subtitle of asking permissions for contacts to explain that MEGA will never use the address book data for any other purpose">MEGA will not use this data for any other purpose and will never interact with your contacts without your consent.</string>
    <string name="allow_acces_calls_subtitle_microphone" context="Subtitle of the screen asking permissions for microphone">Allow access to your microphone to make encrypted calls.</string>
    <string name="general_enable_access" context="General enable access">Allow Access</string>
    <string name="title_chat_shared_files_info" context="Title of the option on chat info screen to list all the files sent to the chat">Shared Files</string>

    <string name="error_message_already_sent" context="Error mesage when trying to remove an uploading attachment that has already finished">Attachment already sent</string>

    <string name="group_call_ended_message" context="Message shown when a group call ends.">[A]Group call ended[/A][C]. Duration: [/C]</string>
    <string name="call_ended_message" context="Message to indicate a call has ended and indicate the call duration.">[A]Call ended[/A][C]. Duration: [/C]</string>
    <plurals name="plural_call_ended_messages_hours">
        <item context="Message that shows the hours of a call when it ends, one hour" quantity="one">[B]%1$s hour[/B]</item>
        <item context="Message that shows the hours of a call when it ends, more hours" quantity="other">[B]%1$s hours[/B]</item>
    </plurals>
    <plurals name="plural_call_ended_messages_minutes">
        <item context="Message that shows the minutes of a call when it ends, one minute" quantity="one">[B]%1$s minute[/B]</item>
        <item context="Message that shows the minutes of a call when it ends, more minutes" quantity="other">[B]%1$s minutes[/B]</item>
    </plurals>
    <plurals name="plural_call_ended_messages_seconds">
        <item context="Message that shows the seconds of a call when it ends, one second" quantity="one">[B]%1$d second[/B]</item>
        <item context="Message that shows the seconds of a call when it ends, more seconds" quantity="other">[B]%1$d seconds[/B]</item>
    </plurals>
    <string name="call_ended_no_duration_message" context="Message to indicate a call has ended without indicate the call duration.">[A]Call ended[/A]</string>
    <string name="group_call_ended_no_duration_message" context="Message to indicate a group call has ended without indicate the call duration.">[A]Group call ended[/A]</string>

    <string name="last_seen_today" context="String that appears when we show the last activity of a contact, when the last activity was today. For example: Last seen today 11:34a.m.">[A]Last seen [/A]today %1$s</string>
    <string name="last_seen_long_time_ago" context="String that appears when we show the last activity of a contact, but it’s been a long time ago that we don’t see any activity from that user">[A]Last seen [/A]a long time ago</string>
    <string name="last_seen_general" context="String that appears when we show the last activity of a contact, when the last activity was before today. For example: Last seen March 14th,2018 11:34a.m.">[A]Last seen [/A]%1$s %2$s</string>

    <string name="label_today" context="label today">Today</string>
    <string name="label_yesterday" context="label yesterday">Yesterday</string>
    <string name="label_tomorrow" context="label tomorrow">Tomorrow</string>

    <string name="context_empty_shared_files" context="Text of the empty screen for the chat shared files">[B]No [/B][A]Shared Files[/A][B].[/B]</string>

    <string name="contact_joined_the_call" context="Text to indicate that a contact has joined a group call">%1$s joined the call</string>
    <string name="contact_left_the_call" context="Text to indicate that a contact has left a group call">%1$s left the call</string>

    <string name="call_error_too_many_participants_start" context="Warning show when a call cannot start because there are too many participants in the group chat">You are not allowed to start a call because the participants limit has been exceeded.</string>
    <string name="call_error_too_many_participants" context="Message show when a call cannot be established because there are too many participants in the group call">You are not allowed to join this call as it has reached the maximum number of participants.</string>
    <string name="call_error_too_many_participants_join" context="Message show when a call cannot be established because there are too many participants in the group">You are not allowed to join this call as the group has reached the maximum number of participants in the chat.</string>
    <string name="call_error_too_many_video" context="Message show when a user cannot activate the video in a group call because the max number of videos has been reached">You are not allowed to enable video as this call has reached the maximum number of participants using video.</string>
    <string name="call_error_call_on_hold" context="Message show when a user cannot put the call on hold">You are not allowed to put the call on hold.</string>

    <string name="error_open_file_with" context="Error message shown when a file cannot be opened by other app using the open with option menu">Error. The file cannot be opened.</string>
    <string name="incoming_call_starting" context="Subtitle of the call screen when a incoming call is just starting">Incoming call&#8230;</string>
    <string name="outgoing_call_starting" context="Subtitle of the call screen when a outgoing call is just starting">Calling&#8230;</string>

    <string name="error_meta_message_invalid" context="Content of a invalid meta message">Message contains invalid metadata</string>

    <string name="title_activity_maps" context="Title of the activity that sends a location">Send Location</string>
    <string name="current_location_label" context="Label layout on maps activity that permits send current location">Send your current location</string>
    <string name="current_location_landscape_label" context="Label layout on maps activity that permits send current location. Placeholder is the current location">Send your current location: [A]%1$s[/A]</string>
    <string name="nearby_places_label" context="Label layout on maps activity indicating nearby places">Nearby places</string>
    <string name="explanation_send_location" context="Message shown in a dialog explaining the consequences of accesing the location">This location will be opened using a third party maps provider outside the end-to-end encrypted MEGA platform.</string>
    <string name="title_marker_maps" context="Title of the location marker set by the user">Send This Location</string>
    <string name="no_places_found" context="Label shown when after a maps search and no places were found">No places were found</string>
    <string name="gps_disabled" context="Title of the dialog shown when the location is disabled">The GPS is disabled</string>
    <string name="open_location_settings" context="Text of the dialog shown when the location is disabled for open location settings">Would you like to open the location settings?</string>

    <string name="second_row_info_item_shared_file_chat" context="Info shown in the subtitle of each row of the shared files to chat: sender name . date">%1$s . %2$s</string>

    <string name="on_permanently_denied" context="After the user ticketed ’Don’t ask again’ on permission request dialog and denied, tell the user, he/she can still grant MEGA the permission in system settings.">You still can grant MEGA permissions in your device’s settings</string>
    <string name="explanation_for_contacts_permission" context="Explain why MEGA needs the reading contacts permission when users deny to grant MEGA the permission.">If you allow MEGA to access your address book, you will be able to discover your contacts more easily. MEGA will not use this data for any other purpose and will never interact with your contacts without your consent.</string>

    <plurals name="messages_forwarded_success_plural" formatted="false">
        <item context="Confirmation message after forwarding one or several messages, version item" quantity="one">Message forwarded</item>
        <item context="Confirmation message after forwarding one or several messages, version items" quantity="other">Messages forwarded</item>
    </plurals>

    <string name="title_geolocation_message" context="Title of a chat message that contains geolocation info">Pinned Location</string>
    <string name="attachment_upload_panel_from_device" context="Text of the button to indicate an attachment upload from file system">From File System</string>

    <plurals name="num_files_not_send">
        <item context="Alert shown when a num of files have not been sent because of any error occurs, Singular of file. 1 file" quantity="one">%d file was not sent to %d chats</item>
        <item context="Alert shown when a num of files have not been sent because of any error occurs, Plural of file. 2 files" quantity="other">%d files were not sent to %d chats</item>
    </plurals>

    <plurals name="num_contacts_not_send">
        <item context="Alert shown when a num of contacts have not been sent because of any error occurs, Singular of file. 1 file" quantity="one">%d contact was not sent to %d chats</item>
        <item context="Alert shown when a num of contacts have not been sent because of any error occurs, Plural of file. 2 files" quantity="other">%d contacts were not sent to %d chats</item>
    </plurals>

    <plurals name="num_messages_not_send">
        <item context="Alert shown when a num of messages have not been sent because of any error occurs, Singular of file. 1 file" quantity="one">%d message was not sent to %d chats</item>
        <item context="Alert shown when a num of messages have not been sent because of any error occurs, Plural of file. 2 files" quantity="other">%d messages were not sent to %d chats</item>
    </plurals>

    <plurals name="quantity_of_local_contact">
        <item context="How many local contacts have been on MEGA, Singular of local contact. 1 contact" quantity="one">%d contact found on MEGA</item>
        <item context="How many local contacts have been on MEGA, Plural of local contact. 2 contacts" quantity="other">%d contacts found on MEGA</item>
    </plurals>
    <string name="no_local_contacts_on_mega" context="Label displayed on the top of the chat list if none of user’s phone contacts have a MEGA account. In other case here would appear all the user’s phone contacts that have a MEGA account.">Invite contact now?</string>
    <string name="see_local_contacts_on_mega" context="To see whom in your local contacts has been on MEGA">Discover your contacts on MEGA</string>
    <string name="grant_mega_access_contacts" context="In APP, text used to ask for access to contacts">Grant MEGA access to your address book to discover your contacts on MEGA.</string>
    <string name="get_registered_contacts" context="Getting registered contacts">Loading contacts on MEGA&#8230;</string>


    <string name="content_not_send" context="Alert shown when some content have not been sent because of any error occurs">The content was not sent to %d chats</string>

    <string name="new_group_chat_created" context="Label shown when a new group chat has been created correctly">New group chat created successfully</string>
    <string name="preparing_chats" context="Alert shown when some content is sharing with chats and they are processing">Preparing files</string>
    <string name="sent_as_message" context="Label indicating some content has been sent as message">Sent as a message.</string>
    <string name="error_sent_as_message" context="Error message when the attachment cannot be sent to any of the selected chats">Error. The file has not been sent to any of the selected chats</string>

    <string name="delete_versions" context="Action delete all file versions">Delete previous versions</string>
    <string name="title_delete_version_history" context="Title of the dialog shown when it wants to delete the version history of a file">Delete previous versions?</string>
    <string name="text_delete_version_history" context="Text of the dialog shown when it wants to delete the version history of a file">Please note that the current file will not be deleted.</string>
    <string name="version_history_deleted" context="Alert shown when the version history was deleted correctly">Previous versions deleted.</string>
    <string name="version_history_deleted_erroneously" context="Alert shown when the version history was deleted erroneously">Previous versions not deleted.</string>

    <plurals name="versions_deleted_succesfully" formatted="false">
        <item context="Confirmation message after deleted file versions, version item" quantity="one">%d version deleted successfully</item>
        <item context="Confirmation message after deleted file versions, version items" quantity="other">%d versions deleted successfully</item>
    </plurals>

    <plurals name="versions_not_deleted" formatted="false">
        <item context="Alert shown when some versions are not deleted successfully, version item" quantity="one">%d version not deleted</item>
        <item context="Alert shown when some versions are not deleted successfully, version items" quantity="other">%d versions not deleted</item>
    </plurals>

    <string name="no_contacts_invite" context="Alert shown when the user tries to realize some action in chat and has not contacts">You have no MEGA contacts. Please invite friends from the Contacts section.</string>
    <string name="invite_more" context="Invite button for chat top cell">Invite more</string>

    <string name="title_tour_one" context="Title of first tour screen">You hold the keys</string>
    <string name="content_tour_one" cotext="Content of first tour screen">Security is why we exist, your files are safe with us behind a well oiled encryption machine where only you can access your files.</string>
    <string name="title_tour_two" cotext="Title of second tour screen">Encrypted chat</string>
    <string name="content_tour_two" cotext="Content of second tour screen">Fully encrypted chat with voice and video calls, group messaging and file sharing integration with your Cloud Drive.</string>
    <string name="title_tour_three" cotext="Title of third tour screen">Create your Network</string>
    <string name="content_tour_three" cotext="Content of third tour screen">Add contacts, create a network, collaborate, and make voice and video calls without ever leaving MEGA</string>
    <string name="title_tour_four" cotext="Title of fourth tour screen">Your Photos in the Cloud</string>
    <string name="content_tour_four" cotext="Content of fourth tour screen">Camera Uploads is an essential feature for any mobile device and we have got you covered. Create your account now.</string>

    <string name="title_pdf_password" context="Title of the dialog shown when a pdf required password">Enter your password</string>
    <string name="text_pdf_password" context="Text of the dialog shown when a pdf required password">%s is a password protected PDF document. Please enter the password to open the PDF.</string>
    <string name="error_pdf_password" context="Error of the dialog shown wen a pdf required password and the user types a wrong password">You have entered the wrong password, please try again.</string>
    <string name="error_max_pdf_password" context="Error of the dialog shown wen a pdf required password and the user has been typed three times a wrong password">The password you have entered is not valid.</string>

    <string name="unknownn_file" context="Alert shown when a user tries to open a file from a zip and the file is unknown or has not been possible to unzip correctly">It is not possible to open the file. It is an unknown file type or it has not been possible to unzip the file successfully.</string>

    <string name="not_allow_play_alert" context="Alert shown when exists some call and the user tries to play an audio or video">It is not possible to play media files while there is a call in progress.</string>
    <string name="ongoing_call_messages" context="Text shown in the list of chats when there is a call in progress but I am not on it">Ongoing Call</string>
    <string name="join_call_layout_in_group_call" context="Title of the layout to join a group call from the chat screen. The placeholder indicates the user who initiated the call">%s started a group call. Tap to join.</string>
    <string name="call_in_progress_layout" context="Title of the layout to return to a call">Tap to return to call</string>
    <string name="not_allowed_to_start_call" context="message displayed when you try to start a call but it is not possible because you are already on a call">You are currently on a call</string>

    <string name="message_joined_public_chat_autoinvitation" formatted="false" context="chat message when a participant invites himself to a public chat using a chat link. Please keep the placeholder because is to show the participant’s name in runtime.">[A]%1$s[/A][B] joined the group chat.[/B]</string>

    <string name="context_remove_chat_link_warning_text" context="Warning that appears prior to remove a chat link on the group info screen.">This conversation will no longer be accessible through the chat link once it has been removed.</string>
    <string name="context_create_chat_link_warning_text" context="Description text of the dialog to generate a public chat link">Encrypted Key Rotation does not allow you to get a chat link without creating a new group chat.</string>
    <string name="context_create_chat_link_question_text" context="Question of the dialog to generate a public chat link">Do you want to create a new group chat and get a chat link?</string>

    <string name="context_make_private_chat_warning_text" context="Text of the dialog to change a public chat to private (enable encrypted key rotation)">Key rotation is slightly more secure, but does not allow you to create a chat link and new participants will not see past messages.</string>

    <string name="message_joined_successfully" context="Message shown when a user has joined to a public chat successfully">You have joined the chat successfully.</string>

    <string name="wizard_steps_indicator" context="Label that indicates the steps of a wizard">%1$d of %2$d</string>

    <string name="hint_action_search" context="Hint of the Search view">Search&#8230;</string>
    <string name="answer_call_incoming" context="The text of the notification button that is displayed when there is a call in progress, another call is received and answered.">Answer</string>
    <string name="ignore_call_incoming" context="The text of the notification button that is displayed when there is a call in progress, another call is received and ignored.">Ignore</string>
    <string name="muted_contact_micro" context="Subtitle of the call screen when a user muted the current individual call. The placeholder indicates the user who muted the call">%s muted this call</string>
    <string name="muted_own_micro" context="Subtitle of the call screen when I muted the current individual call">Muted</string>
    <string name="call_on_hold" context="Subtitle of the call screen when the call is on hold">Call on hold</string>
    <string name="session_on_hold" context="Subtitle of the call screen when a participant puts the call on hold. The placeholder indicates the user who put the call on hold">%s is on hold</string>
    <string name="hold_and_answer_call_incoming" context="The text of the notification button that is displayed when I receive a individual call and put the current one on hold and answer the other.">Hold and Answer</string>
    <string name="hold_and_join_call_incoming" context="The text of the notification button that is displayed when I receive a group call and put the current one on hold and answer the other.">Hold and Join</string>
    <string name="end_and_answer_call_incoming" context="The text of the notification button that is displayed when I receive a individual call and hang the current one and answer the other.">End and Answer</string>
    <string name="end_and_join_call_incoming" context="The text of the notification button that is displayed when I receive a group call and hand the current one and answer the other.">End and Join</string>

    <string name="copy_already_downloaded" context="when trying to download a file that is already downloaded in the device and has to copy in another path">File already downloaded. Copied to the selected path.</string>

    <string name="title_join_call" context="Title of the dialog shown when you want to join a group call">Join call</string>
    <string name="text_join_call" context="Text of the dialog shown when you want to join a group call">To join this call you have to end your current call.</string>
    <string name="text_join_another_call" context="Text of the dialog shown when you want to join a group call but you are in another active call">To join this call you have to end or hold the current call.</string>

    <string name="hint_enter_chat_link" context="Hint shown in the open chat link alert dialog">Enter chat link</string>

    <string name="hint_paste_link" context="Hint shown in the open link alert dialog">Paste link</string>
    <string name="invalid_file_folder_link" context="Error shown when it tries to open an invalid file or folder link">Invalid file or folder link</string>
    <string name="invalid_file_folder_link_empty" context="Error shown when it tries to open an invalid file or folder link and the text view is empty">Please enter a valid file or folder link</string>
    <string name="invalid_chat_link_empty" context="Error shown when it tries to open an invalid chat link and the text view is empty">Please enter a valid chat link</string>
    <string name="valid_chat_link" context="Error shown when it tries to open a chat link from the Cloud Drive section">You have pasted a chat link.</string>
    <string name="valid_contact_link" context="Error shown when it tries to open a contact link from the Cloud Drive section">You have pasted a contact link.</string>
    <string name="action_open_contact_link" context="Menu item">Open contact link</string>

    <string name="copy_link_explanation" context="Explanation of the dialog shown to share a chat link">People can join your group by using this link.</string>
    <string name="new_chat_link_label" context="Label that indicates the creation of a chat link">New chat link</string>
    <string name="enter_group_name" context="Title of the dialog shown when the user it is creating a chat link and the chat has not title">Enter group name</string>
    <string name="alert_enter_group_name" context="Alert shown when the user it is creating a chat link and the chat has not title">To create a chat link you must name the group.</string>
    <string name="invite_contacts_to_start_chat" context="Text shown when an account doesn’t have any contact added and it’s trying to start a new chat conversation">Invite contacts and start chatting securely with MEGA’s encrypted chat.</string>
    <string name="recent_chat_empty_text" context="Text of the empty screen when there are not chat conversations">Start chatting securely with your contacts using end-to-end encryption</string>

    <string name="invite_contacts_to_start_chat_text_message" context="Text sent to recipients to invite to be contact. Placeholder: contact link url.">Hi! Have secure conversations on MEGA with me and get up to 50 GB free storage. %1$s</string>

    <string name="no_chat_link_available" context="In some cases, a user may try to get the link for a chat room, but if such is not set by an operator - it would say ‘not link available’ and not auto create it.">No chat link available.</string>
    <string name="chat_link_deleted" context="Alert shown when it has been deleted successfully a chat link">Chat link deleted successfully.</string>

    <string name="contact_request_status_accepted" context="The status of pending contact request (ACCEPTED), placeholder is contact request creation time">%1$s (ACCEPTED)</string>
    <string name="contact_request_status_deleted" context="The status of pending contact request (DELETED), placeholder is contact request creation time">%1$s (DELETED)</string>
    <string name="contact_request_status_denied" context="The status of pending contact request (DENIED), placeholder is contact request creation time">%1$s (DENIED)</string>
    <string name="contact_request_status_ignored" context="The status of pending contact request (IGNORED), placeholder is contact request creation time">%1$s (IGNORED)</string>
    <string name="contact_request_status_reminded" context="The status of pending contact request (REMINDED), placeholder is contact request creation time">%1$s (REMINDED)</string>
    <string name="contact_request_status_pending" context="The status of pending contact request (PENDING), placeholder is contact request creation time">%1$s (PENDING)</string>

    <string name="version_restored" context="Message shown when it restored successfully a file version">Version restored successfully.</string>

    <string name="recording_less_than_second" context="Text to inform that to make a recording you have to keep pressed the record button more than one second">Tap and hold to record, release to send.</string>
    <string name="slide_to_cancel" context="label shown when slide to cancel a voice messages">Slide to cancel</string>
    <string name="error_message_voice_clip" context="Error message when trying to play a voice message that it is not available">This voice message is not available</string>

    <string name="invite_contact_chooser_title" context="Title of popup when user click ‘Share’ button on invite contact page">Invite a friend via</string>
    <string name="invite_contact_action_button" context="Action button label">Invite a friend via&#8230;</string>
	<plurals name="file_already_downloaded">
		<item context="When a multiple download is started, some of the files could have already been downloaded before. This message shows the number of files that has already been downloaded in singular. placeholder: number of files" quantity="one">%d file already downloaded.&#160;</item>
		<item context="When a multiple download is started, some of the files could have already been downloaded before. This message shows the number of files that has already been downloaded in plural. placeholder: number of files" quantity="other">%d files already downloaded.&#160;</item>
	</plurals>

	<plurals name="file_pending_download">
		<item context="When a multiple download is started, some of the files could have already been downloaded before. This message shows the number of files that are pending in singular. placeholder: number of files" quantity="one">%d file pending.</item>
		<item context="When a multiple download is started, some of the files could have already been downloaded before. This message shows the number of files that are pending in plural. placeholder: number of files" quantity="other">%d files pending.</item>
	</plurals>

    <string name="login_to_mega" context="Title of the login screen">Log in to MEGA</string>
    <string name="create_account_title" context="Title of the create account screen">Create your MEGA account</string>

    <string name="recents_label" context="Label to reference a recents section">Recents</string>
    <string name="chats_label" context="Label to reference a chats section">Chats</string>

    <string name="context_empty_recents" context="Text of the empty screen when there are not elements in Recents">[B]No file activity to show in [/B][A]Recents[/A][B].[/B]</string>
    <string name="title_bucket" cotext="Title of a recents bucket">%1$s and %2$d more</string>
    <string name="title_media_bucket_only_images" cotext="Title of a media recents bucket that only contains some images">%d Images</string>
    <string name="title_media_bucket_only_videos" cotext="Title of a media recents bucket that only contains some videos">%d Videos</string>
    <string name="title_media_bucket_images_and_videos" cotext="Title of a media recents bucket that contains some images and some videos">%1$d Images and %2$d Videos</string>
    <string name="title_media_bucket_images_and_video" cotext="Title of a media recents bucket that contains some images and a video">%d Images and 1 Video</string>
    <string name="title_media_bucket_image_and_videos" cotext="Title of a media recents bucket that contains an image and some videos">1 Image and %d Videos</string>
    <string name="title_media_bucket_image_and_video" cotext="Title of a media recents bucket that contains an image and a video">1 Image and 1 Video</string>
    <string name="create_action_bucket" context="Label that indicates who uploaded a file into a recents bucket">[A]created by [/A]%s</string>
    <string name="update_action_bucket" context="Label that indicates who updated a file into a recents bucket">[A]updated by [/A]%s</string>
    <string name="bucket_word_me" context="Used in recents list screen to indicate an action done by me">Me</string>

    <string name="sms_add_phone_number_dialog_msg_achievement_user" context="Text to explain the benefits of adding phone number to achievement enabled users. Placeholder 1: bonus storage space e.g. 20GB">Get %1$s free when you add your phone number. This makes it easier for your contacts to find you on MEGA.</string>
    <string name="sms_add_phone_number_dialog_msg_non_achievement_user" context="Text to explain the benefits of adding phone number to non achievement users">Add your phone number to MEGA. This makes it easier for your contacts to find you on MEGA.</string>
    <string name="not_allowed_recording_voice_clip" context="Error message when trying to record a voice message while on a call in progress">It is not possible to record voice messages while there is a call in progress.</string>
    <string name="error_upload_voice_clip" context="Text shown when it tries to upload a voice message and occurs an error to process the action">An error occurred while trying to upload the voice message.</string>

    <string name="title_notification_incoming_call" context="Title of the notification shown on the action bar when there is a incoming call">Incoming call</string>
    <string name="title_notification_incoming_group_call" context="Title of the notification shown on the action bar when there is a incoming group call">Incoming group call</string>
    <string name="title_notification_incoming_individual_video_call" context="Title of the notification shown on the action bar when there is an individual incoming video call">Incoming video call</string>
    <string name="title_notification_incoming_individual_audio_call" context="Title of the notification shown on the action bar when there is an individual incoming audio call">Incoming audio call</string>

    <string name="embed_web_browser_loading_title" context="The title of progress dialog when loading web content">Loading</string>
    <string name="embed_web_browser_loading_message" context="The message of progress dialog when loading web content">Please wait&#8230;</string>

    <string name="account_label" context="Head label to show the business account type">Account type</string>
    <string name="business_label" context="Label in My Account section to show user account type">Business</string>
    <string name="admin_label" context="Business user role">Admin</string>
    <string name="user_label" context="Business user role">User</string>
    <string name="status_label" context="General label to show the status of something or someone">Status</string>
    <string name="active_label" context="State to indicate something is active (business status account for instance)">Active</string>
    <string name="payment_required_label" context="Business account status. Payment is overdue, but the account still active in grace period">Payment required</string>
    <string name="payment_overdue_label" context="Business expired account Overdue payment page header.">Payment overdue</string>
    <string name="business_management_alert" context="Alert shown to an admin user of a business account in My Account section">User management is only available from a desktop web browser.</string>
    <string name="tab_my_account_usage" context="Title of the usage tab in My Account Section">Usage</string>
    <string name="usage_storage_details_label" context="Title of usage storage details section in Storage">Storage usage details</string>
    <string name="overall_usage_label" context="Title of overall usage section in Storage">Overall usage</string>
    <string name="transfer_label" context="Title of transfer section in Storage">Transfer</string>

    <string name="error_remove_business_contact" context="Error shown when a Business account user (sub-user or admin) tries to remove a contact which is part of the same Business account. Please, keep the placeholder, it will be replaced with the name or email of the account, for example: Jane Appleseed or ja&#64;mega.nz">You cannot remove %1$s as a contact because they are part of your Business account.</string>
    <string name="grace_period_admin_alert" context="When logging in during the grace period, the administrator of the Business account will be notified that their payment is overdue, indicating that they need to access MEGA using a desktop browser for more information">There has been a problem with your last payment. Please access MEGA using a desktop browser for more information.</string>
    <string name="expired_business_title" context="A dialog title shown to users when their business account is expired.">Your business account is expired</string>
    <string name="expired_admin_business_text" context="Details shown when a Business account is expired due a payment issue. The account is opened in a view-only mode.">There has been a problem processing your payment. MEGA is limited to view only until this issue has been fixed in a desktop web browser.</string>
    <string name="expired_user_business_text" context="A message which is shown to sub-users of expired business accounts.">Your account is currently [B]suspended[/B]. You can only browse your data.</string>
    <string name="camera_uploads_business_alert" context="Message shown when users with a business account (no administrators of a business account) try to enable the Camera Uploads, to advise them that the administrator do have the ability to view their data.">While MEGA does not have access to your data, your organization administrators do have the ability to control and view the Camera Uploads in your user account</string>
    <string name="general_something_went_wrong_error" context="General label to alert user that somehting went wrong">Something went wrong</string>
    <string name="expired_user_business_text_2" context="A dialog message which is shown to sub-users of expired business accounts.">Contact your business account administrator to resolve the issue and activate your account.</string>
    <string name="business_account_clarification" context="The meaning of the double asterisk in the storage and transfer quota characteristics of the business accounts.">** Will automatically increase, at no additional charge, for genuine business purposes.</string>
    <string name="storage_space_amount" context="Label to indicate amount of space. Placeholder %s is to include the amount of storage (including units). Please, keep [A] and [/A] is to format the string giving it a style, for instance bold style. Keep the ** at the end.">%s [A]Storage[/A] **</string>
    <string name="unlimited_transfer_quota" context="Label to indicate an unlimited transfer quota. Please, keep [A] and [/A] is to format the string giving it a style, for instance bold style.">Unlimited [A]Transfer quota[/A]</string>

    <string name="logout_warning_offline" context="Warning message to alert user about logout in My Account section if has offline files.">When you log out, files from your Offline section will be deleted from your device.</string>
    <string name="logout_warning_transfers" context="Warning message to alert user about logout in My Account section if has transfers in progress.">When you log out, ongoing transfers will be cancelled.</string>
    <string name="logout_warning_offline_and_transfers" context="Warning message to alert user about logout in My Account section if has offline files and transfers in progress.">When you log out, files from your Offline section will be deleted from your device and ongoing transfers will be cancelled.</string>

    <string name="unknown_name_label" context="Label to indicate that a name has not been possible to obtain for some reason">Unknown name</string>

    <string name="title_long" context="Error when renaming a chat title and it is too long">Title too long</string>
    <string name="error_creating_group_and_attaching_file" context="Alert shown to the user when they is trying to create an empty group for attach a file">Please select one or more contacts.</string>

    <string name="contacts_sent" context="Label showing the number of contacts attached in a chat conversation, placeholder is the number of contacts">Sent %s Contacts.</string>

    <string name="my_chat_files_folder" context="Name by default of the folder where the files sent to the chat are stored in the cloud">My chat files</string>
    <string name="error_creating_folder" context="Error shown when it was not possible to create a folder for any reason">Error. The folder %1$s was not created</string>

    <string name="verify_email_label" context="Title of an alert screen indicating the user has to verify their email">Verify your email address</string>
    <string name="account_temporarily_suspended" context="Text informing user that their account has been suspended">Your account has been temporarily locked for your safety.</string>
    <string name="verify_email_and_follow_steps" context="Text informing user has to follow the steps of an email to unlock their account">[A]Please verify your email address[/A] and follow the steps in MEGA’s email to unlock your account.</string>
    <string name="why_am_i_seeing_this" context="Question which takes the user to a help screen">Why am I seeing this?</string>
    <string name="resend_email_label" cotext="Label of a button which action is resend an email">Resend email</string>
    <string name="resend_email_error" cotext="Error shown when the user tries to resend the email to unblock their account before the time needed to permit send it again">Email already sent. Please wait a few minutes before trying again.</string>
    <string name="locked_accounts_label" context="Title of a helping view about locked accounts">Locked Accounts</string>
    <string name="locked_accounts_text_1" cotext="Locked accounts description text by an external data breach. This text is 1 of 2 paragraph of a description">It is possible that you are using the same password for your MEGA account as for other services, and that at least one of these other services has suffered a data breach.</string>
    <string name="locked_accounts_text_2" cotext="Locked accounts description text by bad use of user password. This text is 2 of 2 paragraph of a description">Your password leaked and is now being used by bad actors to log into your accounts, including, but not limited to, your MEGA account.</string>

    <string name="add_nickname" context="Button to add a nickname for a user">Set Nickname</string>
    <string name="edit_nickname" context="Button to update a nickname for a user">Edit Nickname</string>
    <string name="snackbar_nickname_added" context="Label showing that a nickname has been added">Nickname added</string>
    <string name="snackbar_nickname_removed" context="Label showing that a nickname has been added">Nickname removed</string>
    <string name="error_snackbar_nickname_added" context="Label showing that a nickname has not been added">An error occurred while trying to add the nickname</string>
    <string name="nickname_title" context="title of a dialog to edit or remove the nickname">Nickname</string>
    <string name="phonenumber_title" context="Text related to verified phone number. Used as title or cell description.">Phone number</string>

    <string name="reconnecting_message" context="Text shown in a call when it is trying to reconnect after lose the internet connection">Reconnecting</string>
    <string name="connected_message" context="Text shown when the Internet connection is retrieved and there is a call is in progress">You are back.</string>
    <string name="poor_internet_connection_message" context="Text shown in a call when the own internet connection is of low quality">Poor internet connection</string>

    <string name="recording_layout" context="Text is displayed while a voice clip is being recorded">Recording&#8230;</string>
    <string name="create_new_file_action" context="Text shown for the action create new file">Create new file</string>
    <string name="permissions_error_label" context="Error title shown when you are trying to do an action with a file or folder and you don’t have the necessary permissions">Permissions error</string>
    <string name="alert_not_enough_permissions_revert" context="Confirmation dialog shown to user when they try to revert a node in an incoming ReadWrite share.">You do not have the permissions required to revert this file. In order to continue, we can create a new file with the reverted data. Would you like to proceed?</string>
    <string name="version_as_new_file_created" context="Text shown when the creation of a version as a new file was successful">Version was created as a new file successfully.</string>

    <string name="general_date_label" context="Label indicating a date. Keep the placeholder, is to set the date.">on %1$s</string>

    <string name="alert_remove_several_shares" context="Confirmation before removing the outgoing shares of several folders. Please keep the placeholder is to set the number of folders">Are you sure you want to remove all shares from %1$d folders?</string>

    <string name="download_location" context="Download location label">Download location</string>
    <string name="confirmation_download_location" context="Text asking confirmation for download location">Always save to this location?</string>

    <string name="view_in_folder_label" context="Action to show any file in its location">View in folder</string>
    <string name="browse_files_label" context="Title of a screen to browse files">Browse files</string>

    <string name="file_provider_title" context="Title of the File Provider activity">Attach from&#8230;</string>

    <string name="inactive_chat_title" context="Title of an inactive chat. Placeholder is to show the creation date and time">Chat created on %s</string>
    <string name="select_message_title" context="Title of the chat when multi-selection is activated">Select messages</string>

    <string name="storage_root_label" context="Storage root label">Storage root</string>

    <string name="failed_label" context="The label that describes that a transfer failed.">Failed</string>
    <string name="warning_transfer_over_quota" context="Text warning of transfer over quota">Your transfers have been interrupted. Upgrade your account or wait %s to continue.</string>
    <string name="label_transfer_over_quota" context="Label indicating transfer over quota">Transfer over quota</string>
    <string name="label_storage_over_quota" context="Label indicating storage over quota">Storage over quota</string>
    <string name="label_get_more_transfer_quota" context="Label indicating the action ‘upgrate account’ to get more transfer quota">Get more transfer quota</string>
    <string name="warning_folder_not_exists" context="Warning show to the user when a folder does not exist">The folder does not exist.</string>

    <string name="warning_node_not_exists_in_cloud" context="Warning show to the user when a node does not exist in cloud">The file does not exist in the Cloud Drive.</string>

    <string name="over_disk_quota_paywall_header" context="Header text of the Over Disk Quota Paywall warning">Storage Full</string>
    <string name="over_disk_quota_paywall_title" context="Title of the Over Disk Quota Paywall warning">Your data is at risk!</string>
    <plurals name="over_disk_quota_paywall_text">
        <item context="Text of the Over Disk Quota Paywall warning with only one email notification. Placeholders: 1 user email, 2 email notification date, 3 number of files, 4 files size (including units) and 5 required PRO plan" quantity="one">We have contacted you by email to %1$s on %2$s, but you still have %3$s files taking up %4$s in your MEGA account, which requires you to have %5$s.</item>
        <item context="Text of the Over Disk Quota Paywall warning with multiple email notification. Placeholders: 1 user email, 2 and 3 list of email notification dates, 4 number of files, 5 files size (including units) and 6 required PRO plan" quantity="other">We have contacted you by email to %1$s on %2$s and %3$s, but you still have %4$s files taking up %5$s in your MEGA account, which requires you to have %6$s.</item>
    </plurals>
    <string name="over_disk_quota_paywall_text_no_warning_dates_info" context="Text of the Over Disk Quota Paywall warning with no email notification info. Placeholders: 1 user email, 2 number of files, 3 files size (including units) and 4 required PRO plan">We have contacted you by email to %1$s, but you still have %2$s files taking up %3$s in your MEGA account, which requires you to have %4$s.</string>
    <string name="over_disk_quota_paywall_deletion_warning" context="Text of deletion alert of the Over Disk Quota Paywall warning. Placeholder is for include the time left (including units) in MEGA red color">[B]You have [M]%s[/M] left to upgrade[/B]. After that, your data is subject to deletion.</string>
    <string name="over_disk_quota_paywall_deletion_warning_no_data" context="Text of deletion alert of the Over Disk Quota Paywall warning if no data available">[B]You have to upgrade[/B]. Your data is currently subject to deletion.</string>
    <string name="over_disk_quota_paywall_deletion_warning_no_time_left" context="Text of deletion alert of the Over Disk Quota Paywall warning if no time left. “save” here means safeguard, protect, and not write to disk.">[B]You must act immediately to save your data.[/B]</string>

    <plurals name="label_time_in_days_full">
        <item context="Time 1 day (singular). The placeholder is for the time value, please adjust the position based on linguistics" quantity="one">1 day</item>
        <item context="Time in days (plural). The placeholder is for the time value, please adjust the position based on linguistics" quantity="other">%d days</item>
    </plurals>

    <string name="label_time_in_hours" context="Time in hours. The placeholder is for the time value, please adjust the position based on linguistics">%dh</string>
    <string name="label_time_in_minutes" context="Time in minutes. The placeholder is for the time value, please adjust the position based on linguistics">%dm</string>
    <string name="label_time_in_seconds" context="Time in seconds. The placeholder is for the time value, please adjust the position based on linguistics">%ds</string>

    <string name="label_verify_credentials" context="Title for a section on the fingerprint warning dialog. Below it is a button which will allow the user to verify their contact’s fingerprint credentials.">Verify credentials</string>
    <string name="label_not_verified" context="Label to indicate that contact’s credentials are not verified.">Not verified</string>
    <string name="label_verified" context="Action indicating something was verified.">Verified</string>
    <string name="authenticity_credentials_label" context="”Verify user” dialog title">Authenticity Credentials</string>
    <string name="authenticity_credentials_explanation" context="”Verify user” dialog description">This is best done in real life by meeting face to face. If you have another already-verified channel such as verified OTR or PGP, you may also use that.</string>
    <string name="label_your_credentials" context="Label title above your fingerprint credentials.  A credential in this case is a stored piece of information representing your identity">Your Credentials</string>
    <string name="action_reset" context="Button to reset credentials">Reset</string>
    <string name="already_verifying_credentials" context="Warning shown to the user when tries to approve/reset contact credentials and another request of this type is already running.">Updating credentials. Please try again later.</string>

    <string name="joining_label" context="Info message displayed when the user is joining a chat conversation">Joining&#8230;</string>
    <string name="leaving_label" context="Info message displayed when the user is leaving a chat conversation">Leaving&#8230;</string>

    <string name="remove_phone_number" context="Text in the confirmation dialog for removing the associated phone number of current account.">Remove your phone number?</string>
    <string name="remove_phone_number_success" context="Text show in a snackbar when phone has successfully reset.">Your phone number has been removed successfully.</string>
    <string name="remove_phone_number_fail" context="Text show in a snackbar when reset phone number failed.">Your phone number removal failed.</string>

    <string name="error_reset_account_blocked" context="Alert shown when a user tries to reset an account wich is bloqued.">The account you’re trying to reset is blocked.</string>
    <string name="error_account_blocked" context="Error message when trying to login and the account is blocked">Your account has been blocked. Please contact support&#64;mega.nz</string>
    <string name="error_business_disabled" context="Error message appears to sub-users of a business account when they try to login and they are disabled.">Your account has been disabled by your administrator. Please contact your business account administrator for further details.</string>
    <string name="error_business_removed" context="An error message which appears to sub-users of a business account when they try to login and they are deleted.">Your account has been removed by your administrator. Please contact your business account administrator for further details.</string>

    <string name="option_modify_phone_number" context="Option in bottom sheet dialog for modifying the associated phone number of current account.">Modify</string>
    <string name="title_modify_phone_number" context="Option in bottom sheet dialog for modifying the associated phone number of current account.">Modify phone number</string>
    <string name="title_remove_phone_number" context="Option in bottom sheet dialog for removing the associated phone number of current account.">Remove phone number</string>
    <string name="modify_phone_number_message" context="Message showing to explain what will happen when the operation of">This operation will remove your current phone number and start the process of associating a new phone number with your account.</string>
    <string name="remove_phone_number_message" context="Message for action to remove the registered phone number.">This will remove your associated phone number from your account. If you later choose to add a phone number you will be required to verify it.</string>

    <string name="action_see" context="Text of an action button indicating something was successful and it can checks it by pressing it">See</string>

    <string name="label_contact_credentials" context="“Verify user” dialog description. Please, keep the placeholder, is to set the name of a contact: Joana’s credentials">%s’s credentials</string>

    <string name="search_giphy_title" context="Title of the screen to attach GIFs">Search GIPHY</string>
    <string name="empty_search_giphy" context="Label indicating an empty search of GIFs. The format placeholders are to showing it in different colors.">No [A]GIFs[/A] found</string>
    <string name="end_of_results_giphy" context="Label indicating the end of Giphy list. The format placeholders are to showing it in different colors.">[A]End of[/A] results</string>

    <string name="warning_resume_transfers" context="Title of a dialog to confirm the action of resume all transfers">Resume transfers?</string>
    <string name="option_resume_transfers" context="Option to  resume all transfers">Resume transfers</string>
    <string name="option_cancel_transfer" context="Option to  cancel a transfer">Cancel transfer</string>
    <string name="warning_message_resume_transfers" context="Message of a dialog to confirm the action of resume all transfers">Unpause transfers to proceed with your upload.</string>

    <string name="progress_size_indicator" context="Indicator of the progress in a download/upload. Please, don’t remove the place holders: the first one is to set the percentage, the second one is to set the size of the file. Example 33% of 33.3 MB">%1$d%% of %2$s</string>

    <string name="show_info_chat_msg_enabled" context="Message showing when enable the mode for showing the special information in the chat messages. This action is performed from the settings section, clicking 5 times on the App version option">Enabled special info for chat messages</string>
    <string name="show_info_chat_msg_disabled" context="Message showing when disable the mode for showing the special information in the chat messages.. This action is performed from the settings section, clicking 5 times on the App version option">Disabled special info for chat messages</string>
    <string name="limit_reaction_per_user" context="Shows the error when the limit of reactions per user is reached and the user tries to add one more. Keep the placeholder because is to show limit number in runtime.">You have reached the maximum limit of %d reactions.</string>
    <string name="limit_reaction_per_message" context="Shows the error when the limit of reactions per message is reached and a user tries to add one more. Keep the placeholder because is to show limit number in runtime.">This message has reached the maximum limit of %d reactions.</string>

<<<<<<< HEAD
    <string name="title_select_transfers" context="Title indicating the select mode is enabled and ready to select transfers on Transfers section, In progress tab">Select transfers</string>

    <string name="change_of_transfer_priority_failed" context="Error shown to inform the priority change of a transfer failed. Please don't remove the place holder, it's to set the name of the transfer. Example: The priority change of the transfer 'video.mp4' failed.">The priority change of the transfer \'%1$s\' failed.</string>
=======
    <string name="file_properties_favourite" context="Context menu item. Allows user to add file/folder to favourites">Favourite</string>
    <string name="file_properties_unfavourite" context="Context menu item. Allows user to delete file/folder from favourites">Remove favourite</string>
    <string name="file_properties_label" context="Context menu item. Allows to mark file/folder with own color label">Label&#8230;</string>
    <string name="action_remove_label" context="Information text to let’s the user know that they can remove a colour from a folder or file that was already marked.">Remove label</string>
    <string name="title_label" context="Title text to show label selector.">Label</string>
    <string name="label_red" context="A user can mark a folder or file with red colour.">Red</string>
    <string name="label_orange" context="A user can mark a folder or file with orange colour.">Orange</string>
    <string name="label_yellow" context="A user can mark a folder or file with yellow colour.">Yellow</string>
    <string name="label_green" context="A user can mark a folder or file with green colour.">Green</string>
    <string name="label_blue" context="A user can mark a folder or file with blue colour.">Blue</string>
    <string name="label_purple" context="A user can mark a folder or file with purple colour.">Purple</string>
    <string name="label_grey" context="A user can mark a folder or file with grey colour.">Grey</string>

>>>>>>> 13bcc358
</resources><|MERGE_RESOLUTION|>--- conflicted
+++ resolved
@@ -2930,11 +2930,10 @@
     <string name="limit_reaction_per_user" context="Shows the error when the limit of reactions per user is reached and the user tries to add one more. Keep the placeholder because is to show limit number in runtime.">You have reached the maximum limit of %d reactions.</string>
     <string name="limit_reaction_per_message" context="Shows the error when the limit of reactions per message is reached and a user tries to add one more. Keep the placeholder because is to show limit number in runtime.">This message has reached the maximum limit of %d reactions.</string>
 
-<<<<<<< HEAD
     <string name="title_select_transfers" context="Title indicating the select mode is enabled and ready to select transfers on Transfers section, In progress tab">Select transfers</string>
 
     <string name="change_of_transfer_priority_failed" context="Error shown to inform the priority change of a transfer failed. Please don't remove the place holder, it's to set the name of the transfer. Example: The priority change of the transfer 'video.mp4' failed.">The priority change of the transfer \'%1$s\' failed.</string>
-=======
+
     <string name="file_properties_favourite" context="Context menu item. Allows user to add file/folder to favourites">Favourite</string>
     <string name="file_properties_unfavourite" context="Context menu item. Allows user to delete file/folder from favourites">Remove favourite</string>
     <string name="file_properties_label" context="Context menu item. Allows to mark file/folder with own color label">Label&#8230;</string>
@@ -2947,6 +2946,4 @@
     <string name="label_blue" context="A user can mark a folder or file with blue colour.">Blue</string>
     <string name="label_purple" context="A user can mark a folder or file with purple colour.">Purple</string>
     <string name="label_grey" context="A user can mark a folder or file with grey colour.">Grey</string>
-
->>>>>>> 13bcc358
 </resources>