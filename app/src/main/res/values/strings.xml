--- conflicted
+++ resolved
@@ -4160,7 +4160,14 @@
     <string name="confirmation_fingerprint_enabled">Your fingerprint is confirmed</string>
     <!-- Warning indicating an image (GIF) cannot be inserted in an input text. Same string than the one shown by the system when it detects this behaviour on its own. -->
     <string name="image_insertion_not_allowed">MEGA does not support image insertion here</string>
-<<<<<<< HEAD
+    <!-- The label under the button of viewing all images screen -->
+    <string name="section_images">Images</string>
+    <!-- Title of the dialog warning the user about disable file versioning. -->
+    <string name="disable_versioning_label">Disable file versioning</string>
+    <!-- Warning of the dialog informing the user about disable file versioning. -->
+    <string name="disable_versioning_warning">Our file versioning feature ensures that we keep older copies of your files around if you replace them with newer versions. If you disable File Versioning you will no longer have this protection; the old copy will be lost when you replace it.</string>
+    <!-- Warning informing the user the folder location is trying to open no longer exists. -->
+    <string name="location_not_exist">This location no longer exists.</string>
     <!-- Title of the scanning folder dialog, which informs a folder is scanning to be uploaded or downloaded. -->
     <string name="title_scanning_folder">Scanning folder</string>
     <!-- Warning of the scanning folder dialog. It warns about not closing the app because the transfer will be lost. -->
@@ -4173,14 +4180,4 @@
     <string name="starting_transfer_folder_stage">Starting transfer&#8230;</string>
     <!-- Warning shown after close the scanning folder dialog, informing the folder transfer was cancelled. -->
     <string name="warning_transfer_cancelled">Transfer was cancelled.</string>
-=======
-    <!-- The label under the button of viewing all images screen -->
-    <string name="section_images">Images</string>
-    <!-- Title of the dialog warning the user about disable file versioning. -->
-    <string name="disable_versioning_label">Disable file versioning</string>
-    <!-- Warning of the dialog informing the user about disable file versioning. -->
-    <string name="disable_versioning_warning">Our file versioning feature ensures that we keep older copies of your files around if you replace them with newer versions. If you disable File Versioning you will no longer have this protection; the old copy will be lost when you replace it.</string>
-    <!-- Warning informing the user the folder location is trying to open no longer exists. -->
-    <string name="location_not_exist">This location no longer exists.</string>
->>>>>>> 6d72068b
 </resources>