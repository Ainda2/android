<?xml version="1.0" encoding="utf-8"?>
<resources>
    <!-- PRO Lite account -->
    <string name="prolite_account">Pro Lite</string>
    <!-- Name of the MEGA PDF Viewer. Keep uppercase. -->
    <string name="pdf_app_name">MEGA PDF Viewer</string>
    <!-- Answer for confirmation dialog. -->
    <string name="general_yes">Yes</string>
    <!-- Answer for confirmation dialog. -->
    <string name="general_no">No</string>
    <!-- dialog option cancel in alert dialog -->
    <string name="general_cancel">Cancel</string>
    <!-- When moving a file to a location in MEGA. This is the text of the button after selection the destination -->
    <string name="general_move_to">Move to</string>
    <!-- When copying a file to a location in MEGA. This is the text of the button after selection the destination -->
    <string name="general_copy_to">Copy to</string>
    <!-- Selecting a specific location in MEGA. This is the text of the button -->
    <string name="general_select">Select</string>
    <!-- Selecting a specific location in MEGA. This is the text of the button -->
    <string name="general_select_to_upload">Select files</string>
    <!-- Selecting a specific location in MEGA. This is the text of the button -->
    <string name="general_select_to_download">Select folder</string>
    <!-- This is the final button when creating a folder in the dialog where the user inserts the folder name -->
    <string name="general_create">Create</string>
    <!-- Item menu option upon right click on one or multiple files. -->
    <string name="general_download">Download</string>
    <!-- button -->
    <string name="general_add">Add</string>
    <!-- Item menu option upon right click on one or multiple files. -->
    <string name="general_move">Move</string>
    <!-- Menu option to delete one or multiple selected items. -->
    <string name="general_remove">Remove</string>
    <!-- button -->
    <string name="general_share">Share</string>
    <!-- Item menu option upon right click on one or multiple files. -->
    <string name="general_leave">Leave</string>
    <!-- button -->
    <string name="general_decryp">Decrypt</string>
    <!-- button -->
    <string name="general_export">Export</string>
    <!-- Answer for confirmation dialog. -->
    <string name="general_ok">OK</string>
    <!-- Skip a step of a configuration process. -->
    <string name="general_skip">Skip</string>
    <!-- Label for a button to stop some process. For example stop the Camera Uploads -->
    <string name="general_stop">Stop</string>
    <!-- option shown when a message could not be sent -->
    <string name="general_retry">Retry</string>
    <!-- Button to open the default web browser -->
    <string name="general_open_browser">Open browser</string>
    <!-- The title of progress dialog when loading web content -->
    <string name="general_loading">Loading</string>
    <!-- state while importing the file -->
    <string name="general_importing">Importing</string>
    <!-- state while importing the file -->
    <string name="general_forwarding">Forwarding</string>
    <!-- Menu option to choose to add file or folders to Cloud Drive -->
    <string name="general_import">Import</string>
    <!-- label of storage in upgrade/choose account page, it is being used with a variable, e.g. for LITE user it will show ‘200GB Storage’. -->
    <string name="general_storage">Storage</string>
    <!-- Text listed before the amount of bandwidth a user gets with a certain package. For example: “8TB Bandwidth”. Can also be translated as data transfer. -->
    <string name="general_bandwidth">Transfer Quota</string>
    <!-- Text placed inside the button the user clicks when upgrading to PRO. Meaning: subscribe to this plan -->
    <string name="general_subscribe">Subscribe</string>
    <!-- It will be followed by the error message -->
    <string name="general_error_word">Error</string>
    <!-- when clicking into a menu whose functionality is not yet implemented -->
    <string name="general_not_yet_implemented">Not yet implemented</string>
    <!-- when trying to download a file that is already downloaded in the device -->
    <string name="general_already_downloaded">Already downloaded</string>
    <!-- when trying to upload a file that is already uploaded in the folder -->
    <string name="general_already_uploaded">already uploaded</string>
    <!-- Label of the option menu. When clicking this button, the app shows the info of the file -->
    <string name="general_file_info">File info</string>
    <!-- Label of the option menu. When clicking this button, the app shows the info of the folder -->
    <string name="general_folder_info">Folder info</string>
    <!-- Hint how to cancel the download -->
    <string name="general_show_info">Show info</string>
    <!-- Error getting the root node -->
    <string name="error_general_nodes">Error. Please try again.</string>
    <!-- File name (without extension) of file exported with the recovery key -->
    <string name="general_rk">MEGA-RECOVERYKEY</string>
    <!-- Local folder error in Sync Service. There are two syncs for images and videos. This error appears when the secondary media local folder doesn’t exist -->
    <string name="secondary_media_service_error_local_folder">The secondary media folder does not exist, please choose a new folder</string>
    <!-- when no external card exists -->
    <string name="no_external_SD_card_detected">No external storage detected</string>
    <!-- On clicking menu item upload in a incoming shared folder read only -->
    <string name="no_permissions_upload">This folder is read-only. You do not have permission to upload</string>
    <!-- confirmation message before removing the previously downloaded MasterKey file -->
    <string name="remove_key_confirmation">You are removing the previously exported Recovery Key file</string>
    <!-- confirmation message before sending an invitation to a contact -->
    <string name="confirmation_add_contact">Do you want to send an invitation to %s?</string>
    <!-- Button where the user can sign off or logout -->
    <string name="action_logout">Log&#160;out</string>
    <!-- Item menu option upon right click on one or multiple files. -->
    <string name="action_add">Upload</string>
    <!-- Menu item -->
    <string name="action_create_folder">Create new folder</string>
    <!-- Option which allows create a new text file -->
    <string name="action_create_txt">Create new text file</string>
    <!-- Menu item -->
    <string name="action_settings">Settings</string>
    <!-- Search button -->
    <string name="action_search">Search</string>
    <!-- Select country page title -->
    <string name="action_search_country">Choose your region</string>
    <!-- Alternative text or description text for the “Play” button -->
    <string name="action_play">Play</string>
    <!-- Search button -->
    <string name="action_pause">Pause</string>
    <!-- Menu item -->
    <string name="action_refresh">Refresh</string>
    <!-- Menu item -->
    <string name="action_sort_by">Sort by</string>
    <!-- Menu item -->
    <string name="action_help">Help</string>
    <!-- Change from a free account to paying MEGA -->
    <string name="action_upgrade_account">Upgrade account</string>
    <!-- Message while proceeding to upgrade the account -->
    <string name="upgrading_account_message">Upgrading account</string>
    <!-- Menu item to select all the elements of a list -->
    <string name="action_select_all">Select all</string>
    <!-- Menu item to unselect all the elements of a list -->
    <string name="action_unselect_all">Clear selection</string>
    <!-- Menu item to change from list view to grid view -->
    <string name="action_grid">Thumbnail view</string>
    <!-- Menu item to change from grid view to list view -->
    <string name="action_list">List view</string>
    <!-- Title of the preference Recovery key on Settings section -->
    <string name="action_export_master_key">Back up Recovery Key</string>
    <!-- Menu item to let the user cancel subscriptions -->
    <string name="action_cancel_subscriptions">Cancel subscription</string>
    <!-- success message when the subscription has been canceled correctly -->
    <string name="cancel_subscription_ok">The subscription has been cancelled</string>
    <!-- error message when the subscription has not been canceled successfully -->
    <string name="cancel_subscription_error">We were unable to cancel your subscription. Please contact support&#64;mega.nz for assistance</string>
    <!-- Menu item to kill all opened sessions -->
    <string name="action_kill_all_sessions">Close other sessions</string>
    <!-- Message after kill all opened sessions -->
    <string name="success_kill_all_sessions">The remaining sessions have been closed</string>
    <!-- Message after kill all opened sessions -->
    <string name="error_kill_all_sessions">Error when closing the opened sessions</string>
    <!-- General label for files -->
    <plurals name="general_num_files">
        <item quantity="one">File</item>
        <item quantity="other">Files</item>
    </plurals>
    <!-- Indicates how many contacts a folder is shared with. Plural. e.g. Shared with 7 contacts -->
    <plurals name="general_num_shared_with">
        <item quantity="one">Shared with %1$s</item>
        <item quantity="other">Shared with %1$d contacts</item>
    </plurals>
    <!-- Alert text before download. Please do not modify the %s placeholder as it will be replaced by the size to be donwloaded -->
    <string name="alert_larger_file">%s will be downloaded.</string>
    <!-- Alert text before download -->
    <string name="alert_no_app">There is no app to open the file %s. Do you want to continue with the download?</string>
    <!-- Dialog option that permits user do not show it again -->
    <string name="checkbox_not_show_again">Do not show again</string>
    <!-- Press back while login to cancel current login process. -->
    <string name="confirm_cancel_login">Are you sure that you want to cancel the current login process?</string>
    <!-- Login button -->
    <string name="login_text">Log&#160;in</string>
    <!-- email label -->
    <string name="email_text">Email</string>
    <!-- password label -->
    <string name="password_text">Password</string>
    <!-- Hint of the confirmation dialog to get link with password -->
    <string name="confirm_password_text">Confirm password</string>
    <!-- in the password edittext the user can see the password or asterisks. ABC shows the letters of the password -->
    <string name="abc">ABC</string>
    <!-- This question applies to users that do not have an account on MEGA yet -->
    <string name="new_to_mega">New to MEGA?</string>
    <!-- button that allows the user to create an account -->
    <string name="create_account">Create account</string>
    <!-- when the user tries to log in MEGA without typing the email -->
    <string name="error_enter_email">Please enter your email address</string>
    <!-- Title of the alert dialog when the user tries to recover the pass of a non existing account -->
    <string name="error_invalid_email">Invalid email address</string>
    <!-- when the user tries to log in MEGA without typing the password -->
    <string name="error_enter_password">Please enter your password</string>
    <!-- when the user tries to log in to MEGA without a network connection -->
    <string name="error_server_connection_problem">No network connection</string>
    <!-- when the user tries to log in to MEGA without a valid session -->
    <string name="error_server_expired_session">You have been logged out on this device from another location</string>
    <!-- the first step when logging in is calculate the private and public encryption keys -->
    <string name="login_generating_key">Generating encryption keys</string>
    <!-- Message displayed while the app is connecting to a MEGA server -->
    <string name="login_connecting_to_server">Connecting to the server</string>
    <!-- Status text when updating the file manager -->
    <string name="download_updating_filelist">Updating file list</string>
    <!-- title of the screen after creating an account when the user has to confirm the password to confirm the account -->
    <string name="login_confirm_account">Confirm account</string>
    <!-- when the user clicks on the link sent by MEGA after creating the account, this message is shown -->
    <string name="login_querying_signup_link">Checking validation link</string>
    <!-- Attempting to activate a MEGA account for a user. -->
    <string name="login_confirming_account">Activating account</string>
    <!-- After login, updating the file list, the file list should be processed before showing it to the user -->
    <string name="login_preparing_filelist">Preparing file list</string>
    <!-- when the user tries to share something to MEGA without being logged -->
    <string name="login_before_share">Please log in to share with MEGA</string>
    <!-- This toast message is shown on the login page when an email confirm link is no longer valid. -->
    <string name="reg_link_expired">Your confirmation link is no longer valid. Your account may already be activated or you may have cancelled your registration.</string>
    <!--  -->
    <string name="tour_space_title">MEGA Space</string>
    <!--  -->
    <string name="tour_speed_title">MEGA Speed</string>
    <!--  -->
    <string name="tour_privacy_title">MEGA Privacy</string>
    <!--  -->
    <string name="tour_access_title">MEGA Access</string>
    <!-- Full description text of the app in the Google Play page of the app (character limit 4000) -->
    <string name="tour_space_text">Register now and get 20 GB of free storage</string>
    <!--  -->
    <string name="tour_speed_text">Uploads are fast. Quickly share files with everyone</string>
    <!--  -->
    <string name="tour_privacy_text">Keep all your files safe with MEGA’s end-to-end encryption</string>
    <!--  -->
    <string name="tour_access_text">Get fully encrypted access anywhere, anytime</string>
    <!-- button that allows the user to create an account -->
    <string name="create_account_text">Create account</string>
    <!-- category in sort by action -->
    <string name="name_text">Name</string>
    <!-- First Name of the user -->
    <string name="first_name_text">First Name</string>
    <!-- Last name of the user -->
    <string name="lastname_text">Last Name</string>
    <!-- text placed on the checkbox of acceptation of the Terms of Service -->
    <string name="tos">I agree with MEGA’s [A]Terms of Service[/A]</string>
    <!-- Text placed on the checkbox to make sure user agree that understand the danger of losing password -->
    <string name="top">I understand that [B]if I lose my password, I may lose my data[/B]. Read more about [A]MEGA’s end-to-end encryption[/A].</string>
    <!-- Does the user already have a MEGA account -->
    <string name="already_account">Already have an account?</string>
    <!-- warning dialog -->
    <string name="create_account_no_terms">You have to accept our Terms of Service</string>
    <!-- warning dialog, for user do not tick checkbox of understanding the danger of losing password -->
    <string name="create_account_no_top">You need to agree that you understand the danger of losing your password</string>
    <!-- Warning message when the first name is a required field to submit a form. For example during the create account process. -->
    <string name="error_enter_username">Please enter your first name</string>
    <!-- Warning dialog -->
    <string name="error_enter_userlastname">Please enter your last name.</string>
    <!-- when creating the account -->
    <string name="error_short_password">Password is too short</string>
    <!-- when creating the account -->
    <string name="error_passwords_dont_match">Passwords do not match</string>
    <!-- when creating the account -->
    <string name="error_email_registered">This email address has already registered an account with MEGA</string>
    <!--  -->
    <string name="create_account_creating_account">Connecting to the server: Creating account</string>
    <!--  -->
    <string name="cancel_transfer_confirmation">Cancel this transfer?</string>
    <!--  -->
    <string name="cancel_all_transfer_confirmation">Cancel all transfers?</string>
    <!-- Label for any ‘Cancel all’ button to cancel transfers - (String as short as possible). -->
    <string name="cancel_all_action">Cancel all</string>
    <!-- Warning to confirm remove selected transfers. Plural more than 1 transfer -->
    <plurals name="cancel_selected_transfers">
        <item quantity="one">The selected transfer will be cancelled.</item>
        <item quantity="other">The selected transfers will be cancelled.</item>
    </plurals>
    <!-- The name of every users root drive in the cloud of MEGA. -->
    <string name="section_cloud_drive">Cloud Drive</string>
    <!-- Label to reference a recents section -->
    <string name="section_recents">Recents</string>
    <!-- title of the screen where the secondary media images are uploaded, and name of the folder where the secondary media images are uploaded -->
    <string name="section_secondary_media_uploads">Media Uploads</string>
    <!-- Section name for the “Messages” section.Preferably one word. There is little space for this word. -->
    <string name="section_inbox">Inbox</string>
    <!-- title of the screen that shows the files saved for offline in the device -->
    <string name="section_saved_for_offline">Saved for Offline</string>
    <!-- the options of what to upload in an array. Needed for the settings, the options of what to upload. -->
    <string name="section_saved_for_offline_new">Offline</string>
    <!-- Label showing the location of a node which is not in root navigation level. The first placeholder is the name of the parent folder. The second placeholder is the name of the section in which the file is. e.g. PR reviews and tickets (Cloud Drive) -->
    <string name="location_label">%1$s (%2$s)</string>
    <!-- title of the screen that shows all the shared items -->
    <string name="title_shared_items">Shared items</string>
    <!-- title of the screen that shows all the shared items -->
    <string name="section_shared_items">Shared folders</string>
    <!-- The title of the trash bin in the tree of the file manager. -->
    <string name="section_rubbish_bin">Rubbish Bin</string>
    <!-- Section name for the “Contacts” section.Preferably one word. There is little space for this word. -->
    <string name="section_contacts">Contacts</string>
    <!-- Item of the navigation title for the contacts section when there is any pending incoming request -->
    <string name="section_contacts_with_notification">Contacts [A](%1$d)[/A]</string>
    <!-- Empty state when the user has not sent any contact request to other users -->
    <string name="sent_requests_empty">[B]No [/B][A]sent requests[/A]</string>
    <!-- Empty state when the user has not received any contact request from other users -->
    <string name="received_requests_empty">[B]No [/B][A]received requests[/A]</string>
    <!-- Title for the file transfer screen (with the up & download) -->
    <string name="section_transfers">Transfers</string>
    <!-- Section name for the “My Account” section.Preferably one or two words. There is little space for this. -->
    <string name="section_account">My Account</string>
    <!-- title of the screen where the camera images are uploaded, and name of the folder where camera images are uploaded -->
    <string name="section_photo_sync">Camera Uploads</string>
    <!-- Capital letters. Incoming shared folders. The title of a tab -->
    <string name="tab_incoming_shares">Incoming</string>
    <!-- Capital letters. Outgoing shared folders. The title of a tab -->
    <string name="tab_outgoing_shares">Outgoing</string>
    <!-- Capital letters. Files with link. The title of a tab -->
    <string name="tab_links_shares">Links</string>
    <!-- Label for any ‘Incoming shares’ button, link, text, title, etc. - (String as short as possible). -->
    <string name="title_incoming_shares_explorer">Incoming Shares</string>
    <!-- Title of the share with file explorer -->
    <string name="title_incoming_shares_with_explorer">Incoming shares with</string>
    <!-- message when there are no files in the Cloud drive -->
    <string name="file_browser_empty_cloud_drive">No files in your Cloud Drive</string>
    <!-- Text that indicates that a folder is currently empty -->
    <string name="file_browser_empty_folder">Empty Folder</string>
    <!-- Title of the fragment Choose Account -->
    <string name="choose_account_fragment">CHOOSE ACCOUNT</string>
    <!-- The file are available “offline” (without a network Wi-Fi mobile data connection) -->
    <string name="file_properties_available_offline">Available Offline</string>
    <!-- category in sort by action -->
    <string name="file_properties_info_size_file">Size</string>
    <!-- When the file/folder was last modified -->
    <string name="file_properties_info_last_modified">Last modified</string>
    <!-- Label to display the date and time when a file/folder has been added (uploaded) to MEGA. -->
    <string name="file_properties_info_added">Added</string>
    <!-- the label when a folder can be accesed by public users -->
    <string name="file_properties_shared_folder_public_link">Public link</string>
    <!-- Item menu option upon clicking on a file folder. Refers to the permissions of a file folder in the file manager. -->
    <string name="file_properties_shared_folder_permissions">Permissions</string>
    <!-- Title of the dialog to choose permissions when sharing. -->
    <string name="dialog_select_permissions">Share Permissions</string>
    <!-- menu item -->
    <string name="file_properties_shared_folder_change_permissions">Change permissions</string>
    <!-- when listing all the contacts that shares a folder -->
    <string name="file_properties_shared_folder_select_contact">Shared with</string>
    <!-- send a file to a MEGA user -->
    <string name="file_properties_send_file_select_contact">Send to</string>
    <!-- shows the owner of an incoming shared folder -->
    <string name="file_properties_owner">Owner</string>
    <!-- positive button on dialog to invite a contact -->
    <string name="contact_invite">Invite</string>
    <!-- option to reinvite a contact -->
    <string name="contact_reinvite">Reinvite</string>
    <!-- The text of the notification button that is displayed when there is a call in progress, another call is received and ignored. -->
    <string name="contact_ignore">Ignore</string>
    <!-- option to decline a contact invitation -->
    <string name="contact_decline">Decline</string>
    <!-- option to accept a contact invitation -->
    <string name="contact_accept">Accept</string>
    <!-- Label for the option of the sliding panel to show the contact info -->
    <string name="contact_properties_activity">Contact info</string>
    <!-- Adding new relationships (contacts) using the actions. -->
    <string name="contacts_list_empty_text">Add new contacts using the button below</string>
    <!-- Add new contacts before sharing. -->
    <string name="contacts_explorer_list_empty_text">Add a new contact to share</string>
    <!-- Error message -->
    <string name="error_not_enough_free_space">Not enough free space on your device</string>
    <!-- This is button text on the Get Link dialog. This lets the user get a public file/folder link without the decryption key e.g. https://mega.nz/#!Qo12lSpT. -->
    <string name="option_link_without_key">Link without key</string>
    <!-- Alert Dialog to get link -->
    <string name="option_decryption_key">Decryption key</string>
    <!-- Alert shown when some content is sharing with chats and they are processing -->
    <string name="download_preparing_files">Preparing files</string>
    <!-- Message when many downloads start. Plural more than 1 file. Placeholder is for include the number of downloads in runtime. -->
    <plurals name="download_began">
        <item quantity="one">Download has started</item>
        <item quantity="other">%1$d downloads have started</item>
    </plurals>
    <!-- Message when many downloads finish. Plural more than 1 file. Placeholder is for include the number of downloads in runtime. -->
    <plurals name="download_finish">
        <item quantity="one">Download has finished</item>
        <item quantity="other">%1$d downloads have finished</item>
    </plurals>
    <!-- Message when many uploads start. Plural more than 1 file. Placeholder is for include the number of uploads in runtime. -->
    <plurals name="upload_began">
        <item quantity="one">Upload has started</item>
        <item quantity="other">%1$d uploads have started</item>
    </plurals>
    <!-- Message when many downloads finish. Plural more than 1 file. Placeholder is for include the number of uploads in runtime. -->
    <plurals name="upload_finish">
        <item quantity="one">Upload has finished</item>
        <item quantity="other">%1$d uploads have finished</item>
    </plurals>
    <!-- Warning shown when it tries to download some empty folders. Plural -->
    <plurals name="empty_folders">
        <item quantity="one">Folder is empty.</item>
        <item quantity="other">Folders are empty.</item>
    </plurals>
    <!-- Hint how to cancel the download -->
    <string name="download_touch_to_cancel">Touch to cancel</string>
    <!-- Hint how to cancel the download -->
    <string name="download_touch_to_show">View transfers</string>
    <!-- Warning message -->
    <string name="error_file_size_greater_than_4gb">Most devices can’t download files greater than 4GB. Your download will probably fail</string>
    <!-- message when trying to open a downloaded file but there isn’t any app that open that file. Example: a user downloads a pdf but doesn’t have any app to read a pdf -->
    <string name="intent_not_available">There isn’t any available app to execute this file on your device</string>
    <!-- Message when trying to open a location message but there isn’t any app that open that location. -->
    <string name="intent_not_available_location">There are no apps available on your device to open this location</string>
    <!-- Message displayed when user tries to open a file with a 3rd party app using the option "Open with" but there isn't any app installed in the device which can open that file type, e.g. user tries to open a ".txt" but doesn’t have any installed 3rd party app which supports ".txt" files. -->
    <string name="intent_not_available_file">You may not have any apps installed which support this file type</string>
    <!-- to share an image using Facebook, Whatsapp, etc -->
    <string name="context_share_image">Share image using</string>
    <!-- create a link of a file and send it using an app from the device -->
    <string name="context_get_link">Share link</string>
    <!-- Delete a link label -->
    <string name="context_delete_link">Delete link</string>
    <!-- Item menu option upon right click on one or multiple files. -->
    <string name="context_leave_menu">Leave</string>
    <!-- Title alert before leaving a share. -->
    <string name="alert_leave_share">Leave share</string>
    <!-- Item menu option upon right click on one or multiple files. -->
    <string name="context_clean_shares_menu">Remove share</string>
    <!-- Item menu option upon right click on one or multiple files. -->
    <string name="context_remove_link_menu">Remove link</string>
    <!-- Warning that appears prior to remove a link of a file. Singular. -->
    <string name="context_remove_link_warning_text">This link will not be publicly available anymore.</string>
    <!-- Warning that appears prior to remove links of files. Plural. -->
    <plurals name="remove_links_warning_text">
        <item quantity="one">This link will not be publicly available anymore.</item>
        <item quantity="other">These links will not be publicly available anymore.</item>
    </plurals>
    <!-- Item menu option upon right click on one or multiple files. -->
    <string name="context_rename">Rename</string>
    <!-- Title of a dialog to rename a node. The place holder is to set the current name of the node. -->
    <string name="rename_dialog_title">Rename %1$s</string>
    <!-- Menu option to open a link. Also title of the dialog to open a link. -->
    <string name="context_open_link_title">Open link</string>
    <!-- Item menu option upon right click on one or multiple files. -->
    <string name="context_open_link">Open</string>
    <!-- while renaming a file or folder -->
    <string name="context_renaming">Renaming</string>
    <!-- while file provider is downloading a file -->
    <string name="context_preparing_provider">Preparing file</string>
    <!-- Item menu option upon right click on one or multiple files. -->
    <string name="context_download">Download</string>
    <!-- Item menu option upon right click on one or multiple files. -->
    <string name="context_move">Move</string>
    <!-- while moving a file or folder -->
    <string name="context_moving">Moving</string>
    <!-- Item menu option upon right click on one or multiple files. -->
    <string name="context_copy">Copy</string>
    <!-- Item menu option upon right click on one or multiple files. -->
    <string name="context_upload">Upload</string>
    <!-- while copying a file or folder -->
    <string name="context_copying">Copying</string>
    <!-- menu item -->
    <string name="context_move_to_trash">Move to Rubbish Bin</string>
    <!-- menu item -->
    <string name="context_delete_from_mega">Remove from MEGA</string>
    <!-- Input field description in the create folder dialog. -->
    <string name="context_new_folder_name">Folder Name</string>
    <!-- when adding a new contact. in the dialog -->
    <string name="context_new_contact_name">Contact email</string>
    <!-- status dialog when performing the action -->
    <string name="context_creating_folder">Creating folder</string>
    <!-- Menu item -->
    <string name="context_download_to">Save to</string>
    <!-- Menu option title -->
    <string name="context_clear_rubbish">Clear Rubbish Bin</string>
    <!-- Ask for confirmation before removing all the elements of the rubbish bin -->
    <string name="clear_rubbish_confirmation">You are about to permanently remove all items from your Rubbish Bin.</string>
    <!-- send cancel subscriptions dialog -->
    <string name="context_send">Send</string>
    <!-- send the file to inbox -->
    <string name="context_send_file_inbox">Send to contact</string>
    <!-- Menu option to delete one or multiple selected items. -->
    <string name="context_remove">Remove</string>
    <!-- Menu option to delete selected items of the offline state -->
    <string name="context_delete_offline">Remove from Offline</string>
    <!-- menu item -->
    <string name="context_share_folder">Share folder</string>
    <!-- menu item -->
    <string name="context_send_file">Send file to chat</string>
    <!-- menu item -->
    <string name="context_send_contact">Share contact to chat</string>
    <!-- open a shared folder -->
    <string name="context_view_shared_folders">View shared folders</string>
    <!-- Item menu option upon clicking on one or multiple files. -->
    <string name="context_sharing_folder">Sharing</string>
    <!-- Menu option to manage a shared folder. -->
    <string name="manage_share">Manage share</string>
    <!-- menu item -->
    <string name="context_delete">Delete</string>
    <!-- success message when removing a contact request -->
    <string name="context_contact_invitation_deleted">Request deleted</string>
    <!-- success message when reinvite a contact -->
    <string name="context_contact_invitation_resent">Request resent</string>
    <!-- success message when sending a contact request -->
    <string name="context_contact_request_sent">Request successfully sent to %s. View in Sent requests tab.</string>
    <!-- success message when removing a contact -->
    <string name="context_contact_removed">Contact removed</string>
    <!-- error message -->
    <string name="context_contact_not_removed">Error. Contact not removed</string>
    <!-- success message when chaning the permissionss -->
    <string name="context_permissions_changed">Permissions changed</string>
    <!-- error message -->
    <string name="context_permissions_not_changed">Error. Permissions not changed</string>
    <!-- message when trying to create a folder that already exists -->
    <string name="context_folder_already_exists">Folder already exists</string>
    <!-- message when trying to create a invite a contact already that is already added -->
    <string name="context_contact_already_exists">%s is already a contact</string>
    <!-- message when trying to send a file without full access -->
    <string name="context_send_no_permission">You do not have permission to send this file</string>
    <!-- success message when creating a folder -->
    <string name="context_folder_created">Folder created</string>
    <!-- error message when creating a folder -->
    <string name="context_folder_no_created">Error. Folder not created</string>
    <!-- success message when renaming a node -->
    <string name="context_correctly_renamed">Renamed successfully</string>
    <!-- error message -->
    <string name="context_no_renamed">Error. Not renamed</string>
    <!-- success message when copying a node -->
    <string name="context_correctly_copied">Copied successfully</string>
    <!-- success message when sending a node to Inbox -->
    <string name="context_correctly_sent_node">Sent to Inbox</string>
    <!-- error message when sending a node to Inbox -->
    <string name="context_no_sent_node">Error. Not sent to Inbox</string>
    <!-- error message -->
    <string name="context_no_copied">Error. Not copied</string>
    <!-- message that appears when a user tries to move/copy/upload a file but doesn’t choose a destination folder -->
    <string name="context_no_destination_folder">Please choose a destination folder</string>
    <!-- success message when moving a node -->
    <string name="context_correctly_moved">Moved successfully</string>
    <!-- success message when moving a node -->
    <string name="number_correctly_moved">%d items moved successfully.</string>
    <!-- success message when moving a node -->
    <string name="number_incorrectly_moved">%d items were not moved successfully</string>
    <!-- success message when moving a node -->
    <string name="context_correctly_moved_to_rubbish">Moved to the Rubbish Bin successfully</string>
    <!-- error message -->
    <string name="context_no_moved">Error. Not moved</string>
    <!-- success message when sharing a folder -->
    <string name="context_correctly_shared">Shared successfully</string>
    <!-- error message when sharing a folder -->
    <string name="context_no_shared_number">Error. %d shares were not completed</string>
    <!-- success message when sharing a folder -->
    <string name="context_correctly_shared_removed">Remove shares successfully</string>
    <!-- error message when sharing a folder -->
    <string name="context_no_shared_number_removed">Error. %d process of removing shares is not completed</string>
    <!-- error message -->
    <string name="context_no_shared">Error. Not shared</string>
    <!-- error message -->
    <string name="context_no_removed_shared">Error. Share failed to remove</string>
    <!-- success message when removing a sharing -->
    <string name="context_remove_sharing">Folder sharing removed</string>
    <!-- error message -->
    <string name="context_no_link">Link creation failed</string>
    <!-- success message when removing a node from MEGA -->
    <string name="context_correctly_removed">Deleted successfully</string>
    <!-- error message -->
    <string name="context_no_removed">Error. Deletion failed</string>
    <!-- success message when moving a node -->
    <string name="number_correctly_removed">%d items removed successfully from MEGA</string>
    <!-- error message when moving a node -->
    <string name="number_no_removed">%d items are not removed successfully</string>
    <!-- Success message when left shared folders -->
    <string name="number_correctly_leaved">%d folders left successfully.</string>
    <!-- Message shown when a share has been left -->
    <string name="share_left">Share left</string>
    <!-- error message when moving a node -->
    <string name="number_no_leaved">%d folders were not left successfully</string>
    <!-- success message when sending multiple files -->
    <string name="number_correctly_sent">File sent to %d contacts successfully</string>
    <!-- error message when sending multiple files -->
    <string name="number_no_sent">File was not sent to %d contacts</string>
    <!-- success message when sending multiple files -->
    <string name="number_correctly_sent_multifile">%d files sent successfully</string>
    <!-- error message when sending multiple files -->
    <string name="number_no_sent_multifile">%d files failed to send</string>
    <!-- success message when sending multiple files -->
    <string name="number_correctly_copied">%d items copied successfully</string>
    <!-- error message when sending multiple files -->
    <string name="number_no_copied">%d items were not copied</string>
    <!-- success message when removing several contacts -->
    <string name="number_contact_removed">%d contacts removed successfully</string>
    <!-- error message when removing several contacts -->
    <string name="number_contact_not_removed">%d contacts were not removed</string>
    <!-- success message when sharing a file with multiple contacts -->
    <string name="number_contact_file_shared_correctly">Folder shared with %d contacts successfully</string>
    <!-- success message when sharing multiple files -->
    <string name="number_correctly_shared">%d folders shared successfully</string>
    <!-- error message when sharing multiple files -->
    <string name="number_no_shared">%d folders were not shared</string>
    <!-- success message when sending a file to a contact -->
    <string name="context_correctly_copied_contact">Successfully sent to:</string>
    <!-- success message when removing all the contacts of a shared folder -->
    <string name="context_correctly_removed_sharing_contacts">The folder is no longer shared</string>
    <!-- error message when removing all the contacts of a shared folder -->
    <string name="context_no_removed_sharing_contacts">An error occurred. The folder is still shared with another contact</string>
    <!-- option available for just one file -->
    <string name="context_select_one_file">Select just one file</string>
    <!-- success message when emptying the RB -->
    <string name="rubbish_bin_emptied">Rubbish Bin emptied successfully</string>
    <!-- error message when emptying the RB -->
    <string name="rubbish_bin_no_emptied">An error occurred. The Rubbish Bin has not been emptied</string>
    <!-- dialog cancel subscriptions -->
    <string name="dialog_cancel_subscriptions">You are about to cancel your MEGA subscription. Please let us know if there is anything we can do to help change your mind.</string>
    <!-- hint cancel subscriptions dialog -->
    <string name="hint_cancel_subscriptions">Type feedback here</string>
    <!-- send cancel subscriptions dialog -->
    <string name="send_cancel_subscriptions">Send</string>
    <!-- confirmation cancel subscriptions dialog -->
    <string name="confirmation_cancel_subscriptions">Thank you for your feedback. Are you sure you want to cancel your MEGA subscription?</string>
    <!-- provide a reason to cancel subscriptions dialog -->
    <string name="reason_cancel_subscriptions">Your subscription has not been cancelled. Please provide a reason for your cancellation</string>
    <!-- Confirmation message of the dialog shown when a subscription has been processed successfully -->
    <string name="message_user_purchased_subscription">Thanks. Your payment is processing. Please email us at support&#64;mega.co.nz if you have not received your upgrade within 24 hours.</string>
    <!-- Pop up message shows when user purchased a lower level of subscription -->
    <string name="message_user_purchased_subscription_down_grade">Your new subscription will take effect once the current one expires, the new price will be charged at that time.</string>
    <!-- Pop up message shows when user purchased a subscription with a payment method that can not be processed in real time, e.g. voucher -->
    <string name="message_user_payment_pending">Your subscription will take effect once the payment is processed by Google.</string>
    <!--  -->
    <string name="subscription_type_monthly">Monthly</string>
    <!--  -->
    <string name="subscription_type_yearly">Yearly</string>
    <!-- success message after removing the public link of a folder -->
    <string name="context_node_private">The folder is now private</string>
    <!-- success message after removing a share of a folder. a contact has no access to the folder now -->
    <string name="context_share_correctly_removed">Share removed</string>
    <!-- Menu option to create a new folder in the file manager. -->
    <string name="menu_new_folder">New folder</string>
    <!-- Menu option to add a contact to your contact list. -->
    <string name="menu_add_contact">Add contact</string>
    <!-- Menu option to add a contact to your contact list. -->
    <string name="menu_add_contact_and_share">Add contact and share</string>
    <!-- Title of the alert to introduce the decryption key -->
    <string name="alert_decryption_key">Decryption Key</string>
    <!-- Message of the alert to introduce the decryption key -->
    <string name="message_decryption_key">Please enter the decryption key for the link</string>
    <!-- error message shown on the decryption key dialog if the key typed in was wrong -->
    <string name="invalid_decryption_key">Invalid decryption key</string>
    <!-- upload to. Then choose an Image file -->
    <string name="upload_to_image">Image</string>
    <!-- upload to. Then choose an Audio file -->
    <string name="upload_to_audio">Audio</string>
    <!-- Title of the button in the contact info screen to start a video call -->
    <string name="upload_to_video">Video</string>
    <!-- Label for the current uploaded size of a file. For example, 3 files, 50KB uploaded -->
    <string name="upload_uploaded">uploaded</string>
    <!-- Status text at the beginning of an upload, Status text at the beginning of an upload for 2 or more files -->
    <plurals name="upload_prepare">
        <item quantity="one">Processing file</item>
        <item quantity="other">Processing files</item>
    </plurals>
    <!-- error message when downloading a file -->
    <string name="error_temporary_unavaible">Resource temporarily not available, please try again later</string>
    <!-- Error message when the selected file cannot be opened -->
    <string name="upload_can_not_open">Cannot open selected file</string>
    <!-- when a zip file is downloaded and clicked, the app unzips the file. This is the status text while unzipping the file -->
    <string name="unzipping_process">Unzipping file</string>
    <!-- error message while browsing the local filesystem -->
    <string name="error_io_problem">File system problem</string>
    <!-- error message while browsing the local filesystem -->
    <string name="general_error">Error happened when executing the action</string>
    <!-- title of the image gallery -->
    <string name="full_screen_image_viewer_label">Image viewer</string>
    <!-- Headline for the amount of storage space is used -->
    <string name="my_account_used_space">Used storage space</string>
    <!-- menu item -->
    <string name="my_account_change_password">Change password</string>
    <!-- Dialog text overquota error -->
    <string name="overquota_alert_text">You have exceeded your storage limit. Would you like to upgrade your account?</string>
    <!-- when did the last session happen -->
    <string name="my_account_last_session">Last session</string>
    <!-- message displayed while the app is changing the password -->
    <string name="my_account_changing_password">Changing password</string>
    <!-- when changing the password, the first edittext is to enter the current password -->
    <string name="my_account_change_password_oldPassword">Current password</string>
    <!-- when changing the password -->
    <string name="my_account_change_password_newPassword1">New password</string>
    <!-- when changing the password -->
    <string name="my_account_change_password_newPassword2">Confirm new password</string>
    <!-- when changing the password or creating the account, the password is required twice and check that both times are the same -->
    <string name="my_account_change_password_dont_match">Passwords do not match</string>
    <!-- title of the selection of the pro account wanted -->
    <string name="upgrade_select_pricing">Select plan</string>
    <!-- the user has to decide the way of payment -->
    <string name="select_membership_1">Monthly or annually recurring</string>
    <!-- choose the payment method option when no method is available -->
    <string name="no_available_payment_method">There is no payment method set for this plan currently. Please select one.</string>
    <!-- button to decide monthly payment. The asterisk is needed -->
    <string name="upgrade_per_month">Monthly*</string>
    <!-- button to decide annually payment. The asterisk is needed -->
    <string name="upgrade_per_year">Annually*</string>
    <!-- the user can get the link and it’s copied to the clipboard -->
    <string name="file_properties_get_link">The link has been copied to the clipboard</string>
    <!-- before sharing an image, the preview has to be downloaded -->
    <string name="full_image_viewer_not_preview">The preview has not been downloaded yet. Please wait</string>
    <!-- due to device is low on memory, cannot load an image preview temporarily -->
    <string name="not_load_preview_low_memory">Not enough free memory to display preview. Please try again later.</string>
    <!-- alert when clicking a newsignup link being logged -->
    <string name="log_out_warning">Please log out before creating the account</string>
    <!-- message shown in the screen when there are not any active transfer -->
    <string name="transfers_empty">No active transfers</string>
    <!-- menu item -->
    <string name="menu_pause_transfers">Pause transfers</string>
    <!-- menu item -->
    <string name="menu_cancel_all_transfers">Cancel all transfers</string>
    <!-- Option of the sliding panel to capture a new picture to upload to Cloud Drive or to set as user avatar -->
    <string name="menu_take_picture">Capture</string>
    <!-- Dialog title, to explain why MEGA needs the ’display over other apps’ permission (Android 10) -->
    <string name="ask_for_display_over_title">Allow notifications for incoming MEGA calls</string>
    <!-- Dialog message, to explain why MEGA needs the ’display over other apps’ permission (Android 10) -->
    <string name="ask_for_display_over_msg">Please grant MEGA permission to display over other apps for calls.</string>
    <!-- Prompt text shows when the user doesn’t want to make MEGA grant the ’display over other apps’ permission for now (Android 10) -->
    <string name="ask_for_display_over_explain">You can still manually grant permissions in the device Settings.</string>
    <!-- the options of how to upload, but in an array. needed for the settings, how to upload the camera images. only when Wi-Fi connected -->
    <string name="cam_sync_wifi">Wi-Fi only</string>
    <!-- the options of how to upload, but in an array. needed for the settings, how to upload the camera images. when Wi-Fi connected and using data plan -->
    <string name="cam_sync_data">Wi-Fi or mobile data</string>
    <!-- The upload of the user’s photos orvideos from their specified album is in progress. -->
    <string name="cam_sync_syncing">Camera Uploads in progress</string>
    <!-- confirmation question for cancelling the camera uploads -->
    <string name="cam_sync_cancel_sync">Do you want to stop Camera Uploads?</string>
    <!-- title of the notification when camera upload is enabled -->
    <string name="settings_camera_notif_title">Uploading files of media folders</string>
    <!-- title of the notification when camera upload is checking files -->
    <string name="settings_camera_notif_checking_title">Checking for files to be uploaded</string>
    <!-- title of the notification when camera upload is initializing -->
    <string name="settings_camera_notif_initializing_title">Initialising Camera Uploads</string>
    <!-- title of the notification when camera upload’s primary local folder is unavailable. -->
    <string name="camera_notif_primary_local_unavailable">Camera Uploads have been disabled. Your local folder is unavailable.</string>
    <!-- title of the notification when camera upload’s secondary local folder is unavailable. -->
    <string name="camera_notif_secondary_local_unavailable">Media Uploads have been disabled. Your local folder is unavailable.</string>
    <!-- notification camera uploads complete -->
    <string name="settings_camera_notif_complete">Camera uploads complete</string>
    <!-- settings of the Appearance section -->
    <string name="settings_appearance">Appearance</string>
    <!-- settings of the Features section -->
    <string name="settings_features">Features</string>
    <!-- label of storage in upgrade/choose account page, it is being used with a variable, e.g. for LITE user it will show ‘200GB Storage’. -->
    <string name="settings_storage">Storage</string>
    <!-- Settings of the Passcode -->
    <string name="settings_passcode_lock">Passcode lock</string>
    <!-- Setting to allow the user to select the preferred passcode type -->
    <string name="settings_passcode_option">Passcode options</string>
    <!-- Helper text to explain why we have this `Require me to plug in` setting, placeholder - 100 to 1000 in MB -->
    <string name="settings_camera_upload_charging_helper_label">Video compression uses considerable amounts of power. Please plug in your device to charge if the videos to be compressed are larger than %s.</string>
    <!-- Helper text to explain the things to note if enable the feature of including GPS info -->
    <string name="settings_camera_upload_include_gps_helper_label">If enabled, location information will be included with your pictures. Please be careful when sharing them.</string>
    <!-- Settings category title for cache and offline files -->
    <string name="settings_advanced_features">Advanced</string>
    <!-- Settings preference title for cache -->
    <string name="settings_advanced_features_cache">Clear Cache</string>
    <!-- Settings preference title for offline files -->
    <string name="settings_advanced_features_offline">Clear Offline Files</string>
    <!-- description of switch ‘Open file when download is completed’ -->
    <string name="settings_auto_play_label">Open file when downloaded</string>
    <!-- Settings preference title for delete account -->
    <string name="settings_delete_account">Delete account</string>
    <!-- Size of files in offline or cache folders -->
    <string name="settings_advanced_features_size">Currently using %s</string>
    <!-- Calculating Size of files in offline or cache folders -->
    <string name="settings_advanced_features_calculating">Calculating</string>
    <!-- title of the setting to set the default download location -->
    <string name="settings_storage_download_location">Default download location</string>
    <!-- Whether to always ask the user each time. -->
    <string name="settings_storage_ask_me_always">Always ask for download location</string>
    <!-- Whether to enable the storage in advanced devices -->
    <string name="settings_storage_advanced_devices">Display advanced devices (external SD)</string>
    <!-- Label of button on account page that ask user to add their phone number -->
    <string name="add_phone_number_label">Add a phone number</string>
    <!-- enter verification code page title -->
    <string name="verify_account_title">Verify your account</string>
    <!-- Text to explain to user why to verify phone number (account suspended use case) -->
    <string name="verify_account_helper_locked">Your account has been locked temporarily due to potential abuse. Please verify your phone number to unlock your account.</string>
    <!-- Hint text of the country edittext for billing purposes -->
    <string name="general_country_label">Country</string>
    <!-- Hint text of the region edittext for choosing dial code. -->
    <string name="sms_region_label">Region</string>
    <!-- place holder for enter mobile number field -->
    <string name="verify_account_phone_number_placeholder">Your phone number</string>
    <!-- Button label - go to previous page -->
    <string name="general_back_button">Back</string>
    <!-- button label - quite sms verification use case -->
    <string name="verify_account_not_now_button">Not now</string>
    <!-- Button label - confirm some action -->
    <string name="general_confirm_button">Confirm</string>
    <!-- On “add phone number” page, an error message will be shown if user click next button without select country code. -->
    <string name="verify_account_invalid_country_code">Please select a region code</string>
    <!-- On “Add phone number” page, a toast error message will be shown if the country code cannot be fetched from back end. -->
    <string name="verify_account_not_loading_country_code">Region codes could not be fetched.</string>
    <!-- error message if user click next button without enter a valid phone number -->
    <string name="verify_account_invalid_phone_number">Please supply a valid phone number.</string>
    <!-- Label tell user to enter received txt to below input boxes -->
    <string name="verify_account_enter_txt_label">Please enter the verification code sent to</string>
    <!-- enter verification code page title -->
    <string name="verify_account_enter_code_title">Verify your account</string>
    <!-- error message that will show to user when user entered invalid verification code -->
    <string name="verify_account_incorrect_code">Wrong code. Please try again or resend.</string>
    <!-- text message to remind user to resend verification code -->
    <string name="verify_account_resend_label">Didn’t receive the code?</string>
    <!-- Button to resend the create account email to a new email address in case the previous email address was misspelled -->
    <string name="general_resend_button">Resend</string>
    <!-- error message that will show to user when host detected that the mobile number has been registered already -->
    <string name="verify_account_error_phone_number_register">This number is already associated with a MEGA account.</string>
    <!-- error message that will show to user when user reached the sms verification daily limit -->
    <string name="verify_account_error_reach_limit">You have reached the daily limit</string>
    <!-- error message that will show to user when user reached the sms verification daily limit -->
    <string name="verify_account_error_wrong_code">The verification code doesn’t match.</string>
    <!-- error message that will show to user when code has been verified -->
    <string name="verify_account_error_code_verified">The code has been verified</string>
    <!-- error message that will show to user when user entered invalid verification code -->
    <string name="verify_account_error_invalid_code">Wrong code. Please try again or resend.</string>
    <!-- verify phone number successfully -->
    <string name="verify_account_successfully">Your phone number has been verified successfully</string>
    <!-- If the user has an internal storage and an external SD card, it has to be set on the settings screen, external storage option -->
    <string-array name="settings_storage_download_location_array">
        <item>Internal storage</item>
        <item>External storage</item>
    </string-array>
    <!-- If the user has an internal storage and an external SD card, it has to be set on the settings screen, internal storage option -->
    <string name="internal_storage_label">Internal storage</string>
    <!-- If the user has an internal storage and an external SD card, it has to be set on the settings screen, external storage option -->
    <string name="external_storage_label">External storage</string>
    <!-- choose the way the new user’s email is inserted, import from phone option -->
    <string-array name="add_contact_array">
        <item>Write the user’s email</item>
        <item>Import from device</item>
    </string-array>
    <!-- settings option -->
    <string name="settings_camera_upload_on">Enable Camera Uploads</string>
    <!-- settings option -->
    <string name="settings_camera_upload_turn_on">Turn on Camera Uploads</string>
    <!-- settings option -->
    <string name="settings_camera_upload_off">Disable Camera Uploads</string>
    <!-- settings option. How to upload the camera images: via Wi-Fi only or via Wi-Fi and data plan -->
    <string name="settings_camera_upload_how_to_upload">How to upload</string>
    <!-- The Secondary Media uploads allows to create a second Camera Folder synchronization. Enabling it would imply to choose a new local folder and then, a new destination folder in MEGA. This is the text that appears in the settings option to enable the second synchronization. -->
    <string name="settings_secondary_upload_on">Enable Secondary Media uploads</string>
    <!-- The Secondary Media uploads allows to create a second Camera Folder synchronization. Disabling it would imply that the current second sync won’t be running anymore. This is the text that appears in the settings option to disable the second synchronization. -->
    <string name="settings_secondary_upload_off">Disable Secondary Media uploads</string>
    <!-- Title of shared folder explorer to choose a folder to perform an action -->
    <string name="settings_empty_folder">Choose folder</string>
    <!-- the options of how to upload, but in an array. needed for the settings, how to upload the camera images. only when Wi-Fi connected -->
    <string-array name="settings_camera_upload_how_to_entries">
        <item>Wi-Fi or mobile data</item>
        <item>Wi-Fi only</item>
    </string-array>
    <!-- What kind of files are going to be uploaded: images, videos or both -->
    <string name="settings_camera_upload_what_to_upload">File Upload</string>
    <!-- what kind of file are going to be uploaded. Needed for the settings summary -->
    <string-array name="settings_camera_upload_file_upload_entries">
        <item>Photos only</item>
        <item>Videos only</item>
        <item>Photos and videos</item>
    </string-array>
    <!-- Option to choose that the camera sync will only be enable when the device is charging -->
    <string name="settings_camera_upload_charging">Only when charging</string>
    <!-- Title of ‘Include location tags’ setting option. Once enabled, Camera Uploads will include the location info from pictures those are being uploaded -->
    <string name="settings_camera_upload_include_gps">Include location tags</string>
    <!-- Option to choose that the video compression will only be enable when the device is charging -->
    <string name="settings_camera_upload_require_plug_in">Require me to actively charge my device</string>
    <!-- Option to choose that the camera sync will maintain the local file names when uploading -->
    <string name="settings_keep_file_names">Keep file names as in the device</string>
    <!-- The location of where the user photos or videos are stored in the device. -->
    <string name="settings_local_camera_upload_folder">Local Camera folder</string>
    <!-- The location of where the user photos or videos are stored in MEGA. -->
    <string name="settings_mega_camera_upload_folder">MEGA Camera Uploads folder</string>
    <!-- The location of where the user photos or videos of the secondary sync are stored in the device. -->
    <string name="settings_local_secondary_folder">Local Secondary folder</string>
    <!-- The location of where the user photos or videos of the secondary sync are stored in MEGA. -->
    <string name="settings_mega_secondary_folder">MEGA Secondary folder</string>
    <!-- what kind of file are going to be uploaded. Needed for the settings summary -->
    <string name="settings_camera_upload_only_photos">Photos only</string>
    <!-- what kind of file are going to be uploaded. Needed for the settings summary -->
    <string name="settings_camera_upload_only_videos">Videos only</string>
    <!-- what kind of file are going to be uploaded. Needed for the settings summary -->
    <string name="settings_camera_upload_photos_and_videos">Photos and videos</string>
    <!-- status text when no custom photo sync folder has been set -->
    <string name="settings_pin_lock_code_not_set">Not set</string>
    <!-- Settings of the Passcode -->
    <string name="settings_passcode_lock_switch">Passcode Lock</string>
    <!-- Settings option to change Passcode. -->
    <string name="settings_change_passcode">Change passcode</string>
    <!-- Settings option screen to change Passcode. -->
    <string name="title_change_passcode">Change passcode lock</string>
    <!-- Settings option to set the timer to ask for passcode. -->
    <string name="settings_require_passcode">Require passcode</string>
    <!-- Option available to choose in some context to make an action immediately. -->
    <string name="action_immediately">Immediately</string>
    <!-- Button after the Passcode code input field -->
    <string name="pin_lock_enter">Enter</string>
    <!-- Error message when not typing the Passcode code correctly. Plural. The placeholder indicates the number of failed attempts. E.g. 7 failed passcode attempts -->
    <plurals name="passcode_lock_alert_attempts">
        <item quantity="one">1 failed passcode attempt</item>
        <item quantity="other">%1$d failed passcode attempts</item>
    </plurals>
    <!-- Error message when not typing the Passcode code correctly -->
    <string name="pin_lock_alert">You will be logged out and your offline files will be deleted after 10 failed attempts</string>
    <!-- error message when not typing the Passcode code correctly -->
    <string name="pin_lock_incorrect">Incorrect code</string>
    <!-- Error message when not typing the Passcode correctly and have several attempts left. The placeholder is to display the number of attempts left in runtime. -->
    <plurals name="pin_lock_incorrect_alert">
        <item quantity="one">Wrong Passcode, please try again. You have 1 attempt left</item>
        <item quantity="other">Wrong Passcode, please try again. You have %2d attempts left</item>
    </plurals>
    <!-- Error message when not typing the Passcode correctly (two times) -->
    <string name="pin_lock_not_match">Passcodes did not match. Try again.</string>
    <!-- Title of the screen to unlock screen with Passcode -->
    <string name="unlock_pin_title">Enter your passcode</string>
    <!-- Title of the screen to unlock screen with Passcode in second round -->
    <string name="unlock_pin_title_2">Re-enter your passcode</string>
    <!-- Title of the screen to unlock screen with Passcode -->
    <string name="reset_pin_title">Enter your new passcode</string>
    <!-- Title of the screen to unlock screen with Passcode in second round -->
    <string name="reset_pin_title_2">Re-enter your new passcode</string>
    <!-- Text of the screen after 10 attemps with a wrong Passcode -->
    <string name="incorrect_pin_activity">All your local data will be deleted and you will be logged out in %1d seconds</string>
    <!-- Caption of a title, in the context of “About MEGA” or “About us” -->
    <string name="settings_about">About</string>
    <!-- Preference screen item action button -->
    <string name="settings_about_privacy_policy">Privacy Policy</string>
    <!--  -->
    <string name="settings_about_terms_of_service">Terms of Service</string>
    <!-- App means “Application” -->
    <string name="settings_about_app_version">App version</string>
    <!-- Title of the label where the SDK version is shown -->
    <string name="settings_about_sdk_version">MEGA SDK Version</string>
    <!-- Title of the label where the MEGAchat SDK version is shown -->
    <string name="settings_about_karere_version">MEGAchat SDK Version</string>
    <!-- Link to the public code of the app -->
    <string name="settings_about_code_link_title">View source code</string>
    <!--  -->
    <string name="january">January</string>
    <!--  -->
    <string name="february">February</string>
    <!--  -->
    <string name="march">March</string>
    <!--  -->
    <string name="april">April</string>
    <!--  -->
    <string name="may">May</string>
    <!--  -->
    <string name="june">June</string>
    <!--  -->
    <string name="july">July</string>
    <!--  -->
    <string name="august">August</string>
    <!--  -->
    <string name="september">September</string>
    <!--  -->
    <string name="october">October</string>
    <!--  -->
    <string name="november">November</string>
    <!--  -->
    <string name="december">December</string>
    <!-- title of the screen that shows the ZIP files -->
    <string name="zip_browser_activity">ZIP Browser</string>
    <!-- title of the My Account screen -->
    <string name="my_account_title">Account Type</string>
    <!-- Label to indicate the date when the current subscription renews -->
    <string name="renews_on">Renews on&#160;</string>
    <!-- title of the Expiration Date -->
    <string name="expires_on">Expires on&#160;</string>
    <!--  -->
    <string name="free_account">Free</string>
    <!-- info message shown to the user when the Camera Uploads folder has been created -->
    <string name="camera_uploads_created">Camera Uploads folder created</string>
    <!-- category in sort by action -->
    <string name="sortby_name">Name</string>
    <!-- sort files alphabetically ascending -->
    <string name="sortby_name_ascending">Ascending</string>
    <!-- sort files alphabetically descending -->
    <string name="sortby_name_descending">Descending</string>
    <!-- category in sort by action -->
    <string name="sortby_date">Date</string>
    <!-- category in sort by action -->
    <string name="sortby_creation_date">Creation Date</string>
    <!-- category in sort by action -->
    <string name="sortby_modification_date">Modification Date</string>
    <!-- category in sort by action -->
    <string name="sortby_link_creation_date">Link creation date</string>
    <!-- sort files by date newest first -->
    <string name="sortby_date_newest">Newest</string>
    <!-- sort files by date oldest first -->
    <string name="sortby_date_oldest">Oldest</string>
    <!-- category in sort by action -->
    <string name="sortby_size">Size</string>
    <!-- sort files by size largest first -->
    <string name="sortby_size_largest_first">Largest</string>
    <!-- sort files by size smallest first -->
    <string name="sortby_size_smallest_first">Smallest</string>
    <!-- Title of sort by media type options -->
    <string name="sortby_type">Media type</string>
    <!-- sort option, sort media files by photos first -->
    <string name="sortby_type_photo_first">Photos</string>
    <!-- sort option, sort media files by videos first -->
    <string name="sortby_type_video_first">Videos</string>
    <!-- Title to choose the type of Passcode -->
    <string name="pin_lock_type">Passcode Type</string>
    <!-- Passcode with 4 digits -->
    <string name="four_pin_lock">4 digits</string>
    <!-- Passcode with 6 digits -->
    <string name="six_pin_lock">6 digits</string>
    <!-- Passcode alphanumeric -->
    <string name="AN_pin_lock">Alphanumeric</string>
    <!-- Confirmation message when enabling logs in the app -->
    <string name="settings_enable_logs">Logs are now enabled</string>
    <!-- Confirmation message when disabling logs in the app -->
    <string name="settings_disable_logs">Logs are now disabled</string>
    <!-- Snackbar error message triggered by host error when user is trying to setup MEGA Camera Uploads folder in settings page -->
    <string name="error_unable_to_setup_cloud_folder">Unable to set up MEGA Camera Uploads folder</string>
    <!-- Option in the sliding panel to open the folder which contains the file selected after performing a search -->
    <string name="search_open_location">Open location</string>
    <!-- message when a temporary error on logging in is due to SDK is waiting for the server to complete a request due to an API lock -->
    <string name="servers_busy">This process is taking longer than expected. Please wait.</string>
    <!-- Label in My Account section to show user account type -->
    <string name="my_account_free">Free Account</string>
    <!-- Type of account info added to the feedback email sent to support -->
    <string name="my_account_prolite">Pro Lite Account</string>
    <!-- Label in My Account section to show user account type -->
    <string name="my_account_pro1">Pro I Account</string>
    <!-- Label in My Account section to show user account type -->
    <string name="my_account_pro2">Pro II Account</string>
    <!-- Label in My Account section to show user account type -->
    <string name="my_account_pro3">Pro III Account</string>
    <!-- Type of account info added to the feedback email sent to support -->
    <string name="my_account_prolite_feedback_email">Pro Lite Account</string>
    <!--  -->
    <string name="backup_title">Back up your Recovery Key</string>
    <!-- Subtitle of the screen to backup the master key -->
    <string name="backup_subtitle">Your password unlocks your Recovery Key</string>
    <!-- First paragraph of the screen to backup the master key -->
    <string name="backup_first_paragraph">Your data is only readable through a chain of decryption operations that begins with your master encryption key, which we store encrypted with your password. This means that if you lose your password, your Recovery Key can no longer be decrypted, and you can no longer decrypt your data.</string>
    <!-- Summary of the preference Recovery key on Settings section -->
    <string name="backup_second_paragraph">Exporting the Recovery Key and keeping it in a secure location enables you to set a new password without data loss.</string>
    <!-- Third paragraph of the screen to backup the master key -->
    <string name="backup_third_paragraph">An external attacker cannot gain access to your account with just your key. A password reset requires both the key and access to your email.</string>
    <!-- Sentence to inform the user the available actions in the screen to backup the master key -->
    <string name="backup_action">Copy the Recovery Key to the clipboard or save it as text file.</string>
    <!-- Action of a button to save something -->
    <string name="save_action">Save</string>
    <!-- Alert message when the master key has been successfully copied to the ClipBoard -->
    <string name="copy_MK_confirmation">The Recovery Key has been successfully copied</string>
    <!-- Button to change the password -->
    <string name="change_pass">Change</string>
    <!-- Positive button to perform a general action -->
    <string name="general_positive_button">YES</string>
    <!-- Negative button to perform a general action -->
    <string name="general_negative_button">NO</string>
    <!-- Option of the overflow menu to show the screen info to reset the password -->
    <string name="forgot_pass_menu">Forgot password?</string>
    <!-- Button in the Login screen to reset the password -->
    <string name="forgot_pass">Forgot your password?</string>
    <!-- First paragraph of the screen when the password has been forgotten -->
    <string name="forgot_pass_first_paragraph">If you have a backup of your Recovery Key, you can reset your password by selecting YES. No data will be lost.</string>
    <!-- Second paragraph of the screen when the password has been forgotten -->
    <string name="forgot_pass_second_paragraph">You can still export your Recovery Key now if you have an active MEGA session in another browser on this or any other computer. If you don’t, you can no longer decrypt your existing account, but you can start a new one under the same email address by selecting NO.</string>
    <!-- Sentence to ask to the user if he has the master key in the screen when the password has been forgotten -->
    <string name="forgot_pass_action">Do you have a backup of your Recovery Key?</string>
    <!-- Title of the alert message to ask for the link to reset the pass with the MK -->
    <string name="title_alert_reset_with_MK">Great!</string>
    <!-- Hint of the text where the user can write his e-mail -->
    <string name="edit_text_insert_mail">email goes here</string>
    <!-- Text of the alert message to ask for the link to reset the pass with the MK -->
    <string name="text_alert_reset_with_MK">Please enter your email address below. You will receive a recovery link that will allow you to submit your Recovery Key and reset your password.</string>
    <!-- Hint of the text when the user can write his master key -->
    <string name="edit_text_insert_mk">Your Recovery Key goes here</string>
    <!-- Hint of the text where the user can write his password -->
    <string name="edit_text_insert_pass">password goes here</string>
    <!-- Text shown in the last alert dialog to confirm delete user account -->
    <string name="delete_account_text_last_step">This is the last step to delete your account. You will permanently lose all the data stored in the cloud. Please enter your password below.</string>
    <!-- Title of the alert dialog to inform the user that have to check the email -->
    <string name="email_verification_title">Email verification</string>
    <!-- Text of the alert dialog to inform the user that have to check the email -->
    <string name="email_verification_text">Please check your email to proceed.</string>
    <!-- Text to inform the user when an error occurs -->
    <string name="general_text_error">An error occurred, please try again.</string>
    <!-- Alert to inform the user that have to be logged in to perform the action -->
    <string name="alert_not_logged_in">You must be logged in to perform this action.</string>
    <!-- Error message when a user attempts to change their email without an active login session. -->
    <string name="change_email_not_logged_in">You need to be logged in to complete your email change. Please log in again with your current email address and then tap on your confirmation link again.</string>
    <!-- Text displayed to inform that the email was successfully changed. Please keep the placeholder, it will be replaced with the new email address. -->
    <string name="email_changed">Congratulations, your new email address for this MEGA account is: %1$s</string>
    <!-- Error when the user leaves empty the password field -->
    <string name="invalid_string">Incorrect</string>
    <!-- Text of the toast when the user enters invalid text which is neither a valid phone number nor a valid email -->
    <string name="invalid_input">Invalid input</string>
    <!-- Title of the alert dialog when the user tries to recover the pass of a non existing account -->
    <string name="invalid_email_title">Invalid email address</string>
    <!-- Title of the alert dialog when the user tries to recover the pass of a non existing account -->
    <string name="invalid_email_text">Please check the email address and try again.</string>
    <!-- Title of the dialog to write the Recovery Key after opening the recovery link -->
    <string name="title_dialog_insert_MK">Password reset</string>
    <!-- Text of the dialog to write the Recovery Key after opening the recovery link -->
    <string name="text_dialog_insert_MK">Please enter your Recovery Key below</string>
    <!-- Text of the alert when the pass has been correctly changed -->
    <string name="pass_changed_alert">Your password has been changed.</string>
    <!-- Title of the dialog to park an account -->
    <string name="park_account_dialog_title">Park account</string>
    <!-- Button to park an account -->
    <string name="park_account_button">Park</string>
    <!-- Title of the screen to park an account -->
    <string name="park_account_title">Oops!</string>
    <!-- First paragraph of the screen to park an account -->
    <string name="park_account_first_paragraph">Due to our end-to-end encryption paradigm, you will not be able to access your data without either your password or a backup of your Recovery Key.</string>
    <!-- Second paragraph of the screen to park an account -->
    <string name="park_account_second_paragraph">You can park your existing account and start a fresh one under the same email address. Your data will be retained for at least 60 days. In case that you recall your parked account’s password, please contact support&#64;mega.nz</string>
    <!-- Text of the dialog message to ask for the link to park the account -->
    <string name="dialog_park_account">Please enter your email address below. You will receive a recovery link that will allow you to park your account.</string>
    <!-- Text shown in the last alert dialog to park an account -->
    <string name="park_account_text_last_step">This is the last step to park your account, please enter your new password. Your data will be retained for at least 60 days. If you recall your parked account’s password, please contact support&#64;mega.nz</string>
    <!-- Title of the screen to write the new password after opening the recovery link -->
    <string name="title_enter_new_password">Enter new password</string>
    <!-- Message when the user tries to open a recovery pass link and it has expired -->
    <string name="recovery_link_expired">This recovery link has expired, please try again.</string>
    <!-- Text of the alert after opening the recovery link to reset pass being logged. -->
    <string name="text_reset_pass_logged_in">Your Recovery Key will be used to reset your password. Please enter your new password.</string>
    <!-- Text of the alert dialog to inform the user that have to check the email after clicking the option forgot pass -->
    <string name="email_verification_text_change_pass">You will receive a recovery link that will allow you to reset your password.</string>
    <!-- Button to upgrade the account to PRO account in My Account Section -->
    <string name="my_account_upgrade_pro">Upgrade</string>
    <!-- Button to upgrade the account to PRO account in the panel that appears randomly -->
    <string name="my_account_upgrade_pro_panel">Upgrade now</string>
    <!-- Message to promote PRO accounts -->
    <string name="get_pro_account">Grow your cloud.[A]Get increased storage and transfer quotas with a Pro account.</string>
    <!-- success message when the MasterKey file has been downloaded -->
    <string name="toast_master_key">The MEGA account Recovery Key has been saved to: %1s. [A]You can find the file with your Recovery Key in the Saved for Offline section.[/A] Note: as the file with your Recovery Key will be deleted when you log out, please store it in a safe place outside your MEGA account.</string>
    <!-- Error shown when the user tries to change his mail to one that is already used -->
    <string name="mail_already_used">This email address is already in use. Please use another email address.</string>
    <!-- Error shown when the user tries to change his mail while the user has already requested a confirmation link for that email address -->
    <string name="mail_changed_confirm_requested">You have already requested a confirmation link for that email address.</string>
    <!-- Error shown when the user tries to change his mail while the email is the same as the old -->
    <string name="mail_same_as_old">This is your existing email address.</string>
    <!-- Text shown in the last alert dialog to change the email associated to an account -->
    <string name="change_mail_text_last_step">This is the last step to change your email. Please enter your password below.</string>
    <!-- Title of the alert dialog to change the email associated to an account -->
    <string name="change_mail_title_last_step">Change email</string>
    <!-- Iitle of the warning when the user is running out of space -->
    <string name="title_new_warning_out_space">You are running out of storage space.</string>
    <!-- Text of the warning when the user is running out of space -->
    <string name="new_warning_out_space">Take full advantage of your MEGA account by upgrading to Pro.</string>
    <!-- Iitle of sliding panel to choose the option to edit the profile picture -->
    <string name="title_options_avatar_panel">Edit profile picture</string>
    <!-- Option of the sliding panel to capture a new picture to upload to Cloud Drive or to set as user avatar -->
    <string name="take_photo_avatar_panel">Capture</string>
    <!-- Option of the sliding panel to change the avatar by choosing an existing picture -->
    <string name="choose_photo_avatar_panel">Choose picture</string>
    <!-- Option of the sliding panel to delete the existing avatar -->
    <string name="delete_avatar_panel">Delete picture</string>
    <!-- Alert when the user introduces his MK to reset pass incorrectly -->
    <string name="incorrect_MK">The key you supplied does not match this account. Please make sure you use the correct Recovery Key and try again.</string>
    <!-- Title of the alert when the user introduces his MK to reset pass incorrectly -->
    <string name="incorrect_MK_title">Invalid Recovery Key</string>
    <!-- Alert Dialog to get link -->
    <string name="option_full_link">Link with key</string>
    <!-- Message shown meanwhile the app is waiting for a request -->
    <string name="recovering_info">Getting info&#8230;</string>
    <!-- Text of the alert dialog to inform the user that have to check the email to validate his new email -->
    <string name="email_verification_text_change_mail">Your new email address needs to be validated. Please check your email to proceed.</string>
    <!-- Confirmation before deleting the avatar of the user’s profile -->
    <string name="confirmation_delete_avatar">Delete your profile picture?</string>
    <!-- Title of the Dialog to edit the profile attributes of the user’s account -->
    <string name="title_edit_profile_info">Edit</string>
    <!-- Alert Dialog to get link -->
    <string name="title_set_expiry_date">Set expiry date</string>
    <!-- Title of the dialog to get link with password -->
    <string name="title_set_password_protection">Set password protection</string>
    <!-- Subtitle of the dialog to get link -->
    <string name="subtitle_set_expiry_date">(PRO ONLY)</string>
    <!-- Alert Dialog to get link with password -->
    <string name="set_password_protection_dialog">Set password</string>
    <!-- Hint of the dialog to get link with password -->
    <string name="hint_set_password_protection_dialog">Enter password</string>
    <!-- Hint of the confirmation dialog to get link with password -->
    <string name="hint_confirm_password_protection_dialog">Confirm password</string>
    <!-- Status text at the beginning of getting a link -->
    <string name="link_request_status">Processing&#8230;</string>
    <!-- Option of the sliding panel to edit the link of a node -->
    <string name="edit_link_option">Manage link</string>
    <!-- Error alert dialog shown when changing the password the user provides an incorrect password -->
    <string name="old_password_provided_incorrect">The current password you have provided is incorrect.</string>
    <!-- success message when reinviting multiple contacts -->
    <string name="number_correctly_reinvite_contact_request">%d reinvite requests sent successfully.</string>
    <!-- success message when reinviting multiple contacts -->
    <string name="number_correctly_delete_contact_request">%d requests deleted successfully.</string>
    <!-- error message when reinviting multiple contacts -->
    <string name="number_no_delete_contact_request">%1$d requests successfully deleted but %2$d requests were not deleted.</string>
    <!-- confirmation message before removing a contact request. -->
    <string name="confirmation_delete_contact_request">Do you want to remove the invitation request to %s?</string>
    <!-- confirmation message before removing mutiple contact request -->
    <string name="confirmation_remove_multiple_contact_request">Do you want to remove these %d invitation requests?</string>
    <!-- success message when replying to multiple received request -->
    <string name="number_correctly_invitation_reply_sent">%d request replies sent.</string>
    <!-- error message when replying to multiple received request -->
    <string name="number_incorrectly_invitation_reply_sent">%1$d request replies successfully sent but %2$d were not sent.</string>
    <!-- Referring to a invitation request in the Contacts section. Plural. e.g. 5 requests -->
    <plurals name="general_num_request">
        <item quantity="one">1 request</item>
        <item quantity="other">%1$d requests</item>
    </plurals>
    <!-- Confirmation before removing the outgoing shares of a folder -->
    <plurals name="confirmation_remove_outgoing_shares">
        <item quantity="one">The folder is shared with %1$d contact. Remove share?</item>
        <item quantity="other">The folder is shared with %1$d contacts. Remove all shares?</item>
    </plurals>
    <!-- Error message when the credentials to login are incorrect. -->
    <string name="error_incorrect_email_or_password">Invalid email and/or password. Please try again.</string>
    <!-- Error message when trying to login and the account is suspended. -->
    <string name="error_account_suspended">Your account has been suspended due to Terms of Service violations. Please contact support&#64;mega.nz</string>
    <!-- Error message when to many attempts to login. -->
    <string name="too_many_attempts_login">Too many failed attempts to log in, please wait for an hour.</string>
    <!-- Error message when trying to login to an account not validated. -->
    <string name="account_not_validated_login">This account has not been validated yet. Please check your email.</string>
    <!-- Error message shown when opening a folder link which doesn’t exist -->
    <string name="general_error_folder_not_found">Folder link unavailable</string>
    <!-- Error message shown when opening a folder link which has been removed due to ToS/AUP violation -->
    <string name="folder_link_unavaible_ToS_violation">The folder link has been removed because of a ToS or AUP violation.</string>
    <!-- Error message shown when opening a file link which doesn’t exist -->
    <string name="general_error_file_not_found">File link unavailable</string>
    <!-- Error message shown when opening a file link which has been removed due to ToS/AUP violation -->
    <string name="file_link_unavaible_ToS_violation">The file link has been removed because of a ToS or AUP violation.</string>
    <!-- Error message shown when opening a folder link or file link which has been corrupt or deformed -->
    <string name="link_broken">This URL is corrupt or deformed. The link you are trying to access does not exist.</string>
    <!-- Title of the screen after creating the account. That screen asks the user to confirm the account by checking the email -->
    <string name="confirm_email_text">Awaiting email confirmation</string>
    <!-- Text below the title that explains the user should check the email and click the link to confirm the account -->
    <string name="confirm_email_explanation">Please check your email and tap the link to confirm your account.</string>
    <!-- Plural of items which contains a folder. 2 items -->
    <plurals name="general_num_items">
        <item quantity="one">1 item</item>
        <item quantity="other">%1$d items</item>
    </plurals>
    <!-- Error message shown when opening a file or folder link which account has been removed due to ToS/AUP violation -->
    <string name="file_link_unavaible_delete_account">The associated user account has been terminated due to multiple violations of our Terms of Service.</string>
    <!-- Error message shown after login into a folder link with an invalid decryption key -->
    <string name="general_error_invalid_decryption_key">The provided decryption key for the folder link is invalid.</string>
    <!-- Title of the label in the my account section. It shows the credentials of the current user so it can be used to be verified by other contacts -->
    <string name="my_account_my_credentials">My credentials</string>
    <!-- Word to indicate the limited bandwidth of the free accounts -->
    <string name="limited_bandwith">Limited</string>
    <!-- Item of the navigation title for the chat section -->
    <string name="section_chat">Chat</string>
    <!-- Item of the navigation title for the chat section when there is any unread message -->
    <string name="section_chat_with_notification">Chat [A](%1$d)[/A]</string>
    <!-- Confirmation button of the dialog to archive a chat -->
    <string name="tab_archive_chat">Archive</string>
    <!-- Message shown when the user has no recent chats -->
    <string name="recent_chat_empty_invite">Invite your friends to join you on Chat and enjoy our encrypted platform with privacy and security.</string>
    <!-- Initial of the word hour to show the duration of a video or audio call -->
    <string name="initial_hour">h</string>
    <!-- Initial of the word minute to show the duration of a video or audio call -->
    <string name="initial_minute">m</string>
    <!-- Initial of the word second to show the duration of a video or audio call -->
    <string name="initial_second">s</string>
    <!-- Title shown when multiselection is enable in chat tabs -->
    <string name="selected_items">%d selected</string>
    <!-- Message to confirm if the user wants to delete a contact from a shared folder -->
    <string name="remove_contact_shared_folder">The contact %s will be removed from the shared folder.</string>
    <!-- Message to confirm if the user wants to delete a multiple contacts from a shared folder -->
    <string name="remove_multiple_contacts_shared_folder">%d contacts will be removed from the shared folder.</string>
    <!-- success message when removing a contact from a shared folder -->
    <string name="number_correctly_removed_from_shared">%d contacts removed successfully from the shared folder</string>
    <!-- success message when removing a contact from a shared folder -->
    <string name="number_incorrectly_removed_from_shared">%d contacts were not successfully removed</string>
    <!-- success message when changing permissions of contacts for a shared folder, place holder: number of contacts effected -->
    <string name="number_permission_correctly_changed_from_shared">Successfully updated permissions for %d contacts</string>
    <!-- success message when changing permissions of contacts for a shared folder, place holder: number of contacts effected -->
    <string name="number_permission_incorrectly_changed_from_shared">Failed to update permissions for %d contacts</string>
    <!-- Message shown while the contact list from the device is being read and then shown to the user -->
    <string name="contacts_list_empty_text_loading">Loading contacts from the phone&#8230;</string>
    <!-- Warning message when reinviting multiple contacts -->
    <string name="number_existing_invite_contact_request">%d requests already sent.</string>
    <!-- success message when reinviting multiple contacts -->
    <string name="number_correctly_invite_contact_request">%d invite requests sent successfully.</string>
    <!-- error message when reinviting multiple contacts -->
    <string name="number_no_invite_contact_request">%1$d invite requests successfully sent but %2$d requests were not sent.</string>
    <!-- Word next to own user’s message in chat screen -->
    <string name="chat_me_text_bracket">%1s (Me)</string>
    <!-- Hint shown in the field to write a message in the chat screen -->
    <string name="type_message_hint">Type a message</string>
    <!-- button -->
    <string name="general_mute">Mute</string>
    <!-- button -->
    <string name="general_unmute">Unmute</string>
    <!-- Title of the dialogue to mute the general chat notifications. -->
    <string name="title_dialog_mute_chat_notifications">Do not disturb</string>
    <!-- Subtitle of the dialogue to mute the general chat notifications. -->
    <string name="subtitle_dialog_mute_chat_notifications">Mute chat notifications for</string>
    <!-- Title of the dialogue to mute the notifications of a specific chat. -->
    <string name="title_dialog_mute_chatroom_notifications">Mute notifications</string>
    <!-- Label for the setting option that indicates the general notifications are enabled. -->
    <string name="mute_chat_notification_option_on">On</string>
    <!-- Label for the dialog box option to mute a chat. This option will indicate that notifications for that chat are enabled. -->
    <string name="mute_chatroom_notification_option_off">Off</string>
    <!-- Label for the dialog box option to mute a chat. This option will indicate that chat notifications will be disabled until tomorrow at 8 a.m. -->
    <string name="mute_chatroom_notification_option_until_tomorrow_morning">Until tomorrow morning</string>
    <!-- Label for the dialog box option to mute a chat. This option will indicate that chat notifications will be disabled until today at 8 a.m. -->
    <string name="mute_chatroom_notification_option_until_this_morning">Until this morning</string>
    <!-- Label for the dialog box option to mute a chat. This option will indicate that chat notifications will be disabled until turn it off again. -->
    <string name="mute_chatroom_notification_option_forever">Until I turn them back on</string>
    <!-- Message when a chat has been silenced, for a specific time, successfully. For example: Chat notifications will be muted for 1 hour -->
    <string name="success_muting_a_chat_for_specific_time">Chat notifications will be muted for %s</string>
    <!-- Message to indicate the chat has been muted, until a specific time (24 hours format). Plural, used for any format different to 01:XX, e.g. 14:15 -->
    <plurals name="success_muting_chat_until_specific_time">
        <item quantity="one">Chat notifications will be muted until %1$s</item>
        <item quantity="other">Chat notifications will be muted until %1$s</item>
    </plurals>
    <!-- Message to indicate the chat has been muted, until a specific day and time (24 hours format). Plural, used for any format different to 01:XX, e.g. Chat notifications will be muted until tomorrow at 08:00 -->
    <plurals name="success_muting_chat_until_specific_date_and_time">
        <item quantity="one">Chat notifications will be muted until %1$s at %2$s</item>
        <item quantity="other">Chat notifications will be muted until %1$s at %2$s</item>
    </plurals>
    <!-- Message when select the option Do not disturb but the notifications are already muted -->
    <string name="notifications_are_already_muted">Chat notifications are muted</string>
    <!-- Message when a chat has been unmuted successfully. -->
    <string name="success_unmuting_a_chat">Chat notifications enabled</string>
    <!-- String to indicate the time in 24h format until which a specific chat is muted. Plural, used for any format different to 1:XX, e.g. 14:15 -->
    <plurals name="chat_notifications_muted_until_specific_time">
        <item quantity="one">Muted until %1$s</item>
        <item quantity="other">Muted until %1$s</item>
    </plurals>
    <!-- Title of the section to enable notifications in the Contact Properties screen -->
    <string name="title_properties_chat_contact_notifications">Notifications</string>
    <!-- Title of the section to choose the sound of incoming messages in the Contact Properties screen -->
    <string name="title_properties_chat_contact_message_sound">Message sound</string>
    <!-- Title of the section to clear the chat content in the Contact Properties screen -->
    <string name="title_properties_chat_clear_chat">Clear chat</string>
    <!-- Title of the section to share the contact in the Contact Properties screen -->
    <string name="title_properties_chat_share_contact">Share contact</string>
    <!-- Title of the screen to select the ringtone of the calls -->
    <string name="call_ringtone_title">Call ringtone</string>
    <!-- Title of the screen to select the sound of the notifications -->
    <string name="notification_sound_title">Notification sound</string>
    <!-- Button to clear the chat history -->
    <string name="general_clear">Clear</string>
    <!-- Message show when the history of a chat has been successfully deleted -->
    <string name="clear_history_success">Chat history has been cleared</string>
    <!-- Message show when the history of a chat hasn’t been successfully deleted -->
    <string name="clear_history_error">An error has occurred. The chat history has not been successfully cleared</string>
    <!-- Menu item to add participants to a chat -->
    <string name="add_participants_menu_item">Add participants</string>
    <!-- Menu item to remove a participants from a chat -->
    <string name="remove_participant_menu_item">Remove participant</string>
    <!-- Message about MEGA when there are no message in the chat screen -->
    <string name="mega_info_empty_screen">Protects your chat with end-to-end (user controlled) encryption, providing essential safety assurances:</string>
    <!-- Message about MEGA when there are no message in the chat screen -->
    <string name="mega_authenticity_empty_screen">The system ensures that the data received is truly from the specified sender, and its content has not been manipulated during transit.</string>
    <!-- Message about MEGA when there are no message in the chat screen -->
    <string name="mega_confidentiality_empty_screen">Only the author and intended recipients are able to decipher and read the content.</string>
    <!-- Message about MEGA when there are no message in the chat screen -->
    <string name="title_mega_info_empty_screen">MEGA</string>
    <!-- Message about MEGA when there are no message in the chat screen -->
    <string name="title_mega_authenticity_empty_screen">Authenticity</string>
    <!-- Message about MEGA when there are no message in the chat screen -->
    <string name="title_mega_confidentiality_empty_screen">Confidentiality</string>
    <!-- Error message shown when opening a cancel link with an account that not corresponds to the link -->
    <string name="error_not_logged_with_correct_account">This link is not related to this account. Please log in with the correct account.</string>
    <!-- Message when the user tries to open a cancel link and it has expired -->
    <string name="cancel_link_expired">This cancel link has expired, please try again.</string>
    <!-- Text shown after searching and no results found -->
    <string name="no_results_found">No results were found</string>
    <!-- the options of what to upload in an array. Needed for the settings, the options of what to upload. -->
    <string name="offline_status">Offline</string>
    <!-- the options of what to upload in an array. Needed for the settings, the options of what to upload. -->
    <string name="online_status">Online</string>
    <!-- the options of what to upload in an array. Needed for the settings, the options of what to upload. -->
    <string name="away_status">Away</string>
    <!-- the options of what to upload in an array. Needed for the settings, the options of what to upload. -->
    <string name="busy_status">Busy</string>
    <!-- Info label about the status of the user -->
    <string name="invalid_status">No connection</string>
    <!-- Text shown when a message has been deleted in the chat -->
    <string name="text_deleted_message">This message has been deleted</string>
    <!-- Text shown when a message has been deleted in the chat -->
    <string name="text_deleted_message_by">[A]This message has been deleted by [/A][B]%1$s[/B]</string>
    <!-- Confirmation before deleting messages -->
    <string name="confirmation_delete_several_messages">Remove messages?</string>
    <!-- Confirmation before deleting one message -->
    <string name="confirmation_delete_one_message">Remove message?</string>
    <!-- Label for the sliding panel of a group chat -->
    <string name="group_chat_label">Group chat</string>
    <!-- Label for the option of the sliding panel to show the info of a chat group -->
    <string name="group_chat_info_label">Group info</string>
    <!-- Label for the option of the sliding panel to start a one to one chat -->
    <string name="group_chat_start_conversation_label">Start conversation</string>
    <!-- Label for the option of the sliding panel to edit the profile -->
    <string name="group_chat_edit_profile_label">Edit profile</string>
    <!-- Title of the section to leave a group content in the Contact Properties screen -->
    <string name="title_properties_chat_leave_chat">Leave Group</string>
    <!-- Label for participants of a group chat -->
    <string name="participants_chat_label">Participants</string>
    <!-- Text of the confirm dialog shown when it wants to remove a contact from a chat -->
    <string name="confirmation_remove_chat_contact">Remove %s from this chat?</string>
    <!-- Label to explain the read only participant permission in the options panel of the group info screen -->
    <string name="observer_permission_label_participants_panel">Read-only</string>
    <!-- Label to show the participant permission in the options panel of the group info screen -->
    <string name="standard_permission_label_participants_panel">Standard</string>
    <!-- Label to show the participant permission in the options panel of the group info screen -->
    <string name="administrator_permission_label_participants_panel">Moderator</string>
    <!-- Text appended to a edited message. -->
    <string name="edited_message_text">(edited)</string>
    <!-- Option in menu to change title of a chat group. -->
    <string name="change_title_option">Change title</string>
    <!-- confirmation message before leaving a group chat -->
    <string name="confirmation_leave_group_chat">If you leave, you will no longer have access to read or send messages.</string>
    <!-- title confirmation message before leaving a group chat -->
    <string name="title_confirmation_leave_group_chat">Leave group chat?</string>
    <!-- Message show when a participant hasn’t been successfully invited to a group chat -->
    <string name="add_participant_error_already_exists">The participant is already included in this group chat</string>
    <!-- success message when inviting multiple contacts to a group chat -->
    <string name="number_correctly_add_participant">%d participants were successfully invited</string>
    <!-- error message when inviting multiple contacts to a group chat -->
    <string name="number_no_add_participant_request">%1$d participants were successfully invited but %2$d participants were not invited.</string>
    <!-- chat message when the permissions for a user has been changed -->
    <string name="message_permissions_changed">[A]%1$s[/A][B] was changed to [/B][C]%2$s[/C][D] by [/D][E]%3$s[/E]</string>
    <!-- chat message when a participant was added to a group chat -->
    <string name="message_add_participant">[A]%1$s[/A][B] joined the group chat by invitation from [/B][C]%2$s[/C]</string>
    <!-- chat message when a participant was removed from a group chat -->
    <string name="message_remove_participant">[A]%1$s[/A][B] was removed from group chat by [/B][C]%2$s[/C]</string>
    <!-- Message shown when a participant change the title of a group chat. -->
    <string name="change_title_messages">[A]%1$s[/A][B] changed the group chat name to [/B][C]“%2$s”[/C]</string>
    <!-- chat message when a participant left a group chat -->
    <string name="message_participant_left_group_chat">[A]%1$s[/A][B] left the group chat[/B]</string>
    <!-- chat message alert when the message have to been manually -->
    <string name="manual_retry_alert">Message not sent. Tap for options</string>
    <!-- Chat alert of an attachment message when the upload is in progress but the queue of transfers is paused. -->
    <string name="manual_resume_alert">Transfers paused. Tap to resume.</string>
    <!-- message shown when the status of the user coudn’t be changed -->
    <string name="changing_status_error">Error. Your status has not been changed</string>
    <!-- message shown when a user couldn’t leave chat -->
    <string name="leave_chat_error">An error occurred when leaving the chat</string>
    <!-- message shown when a chat has not been created -->
    <string name="create_chat_error">An error occurred when creating the chat</string>
    <!-- settings of the chat to choose the status -->
    <string name="settings_chat_vibration">Vibration</string>
    <!-- Button text shown on SMS verification page, if the user wants to logout current suspended account and login with another account, user can press this button to logout -->
    <string name="sms_logout">[A]Log out[/A] to switch MEGA accounts</string>
    <!-- On SMS verification page, if the user presses the logout button, a dialog with this text will show to ask for user’s confirmation. -->
    <string name="confirm_logout_from_sms_verification">Are you sure that you want to log out of the current account?</string>
    <!-- Text shown when a message has been deleted in the chat -->
    <string name="non_format_text_deleted_message_by">This message has been deleted by %1$s</string>
    <!-- Text shown when the chat history has been successfully deleted. -->
    <string name="history_cleared_message">Chat history has been cleared</string>
    <!-- Text shown when the chat history was cleared by someone -->
    <string name="non_format_history_cleared_by">Chat history cleared by %1$s</string>
    <!-- chat message when the permissions for a user has been changed -->
    <string name="non_format_message_permissions_changed">%1$s was changed to %2$s by %3$s</string>
    <!-- chat message when a participant was added to a group chat -->
    <string name="non_format_message_add_participant">%1$s was added to this group chat by invitation from %2$s</string>
    <!-- chat message when a participant was removed from a group chat -->
    <string name="non_format_message_remove_participant">%1$s was removed from group chat by %2$s</string>
    <!-- Message shown when a participant change the title of a group chat. -->
    <string name="non_format_change_title_messages">%1$s changed the group chat name to “%2$s”</string>
    <!-- chat message when a participant left a group chat -->
    <string name="non_format_message_participant_left_group_chat">%1$s left the group chat</string>
    <!-- success alert when the user copy some messages to the clipboard -->
    <string name="messages_copied_clipboard">Copied to the clipboard</string>
    <!-- Title of the error dialog when opening a chat -->
    <string name="chat_error_open_title">Chat error</string>
    <!-- Message of the error dialog when opening a chat -->
    <string name="chat_error_open_message">The chat could not be opened successfully</string>
    <!-- Menu option to add a contact to your contact list. -->
    <string name="menu_choose_contact">Choose contact</string>
    <!-- Title of the contact list -->
    <plurals name="general_selection_num_contacts">
        <item quantity="one">%1$d contact</item>
        <item quantity="other">%1$d contacts</item>
    </plurals>
    <!-- Message shown when the folder sharing process fails -->
    <string name="error_sharing_folder">Error sharing the folder. Please try again.</string>
    <!-- confirmation message before removing a contact, Plural -->
    <plurals name="confirmation_remove_contact">
        <item quantity="one">All data associated with the selected contact will be permanently lost.</item>
        <item quantity="other">All data associated with the selected contacts will be permanently lost.</item>
    </plurals>
    <!-- title of confirmation alert before removing a contact, Plural -->
    <plurals name="title_confirmation_remove_contact">
        <item quantity="one">Remove contact?</item>
        <item quantity="other">Remove contacts?</item>
    </plurals>
    <!-- option shown when a message could not be sent -->
    <string name="message_option_retry">Retry</string>
    <!-- title of the menu for a non sent message -->
    <string name="title_message_not_sent_options">Message not sent</string>
    <!-- title of the menu for an uploading message with attachment -->
    <string name="title_message_uploading_options">Uploading attachment</string>
    <!-- message shown when a chat has no messages -->
    <string name="no_conversation_history">No conversation history</string>
    <!-- Text to indicate that one participant is typing or multiple participants are typing at the same time in a chat room. The "%1$s" placeholder is to put the name(s) of the participant(s). The [A][/A] format marks are to put the text in a different color. -->
    <plurals name="user_typing">
        <item quantity="one">%1$s [A]is typing&#8230;[/A]</item>
        <item quantity="other">%1$s [A]are typing&#8230;[/A]</item>
    </plurals>
    <!-- text that appear when there are more than 2 people writing at that time in a chat. For example User1, user2 and more are typing… -->
    <string name="more_users_typing">%1$s [A]and more are typing&#8230;[/A]</string>
    <!-- More button in contact info page -->
    <string name="label_more">More</string>
    <!-- Text button -->
    <string name="label_close">Close</string>
    <!-- Title of the general tab in My Account Section -->
    <string name="tab_my_account_general">General</string>
    <!-- label of storage in upgrade/choose account page, it is being used with a variable, e.g. for LITE user it will show ‘200GB Storage’. -->
    <string name="tab_my_account_storage">Storage</string>
    <!-- label of storage in upgrade/choose account page, it is being used with a variable, e.g. for LITE user it will show ‘200GB Storage’. -->
    <string name="label_storage_upgrade_account">Storage</string>
    <!-- Title of the section about the transfer quota in the storage tab in My Account Section -->
    <string name="label_transfer_quota_upgrade_account">Transfer quota</string>
    <!-- Title of the section about the transfer quota in the storage tab in My Account Section -->
    <string name="label_transfer_quota_achievements">Transfer quota</string>
    <!-- Title of the section about the plan in the storage tab in My Account Section -->
    <string name="account_plan">Plan</string>
    <!-- Title of the section about the storage space in the storage tab in My Account Section -->
    <string name="storage_space">Storage space</string>
    <!-- Title of the section about the transfer quota in the storage tab in My Account Section -->
    <string name="transfer_quota">Transfer quota</string>
    <!-- Label in section the storage tab in My Account Section -->
    <string name="available_space">Available</string>
    <!-- Label in section the storage tab in My Account Section when no info info is received -->
    <string name="not_available">not available</string>
    <!-- Label in section the storage tab when the account is Free -->
    <string name="no_bylling_cycle">No billing cycle</string>
    <!-- String to show the transfer quota and the used space in My Account section -->
    <string name="my_account_of_string">%1$s [A]of %2$s[/A]</string>
    <!-- Confirmation message before removing something from the Offline section. -->
    <string name="confirmation_delete_from_save_for_offline">Remove from Offline?</string>
    <!-- Label for the option of action menu to change the chat status -->
    <string name="set_status_option_label">Set status</string>
    <!-- Label for the option of setting to change the colour theme -->
    <string name="set_color_theme_label">Colour theme</string>
    <!-- Answer for confirmation dialog. -->
    <string name="general_dismiss">Dismiss</string>
    <!-- Label for any ‘Not available’ button, link, text, title, etc. - (String as short as possible). -->
    <string name="general_not_available">Not available</string>
    <!-- Accepted request invitacion alert -->
    <string name="context_invitacion_reply_accepted">Invitation accepted</string>
    <!-- Declined request invitacion alert -->
    <string name="context_invitacion_reply_declined">Invitation declined</string>
    <!-- Ignored request invitacion alert -->
    <string name="context_invitacion_reply_ignored">Invitation ignored</string>
    <!-- Content of a normal message that cannot be recognized -->
    <string name="error_message_unrecognizable">Message unrecognizable</string>
    <!-- Title of the settings section to configure the autoaway of chat presence -->
    <string name="settings_autoaway_title">Auto-away</string>
    <!-- Subtitle of the settings section to configure the autoaway of chat presence -->
    <string name="settings_autoaway_subtitle">Show me away after an inactivity of</string>
    <!-- Value in the settings section of the autoaway chat presence -->
    <string name="settings_autoaway_value">%1d minutes</string>
    <!-- Title of the settings section to configure the status persistence of chat presence -->
    <string name="settings_persistence_title">Status persistence</string>
    <!-- Subtitle of the settings section to configure the status persistence of chat presence -->
    <string name="settings_persistence_subtitle">Maintain my chosen status appearance even when I have no connected devices</string>
    <!-- Title of the dialog to set the value of the auto away preference -->
    <string name="title_dialog_set_autoaway_value">Set time limit</string>
    <!-- Button to set a value -->
    <string name="button_set">Set</string>
    <!-- Button to set a value -->
    <string name="hint_minutes">minutes</string>
    <!-- the options of what to upload in an array. Needed for the settings, the options of what to upload. -->
    <string-array name="settings_status_entries">
        <item>Online</item>
        <item>Away</item>
        <item>Busy</item>
        <item>Offline</item>
    </string-array>
    <!-- Text that indicates that a the offline section is currently empty -->
    <string name="offline_empty_folder">No files Saved for Offline</string>
    <!-- Positive confirmation to enable logs -->
    <string name="general_enable">Enable</string>
    <!-- Positive confirmation to allow MEGA to read contacts book. -->
    <string name="general_allow">Allow</string>
    <!-- Dialog to confirm the action of enabling logs -->
    <string name="enable_log_text_dialog">Logs can contain information related to your account</string>
    <!-- Dialog to confirm the reconnect action -->
    <string name="confirmation_to_reconnect">Network connection recovered. Connect to MEGA?</string>
    <!-- Message shown meanwhile the app is waiting for a the chat status -->
    <string name="loading_status">Loading status&#8230;</string>
    <!-- Error when a message cannot be edited -->
    <string name="error_editing_message">This message cannot be edited</string>
    <!-- Label to show the number of transfers in progress, Plural -->
    <plurals name="text_number_transfers">
        <item quantity="one">%1$d of %2$d file</item>
        <item quantity="other">%1$d of %2$d files</item>
    </plurals>
    <!-- Progress text shown when user stop upload/download and the app is waiting for async response -->
    <string name="label_process_finishing">Process is finishing&#8230;</string>
    <!-- positive button on dialog to view a contact -->
    <string name="option_to_transfer_manager">View</string>
    <!-- Label of the modal bottom sheet to pause all transfers -->
    <string name="option_to_pause_transfers">Pause all transfers</string>
    <!-- Label of the modal bottom sheet to resume all transfers -->
    <string name="option_to_resume_transfers">Resume all transfers</string>
    <!-- Label of the modal bottom sheet to clear completed transfers -->
    <string name="option_to_clear_transfers">Clear all transfers</string>
    <!-- Label indicating action to retry failed or cancelled transfers -->
    <string name="option_to_retry_transfers">Retry all transfers</string>
    <!-- Dialog to confirm the action of pausing one transfer -->
    <string name="menu_pause_individual_transfer">Pause transfer?</string>
    <!-- Dialog to confirm the action of restarting one transfer -->
    <string name="menu_resume_individual_transfer">Resume transfer?</string>
    <!-- Button to confirm the action of restarting one transfer -->
    <string name="button_resume_individual_transfer">Resume</string>
    <!-- Dialog to confirm before removing completed transfers -->
    <string name="confirmation_to_clear_completed_transfers">Clear all transfers?</string>
    <!-- Title of the tab section for transfers in progress -->
    <string name="title_tab_in_progress_transfers">In progress</string>
    <!-- Title of the tab section for completed transfers -->
    <string name="title_tab_completed_transfers">Completed</string>
    <!-- Text shown in playlist subtitle item when a file is reproducing but it is paused -->
    <string name="transfer_paused">Paused</string>
    <!-- Possible state of a transfer -->
    <string name="transfer_queued">Queued</string>
    <!-- Possible state of a transfer. When the transfer is finishing -->
    <string name="transfer_completing">Completing</string>
    <!-- Possible state of a transfer. When the transfer is retrying -->
    <string name="transfer_retrying">Retrying</string>
    <!-- Possible state of a transfer. When the transfer was cancelled -->
    <string name="transfer_cancelled">Cancelled</string>
    <!-- Possible state of a transfer -->
    <string name="transfer_unknown">Unknown</string>
    <!-- Title of the panel where the progress of the transfers is shown -->
    <string name="paused_transfers_title">Paused transfers</string>
    <!-- message shown in the screen when there are not any active transfer -->
    <string name="completed_transfers_empty">No completed transfers</string>
    <!-- Text of the notification shown when the upload service is running: e.g. Uploading files: 1 of 10 -->
    <string name="upload_service_notification">Uploading files: %1$d of %2$d</string>
    <!-- Text of the notification shown when the upload service is paused: e.g. Uploading files: 1 of 10 (paused)-->
    <string name="upload_service_notification_paused">Uploading files: %1$d of %2$d (paused)</string>
    <!-- Text of the notification shown when the upload service has finished, Plural -->
    <plurals name="upload_service_final_notification">
        <item quantity="one">Uploaded %1$d file</item>
        <item quantity="other">Uploaded %1$d files</item>
    </plurals>
    <!-- Text of the notification shown when the upload service has finished, Plural -->
    <plurals name="upload_service_notification_already_uploaded">
        <item quantity="one">1 file already uploaded</item>
        <item quantity="other">%1$d files already uploaded</item>
    </plurals>
    <!-- label for the total file size of multiple files and/or folders (no need to put the colon punctuation in the translation) -->
    <string name="general_total_size">Total size: %1$s</string>
    <!-- Text of the notification shown when the upload service has finished with any transfer error, Plural -->
    <plurals name="upload_service_failed">
        <item quantity="one">%1$d file not uploaded</item>
        <item quantity="other">%1$d files not uploaded</item>
    </plurals>
    <!-- Text of the notification shown when the upload service has finished with any copied file instead uploaded, Plural -->
    <plurals name="copied_service_upload">
        <item quantity="one">%1$d file copied</item>
        <item quantity="other">%1$d files copied</item>
    </plurals>
    <!-- Text of the notification shown when the download service do not download because the file is already on the device, Plural -->
    <plurals name="already_downloaded_service">
        <item quantity="one">%1$d file previously downloaded</item>
        <item quantity="other">%1$d files previously downloaded</item>
    </plurals>
    <!-- Text of the notification shown when the download service has finished, Plural -->
    <plurals name="download_service_final_notification">
        <item quantity="one">Downloaded %1$d file</item>
        <item quantity="other">Downloaded %1$d files</item>
    </plurals>
    <!-- Text of the notification shown when the download service has finished with any error, Plural -->
    <plurals name="download_service_final_notification_with_details">
        <item quantity="one">Downloaded %1$d of %2$d file</item>
        <item quantity="other">Downloaded %1$d of %2$d files</item>
    </plurals>
    <!-- Text of the notification shown when the download service has finished with any transfer error, Plural -->
    <plurals name="download_service_failed">
        <item quantity="one">%1$d file not downloaded</item>
        <item quantity="other">%1$d files not downloaded</item>
    </plurals>
    <!-- Text of the notification shown when the download service is running -->
    <string name="download_service_notification">Downloading files: %1$d of %2$d</string>
    <!-- Text of the notification shown when the download service is paused -->
    <string name="download_service_notification_paused">Downloading files: %1$d of %2$d (paused)</string>
    <!-- Title of the alert when the transfer quota is exceeded. -->
    <string name="title_depleted_transfer_overquota">Insufficient transfer quota</string>
    <!-- Text of the alert when the transfer quota is depleted. The placeholder indicates the time left for the transfer quota to be reset. For instance: 30m 45s -->
    <string name="current_text_depleted_transfer_overquota">Your queued download exceeds the current transfer quota available for your IP address and has therefore been interrupted. Upgrade your account or wait %s to continue.</string>
    <!-- Text of the alert when the transfer quota is depleted. The placeholder indicates the time left for the transfer quota to be reset. For instance: 30m 45s -->
    <string name="text_depleted_transfer_overquota">The transfer quota for this IP address has been exceeded. Upgrade your account or wait %s to continue your download.</string>
    <!-- Button to show plans in the alert when the transfer quota is depleted -->
    <string name="plans_depleted_transfer_overquota">See our plans</string>
    <!-- Button option of the alert when the transfer quota is depleted -->
    <string name="continue_without_account_transfer_overquota">Continue without account</string>
    <!-- this is used for example when downloading 1 file or 2 files, Plural of file. 2 files -->
    <plurals name="new_general_num_files">
        <item quantity="one">%1$d file</item>
        <item quantity="other">%1$d files</item>
    </plurals>
    <!-- Menu option -->
    <string name="general_view">View files</string>
    <!-- Menu option to choose to add file or folders to Cloud Drive -->
    <string name="add_to_cloud">Import</string>
    <!-- Menu option to choose to add file to Cloud Drive in the chat -->
    <string name="add_to_cloud_node_chat">Add to Cloud Drive</string>
    <!-- Menu option -->
    <string name="general_view_contacts">View contacts</string>
    <!-- Message displayed when a file has been successfully imported to Cloud Drive -->
    <string name="import_success_message">Successfully added to Cloud Drive</string>
    <!-- Menu option -->
    <string name="import_success_error">Error. Not added to Cloud Drive</string>
    <!-- Label in login screen to inform about the chat initialization proccess -->
    <string name="chat_connecting">Connecting&#8230;</string>
    <!-- message when trying to invite a contact with a pending request -->
    <string name="context_contact_already_invited">%s was already invited. Consult your pending requests.</string>
    <!-- Hint text explaining that you can change the email and resend the create account link to the new email address -->
    <string name="confirm_email_misspelled">If you have misspelt your email address, correct it and tap [A]Resend[A].</string>
    <!-- Button to resend the create account email to a new email address in case the previous email address was misspelled -->
    <string name="confirm_email_misspelled_resend">Resend</string>
    <!-- Text shown after the confirmation email has been sent to the new email address -->
    <string name="confirm_email_misspelled_email_sent">Email sent</string>
    <!-- text_copyright_alert_title -->
    <string name="copyright_alert_title">Copyright warning to all users</string>
    <!-- text_copyright_alert_first_paragraph -->
    <string name="copyright_alert_first_paragraph">MEGA respects the copyrights of others and requires that users of the MEGA Cloud service comply with the laws of copyright.</string>
    <!-- text_copyright_alert_second_paragraph -->
    <string name="copyright_alert_second_paragraph">You are strictly prohibited from using the MEGA Cloud service to infringe copyrights. You may not upload, download, store, share, display, stream, distribute, email, link to, transmit or otherwise make available any files, data or content that infringes any copyright or other proprietary rights of any person or entity.</string>
    <!-- text of the Agree button -->
    <string name="copyright_alert_agree_button">Agree</string>
    <!-- text of the Disagree button -->
    <string name="copyright_alert_disagree_button">Disagree</string>
    <!-- Hint how to cancel the download -->
    <string name="download_show_info">Show info</string>
    <!-- Error message when removing public links of nodes. Plural. -->
    <plurals name="context_link_removal_error">
        <item quantity="one">Link removal failed. Please try again later.</item>
        <item quantity="other">Failed to remove some links. Please try again later.</item>
    </plurals>
    <!-- Error message when creating public links of nodes. Plural. -->
    <plurals name="context_link_export_error">
        <item quantity="one">Link creation failed. Please try again later.</item>
        <item quantity="other">Failed to create some links. Please try again later.</item>
    </plurals>
    <!-- Message when some public links were removed successfully. Plural. -->
    <plurals name="context_link_removal_success">
        <item quantity="one">Link removed successfully.</item>
        <item quantity="other">Links removed successfully.</item>
    </plurals>
    <!-- error message -->
    <string name="context_link_action_error">Link action failed. Please try again later.</string>
    <!-- title of the dialog shown when sending or sharing a folder -->
    <string name="title_write_user_email">Write the user’s email</string>
    <!-- title of the screen to see the details of several node attachments -->
    <string name="activity_title_files_attached">Files attached</string>
    <!-- title of the screen to see the details of several contact attachments -->
    <string name="activity_title_contacts_attached">Contacts attached</string>
    <!--  -->
    <string name="alert_user_is_not_contact">The user is not a contact</string>
    <!--  -->
    <string name="camera_uploads_cellular_connection">Use cellular connection</string>
    <!--  -->
    <string name="camera_uploads_upload_videos">Upload Videos</string>
    <!-- Message when an user avatar has been changed successfully -->
    <string name="success_changing_user_avatar">Profile picture updated</string>
    <!-- Message when an error ocurred when changing an user avatar -->
    <string name="error_changing_user_avatar_image_not_available">Error. Selected image does not exist</string>
    <!-- Message when an error ocurred when changing an user avatar -->
    <string name="error_changing_user_avatar">Error when changing the profile picture</string>
    <!-- Message when an user avatar has been deleted successfully -->
    <string name="success_deleting_user_avatar">Profile picture deleted</string>
    <!-- Message when an error ocurred when deleting an user avatar -->
    <string name="error_deleting_user_avatar">Error when deleting the profile picture</string>
    <!-- Message when an error ocurred when changing an user attribute -->
    <string name="error_changing_user_attributes">An error occurred when changing the name</string>
    <!-- Message when an user attribute has been changed successfully -->
    <string name="success_changing_user_attributes">Your name has been successfully updated</string>
    <!-- Message show when a participant has been successfully invited to a group chat -->
    <string name="add_participant_success">Participant added</string>
    <!-- Message show when a participant hasn’t been successfully invited to a group chat -->
    <string name="add_participant_error">Error. Participant not added</string>
    <!-- Message show when a participant has been successfully removed from a group chat -->
    <string name="remove_participant_success">Participant removed</string>
    <!-- Message show when a participant hasn’t been successfully removed from a group chat -->
    <string name="remove_participant_error">Error. Participant not removed</string>
    <!--  -->
    <string name="no_files_selected_warning">No files selected</string>
    <!--  -->
    <string name="attachment_upload_panel_from_cloud">From Cloud Drive</string>
    <!--  -->
    <string name="attachment_upload_panel_contact">Contact</string>
    <!--  -->
    <string name="attachment_upload_panel_photo">From device</string>
    <!-- Button and title of dialog shown when the user wants to delete permanently their account. -->
    <string name="delete_account">Delete account</string>
    <!-- Text shown in the alert dialog to confirm the deletion of an account -->
    <string name="delete_account_text">If you delete your account you will not be able to access your account data, your MEGA contacts or conversations.\nYou will not be able to undo this action.</string>
    <!-- menu item -->
    <string name="delete_button">Delete</string>
    <!--  -->
    <string name="file_properties_info_info_file">Info</string>
    <!-- Refers to the size of a file. -->
    <string name="file_properties_info_size">Total size</string>
    <!-- header of a status field for what content a user has shared to you -->
    <string name="file_properties_info_content">Contains</string>
    <!--  -->
    <string name="file_properties_shared_folder_public_link_name">Link</string>
    <!-- Refers to access rights for a file folder. -->
    <string name="file_properties_shared_folder_full_access">Full access</string>
    <!-- Label to explain the read only participant permission in the options panel of the group info screen -->
    <string name="file_properties_shared_folder_read_only">Read-only</string>
    <!-- Refers to access rights for a file folder. (with the & needed. Don’t use the symbol itself. Use &) -->
    <string name="file_properties_shared_folder_read_write">Read and write</string>
    <!-- State of an attachment message when the upload is in progress but the queue of transfers is paused. -->
    <string name="attachment_uploading_state_paused">Transfers paused</string>
    <!-- label to indicate the state of an upload in chat -->
    <string name="attachment_uploading_state_uploading">Uploading&#8230;</string>
    <!--  -->
    <string name="attachment_uploading_state_compressing">Compressing&#8230;</string>
    <!--  -->
    <string name="attachment_uploading_state_error">Error. Not sent.</string>
    <!-- When a multiple download is started, some of the files could have already been downloaded before. This message shows the number of files that has already been downloaded and the number of files pending -->
    <string name="already_downloaded_multiple">%d files already downloaded.</string>
    <!-- When a multiple download is started, some of the files could have already been downloaded before. This message shows the number of files that are pending in plural. placeholder: number of files -->
    <string name="pending_multiple">%d files pending.</string>
    <!--  -->
    <string name="contact_is_me">No options available, you have selected yourself</string>
    <!-- Confirmation before deleting one attachment -->
    <string name="confirmation_delete_one_attachment">Remove attachment?</string>
    <!-- Menu option -->
    <string name="general_view_with_revoke">View files (%1$d deleted)</string>
    <!-- Success message when the attachment has been sent to a chat -->
    <string name="success_attaching_node_from_cloud">File sent to %1$s</string>
    <!-- Success message when the attachment has been sent to a many chats -->
    <string name="success_attaching_node_from_cloud_chats">File sent to %1$d chats</string>
    <!-- Error message when the attachment cannot be sent -->
    <string name="error_attaching_node_from_cloud">Error. The file has not been sent</string>
    <!-- Error message when the attachment cannot be sent to any of the selected chats -->
    <string name="error_attaching_node_from_cloud_chats">Error. The file has not been sent to any of the selected chats</string>
    <!-- Error message when the attachment cannot be revoked -->
    <string name="error_revoking_node">Error. The attachment has not been removed</string>
    <!-- settings option -->
    <string name="settings_set_up_automatic_uploads">Set up automatic uploads</string>
    <!-- Message sound option when no sound has been selected for chat notifications -->
    <string name="settings_chat_silent_sound_not">Silent</string>
    <!-- messages string in chat notification -->
    <string name="messages_chat_notification">messages</string>
    <!-- part of the string in incoming shared folder notification -->
    <string name="incoming_folder_notification">from</string>
    <!-- title of incoming shared folder notification -->
    <string name="title_incoming_folder_notification">New shared folder</string>
    <!-- title of the notification for a new incoming contact request -->
    <string name="title_contact_request_notification">New contact request</string>
    <!-- Title of the section to clear the chat content in the Manage chat history screen -->
    <string name="title_properties_chat_clear">Clear chat history</string>
    <!-- Title of the section to remove contact in the Contact Properties screen -->
    <string name="title_properties_remove_contact">Remove contact</string>
    <!-- Title of the section to enable notifications in the Contact Properties screen -->
    <string name="title_properties_chat_notifications_contact">Chat notifications</string>
    <!-- Text shown when the chat history was cleared by someone -->
    <string name="history_cleared_by">[A]%1$s[/A][B] cleared the chat history[/B]</string>
    <!-- Notification title to show the number of unread chats, unread messages -->
    <string name="number_messages_chat_notification">%1$d unread chats</string>
    <!-- Item menu option upon clicking on one or multiple files. -->
    <string name="context_permissions_changing_folder">Changing permissions</string>
    <!-- Item menu option upon clicking on one or multiple files. -->
    <string name="context_removing_contact_folder">Removing contact from shared folder</string>
    <!-- confirmation message before removing a file -->
    <string name="confirmation_move_to_rubbish">Move to Rubbish Bin?</string>
    <!-- confirmation message before removing CU folder -->
    <string name="confirmation_move_cu_folder_to_rubbish">Are you sure you want to move this folder to the Rubbish Bin? This will disable Camera Uploads.</string>
    <!-- Confirmation message before removing MU folder -->
    <string name="confirmation_move_mu_folder_to_rubbish">Are you sure you want to move this folder to the Rubbish Bin? This will disable Secondary Media Uploads.</string>
    <!-- confirmation message before removing a file -->
    <string name="confirmation_move_to_rubbish_plural">Move to Rubbish Bin?</string>
    <!-- confirmation message before removing a file -->
    <string name="confirmation_delete_from_mega">Delete from MEGA?</string>
    <!-- label to indicate the state of an upload in chat -->
    <string name="attachment_uploading_state">Uploading&#8230;</string>
    <!-- Title of the section to enable notifications in the Contact Properties screen -->
    <string name="title_properties_contact_notifications_for_chat">Chat notifications</string>
    <!-- title of the section for achievements -->
    <string name="achievements_title">Achievements</string>
    <!-- subtitle of the section for achievements -->
    <string name="achievements_subtitle">Invite friends and get rewards</string>
    <!-- title of the introduction for the achievements screen -->
    <string name="figures_achievements_text_referrals">%1$s of storage for each successful invite. Valid for 365 days.</string>
    <!-- sentence to detail the figures of storage and transfer quota related to each achievement -->
    <string name="figures_achievements_text">%1$s of storage. Valid for 365 days.</string>
    <!-- title of the section for unlocked rewards -->
    <string name="unlocked_rewards_title">Unlocked rewards</string>
    <!-- title of the section for unlocked storage quota -->
    <string name="unlocked_storage_title">Storage quota</string>
    <!-- title of the section for referral bonuses in achivements section (maximum 24 chars) -->
    <string name="title_referral_bonuses">Invitation bonuses</string>
    <!-- Title of the section for install a mobile app in achivements section (maximum 31 chars) -->
    <string name="title_install_app">Install a MEGA Mobile App</string>
    <!-- Title of the section for add phone number in achivements section (maximum 30 chars) -->
    <string name="title_add_phone">Add phone number</string>
    <!-- title of the section for install megasync in achivements section (maximum 24 chars) -->
    <string name="title_regitration">Registration bonus</string>
    <!-- title of the section for install a mobile app bonuses in achivements section (maximum 24 chars) -->
    <string name="title_install_desktop">Get a MEGA Desktop App</string>
    <!-- Text that indicates that no pictures have been uploaded to the Camera Uploads section -->
    <string name="camera_uploads_empty">No files in Camera Uploads</string>
    <!-- indicates the number of days left related to a achievement -->
    <string name="general_num_days_left">%1$d d left</string>
    <!-- State to indicate an achievement has expired -->
    <string name="expired_label">Expired</string>
    <!-- title of the advanced setting to choose the use of https -->
    <string name="setting_title_use_https_only">Don’t use HTTP</string>
    <!-- subtitle of the advanced setting to choose the use of https -->
    <string name="setting_subtitle_use_https_only">Enable this option only if your transfers don’t start. In normal circumstances HTTP is satisfactory as all transfers are already encrypted.</string>
    <!-- title of screen to invite friends and get an achievement -->
    <string name="title_achievement_invite_friends">How it works</string>
    <!-- first paragraph of screen to invite friends and get an achievement -->
    <string name="first_paragraph_achievement_invite_friends">Invite your friends to create a MEGA Free account and to install a MEGA Mobile App. You will receive free storage as a bonus for every successful signup and app installation.</string>
    <!-- second paragraph of screen to invite friends and get an achievement -->
    <string name="second_paragraph_achievement_invite_friends">Free storage bonus applicable to new invitations only and where MEGA Mobile App or MEGA Desktop App is installed.</string>
    <!-- explanation of screen to invite friends and get an achievement -->
    <string name="card_title_invite_friends">Select contacts from your phone contact list or enter multiple email addresses.</string>
    <!-- title of the dialog to confirm the contact request -->
    <string name="title_confirmation_invite_friends">Invite friends to MEGA</string>
    <!-- Text shown when the user sends a contact invitation -->
    <string name="subtitle_confirmation_invite_friends">Invite sent</string>
    <!-- paragraph of the dialog to confirm the contact request -->
    <string name="paragraph_confirmation_invite_friends">Encourage your friends to register and install a MEGA app. As long as your friend uses the same email address as you’ve entered, you will receive your transfer quota reward.</string>
    <!-- Error shown when the user writes a email with an incorrect format -->
    <string name="invalid_email_to_invite">Email is malformed</string>
    <!-- info paragraph about the achievement install megasync -->
    <string name="paragraph_info_achievement_install_desktop">When you install the MEGA Desktop App you get %1$s of complimentary storage space, valid for 365 days. The MEGA Desktop App is available for Windows, macOS and most Linux distributions.</string>
    <!-- info paragraph about the achievement install mobile app -->
    <string name="paragraph_info_achievement_install_mobile_app">When you install the MEGA Mobile App you get %1$s of complimentary storage space, valid for 365 days. We provide mobile apps for iOS and Android.</string>
    <!-- info paragraph about the achievement ‘add phone number’. Placeholder 1: bonus storage space e.g. 20GB. Placeholder 2: bonus transfer quota e.g. 50GB -->
    <string name="paragraph_info_achievement_add_phone">When you verify your phone number you get %1$s of complimentary storage space, valid for 365 days.</string>
    <!-- info paragraph about the completed achievement install megasync -->
    <string name="result_paragraph_info_achievement_install_desktop">You have received %1$s storage space for installing our MEGA Desktop App.</string>
    <!-- info paragraph about the completed achievement install mobile app -->
    <string name="result_paragraph_info_achievement_install_mobile_app">You have received %1$s storage space for installing the MEGA Mobile App.</string>
    <!-- info paragraph about the completed achievement of ‘add phone number’. Placeholder 1: bonus storage space e.g. 20GB. Placeholder 2: bonus transfer quota e.g. 50GB -->
    <string name="result_paragraph_info_achievement_add_phone">You have received %1$s storage space for verifying your phone number.</string>
    <!-- info paragraph about the completed achievement registration -->
    <string name="result_paragraph_info_achievement_registration">You have received %1$s storage space as your free registration bonus.</string>
    <!-- info paragraph about the completed achievement registration -->
    <string name="expiration_date_for_achievements">Bonus expires in %1$d days</string>
    <!-- menu items -->
    <plurals name="context_share_folders">
        <item quantity="one">Share folder</item>
        <item quantity="other">Share folders</item>
    </plurals>
    <!-- confirmation message before leaving some incoming shared folders -->
    <plurals name="confirmation_leave_share_folder">
        <item quantity="one">If you leave the folder, you will not be able to see it again.</item>
        <item quantity="other">If you leave these folders, you will not be able to see them again.</item>
    </plurals>
    <!-- Info of a contact if there is no folders shared with him -->
    <string name="no_folders_shared">No folders shared</string>
    <!-- Menu item -->
    <string name="settings_help">Help</string>
    <!-- Settings preference title for help centre -->
    <string name="settings_help_centre">Help Centre</string>
    <!-- Settings preference title for send feedback -->
    <string name="settings_help_preference">Send feedback</string>
    <!-- mail subject -->
    <string name="setting_feedback_subject">Android feedback</string>
    <!-- mail body -->
    <string name="setting_feedback_body">Please provide your feedback here:</string>
    <!-- mail body -->
    <string name="settings_feedback_body_device_model">Device model</string>
    <!-- mail body -->
    <string name="settings_feedback_body_android_version">Android version</string>
    <!-- Title of the dialog to create a new text file by inserting the name -->
    <string name="dialog_title_new_text_file">New text file</string>
    <!-- Title of the dialog to create a new file by inserting the name -->
    <string name="dialog_title_new_file">New file</string>
    <!-- Input field description in the create file dialog. -->
    <string name="context_new_file_name">File Name</string>
    <!-- Title of the dialog to create a new link by inserting the name, e.g. when try to share a web link to your Cloud Drive or incoming shares. -->
    <string name="dialog_title_new_link">Link name</string>
    <!-- Input field description in the create link dialog, e.g. when try to share a web link to your Cloud Drive or incoming shares. -->
    <string name="context_new_link_name">Link URL</string>
    <!-- Title of the field subject when a new file is created to upload -->
    <string name="new_file_subject_when_uploading">SUBJECT</string>
    <!-- Title of the field content when a new file is created to upload -->
    <string name="new_file_content_when_uploading">CONTENT</string>
    <!-- Title of the field email when a new contact is created to upload -->
    <string name="new_file_email_when_uploading">EMAIL</string>
    <!-- Item of a menu to forward a message chat to another chatroom -->
    <string name="forward_menu_item">Forward</string>
    <!-- name of the button to attach file from MEGA to another app -->
    <string name="general_attach">Attach</string>
    <!-- when add or share a file with a new contact, it can type by name or mail -->
    <string name="type_contact">Contact’s name or email</string>
    <!-- when add or share a file with a new contact, message displayed to warn that the maximum number has been reached -->
    <string name="max_add_contact">No more contacts can be added at this time</string>
    <!-- when changing the password , the old password and new password are equals -->
    <string name="old_and_new_passwords_equals">The new password cannot be the same as the old password</string>
    <!-- Menu item -->
    <string name="action_search_by_date">Search by date</string>
    <!-- title of a button to apply search by date -->
    <string name="general_apply">Apply</string>
    <!-- title of a button to apply search by month -->
    <string name="general_search_month">Last month</string>
    <!-- title of a button to apply search by year -->
    <string name="general_search_year">Last year</string>
    <!-- title of a Search by date tag -->
    <string name="label_set_day">Set day</string>
    <!-- the user can’t choose this date -->
    <string name="snackbar_search_by_date">Date required is not valid</string>
    <!-- Error shown when the user left a name empty -->
    <string name="empty_name">Invalid name</string>
    <!-- Error shown when the user left names empty and names typed with not allowed characters -->
    <string name="general_incorrect_names">Please correct your filenames before proceeding</string>
    <!-- Error text for invalid characters -->
    <string name="invalid_characters">Invalid characters</string>
    <!-- Error shown when the user writes a character not allowed -->
    <string name="invalid_characters_defined">The following characters are not allowed: ” * / : &lt; &gt; ? \ |</string>
    <!-- Warning show to the user after try to import files to MEGA with empty names. Plural. When more than one file name have this error. -->
    <plurals name="empty_names">
        <item quantity="one">File name cannot be empty.</item>
        <item quantity="other">File names cannot be empty.</item>
    </plurals>
    <!-- Label shown when audio file is playing -->
    <string name="audio_play">Audio File</string>
    <!-- when open PDF Viewer, the pdf that it try to open is damaged or does not exist -->
    <string name="corrupt_pdf_dialog_text">Error. The pdf file is corrupted or does not exist.</string>
    <!-- Label to include info of the user email in the feedback form -->
    <string name="user_account_feedback">User account</string>
    <!-- Label shown in MEGA pdf-viewer when it open a PDF save in smartphone storage -->
    <string name="save_to_mega">Save to my \nCloud Drive</string>
    <!-- Error message when creating a chat one to one with a contact that already has a chat -->
    <string name="chat_already_exists">The chat already exists</string>
    <!-- before sharing a file, has to be downloaded -->
    <string name="not_download">The file has not been downloaded yet</string>
    <!-- Error shown when a user is starting a chat or adding new participants in a group chat and writes a contact mail that has not added -->
    <string name="not_permited_add_email_to_invite">Only MEGA contacts can be added</string>
    <!-- Info label about the connectivity state of the chat -->
    <string name="invalid_connection_state">Reconnecting to chat</string>
    <!-- Message show when a call cannot be established -->
    <string name="call_error">An error has occurred and the call cannot be connected.</string>
    <!-- Title of dialog to evaluate the app -->
    <string name="title_evaluate_the_app_panel">Like the MEGA Mobile App?</string>
    <!-- Label to show rate the app -->
    <string name="rate_the_app_panel">Yes, rate the app</string>
    <!-- Label to show send feedback -->
    <string name="send_feedback_panel">No, send feedback</string>
    <!-- title of the section advanced options on the get link screen -->
    <string name="link_advanced_options">Advanced options</string>
    <!-- Message to show when users deny to permit the permissions to read and write on external storage on setting default download location -->
    <string name="download_requires_permission">MEGA needs read and write permissions to your external storage to download files there.</string>
    <!-- Default download location is on old sd card, but currently the user installed a new SD card, need user to reset download location. -->
    <string name="old_sdcard_unavailable">The old SD card is not available, please set a new download location.</string>
    <!-- Dialog title to ask download to internal storage or external storage. -->
    <string name="title_select_download_location">Choose download location</string>
    <!-- Title of the section to invite contacts if the user has denied the contacts permmissions -->
    <string name="no_contacts_permissions">No contact permissions granted</string>
    <!-- Option of the sliding panel to go to QR code section -->
    <string name="choose_qr_option_panel">My QR code</string>
    <!-- Title of the screen that shows the options to the QR code -->
    <string name="section_qr_code">QR code</string>
    <!-- Option in menu of section  My QR code to reset the QR code -->
    <string name="action_reset_qr">Reset QR code</string>
    <!-- Option in menu of section  My QR code to delete the QR code -->
    <string name="action_delete_qr">Delete QR code</string>
    <!-- Option shown in QR code bottom sheet dialog to save QR code in Cloud Drive -->
    <string name="save_cloud_drive">To Cloud Drive</string>
    <!-- Option shown in QR code bottom sheet dialog to save QR code in File System -->
    <string name="save_file_system">To file system</string>
    <!-- Title of QR code section -->
    <string name="section_my_code">My code</string>
    <!-- Title of QR code scan section -->
    <string name="section_scan_code">Scan code</string>
    <!-- Title of QR code settings that permits or not contacts that scan my QR code will be automatically added to my contact list -->
    <string name="settings_qrcode_autoaccept">Auto-accept</string>
    <!-- Subtitle of QR code settings auto-accept -->
    <string name="setting_subtitle_qrcode_autoccept">MEGA users who scan your QR code will be automatically added to your contact list.</string>
    <!-- Subtitle of QR code settings that reset the code -->
    <string name="setting_subtitle_qrcode_reset">Previous QR code will no longer be valid</string>
    <!-- Text shown when it has been copied the QR code link -->
    <string name="qrcode_link_copied">Link copied to the clipboard</string>
    <!-- Text shown when it has been reseted the QR code successfully -->
    <string name="qrcode_reset_successfully">QR code successfully reset</string>
    <!-- Text shown when it has been deleted the QR code successfully -->
    <string name="qrcode_delete_successfully">QR code successfully deleted</string>
    <!-- Text shown when it has not been reseted the QR code successfully -->
    <string name="qrcode_reset_not_successfully">QR code not reset due to an error. Please try again.</string>
    <!-- Text shown when it has not been delete the QR code successfully -->
    <string name="qrcode_delete_not_successfully">QR code not deleted due to an error. Please try again.</string>
    <!-- Title of dialog shown when a contact request has been sent with QR code -->
    <string name="invite_sent">Invite sent</string>
    <!-- Text of dialog shown when a contact request has been sent. -->
    <string name="invite_sent_text">The user has been invited and will appear in your contact list once accepted.</string>
    <!-- Text of dialog shown when multiple contacts request has been sent -->
    <string name="invite_sent_text_multi">The users have been invited and will appear in your contact list once accepted.</string>
    <!-- Text shown when it tries to share the QR and occurs an error to process the action -->
    <string name="error_share_qr">An error occurred while trying to share the QR file. Perhaps the file does not exist. Please try again later.</string>
    <!-- Text shown when it tries to upload to Cloud Drive the QR and occurs an error to process the action -->
    <string name="error_upload_qr">An error occurred while trying to upload the QR file. Perhaps the file does not exist. Please try again later.</string>
    <!-- Text shown when it tries to download to File System the QR and occurs an error to process the action -->
    <string name="error_download_qr">An error occurred while trying to download the QR file. Perhaps the file does not exist. Please try again later.</string>
    <!-- Text shown when it tries to download to File System the QR and the action has success -->
    <string name="success_download_qr">The QR Code has been downloaded successfully to %s</string>
    <!-- Title of dialog shown when a contact request has not been sent with QR code -->
    <string name="invite_not_sent">Invite not sent</string>
    <!-- Text of dialog shown when a contact request has not been sent with QR code -->
    <string name="invite_not_sent_text">The QR code or contact link is invalid. Please try to scan a valid code or to open a valid link.</string>
    <!-- Text of dialog shown when a contact request has not been sent with QR code because of is already a contact -->
    <string name="invite_not_sent_text_already_contact">The invitation has not been sent. %s is already in your contacts list.</string>
    <!-- Text of dialog shown when a contact request has not been sent with QR code because of some error -->
    <string name="invite_not_sent_text_error">An error occurred and the invitation has not been sent.</string>
    <!-- Text of alert dialog informing that the qr is generating -->
    <string name="generatin_qr">Generating QR code&#8230;</string>
    <!-- Title of QR code scan menu item -->
    <string name="menu_item_scan_code">Scan QR code</string>
    <!-- get the contact link and copy it -->
    <string name="button_copy_link">Copy link</string>
    <!-- Create QR code -->
    <string name="button_create_qr">Create QR code</string>
    <!-- Text shown when it has been created the QR code successfully -->
    <string name="qrcode_create_successfully">QR code successfully created</string>
    <!-- Text shown in QR code scan fragment to help and guide the user in the action -->
    <string name="qrcode_scan_help">Line up the QR code to scan it with your device’s camera</string>
    <!-- positive button on dialog to view a contact -->
    <string name="contact_view">View</string>
    <!-- Item menu option to reproduce audio or video in external reproductors -->
    <string name="external_play">Open with</string>
    <!-- to share a file using Facebook, Whatsapp, etc -->
    <string name="context_share">Share using</string>
    <!-- Message shown if the user choose enable button and he is not logged in -->
    <string name="error_enable_chat_before_login">Please log in before enabling the chat</string>
    <!-- title of a tag to search for a specific period within the search by date option in Camera upload -->
    <string name="label_set_period">Set period</string>
    <!-- Text of the empty screen when there are not chat conversations -->
    <string name="context_empty_chat_recent">[B]Invite friends to [/B][A]Chat[/A][B] and enjoy our encrypted platform with privacy and security[/B]</string>
    <!-- Text of the empty screen when there are not elements in the Rubbish Bin -->
    <string name="context_empty_rubbish_bin">[B]Empty [/B][A]Rubbish Bin[/A]</string>
    <!-- Text of the empty screen when there are not elements in  Inbox -->
    <string name="context_empty_inbox">[B]No files in your [/B][A]Inbox[/A]</string>
    <!-- Text of the empty screen when there are not elements in Cloud Drive -->
    <string name="context_empty_cloud_drive">[B]No files in your [/B][A]Cloud Drive[/A]</string>
    <!-- Text of the empty screen when there are not elements in Saved for Offline -->
    <string name="context_empty_offline">[B]No files [/B][A]Saved for Offline[/A]</string>
    <!-- Text of the empty screen when there are not contacts. No dot at the end because is for an empty state. The format placeholders are to showing it in different colors. -->
    <string name="context_empty_contacts">[B]No [/B][A]Contacts[/A]</string>
    <!-- Message shown when the user has no chats -->
    <string name="recent_chat_empty">[A]No[/A] [B]Conversations[/B]</string>
    <!-- Message shown when the chat is section is loading the conversations -->
    <string name="recent_chat_loading_conversations">[A]Loading[/A] [B]Conversations&#8230;[/B]</string>
    <!-- Text of the empty screen when there are not elements in Incoming -->
    <string name="context_empty_incoming">[B]No [/B][A]Incoming Shared folders[/A]</string>
    <!-- Text of the empty screen when there are not elements in Outgoing -->
    <string name="context_empty_outgoing">[B]No [/B][A]Outgoing Shared folders[/A]</string>
    <!-- Text of the empty screen when there are not elements in Links. Please, keep the place holders to format the string -->
    <string name="context_empty_links">[B]No [/B][A]Public Links[/A][B][/B]</string>
    <!-- Title of the sent requests tab. Capital letters -->
    <string name="tab_sent_requests">Sent requests</string>
    <!-- Title of the received requests tab. Capital letters -->
    <string name="tab_received_requests">Received requests</string>
    <!-- Title dialog overquota error -->
    <string name="overquota_alert_title">Storage quota exceeded</string>
    <!-- error message shown when an account confirmation link or reset password link is invalid for unknown reasons -->
    <string name="invalid_link">Invalid link, please ask for a new valid link</string>
    <!-- error message shown on the link password dialog if the password typed in was wrong -->
    <string name="invalid_link_password">Invalid link password</string>
    <!-- Error message shown when user tries to open a not valid MEGA link -->
    <string name="open_link_not_valid_link">The link you are trying to open is not a valid MEGA link.</string>
    <!-- Message shown when a link is being processing -->
    <string name="processing_link">Processing link&#8230;</string>
    <!-- Message shown when it is creating an acount and it is been introduced a very weak or weak password -->
    <string name="passwd_weak">Your password is easily guessed. Try making your password longer. Combine uppercase and lowercase letters. Add special characters. Do not use names or dictionary words.</string>
    <!-- Message shown when it is creating an acount and it is been introduced a medium password -->
    <string name="passwd_medium">Your password is good enough to proceed, but it is recommended to strengthen your password further.</string>
    <!-- Message shown when it is creating an acount and it is been introduced a good password -->
    <string name="passwd_good">This password will withstand most typical brute-force attacks. Please ensure that you will remember it.</string>
    <!-- Message shown when it is creating an acount and it is been introduced a strong password -->
    <string name="passwd_strong">This password will withstand most sophisticated brute-force attacks. Please ensure that you will remember it.</string>
    <!-- Password very weak -->
    <string name="pass_very_weak">Very weak</string>
    <!-- Password weak -->
    <string name="pass_weak">Weak</string>
    <!-- Password medium -->
    <string name="pass_medium">Medium</string>
    <!-- Password good -->
    <string name="pass_good">Good</string>
    <!-- Password strong -->
    <string name="pass_strong">Strong</string>
    <!-- Text displayed in several parts when there is a call in progress (notification, recent chats list, etc). -->
    <string name="title_notification_call_in_progress">Call in progress</string>
    <!-- Subtitle of the notification shown on the action bar when there is a call in progress -->
    <string name="action_notification_call_in_progress">Tap to go back to the call</string>
    <!-- Button in the notification shown on the action bar when there is a call in progress -->
    <string name="button_notification_call_in_progress">Return to the call</string>
    <!-- When it lists contacts of MEGA, the title of list’s header -->
    <string name="contacts_mega">On MEGA</string>
    <!-- When it lists contacts of phone, the title of list’s header -->
    <string name="contacts_phone">Phone contacts</string>
    <!-- Message error shown when trying to log in on an account has been suspended due to multiple breaches of Terms of Service -->
    <string name="account_suspended_multiple_breaches_ToS">Your account has been suspended due to multiple breaches of MEGA’s Terms of Service. Please check your email inbox.</string>
    <!-- Message error shown when trying to log in on an account has been suspended due to breach of Terms of Service -->
    <string name="account_suspended_breache_ToS">Your account was terminated due to a breach of MEGA\’s Terms of Service including, but not limited to, clause 15.</string>
    <!-- In a chat conversation when you try to send device’s images but images are still loading -->
    <string name="file_storage_loading">Loading files</string>
    <!-- In a chat conversation when you try to send device’s images but there aren’t available images -->
    <string name="file_storage_empty_folder">No files</string>
    <!-- Size in bytes. The placeholder is for the size value, please adjust the position based on linguistics -->
    <string name="label_file_size_byte">%s B</string>
    <!-- Size in kilobytes. The placeholder is for the size value, please adjust the position based on linguistics -->
    <string name="label_file_size_kilo_byte">%s KB</string>
    <!-- Size in megabytes. The placeholder is for the size value, please adjust the position based on linguistics -->
    <string name="label_file_size_mega_byte">%s MB</string>
    <!-- Size in gigabytes. The placeholder is for the size value, please adjust the position based on linguistics -->
    <string name="label_file_size_giga_byte">%s GB</string>
    <!-- Size in terabytes. The placeholder is for the size value, please adjust the position based on linguistics -->
    <string name="label_file_size_tera_byte">%s TB</string>
    <!-- Speed in bytes. The placeholder is for the speed value, please adjust the position based on linguistics -->
    <string name="label_file_speed_byte">%s B/s</string>
    <!-- Speed in kilobytes. The placeholder is for the speed value, please adjust the position based on linguistics -->
    <string name="label_file_speed_kilo_byte">%s KB/s</string>
    <!-- Speed in megabytes. The placeholder is for the speed value, please adjust the position based on linguistics -->
    <string name="label_file_speed_mega_byte">%s MB/s</string>
    <!-- Speed in gigabytes. The placeholder is for the speed value, please adjust the position based on linguistics -->
    <string name="label_file_speed_giga_byte">%s GB/s</string>
    <!-- Speed in terabytes. The placeholder is for the speed value, please adjust the position based on linguistics -->
    <string name="label_file_speed_tera_byte">%s TB/s</string>
    <!-- Size in megabytes. -->
    <string name="label_mega_byte">MB</string>
    <!-- Number of versions of a file shown on the screen info of the file, version items -->
    <plurals name="number_of_versions">
        <item quantity="one">%1$d version</item>
        <item quantity="other">%1$d versions</item>
    </plurals>
    <!-- Title of the section Versions for files -->
    <string name="title_section_versions">Versions</string>
    <!-- Header of the item to show the current version of a file in a list -->
    <string name="header_current_section_item">Current version</string>
    <!--  -->
    <plurals name="header_previous_section_item">
        <item quantity="one">Previous version</item>
        <item quantity="other">Previous versions</item>
    </plurals>
    <!-- option menu to revert a file version -->
    <string name="general_revert">Revert</string>
    <!-- option menu to clear all the previous versions -->
    <string name="menu_item_clear_versions">Clear previous versions</string>
    <!-- Title of the dialog to confirm that a version os going to be deleted, version items -->
    <plurals name="title_dialog_delete_version">
        <item quantity="one">Delete version?</item>
        <item quantity="other">Delete versions?</item>
    </plurals>
    <!-- Content of the dialog to confirm that a version is going to be deleted -->
    <string name="content_dialog_delete_version">This version will be permanently removed.</string>
    <!-- Content of the dialog to confirm that several versions are going to be deleted -->
    <string name="content_dialog_delete_multiple_version">These %d versions will be permanently removed.</string>
    <!-- Title of the notification shown when a file is uploading to a chat -->
    <string name="chat_upload_title_notification">Chat uploading</string>
    <!-- Label for the option on setting to set up the quality of multimedia files uploaded to the chat -->
    <string name="settings_chat_upload_quality">Video quality</string>
    <!-- Label for the option on setting to set up the quality of video files to be uploaded -->
    <string name="settings_video_upload_quality">Video Quality</string>
    <!-- Text shown when the user refuses to permit the storage permission when enable camera upload -->
    <string name="on_refuse_storage_permission">Camera Uploads needs to access your photos and other media on your device. Please go to the settings page and grant permission.</string>
    <!-- Available options for the setting to set up the quality of multimedia files uploaded to the chat or the Camera Uploads -->
    <string-array name="settings_chat_upload_quality_entries">
        <item>Low</item>
        <item>Medium</item>
        <item>High</item>
        <item>Original</item>
    </string-array>
    <!-- Title of the notification for a missed call -->
    <string name="missed_call_notification_title">Missed call</string>
    <!-- Refers to a location of file -->
    <string name="file_properties_info_location">Location</string>
    <!-- Title of the label to show the size of the current files inside a folder -->
    <string name="file_properties_folder_current_versions">Current versions</string>
    <!-- Title of the label to show the size of the versioned files inside a folder -->
    <string name="file_properties_folder_previous_versions">Previous versions</string>
    <!-- Number of versioned files inside a folder shown on the screen info of the folder, version items -->
    <plurals name="number_of_versions_inside_folder">
        <item quantity="one">%1$d versioned file</item>
        <item quantity="other">%1$d versioned files</item>
    </plurals>
    <!-- Confirmation message after forwarding one or several messages, version items -->
    <string name="messages_forwarded_success">Messages forwarded</string>
    <!-- Error message after forwarding one or several messages to several chats -->
    <string name="messages_forwarded_error">Error. Not correctly forwarded</string>
    <!-- Error message if any of the forwarded messages fails, message items -->
    <plurals name="messages_forwarded_partial_error">
        <item quantity="one">Error. %1$d message not successfully forwarded</item>
        <item quantity="other">Error. %1$d messages not successfully forwarded</item>
    </plurals>
    <!-- Error non existing resource after forwarding one or several messages to several chats, message items -->
    <plurals name="messages_forwarded_error_not_available">
        <item quantity="one">Error. The resource is no longer available</item>
        <item quantity="other">Error. The resources are no longer available</item>
    </plurals>
    <!-- The title of fragment Turn on Notifications -->
    <string name="turn_on_notifications_title">Turn on Notifications</string>
    <!-- The subtitle of fragment Turn on Notifications -->
    <string name="turn_on_notifications_subtitle">This way, you will see new messages\non your Android phone instantly.</string>
    <!-- First step to turn on notifications -->
    <string name="turn_on_notifications_first_step">Open Android device [A]Settings[/A]</string>
    <!-- Second step to turn on notifications -->
    <string name="turn_on_notifications_second_step">Open [A]Apps &amp; notifications[/A]</string>
    <!-- Third step to turn on notifications -->
    <string name="turn_on_notifications_third_step">Select [A]MEGA[/A]</string>
    <!-- Fourth step to turn on notifications -->
    <string name="turn_on_notifications_fourth_step">Open [A]App notifications[/A]</string>
    <!-- Fifth step to turn on notifications -->
    <string name="turn_on_notifications_fifth_step">Switch to On and select your preferences</string>
    <!-- Alert message after sending to chat one or several messages to several chats, version items -->
    <plurals name="files_send_to_chat_success">
        <item quantity="one">File sent</item>
        <item quantity="other">Files sent</item>
    </plurals>
    <!-- Error message after sending to chat one or several messages to several chats -->
    <string name="files_send_to_chat_error">Error. Not correctly sent</string>
    <!-- menu option to send a file to a chat -->
    <string name="context_send_file_to_chat">Send to chat</string>
    <!-- Title of the dialog ‘Do you remember your password?’ -->
    <string name="remember_pwd_dialog_title">Do you remember your password?</string>
    <!-- Text of the dialog ‘Recovery Key exported’ when the user wants logout -->
    <string name="remember_pwd_dialog_text_logout">You are about to log out, please test your password to ensure you remember it.\nIf you lose your password, you will lose access to your MEGA data.</string>
    <!-- Text of the dialog ‘Do you remember your password?’ -->
    <string name="remember_pwd_dialog_text">Please test your password to ensure you remember it. If you lose your password, you will lose access to your MEGA data.</string>
    <!-- Dialog option that permits user do not show it again -->
    <string name="general_do_not_show">Do not show again</string>
    <!-- Button of the dialog ‘Do you remember your password?’ that permits user test his password -->
    <string name="remember_pwd_dialog_button_test">Test password</string>
    <!-- Title of the activity that permits user test his password -->
    <string name="test_pwd_title">Test your password</string>
    <!-- Message shown to the user when is testing her password and it is correct -->
    <string name="test_pwd_accepted">Password accepted</string>
    <!-- Message shown to the user when is testing her password and it is wrong -->
    <string name="test_pwd_wrong">Wrong password.\nBack up your Recovery Key as soon as possible!</string>
    <!-- Text of the dialog ‘Recovery Key exported’ when the user wants logout -->
    <string name="recovery_key_exported_dialog_text_logout">You are about to log out, please test your password to ensure you remember it.\nIf you lose your password, you will lose access to your MEGA data.</string>
    <!-- Option that permits user copy to clipboard -->
    <string name="option_copy_to_clipboard">Copy to clipboard</string>
    <!-- Option that permits user export his recovery key -->
    <string name="option_export_recovery_key">Export Recovery Key</string>
    <!-- Option that permits user logout -->
    <string name="proceed_to_logout">Proceed to log out</string>
    <!-- Title of the preference Recovery key on Settings section -->
    <string name="recovery_key_bottom_sheet">Recovery Key</string>
    <!-- Option that permits user save on File System -->
    <string name="option_save_on_filesystem">Save on File System</string>
    <!-- Message shown when something has been copied to clipboard -->
    <string name="message_copied_to_clipboard">Copied to clipboard</string>
    <!-- Title of the notification shown on the action bar when there is a incoming call -->
    <string name="notification_subtitle_incoming">Incoming call</string>
    <!-- Text for the notification action to launch the incoming call page -->
    <string name="notification_incoming_action">Go to the call</string>
    <!-- Text asking to go to system setting to enable allow display over other apps (needed for calls in Android 10) -->
    <string name="notification_enable_display">MEGA background pop-ups are disabled.\nTap to change the settings.</string>
    <!-- Subtitle to show the number of unread messages on a chat, unread messages -->
    <plurals name="number_unread_messages">
        <item quantity="one">%1$s unread message</item>
        <item quantity="other">%1$s unread messages</item>
    </plurals>
    <!-- Notification title to show the number of unread chats, unread messages -->
    <plurals name="plural_number_messages_chat_notification">
        <item quantity="one">%1$d unread chat</item>
        <item quantity="other">%1$d unread chats</item>
    </plurals>
    <!-- Message shown when a chat is opened and the messages are being recovered -->
    <string name="chat_loading_messages">[A]Loading[/A] [B]Messages&#8230;[/B]</string>
    <!-- Error message shown when opening a file link which doesn’t exist -->
    <string name="general_error_internal_node_not_found">File or folder not found. Are you logged in with a different account in your browser? You can only access files or folders from the account you are currently logged in with in the app</string>
    <!-- menu option to loop video or audio file -->
    <string name="context_loop_video">Loop</string>
    <!-- Title of the category Security options on Settings section -->
    <string name="settings_security_options_title">Security</string>
    <!-- Title of the preference Recovery key on Settings section -->
    <string name="settings_recovery_key_title">Back up Recovery Key</string>
    <!-- Summary of the preference Recovery key on Settings section -->
    <string name="settings_recovery_key_summary">Exporting the Recovery Key and keeping it in a secure location enables you to set a new password without data loss.</string>
    <!-- message when a temporary error on logging in is due to connectivity issues -->
    <string name="login_connectivity_issues">Unable to reach MEGA. Please check your connectivity or try again later.</string>
    <!-- message when a temporary error on logging in is due to servers busy -->
    <string name="login_servers_busy">Servers are too busy. Please wait.</string>
    <!-- message when a temporary error on logging in is due to SDK is waiting for the server to complete a request due to an API lock -->
    <string name="login_API_lock">This process is taking longer than expected. Please wait.</string>
    <!-- message when a temporary error on logging in is due to SDK is waiting for the server to complete a request due to a rate limit -->
    <string name="login_API_rate">Too many requests. Please wait.</string>
    <!-- Message when previous login is being cancelled -->
    <string name="login_in_progress">Cancelling login process. Please wait&#8230;</string>
    <!-- when open audio video player, the file that it try to open is not supported -->
    <string name="unsupported_file_type">Unsupported file type.</string>
    <!-- when open audio video player, the file that it try to open is damaged or does not exist -->
    <string name="corrupt_video_dialog_text">Error. The file is corrupted or does not exist.</string>
    <!-- Title of the screen Playlist -->
    <string name="section_playlist">Playlist</string>
    <!-- Text shown in playlist subtitle item when a file is reproducing -->
    <string name="playlist_state_playing">Now playing&#8230;</string>
    <!-- Text shown in playlist subtitle item when a file is reproducing but it is paused -->
    <string name="playlist_state_paused">Paused</string>
    <!-- Menu option to print the recovery key from Offline section -->
    <string name="context_option_print">Print</string>
    <!-- Message when the recovery key has been successfully saved on the filesystem -->
    <string name="save_MK_confirmation">The Recovery Key has been successfully saved</string>
    <!-- label to indicate that a share is still pending on outgoing shares of a node -->
    <string name="pending_outshare_indicator">(Pending)</string>
    <!-- Title of the dialog to disable the rich links previews on chat -->
    <string name="option_enable_chat_rich_preview">Rich URL Previews</string>
    <!-- Button to allow the rich links previews on chat -->
    <string name="button_always_rich_links">Always Allow</string>
    <!-- Button do not allow now the rich links previews on chat -->
    <string name="button_not_now_rich_links">Not Now</string>
    <!-- Button do not allow the rich links previews on chat -->
    <string name="button_never_rich_links">Never</string>
    <!-- Title of the dialog to enable the rich links previews on chat -->
    <string name="title_enable_rich_links">Enable rich URL previews</string>
    <!-- Text of the dialog to enable the rich links previews on chat -->
    <string name="text_enable_rich_links">Enhance the MEGAchat experience. URL content will be retrieved without end-to-end encryption.</string>
    <!-- Subtitle of a MEGA rich link without the decryption key -->
    <string name="subtitle_mega_rich_link_no_key">Tap to enter the Decryption Key</string>
    <!-- when the user tries to creates a MEGA account or tries to change his password and the password strength is very weak -->
    <string name="error_password">Please enter a stronger password</string>
    <!-- title of the notification for an acceptance of a contact request -->
    <string name="title_acceptance_contact_request_notification">New contact</string>
    <!-- Notification title to show the number of incoming contact request, contact requests -->
    <plurals name="plural_number_contact_request_notification">
        <item quantity="one">%1$d pending contact request</item>
        <item quantity="other">%1$d pending contact requests</item>
    </plurals>
    <!-- title of the notification for a new incoming contact request -->
    <string name="title_new_contact_request_notification">New contact request</string>
    <!-- Hint shown in the field to write a message in the chat screen (chat with customized title) -->
    <string name="type_message_hint_with_title">Write message to “%s”&#8230;</string>
    <!-- Empty state message shown in the screen when there are not any active transfer -->
    <string name="transfers_empty_new">[B]No active[/B][A] Transfers[/A]</string>
    <!-- Empty state message shown in the screen when there are not any active transfer -->
    <string name="completed_transfers_empty_new">[B]No completed[/B][A] Transfers[/A]</string>
    <!-- Empty state text that indicates that a folder is currently empty -->
    <string name="file_browser_empty_folder_new">[B]Empty[/B][A] Folder[/A]</string>
    <!-- Hint shown in the field to write a message in the chat screen (chat with customized title) -->
    <string name="type_message_hint_with_customized_title">Write message to “%s”&#8230;</string>
    <!-- Hint shown in the field to write a message in the chat screen (chat with default title) -->
    <string name="type_message_hint_with_default_title">Write message to %s&#8230;</string>
    <!-- Title of setting Two-Factor Authentication -->
    <string name="settings_2fa">Two-Factor Authentication</string>
    <!-- Subtitle of setting Two-Factor Authentication when the preference is disabled -->
    <string name="setting_subtitle_2fa">Two-Factor Authentication is a second layer of security for your account.</string>
    <!-- Title of the screen Two-Factor Authentication -->
    <string name="title_2fa">Why do you need two-factor authentication?</string>
    <!--  -->
    <string name="two_factor_authentication_explain">Two-factor authentication is a second layer of security for your account. Which means that even if someone knows your password they cannot access it, without also having access to the six digit code only you have access to.</string>
    <!-- Button that permits user begin with the process of enable Two-Factor Authentication -->
    <string name="button_setup_2fa">Begin Setup</string>
    <!-- Text that explain how to do with Two-Factor Authentication QR -->
    <string name="explain_qr_seed_2fa_1">Scan or copy the seed to your Authenticator App.</string>
    <!-- Text that explain how to do with Two-Factor Authentication seed -->
    <string name="explain_qr_seed_2fa_2">Be sure to back up this seed to a safe place in case you lose your device.</string>
    <!-- Text that explain how to confirm Two-Factor Authentication -->
    <string name="explain_confirm_2fa">Please enter the 6-digit code generated by your Authenticator App.</string>
    <!-- Text button -->
    <string name="general_verify">Verify</string>
    <!-- Text button -->
    <string name="general_next">Next</string>
    <!-- Text button -->
    <string name="general_previous">Previous</string>
    <!-- Text of the alert dialog to inform the user when an error occurs when try to enable seed or QR of Two-Factor Authentication -->
    <string name="qr_seed_text_error">An error occurred generating the seed or QR code, please try again.</string>
    <!-- Title of the screen shown when the user enabled correctly Two-Factor Authentication -->
    <string name="title_2fa_enabled">Two-Factor Authentication Enabled</string>
    <!-- Description of the screen shown when the user enabled correctly Two-Factor Authentication -->
    <string name="description_2fa_enabled">Next time you log in to your account you will be asked to enter a 6-digit code provided by your Authenticator App.</string>
    <!-- Recommendation displayed after enable Two-Factor Authentication -->
    <string name="recommendation_2fa_enabled">Please save your <b>Recovery Key</b> in a safe location, to avoid issues in case you lose access to your app, or if you want to disable Two-Factor Authentication.</string>
    <!-- Error shown when a user tries to enable Two-Factor Authentication and introduce an invalid code -->
    <string name="pin_error_2fa">Invalid code</string>
    <!-- Title of screen Lost authenticator decive -->
    <string name="lost_your_authenticator_device">Lost your Authenticator device?</string>
    <!-- Title of screen Login verification with Two-Factor Authentication -->
    <string name="login_verification">Login Verification</string>
    <!-- Subtitle of screen verify Two-Factor Authentication for changing password -->
    <string name="verify_2fa_subtitle_change_password">Change password</string>
    <!-- Subtitle of screen verify Two-Factor Authentication for changing email -->
    <string name="verify_2fa_subtitle_change_email">Change email</string>
    <!-- Subtitle of screen verify Two-Factor Authentication for cancelling account -->
    <string name="verify_2fa_subtitle_delete_account">Delete account</string>
    <!-- Subtitle of screen verify Two-Factor Authentication for disabling Two-Factor Authentication -->
    <string name="verify_2fa_subtitle_diable_2fa">Disable</string>
    <!-- Title of screen Lost authenticator decive -->
    <string name="title_lost_authenticator_device">Lost your Authenticator device?</string>
    <!-- When the user tries to disable Two-Factor Authentication and some error ocurr in the process -->
    <string name="error_disable_2fa">An error occurred trying to disable Two-Factor Authentication. Please try again.</string>
    <!-- When the user tries to enable Two-Factor Authentication and some error ocurr in the process -->
    <string name="error_enable_2fa">An error occurred trying to enable Two-Factor Authentication. Please try again.</string>
    <!-- Title of the dialog shown when a new account is created to suggest user enable Two-Factor Authentication -->
    <string name="title_enable_2fa">Enable Two-Factor Authentication</string>
    <!-- Label shown when it disables the Two-Factor Authentication -->
    <string name="label_2fa_disabled">Two-Factor Authentication Disabled</string>
    <!-- Text of the button which action is to show the authentication apps -->
    <string name="open_app_button">Open in</string>
    <!-- message when trying to open a link that contains the seed to enable Two-Factor Authentication but there isn’t any app that open it -->
    <string name="intent_not_available_2fa">There isn’t any available app to enable Two-Factor Authentication on your device</string>
    <!-- Text button -->
    <string name="general_close">Close</string>
    <!-- Label shown when Two-Factor Authentication has been enabled to alert user that has to back up his Recovery Key before finish the process -->
    <string name="backup_rk_2fa_end">Export your Recovery Key to finish</string>
    <!-- Title of dialog shown when it tries to open an authentication app and there is no installed -->
    <string name="no_authentication_apps_title">Two-Factor Authentication App</string>
    <!-- Message shown to ask user if wants to open Google Play to install some authenticator app -->
    <string name="open_play_store_2fa">Would you like to open Google Play so you can install an Authenticator App?</string>
    <!-- Label Play Store -->
    <string name="play_store_label">Play Store</string>
    <!-- Text shown in an alert explaining how to continue to enable Two-Factor Authentication -->
    <string name="text_2fa_help">You need an authenticator app to enable 2FA on MEGA. You can download and install the Google Authenticator, Duo Mobile, Authy or Microsoft Authenticator app for your phone or tablet.</string>
    <!-- success message when importing multiple files from -->
    <string name="number_correctly_imported_from_chat">%d files shared successfully</string>
    <!-- error message when importing multiple files from chat -->
    <string name="number_no_imported_from_chat">%d files were not shared</string>
    <!-- button’s text to open a full screen image -->
    <string name="preview_content">Preview content</string>
    <!-- message shown when the user clicks on media file chat message, there is no network connection and the file is not been downloaded -->
    <string name="no_network_connection_on_play_file">No network connection. File has not been downloaded and cannot be streamed.</string>
    <!-- message shown when the user open a file, the file is not been opened due to unknown reason -->
    <string name="error_fail_to_open_file_general">Unable to open file.</string>
    <!-- message shown when the user open a file, there is no network connection and the file is not been downloaded -->
    <string name="error_fail_to_open_file_no_network">No network connection. Please reconnect to open the file.</string>
    <!-- message when trying to save for offline a file that already exists -->
    <string name="file_already_exists">File already exists in Saved for Offline</string>
    <!-- Error message if forwarding a message failed, many messages -->
    <plurals name="error_forwarding_messages">
        <item quantity="one">Message not forwarded</item>
        <item quantity="other">Messages not forwarded</item>
    </plurals>
    <!-- Title of the dialog to disable the rich links previews on chat -->
    <string name="title_confirmation_disable_rich_links">Rich URL previews</string>
    <!-- Text of the dialog to disable the rich links previews on chat -->
    <string name="text_confirmation_disable_rich_links">You are disabling rich URL previews. You can re-enable them in Settings. Do you want to continue?</string>
    <!-- Message shown when a call ends. -->
    <string name="call_missed_messages">[A]Missed call[/A]</string>
    <!-- Message shown when a call ends. -->
    <string name="call_rejected_messages">[A]Call was rejected[/A]</string>
    <!-- Message shown when a call ends. -->
    <string name="call_cancelled_messages">[A]Call was cancelled[/A]</string>
    <!-- Message shown when a call ends. -->
    <string name="call_failed_messages">[A]Call failed[/A]</string>
    <!-- Message shown when a call ends. -->
    <string name="call_not_answered_messages">[A]Call was not answered[/A]</string>
    <!-- Indicates that can type a contact email -->
    <string name="contact_email">Contact email</string>
    <!-- When it tries to add a contact in a list an is already added -->
    <string name="contact_not_added">You have already added this contact.</string>
    <!-- Content of a normal message that cannot be recognized -->
    <string name="error_message_invalid_format">Invalid message format</string>
    <!-- Content of a normal message that cannot be recognized -->
    <string name="error_message_invalid_signature">Invalid message signature</string>
    <!-- When the user tries to reproduce a file through streaming and ocurred an error creating it -->
    <string name="error_streaming">An error occurred trying to create the stream</string>
    <!-- Menu option to restore an item from the Rubbish bin -->
    <string name="context_restore">Restore</string>
    <!-- success message when a node was restore from Rubbish bin -->
    <string name="context_correctly_node_restored">Restored to %s</string>
    <!-- error message when a node was restore from Rubbish bin -->
    <string name="context_no_restored">An error occurred. Item not restored.</string>
    <!-- menu item from contact section to send a message to a contact -->
    <string name="context_send_message">Send Message</string>
    <!-- Error message on opening a MEGAdrop folder link -->
    <string name="error_MEGAdrop_not_supported">MEGAdrop folders are not supported yet</string>
    <!-- Pre overquota error dialog when trying to copy or import a file -->
    <string name="pre_overquota_alert_text">This action cannot be completed as it would take you over your current storage limit. Would you like to upgrade your account?</string>
    <!-- Title of the section Archived chats -->
    <string name="archived_chats_title_section">Archived chats</string>
    <!-- Text of the option to show the arhived chat, it shows the number of archived chats -->
    <string name="archived_chats_show_option">Archived chats (%d)</string>
    <!-- Title of the option on the chat list to archive a chat -->
    <string name="archive_chat_option">Archive chat</string>
    <!-- Title of the option on the chat list to unarchive a chat -->
    <string name="unarchive_chat_option">Unarchive chat</string>
    <!-- Confirmation button of the dialog to archive a chat -->
    <string name="general_archive">Archive</string>
    <!-- Confirmation button of the dialog to unarchive a chat -->
    <string name="general_unarchive">Unarchive</string>
    <!-- Message shown when a chat is successfully archived, it shows the name of the chat -->
    <string name="success_archive_chat">%s chat was archived.</string>
    <!-- Error message shown when a chat has not be archived, it shows the name of the chat -->
    <string name="error_archive_chat">Error. %s chat was not archived.</string>
    <!-- Message shown when a chat is successfully unarchived, it shows the name of the chat -->
    <string name="success_unarchive_chat">%s chat was unarchived.</string>
    <!-- Error message shown when a chat has not be unarchived, it shows the name of the chat -->
    <string name="error_unarchive_chat">Error. %s chat was not able to be unarchived.</string>
    <!-- Message shown when the user has no archived chats -->
    <string name="archived_chats_empty">[A]No[/A] [B]Archived Chats[/B]</string>
    <!-- Subtitle of chat screen when the chat is inactive -->
    <string name="inactive_chat">Inactive chat</string>
    <!-- Subtitle of chat screen when the chat is archived -->
    <string name="archived_chat">Archived chat</string>
    <!-- Title of the layout to join a group call from the chat screen -->
    <string name="join_call_layout">Tap to join the call</string>
    <!-- Label shown when the user wants to add contacts into his MEGA account -->
    <string name="invite_contacts">Invite contacts</string>
    <!-- Label shown when the user wants to share something with other contacts -->
    <string name="share_with">Share with</string>
    <!-- Message shown while the contact list from the device and from MEGA is being read and then shown to the user -->
    <string name="contacts_list_empty_text_loading_share">Loading contacts&#8230;</string>
    <!-- Title of the screen New Group -->
    <string name="title_new_group">New group</string>
    <!-- Subtitle of the screen New Group -->
    <string name="subtitle_new_group">Type group name</string>
    <!-- Hint of edittext shown when it is creating a new group to guide user to type the name of the group -->
    <string name="hint_type_group">Name your group</string>
    <!-- Text of the confirm dialog shown when it wants to remove a contact from a chat -->
    <string name="confirmation_delete_contact">Remove %s from this chat?</string>
    <!-- Settings preference title to show file versions info of the account -->
    <string name="settings_file_management_file_versions_title">File versions</string>
    <!-- Settings preference subtitle to show file versions info of the account -->
    <plurals name="settings_file_management_file_versions_subtitle">
        <item quantity="one">1 file version, taking a total of %2$s</item>
        <item quantity="other">%1$d file versions, taking a total of %2$s</item>
    </plurals>
    <!-- Title of the section File management on Settings section -->
    <string name="settings_file_management_category">File Management</string>
    <!-- Option in Settings to delete all the versions of the account -->
    <string name="settings_file_management_delete_versions">Delete all older versions of my files</string>
    <!-- subtitle of the option in Settings to delete all the versions of the account -->
    <string name="settings_file_management_subtitle_delete_versions">All current files will remain. Only historic versions of your files will be deleted.</string>
    <!-- Text of the dialog to delete all the file versions of the account -->
    <string name="text_confirmation_dialog_delete_versions">You are about to delete the version histories of all files. Any file version shared to you from a contact will need to be deleted by them.\n\nPlease note that the current files will not be deleted.</string>
    <!-- success message when deleting all the versions of the account -->
    <string name="success_delete_versions">File versions successfully deleted</string>
    <!-- error message when deleting all the versions of the account -->
    <string name="error_delete_versions">An error occurred while trying to delete all previous versions of your files, please try again later.</string>
    <!-- Title of the option to enable or disable file versioning on Settings section -->
    <string name="settings_enable_file_versioning_title">File Versioning</string>
    <!-- Subtitle of the option to enable or disable file versioning on Settings section -->
    <string name="settings_enable_file_versioning_subtitle">Enable or disable file versioning for your entire account.\nDisabling file versioning does not prevent your contacts from creating new versions in shared folders.</string>
    <!-- section title to select a chat to send a file -->
    <string name="choose_chat">Choose chat</string>
    <!-- Hint shown to guide user on activity add contacts -->
    <string name="type_mail">Tap, enter name or email</string>
    <!-- Text of the confirm dialog shown when it wants to add a contact from a QR scaned -->
    <string name="confirmation_invite_contact">Add %s to your contacts?</string>
    <!-- Text of the confirm dialog shown when it wants to add a contact from a QR scaned and is already added before -->
    <string name="confirmation_not_invite_contact">You have already added the contact %s.</string>
    <!-- Text of the confirm dialog shown when it wants to add a contact from a QR scaned and is already added before -->
    <string name="confirmation_invite_contact_already_added">You have already added the contact %s.</string>
    <!-- Text of the confirm dialog shown when it wants to add a contact from a QR scaned -->
    <string name="confirmation_share_contact">Share with %s?</string>
    <!-- Text button for init a group chat -->
    <string name="new_group_chat_label">New group chat</string>
    <!-- Label shown when the user wants to add contacts into a chat conversation -->
    <string name="send_contacts">Send contacts</string>
    <!-- Title of the alert when the account have been logged out from another client -->
    <string name="title_alert_logged_out">Logged out</string>
    <!-- Text shown to indicate user that his account has already been confirmed -->
    <string name="account_confirmed">Your account has been activated. Please log in.</string>
    <!-- Text shown to indicate user that his account should be confirmed typing his password -->
    <string name="confirm_account">Please enter your password to confirm your account</string>
    <!-- Error shown if a user tries to add their own email address as a contact -->
    <string name="error_own_email_as_contact">There’s no need to add your own email address</string>
    <!-- Error shown when a user tries to enable Two-Factor Authentication and introduce an invalid code -->
    <string name="invalid_code">Invalid code</string>
    <!-- Text of the dialog shown when the storage of a FREE account is almost full -->
    <string name="text_almost_full_warning">Cloud Drive is almost full. Upgrade to Pro and get up to %1$s of storage and %2$s of transfer quota.</string>
    <!-- Text of the dialog shown when the storage of a PRO I or II account is almost full -->
    <string name="text_almost_full_warning_pro_account">Cloud Drive is almost full. Upgrade now and get up to %1$s of storage and %2$s of transfer quota.</string>
    <!-- Text of the dialog shown when the storage of a PRO III account is almost full -->
    <string name="text_almost_full_warning_pro3_account">Cloud Drive is almost full. If you need more storage please contact MEGA support to get a custom plan.</string>
    <!-- Text of the dialog shown when the storage of a FREE account is full -->
    <string name="text_storage_full_warning">Cloud Drive is full. Upgrade to Pro and get up to %1$s of storage and %2$s of transfer quota.</string>
    <!-- Text of the dialog shown when the storage of a PRO I or II account is full -->
    <string name="text_storage_full_warning_pro_account">Cloud Drive is full. Upgrade now and get up to %1$s of storage and %2$s of transfer quota.</string>
    <!-- Text of the dialog shown when the storage of a PRO III account is full -->
    <string name="text_storage_full_warning_pro3_account">Cloud Drive is full. If you need more storage please contact MEGA support to get a custom plan.</string>
    <!-- Button of the dialog shown when the storage is almost full to see the available PRO plans -->
    <string name="button_plans_almost_full_warning">See plans</string>
    <!-- Button of the dialog shown when the storage is almost full to custom a plan -->
    <string name="button_custom_almost_full_warning">Custom plan</string>
    <!-- Button of the dialog shown when the storage is almost full to get bonus -->
    <string name="button_bonus_almost_full_warning">Get Bonus</string>
    <!-- Mail title to upgrade to a custom plan -->
    <string name="title_mail_upgrade_plan">Upgrade to a custom plan</string>
    <!-- Mail subject to upgrade to a custom plan -->
    <string name="subject_mail_upgrade_plan">Ask us how you can upgrade to a custom plan:</string>
    <!-- Used in chat list screen to indicate in a chat list item that the message was sent by me, followed by the message -->
    <string name="word_me">Me:</string>
    <!-- Title of the button in the contact info screen to start an audio call -->
    <string name="call_button">Call</string>
    <!-- Title of the button in the contact info screen to send a message -->
    <string name="message_button">Message</string>
    <!-- Title of the button in the contact info screen to start a video call -->
    <string name="video_button">Video</string>
    <!-- Title of file explorer to send a link -->
    <string name="title_file_explorer_send_link">Send link to&#8230;</string>
    <!-- Title of chat explorer to send a link or file to a chat -->
    <string name="title_chat_explorer">Send to&#8230;</string>
    <!-- Title of cloud explorer to upload a link or file -->
    <string name="title_cloud_explorer">Upload to&#8230;</string>
    <!-- More button in contact info page -->
    <string name="contact_info_button_more">More</string>
    <!-- Section title to select a file to perform an action, more files -->
    <plurals name="plural_select_file">
        <item quantity="one">Choose File</item>
        <item quantity="other">Choose Files</item>
    </plurals>
    <!-- Title of confirmation dialog of sending invitation to a contact -->
    <string name="title_confirm_send_invitation">Invite %1$s?</string>
    <!-- Title of shared folder explorer to choose a folder to perform an action -->
    <string name="title_share_folder_explorer">Choose folder</string>
    <!-- Popup message shown if an user try to login while there is still living transfer -->
    <string name="login_warning_abort_transfers">All transfers will be cancelled, do you want to log in?</string>
    <!-- Popup message shown if an user try to login while there is still living transfer -->
    <string name="logout_warning_abort_transfers">All transfers will be cancelled, do you want to log out?</string>
    <!-- Label to explain the read only participant permission in the options panel of the group info screen -->
    <string name="subtitle_read_only_permissions">Read-only</string>
    <!-- Label shown the total space and the used space in an account -->
    <string name="used_space">[A]%1$s [/A][B]of %2$s used[/B]</string>
    <!-- title of the alert dialog when the user is changing the API URL to staging -->
    <string name="staging_api_url_title">Change to a test server?</string>
    <!-- Text of the alert dialog when the user is changing the API URL to staging -->
    <string name="staging_api_url_text">Are you sure you want to change to a test server? Your account may suffer irrecoverable problems.</string>
    <!-- Title of the confirmation dialog to open the camera app and lose the relay of the local camera on the in progress call -->
    <string name="title_confirmation_open_camera_on_chat">Open camera?</string>
    <!-- Text of the confirmation dialog to open the camera app and lose the relay of the local camera on the in progress call -->
    <string name="confirmation_open_camera_on_chat">If you open the camera, your video transmission will be paused in the current call.</string>
    <!-- Title of the notification when there is unknown activity on the Chat -->
    <string name="notification_chat_undefined_title">Chat activity</string>
    <!-- Content of the notification when there is unknown activity on the Chat -->
    <string name="notification_chat_undefined_content">You may have new messages</string>
    <!-- When app is retrieving push message -->
    <string name="retrieving_message_title">Retrieving message</string>
    <!-- Title of Rubbish bin scheduler option in settings to enable or disable the functionality -->
    <string name="settings_rb_scheduler_enable_title">Rubbish Bin Clearing Scheduler</string>
    <!-- Subtitle of Rubbish bin scheduler option in settings to enable or disable the functionality in free accounts -->
    <string name="settings_rb_scheduler_enable_subtitle">The Rubbish Bin is cleared for you automatically.</string>
    <!-- Title of Rubbish bin scheduler option in settings to enable or disable the functionality in PRO accounts -->
    <string name="settings_rb_scheduler_enable_period_PRO">The minimum period is 7 days.</string>
    <!-- Title of Rubbish bin scheduler option in settings to enable or disable the functionality in PRO accounts -->
    <string name="settings_rb_scheduler_enable_period_FREE">The minimum period is 7 days and your maximum period is 30 days.</string>
    <!-- Sub title of compression queue notification option in settings indicating the size limits. Please keep the placeholders because are to show the size limits including units in runtime. For example: The minimum size is 100MB and the maximum size is 1000MB. -->
    <string name="settings_compression_queue_subtitle">The minimum size is %1$s and the maximum size is %2$s.</string>
    <!-- Title of Rubbish bin scheduler option in settings to set up the number of days of the rubbish bin scheduler -->
    <string name="settings_rb_scheduler_select_days_title">Remove files older than</string>
    <!-- Time in days (plural). The placeholder is for the time value, please adjust the position based on linguistics -->
    <string name="settings_rb_scheduler_select_days_subtitle">%d days</string>
    <!-- Title of popup that userd to set compression queue size (in MB) in settings -->
    <string name="settings_video_compression_queue_size_popup_title">Notify me when size is larger than</string>
    <!-- Title of compression queue size option in settings -->
    <string name="settings_video_compression_queue_size_title">If videos to compress are larger than</string>
    <!-- Text of the alert when a FREE user tries to disable the RB scheduler -->
    <string name="settings_rb_scheduler_alert_disabling">To disable the Rubbish Bin clearing scheduler or set a longer retention period, please subscribe to a Pro plan.</string>
    <!-- Picker text to choose custom retention time. This option indicates several days -->
    <string name="hint_days">days</string>
    <!-- Title of the option to generate a public chat link -->
    <string name="get_chat_link_option">Get chat link</string>
    <!-- Title of the option to manage a public chat link -->
    <string name="manage_chat_link_option">Manage chat link</string>
    <!-- Title of the option to make a public chat private -->
    <string name="make_chat_private_option">Enable Encryption Key Rotation</string>
    <!-- Title of the view to inform that a chat is private -->
    <string name="private_chat">Encryption key rotation enabled</string>
    <!-- Text of the dialog to change a public chat to private (enable encryption key rotation) -->
    <string name="make_chat_private_option_text">Encryption key rotation is slightly more secure, but does not allow you to create a chat link and new participants will not see past messages.</string>
    <!-- Text of the option to change a public chat to private (enable encrypted key rotation) -->
    <string name="make_chat_private_not_available_text">Encryption key rotation is disabled for conversations with more than 100 participants.</string>
    <!-- Warning show to the user when tries to make private a public chat and the chat has more than 100 participants -->
    <string name="warning_make_chat_private">Unable to convert this chat to private because the participants limit has been exceeded.</string>
    <!-- Text shown when a moderator of a chat create a chat link. Please keep the placeholder because is to show the moderator’s name in runtime. -->
    <string name="message_created_chat_link">[A]%1$s[/A][B] created a chat link.[/B]</string>
    <!-- Text shown when a moderator of a chat delete a chat link. Please keep the placeholder because is to show the moderator’s name in runtime. -->
    <string name="message_deleted_chat_link">[A]%1$s[/A][B] removed the chat link.[/B]</string>
    <!-- Title of the option to delete a chat link -->
    <string name="action_delete_link">Delete chat link</string>
    <!-- Title of the alert when a chat link is invalid -->
    <string name="title_alert_chat_link_error">Chat link</string>
    <!-- Text of the dialog to confirm after closing all other sessions -->
    <string name="confirmation_close_sessions_text">This will log you out on all other active sessions except the current one.</string>
    <!-- Title of the dialog to confirm after closing all other sessions -->
    <string name="confirmation_close_sessions_title">Do you want to close all other sessions?</string>
    <!-- Subtitle chat screen for groups with permissions and not archived, Plural of participant. 2 participants -->
    <string name="number_of_participants">%d participants</string>
    <!-- Label of the button to join a chat by a chat link -->
    <string name="action_join">Join</string>
    <!-- Label for observers of a group chat -->
    <string name="observers_chat_label">Observers</string>
    <!-- Message on the title of the chat screen if there were any error loading the chat link -->
    <string name="error_chat_link">Error loading the chat link.</string>
    <!-- Message on the title of the chat screen if there were any error loading the chat link without logging -->
    <string name="error_chat_link_init_error">Error initialising chat when loading the chat link.</string>
    <!-- Message on the alert to preview a chat link if the user is already a participant -->
    <string name="alert_already_participant_chat_link">You are already participating in this chat.</string>
    <!-- Message on the alert to close a chat preview if the link is invalid -->
    <string name="alert_invalid_preview">This chat preview is no longer available. If you leave the preview, you won’t be able to reopen it.</string>
    <!-- Text shown when a moderator changes the chat to private. Please keep the placeholder because is to show the moderator’s name in runtime. -->
    <string name="message_set_chat_private">[A]%1$s[/A][B] enabled encryption key rotation.[/B]</string>
    <!-- error message shown when a chat link is invalid -->
    <string name="invalid_chat_link">This conversation is no longer available</string>
    <!-- When it is creating a new group chat, this option permits to establish it private or public -->
    <string name="ekr_label">Encryption key rotation</string>
    <!-- Text of the dialog to change a public chat to private (enable encryption key rotation) -->
    <string name="ekr_explanation">Encryption key rotation is slightly more secure, but does not allow you to create a chat link and new participants will not see past messages.</string>
    <!-- Text of the dialog to change a public chat to private (enable encryption key rotation) -->
    <string name="subtitle_chat_message_enabled_ERK">Encryption key rotation is slightly more secure, but does not allow you to create a chat link and new participants will not see past messages.</string>
    <!-- Message shown when a contact request has not been sent because the invitation has been sent before -->
    <string name="invite_not_sent_already_sent">The invitation to contact %s has been sent before and can be consulted in the Sent Requests tab.</string>
    <!-- Label shown to indicate the QR is saving in Cloud Drive -->
    <string name="save_qr_cloud_drive">Saving %s in Cloud Drive&#8230;</string>
    <!-- General label for folders -->
    <string name="general_folders">Folders</string>
    <!-- General label for files -->
    <string name="general_files">Files</string>
    <!-- Item menu option upon right click on one or multiple files -->
    <string name="general_save_to_device">Save to device</string>
    <!-- Title of cloud explorer to upload a file -->
    <string name="title_upload_explorer">Upload to MEGA</string>
    <!-- Label choose destination -->
    <string name="choose_destionation">Choose destination</string>
    <!-- Label that indicates show more items -->
    <string name="general_show_more">Show More</string>
    <!-- Label that indicates show less items -->
    <string name="general_show_less">Show Less</string>
    <!-- Subtitle of the historic notification for a new contact request -->
    <string name="notification_new_contact_request">[A]%s [/A][B]sent you a contact request.[/B]</string>
    <!-- Subtitle of the historic notification for a new contact -->
    <string name="notification_new_contact">[A]%s [/A][B]is now a contact.[/B]</string>
    <!-- Subtitle of the historic notification for a new shared folder -->
    <string name="notification_new_shared_folder">[B]New shared folder from [/B][A]%s.[/A]</string>
    <!-- Subtitle of the historic notification for a reminder new contact request -->
    <string name="notification_reminder_contact_request">[A]Reminder: [/A][B]%s [/B][C]sent you a contact request.[/C]</string>
    <!-- Title of the historic notification for a contact request cancelled -->
    <string name="title_contact_request_notification_cancelled">Contact request cancelled</string>
    <!-- Subtitle of the historic notification for contact request cancelled -->
    <string name="subtitle_contact_request_notification_cancelled">[A]%s [/A][B]cancelled the contact request.[/B]</string>
    <!-- Title of the historic notification when an user deletes you as contact -->
    <string name="title_contact_notification_deleted">Contact deleted</string>
    <!-- Subtitle of the historic notification when an user deletes you as contact -->
    <string name="subtitle_contact_notification_deleted">[A]%s [/A][B]deleted you as a contact.[/B]</string>
    <!-- Title of the historic notification when an user blocks you as contact -->
    <string name="title_contact_notification_blocked">Contact blocked</string>
    <!-- Subtitle of the historic notification when an user blocks you as contact -->
    <string name="subtitle_contact_notification_blocked">[A]%s [/A][B]blocked you as a contact.[/B]</string>
    <!-- Item of the navigation title for the notification section when there is any unread -->
    <string name="section_notification_with_unread">Notifications [A](%1$d)[/A]</string>
    <!-- Text shown in the notifications section. When a contact has nickname, nickname (email) will be shown -->
    <string name="section_notification_user_with_nickname">[A]%1$s (%2$s)[/A]</string>
    <!-- Title of the historic notification for an account deleted -->
    <string name="title_account_notification_deleted">Account deleted</string>
    <!-- Subtitle of the historic notification for an account deleted -->
    <string name="subtitle_account_notification_deleted">[B]The account [/B][A]%s[/A][B] has been deleted.[/B]</string>
    <!-- Subtitle of file takedown historic notification -->
    <string name="subtitle_file_takedown_notification">[A]Your publicly shared file [/A][B]%s[/B][C] has been taken down.[/C]</string>
    <!-- Subtitle of folder takedown historic notification -->
    <string name="subtitle_folder_takedown_notification">[A]Your publicly shared folder [/A][B]%s[/B][C] has been taken down.[/C]</string>
    <!-- Popup notification text on mouse-over of taken down file. -->
    <string name="message_file_takedown_pop_out_notification">This file has been the subject of a takedown notice.</string>
    <!-- Popup notification text on mouse-over taken down folder. -->
    <string name="message_folder_takedown_pop_out_notification">This folder has been the subject of a takedown notice.</string>
    <!-- option to dispute taken down file or folder -->
    <string name="dispute_takendown_file">Dispute Takedown</string>
    <!-- Error shown when download a file that has violated ToS/AUP. -->
    <string name="error_download_takendown_node">Not accessible due to ToS or AUP violation</string>
    <!-- Alert shown when some files were not downloaded due to ToS/AUP violation, Plural of taken down files. 2 files -->
    <plurals name="alert_taken_down_files">
        <item quantity="one">%d file was not downloaded due to ToS/AUP violation.</item>
        <item quantity="other">%d files were not downloaded due to ToS/AUP violation.</item>
    </plurals>
    <!-- Subtitle of a file takedown reinstated historic notification -->
    <string name="subtitle_file_takedown_reinstated_notification">[A]Your publicly shared file [/A][B]%s[/B][C] has been reinstated.[/C]</string>
    <!-- Subtitle of a folder takedown reinstated historic notification -->
    <string name="subtitle_folder_takedown_reinstated_notification">[A]Your publicly shared folder [/A][B]%s[/B][C] has been reinstated.[/C]</string>
    <!-- Title of the historic notification for outgoing contact requests -->
    <string name="title_outgoing_contact_request">Sent request</string>
    <!-- Title of the historic notification for incoming contact requests -->
    <string name="title_incoming_contact_request">Received request</string>
    <!-- Subtitle of the historic notification for contact request denied -->
    <string name="subtitle_outgoing_contact_request_denied">[A]%s [/A][B]denied your contact request.[/B]</string>
    <!-- Subtitle of the historic notification for contact request accepted -->
    <string name="subtitle_outgoing_contact_request_accepted">[A]%s [/A][B]accepted your contact request.[/B]</string>
    <!-- Subtitle of the historic notification for deleted shared folders (one or many) -->
    <string name="notification_deleted_shared_folder">[B]Access to folders shared by [/B][A]%s[/A][B] were removed.[/B]</string>
    <!-- Subtitle of the historic notification when a contact leaves a shared folder -->
    <string name="notification_left_shared_folder">[A]%s[/A][B] has left a shared folder.[/B]</string>
    <!-- Subtitle of the historic notification when a contact leaves a shared folder and the name of the folder is known -->
    <string name="notification_left_shared_folder_with_name">[A]%1$s[/A][B] has left the shared folder [/B][A]%2$s.[/A]</string>
    <!-- Subtitle of the historic notification for incoming contact request ignored -->
    <string name="subtitle_incoming_contact_request_ignored">[B]Contact request from [/B][A]%s [/A][B]was ignored[/B]</string>
    <!-- Subtitle of the historic notification for incoming contact request accepted -->
    <string name="subtitle_incoming_contact_request_accepted">[B]Contact request from [/B][A]%s [/A][B]was accepted[/B]</string>
    <!-- Subtitle of the historic notification for incoming contact request declined -->
    <string name="subtitle_incoming_contact_request_denied">[B]Contact request from [/B][A]%s [/A][B]was declined[/B]</string>
    <!-- Subtitle of the Upgrade account section -->
    <string name="type_of_my_account">Your current account is [A]%s[/A]</string>
    <!-- Footnote to clarify the storage space is subject to the achievement program -->
    <string name="footnote_achievements">Subject to your participation in our achievements program.</string>
    <!-- Title label for the current payment method during account upgrading -->
    <string name="payment_method">Payment method</string>
    <!-- title of billing period -->
    <string name="billing_period_title">Billing period</string>
    <!-- Option of one-off (month) billing. Placeholder: purchase price. -->
    <string name="billed_one_off_month">[A]One-off (month)[/A] %s</string>
    <!-- Option of one-off (year) billing. Placeholder: purchase price. -->
    <string name="billed_one_off_year">[A]One-off (year)[/A] %s</string>
    <!-- Option of monthly billing period. Placeholder: purchase price -->
    <string name="billed_monthly_text">[A]Monthly[/A] %s/month</string>
    <!-- Option of yearly billing period. Placeholder: purchase price -->
    <string name="billed_yearly_text">[A]Yearly[/A] %s/year</string>
    <!-- dialog option cancel in alert dialog -->
    <string name="button_cancel">Cancel</string>
    <!-- dialog option continue in alert dialog -->
    <string name="button_continue">Continue</string>
    <!-- one of the payment methods -->
    <string name="payment_method_google_wallet">[A]Google Pay[/A] (subscription)</string>
    <!-- one of the payment methods -->
    <string name="payment_method_huawei_wallet">[A]HUAWEI Pay[/A] (subscription)</string>
    <!-- Capital letters. Text of the label of a new historic notifications -->
    <string name="new_label_notification_item">NEW</string>
    <!-- When user is on PRO 3 plan, we will display an extra label to notify user that they can still contact support to have a customised plan. -->
    <string name="label_custom_plan">To upgrade your current subscription, please contact our support team for a [A]custom plan[/A].</string>
    <!-- Input field description in the create file dialog. -->
    <string name="context_new_file_name_hint">file name</string>
    <!-- Option in Settings section to enable the last active connection in chat -->
    <string name="option_enable_last_green_chat">Show Last seen&#8230;</string>
    <!-- Subtitle of the option in Settings section to enable the last active connection in chat -->
    <string name="subtitle_option_enable_last_green_chat">Allow your contacts to see the last time you were active on MEGA.</string>
    <!-- title of notification when device is out of storage during camera upload -->
    <string name="title_out_of_space">Not enough storage space</string>
    <!-- message will be shown when there is not enough space to perform camera upload. -->
    <string name="message_out_of_space">Not enough storage space to perform video compression.</string>
    <!-- the title of the notification that displays when compression larger than setting -->
    <string name="title_compression_size_over_limit">Video compression size is too large</string>
    <!-- the content message of the notification that displays when compression larger than setting, placeholder: size in MB -->
    <string name="message_compression_size_over_limit">The total size of the videos to compress exceeds %s, please put your device on charge to continue.</string>
    <!-- Message displayed when the user changes the ‘Keep file names as in the device’ setting -->
    <string name="message_keep_device_name">This setting will take effect the next time Camera Uploads runs</string>
    <!-- Notification message when compressing video to show the compressed percentage. Please, keep the placeholder because it is for adding the percentage value at runtime. -->
    <string name="message_compress_video">%s has been compressed</string>
    <!-- notification title when compressing video -->
    <string name="title_compress_video">Compressing Videos %1$d/%2$d</string>
    <!-- error message pops up when user selected an invalid folder for camera upload -->
    <string name="error_invalid_folder_selected">Invalid folder selected</string>
    <!-- Indicates the content of a folder is 1 folder and 1 file. Middle height point is to separate two fragments of text and it was not to be considered a punctuation mark. -->
    <string name="one_folder_one_file">1 folder · 1 file</string>
    <!-- Indicates the content of a folder is 1 folder and some files. The placeholder is to set the number of files. e.g. 1 folder · 7 files. Middle height point is to separate two fragments of text and it was not to be considered a punctuation mark. -->
    <string name="one_folder_several_files">1 folder · %1$d files</string>
    <!-- on the section notifications indicates the number of files added to a shared folder, Plural of file. 2 files -->
    <plurals name="num_files_with_parameter">
        <item quantity="one">%d file</item>
        <item quantity="other">%d files</item>
    </plurals>
    <!-- on the section notifications indicates the number of folder added to a shared folder, Plural of folder/directory. 2 folders -->
    <plurals name="num_folders_with_parameter">
        <item quantity="one">%d folder</item>
        <item quantity="other">%d folders</item>
    </plurals>
    <!-- Indicates the content of a folder is some folders and some files. Plural of files. e.g. 7 folders · 2 files. Middle height point is to separate two fragments of text and it was not to be considered a punctuation mark. -->
    <plurals name="num_folders_num_files">
        <item quantity="one">%1$d folders · 1 file</item>
        <item quantity="other">%1$d folders · %2$d files</item>
    </plurals>
    <!-- Indicates the content of the backup folder -->
    <plurals name="num_devices">
        <item quantity="one">%d device</item>
        <item quantity="other">%d devices</item>
    </plurals>
    <!-- Subtitle of the historic notification for new additions inside an existing shared folder. Placeholders are: email who added the folders or files, number of folders added, number of files added -->
    <string name="subtitle_notification_added_folders_and_files">[A]%1$s[/A][B] added %2$s and %3$s[/B]</string>
    <!-- Subtitle of the historic notification for new additions inside an existing shared folder, Plural of file. 2 files -->
    <plurals name="subtitle_notification_added_files">
        <item quantity="one">[A]%1$s [/A][B]added %2$d file.[/B]</item>
        <item quantity="other">[A]%1$s [/A][B]added %2$d files.[/B]</item>
    </plurals>
    <!-- Subtitle of the historic notification for deletions inside an existing shared folder, Plural of item. 2 items -->
    <plurals name="subtitle_notification_deleted_items">
        <item quantity="one">[A]%1$s [/A][B]deleted %2$d item.[/B]</item>
        <item quantity="other">[A]%1$s [/A][B]deleted %2$d items.[/B]</item>
    </plurals>
    <!-- Subtitle of the historic notification for new additions inside an existing shared folder, Plural of folder. 2 folders -->
    <plurals name="subtitle_notification_added_folders">
        <item quantity="one">[A]%1$s [/A][B]added %2$d folder.[/B]</item>
        <item quantity="other">[A]%1$s [/A][B]added %2$d folders.[/B]</item>
    </plurals>
    <!-- Subtitle chat screen for groups with permissions and not archived, Plural of participant. 2 participants -->
    <plurals name="subtitle_of_group_chat">
        <item quantity="one">%d participant</item>
        <item quantity="other">%d participants</item>
    </plurals>
    <!--  -->
    <string name="custom_subtitle_of_group_chat">%1$s and %2$d more</string>
    <!-- Error when the user tries to get a public chat link for a chat with the default title -->
    <string name="message_error_set_title_get_link">Before you can generate a link for this chat, you need to set a description:</string>
    <!-- success alert when the user copy a chat link to the clipboard -->
    <string name="chat_link_copied_clipboard">Chat link copied to the clipboard</string>
    <!-- Label to show the price of each plan in the upgrade account section -->
    <string name="type_month">[A]From[/A] %s / [A]month[/A] *</string>
    <!-- the meaning of the asterisk in monthly* and annually* payment -->
    <string name="upgrade_comment">* Recurring subscription can be cancelled any time before the renewal date.</string>
    <!-- Message shown when a call starts. -->
    <string name="call_started_messages">Call Started</string>
    <!-- Title of the dialog to inform about a SSL error -->
    <string name="ssl_error_dialog_title">SSL key error</string>
    <!-- Text of the dialog to inform about a SSL error -->
    <string name="ssl_error_dialog_text">MEGA is unable to establish a secure connection using SSL. You may be on a public Wi-Fi network with additional requirements.</string>
    <!-- Text of the empty screen for the notifications section -->
    <string name="context_empty_notifications">[B]No [/B][A]Notifications[/A]</string>
    <!-- Permissions screen title -->
    <string name="general_setup_mega">Set up MEGA</string>
    <!-- Permissions screen explanation -->
    <string name="setup_mega_explanation">MEGA needs your permission to access your media and files for sharing. Other access permissions may be needed for exchanging encrypted messages and to make secure calls.</string>
    <!-- Title of the screen asking permissions for files -->
    <string name="allow_acces_media_title">Allow access to photos, media and files.</string>
    <!-- Subtitle of the screen asking permissions for files -->
    <string name="allow_acces_media_subtitle">MEGA needs your permission to access files for sharing.</string>
    <!-- Title of the screen asking permissions for camera -->
    <string name="allow_acces_camera_title">Enable camera</string>
    <!-- Subtitle of the screen asking permissions for camera -->
    <string name="allow_acces_camera_subtitle">Allow access to your camera to scan documents, take pictures and make video calls.</string>
    <!-- Title of the screen asking permissions for microphone and write in log calls -->
    <string name="allow_acces_calls_title">Enable calls</string>
    <!-- Title of the screen asking permissions for contacts -->
    <string name="allow_acces_contact_title">Grant access to your address book</string>
    <!-- Subtitle of the screen asking permissions for contacts -->
    <string name="allow_acces_contact_subtitle">Easily discover contacts from your address book on MEGA.</string>
    <!-- Explanation under the subtitle of asking permissions for contacts to explain that MEGA will never use the address book data for any other purpose -->
    <string name="allow_access_contact_explanation">MEGA will not use this data for any other purpose and will never interact with your contacts without your consent.</string>
    <!-- Subtitle of the screen asking permissions for microphone -->
    <string name="allow_acces_calls_subtitle_microphone">Allow access to your microphone to make encrypted calls.</string>
    <!-- General enable access -->
    <string name="general_enable_access">Grant access</string>
    <!-- Title of the option on chat info screen to list all the files sent to the chat -->
    <string name="title_chat_shared_files_info">Shared files</string>
    <!-- Error mesage when trying to remove an uploading attachment that has already finished -->
    <string name="error_message_already_sent">Attachment already sent</string>
    <!-- Message shown when a group call ends. -->
    <string name="group_call_ended_message">[A]Group call ended[/A][C]. Duration: [/C]</string>
    <!-- Message to indicate a call has ended and indicate the call duration. -->
    <string name="call_ended_message">[A]Call ended[/A][C]. Duration: [/C]</string>
    <!-- Message that shows the hours of a call when it ends, more hours -->
    <plurals name="plural_call_ended_messages_hours">
        <item quantity="one">[B]%1$s hour[/B]</item>
        <item quantity="other">[B]%1$s hours[/B]</item>
    </plurals>
    <!-- Message that shows the minutes of a call when it ends, more minutes -->
    <plurals name="plural_call_ended_messages_minutes">
        <item quantity="one">[B]%1$s minute[/B]</item>
        <item quantity="other">[B]%1$s minutes[/B]</item>
    </plurals>
    <!-- Message that shows the seconds of a call when it ends, more seconds -->
    <plurals name="plural_call_ended_messages_seconds">
        <item quantity="one">[B]%1$d second[/B]</item>
        <item quantity="other">[B]%1$d seconds[/B]</item>
    </plurals>
    <!-- Message to indicate a call has ended without indicate the call duration. -->
    <string name="call_ended_no_duration_message">[A]Call ended[/A]</string>
    <!-- Message to indicate a group call has ended without indicate the call duration. -->
    <string name="group_call_ended_no_duration_message">[A]Group call ended[/A]</string>
    <!-- String that appears when we show the last activity of a contact, when the last activity was today. For example: Last seen today 11:34a.m. -->
    <string name="last_seen_today">[A]Last seen [/A]today %1$s</string>
    <!-- String that appears when we show the last activity of a contact, but it’s been a long time ago that we don’t see any activity from that user -->
    <string name="last_seen_long_time_ago">[A]Last seen [/A]a long time ago</string>
    <!-- String that appears when we show the last activity of a contact, when the last activity was before today. For example: Last seen March 14th,2018 11:34a.m. -->
    <string name="last_seen_general">[A]Last seen [/A]%1$s %2$s</string>
    <!-- label today -->
    <string name="label_today">Today</string>
    <!-- label yesterday -->
    <string name="label_yesterday">Yesterday</string>
    <!-- label tomorrow -->
    <string name="label_tomorrow">Tomorrow</string>
    <!-- Text of the empty screen for the chat shared files -->
    <string name="context_empty_shared_files">[B]No [/B][A]Shared Files[/A]</string>
    <!-- Text to indicate that a contact has joined a group call -->
    <string name="contact_joined_the_call">%1$s joined the call</string>
    <!-- Text to indicate that a contact has left a group call -->
    <string name="contact_left_the_call">%1$s left the call</string>
    <!-- Warning show when a call cannot start because there are too many participants in the group chat -->
    <string name="call_error_too_many_participants_start">Call cannot start because the maximum number of participants has been exceeded.</string>
    <!-- Message show when a call cannot be established because there are too many participants in the group call -->
    <string name="call_error_too_many_participants">Call cannot be joined as the maximum number of participants has been exceeded.</string>
    <!-- Message show when a call cannot be established because there are too many participants in the group -->
    <string name="call_error_too_many_participants_join">Unable to join the group call due to the maximum number of participants reached</string>
    <!-- Message show when a user cannot activate the video in a group call because the max number of videos has been reached -->
    <string name="call_error_too_many_video">Video call cannot be joined as the maximum number of participants has been exceeded.</string>
    <!-- Message show when a user cannot put the call on hold -->
    <string name="call_error_call_on_hold">Call cannot be put on hold.</string>
    <!-- Error message shown when a file cannot be opened by other app using the open with option menu -->
    <string name="error_open_file_with">An error has occurred and the file cannot be opened with this app.</string>
    <!-- Subtitle of the call screen when a incoming call is just starting -->
    <string name="incoming_call_starting">Incoming call&#8230;</string>
    <!-- Subtitle of the call screen when a outgoing call is just starting -->
    <string name="outgoing_call_starting">Calling&#8230;</string>
    <!-- Content of a invalid meta message -->
    <string name="error_meta_message_invalid">Message contains invalid metadata</string>
    <!-- Title of the activity that sends a location -->
    <string name="title_activity_maps">Send location</string>
    <!-- Label layout on maps activity that permits send current location -->
    <string name="current_location_label">Send your current location</string>
    <!-- Label layout on maps activity that permits send current location. Placeholder is the current location -->
    <string name="current_location_landscape_label">Send your current location: [A]%1$s[/A]</string>
    <!-- Label layout on maps activity indicating nearby places -->
    <string name="nearby_places_label">Nearby places</string>
    <!-- Message shown in a dialog explaining the consequences of accesing the location -->
    <string name="explanation_send_location">This location will be opened using a third party maps provider outside the end-to-end encrypted MEGA platform.</string>
    <!-- Title of the location marker set by the user -->
    <string name="title_marker_maps">Send This Location</string>
    <!-- Label shown when after a maps search and no places were found -->
    <string name="no_places_found">No places were found</string>
    <!-- Title of the dialog shown when the location is disabled -->
    <string name="gps_disabled">The GPS is disabled</string>
    <!-- Text of the dialog shown when the location is disabled for open location settings -->
    <string name="open_location_settings">Would you like to open the location settings?</string>
    <!-- Info shown in the subtitle of each row of the shared files to chat: sender name . date -->
    <string name="second_row_info_item_shared_file_chat">%1$s . %2$s</string>
    <!-- After the user ticketed ’Don’t ask again’ on permission request dialog and denied, tell the user, he/she can still grant MEGA the permission in system settings. -->
    <string name="on_permanently_denied">You still can grant MEGA permissions in your device’s settings</string>
    <!-- Explain why MEGA needs the reading contacts permission when users deny to grant MEGA the permission. -->
    <string name="explanation_for_contacts_permission">If you allow MEGA to access your address book, you will be able to discover your contacts more easily. MEGA will not use this data for any other purpose and will never interact with your contacts without your consent.</string>
    <!-- Confirmation message after forwarding one or several messages, version items -->
    <plurals name="messages_forwarded_success_plural">
        <item quantity="one">Message forwarded</item>
        <item quantity="other">Messages forwarded</item>
    </plurals>
    <!-- Title of a chat message that contains geolocation info -->
    <string name="title_geolocation_message">Pinned Location</string>
    <!-- Alert shown when a num of files have not been sent because of any error occurs, Plural of file. 2 files -->
    <plurals name="num_files_not_send">
        <item quantity="one">%d file was not sent to %d chats</item>
        <item quantity="other">%d files were not sent to %d chats</item>
    </plurals>
    <!-- Alert shown when a num of contacts have not been sent because of any error occurs, Plural of file. 2 files -->
    <plurals name="num_contacts_not_send">
        <item quantity="one">%d contact was not sent to %d chats</item>
        <item quantity="other">%d contacts were not sent to %d chats</item>
    </plurals>
    <!-- Alert shown when a num of messages have not been sent because of any error occurs, Plural of file. 2 files -->
    <plurals name="num_messages_not_send">
        <item quantity="one">%d message was not sent to %d chats</item>
        <item quantity="other">%d messages were not sent to %d chats</item>
    </plurals>
    <!-- How many local contacts have been on MEGA, Plural of local contact. 2 contacts -->
    <plurals name="quantity_of_local_contact">
        <item quantity="one">%d contact found on MEGA</item>
        <item quantity="other">%d contacts found on MEGA</item>
    </plurals>
    <!-- Label displayed on the top of the chat list if none of user’s phone contacts have a MEGA account. In other case here would appear all the user’s phone contacts that have a MEGA account. -->
    <string name="no_local_contacts_on_mega">Invite contact now?</string>
    <!-- To see whom in your local contacts has been on MEGA -->
    <string name="see_local_contacts_on_mega">Discover your contacts on MEGA</string>
    <!-- In APP, text used to ask for access to contacts -->
    <string name="grant_mega_access_contacts">Grant MEGA access to your address book to discover your contacts on MEGA.</string>
    <!-- Getting registered contacts -->
    <string name="get_registered_contacts">Loading contacts on MEGA&#8230;</string>
    <!-- Alert shown when some content have not been sent because of any error occurs -->
    <string name="content_not_send">The content was not sent to %d chats</string>
    <!-- Label shown when a new group chat has been created correctly -->
    <string name="new_group_chat_created">New group chat created successfully</string>
    <!-- Alert shown when some content is sharing with chats and they are processing -->
    <string name="preparing_chats">Preparing files</string>
    <!-- Label indicating some content has been sent as message -->
    <string name="sent_as_message">Sent as a message.</string>
    <!-- Error message when the attachment cannot be sent to any of the selected chats -->
    <string name="error_sent_as_message">Error. The file has not been sent to any of the selected chats</string>
    <!-- Action delete all file versions -->
    <string name="delete_versions">Delete previous versions</string>
    <!-- Title of the dialog shown when it wants to delete the version history of a file -->
    <string name="title_delete_version_history">Delete previous versions?</string>
    <!-- Text of the dialog shown when it wants to delete the version history of a file -->
    <string name="text_delete_version_history">Please note that the current file will not be deleted.</string>
    <!-- Alert shown when the version history was deleted correctly -->
    <string name="version_history_deleted">Previous versions deleted.</string>
    <!-- Alert shown when the version history was deleted erroneously -->
    <string name="version_history_deleted_erroneously">Previous versions not deleted.</string>
    <!-- Confirmation message after deleted file versions, version items -->
    <plurals name="versions_deleted_succesfully">
        <item quantity="one">%d version deleted successfully</item>
        <item quantity="other">%d versions deleted successfully</item>
    </plurals>
    <!-- Alert shown when several versions are not deleted successfully -->
    <plurals name="versions_not_deleted">
        <item quantity="one">%d version not deleted</item>
        <item quantity="other">%d versions not deleted</item>
    </plurals>
    <!-- Alert shown when the user tries to realize some action in chat and has not contacts -->
    <string name="no_contacts_invite">You have no MEGA contacts. Please invite friends from the Contacts section.</string>
    <!-- Invite button for chat top cell -->
    <string name="invite_more">Invite more</string>
    <!-- Title of first tour screen -->
    <string name="title_tour_one">You hold the keys</string>
    <!-- Content of first tour screen -->
    <string name="content_tour_one">Security is why we exist, your files are safe with us behind a well oiled encryption machine where only you can access your files.</string>
    <!-- Title of second tour screen -->
    <string name="title_tour_two">Encrypted chat</string>
    <!-- Content of second tour screen -->
    <string name="content_tour_two">Fully encrypted chat with voice and video calls, group messaging and file sharing integration with your Cloud Drive.</string>
    <!-- Title of third tour screen -->
    <string name="title_tour_three">Create your Network</string>
    <!-- Content of third tour screen -->
    <string name="content_tour_three">Add contacts, create a network, collaborate, and make voice and video calls without ever leaving MEGA</string>
    <!-- Title of fourth tour screen -->
    <string name="title_tour_four">Your Photos in the Cloud</string>
    <!-- Content of fourth tour screen -->
    <string name="content_tour_four">Camera Uploads is an essential feature for any mobile device and we have got you covered. Create your account now.</string>
    <!-- Title of the dialog shown when a pdf required password -->
    <string name="title_pdf_password">Enter your password</string>
    <!-- Text of the dialog shown when a pdf required password -->
    <string name="text_pdf_password">%s is a password protected PDF document. Please enter the password to open the PDF.</string>
    <!-- Error of the dialog shown wen a pdf required password and the user types a wrong password -->
    <string name="error_pdf_password">You have entered the wrong password, please try again.</string>
    <!-- Error of the dialog shown wen a pdf required password and the user has been typed three times a wrong password -->
    <string name="error_max_pdf_password">The password you have entered is not valid.</string>
    <!-- Alert shown when a user tries to open a file from a zip and the file is unknown or has not been possible to unzip correctly -->
    <string name="unknownn_file">It is not possible to open the file. It is an unknown file type or it has not been possible to unzip the file successfully.</string>
    <!-- Alert shown when exists some call and the user tries to play an audio or video -->
    <string name="not_allow_play_alert">It is not possible to play media files while there is a call in progress.</string>
    <!-- Text shown in the list of chats when there is a call in progress but I am not on it -->
    <string name="ongoing_call_messages">Ongoing Call</string>
    <!-- Title of the layout to join a group call from the chat screen. -->
    <string name="join_call_layout_in_group_call">Tap to join current group call.</string>
    <!-- Title of the layout to return to a call -->
    <string name="call_in_progress_layout">Tap to return to call</string>
    <!-- message displayed when you try to start a call but it is not possible because you are already on a call -->
    <string name="not_allowed_to_start_call">You are currently on a call</string>
    <!-- chat message when a participant invites himself to a public chat using a chat link. Please keep the placeholder because is to show the participant’s name in runtime. -->
    <string name="message_joined_public_chat_autoinvitation">[A]%1$s[/A][B] joined the group chat.[/B]</string>
    <!-- Warning that appears prior to remove a chat link on the group info screen. -->
    <string name="context_remove_chat_link_warning_text">This conversation will no longer be accessible through the chat link once it has been removed.</string>
    <!-- Description text of the dialog to generate a public chat link -->
    <string name="context_create_chat_link_warning_text">Encrypted Key Rotation does not allow you to get a chat link without creating a new group chat.</string>
    <!-- Question of the dialog to generate a public chat link -->
    <string name="context_create_chat_link_question_text">Do you want to create a new group chat and get a chat link?</string>
    <!-- Text of the dialog to change a public chat to private (enable encryption key rotation) -->
    <string name="context_make_private_chat_warning_text">Encryption key rotation is slightly more secure, but does not allow you to create a chat link and new participants will not see past messages.</string>
    <!-- Message shown when a user has joined to a public chat successfully -->
    <string name="message_joined_successfully">You have joined the chat successfully.</string>
    <!-- Label that indicates the steps of a wizard -->
    <string name="wizard_steps_indicator">%1$d of %2$d</string>
    <!-- Hint of the Search view -->
    <string name="hint_action_search">Search&#8230;</string>
    <!-- Notification button which is displayed to answer an incoming call if the call screen is not displayed for some reason. -->
    <string name="answer_call_incoming">Answer</string>
    <!-- The text of the notification button that is displayed when there is a call in progress, another call is received and ignored. -->
    <string name="ignore_call_incoming">Ignore</string>
    <!-- Subtitle of the call screen when a user muted the current individual call. The placeholder indicates the user who muted the call -->
    <string name="muted_contact_micro">%s muted this call</string>
    <!-- Subtitle of the call screen when I muted the current individual call -->
    <string name="muted_own_micro">Muted</string>
    <!-- Subtitle of the call screen when the call is on hold -->
    <string name="call_on_hold">Call on hold</string>
    <!-- Subtitle of the call screen when a participant puts the call on hold. The placeholder indicates the user who put the call on hold -->
    <string name="session_on_hold">%s is on hold</string>
    <!-- The text of the notification button that is displayed when I receive a individual call and put the current one on hold and answer the other. -->
    <string name="hold_and_answer_call_incoming">Hold and Answer</string>
    <!-- The text of the notification button that is displayed when I receive a group call and put the current one on hold and answer the other. -->
    <string name="hold_and_join_call_incoming">Hold and Join</string>
    <!-- The text of the notification button that is displayed when I receive a individual call and hang the current one and answer the other. -->
    <string name="end_and_answer_call_incoming">End and Answer</string>
    <!-- The text of the notification button that is displayed when I receive a group call and hand the current one and answer the other. -->
    <string name="end_and_join_call_incoming">End and Join</string>
    <!-- when trying to download a file that is already downloaded in the device and has to copy in another path -->
    <string name="copy_already_downloaded">File already downloaded. Copied to the selected path.</string>
    <!-- Title of the dialog shown when you want to join a group call -->
    <string name="title_join_call">Join call</string>
    <!-- Text of the dialog shown when you want to join a group call -->
    <string name="text_join_call">To join this call you have to end your current call.</string>
    <!-- Text of the dialog shown when you want to join a group call but you are in another active call -->
    <string name="text_join_another_call">To join this call you have to end or hold the current call.</string>
    <!-- Explanation of the dialog shown to share a chat link -->
    <string name="copy_link_explanation">People can join your group by using this link.</string>
    <!-- Label that indicates the creation of a chat link -->
    <string name="new_chat_link_label">New chat link</string>
    <!-- Title of the dialog shown when the user it is creating a chat link and the chat has not title -->
    <string name="enter_group_name">Enter group name</string>
    <!-- Alert shown when the user it is creating a chat link and the chat has not title -->
    <string name="alert_enter_group_name">To create a chat link you must name the group.</string>
    <!-- Text shown when an account doesn’t have any contact added and it’s trying to start a new chat conversation -->
    <string name="invite_contacts_to_start_chat">Invite contacts and start chatting securely with MEGA’s encrypted chat.</string>
    <!-- Text sent to recipients to invite to be contact. Placeholder: contact link url. -->
    <string name="invite_contacts_to_start_chat_text_message">Hi. Have secure conversations on MEGA with me and get 20 GB of free cloud storage. %1$s</string>
    <!-- In some cases, a user may try to get the link for a chat room, but if such is not set by an operator - it would say ‘not link available’ and not auto create it. -->
    <string name="no_chat_link_available">No chat link available.</string>
    <!-- Alert shown when it has been deleted successfully a chat link -->
    <string name="chat_link_deleted">Chat link deleted successfully.</string>
    <!-- The status of pending contact request (ACCEPTED), placeholder is contact request creation time -->
    <string name="contact_request_status_accepted">%1$s (ACCEPTED)</string>
    <!-- The status of pending contact request (DELETED), placeholder is contact request creation time -->
    <string name="contact_request_status_deleted">%1$s (DELETED)</string>
    <!-- The status of pending contact request (DENIED), placeholder is contact request creation time -->
    <string name="contact_request_status_denied">%1$s (DENIED)</string>
    <!-- The status of pending contact request (IGNORED), placeholder is contact request creation time -->
    <string name="contact_request_status_ignored">%1$s (IGNORED)</string>
    <!-- The status of pending contact request (REMINDED), placeholder is contact request creation time -->
    <string name="contact_request_status_reminded">%1$s (REMINDED)</string>
    <!-- The status of pending contact request (PENDING), placeholder is contact request creation time -->
    <string name="contact_request_status_pending">%1$s (PENDING)</string>
    <!-- Message shown when it restored successfully a file version -->
    <string name="version_restored">Version restored successfully.</string>
    <!-- Text to inform that to make a recording you have to keep pressed the record button more than one second -->
    <string name="recording_less_than_second">Tap and hold to record</string>
    <!-- label shown when slide to cancel a voice messages -->
    <string name="slide_to_cancel">Slide to cancel</string>
    <!-- Error message when trying to play a voice message that it is not available -->
    <string name="error_message_voice_clip">This voice message is not available</string>
    <!-- Title of popup when user click ‘Share’ button on invite contact page -->
    <string name="invite_contact_chooser_title">Invite a friend via</string>
    <!-- Action button label -->
    <string name="invite_contact_action_button">Invite a friend via&#8230;</string>
    <!-- Message displayed when multiple download starts and all files has already been downloaded before. Placeholder: number of files -->
    <plurals name="file_already_downloaded">
        <item quantity="one">1 file already downloaded.</item>
        <item quantity="other">%d files already downloaded.</item>
    </plurals>
    <!-- When a multiple download is started, some of the files could have already been downloaded before. This message shows the number of files that are pending. Placeholder: number of files -->
    <plurals name="file_pending_download">
        <item quantity="one">1 file pending.</item>
        <item quantity="other">%d files pending.</item>
    </plurals>
    <!-- Title of the login screen -->
    <string name="login_to_mega">Log into MEGA</string>
    <!-- Title of the create account screen -->
    <string name="create_account_title">Create your MEGA account</string>
    <!-- Label to reference a recents section -->
    <string name="recents_label">Recents</string>
    <!-- Label to reference a chats section -->
    <string name="chats_label">Chats</string>
    <!-- Text of the empty screen when there are not elements in Recents -->
    <string name="context_empty_recents">[B]No files in [/B][A]Recents[/A]</string>
    <!-- Title of a recents bucket -->
    <string name="title_bucket">%1$s and %2$d more</string>
    <!-- Title of a media recents bucket that only contains some images -->
    <string name="title_media_bucket_only_images">%d Images</string>
    <!-- Title of a media recents bucket that only contains some videos -->
    <string name="title_media_bucket_only_videos">%d Videos</string>
    <!-- Title of a media recents bucket that contains some images and some videos -->
    <string name="title_media_bucket_images_and_videos">%1$d Images and %2$d Videos</string>
    <!-- Title of a media recents bucket that contains some images and a video -->
    <string name="title_media_bucket_images_and_video">%d Images and 1 Video</string>
    <!-- Title of a media recents bucket that contains an image and some videos -->
    <string name="title_media_bucket_image_and_videos">1 Image and %d Videos</string>
    <!-- Title of a media recents bucket that contains an image and a video -->
    <string name="title_media_bucket_image_and_video">1 Image and 1 Video</string>
    <!-- Label that indicates who uploaded a file into a recents bucket -->
    <string name="create_action_bucket">[A]created by [/A]%s</string>
    <!-- Label that indicates who updated a file into a recents bucket -->
    <string name="update_action_bucket">[A]updated by [/A]%s</string>
    <!-- Used in recents list screen to indicate an action done by me -->
    <string name="bucket_word_me">Me</string>
    <!-- Text to explain the benefits of adding phone number to achievement enabled users. Placeholder 1: bonus storage space e.g. 20GB -->
    <string name="sms_add_phone_number_dialog_msg_achievement_user">Get %1$s free when you add your phone number. This makes it easier for your contacts to find you on MEGA.</string>
    <!-- Text to explain the benefits of adding phone number to non achievement users -->
    <string name="sms_add_phone_number_dialog_msg_non_achievement_user">Add your phone number to MEGA. This makes it easier for your contacts to find you on MEGA.</string>
    <!-- Error message when trying to record a voice message while on a call in progress -->
    <string name="not_allowed_recording_voice_clip">It is not possible to record voice messages while there is a call in progress.</string>
    <!-- Text shown when it tries to upload a voice message and occurs an error to process the action -->
    <string name="error_upload_voice_clip">An error occurred while trying to upload the voice message.</string>
    <!-- Title of the notification shown on the action bar when there is a incoming call -->
    <string name="title_notification_incoming_call">Incoming call</string>
    <!-- Title of the notification shown on the action bar when there is a incoming group call -->
    <string name="title_notification_incoming_group_call">Incoming group call</string>
    <!-- Title of the notification shown on the action bar when there is an individual incoming video call -->
    <string name="title_notification_incoming_individual_video_call">Incoming video call</string>
    <!-- Title of the notification shown on the action bar when there is an individual incoming audio call -->
    <string name="title_notification_incoming_individual_audio_call">Incoming audio call</string>
    <!-- The title of progress dialog when loading web content -->
    <string name="embed_web_browser_loading_title">Loading</string>
    <!-- The message of progress dialog when loading web content -->
    <string name="embed_web_browser_loading_message">Please wait&#8230;</string>
    <!-- Head label to show the business account type -->
    <string name="account_label">Account type</string>
    <!-- Label in My Account section to show user account type -->
    <string name="business_label">Business</string>
    <!-- Business user role -->
    <string name="admin_label">Admin</string>
    <!-- Business user role -->
    <string name="user_label">User</string>
    <!-- General label to show the status of something or someone -->
    <string name="status_label">Status</string>
    <!-- State to indicate something is active (business status account for instance) -->
    <string name="active_label">Active</string>
    <!-- Business account status. Payment is overdue, but the account still active in grace period -->
    <string name="payment_required_label">Payment required</string>
    <!-- Business expired account Overdue payment page header. -->
    <string name="payment_overdue_label">Payment overdue</string>
    <!-- Alert shown to an admin user of a business account in My Account section -->
    <string name="business_management_alert">User management is only available from a desktop web browser.</string>
    <!-- Title of the usage tab in My Account Section -->
    <string name="tab_my_account_usage">Usage</string>
    <!-- Title of usage storage details section in My Account -->
    <string name="usage_storage_details_label">Storage usage breakdown</string>
    <!-- Title of overall usage section in Storage -->
    <string name="overall_usage_label">Overall usage</string>
    <!-- Title of transfer section in Storage -->
    <string name="transfer_label">Transfer</string>
    <!-- Error shown when a Business account user (sub-user or admin) tries to remove a contact which is part of the same Business account. Please, keep the placeholder, it will be replaced with the name or email of the account, for example: Jane Appleseed or ja@mega.nz -->
    <string name="error_remove_business_contact">You cannot remove %1$s as a contact because they are part of your Business account.</string>
    <!-- When logging in during the grace period, the administrator of the Business account will be notified that their payment is overdue, indicating that they need to access MEGA using a desktop browser for more information -->
    <string name="grace_period_admin_alert">A problem occurred with your last payment. Please access MEGA using a desktop browser for more information.</string>
    <!-- A dialog title shown to users when their business account is expired. -->
    <string name="expired_business_title">Your Business account has expired</string>
    <!-- Details shown when a Business account is expired due a payment issue. The account is opened in a view-only mode. -->
    <string name="expired_admin_business_text">There has been a problem processing your payment. MEGA is limited to view only until this issue has been fixed in a desktop web browser.</string>
    <!-- A message which is shown to sub-users of expired business accounts. -->
    <string name="expired_user_business_text">Your account is currently [B]suspended[/B]. You can only browse your data.</string>
    <!-- Message shown when users with a business account (no administrators of a business account) try to enable the Camera Uploads, to advise them that the administrator do have the ability to view their data. -->
    <string name="camera_uploads_business_alert">MEGA cannot access your data. However, your business account administrator can access your Camera Uploads.</string>
    <!-- General label to alert user that somehting went wrong -->
    <string name="general_something_went_wrong_error">Something went wrong</string>
    <!-- A dialog message which is shown to sub-users of expired business accounts. -->
    <string name="expired_user_business_text_2">Contact your business account administrator to resolve the issue and activate your account.</string>
    <!-- Warning message to alert user about logout in My Account section if has offline files. -->
    <string name="logout_warning_offline">When you log out, files from your Offline section will be deleted from your device.</string>
    <!-- Warning message to alert user about logout in My Account section if has transfers in progress. -->
    <string name="logout_warning_transfers">When you log out, ongoing transfers will be cancelled.</string>
    <!-- Warning message to alert user about logout in My Account section if has offline files and transfers in progress. -->
    <string name="logout_warning_offline_and_transfers">When you log out, files from your Offline section will be deleted from your device and ongoing transfers will be cancelled.</string>
    <!-- Label to indicate that a name has not been possible to obtain for some reason -->
    <string name="unknown_name_label">Unknown name</string>
    <!-- Error when renaming a chat title and it is too long -->
    <string name="title_long">Title too long</string>
    <!-- Alert shown to the user when they is trying to create an empty group for attach a file -->
    <string name="error_creating_group_and_attaching_file">Please select one or more contacts.</string>
    <!-- Label showing the number of contacts attached in a chat conversation, placeholder is the number of contacts -->
    <string name="contacts_sent">Sent %s Contacts.</string>
    <!-- Name by default of the folder where the files sent to the chat are stored in the cloud -->
    <string name="my_chat_files_folder">My chat files</string>
    <!-- Error shown when it was not possible to create a folder for any reason -->
    <string name="error_creating_folder">Error. The folder %1$s was not created</string>
    <!-- Title of an alert screen indicating the user has to verify their email -->
    <string name="verify_email_label">Verify your email address</string>
    <!-- Text informing user that their account has been suspended -->
    <string name="account_temporarily_suspended">Your account has been temporarily locked for your safety.</string>
    <!-- Text informing user has to follow the steps of an email to unlock their account -->
    <string name="verify_email_and_follow_steps">Please follow the steps in the [A]verification email[/A] to unlock your account.</string>
    <!-- Question which takes the user to a help screen -->
    <string name="why_am_i_seeing_this">Why am I seeing this?</string>
    <!-- Label of a button which action is resend an email -->
    <string name="resend_email_label">Resend email</string>
    <!-- Error shown when the user tries to resend the email to unblock their account before the time needed to permit send it again -->
    <string name="resend_email_error">Email already sent. Please wait a few minutes before trying again.</string>
    <!-- Title of a helping view about locked accounts -->
    <string name="locked_accounts_label">Locked Accounts</string>
    <!-- Locked accounts description text by an external data breach. This text is 1 of 2 paragraph of a description -->
    <string name="locked_accounts_text_1">It is possible that you are using the same password for your MEGA account as for other services, and that at least one of these other services has suffered a data breach.</string>
    <!-- Locked accounts description text by bad use of user password. This text is 2 of 2 paragraph of a description -->
    <string name="locked_accounts_text_2">Your password leaked and is now being used by bad actors to log into your accounts, including, but not limited to, your MEGA account.</string>
    <!-- Button to add a nickname for a user -->
    <string name="add_nickname">Set Nickname</string>
    <!-- Button to update a nickname for a user -->
    <string name="edit_nickname">Edit Nickname</string>
    <!-- Label showing that a nickname has been added -->
    <string name="snackbar_nickname_added">Nickname added</string>
    <!-- Label showing that a nickname has been added -->
    <string name="snackbar_nickname_removed">Nickname removed</string>
    <!-- Label showing that a nickname has not been added -->
    <string name="error_snackbar_nickname_added">An error occurred while trying to add the nickname</string>
    <!-- title of a dialog to edit or remove the nickname -->
    <string name="nickname_title">Nickname</string>
    <!-- Text related to verified phone number. Used as title or cell description. -->
    <string name="phonenumber_title">Phone number</string>
    <!-- Text shown in a call when it is trying to reconnect after lose the internet connection -->
    <string name="reconnecting_message">Reconnecting</string>
    <!-- Text shown when the Internet connection is retrieved and there is a call is in progress -->
    <string name="connected_message">You are back.</string>
    <!-- Text shown in a call when the own internet connection is of low quality -->
    <string name="poor_internet_connection_message">Poor Internet connection</string>
    <!-- Text is displayed while a voice clip is being recorded -->
    <string name="recording_layout">Recording&#8230;</string>
    <!-- Text shown for the action create new file -->
    <string name="create_new_file_action">Create new file</string>
    <!-- Error title shown when you are trying to do an action with a file or folder and you don’t have the necessary permissions -->
    <string name="permissions_error_label">Permission error</string>
    <!-- Confirmation dialog shown to user when they try to revert a node in an incoming ReadWrite share. -->
    <string name="alert_not_enough_permissions_revert">You do not have the correct permissions to amend this file. Would you like to create a new file?</string>
    <!-- Text shown when the creation of a version as a new file was successful -->
    <string name="version_as_new_file_created">Version was created as a new file successfully.</string>
    <!-- Label indicating a date. Keep the placeholder, is to set the date. -->
    <string name="general_date_label">on %1$s</string>
    <!-- Confirmation before removing the outgoing shares of several folders. Please keep the placeholder is to set the number of folders -->
    <string name="alert_remove_several_shares">Are you sure you want to stop sharing these %1$d folders?</string>
    <!-- Download location label -->
    <string name="download_location">Download location</string>
    <!-- Text asking confirmation for download location -->
    <string name="confirmation_download_location">Always save to this location?</string>
    <!-- Action to show any file in its location -->
    <string name="view_in_folder_label">View in folder</string>
    <!-- Title of a screen to browse files -->
    <string name="browse_files_label">Browse files</string>
    <!-- Title of the File Provider activity -->
    <string name="file_provider_title">Attach from&#8230;</string>
    <!-- Title of an inactive chat which was recently created (today or yesterday). Placeholder is to show the specific creation day. e.g. Chat created today -->
    <string name="inactive_chat_title_2">Chat created %s</string>
    <!-- Title of an inactive chat. Placeholder is to show the creation date and time -->
    <string name="inactive_chat_title">Chat created on %s</string>
    <!-- Title of the chat when multi-selection is activated -->
    <string name="select_message_title">Select messages</string>
    <!-- Storage root label -->
    <string name="storage_root_label">Storage root</string>
    <!-- The label that describes that a transfer failed. -->
    <string name="failed_label">Failed</string>
    <!-- Text warning of transfer over quota -->
    <string name="warning_transfer_over_quota">Your transfers have been interrupted. Upgrade your account or wait %s to continue.</string>
    <!-- Label indicating transfer over quota -->
    <string name="label_transfer_over_quota">Transfer quota exceeded</string>
    <!-- Label indicating storage over quota -->
    <string name="label_storage_over_quota">Storage quota exceeded</string>
    <!-- Label indicating the action ‘upgrate account’ to get more transfer quota -->
    <string name="label_get_more_transfer_quota">Get more transfer quota</string>
    <!-- Warning show to the user when a folder does not exist -->
    <string name="warning_folder_not_exists">The folder does not exist.</string>
    <!-- Warning show to the user when a node does not exist in cloud -->
    <string name="warning_node_not_exists_in_cloud">The file cannot be found in your Cloud Drive.</string>
    <!-- Header text of the Over Disk Quota Paywall warning -->
    <string name="over_disk_quota_paywall_header">Storage Full</string>
    <!-- Title of the Over Disk Quota Paywall warning -->
    <string name="over_disk_quota_paywall_title">Your data is at risk!</string>
    <!-- Text of the Over Disk Quota Paywall warning with multiple email notification. Placeholders: 1 user email, 2 and 3 list of email notification dates, 4 number of files, 5 files size (including units) and 6 required PRO plan -->
    <plurals name="over_disk_quota_paywall_text">
        <item quantity="one">We have contacted you by email to %1$s on %2$s, but you still have %3$s files taking up %4$s in your MEGA account, which requires you to have %5$s.</item>
        <item quantity="other">We have contacted you by email to %1$s on %2$s and %3$s, but you still have %4$s files taking up %5$s in your MEGA account, which requires you to have %6$s.</item>
    </plurals>
    <!-- Text of the Over Disk Quota Paywall warning with no email notification info. Placeholders: 1 user email, 2 number of files, 3 files size (including units) and 4 required PRO plan -->
    <string name="over_disk_quota_paywall_text_no_warning_dates_info">We have contacted you by email to %1$s, but you still have %2$s files taking up %3$s in your MEGA account, which requires you to have %4$s.</string>
    <!-- Text of deletion alert of the Over Disk Quota Paywall warning. Placeholder is for include the time left (including units) in MEGA red color -->
    <string name="over_disk_quota_paywall_deletion_warning">[B]You have [M]%s[/M] left to upgrade[/B]. After that, your data is subject to deletion.</string>
    <!-- Text of deletion alert of the Over Disk Quota Paywall warning if no data available -->
    <string name="over_disk_quota_paywall_deletion_warning_no_data">[B]You have to upgrade[/B]. Your data is currently subject to deletion.</string>
    <!-- Text of deletion alert of the Over Disk Quota Paywall warning if no time left. “save” here means safeguard, protect, and not write to disk. -->
    <string name="over_disk_quota_paywall_deletion_warning_no_time_left">[B]You must act immediately to save your data.[/B]</string>
    <!-- Time in days (plural). The placeholder is for the time value, please adjust the position based on linguistics -->
    <plurals name="label_time_in_days_full">
        <item quantity="one">1 day</item>
        <item quantity="other">%d days</item>
    </plurals>
    <!-- Time in hours. The placeholder is for the time value, please adjust the position based on linguistics -->
    <string name="label_time_in_hours">%dh</string>
    <!-- Time in minutes. The placeholder is for the time value, please adjust the position based on linguistics -->
    <string name="label_time_in_minutes">%dm</string>
    <!-- Time in seconds. The placeholder is for the time value, please adjust the position based on linguistics -->
    <string name="label_time_in_seconds">%ds</string>
    <!-- Title for a section on the fingerprint warning dialog. Below it is a button which will allow the user to verify their contact’s fingerprint credentials. -->
    <string name="label_verify_credentials">Verify credentials</string>
    <!-- Label to indicate that contact’s credentials are not verified. -->
    <string name="label_not_verified">Not verified</string>
    <!-- Label indicating the authenticity credentials of a contact have been verified -->
    <string name="label_verified">Verified</string>
    <!-- ”Verify user” dialog title -->
    <string name="authenticity_credentials_label">Authenticity Credentials</string>
    <!-- ”Verify user” dialog description -->
    <string name="authenticity_credentials_explanation">This is best done in real life by meeting face to face. If you have another already-verified channel such as verified OTR or PGP, you may also use that.</string>
    <!-- Label title above your fingerprint credentials.  A credential in this case is a stored piece of information representing your identity -->
    <string name="label_your_credentials">Your Credentials</string>
    <!-- Button to reset credentials -->
    <string name="action_reset">Reset</string>
    <!-- Warning shown to the user when tries to approve/reset contact credentials and another request of this type is already running. -->
    <string name="already_verifying_credentials">Updating credentials. Please try again later.</string>
    <!-- Info message displayed when the user is joining a chat conversation -->
    <string name="joining_label">Joining&#8230;</string>
    <!-- Info message displayed when the user is leaving a chat conversation -->
    <string name="leaving_label">Leaving&#8230;</string>
    <!-- Text in the confirmation dialog for removing the associated phone number of current account. -->
    <string name="remove_phone_number">Remove your phone number?</string>
    <!-- Text show in a snackbar when phone has successfully reset. -->
    <string name="remove_phone_number_success">Your phone number has been removed successfully.</string>
    <!-- Text show in a snackbar when reset phone number failed. -->
    <string name="remove_phone_number_fail">Failed to remove your phone number.</string>
    <!-- Text hint shown in the global search box which sits on the top of the Homepage screen -->
    <string name="search_hint">Search in MEGA</string>
    <!-- Alert shown when a user tries to reset an account wich is bloqued. -->
    <string name="error_reset_account_blocked">The account you’re trying to reset is blocked.</string>
    <!-- Error message when trying to login and the account is blocked -->
    <string name="error_account_blocked">Your account has been blocked. Please contact support&#64;mega.nz</string>
    <!-- Error message appears to sub-users of a business account when they try to login and they are disabled. -->
    <string name="error_business_disabled">Your account has been deactivated by your administrator. Please contact your business account administrator for further details.</string>
    <!-- An error message which appears to sub-users of a business account when they try to login and they are deleted. -->
    <string name="error_business_removed">Your account has been removed by your administrator. Please contact your business account administrator for further details.</string>
    <!-- Option in bottom sheet dialog for modifying the associated phone number of current account. -->
    <string name="option_modify_phone_number">Modify</string>
    <!-- Option in bottom sheet dialog for modifying the associated phone number of current account. -->
    <string name="title_modify_phone_number">Modify phone number</string>
    <!-- Option in bottom sheet dialog for removing the associated phone number of current account. -->
    <string name="title_remove_phone_number">Remove phone number</string>
    <!-- Message showing to explain what will happen when the operation of -->
    <string name="modify_phone_number_message">This operation will remove your current phone number and start the process of associating a new phone number with your account.</string>
    <!-- Message for action to remove the registered phone number. -->
    <string name="remove_phone_number_message">This will remove your associated phone number from your account. If you later choose to add a phone number you will be required to verify it.</string>
    <!-- Text of an action button indicating something was successful and it can checks it by pressing it -->
    <string name="action_see">See</string>
    <!-- “Verify user” dialog description. Please, keep the placeholder, is to set the name of a contact: Joana’s credentials -->
    <string name="label_contact_credentials">%s’s credentials</string>
    <!-- The label under the button of opening all-documents screen. The space is reduced, so please translate this string as short as possible. -->
    <string name="category_documents">Docs</string>
    <!-- The label under the button of opening all-documents screen -->
    <string name="section_documents">Documents</string>
    <!-- Label of the floating action button of opening the new chat conversation -->
    <string name="fab_label_new_chat">New chat</string>
    <!-- Text that indicates that there’s no image to show in image section -->
    <string name="homepage_empty_hint_photos">[B]No[/B] [A]Images[/A] [B]Found[/B]</string>
    <!-- Text that indicates that there’s no document to show -->
    <string name="homepage_empty_hint_documents">No documents found</string>
    <!-- Text that indicates that there’s no audio to show -->
    <string name="homepage_empty_hint_audio">No audio files found</string>
    <!-- Text that indicates that there’s no video to show -->
    <string name="homepage_empty_hint_video">No videos found</string>
    <!-- Title of the screen to attach GIFs -->
    <string name="search_giphy_title">Search GIPHY</string>
    <!-- Label indicating an empty search of GIFs. The format placeholders are to showing it in different colors. -->
    <string name="empty_search_giphy">No [A]GIFs[/A] found</string>
    <!-- Label indicating there is not available GIFs due to down server -->
    <string name="server_down_giphy">No available GIFs. Please try again later</string>
    <!-- Label indicating the end of Giphy list. The format placeholders are to showing it in different colors. -->
    <string name="end_of_results_giphy">[A]End of[/A] results</string>
    <!-- Title of a dialog to confirm the action of resume all transfers -->
    <string name="warning_resume_transfers">Resume transfers?</string>
    <!-- Option to  resume all transfers -->
    <string name="option_resume_transfers">Resume transfers</string>
    <!-- Option to  cancel a transfer -->
    <string name="option_cancel_transfer">Cancel transfer</string>
    <!-- Message of a dialog to confirm the action of resume all transfers -->
    <string name="warning_message_resume_transfers">Unpause transfers to proceed with your upload.</string>
    <!-- Indicator of the progress in a download/upload. Please, don’t remove the place holders: the first one is to set the percentage, the second one is to set the size of the file. Example 33% of 33.3 MB -->
    <string name="progress_size_indicator">%1$d%% of %2$s</string>
    <!-- Message showing when enable the mode for showing the special information in the chat messages. This action is performed from the settings section, clicking 5 times on the App version option -->
    <string name="show_info_chat_msg_enabled">Debugging info for chat messages enabled</string>
    <!-- Message showing when disable the mode for showing the special information in the chat messages.. This action is performed from the settings section, clicking 5 times on the App version option -->
    <string name="show_info_chat_msg_disabled">Debugging info for chat messages disabled</string>
    <!-- Shows the error when the limit of reactions per user is reached and the user tries to add one more. Keep the placeholder because is to show limit number in runtime. -->
    <string name="limit_reaction_per_user">You have reached the maximum limit of %d reactions.</string>
    <!-- Shows the error when the limit of reactions per message is reached and a user tries to add one more. Keep the placeholder because is to show limit number in runtime. -->
    <string name="limit_reaction_per_message">This message has reached the maximum limit of %d reactions.</string>
    <!-- System message displayed to all chat participants when one of them enables retention history -->
    <string name="retention_history_changed_by">[A]%1$s[/A][B] changed the message clearing time to [/B][A]%2$s[/A][B].[/B]</string>
    <!-- Title of the section to clear the chat content in the Manage chat history screen -->
    <string name="title_properties_clear_chat_history">Clear chat history</string>
    <!-- System message that is shown to all chat participants upon disabling the Retention history -->
    <string name="retention_history_disabled">[A]%1$s[/A][B] disabled message clearing.[/B]</string>
    <!-- Subtitle of the section to clear the chat content in the Manage chat history screen -->
    <string name="subtitle_properties_chat_clear">Delete all messages and files shared in this conversation. This action is irreversible.</string>
    <!-- Title of the history retention option -->
    <string name="title_properties_history_retention">History clearing</string>
    <!-- Subtitle of the history retention option when history retention is disabled -->
    <string name="subtitle_properties_history_retention">Automatically delete messages older than a certain amount of time.</string>
    <!-- Label for the dialog box option to configure history retention. This option will indicate that history retention option is disabled -->
    <string name="history_retention_option_disabled">Disabled</string>
    <!-- Label for the dialog box option to configure history retention. This option will indicate that automatically deleted messages older than one day -->
    <string name="history_retention_option_one_day">One day</string>
    <!-- SLabel for the dialog box option to configure history retention. This option will indicate that automatically deleted messages older than one week -->
    <string name="history_retention_option_one_week">One week</string>
    <!-- Label for the dialog box option to configure history retention. This option will indicate that automatically deleted messages older than one month -->
    <string name="history_retention_option_one_month">One month</string>
    <!-- Label for the dialog box option to configure history retention. This option will indicate that messages older than a custom date will be deleted -->
    <string name="history_retention_option_custom">Custom</string>
    <!-- Title of the Manage chat history screen -->
    <string name="title_properties_manage_chat">Manage chat history</string>
    <!-- Subtitle of the dialogue to select a retention time -->
    <string name="subtitle_properties_manage_chat">Automatically delete messages older than:</string>
    <!-- Text of the confirmation dialog to clear the chat history from Manage chat history section -->
    <string name="confirmation_clear_chat_history">Are you sure you want to clear the full message history of this conversation?</string>
    <!-- Text on the label indicating that the oldest messages of a year will be automatically deleted. -->
    <string name="subtitle_properties_manage_chat_label_year">1 year</string>
    <!-- Picker text to choose custom retention time. This option indicates several hours -->
    <plurals name="retention_time_picker_hours">
        <item quantity="one">hour</item>
        <item quantity="other">hours</item>
    </plurals>
    <!-- Picker text to choose custom retention time. This option indicates several days -->
    <plurals name="retention_time_picker_days">
        <item quantity="one">day</item>
        <item quantity="other">days</item>
    </plurals>
    <!-- Picker text to choose custom retention time. This option indicates several weeks -->
    <plurals name="retention_time_picker_weeks">
        <item quantity="one">week</item>
        <item quantity="other">weeks</item>
    </plurals>
    <!-- Picker text to choose custom retention time. This option indicates several months -->
    <plurals name="retention_time_picker_months">
        <item quantity="one">month</item>
        <item quantity="other">months</item>
    </plurals>
    <!-- Picker text to choose custom retention time. This option indicates a year -->
    <string name="retention_time_picker_year">year</string>
    <!-- Text on the label indicating that That the oldest messages of several hours will be automatically deleted. -->
    <plurals name="subtitle_properties_manage_chat_label_hours">
        <item quantity="one">1 hour</item>
        <item quantity="other">%1$d hours</item>
    </plurals>
    <!-- Text on the label indicating that That the oldest messages of several weeks will be automatically deleted. -->
    <plurals name="subtitle_properties_manage_chat_label_weeks">
        <item quantity="one">1 week</item>
        <item quantity="other">%1$d weeks</item>
    </plurals>
    <!-- Text on the label indicating that That the oldest messages of several months will be automatically deleted. -->
    <plurals name="subtitle_properties_manage_chat_label_months">
        <item quantity="one">1 month</item>
        <item quantity="other">%1$d months</item>
    </plurals>
    <!-- Title indicating the select mode is enabled and ready to select transfers on Transfers section, In progress tab -->
    <string name="title_select_transfers">Select transfers</string>
    <!-- Error shown to inform the priority change of a transfer failed. Please don’t remove the place holder, it’s to set the name of the transfer. Example: The priority change of the transfer “video.mp4” failed. -->
    <string name="change_of_transfer_priority_failed">Unable to change priority of the transfer “%1$s”</string>
    <!-- Title option to send separated the link and decryption key -->
    <string name="option_send_decryption_key_separately">Send decryption key separately</string>
    <!-- Explanation option to send separated the link and decryption key -->
    <string name="explanation_send_decryption_key_separately">Export link and decryption key separately.</string>
    <!-- Label option indicating if it is pressed, an explanation will be shown with more details -->
    <string name="learn_more_option">Learn more</string>
    <!-- Label key referring to a link decryption key -->
    <string name="key_label">Key</string>
    <!-- Button which action is share the decryption key of a link -->
    <string name="button_share_key">Share key</string>
    <!-- Button which action is copy the decryption key of a link -->
    <string name="button_copy_key">Copy key</string>
    <!-- Button which action is copy the password of a link -->
    <string name="button_copy_password">Copy password</string>
    <!-- Confirmation shown informing a key link it’s copied to the clipboard -->
    <string name="key_copied_clipboard">Key copied to the clipboard.</string>
    <!-- Confirmation shown informing a password link it’s copied to the clipboard -->
    <string name="password_copied_clipboard">Password copied to the clipboard.</string>
    <!-- Confirmation shown informing a key link it’s copied to the clipboard -->
    <string name="link_and_key_sent">Link and key successfully sent.</string>
    <!-- Confirmation shown informing a key link it’s copied to the clipboard -->
    <string name="link_and_password_sent">Link and password successfully sent.</string>
    <!-- Title of a warning recommending upgrade to Pro -->
    <string name="upgrade_pro">Upgrade to Pro</string>
    <!-- Explanation of a warning recommending upgrade to Pro in relation to link available options -->
    <string name="link_upgrade_pro_explanation">MEGA Pro users have exclusive access to additional link safety features making your account even more secure.</string>
    <!-- Meaning of links decryption key -->
    <string name="decryption_key_explanation">Our end-to-end encryption system requires a unique key automatically generated for this file or folder. A link with this key is created by default, but you can export the decryption key separately for an added layer of security.</string>
    <!-- Reset password label -->
    <string name="reset_password_label">Reset password</string>
    <!-- Warning show to the user when has enable to send the decryption key of a link separately and tries to share the link -->
    <string name="share_key_warning">Share the key for this link?</string>
    <!-- Warning show to the user when has set a password protection of a link and tries to share the link -->
    <string name="share_password_warning">Share the password for this link?</string>
    <!-- Button which action is share the password of a link -->
    <string name="button_share_password">Share password</string>
    <!-- String to share a link with its decryption key separately. Please keep the place holders, are to set the link and the key. Example: Link: https://mega.nz/file/kC42xRSK#Ud2QsvpIVYmCd1a9QUhk42wXv10jCSyPSWnXEwYX2VE Key: asfAFG3345g -->
    <string name="share_link_with_key">Link: %1$s\n\nKey: %2$s</string>
    <!-- String to share a link protected with password with its password.Please keep the place holders, are to set the link and the password. Example: Link: https://mega.nz/file/kC42xRSK#Ud2QsvpIVYmCd1a9QUhk42wXv10jCSyPSWnXEwYX2VE Password: asfAFG3345g -->
    <string name="share_link_with_password">Link: %1$s\n\nPassword: %2$s</string>
    <!-- Warning show to the user when the app needs permissions to share files and the user has denied them. -->
    <string name="files_required_permissions_warning">MEGA needs your permission to access your files for sharing.</string>
    <!-- Context menu item. Allows user to add file/folder to favourites -->
    <string name="file_properties_favourite">Favourite</string>
    <!-- Context menu item. Allows user to delete file/folder from favourites -->
    <string name="file_properties_unfavourite">Remove favourite</string>
    <!-- Context menu item. Allows to mark file/folder with own color label -->
    <string name="file_properties_label">Label</string>
    <!-- Information text to let’s the user know that they can remove a colour from a folder or file that was already marked. -->
    <string name="action_remove_label">Remove label</string>
    <!-- Title text to show label selector. -->
    <string name="title_label">Label</string>
    <!-- A user can mark a folder or file with red colour. -->
    <string name="label_red">Red</string>
    <!-- A user can mark a folder or file with orange colour. -->
    <string name="label_orange">Orange</string>
    <!-- A user can mark a folder or file with yellow colour. -->
    <string name="label_yellow">Yellow</string>
    <!-- A user can mark a folder or file with green colour. -->
    <string name="label_green">Green</string>
    <!-- A user can mark a folder or file with blue colour. -->
    <string name="label_blue">Blue</string>
    <!-- A user can mark a folder or file with purple colour. -->
    <string name="label_purple">Purple</string>
    <!-- A user can mark a folder or file with grey colour. -->
    <string name="label_grey">Grey</string>
    <!-- Text that indicates the song is now playing -->
    <string name="audio_player_now_playing">Now playing</string>
    <!-- Text that indicates the song is now playing, but paused -->
    <string name="audio_player_now_playing_paused">Now playing (paused)</string>
    <!-- Title of the song info screen -->
    <string name="audio_track_info">Track info</string>
    <!-- Action to get more information -->
    <string name="action_more_information">More Information</string>
    <!-- Preferences screen item title for Cookie Policy -->
    <string name="settings_about_cookie_policy">Cookie Policy</string>
    <!-- Preferences screen item title for cookie settings -->
    <string name="settings_about_cookie_settings">Cookie Settings</string>
    <!-- Cookie dialog title -->
    <string name="dialog_cookie_alert_title">Your privacy</string>
    <!-- Cookie dialog message. Please, keep the placeholders to format the string. -->
    <string name="dialog_cookie_alert_message">We use Cookies and similar technologies (’Cookies’) to provide and enhance your experience with our services. Accept our use of Cookies from the beginning of your visit or customise Cookies in Cookie Settings. Read more in our [A]Cookie Policy[/A].</string>
    <!-- Cookie dialog message showed when there are unsaved settings. -->
    <string name="dialog_cookie_alert_unsaved">Cookie Settings unsaved.</string>
    <!-- Snackbar message showed when there settings has been saved successfully. -->
    <string name="dialog_cookie_snackbar_saved">Cookie Settings changes have been saved</string>
    <!-- Preference screen item title -->
    <string name="preference_cookies_accept">Accept Cookies</string>
    <!-- Preference screen item title -->
    <string name="preference_cookies_essential_title">Essential Cookies</string>
    <!-- Preference screen item summary -->
    <string name="preference_cookies_essential_summary">Essential for providing you important functionality and secure access to our services. For this reason, they do not require consent.</string>
    <!-- Preference screen item title -->
    <string name="preference_cookies_performance_title">Performance and Analytics Cookies</string>
    <!-- Preference screen item summary -->
    <string name="preference_cookies_performance_summary">Help us to understand how you use our services and provide us data that we can use to make improvements. Not accepting these Cookies will mean we will have less data available to us to help design improvements.</string>
    <!-- Preference screen item state description -->
    <string name="preference_cookies_always_on">Always On</string>
    <!-- Menu option that allows the user to scan document and upload it directly to MEGA. -->
    <string name="menu_scan_document">Scan document</string>
    <!-- Message displayed when clicking on a contact attached to the chat that is not my contact -->
    <string name="user_is_not_contact">%s is not in your contact list</string>
    <!-- Option of color theme, light mode. -->
    <string name="theme_light">Light</string>
    <!-- Option of color theme, dark mode. -->
    <string name="theme_dark">Dark</string>
    <!-- Option of color theme, follow the system setting. -->
    <string name="theme_system_default">System default</string>
    <!-- Option of color theme, follow the system battery saver settings. -->
    <string name="theme_battery_saver">Set by Battery Saver</string>
    <!-- Prompt text shows when need to user select SD card root from SAF(Storage Access Framework, a system app). -->
    <string name="ask_for_select_sdcard_root">Please select SD card root.</string>
    <!-- Cloud Drive screen subtitle indicating a destination is required to be selected -->
    <string name="cloud_drive_select_destination">Select destination</string>
    <!-- Warning which alerts the user before discard changes -->
    <string name="discard_changes_warning">Discard changes and close the editor?</string>
    <!-- Action discard -->
    <string name="discard_close_action">Discard and close</string>
    <!-- Label indicating saving a file is in progress -->
    <string name="saving_file">Saving file&#8230;</string>
    <!-- Label indicating a file was created successfully -->
    <string name="file_created">File created</string>
    <!-- Warning indicating a file was not created successfully -->
    <string name="file_creation_failed">File creation failed. Please try again.</string>
    <!-- Label indicating a file was saved to some folder. e.g.: File saved to Cloud Drive. "Cloud Drive" is the only destination for the time being, thus any article isn't needed -->
    <string name="file_saved_to">File saved to %1$s</string>
    <!-- Warning indicating a file was not saved to some folder. e.g.: File not saved to Cloud Drive. Try again -->
    <string name="file_saved_to_failed">File not saved to %1$s. Try again.</string>
    <!-- Label indicating a file was updated successfully -->
    <string name="file_updated">File updated</string>
    <!-- Warning indicating a file was not updated successfully -->
    <string name="file_update_failed">File update failed. Please try again.</string>
    <!-- Warning which alerts the user a file cannot be opened -->
    <string name="error_opening_file">File is too large and can’t be opened or previewed.</string>
    <!-- Error shown when the user writes a file name without extension. The placeholder shows the file extension. e. g. File without extension (.jpg)-->
    <string name="file_without_extension">File without extension (.%1$s)</string>
    <!-- Error shown when the user writes a file name without extension -->
    <string name="file_without_extension_warning">To proceed you need to type a file extension</string>
    <!-- Title of the warning dialog indicating the renamed name file extension is not the same -->
    <string name="file_extension_change_title">File extension change</string>
    <!-- Text of the warning dialog indicating the renamed name file extension is not the same. -->
    <string name="file_extension_change_warning">You might not be able to open this file if you change its extension.</string>
    <!-- Warning which alerts the user a file cannot be created because there is already one with the same name-->
    <string name="same_file_name_warning">There is already a file with the same name</string>
    <!-- Warning which alerts the user an item cannot be created because there is already one with the same name -->
    <string name="same_item_name_warning">There is already an item with the same name</string>
    <!-- Label of the option menu. When clicking this button, the app shows the info of the related item, e.g. file, folder, contact, chat, etc. -->
    <string name="general_info">Info</string>
    <!-- Item menu option upon right click on one image or video to save it to device gallery -->
    <string name="general_save_to_gallery">Save to gallery</string>
    <!-- settings of the Media section -->
    <string name="settings_media">Media</string>
    <!-- settings title of the Media section -->
    <string name="settings_media_audio_files">Audio files</string>
    <!-- Settings hint that indicates the audio will still be played in background if the app is backgrounded -->
    <string name="settings_background_play_hint">Playing on the background</string>
    <!-- Text of the empty screen when there are no elements in Photos -->
    <string name="photos_empty">[B]No[/B] [A]Photos[/A] [B]Found[/B]</string>
    <!-- Text to show as subtitle of Enable camera uploads screen -->
    <string name="enable_cu_subtitle">Automatically back up your photos and videos to your Cloud Drive.</string>
    <!-- Text of a button on Camera Uploads section to show all the content of the section-->
    <string name="all_view_button">All</string>
    <!-- Text of a button on Camera Uploads section to show the content of the section organized by days-->
    <string name="days_view_button">Days</string>
    <!-- Text of a button on Camera Uploads section to show the content of the section organized by months-->
    <string name="months_view_button">Months</string>
    <!-- Text of a button on Camera Uploads section to show the content of the section organized by years-->
    <string name="years_view_button">Years</string>
    <!-- Text to show as a date on Camera Uploads section. Placeholders: [B][/B] are for formatting text; %1$s is for the month; %2$s is for the year. E.g.: "June 2020". -->
    <string name="cu_month_year_date">[B]%1$s[/B] %2$s</string>
    <!-- Text to show as a date on Camera Uploads section. Placeholders: [B][/B] are for formatting text; %1$s is for the day; %2$s is for the month; %3$s is for the year. E.g.: "30 December 2020". -->
    <string name="cu_day_month_year_date">[B]%1$s %2$s[/B] %3$s</string>
    <!-- Text to show on Camera Uploads section, indicating the upload progress. The placeholder %1$d is for set the number of pending uploads. E.g.: "Upload in progress, 300 files pending". -->
    <plurals name="cu_upload_progress">
        <item quantity="one">Upload in progress, 1 file pending</item>
        <item quantity="other">Upload in progress, %1$d files pending</item>
    </plurals>
    <!-- Text to show as production api server option -->
    <string name="production_api_server">Production</string>
    <!-- Title to show in a dialog to change api server -->
    <string name="title_change_server">Change server</string>
    <!-- Show line numbers action -->
    <string name="action_show_line_numbers">Show line numbers</string>
    <!-- Hide line numbers action -->
    <string name="action_hide_line_numbers">Hide line numbers</string>
    <!-- Indicates pagination progress. E.g.: 3/49 -->
    <string name="pagination_progress">%1$s/%2$s</string>
    <!-- An error shown as transfer error when uploading something to an incoming share and the owner’s account is over its storage quota. -->
    <string name="error_share_owner_storage_quota">Share owner is over storage quota.</string>
    <!-- A message shown when uploading, copying or moving something to an incoming share and the owner’s account is over its storage quota. -->
    <string name="warning_share_owner_storage_quota">The file cannot be sent as the target user is over their storage quota.</string>
    <!-- Message displayed when multiple download starts and 1 file has already been downloaded before and 1 file is being downloaded -->
    <string name="file_already_downloaded_and_file_pending_download">1 file already downloaded. 1 file pending.</string>
    <!-- Message displayed when multiple download starts and 1 file has already been downloaded before and multiple files are being downloaded. Placeholder: number of files -->
    <string name="file_already_downloaded_and_files_pending_download">1 file already downloaded. %d files pending.</string>
    <!-- Message displayed when multiple download starts and multiple files have already been downloaded before and 1 file is being downloaded. Placeholder: number of files -->
    <string name="files_already_downloaded_and_file_pending_download">%d files already downloaded. 1 file pending.</string>
    <!-- Message displayed when multiple download starts and multiple files have already been downloaded before and multiple files are being downloaded. Placeholders: number of files -->
    <string name="files_already_downloaded_and_files_pending_download">%1$d files already downloaded. %2$d files pending.</string>
    <!-- Message displayed when 1 node (file or folder) has been successfully moved to the rubbish bin and 1 node has not been moved successfully -->
    <string name="node_correctly_and_node_incorrectly_moved_to_rubbish">1 item moved to the Rubbish Bin successfully and 1 item was not sent successfully</string>
    <!-- Message displayed when 1 node (file or folder) has been successfully moved to the rubbish bin and multiple nodes have not been moved successfully. Placeholder: number of nodes -->
    <string name="node_correctly_and_nodes_incorrectly_moved_to_rubbish">1 item moved to the Rubbish Bin successfully and %d items were not sent successfully</string>
    <!-- Message displayed when multiple nodes (files and folders) have been successfully moved to the rubbish bin and 1 node has not been moved successfully. Placeholder: number of nodes -->
    <string name="nodes_correctly_and_node_incorrectly_moved_to_rubbish">%d items moved to the Rubbish Bin successfully and 1 item was not sent successfully</string>
    <!-- Message displayed when multiple nodes (files and folders) have been successfully moved to the rubbish bin and multiple nodes have not been moved successfully. Placeholders: number of nodes -->
    <string name="nodes_correctly_and_nodes_incorrectly_moved_to_rubbish">%1$d items moved to the Rubbish Bin successfully and %2$d items were not sent successfully</string>
    <!-- Message displayed when 1 node (file or folder) has been successfully restored from the rubbish bin and 1 node has not been restored successfully -->
    <string name="node_correctly_and_node_incorrectly_restored_from_rubbish">1 item restored successfully and 1 item was not restored successfully</string>
    <!-- Message displayed when 1 node (file or folder) has been successfully restored from the rubbish bin and multiple nodes have not been restored successfully. Placeholder: number of nodes -->
    <string name="node_correctly_and_nodes_incorrectly_restored_from_rubbish">1 item restored successfully and %d items were not restored successfully</string>
    <!-- Message displayed when multiple nodes (files and folders) have been successfully restored from the rubbish bin and 1 node has not been restored successfully. Placeholder: number of nodes -->
    <string name="nodes_correctly_and_node_incorrectly_restored_from_rubbish">%d items restored successfully and 1 item was not restored successfully</string>
    <!-- Message displayed when multiple nodes (files and folders) have been successfully restored from the rubbish bin and multiple nodes have not been restored successfully. Placeholders: number of nodes -->
    <string name="nodes_correctly_and_nodes_incorrectly_restored_from_rubbish">%1$d items restored successfully and %2$d items were not restored successfully</string>
    <!-- Message displayed when nodes (files and folders) are being moved to the rubbish bin and all nodes have been successfully moved. Placeholder: number of nodes -->
    <plurals name="number_correctly_moved_to_rubbish">
        <item quantity="one">1 item moved to the Rubbish Bin successfully</item>
        <item quantity="other">%d items moved to the Rubbish Bin successfully</item>
    </plurals>
    <!-- Message displayed when nodes (files and folders) are being moved to the rubbish bin and all nodes have not been successfully moved. Placeholder: number of nodes -->
    <plurals name="number_incorrectly_moved_to_rubbish">
        <item quantity="one">1 item was not moved to the Rubbish Bin successfully</item>
        <item quantity="other">%d items were not moved to the Rubbish Bin successfully</item>
    </plurals>
    <!-- Message displayed when nodes (files and folders) are being restored from the rubbish bin and all nodes have been successfully restored. Placeholder: number of nodes -->
    <plurals name="number_correctly_restored_from_rubbish">
        <item quantity="one">1 item restored successfully</item>
        <item quantity="other">%d items restored successfully</item>
    </plurals>
    <!-- Message displayed when nodes (files and folders) are being restored from the rubbish bin and all nodes have not been successfully restored. Placeholder: number of nodes -->
    <plurals name="number_incorrectly_restored_from_rubbish">
        <item quantity="one">1 item was not restored successfully</item>
        <item quantity="other">%d items were not restored successfully</item>
    </plurals>
    <!-- Button of the warning dialog indicating the renamed name file extension is not the same to confirm the change. -->
    <string name="action_change_anyway">Change anyway</string>
    <!-- String to show the transfer quota and the used space in My Account section. E.g.: -->
    <string name="used_storage_transfer">%1$s / %2$s</string>
    <!-- String to show the transfer quota and the used space in My Account section -->
    <string name="used_storage_transfer_percentage">%1$s%%</string>
    <!-- Size in petabytes. The placeholder is for the size value, please adjust the position based on linguistics -->
    <string name="label_file_size_peta_byte">%1$s PB</string>
    <!-- Size in exabytes. The placeholder is for the size value, please adjust the position based on linguistics -->
    <string name="label_file_size_exa_byte">%1$s EB</string>
    <!-- Title of Add phone number option in My account section -->
    <string name="add_phone_label">Add your phone number</string>
    <!-- Text of the option Backup Recovery Key in My account section -->
    <string name="backup_recovery_key_subtitle">Do you remember your password?\nMEGA cannot reset your password if you forget it.</string>
    <!-- Action to change name -->
    <string name="change_name_action">Change name</string>
    <!-- Action to add photo -->
    <string name="add_photo_action">Add photo</string>
    <!-- Action to add phone number -->
    <string name="add_phone_number_action">Add phone number</string>
    <!-- Warning indicating the app needs write permissions to do any action -->
    <string name="denied_write_permissions">MEGA needs write permissions to your device storage to continue.</string>
    <!-- Date indicating is tomorrow. E.g: Tomorrow, 3 Jul 2021 -->
    <string name="tomorrow_date">Tomorrow, %1$s</string>
    <!-- Title of the confirmation dialog shown when a subscription has been processed successfully -->
    <string name="title_user_purchased_subscription">Awaiting confirmation</string>
    <!-- Number of social connections, showing the number of contacts the user has. E.g.: 37 connections -->
    <plurals name="my_account_connections">
        <item quantity="one">1 connection</item>
        <item quantity="other">%1$d connections</item>
    </plurals>
    <!-- Section name for the “Recently Added Contacts” section. Preferably one word. -->
    <string name="section_recently_added">Recently Added</string>
    <!-- Text of the empty screen when there are not groups. No dot at the end because is for an empty state. The format placeholders are to showing it in different colors. -->
    <string name="context_empty_groups">[B]No [/B][A]Groups[/A]</string>
    <!-- Section name for the “Contact Requests” section. Preferably one word. -->
    <string name="section_requests">Requests</string>
    <!-- Section name for the “Groups” section. Preferably one word. -->
    <string name="section_groups">Groups</string>
    <!-- Text informing links management is only available for single items. -->
    <string name="warning_get_links">Options such as “Send decryption key separately”, “Set expiry date” or “Set password protection” are only available for single items.</string>
    <!-- Action which allows to copy all the links showed in the list. -->
    <string name="action_copy_all">Copy all</string>
    <!-- Confirmation shown informing links have been sent to the selected chats -->
    <plurals name="links_sent">
        <item quantity="one">Link successfully sent.</item>
        <item quantity="other">Links successfully sent.</item>
    </plurals>
    <!-- Confirmation shown informing links have been copied to the clipboard -->
    <plurals name="links_copied_clipboard">
        <item quantity="one">Link copied to the clipboard.</item>
        <item quantity="other">Links copied to the clipboard.</item>
    </plurals>
    <!-- Plural string used as button label or title of the screen to get only one or several links at the same time. -->
    <plurals name="get_links">
        <item quantity="one">Get Link</item>
        <item quantity="other">Get Links</item>
    </plurals>
    <!-- Ask for confirmation before clear offline files -->
    <string name="clear_offline_confirmation">Clear all offline files?</string>
    <!-- Banner text when the call is in progress and I'm the only participant. -->
    <string name="banner_alone_on_the_call">You are the only one here</string>
    <!-- Item menu option upon right click on meeting. -->
    <string name="context_meeting">Meeting</string>
    <!-- Menu option that allows the user to start/join meeting. -->
    <string name="start_join_meeting">Start or Join meeting</string>
    <!-- Label that create a meeting -->
    <string name="new_meeting">New meeting</string>
    <!-- Label that join a meeting -->
    <string name="join_meeting">Join meeting</string>
    <!-- Button that create a meeting -->
    <string name="btn_start_meeting">Start meeting</string>
    <!-- Button that join a meeting as guest -->
    <string name="btn_join_meeting_as_guest">Join as a guest</string>
    <!-- Hint shown to guide user on meeting name -->
    <string name="type_meeting_name">%s’s meeting</string>
    <!-- General label for reject the call. -->
    <string name="general_reject">Hang up</string>
    <!-- General label for microphone -->
    <string name="general_mic">Mic</string>
    <!-- General label for microphone muted -->
    <string name="general_mic_mute">Your microphone is turned off</string>
    <!-- General label for microphone unmuted -->
    <string name="general_mic_unmute">Your microphone is turned on</string>
    <!-- General label for camera -->
    <string name="general_camera">Camera</string>
    <!-- General label for camera enable -->
    <string name="general_camera_enable">Your camera is turned on.</string>
    <!-- General label for camera disable -->
    <string name="general_camera_disable">Your camera is turned off.</string>
    <!-- Label for hold meeting -->
    <string name="meeting_hold">Hold</string>
    <!-- General label for speaker -->
    <string name="general_speaker">Speaker</string>
    <!-- General label for headphone-->
    <string name="general_headphone">Headphones</string>
    <!-- General label for headphone on-->
    <string name="general_headphone_on">Headphones are active</string>
    <!-- General label for speaker on-->
    <string name="general_speaker_on">Your speaker is turned on</string>
    <!-- General label for speaker off-->
    <string name="general_speaker_off">Your speaker is turned off</string>
    <!-- Label for end meeting-->
    <string name="meeting_end">End</string>
    <!-- Invite contacts as participants of the meeting-->
    <string name="invite_participants">Invite participants</string>
    <!-- The number of participants in the meeting-->
    <string name="participants_number">Participants (%d)</string>
    <!-- Pin the participant to speaker view in the meeting-->
    <string name="pin_to_speaker">Display in main view</string>
    <!-- Make the participant as moderator in the meeting-->
    <string name="make_moderator">Make moderator</string>
    <!-- The title of dialog for end meeting confirmation-->
    <string name="title_end_meeting">Leave meeting now?</string>
    <!-- no moderator when the moderator leave meeting-->
    <string name="no_moderator">No moderator</string>
    <!-- assign moderator message when the moderator leave meeting-->
    <string name="assign_moderator_message">Before leaving, please assign one or more new moderators for the meeting.</string>
    <!-- assign moderator option when the moderator leave meeting-->
    <string name="assign_moderator">Make moderator</string>
    <!-- leave anyway option when the moderator leave meeting-->
    <string name="leave_anyway">Leave anyway</string>
    <!-- The message alert user to pick new moderator on assign moderator page-->
    <string name="pick_new_moderator_message">Please assign one or more new moderators.</string>
    <!-- The title of dialog for changing meeting name-->
    <string name="change_meeting_name">Change the meeting name</string>
    <!-- The number of participants in the meeting on meeting info page-->
    <string name="info_participants_number">Participants: %d</string>
    <!-- The name of moderators in the meeting on meeting info page-->
    <string name="info_moderator_name">Moderator: %s</string>
    <!-- The literal meeting link text-->
    <string name="meeting_link">Meeting link</string>
    <!-- Subtitle of the meeting screen-->
    <string name="duration_meeting">Duration</string>
    <!-- The question in on-boarding screen asking if the user is going to join meeting as guest-->
    <string name="join_meeting_as_guest">Join meeting as guest</string>
    <!-- The title of the paste meeting link dialog for guest-->
    <string name="paste_meeting_link_guest_dialog_title">You are invited to a meeting.</string>
    <!-- Tell the guest to paste the meeting link in the edit box-->
    <string name="paste_meeting_link_guest_instruction">Tap the Meeting link sent to you or paste it here</string>
    <!-- Banner text to indicate poor network quality-->
    <string name="slow_connection_meeting">Poor connection quality</string>
    <!-- the message in the alert dialog for notifying the meeting has ended-->
    <string name="meeting_has_ended">Meeting has ended</string>
    <!-- error message shown when a meeting link is not well formed-->
    <string name="invalid_meeting_link_args">Invalid meeting link</string>
    <!-- Warning show to the user when the app needs permissions to start a meeting.-->
    <string name="meeting_permission_info">Access permissions needed for MEGA</string>
    <!-- Message of a dialog to show user the permissions that needed-->
    <string name="meeting_permission_info_message">MEGA needs access to your microphone and camera for meetings.</string>
    <!-- Button to confirm the action of restarting one transfer-->
    <string name="button_permission_info">Got it</string>
    <!-- Warning show to the user when the app needs permissions to get the best meeting experience and the user has denied them.-->
    <string name="meeting_required_permissions_warning">Go to Settings to allow MEGA to access your camera and microphone.</string>
    <!-- The button text in the meeting ended alert dialog. Click the button to open the group chat screen of the meeting-->
    <string name="view_meeting_chat">View meeting chat</string>
    <!-- the content of tips when the user uses the meeting first time-->
    <string name="tip_invite_more_participants">Invite more participants to the meeting. Swipe up to invite.</string>
    <!-- the content of tips when the user enters recent chat page first time-->
    <string name="tip_create_meeting">Tap to create a new meeting</string>
    <!-- the content of tips when the user enters start conversation page first time-->
    <string name="tip_setup_meeting">Quickly set up a MEGA meeting with our new encrypted meeting feature</string>
    <!-- the content of snack bar when the user be the new moderator-->
    <string name="be_new_moderator">You are the new moderator.</string>
    <!-- the content of snack bar when copied meeting link-->
    <string name="copied_meeting_link">Copied meeting link.</string>
    <!-- Title of the layout to join a meeting from the chat screen. -->
    <string name="join_meeting_layout_in_group_call">Tap to join current meeting.</string>
    <!-- Title of fifth tour screen -->
    <string name="title_tour_five">MEGA Meeting</string>
    <!-- Content of fourth tour screen -->
    <string name="content_tour_five">End-to-end encrypted video meeting</string>
    <!-- Error shown when it tries to open an invalid meeting link and the text view is empty -->
    <string name="invalid_meeting_link_empty">Please enter a valid meeting link</string>
    <!-- Guest leave call-->
    <string name="more_than_meeting">More than just meetings</string>
    <!-- the title of join without account on left meeting page-->
    <string name="left_meeting_join_title">Your privacy matters</string>
    <!-- the content of join without account on left meeting page-->
    <string name="left_meeting_join_content">Join the largest secure cloud storage and collaboration platform in the world.</string>
    <!-- the bonus title of join without account on left meeting page-->
    <string name="left_meeting_bonus_title">Get 20 GB for free</string>
    <!-- the bonus content of join without account on left meeting page-->
    <string name="left_meeting_bonus_content">Sign up now and enjoy advanced collaboration features for free.</string>
    <!-- Content of ongoing call for MaterialAlertDialog-->
    <string name="ongoing_call_content">Another call in progress. Please end your current call before making another.</string>
    <!-- The hint text when changing meeting name-->
    <string name="new_meeting_name">New meeting name</string>
    <!-- The content of dialog when failed for creating meeting-->
    <string name="meeting_is_failed_content">Failed to create meeting.</string>
    <!-- Word next to own user’s name on participant list -->
    <string name="meeting_me_text_bracket">%1s [A](me)[/A]</string>
    <!-- Menu item to change from thumbnail view to main view in meeting-->
    <string name="main_view">Main view</string>
    <!-- Warning in Offline section alerting all the Offline files will be deleted after logout. -->
    <string name="offline_warning">Logging out deletes your offline content.</string>
    <!-- Settings category which contains all preferences related to user interface. -->
    <string name="user_interface_setting">User interface</string>
    <!-- Setting which allows to choose the start screen. -->
    <string name="start_screen_setting">Start screen</string>
    <!-- Setting which allows to hide or show the recent activity. -->
    <string name="hide_recent_setting">Hide recent activity</string>
    <!-- Context of a setting which allows to hide or show the recent activity. -->
    <string name="hide_recent_setting_context">Hide recent activity in Home section.</string>
    <!-- Title of a dialog informing the start screen can be modified. -->
    <string name="choose_start_screen_title">Choose your start screen</string>
    <!-- Test of a dialog informing the start screen can be modified. -->
    <string name="choose_start_screen_text">Change settings to choose which screen opens when you next launch the MEGA app.</string>
    <!-- Action button which allows to change a setting. -->
    <string name="change_setting_action">Change setting</string>
    <!-- Subtitle of the settings page where the start screen can be chosen. -->
    <string name="configure_start_screen">Configure default start screen</string>
    <!-- Homepage section. -->
    <string name="home_section">Home</string>
    <!-- Action button which allows to show the recent activity. -->
    <string name="show_activity_action">Show activity</string>
    <!-- Text informing the recent activity is hidden. -->
    <string name="recents_activity_hidden">[B]Recents[/B] activity hidden</string>
    <!-- Alert informing the user can choose the video quality for Camera Uploads Videos -->
    <string name="video_quality_info">You can save space by decreasing the video quality in Camera Uploads settings.</string>
    <!-- Label indicating video original quality -->
    <string name="original_quality">Original quality</string>
    <!-- Settings label which allows to enable or disable fingerprint unlock. -->
    <string name="setting_fingerprint">Fingerprint ID</string>
    <!-- Title of the dialog which allows to enable the fingerprint unlock. -->
    <string name="title_enable_fingerprint">Confirm your fingerprint to unlock</string>
    <!-- Title of the dialog which allows to unlock the app with the fingerprint. -->
    <string name="title_unlock_fingerprint">Unlock using your fingerprint</string>
    <!-- Button of the dialog which allows to unlock the app with the fingerprint. Gives the option to unlock with the passcode instead -->
    <string name="action_use_passcode">Use passcode</string>
    <!-- Message informing the fingerprint was enabled successfully -->
    <string name="confirmation_fingerprint_enabled">Your fingerprint is confirmed</string>
    <!-- Warning indicating an image (GIF) cannot be inserted in an input text. Same string than the one shown by the system when it detects this behaviour on its own. -->
    <string name="image_insertion_not_allowed">MEGA does not support image insertion here</string>
    <!-- The label under the button of viewing all images screen -->
    <string name="section_images">Images</string>
    <!-- Title of the dialog warning the user about disable file versioning. -->
    <string name="disable_versioning_label">Disable file versioning</string>
    <!-- Warning of the dialog informing the user about disable file versioning. -->
    <string name="disable_versioning_warning">Our file versioning feature ensures that we keep older copies of your files around if you replace them with newer versions. If you disable File Versioning you will no longer have this protection; the old copy will be lost when you replace it.</string>
    <!-- Warning informing the user the folder location is trying to open no longer exists. -->
    <string name="location_not_exist">This location no longer exists.</string>
    <!-- Title of the button when you want to answer a one to one call -->
    <string name="title_join_one_to_one_call">Answer call</string>
    <!-- Warning shown informing the contact has been previously invited. The placeholder is to show the name of the contact. -->
    <string name="contact_already_invited">You have already invited %1$s</string>
    <!-- Warning shown informing the contact request has been sent and can be managed in sent requests section. -->
    <string name="contact_invited">Invite sent successfully. See sent requests.</string>
<<<<<<< HEAD
    <!-- Text shown when editing a chatroom message -->
    <string name="edit_chat_message">Edit message</string>
    <!-- Title of the gallery option displayed in the chat room toolbar -->
    <string name="chat_room_toolbar_gallery_option">Gallery</string>
    <!-- Title of the voice call option displayed in the chat room toolbar -->
    <string name="chat_room_toolbar_voice_call_option">Voice</string>
    <!-- Title of the scan option displayed in the chat room toolbar -->
    <string name="chat_room_toolbar_scan_option">Scan</string>
    <!-- Title of the voice clip option displayed in the chat room toolbar -->
    <string name="chat_room_toolbar_voice_clip_option">Voice clip</string>
    <!-- Title of the gif option displayed in the chat room toolbar -->
    <string name="chat_room_toolbar_gif_option">Gif</string>
=======
    <!-- Title of the menu when the select tracks on playlist page-->
    <string name="title_select_tracks">Select tracks</string>
>>>>>>> 15c7e47b
    <!-- Message when file available offline. -->
    <string name="file_available_offline">File available Offline</string>
    <!-- Message when file removed from offline. -->
    <string name="file_removed_offline">File removed from Offline</string>
    <!-- Menu option to open a link. Also title of the dialog to open a link. -->
    <string name="action_open_link">Open link</string>
    <!-- error message shown when a chat link is not well formed. -->
    <string name="invalid_chat_link_args">Invalid chat link</string>
    <!-- Menu option to open a chat link. -->
    <string name="action_open_chat_link">Open chat link</string>
    <!-- Hint shown in the open chat link alert dialog. -->
    <string name="hint_enter_chat_link">Enter chat link</string>
    <!-- Hint shown in the open link alert dialog. -->
    <string name="hint_paste_link">Paste link</string>
    <!-- Error shown when it tries to open an invalid file or folder link .-->
    <string name="invalid_file_folder_link">Invalid file or folder link</string>
    <!-- Error shown when it tries to open an invalid file or folder link and the text view is empty. -->
    <string name="invalid_file_folder_link_empty">Please enter a valid file or folder link</string>
    <!-- Error shown when it tries to open an invalid chat link and the text view is empty. -->
    <string name="invalid_chat_link_empty">Please enter a valid chat link</string>
    <!-- Error shown when it tries to open a chat link from the Cloud Drive section. -->
    <string name="valid_chat_link">You have pasted a chat link.</string>
    <!-- Error shown when it tries to open a contact link from the Cloud Drive section. -->
    <string name="valid_contact_link">You have pasted a contact link.</string>
    <!-- Action button to open a contact link.-->
    <string name="action_open_contact_link">Open contact link</string>
    <!-- title for the settings to enable high resolution images when on mobile data -->
    <string name="settings_mobile_data_resoluton_title">Use mobile data to preview high resolution images</string>
    <!-- summary for the settings to enable high resolution images when on mobile data -->
    <string name="settings_mobile_data_resoluton_summary">Allow the use of mobile data to load high resolution images when previewing. If disabled, the original image will only be loaded when you zoom in.</string>
    <!-- If users want to move the root backup folder, all backups underneath it are disabled. Warning dialog will show to confirm -->
    <string name="backup_move_root_folder">You are changing a default backup folder loacation. This may affect your ability to find your backup folder in the future. Please remember where it is located so that you can find it in the future.</string>
    <!-- If users want to move the sub backup folder, all backups underneath it are disabled. Warning dialog will show to confirm -->
    <string name="backup_move_sub_folder">Moving this folder changes the backup destination. The backup will be turned off for safety. Is this what you want to do? Backups can be re-enable with the MEGA Desktop App.</string>
    <!-- If users want to delete the root backup folder, all backups underneath it are disabled. Warning dialog will show to confirm -->
    <string name="backup_remove_root_folder">You are deleting your backups folder. This will remove all the backups you have set. Are you sure you want to do this?</string>
    <!-- If users want to delete the sub backup folder, all backups underneath it are disabled. Warning dialog will show to confirm -->
    <string name="backup_remove_sub_folder">Are you sure you want to delete your backup folder and disable backup you set?</string>
    <!-- The title of warning dialog for single folder moving -->
    <string name="backup_move_folder_title">Move \"%1s\"</string>
    <!-- The title of warning dialog for single folder deleting -->
    <string name="backup_remove_folder_title">Move \"%1s\" to Rubbish Bin</string>
    <!-- The title of warning dialog for multi-folder moving -->
    <string name="backup_move_multiple_folder_title">Move backup folders</string>
    <!-- The title of warning dialog for single folder deleting -->
    <string name="backup_remove_multiple_folder_title">Move backup folders to Rubbish Bin</string>
    <!-- The confirm information of warning dialog for deleting -->
    <string name="backup_disable_confirm">Disable backup</string>
    <!-- The confirm information of warning dialog for moving "My backup" -->
    <string name="backup_move_confirm">Move backup</string>
    <!-- The confirm information of warning dialog for deleting -->
    <string name="backup_action_confirm">Please type \"%1s\" to confirm this action</string>
    <!-- when checking the input -->
    <string name="error_backup_confirm_dont_match">Text entered does not match</string>
    <!-- The title of confirm dialog for adding item to "My backup" -->
    <string name="backup_add_confirm_title">Add item to \"%1s\"</string>
    <!-- The title of warning dialog for adding item to "My backup" -->
    <string name="backup_add_item_title">Setup backup</string>
    <!-- If users want to add items to the "My backup" folder, Warning dialog will show to confirm -->
    <string name="backup_add_item_to_root_text">To ensure this items added to your backup folder are automatically synchronised to the MEGA Cloud, please setup on desktop app.</string>
    <!-- If users want to share items in the "My backup" folder, Warning dialog will show to confirm -->
    <string name="backup_share_permission_title">Read-only</string>
    <!-- If users want to share single backup folder, show below warning message -->
    <string name="backup_share_permission_text">This folder can only be shared as read-only, as this is a backup folder, any changes to its content could disable the backup.</string>
    <!-- If users want to add items to the "My backup" device folder, Warning dialog will show to confirm -->
    <string name="backup_add_item_text">Adding items to this folder changes the backup destination. The backup will be turned off for safety. Is this what you want to do? Backups can be re-enable with the MEGA Desktop App.</string>
    <!-- Share multi backup folders, show below warning message -->
    <string name="backup_multi_share_permission_text">These folders can only be shared as read-only, as they are backup folders, any changes to their content could disable the backups.</string>
    <!-- Share multi folders mix with backup and non-backup folders, show below warning message -->
    <string name="backup_share_with_root_permission_text">Some folders shared are backup folders and read-only. Do you wish to continue?</string>
</resources><|MERGE_RESOLUTION|>--- conflicted
+++ resolved
@@ -4143,7 +4143,6 @@
     <string name="contact_already_invited">You have already invited %1$s</string>
     <!-- Warning shown informing the contact request has been sent and can be managed in sent requests section. -->
     <string name="contact_invited">Invite sent successfully. See sent requests.</string>
-<<<<<<< HEAD
     <!-- Text shown when editing a chatroom message -->
     <string name="edit_chat_message">Edit message</string>
     <!-- Title of the gallery option displayed in the chat room toolbar -->
@@ -4156,10 +4155,8 @@
     <string name="chat_room_toolbar_voice_clip_option">Voice clip</string>
     <!-- Title of the gif option displayed in the chat room toolbar -->
     <string name="chat_room_toolbar_gif_option">Gif</string>
-=======
     <!-- Title of the menu when the select tracks on playlist page-->
     <string name="title_select_tracks">Select tracks</string>
->>>>>>> 15c7e47b
     <!-- Message when file available offline. -->
     <string name="file_available_offline">File available Offline</string>
     <!-- Message when file removed from offline. -->
