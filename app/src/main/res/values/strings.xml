--- conflicted
+++ resolved
@@ -3922,12 +3922,6 @@
     <string name="file_update_failed">File update failed. Try again.</string>
     <!-- Warning which alerts the user a file cannot be opened -->
     <string name="error_opening_file">File is too large and can’t be opened or previewed.</string>
-<<<<<<< HEAD
-    <!-- An error shown as transfer error when uploading something to an incoming share and the owner’s account is over its storage quota. -->
-    <string name="error_share_owner_storage_quota">Share owner is over storage quota.</string>
-    <!-- A message shown when uploading, copying or moving something to an incoming share and the owner’s account is over its storage quota. -->
-    <string name="warning_share_owner_storage_quota">The file cannot be sent as the target user is over their storage quota.</string>
-=======
     <!-- Error shown when the user writes a file name without extension. The placeholder shows the file extension. e. g. File without extension (.jpg)-->
     <string name="file_without_extension">File without extension (.%1$s)</string>
     <!-- Error shown when the user writes a file name without extension -->
@@ -3948,5 +3942,8 @@
     <string name="action_keep_empty_old_extension">No extension</string>
     <!-- Button of the warning dialog indicating the renamed name file extension is not the same to keep the old extension. The placeholder shows the file extension. e.g. Keep .jpg -->
     <string name="action_keep_old_extension">Keep .%1$s</string>
->>>>>>> a9439a6e
+    <!-- An error shown as transfer error when uploading something to an incoming share and the owner’s account is over its storage quota. -->
+    <string name="error_share_owner_storage_quota">Share owner is over storage quota.</string>
+    <!-- A message shown when uploading, copying or moving something to an incoming share and the owner’s account is over its storage quota. -->
+    <string name="warning_share_owner_storage_quota">The file cannot be sent as the target user is over their storage quota.</string>
 </resources>