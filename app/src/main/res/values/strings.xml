--- conflicted
+++ resolved
@@ -3965,8 +3965,22 @@
     <string name="chat_room_toolbar_gif_option">GIF</string>
     <!-- Text of the empty screen when there are not chat conversations -->
     <string name="context_empty_chat_recent">[B]Invite friends to [/B][A]Chat[/A][B] and enjoy our encrypted platform with privacy and security[/B]</string>
-<<<<<<< HEAD
-=======
+    <!-- Filter option on Photos/Timeline -->
+    <string name="photos_action_filter">Filter</string>
+    <!-- Filter option to show all photos -->
+    <string name="photos_filter_all_photos">All photos</string>
+    <!-- Filter option to show only photos from Cloud Drive -->
+    <string name="photos_filter_cloud_drive">From Cloud Drive</string>
+    <!-- Filter option to show only photos and videos from Camera Uploads folder -->
+    <string name="photos_filter_camera_uploads">Camera uploads</string>
+    <!-- Filter option to show only videos from Camera Uploads -->
+    <string name="photos_filter_videos_only">Videos only</string>
+    <!-- Title of the dialog shown when the user tries to open a file not supported by app and it is not downloaded yet. -->
+    <string name="dialog_cannot_open_file_title">Cannot open file</string>
+    <!-- Text of the dialog shown when the user tries to open a file not supported by app and it is not downloaded yet. -->
+    <string name="dialog_cannot_open_file_text">This file type isn’t supported. To open the file, download it first.</string>
+    <!-- General open action. -->
+    <string name="general_confirmation_open">Open</string>
     <!-- Option in the chat menu to end call for all participants -->
     <string name="meetings_chat_screen_menu_option_end_call_for_all">End call for all</string>
     <!-- Title of the dialog indicating that it asks you if you want to end the call for all, displayed on the chat room screen -->
@@ -3977,24 +3991,4 @@
     <string name="meetings_chat_screen_dialog_positive_button_end_call_for_all">Yes</string>
     <!-- Negative button of the dialog asking if you want to end the call for everyone, displayed on the chat room screen -->
     <string name="meetings_chat_screen_dialog_negative_button_end_call_for_all">No</string>
->>>>>>> 3f26ba2a
-    <!-- Filter option on Photos/Timeline -->
-    <string name="photos_action_filter">Filter</string>
-    <!-- Filter option to show all photos -->
-    <string name="photos_filter_all_photos">All photos</string>
-    <!-- Filter option to show only photos from Cloud Drive -->
-    <string name="photos_filter_cloud_drive">From Cloud Drive</string>
-    <!-- Filter option to show only photos and videos from Camera Uploads folder -->
-    <string name="photos_filter_camera_uploads">Camera uploads</string>
-    <!-- Filter option to show only videos from Camera Uploads -->
-    <string name="photos_filter_videos_only">Videos only</string>
-<<<<<<< HEAD
-=======
-    <!-- Title of the dialog shown when the user tries to open a file not supported by app and it is not downloaded yet. -->
-    <string name="dialog_cannot_open_file_title">Cannot open file</string>
-    <!-- Text of the dialog shown when the user tries to open a file not supported by app and it is not downloaded yet. -->
-    <string name="dialog_cannot_open_file_text">This file type isn’t supported. To open the file, download it first.</string>
-    <!-- General open action. -->
-    <string name="general_confirmation_open">Open</string>
->>>>>>> 3f26ba2a
 </resources>