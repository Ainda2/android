<?xml version="1.0" encoding="utf-8"?>
<resources>
    <!-- PRO Lite account -->
    <string name="prolite_account">Pro Lite</string>
    <!-- Name of the MEGA PDF Viewer. Keep uppercase. -->
    <string name="pdf_app_name">MEGA PDF Viewer</string>
    <!-- Answer for confirmation dialog. -->
    <string name="general_yes">Yes</string>
    <!-- Answer for confirmation dialog. -->
    <string name="general_no">No</string>
    <!-- dialog option cancel in alert dialog -->
    <string name="general_cancel">Cancel</string>
    <!-- When moving a file to a location in MEGA. This is the text of the button after selection the destination -->
    <string name="general_move_to">Move to</string>
    <!-- When copying a file to a location in MEGA. This is the text of the button after selection the destination -->
    <string name="general_copy_to">Copy to</string>
    <!-- Selecting a specific location in MEGA. This is the text of the button -->
    <string name="general_select">Select</string>
    <!-- Selecting a specific location in MEGA. This is the text of the button -->
    <string name="general_select_to_upload">Select files</string>
    <!-- Selecting a specific location in MEGA. This is the text of the button -->
    <string name="general_select_to_download">Select folder</string>
    <!-- This is the final button when creating a folder in the dialog where the user inserts the folder name -->
    <string name="general_create">Create</string>
    <!-- Item menu option upon right click on one or multiple files. -->
    <string name="general_download">Download</string>
    <!-- button -->
    <string name="general_add">Add</string>
    <!-- Item menu option upon right click on one or multiple files. -->
    <string name="general_move">Move</string>
    <!-- Menu option to delete one or multiple selected items. -->
    <string name="general_remove">Remove</string>
    <!-- button -->
    <string name="general_share">Share</string>
    <!-- Item menu option upon right click on one or multiple files. -->
    <string name="general_leave">Leave</string>
    <!-- button -->
    <string name="general_decryp">Decrypt</string>
    <!-- button -->
    <string name="general_export">Export</string>
    <!-- Answer for confirmation dialog. -->
    <string name="general_ok">OK</string>
    <!-- Skip a step of a configuration process. -->
    <string name="general_skip">Skip</string>
    <!-- Label for a button to stop some process. For example stop the Camera Uploads -->
    <string name="general_stop">Stop</string>
    <!-- option shown when a message could not be sent -->
    <string name="general_retry">Retry</string>
    <!-- Button to open the default web browser -->
    <string name="general_open_browser">Open browser</string>
    <!-- The title of progress dialog when loading web content -->
    <string name="general_loading">Loading</string>
    <!-- state while importing the file -->
    <string name="general_importing">Importing</string>
    <!-- state while importing the file -->
    <string name="general_forwarding">Forwarding</string>
    <!-- Menu option to choose to add file or folders to Cloud Drive -->
    <string name="general_import">Import</string>
    <!-- label of storage in upgrade/choose account page, it is being used with a variable, e.g. for LITE user it will show ‘200GB Storage’. -->
    <string name="general_storage">Storage</string>
    <!-- Text listed before the amount of bandwidth a user gets with a certain package. For example: “8TB Bandwidth”. Can also be translated as data transfer. -->
    <string name="general_bandwidth">Transfer Quota</string>
    <!-- Text placed inside the button the user clicks when upgrading to PRO. Meaning: subscribe to this plan -->
    <string name="general_subscribe">Subscribe</string>
    <!-- It will be followed by the error message -->
    <string name="general_error_word">Error</string>
    <!-- when clicking into a menu whose functionality is not yet implemented -->
    <string name="general_not_yet_implemented">Not yet implemented</string>
    <!-- when trying to download a file that is already downloaded in the device -->
    <string name="general_already_downloaded">Already downloaded</string>
    <!-- when trying to upload a file that is already uploaded in the folder -->
    <string name="general_already_uploaded">already uploaded</string>
    <!-- Label of the option menu. When clicking this button, the app shows the info of the file -->
    <string name="general_file_info">File info</string>
    <!-- Label of the option menu. When clicking this button, the app shows the info of the folder -->
    <string name="general_folder_info">Folder info</string>
    <!-- Hint how to cancel the download -->
    <string name="general_show_info">Show info</string>
    <!-- Error getting the root node -->
    <string name="error_general_nodes">Error. Please try again.</string>
    <!-- File name (without extension) of file exported with the recovery key -->
    <string name="general_rk">MEGA-RECOVERYKEY</string>
    <!-- Local folder error in Sync Service. There are two syncs for images and videos. This error appears when the secondary media local folder doesn’t exist -->
    <string name="secondary_media_service_error_local_folder">The secondary media folder does not exist, please choose a new folder</string>
    <!-- when no external card exists -->
    <string name="no_external_SD_card_detected">No external storage detected</string>
    <!-- On clicking menu item upload in a incoming shared folder read only -->
    <string name="no_permissions_upload">This folder is read-only. You do not have permission to upload</string>
    <!-- confirmation message before removing the previously downloaded MasterKey file -->
    <string name="remove_key_confirmation">You are removing the previously exported Recovery Key file</string>
    <!-- confirmation message before sending an invitation to a contact -->
    <string name="confirmation_add_contact">Do you want to send an invitation to %s?</string>
    <!-- Button where the user can sign off or logout -->
    <string name="action_logout">Log&#160;out</string>
    <!-- Item menu option upon right click on one or multiple files. -->
    <string name="action_add">Upload</string>
    <!-- Menu item -->
    <string name="action_create_folder">Create new folder</string>
    <!-- Option which allows create a new text file -->
    <string name="action_create_txt">Create new text file</string>
    <!-- Menu item -->
    <string name="action_settings">Settings</string>
    <!-- Search button -->
    <string name="action_search">Search</string>
    <!-- Select country page title -->
    <string name="action_search_country">Choose your region</string>
    <!-- Alternative text or description text for the “Play” button -->
    <string name="action_play">Play</string>
    <!-- Search button -->
    <string name="action_pause">Pause</string>
    <!-- Menu item -->
    <string name="action_refresh">Refresh</string>
    <!-- Menu item -->
    <string name="action_sort_by">Sort by</string>
    <!-- Menu item -->
    <string name="action_help">Help</string>
    <!-- Change from a free account to paying MEGA -->
    <string name="action_upgrade_account">Upgrade account</string>
    <!-- Message while proceeding to upgrade the account -->
    <string name="upgrading_account_message">Upgrading account</string>
    <!-- Menu item to select all the elements of a list -->
    <string name="action_select_all">Select all</string>
    <!-- Menu item to unselect all the elements of a list -->
    <string name="action_unselect_all">Clear selection</string>
    <!-- Menu item to change from list view to grid view -->
    <string name="action_grid">Thumbnail view</string>
    <!-- Menu item to change from grid view to list view -->
    <string name="action_list">List view</string>
    <!-- Title of the preference Recovery key on Settings section -->
    <string name="action_export_master_key">Back up Recovery Key</string>
    <!-- Menu item to let the user cancel subscriptions -->
    <string name="action_cancel_subscriptions">Cancel subscription</string>
    <!-- success message when the subscription has been canceled correctly -->
    <string name="cancel_subscription_ok">The subscription has been cancelled</string>
    <!-- error message when the subscription has not been canceled successfully -->
    <string name="cancel_subscription_error">We were unable to cancel your subscription. Please contact support&#64;mega.nz for assistance</string>
    <!-- Menu item to kill all opened sessions -->
    <string name="action_kill_all_sessions">Close other sessions</string>
    <!-- Message after kill all opened sessions -->
    <string name="success_kill_all_sessions">The remaining sessions have been closed</string>
    <!-- Message after kill all opened sessions -->
    <string name="error_kill_all_sessions">Error when closing the opened sessions</string>
    <!-- General label for files -->
    <plurals name="general_num_files">
        <item quantity="one">File</item>
        <item quantity="other">Files</item>
    </plurals>
    <!-- Indicates how many contacts a folder is shared with. Plural. e.g. Shared with 7 contacts -->
    <plurals name="general_num_shared_with">
        <item quantity="one">Shared with %1$s</item>
        <item quantity="other">Shared with %1$d contacts</item>
    </plurals>
    <!-- Alert text before download. Please do not modify the %s placeholder as it will be replaced by the size to be donwloaded -->
    <string name="alert_larger_file">%s will be downloaded.</string>
    <!-- Alert text before download -->
    <string name="alert_no_app">There is no app to open the file %s. Do you want to continue with the download?</string>
    <!-- Dialog option that permits user do not show it again -->
    <string name="checkbox_not_show_again">Do not show again</string>
    <!-- Press back while login to cancel current login process. -->
    <string name="confirm_cancel_login">Are you sure that you want to cancel the current login process?</string>
    <!-- Login button -->
    <string name="login_text">Log&#160;in</string>
    <!-- email label -->
    <string name="email_text">Email</string>
    <!-- password label -->
    <string name="password_text">Password</string>
    <!-- Hint of the confirmation dialog to get link with password -->
    <string name="confirm_password_text">Confirm password</string>
    <!-- in the password edittext the user can see the password or asterisks. ABC shows the letters of the password -->
    <string name="abc">ABC</string>
    <!-- This question applies to users that do not have an account on MEGA yet -->
    <string name="new_to_mega">New to MEGA?</string>
    <!-- button that allows the user to create an account -->
    <string name="create_account">Create account</string>
    <!-- when the user tries to log in MEGA without typing the email -->
    <string name="error_enter_email">Please enter your email address</string>
    <!-- Title of the alert dialog when the user tries to recover the pass of a non existing account -->
    <string name="error_invalid_email">Invalid email address</string>
    <!-- when the user tries to log in MEGA without typing the password -->
    <string name="error_enter_password">Please enter your password</string>
    <!-- when the user tries to log in to MEGA without a network connection -->
    <string name="error_server_connection_problem">No network connection</string>
    <!-- when the user tries to log in to MEGA without a valid session -->
    <string name="error_server_expired_session">You have been logged out on this device from another location</string>
    <!-- the first step when logging in is calculate the private and public encryption keys -->
    <string name="login_generating_key">Generating encryption keys</string>
    <!-- Message displayed while the app is connecting to a MEGA server -->
    <string name="login_connecting_to_server">Connecting to the server</string>
    <!-- Status text when updating the file manager -->
    <string name="download_updating_filelist">Updating file list</string>
    <!-- title of the screen after creating an account when the user has to confirm the password to confirm the account -->
    <string name="login_confirm_account">Confirm account</string>
    <!-- when the user clicks on the link sent by MEGA after creating the account, this message is shown -->
    <string name="login_querying_signup_link">Checking validation link</string>
    <!-- Attempting to activate a MEGA account for a user. -->
    <string name="login_confirming_account">Activating account</string>
    <!-- After login, updating the file list, the file list should be processed before showing it to the user -->
    <string name="login_preparing_filelist">Preparing file list</string>
    <!-- when the user tries to share something to MEGA without being logged -->
    <string name="login_before_share">Please log in to share with MEGA</string>
    <!-- This toast message is shown on the login page when an email confirm link is no longer valid. -->
    <string name="reg_link_expired">Your confirmation link is no longer valid. Your account may already be activated or you may have cancelled your registration.</string>
    <!--  -->
    <string name="tour_space_title">MEGA Space</string>
    <!--  -->
    <string name="tour_speed_title">MEGA Speed</string>
    <!--  -->
    <string name="tour_privacy_title">MEGA Privacy</string>
    <!--  -->
    <string name="tour_access_title">MEGA Access</string>
    <!-- Full description text of the app in the Google Play page of the app (character limit 4000) -->
    <string name="tour_space_text">Register now and get 20 GB of free storage</string>
    <!--  -->
    <string name="tour_speed_text">Uploads are fast. Quickly share files with everyone</string>
    <!--  -->
    <string name="tour_privacy_text">Keep all your files safe with MEGA’s end-to-end encryption</string>
    <!--  -->
    <string name="tour_access_text">Get fully encrypted access anywhere, anytime</string>
    <!-- button that allows the user to create an account -->
    <string name="create_account_text">Create account</string>
    <!-- category in sort by action -->
    <string name="name_text">Name</string>
    <!-- First Name of the user -->
    <string name="first_name_text">First Name</string>
    <!-- Last name of the user -->
    <string name="lastname_text">Last Name</string>
    <!-- text placed on the checkbox of acceptation of the Terms of Service -->
    <string name="tos">I agree with MEGA’s [A]Terms of Service[/A]</string>
    <!-- Text placed on the checkbox to make sure user agree that understand the danger of losing password -->
    <string name="top">I understand that [B]if I lose my password, I may lose my data[/B]. Read more about [A]MEGA’s end-to-end encryption[/A].</string>
    <!-- Does the user already have a MEGA account -->
    <string name="already_account">Already have an account?</string>
    <!-- warning dialog -->
    <string name="create_account_no_terms">You have to accept our Terms of Service</string>
    <!-- warning dialog, for user do not tick checkbox of understanding the danger of losing password -->
    <string name="create_account_no_top">You need to agree that you understand the danger of losing your password</string>
    <!-- Warning message when the first name is a required field to submit a form. For example during the create account process. -->
    <string name="error_enter_username">Please enter your first name</string>
    <!-- Warning dialog -->
    <string name="error_enter_userlastname">Please enter your last name.</string>
    <!-- when creating the account -->
    <string name="error_short_password">Password is too short</string>
    <!-- when creating the account -->
    <string name="error_passwords_dont_match">Passwords do not match</string>
    <!-- when creating the account -->
    <string name="error_email_registered">This email address has already registered an account with MEGA</string>
    <!--  -->
    <string name="create_account_creating_account">Connecting to the server: Creating account</string>
    <!--  -->
    <string name="cancel_transfer_confirmation">Cancel this transfer?</string>
    <!--  -->
    <string name="cancel_all_transfer_confirmation">Cancel all transfers?</string>
    <!-- Label for any ‘Cancel all’ button to cancel transfers - (String as short as possible). -->
    <string name="cancel_all_action">Cancel all</string>
    <!-- Warning to confirm remove selected transfers. Plural more than 1 transfer -->
    <plurals name="cancel_selected_transfers">
        <item quantity="one">The selected transfer will be cancelled.</item>
        <item quantity="other">The selected transfers will be cancelled.</item>
    </plurals>
    <!-- The name of every users root drive in the cloud of MEGA. -->
    <string name="section_cloud_drive">Cloud Drive</string>
    <!-- Label to reference a recents section -->
    <string name="section_recents">Recents</string>
    <!-- title of the screen where the secondary media images are uploaded, and name of the folder where the secondary media images are uploaded -->
    <string name="section_secondary_media_uploads">Media Uploads</string>
    <!-- Section name for the “Messages” section.Preferably one word. There is little space for this word. -->
    <string name="section_inbox">Inbox</string>
    <!-- title of the screen that shows the files saved for offline in the device -->
    <string name="section_saved_for_offline">Saved for Offline</string>
    <!-- the options of what to upload in an array. Needed for the settings, the options of what to upload. -->
    <string name="section_saved_for_offline_new">Offline</string>
    <!-- Label showing the location of a node which is not in root navigation level. The first placeholder is the name of the parent folder. The second placeholder is the name of the section in which the file is. e.g. PR reviews and tickets (Cloud Drive) -->
    <string name="location_label">%1$s (%2$s)</string>
    <!-- title of the screen that shows all the shared items -->
    <string name="title_shared_items">Shared items</string>
    <!-- title of the screen that shows all the shared items -->
    <string name="section_shared_items">Shared folders</string>
    <!-- The title of the trash bin in the tree of the file manager. -->
    <string name="section_rubbish_bin">Rubbish Bin</string>
    <!-- Section name for the “Contacts” section.Preferably one word. There is little space for this word. -->
    <string name="section_contacts">Contacts</string>
    <!-- Item of the navigation title for the contacts section when there is any pending incoming request -->
    <string name="section_contacts_with_notification">Contacts [A](%1$d)[/A]</string>
    <!-- Empty state when the user has not sent any contact request to other users -->
    <string name="sent_requests_empty">[B]No [/B][A]sent requests[/A]</string>
    <!-- Empty state when the user has not received any contact request from other users -->
    <string name="received_requests_empty">[B]No [/B][A]received requests[/A]</string>
    <!-- Title for the file transfer screen (with the up & download) -->
    <string name="section_transfers">Transfers</string>
    <!-- Section name for the “My Account” section.Preferably one or two words. There is little space for this. -->
    <string name="section_account">My Account</string>
    <!-- title of the screen where the camera images are uploaded, and name of the folder where camera images are uploaded -->
    <string name="section_photo_sync">Camera Uploads</string>
    <!-- Capital letters. Incoming shared folders. The title of a tab -->
    <string name="tab_incoming_shares">Incoming</string>
    <!-- Capital letters. Outgoing shared folders. The title of a tab -->
    <string name="tab_outgoing_shares">Outgoing</string>
    <!-- Capital letters. Files with link. The title of a tab -->
    <string name="tab_links_shares">Links</string>
    <!-- Label for any ‘Incoming shares’ button, link, text, title, etc. - (String as short as possible). -->
    <string name="title_incoming_shares_explorer">Incoming Shares</string>
    <!-- Title of the share with file explorer -->
    <string name="title_incoming_shares_with_explorer">Incoming shares with</string>
    <!-- message when there are no files in the Cloud drive -->
    <string name="file_browser_empty_cloud_drive">No files in your Cloud Drive</string>
    <!-- Text that indicates that a folder is currently empty -->
    <string name="file_browser_empty_folder">Empty Folder</string>
    <!-- Title of the fragment Choose Account -->
    <string name="choose_account_fragment">CHOOSE ACCOUNT</string>
    <!-- The file are available “offline” (without a network Wi-Fi mobile data connection) -->
    <string name="file_properties_available_offline">Available Offline</string>
    <!-- category in sort by action -->
    <string name="file_properties_info_size_file">Size</string>
    <!-- When the file/folder was last modified -->
    <string name="file_properties_info_last_modified">Last modified</string>
    <!-- Label to display the date and time when a file/folder has been added (uploaded) to MEGA. -->
    <string name="file_properties_info_added">Added</string>
    <!-- the label when a folder can be accesed by public users -->
    <string name="file_properties_shared_folder_public_link">Public link</string>
    <!-- Item menu option upon clicking on a file folder. Refers to the permissions of a file folder in the file manager. -->
    <string name="file_properties_shared_folder_permissions">Permissions</string>
    <!-- Title of the dialog to choose permissions when sharing. -->
    <string name="dialog_select_permissions">Share Permissions</string>
    <!-- menu item -->
    <string name="file_properties_shared_folder_change_permissions">Change permissions</string>
    <!-- when listing all the contacts that shares a folder -->
    <string name="file_properties_shared_folder_select_contact">Shared with</string>
    <!-- send a file to a MEGA user -->
    <string name="file_properties_send_file_select_contact">Send to</string>
    <!-- shows the owner of an incoming shared folder -->
    <string name="file_properties_owner">Owner</string>
    <!-- positive button on dialog to invite a contact -->
    <string name="contact_invite">Invite</string>
    <!-- option to reinvite a contact -->
    <string name="contact_reinvite">Reinvite</string>
    <!-- The text of the notification button that is displayed when there is a call in progress, another call is received and ignored. -->
    <string name="contact_ignore">Ignore</string>
    <!-- option to decline a contact invitation -->
    <string name="contact_decline">Decline</string>
    <!-- option to accept a contact invitation -->
    <string name="contact_accept">Accept</string>
    <!-- Label for the option of the sliding panel to show the contact info -->
    <string name="contact_properties_activity">Contact info</string>
    <!-- Adding new relationships (contacts) using the actions. -->
    <string name="contacts_list_empty_text">Add new contacts using the button below</string>
    <!-- Add new contacts before sharing. -->
    <string name="contacts_explorer_list_empty_text">Add a new contact to share</string>
    <!-- Error message -->
    <string name="error_not_enough_free_space">Not enough free space on your device</string>
    <!-- This is button text on the Get Link dialog. This lets the user get a public file/folder link without the decryption key e.g. https://mega.nz/#!Qo12lSpT. -->
    <string name="option_link_without_key">Link without key</string>
    <!-- Alert Dialog to get link -->
    <string name="option_decryption_key">Decryption key</string>
    <!-- Alert shown when some content is sharing with chats and they are processing -->
    <string name="download_preparing_files">Preparing files</string>
    <!-- Message when many downloads start. Plural more than 1 file. Placeholder is for include the number of downloads in runtime. -->
    <plurals name="download_began">
        <item quantity="one">Download has started</item>
        <item quantity="other">%1$d downloads have started</item>
    </plurals>
    <!-- Message when many downloads finish. Plural more than 1 file. Placeholder is for include the number of downloads in runtime. -->
    <plurals name="download_finish">
        <item quantity="one">Download has finished</item>
        <item quantity="other">%1$d downloads have finished</item>
    </plurals>
    <!-- Message when many uploads start. Plural more than 1 file. Placeholder is for include the number of uploads in runtime. -->
    <plurals name="upload_began">
        <item quantity="one">Upload has started</item>
        <item quantity="other">%1$d uploads have started</item>
    </plurals>
    <!-- Message when many downloads finish. Plural more than 1 file. Placeholder is for include the number of uploads in runtime. -->
    <plurals name="upload_finish">
        <item quantity="one">Upload has finished</item>
        <item quantity="other">%1$d uploads have finished</item>
    </plurals>
    <!-- Warning shown when it tries to download some empty folders. Plural -->
    <plurals name="empty_folders">
        <item quantity="one">Folder is empty.</item>
        <item quantity="other">Folders are empty.</item>
    </plurals>
    <!-- Hint how to cancel the download -->
    <string name="download_touch_to_cancel">Touch to cancel</string>
    <!-- Hint how to cancel the download -->
    <string name="download_touch_to_show">View transfers</string>
    <!-- Warning message -->
    <string name="error_file_size_greater_than_4gb">Most devices can’t download files greater than 4GB. Your download will probably fail</string>
    <!-- message when trying to open a downloaded file but there isn’t any app that open that file. Example: a user downloads a pdf but doesn’t have any app to read a pdf -->
    <string name="intent_not_available">There isn’t any available app to execute this file on your device</string>
    <!-- Message when trying to open a location message but there isn’t any app that open that location. -->
    <string name="intent_not_available_location">There are no apps available on your device to open this location</string>
    <!-- Message displayed when user tries to open a file with a 3rd party app using the option "Open with" but there isn't any app installed in the device which can open that file type, e.g. user tries to open a ".txt" but doesn’t have any installed 3rd party app which supports ".txt" files. -->
    <string name="intent_not_available_file">You may not have any apps installed which support this file type</string>
    <!-- to share an image using Facebook, Whatsapp, etc -->
    <string name="context_share_image">Share image using</string>
    <!-- create a link of a file and send it using an app from the device -->
    <string name="context_get_link">Share link</string>
    <!-- Delete a link label -->
    <string name="context_delete_link">Delete link</string>
    <!-- Item menu option upon right click on one or multiple files. -->
    <string name="context_leave_menu">Leave</string>
    <!-- Title alert before leaving a share. -->
    <string name="alert_leave_share">Leave share</string>
    <!-- Item menu option upon right click on one or multiple files. -->
    <string name="context_clean_shares_menu">Remove share</string>
    <!-- Item menu option upon right click on one or multiple files. -->
    <string name="context_remove_link_menu">Remove link</string>
    <!-- Warning that appears prior to remove a link of a file. Singular. -->
    <string name="context_remove_link_warning_text">This link will not be publicly available anymore.</string>
    <!-- Warning that appears prior to remove links of files. Plural. -->
    <plurals name="remove_links_warning_text">
        <item quantity="one">This link will not be publicly available anymore.</item>
        <item quantity="other">These links will not be publicly available anymore.</item>
    </plurals>
    <!-- Item menu option upon right click on one or multiple files. -->
    <string name="context_rename">Rename</string>
    <!-- Title of a dialog to rename a node. The place holder is to set the current name of the node. -->
    <string name="rename_dialog_title">Rename %1$s</string>
    <!-- Menu option to open a link. Also title of the dialog to open a link. -->
    <string name="context_open_link_title">Open link</string>
    <!-- Item menu option upon right click on one or multiple files. -->
    <string name="context_open_link">Open</string>
    <!-- while renaming a file or folder -->
    <string name="context_renaming">Renaming</string>
    <!-- while file provider is downloading a file -->
    <string name="context_preparing_provider">Preparing file</string>
    <!-- Item menu option upon right click on one or multiple files. -->
    <string name="context_download">Download</string>
    <!-- Item menu option upon right click on one or multiple files. -->
    <string name="context_move">Move</string>
    <!-- while moving a file or folder -->
    <string name="context_moving">Moving</string>
    <!-- Item menu option upon right click on one or multiple files. -->
    <string name="context_copy">Copy</string>
    <!-- Item menu option upon right click on one or multiple files. -->
    <string name="context_upload">Upload</string>
    <!-- while copying a file or folder -->
    <string name="context_copying">Copying</string>
    <!-- menu item -->
    <string name="context_move_to_trash">Move to Rubbish Bin</string>
    <!-- menu item -->
    <string name="context_delete_from_mega">Remove from MEGA</string>
    <!-- Input field description in the create folder dialog. -->
    <string name="context_new_folder_name">Folder Name</string>
    <!-- when adding a new contact. in the dialog -->
    <string name="context_new_contact_name">Contact email</string>
    <!-- status dialog when performing the action -->
    <string name="context_creating_folder">Creating folder</string>
    <!-- Menu item -->
    <string name="context_download_to">Save to</string>
    <!-- Menu option title -->
    <string name="context_clear_rubbish">Clear Rubbish Bin</string>
    <!-- Ask for confirmation before removing all the elements of the rubbish bin -->
    <string name="clear_rubbish_confirmation">You are about to permanently remove all items from your Rubbish Bin.</string>
    <!-- send cancel subscriptions dialog -->
    <string name="context_send">Send</string>
    <!-- send the file to inbox -->
    <string name="context_send_file_inbox">Send to contact</string>
    <!-- Menu option to delete one or multiple selected items. -->
    <string name="context_remove">Remove</string>
    <!-- Menu option to delete selected items of the offline state -->
    <string name="context_delete_offline">Remove from Offline</string>
    <!-- menu item -->
    <string name="context_share_folder">Share folder</string>
    <!-- menu item -->
    <string name="context_send_file">Send file to chat</string>
    <!-- menu item -->
    <string name="context_send_contact">Share contact to chat</string>
    <!-- open a shared folder -->
    <string name="context_view_shared_folders">View shared folders</string>
    <!-- Item menu option upon clicking on one or multiple files. -->
    <string name="context_sharing_folder">Sharing</string>
    <!-- Menu option to manage a shared folder. -->
    <string name="manage_share">Manage share</string>
    <!-- menu item -->
    <string name="context_delete">Delete</string>
    <!-- success message when removing a contact request -->
    <string name="context_contact_invitation_deleted">Request deleted</string>
    <!-- success message when reinvite a contact -->
    <string name="context_contact_invitation_resent">Request resent</string>
    <!-- success message when sending a contact request -->
    <string name="context_contact_request_sent">Request successfully sent to %s. View in Sent requests tab.</string>
    <!-- success message when removing a contact -->
    <string name="context_contact_removed">Contact removed</string>
    <!-- error message -->
    <string name="context_contact_not_removed">Error. Contact not removed</string>
    <!-- success message when chaning the permissionss -->
    <string name="context_permissions_changed">Permissions changed</string>
    <!-- error message -->
    <string name="context_permissions_not_changed">Error. Permissions not changed</string>
    <!-- message when trying to create a folder that already exists -->
    <string name="context_folder_already_exists">Folder already exists</string>
    <!-- message when trying to create a invite a contact already that is already added -->
    <string name="context_contact_already_exists">%s is already a contact</string>
    <!-- message when trying to send a file without full access -->
    <string name="context_send_no_permission">You do not have permission to send this file</string>
    <!-- success message when creating a folder -->
    <string name="context_folder_created">Folder created</string>
    <!-- error message when creating a folder -->
    <string name="context_folder_no_created">Error. Folder not created</string>
    <!-- success message when renaming a node -->
    <string name="context_correctly_renamed">Renamed successfully</string>
    <!-- error message -->
    <string name="context_no_renamed">Error. Not renamed</string>
    <!-- success message when copying a node -->
    <string name="context_correctly_copied">Copied successfully</string>
    <!-- success message when sending a node to Inbox -->
    <string name="context_correctly_sent_node">Sent to Inbox</string>
    <!-- error message when sending a node to Inbox -->
    <string name="context_no_sent_node">Error. Not sent to Inbox</string>
    <!-- error message -->
    <string name="context_no_copied">Error. Not copied</string>
    <!-- message that appears when a user tries to move/copy/upload a file but doesn’t choose a destination folder -->
    <string name="context_no_destination_folder">Please choose a destination folder</string>
    <!-- success message when moving a node -->
    <string name="context_correctly_moved">Moved successfully</string>
    <!-- success message when moving a node -->
    <string name="number_correctly_moved">%d items moved successfully.</string>
    <!-- success message when moving a node -->
    <string name="number_incorrectly_moved">%d items were not moved successfully</string>
    <!-- success message when moving a node -->
    <string name="context_correctly_moved_to_rubbish">Moved to the Rubbish Bin successfully</string>
    <!-- error message -->
    <string name="context_no_moved">Error. Not moved</string>
    <!-- success message when sharing a folder -->
    <string name="context_correctly_shared">Shared successfully</string>
    <!-- error message when sharing a folder -->
    <string name="context_no_shared_number">Error. %d shares were not completed</string>
    <!-- success message when sharing a folder -->
    <string name="context_correctly_shared_removed">Remove shares successfully</string>
    <!-- error message when sharing a folder -->
    <string name="context_no_shared_number_removed">Error. %d process of removing shares is not completed</string>
    <!-- error message -->
    <string name="context_no_shared">Error. Not shared</string>
    <!-- error message -->
    <string name="context_no_removed_shared">Error. Share failed to remove</string>
    <!-- success message when removing a sharing -->
    <string name="context_remove_sharing">Folder sharing removed</string>
    <!-- error message -->
    <string name="context_no_link">Link creation failed</string>
    <!-- success message when removing a node from MEGA -->
    <string name="context_correctly_removed">Deleted successfully</string>
    <!-- error message -->
    <string name="context_no_removed">Error. Deletion failed</string>
    <!-- success message when moving a node -->
    <string name="number_correctly_removed">%d items removed successfully from MEGA</string>
    <!-- error message when moving a node -->
    <string name="number_no_removed">%d items are not removed successfully</string>
    <!-- Success message when left shared folders -->
    <string name="number_correctly_leaved">%d folders left successfully.</string>
    <!-- Message shown when a share has been left -->
    <string name="share_left">Share left</string>
    <!-- error message when moving a node -->
    <string name="number_no_leaved">%d folders were not left successfully</string>
    <!-- success message when sending multiple files -->
    <string name="number_correctly_sent">File sent to %d contacts successfully</string>
    <!-- error message when sending multiple files -->
    <string name="number_no_sent">File was not sent to %d contacts</string>
    <!-- success message when sending multiple files -->
    <string name="number_correctly_sent_multifile">%d files sent successfully</string>
    <!-- error message when sending multiple files -->
    <string name="number_no_sent_multifile">%d files failed to send</string>
    <!-- success message when sending multiple files -->
    <string name="number_correctly_copied">%d items copied successfully</string>
    <!-- error message when sending multiple files -->
    <string name="number_no_copied">%d items were not copied</string>
    <!-- success message when removing several contacts -->
    <string name="number_contact_removed">%d contacts removed successfully</string>
    <!-- error message when removing several contacts -->
    <string name="number_contact_not_removed">%d contacts were not removed</string>
    <!-- success message when sharing a file with multiple contacts -->
    <string name="number_contact_file_shared_correctly">Folder shared with %d contacts successfully</string>
    <!-- success message when sharing multiple files -->
    <string name="number_correctly_shared">%d folders shared successfully</string>
    <!-- error message when sharing multiple files -->
    <string name="number_no_shared">%d folders were not shared</string>
    <!-- success message when sending a file to a contact -->
    <string name="context_correctly_copied_contact">Successfully sent to:</string>
    <!-- success message when removing all the contacts of a shared folder -->
    <string name="context_correctly_removed_sharing_contacts">The folder is no longer shared</string>
    <!-- error message when removing all the contacts of a shared folder -->
    <string name="context_no_removed_sharing_contacts">An error occurred. The folder is still shared with another contact</string>
    <!-- option available for just one file -->
    <string name="context_select_one_file">Select just one file</string>
    <!-- success message when emptying the RB -->
    <string name="rubbish_bin_emptied">Rubbish Bin emptied successfully</string>
    <!-- error message when emptying the RB -->
    <string name="rubbish_bin_no_emptied">An error occurred. The Rubbish Bin has not been emptied</string>
    <!-- dialog cancel subscriptions -->
    <string name="dialog_cancel_subscriptions">You are about to cancel your MEGA subscription. Please let us know if there is anything we can do to help change your mind.</string>
    <!-- hint cancel subscriptions dialog -->
    <string name="hint_cancel_subscriptions">Type feedback here</string>
    <!-- send cancel subscriptions dialog -->
    <string name="send_cancel_subscriptions">Send</string>
    <!-- confirmation cancel subscriptions dialog -->
    <string name="confirmation_cancel_subscriptions">Thank you for your feedback. Are you sure you want to cancel your MEGA subscription?</string>
    <!-- provide a reason to cancel subscriptions dialog -->
    <string name="reason_cancel_subscriptions">Your subscription has not been cancelled. Please provide a reason for your cancellation</string>
    <!-- Confirmation message of the dialog shown when a subscription has been processed successfully -->
    <string name="message_user_purchased_subscription">Thanks. Your payment is processing. Please email us at support&#64;mega.co.nz if you have not received your upgrade within 24 hours.</string>
    <!-- Pop up message shows when user purchased a lower level of subscription -->
    <string name="message_user_purchased_subscription_down_grade">Your new subscription will take effect once the current one expires, the new price will be charged at that time.</string>
    <!-- Pop up message shows when user purchased a subscription with a payment method that can not be processed in real time, e.g. voucher -->
    <string name="message_user_payment_pending">Your subscription will take effect once the payment is processed by Google.</string>
    <!--  -->
    <string name="subscription_type_monthly">Monthly</string>
    <!--  -->
    <string name="subscription_type_yearly">Yearly</string>
    <!-- success message after removing the public link of a folder -->
    <string name="context_node_private">The folder is now private</string>
    <!-- success message after removing a share of a folder. a contact has no access to the folder now -->
    <string name="context_share_correctly_removed">Share removed</string>
    <!-- Menu option to create a new folder in the file manager. -->
    <string name="menu_new_folder">New folder</string>
    <!-- Menu option to add a contact to your contact list. -->
    <string name="menu_add_contact">Add contact</string>
    <!-- Menu option to add a contact to your contact list. -->
    <string name="menu_add_contact_and_share">Add contact and share</string>
    <!-- Title of the alert to introduce the decryption key -->
    <string name="alert_decryption_key">Decryption Key</string>
    <!-- Message of the alert to introduce the decryption key -->
    <string name="message_decryption_key">Please enter the decryption key for the link</string>
    <!-- error message shown on the decryption key dialog if the key typed in was wrong -->
    <string name="invalid_decryption_key">Invalid decryption key</string>
    <!-- upload to. Then choose an Image file -->
    <string name="upload_to_image">Image</string>
    <!-- upload to. Then choose an Audio file -->
    <string name="upload_to_audio">Audio</string>
    <!-- Title of the button in the contact info screen to start a video call -->
    <string name="upload_to_video">Video</string>
    <!-- Label for the current uploaded size of a file. For example, 3 files, 50KB uploaded -->
    <string name="upload_uploaded">uploaded</string>
    <!-- Status text at the beginning of an upload, Status text at the beginning of an upload for 2 or more files -->
    <plurals name="upload_prepare">
        <item quantity="one">Processing file</item>
        <item quantity="other">Processing files</item>
    </plurals>
    <!-- error message when downloading a file -->
    <string name="error_temporary_unavaible">Resource temporarily not available, please try again later</string>
    <!-- Error message when the selected file cannot be opened -->
    <string name="upload_can_not_open">Cannot open selected file</string>
    <!-- when a zip file is downloaded and clicked, the app unzips the file. This is the status text while unzipping the file -->
    <string name="unzipping_process">Unzipping file</string>
    <!-- error message while browsing the local filesystem -->
    <string name="error_io_problem">File system problem</string>
    <!-- error message while browsing the local filesystem -->
    <string name="general_error">Error happened when executing the action</string>
    <!-- title of the image gallery -->
    <string name="full_screen_image_viewer_label">Image viewer</string>
    <!-- Headline for the amount of storage space is used -->
    <string name="my_account_used_space">Used storage space</string>
    <!-- menu item -->
    <string name="my_account_change_password">Change password</string>
    <!-- Dialog text overquota error -->
    <string name="overquota_alert_text">You have exceeded your storage limit. Would you like to upgrade your account?</string>
    <!-- when did the last session happen -->
    <string name="my_account_last_session">Last session</string>
    <!-- message displayed while the app is changing the password -->
    <string name="my_account_changing_password">Changing password</string>
    <!-- when changing the password, the first edittext is to enter the current password -->
    <string name="my_account_change_password_oldPassword">Current password</string>
    <!-- when changing the password -->
    <string name="my_account_change_password_newPassword1">New password</string>
    <!-- when changing the password -->
    <string name="my_account_change_password_newPassword2">Confirm new password</string>
    <!-- when changing the password or creating the account, the password is required twice and check that both times are the same -->
    <string name="my_account_change_password_dont_match">Passwords do not match</string>
    <!-- title of the selection of the pro account wanted -->
    <string name="upgrade_select_pricing">Select plan</string>
    <!-- the user has to decide the way of payment -->
    <string name="select_membership_1">Monthly or annually recurring</string>
    <!-- choose the payment method option when no method is available -->
    <string name="no_available_payment_method">There is no payment method set for this plan currently. Please select one.</string>
    <!-- button to decide monthly payment. The asterisk is needed -->
    <string name="upgrade_per_month">Monthly*</string>
    <!-- button to decide annually payment. The asterisk is needed -->
    <string name="upgrade_per_year">Annually*</string>
    <!-- the user can get the link and it’s copied to the clipboard -->
    <string name="file_properties_get_link">The link has been copied to the clipboard</string>
    <!-- before sharing an image, the preview has to be downloaded -->
    <string name="full_image_viewer_not_preview">The preview has not been downloaded yet. Please wait</string>
    <!-- due to device is low on memory, cannot load an image preview temporarily -->
    <string name="not_load_preview_low_memory">Not enough free memory to display preview. Please try again later.</string>
    <!-- alert when clicking a newsignup link being logged -->
    <string name="log_out_warning">Please log out before creating the account</string>
    <!-- message shown in the screen when there are not any active transfer -->
    <string name="transfers_empty">No active transfers</string>
    <!-- menu item -->
    <string name="menu_pause_transfers">Pause transfers</string>
    <!-- menu item -->
    <string name="menu_cancel_all_transfers">Cancel all transfers</string>
    <!-- Option of the sliding panel to capture a new picture to upload to Cloud Drive or to set as user avatar -->
    <string name="menu_take_picture">Capture</string>
    <!-- Dialog title, to explain why MEGA needs the ’display over other apps’ permission (Android 10) -->
    <string name="ask_for_display_over_title">Allow notifications for incoming MEGA calls</string>
    <!-- Dialog message, to explain why MEGA needs the ’display over other apps’ permission (Android 10) -->
    <string name="ask_for_display_over_msg">Please grant MEGA permission to display over other apps for calls.</string>
    <!-- Prompt text shows when the user doesn’t want to make MEGA grant the ’display over other apps’ permission for now (Android 10) -->
    <string name="ask_for_display_over_explain">You can still manually grant permissions in the device Settings.</string>
    <!-- the options of how to upload, but in an array. needed for the settings, how to upload the camera images. only when Wi-Fi connected -->
    <string name="cam_sync_wifi">Wi-Fi only</string>
    <!-- the options of how to upload, but in an array. needed for the settings, how to upload the camera images. when Wi-Fi connected and using data plan -->
    <string name="cam_sync_data">Wi-Fi or mobile data</string>
    <!-- The upload of the user’s photos or videos from their specified album is in progress. -->
    <string name="cam_sync_syncing">Camera Uploads in progress</string>
    <!-- confirmation question for cancelling the camera uploads -->
    <string name="cam_sync_cancel_sync">Do you want to stop Camera Uploads?</string>
    <!-- title of the notification when camera upload is enabled -->
    <string name="settings_camera_notif_title">Uploading files of media folders</string>
    <!-- title of the notification when camera upload is checking files -->
    <string name="settings_camera_notif_checking_title">Checking for files to be uploaded</string>
    <!-- title of the notification when camera upload is initializing -->
    <string name="settings_camera_notif_initializing_title">Initialising Camera Uploads</string>
    <!-- title of the notification when camera upload’s primary local folder is unavailable. -->
    <string name="camera_notif_primary_local_unavailable">Camera Uploads have been disabled. Your local folder is unavailable.</string>
    <!-- title of the notification when camera upload’s secondary local folder is unavailable. -->
    <string name="camera_notif_secondary_local_unavailable">Media Uploads have been disabled. Your local folder is unavailable.</string>
    <!-- notification camera uploads complete -->
    <string name="settings_camera_notif_complete">Camera uploads complete</string>
    <!-- settings of the Appearance section -->
    <string name="settings_appearance">Appearance</string>
    <!-- settings of the Features section -->
    <string name="settings_features">Features</string>
    <!-- label of storage in upgrade/choose account page, it is being used with a variable, e.g. for LITE user it will show ‘200GB Storage’. -->
    <string name="settings_storage">Storage</string>
    <!-- Settings of the Passcode -->
    <string name="settings_passcode_lock">Passcode lock</string>
    <!-- Setting to allow the user to select the preferred passcode type -->
    <string name="settings_passcode_option">Passcode options</string>
    <!-- Helper text to explain why we have this `Require me to plug in` setting, placeholder - 100 to 1000 in MB -->
    <string name="settings_camera_upload_charging_helper_label">Video compression uses considerable amounts of power. Please plug in your device to charge if the videos to be compressed are larger than %s.</string>
    <!-- Helper text to explain the things to note if enable the feature of including GPS info -->
    <string name="settings_camera_upload_include_gps_helper_label">If enabled, location information will be included with your pictures. Please be careful when sharing them.</string>
    <!-- Settings category title for cache and offline files -->
    <string name="settings_advanced_features">Advanced</string>
    <!-- Settings preference title for cache -->
    <string name="settings_advanced_features_cache">Clear Cache</string>
    <!-- Settings preference title for offline files -->
    <string name="settings_advanced_features_offline">Clear Offline Files</string>
    <!-- description of switch ‘Open file when download is completed’ -->
    <string name="settings_auto_play_label">Open file when downloaded</string>
    <!-- Settings preference title for delete account -->
    <string name="settings_delete_account">Delete account</string>
    <!-- Size of files in offline or cache folders -->
    <string name="settings_advanced_features_size">Currently using %s</string>
    <!-- Calculating Size of files in offline or cache folders -->
    <string name="settings_advanced_features_calculating">Calculating</string>
    <!-- title of the setting to set the default download location -->
    <string name="settings_storage_download_location">Default download location</string>
    <!-- Whether to always ask the user each time. -->
    <string name="settings_storage_ask_me_always">Always ask for download location</string>
    <!-- Whether to enable the storage in advanced devices -->
    <string name="settings_storage_advanced_devices">Display advanced devices (external SD)</string>
    <!-- Label of button on account page that ask user to add their phone number -->
    <string name="add_phone_number_label">Add a phone number</string>
    <!-- enter verification code page title -->
    <string name="verify_account_title">Verify your account</string>
    <!-- Text to explain to user why to verify phone number (account suspended use case) -->
    <string name="verify_account_helper_locked">Your account has been locked temporarily due to potential abuse. Please verify your phone number to unlock your account.</string>
    <!-- Hint text of the country edittext for billing purposes -->
    <string name="general_country_label">Country</string>
    <!-- Hint text of the region edittext for choosing dial code. -->
    <string name="sms_region_label">Region</string>
    <!-- place holder for enter mobile number field -->
    <string name="verify_account_phone_number_placeholder">Your phone number</string>
    <!-- Button label - go to previous page -->
    <string name="general_back_button">Back</string>
    <!-- button label - quite sms verification use case -->
    <string name="verify_account_not_now_button">Not now</string>
    <!-- Button label - confirm some action -->
    <string name="general_confirm_button">Confirm</string>
    <!-- On “add phone number” page, an error message will be shown if user click next button without select country code. -->
    <string name="verify_account_invalid_country_code">Please select a region code</string>
    <!-- On “Add phone number” page, a toast error message will be shown if the country code cannot be fetched from back end. -->
    <string name="verify_account_not_loading_country_code">Region codes could not be fetched.</string>
    <!-- error message if user click next button without enter a valid phone number -->
    <string name="verify_account_invalid_phone_number">Please supply a valid phone number.</string>
    <!-- Label tell user to enter received txt to below input boxes -->
    <string name="verify_account_enter_txt_label">Please enter the verification code sent to</string>
    <!-- enter verification code page title -->
    <string name="verify_account_enter_code_title">Verify your account</string>
    <!-- error message that will show to user when user entered invalid verification code -->
    <string name="verify_account_incorrect_code">Wrong code. Please try again or resend.</string>
    <!-- text message to remind user to resend verification code -->
    <string name="verify_account_resend_label">Didn’t receive the code?</string>
    <!-- Button to resend the create account email to a new email address in case the previous email address was misspelled -->
    <string name="general_resend_button">Resend</string>
    <!-- error message that will show to user when host detected that the mobile number has been registered already -->
    <string name="verify_account_error_phone_number_register">This number is already associated with a MEGA account.</string>
    <!-- error message that will show to user when user reached the sms verification daily limit -->
    <string name="verify_account_error_reach_limit">You have reached the daily limit</string>
    <!-- error message that will show to user when user reached the sms verification daily limit -->
    <string name="verify_account_error_wrong_code">The verification code doesn’t match.</string>
    <!-- error message that will show to user when code has been verified -->
    <string name="verify_account_error_code_verified">The code has been verified</string>
    <!-- error message that will show to user when user entered invalid verification code -->
    <string name="verify_account_error_invalid_code">Wrong code. Please try again or resend.</string>
    <!-- verify phone number successfully -->
    <string name="verify_account_successfully">Your phone number has been verified successfully</string>
    <!-- If the user has an internal storage and an external SD card, it has to be set on the settings screen, external storage option -->
    <string-array name="settings_storage_download_location_array">
        <item>Internal storage</item>
        <item>External storage</item>
    </string-array>
    <!-- If the user has an internal storage and an external SD card, it has to be set on the settings screen, internal storage option -->
    <string name="internal_storage_label">Internal storage</string>
    <!-- If the user has an internal storage and an external SD card, it has to be set on the settings screen, external storage option -->
    <string name="external_storage_label">External storage</string>
    <!-- choose the way the new user’s email is inserted, import from phone option -->
    <string-array name="add_contact_array">
        <item>Write the user’s email</item>
        <item>Import from device</item>
    </string-array>
    <!-- settings option -->
    <string name="settings_camera_upload_on">Enable Camera Uploads</string>
    <!-- settings option -->
    <string name="settings_camera_upload_turn_on">Turn on Camera Uploads</string>
    <!-- settings option -->
    <string name="settings_camera_upload_off">Disable Camera Uploads</string>
    <!-- settings option. How to upload the camera images: via Wi-Fi only or via Wi-Fi and data plan -->
    <string name="settings_camera_upload_how_to_upload">How to upload</string>
    <!-- The Secondary Media uploads allows to create a second Camera Folder synchronization. Enabling it would imply to choose a new local folder and then, a new destination folder in MEGA. This is the text that appears in the settings option to enable the second synchronization. -->
    <string name="settings_secondary_upload_on">Enable Secondary Media uploads</string>
    <!-- The Secondary Media uploads allows to create a second Camera Folder synchronization. Disabling it would imply that the current second sync won’t be running anymore. This is the text that appears in the settings option to disable the second synchronization. -->
    <string name="settings_secondary_upload_off">Disable Secondary Media uploads</string>
    <!-- Title of shared folder explorer to choose a folder to perform an action -->
    <string name="settings_empty_folder">Choose folder</string>
    <!-- the options of how to upload, but in an array. needed for the settings, how to upload the camera images. only when Wi-Fi connected -->
    <string-array name="settings_camera_upload_how_to_entries">
        <item>Wi-Fi or mobile data</item>
        <item>Wi-Fi only</item>
    </string-array>
    <!-- What kind of files are going to be uploaded: images, videos or both -->
    <string name="settings_camera_upload_what_to_upload">File Upload</string>
    <!-- what kind of file are going to be uploaded. Needed for the settings summary -->
    <string-array name="settings_camera_upload_file_upload_entries">
        <item>Photos only</item>
        <item>Videos only</item>
        <item>Photos and videos</item>
    </string-array>
    <!-- Option to choose that the camera sync will only be enable when the device is charging -->
    <string name="settings_camera_upload_charging">Only when charging</string>
    <!-- Title of ‘Include location tags’ setting option. Once enabled, Camera Uploads will include the location info from pictures those are being uploaded -->
    <string name="settings_camera_upload_include_gps">Include location tags</string>
    <!-- Option to choose that the video compression will only be enable when the device is charging -->
    <string name="settings_camera_upload_require_plug_in">Require me to actively charge my device</string>
    <!-- Option to choose that the camera sync will maintain the local file names when uploading -->
    <string name="settings_keep_file_names">Keep file names as in the device</string>
    <!-- The location of where the user photos or videos are stored in the device. -->
    <string name="settings_local_camera_upload_folder">Local Camera folder</string>
    <!-- The location of where the user photos or videos are stored in MEGA. -->
    <string name="settings_mega_camera_upload_folder">MEGA Camera Uploads folder</string>
    <!-- The location of where the user photos or videos of the secondary sync are stored in the device. -->
    <string name="settings_local_secondary_folder">Local Secondary folder</string>
    <!-- The location of where the user photos or videos of the secondary sync are stored in MEGA. -->
    <string name="settings_mega_secondary_folder">MEGA Secondary folder</string>
    <!-- what kind of file are going to be uploaded. Needed for the settings summary -->
    <string name="settings_camera_upload_only_photos">Photos only</string>
    <!-- what kind of file are going to be uploaded. Needed for the settings summary -->
    <string name="settings_camera_upload_only_videos">Videos only</string>
    <!-- what kind of file are going to be uploaded. Needed for the settings summary -->
    <string name="settings_camera_upload_photos_and_videos">Photos and videos</string>
    <!-- status text when no custom photo sync folder has been set -->
    <string name="settings_pin_lock_code_not_set">Not set</string>
    <!-- Settings of the Passcode -->
    <string name="settings_passcode_lock_switch">Passcode Lock</string>
    <!-- Settings option to change Passcode. -->
    <string name="settings_change_passcode">Change passcode</string>
    <!-- Settings option screen to change Passcode. -->
    <string name="title_change_passcode">Change passcode lock</string>
    <!-- Settings option to set the timer to ask for passcode. -->
    <string name="settings_require_passcode">Require passcode</string>
    <!-- Option available to choose in some context to make an action immediately. -->
    <string name="action_immediately">Immediately</string>
    <!-- Button after the Passcode code input field -->
    <string name="pin_lock_enter">Enter</string>
    <!-- Error message when not typing the Passcode code correctly. Plural. The placeholder indicates the number of failed attempts. E.g. 7 failed passcode attempts -->
    <plurals name="passcode_lock_alert_attempts">
        <item quantity="one">1 failed passcode attempt</item>
        <item quantity="other">%1$d failed passcode attempts</item>
    </plurals>
    <!-- Error message when not typing the Passcode code correctly -->
    <string name="pin_lock_alert">You will be logged out and your offline files will be deleted after 10 failed attempts</string>
    <!-- error message when not typing the Passcode code correctly -->
    <string name="pin_lock_incorrect">Incorrect code</string>
    <!-- Error message when not typing the Passcode correctly and have several attempts left. The placeholder is to display the number of attempts left in runtime. -->
    <plurals name="pin_lock_incorrect_alert">
        <item quantity="one">Wrong Passcode, please try again. You have 1 attempt left</item>
        <item quantity="other">Wrong Passcode, please try again. You have %2d attempts left</item>
    </plurals>
    <!-- Error message when not typing the Passcode correctly (two times) -->
    <string name="pin_lock_not_match">Passcodes did not match. Try again.</string>
    <!-- Title of the screen to unlock screen with Passcode -->
    <string name="unlock_pin_title">Enter your passcode</string>
    <!-- Title of the screen to unlock screen with Passcode in second round -->
    <string name="unlock_pin_title_2">Re-enter your passcode</string>
    <!-- Title of the screen to unlock screen with Passcode -->
    <string name="reset_pin_title">Enter your new passcode</string>
    <!-- Title of the screen to unlock screen with Passcode in second round -->
    <string name="reset_pin_title_2">Re-enter your new passcode</string>
    <!-- Text of the screen after 10 attemps with a wrong Passcode -->
    <string name="incorrect_pin_activity">All your local data will be deleted and you will be logged out in %1d seconds</string>
    <!-- Caption of a title, in the context of “About MEGA” or “About us” -->
    <string name="settings_about">About</string>
    <!-- Preference screen item action button -->
    <string name="settings_about_privacy_policy">Privacy Policy</string>
    <!--  -->
    <string name="settings_about_terms_of_service">Terms of Service</string>
    <!-- App means “Application” -->
    <string name="settings_about_app_version">App version</string>
    <!-- Title of the label where the SDK version is shown -->
    <string name="settings_about_sdk_version">MEGA SDK Version</string>
    <!-- Title of the label where the MEGAchat SDK version is shown -->
    <string name="settings_about_karere_version">MEGAchat SDK Version</string>
    <!-- Link to the public code of the app -->
    <string name="settings_about_code_link_title">View source code</string>
    <!--  -->
    <string name="january">January</string>
    <!--  -->
    <string name="february">February</string>
    <!--  -->
    <string name="march">March</string>
    <!--  -->
    <string name="april">April</string>
    <!--  -->
    <string name="may">May</string>
    <!--  -->
    <string name="june">June</string>
    <!--  -->
    <string name="july">July</string>
    <!--  -->
    <string name="august">August</string>
    <!--  -->
    <string name="september">September</string>
    <!--  -->
    <string name="october">October</string>
    <!--  -->
    <string name="november">November</string>
    <!--  -->
    <string name="december">December</string>
    <!-- title of the screen that shows the ZIP files -->
    <string name="zip_browser_activity">ZIP Browser</string>
    <!-- title of the My Account screen -->
    <string name="my_account_title">Account Type</string>
    <!-- Label to indicate the date when the current subscription renews -->
    <string name="renews_on">Renews on&#160;</string>
    <!-- title of the Expiration Date -->
    <string name="expires_on">Expires on&#160;</string>
    <!--  -->
    <string name="free_account">Free</string>
    <!-- info message shown to the user when the Camera Uploads folder has been created -->
    <string name="camera_uploads_created">Camera Uploads folder created</string>
    <!-- category in sort by action -->
    <string name="sortby_name">Name</string>
    <!-- sort files alphabetically ascending -->
    <string name="sortby_name_ascending">Ascending</string>
    <!-- sort files alphabetically descending -->
    <string name="sortby_name_descending">Descending</string>
    <!-- category in sort by action -->
    <string name="sortby_date">Date</string>
    <!-- category in sort by action -->
    <string name="sortby_creation_date">Creation Date</string>
    <!-- category in sort by action -->
    <string name="sortby_modification_date">Modification Date</string>
    <!-- category in sort by action -->
    <string name="sortby_link_creation_date">Link creation date</string>
    <!-- sort files by date newest first -->
    <string name="sortby_date_newest">Newest</string>
    <!-- sort files by date oldest first -->
    <string name="sortby_date_oldest">Oldest</string>
    <!-- category in sort by action -->
    <string name="sortby_size">Size</string>
    <!-- sort files by size largest first -->
    <string name="sortby_size_largest_first">Largest</string>
    <!-- sort files by size smallest first -->
    <string name="sortby_size_smallest_first">Smallest</string>
    <!-- Title of sort by media type options -->
    <string name="sortby_type">Media type</string>
    <!-- sort option, sort media files by photos first -->
    <string name="sortby_type_photo_first">Photos</string>
    <!-- sort option, sort media files by videos first -->
    <string name="sortby_type_video_first">Videos</string>
    <!-- Title to choose the type of Passcode -->
    <string name="pin_lock_type">Passcode Type</string>
    <!-- Passcode with 4 digits -->
    <string name="four_pin_lock">4 digits</string>
    <!-- Passcode with 6 digits -->
    <string name="six_pin_lock">6 digits</string>
    <!-- Passcode alphanumeric -->
    <string name="AN_pin_lock">Alphanumeric</string>
    <!-- Confirmation message when enabling logs in the app -->
    <string name="settings_enable_logs">Logs are now enabled</string>
    <!-- Confirmation message when disabling logs in the app -->
    <string name="settings_disable_logs">Logs are now disabled</string>
    <!-- Snackbar error message triggered by host error when user is trying to setup MEGA Camera Uploads folder in settings page -->
    <string name="error_unable_to_setup_cloud_folder">Unable to set up MEGA Camera Uploads folder</string>
    <!-- Option in the sliding panel to open the folder which contains the file selected after performing a search -->
    <string name="search_open_location">Open location</string>
    <!-- message when a temporary error on logging in is due to SDK is waiting for the server to complete a request due to an API lock -->
    <string name="servers_busy">This process is taking longer than expected. Please wait.</string>
    <!-- Label in My Account section to show user account type -->
    <string name="my_account_free">Free Account</string>
    <!-- Type of account info added to the feedback email sent to support -->
    <string name="my_account_prolite">Pro Lite Account</string>
    <!-- Label in My Account section to show user account type -->
    <string name="my_account_pro1">Pro I Account</string>
    <!-- Label in My Account section to show user account type -->
    <string name="my_account_pro2">Pro II Account</string>
    <!-- Label in My Account section to show user account type -->
    <string name="my_account_pro3">Pro III Account</string>
    <!-- Type of account info added to the feedback email sent to support -->
    <string name="my_account_prolite_feedback_email">Pro Lite Account</string>
    <!--  -->
    <string name="backup_title">Back up your Recovery Key</string>
    <!-- Subtitle of the screen to backup the master key -->
    <string name="backup_subtitle">Your password unlocks your Recovery Key</string>
    <!-- First paragraph of the screen to backup the master key -->
    <string name="backup_first_paragraph">Your data is only readable through a chain of decryption operations that begins with your master encryption key, which we store encrypted with your password. This means that if you lose your password, your Recovery Key can no longer be decrypted, and you can no longer decrypt your data.</string>
    <!-- Summary of the preference Recovery key on Settings section -->
    <string name="backup_second_paragraph">Exporting the Recovery Key and keeping it in a secure location enables you to set a new password without data loss.</string>
    <!-- Third paragraph of the screen to backup the master key -->
    <string name="backup_third_paragraph">An external attacker cannot gain access to your account with just your key. A password reset requires both the key and access to your email.</string>
    <!-- Sentence to inform the user the available actions in the screen to backup the master key -->
    <string name="backup_action">Copy the Recovery Key to the clipboard or save it as text file.</string>
    <!-- Action of a button to save something -->
    <string name="save_action">Save</string>
    <!-- Alert message when the master key has been successfully copied to the ClipBoard -->
    <string name="copy_MK_confirmation">The Recovery Key has been successfully copied</string>
    <!-- Button to change the password -->
    <string name="change_pass">Change</string>
    <!-- Positive button to perform a general action -->
    <string name="general_positive_button">YES</string>
    <!-- Negative button to perform a general action -->
    <string name="general_negative_button">NO</string>
    <!-- Option of the overflow menu to show the screen info to reset the password -->
    <string name="forgot_pass_menu">Forgot password?</string>
    <!-- Button in the Login screen to reset the password -->
    <string name="forgot_pass">Forgot your password?</string>
    <!-- First paragraph of the screen when the password has been forgotten -->
    <string name="forgot_pass_first_paragraph">If you have a backup of your Recovery Key, you can reset your password by selecting YES. No data will be lost.</string>
    <!-- Second paragraph of the screen when the password has been forgotten -->
    <string name="forgot_pass_second_paragraph">You can still export your Recovery Key now if you have an active MEGA session in another browser on this or any other computer. If you don’t, you can no longer decrypt your existing account, but you can start a new one under the same email address by selecting NO.</string>
    <!-- Sentence to ask to the user if he has the master key in the screen when the password has been forgotten -->
    <string name="forgot_pass_action">Do you have a backup of your Recovery Key?</string>
    <!-- Title of the alert message to ask for the link to reset the pass with the MK -->
    <string name="title_alert_reset_with_MK">Great!</string>
    <!-- Hint of the text where the user can write his e-mail -->
    <string name="edit_text_insert_mail">email goes here</string>
    <!-- Text of the alert message to ask for the link to reset the pass with the MK -->
    <string name="text_alert_reset_with_MK">Please enter your email address below. You will receive a recovery link that will allow you to submit your Recovery Key and reset your password.</string>
    <!-- Hint of the text when the user can write his master key -->
    <string name="edit_text_insert_mk">Your Recovery Key goes here</string>
    <!-- Hint of the text where the user can write his password -->
    <string name="edit_text_insert_pass">password goes here</string>
    <!-- Text shown in the last alert dialog to confirm delete user account -->
    <string name="delete_account_text_last_step">This is the last step to delete your account. You will permanently lose all the data stored in the cloud. Please enter your password below.</string>
    <!-- Title of the alert dialog to inform the user that have to check the email -->
    <string name="email_verification_title">Email verification</string>
    <!-- Text of the alert dialog to inform the user that have to check the email -->
    <string name="email_verification_text">Please check your email to proceed.</string>
    <!-- Text to inform the user when an error occurs -->
    <string name="general_text_error">An error occurred, please try again.</string>
    <!-- Alert to inform the user that have to be logged in to perform the action -->
    <string name="alert_not_logged_in">You must be logged in to perform this action.</string>
    <!-- Error message when a user attempts to change their email without an active login session. -->
    <string name="change_email_not_logged_in">You need to be logged in to complete your email change. Please log in again with your current email address and then tap on your confirmation link again.</string>
    <!-- Text displayed to inform that the email was successfully changed. Please keep the placeholder, it will be replaced with the new email address. -->
    <string name="email_changed">Congratulations, your new email address for this MEGA account is: %1$s</string>
    <!-- Error when the user leaves empty the password field -->
    <string name="invalid_string">Incorrect</string>
    <!-- Text of the toast when the user enters invalid text which is neither a valid phone number nor a valid email -->
    <string name="invalid_input">Invalid input</string>
    <!-- Title of the alert dialog when the user tries to recover the pass of a non existing account -->
    <string name="invalid_email_title">Invalid email address</string>
    <!-- Title of the alert dialog when the user tries to recover the pass of a non existing account -->
    <string name="invalid_email_text">Please check the email address and try again.</string>
    <!-- Title of the dialog to write the Recovery Key after opening the recovery link -->
    <string name="title_dialog_insert_MK">Password reset</string>
    <!-- Text of the dialog to write the Recovery Key after opening the recovery link -->
    <string name="text_dialog_insert_MK">Please enter your Recovery Key below</string>
    <!-- Text of the alert when the pass has been correctly changed -->
    <string name="pass_changed_alert">Your password has been changed.</string>
    <!-- Title of the dialog to park an account -->
    <string name="park_account_dialog_title">Park account</string>
    <!-- Button to park an account -->
    <string name="park_account_button">Park</string>
    <!-- Title of the screen to park an account -->
    <string name="park_account_title">Oops!</string>
    <!-- First paragraph of the screen to park an account -->
    <string name="park_account_first_paragraph">Due to our end-to-end encryption paradigm, you will not be able to access your data without either your password or a backup of your Recovery Key.</string>
    <!-- Second paragraph of the screen to park an account -->
    <string name="park_account_second_paragraph">You can park your existing account and start a fresh one under the same email address. Your data will be retained for at least 60 days. In case that you recall your parked account’s password, please contact support&#64;mega.nz</string>
    <!-- Text of the dialog message to ask for the link to park the account -->
    <string name="dialog_park_account">Please enter your email address below. You will receive a recovery link that will allow you to park your account.</string>
    <!-- Text shown in the last alert dialog to park an account -->
    <string name="park_account_text_last_step">This is the last step to park your account, please enter your new password. Your data will be retained for at least 60 days. If you recall your parked account’s password, please contact support&#64;mega.nz</string>
    <!-- Title of the screen to write the new password after opening the recovery link -->
    <string name="title_enter_new_password">Enter new password</string>
    <!-- Message when the user tries to open a recovery pass link and it has expired -->
    <string name="recovery_link_expired">This recovery link has expired, please try again.</string>
    <!-- Text of the alert after opening the recovery link to reset pass being logged. -->
    <string name="text_reset_pass_logged_in">Your Recovery Key will be used to reset your password. Please enter your new password.</string>
    <!-- Text of the alert dialog to inform the user that have to check the email after clicking the option forgot pass -->
    <string name="email_verification_text_change_pass">You will receive a recovery link that will allow you to reset your password.</string>
    <!-- Button to upgrade the account to PRO account in My Account Section -->
    <string name="my_account_upgrade_pro">Upgrade</string>
    <!-- Button to upgrade the account to PRO account in the panel that appears randomly -->
    <string name="my_account_upgrade_pro_panel">Upgrade now</string>
    <!-- Message to promote PRO accounts -->
    <string name="get_pro_account">Grow your cloud.[A]Get increased storage and transfer quotas with a Pro account.</string>
    <!-- success message when the MasterKey file has been downloaded -->
    <string name="toast_master_key">The MEGA account Recovery Key has been saved to: %1s. [A]You can find the file with your Recovery Key in the Saved for Offline section.[/A] Note: as the file with your Recovery Key will be deleted when you log out, please store it in a safe place outside your MEGA account.</string>
    <!-- Error shown when the user tries to change his mail to one that is already used -->
    <string name="mail_already_used">This email address is already in use. Please use another email address.</string>
    <!-- Error shown when the user tries to change his mail while the user has already requested a confirmation link for that email address -->
    <string name="mail_changed_confirm_requested">You have already requested a confirmation link for that email address.</string>
    <!-- Error shown when the user tries to change his mail while the email is the same as the old -->
    <string name="mail_same_as_old">This is your existing email address.</string>
    <!-- Text shown in the last alert dialog to change the email associated to an account -->
    <string name="change_mail_text_last_step">This is the last step to change your email. Please enter your password below.</string>
    <!-- Title of the alert dialog to change the email associated to an account -->
    <string name="change_mail_title_last_step">Change email</string>
    <!-- Iitle of the warning when the user is running out of space -->
    <string name="title_new_warning_out_space">You are running out of storage space.</string>
    <!-- Text of the warning when the user is running out of space -->
    <string name="new_warning_out_space">Take full advantage of your MEGA account by upgrading to Pro.</string>
    <!-- Iitle of sliding panel to choose the option to edit the profile picture -->
    <string name="title_options_avatar_panel">Edit profile picture</string>
    <!-- Option of the sliding panel to capture a new picture to upload to Cloud Drive or to set as user avatar -->
    <string name="take_photo_avatar_panel">Capture</string>
    <!-- Option of the sliding panel to change the avatar by choosing an existing picture -->
    <string name="choose_photo_avatar_panel">Choose picture</string>
    <!-- Option of the sliding panel to delete the existing avatar -->
    <string name="delete_avatar_panel">Delete picture</string>
    <!-- Alert when the user introduces his MK to reset pass incorrectly -->
    <string name="incorrect_MK">The key you supplied does not match this account. Please make sure you use the correct Recovery Key and try again.</string>
    <!-- Title of the alert when the user introduces his MK to reset pass incorrectly -->
    <string name="incorrect_MK_title">Invalid Recovery Key</string>
    <!-- Alert Dialog to get link -->
    <string name="option_full_link">Link with key</string>
    <!-- Message shown meanwhile the app is waiting for a request -->
    <string name="recovering_info">Getting info&#8230;</string>
    <!-- Text of the alert dialog to inform the user that have to check the email to validate his new email -->
    <string name="email_verification_text_change_mail">Your new email address needs to be validated. Please check your email to proceed.</string>
    <!-- Confirmation before deleting the avatar of the user’s profile -->
    <string name="confirmation_delete_avatar">Delete your profile picture?</string>
    <!-- Title of the Dialog to edit the profile attributes of the user’s account -->
    <string name="title_edit_profile_info">Edit</string>
    <!-- Alert Dialog to get link -->
    <string name="title_set_expiry_date">Set expiry date</string>
    <!-- Title of the dialog to get link with password -->
    <string name="title_set_password_protection">Set password protection</string>
    <!-- Subtitle of the dialog to get link -->
    <string name="subtitle_set_expiry_date">(PRO ONLY)</string>
    <!-- Alert Dialog to get link with password -->
    <string name="set_password_protection_dialog">Set password</string>
    <!-- Hint of the dialog to get link with password -->
    <string name="hint_set_password_protection_dialog">Enter password</string>
    <!-- Hint of the confirmation dialog to get link with password -->
    <string name="hint_confirm_password_protection_dialog">Confirm password</string>
    <!-- Status text at the beginning of getting a link -->
    <string name="link_request_status">Processing&#8230;</string>
    <!-- Option of the sliding panel to edit the link of a node -->
    <string name="edit_link_option">Manage link</string>
    <!-- Error alert dialog shown when changing the password the user provides an incorrect password -->
    <string name="old_password_provided_incorrect">The current password you have provided is incorrect.</string>
    <!-- success message when reinviting multiple contacts -->
    <string name="number_correctly_reinvite_contact_request">%d reinvite requests sent successfully.</string>
    <!-- success message when reinviting multiple contacts -->
    <string name="number_correctly_delete_contact_request">%d requests deleted successfully.</string>
    <!-- error message when reinviting multiple contacts -->
    <string name="number_no_delete_contact_request">%1$d requests successfully deleted but %2$d requests were not deleted.</string>
    <!-- confirmation message before removing a contact request. -->
    <string name="confirmation_delete_contact_request">Do you want to remove the invitation request to %s?</string>
    <!-- confirmation message before removing mutiple contact request -->
    <string name="confirmation_remove_multiple_contact_request">Do you want to remove these %d invitation requests?</string>
    <!-- success message when replying to multiple received request -->
    <string name="number_correctly_invitation_reply_sent">%d request replies sent.</string>
    <!-- error message when replying to multiple received request -->
    <string name="number_incorrectly_invitation_reply_sent">%1$d request replies successfully sent but %2$d were not sent.</string>
    <!-- Referring to a invitation request in the Contacts section. Plural. e.g. 5 requests -->
    <plurals name="general_num_request">
        <item quantity="one">1 request</item>
        <item quantity="other">%1$d requests</item>
    </plurals>
    <!-- Confirmation before removing the outgoing shares of a folder -->
    <plurals name="confirmation_remove_outgoing_shares">
        <item quantity="one">The folder is shared with %1$d contact. Remove share?</item>
        <item quantity="other">The folder is shared with %1$d contacts. Remove all shares?</item>
    </plurals>
    <!-- Error message when the credentials to login are incorrect. -->
    <string name="error_incorrect_email_or_password">Invalid email and/or password. Please try again.</string>
    <!-- Error message when trying to login and the account is suspended. -->
    <string name="error_account_suspended">Your account has been suspended due to Terms of Service violations. Please contact support&#64;mega.nz</string>
    <!-- Error message when to many attempts to login. -->
    <string name="too_many_attempts_login">Too many failed attempts to log in, please wait for an hour.</string>
    <!-- Error message when trying to login to an account not validated. -->
    <string name="account_not_validated_login">This account has not been validated yet. Please check your email.</string>
    <!-- Error message shown when opening a folder link which doesn’t exist -->
    <string name="general_error_folder_not_found">Folder link unavailable</string>
    <!-- Error message shown when opening a folder link which has been removed due to ToS/AUP violation -->
    <string name="folder_link_unavaible_ToS_violation">The folder link has been removed because of a ToS or AUP violation.</string>
    <!-- Error message shown when opening a file link which doesn’t exist -->
    <string name="general_error_file_not_found">File link unavailable</string>
    <!-- Error message shown when opening a file link which has been removed due to ToS/AUP violation -->
    <string name="file_link_unavaible_ToS_violation">The file link has been removed because of a ToS or AUP violation.</string>
    <!-- Error message shown when opening a folder link or file link which has been corrupt or deformed -->
    <string name="link_broken">This URL is corrupt or deformed. The link you are trying to access does not exist.</string>
    <!-- Title of the screen after creating the account. That screen asks the user to confirm the account by checking the email -->
    <string name="confirm_email_text">Awaiting email confirmation</string>
    <!-- Text below the title that explains the user should check the email and click the link to confirm the account -->
    <string name="confirm_email_explanation">Please check your email and tap the link to confirm your account.</string>
    <!-- Plural of items which contains a folder. 2 items -->
    <plurals name="general_num_items">
        <item quantity="one">1 item</item>
        <item quantity="other">%1$d items</item>
    </plurals>
    <!-- Error message shown when opening a file or folder link which account has been removed due to ToS/AUP violation -->
    <string name="file_link_unavaible_delete_account">The associated user account has been terminated due to multiple violations of our Terms of Service.</string>
    <!-- Error message shown after login into a folder link with an invalid decryption key -->
    <string name="general_error_invalid_decryption_key">The provided decryption key for the folder link is invalid.</string>
    <!-- Title of the label in the my account section. It shows the credentials of the current user so it can be used to be verified by other contacts -->
    <string name="my_account_my_credentials">My credentials</string>
    <!-- Word to indicate the limited bandwidth of the free accounts -->
    <string name="limited_bandwith">Limited</string>
    <!-- Item of the navigation title for the chat section -->
    <string name="section_chat">Chat</string>
    <!-- Item of the navigation title for the chat section when there is any unread message -->
    <string name="section_chat_with_notification">Chat [A](%1$d)[/A]</string>
    <!-- Confirmation button of the dialog to archive a chat -->
    <string name="tab_archive_chat">Archive</string>
    <!-- Message shown when the user has no recent chats -->
    <string name="recent_chat_empty_invite">Invite your friends to join you on Chat and enjoy our encrypted platform with privacy and security.</string>
    <!-- Initial of the word hour to show the duration of a video or audio call -->
    <string name="initial_hour">h</string>
    <!-- Initial of the word minute to show the duration of a video or audio call -->
    <string name="initial_minute">m</string>
    <!-- Initial of the word second to show the duration of a video or audio call -->
    <string name="initial_second">s</string>
    <!-- Title shown when multiselection is enable in chat tabs -->
    <string name="selected_items">%d selected</string>
    <!-- Message to confirm if the user wants to delete a contact from a shared folder -->
    <string name="remove_contact_shared_folder">The contact %s will be removed from the shared folder.</string>
    <!-- Message to confirm if the user wants to delete a multiple contacts from a shared folder -->
    <string name="remove_multiple_contacts_shared_folder">%d contacts will be removed from the shared folder.</string>
    <!-- success message when removing a contact from a shared folder -->
    <string name="number_correctly_removed_from_shared">%d contacts removed successfully from the shared folder</string>
    <!-- success message when removing a contact from a shared folder -->
    <string name="number_incorrectly_removed_from_shared">%d contacts were not successfully removed</string>
    <!-- success message when changing permissions of contacts for a shared folder, place holder: number of contacts effected -->
    <string name="number_permission_correctly_changed_from_shared">Successfully updated permissions for %d contacts</string>
    <!-- success message when changing permissions of contacts for a shared folder, place holder: number of contacts effected -->
    <string name="number_permission_incorrectly_changed_from_shared">Failed to update permissions for %d contacts</string>
    <!-- Message shown while the contact list from the device is being read and then shown to the user -->
    <string name="contacts_list_empty_text_loading">Loading contacts from the phone&#8230;</string>
    <!-- Warning message when reinviting multiple contacts -->
    <string name="number_existing_invite_contact_request">%d requests already sent.</string>
    <!-- success message when reinviting multiple contacts -->
    <string name="number_correctly_invite_contact_request">%d invite requests sent successfully.</string>
    <!-- error message when reinviting multiple contacts -->
    <string name="number_no_invite_contact_request">%1$d invite requests successfully sent but %2$d requests were not sent.</string>
    <!-- Word next to own user’s message in chat screen -->
    <string name="chat_me_text_bracket">%1s (Me)</string>
    <!-- Hint shown in the field to write a message in the chat screen -->
    <string name="type_message_hint">Type a message</string>
    <!-- button -->
    <string name="general_mute">Mute</string>
    <!-- button -->
    <string name="general_unmute">Unmute</string>
    <!-- Title of the dialogue to mute the general chat notifications. -->
    <string name="title_dialog_mute_chat_notifications">Do not disturb</string>
    <!-- Subtitle of the dialogue to mute the general chat notifications. -->
    <string name="subtitle_dialog_mute_chat_notifications">Mute chat notifications for</string>
    <!-- Title of the dialogue to mute the notifications of a specific chat. -->
    <string name="title_dialog_mute_chatroom_notifications">Mute notifications</string>
    <!-- Label for the setting option that indicates the general notifications are enabled. -->
    <string name="mute_chat_notification_option_on">On</string>
    <!-- Label for the dialog box option to mute a chat. This option will indicate that notifications for that chat are enabled. -->
    <string name="mute_chatroom_notification_option_off">Off</string>
    <!-- Label for the dialog box option to mute a chat. This option will indicate that chat notifications will be disabled until tomorrow at 8 a.m. -->
    <string name="mute_chatroom_notification_option_until_tomorrow_morning">Until tomorrow morning</string>
    <!-- Label for the dialog box option to mute a chat. This option will indicate that chat notifications will be disabled until today at 8 a.m. -->
    <string name="mute_chatroom_notification_option_until_this_morning">Until this morning</string>
    <!-- Label for the dialog box option to mute a chat. This option will indicate that chat notifications will be disabled until turn it off again. -->
    <string name="mute_chatroom_notification_option_forever">Until I turn them back on</string>
    <!-- Message when a chat has been silenced, for a specific time, successfully. For example: Chat notifications will be muted for 1 hour -->
    <string name="success_muting_a_chat_for_specific_time">Chat notifications will be muted for %s</string>
    <!-- Message to indicate the chat has been muted, until a specific time (24 hours format). Plural, used for any format different to 01:XX, e.g. 14:15 -->
    <plurals name="success_muting_chat_until_specific_time">
        <item quantity="one">Chat notifications will be muted until %1$s</item>
        <item quantity="other">Chat notifications will be muted until %1$s</item>
    </plurals>
    <!-- Message to indicate the chat has been muted, until a specific day and time (24 hours format). Plural, used for any format different to 01:XX, e.g. Chat notifications will be muted until tomorrow at 08:00 -->
    <plurals name="success_muting_chat_until_specific_date_and_time">
        <item quantity="one">Chat notifications will be muted until %1$s at %2$s</item>
        <item quantity="other">Chat notifications will be muted until %1$s at %2$s</item>
    </plurals>
    <!-- Message when select the option Do not disturb but the notifications are already muted -->
    <string name="notifications_are_already_muted">Chat notifications are muted</string>
    <!-- Message when a chat has been unmuted successfully. -->
    <string name="success_unmuting_a_chat">Chat notifications enabled</string>
    <!-- String to indicate the time in 24h format until which a specific chat is muted. Plural, used for any format different to 1:XX, e.g. 14:15 -->
    <plurals name="chat_notifications_muted_until_specific_time">
        <item quantity="one">Muted until %1$s</item>
        <item quantity="other">Muted until %1$s</item>
    </plurals>
    <!-- Title of the section to enable notifications in the Contact Properties screen -->
    <string name="title_properties_chat_contact_notifications">Notifications</string>
    <!-- Title of the section to choose the sound of incoming messages in the Contact Properties screen -->
    <string name="title_properties_chat_contact_message_sound">Message sound</string>
    <!-- Title of the section to clear the chat content in the Contact Properties screen -->
    <string name="title_properties_chat_clear_chat">Clear chat</string>
    <!-- Title of the section to share the contact in the Contact Properties screen -->
    <string name="title_properties_chat_share_contact">Share contact</string>
    <!-- Title of the screen to select the ringtone of the calls -->
    <string name="call_ringtone_title">Call ringtone</string>
    <!-- Title of the screen to select the sound of the notifications -->
    <string name="notification_sound_title">Notification sound</string>
    <!-- Button to clear the chat history -->
    <string name="general_clear">Clear</string>
    <!-- Message show when the history of a chat has been successfully deleted -->
    <string name="clear_history_success">Chat history has been cleared</string>
    <!-- Message show when the history of a chat hasn’t been successfully deleted -->
    <string name="clear_history_error">An error has occurred. The chat history has not been successfully cleared</string>
    <!-- Menu item to add participants to a chat -->
    <string name="add_participants_menu_item">Add participants</string>
    <!-- Menu item to remove a participants from a chat -->
    <string name="remove_participant_menu_item">Remove participant</string>
    <!-- Message about MEGA when there are no message in the chat screen -->
    <string name="mega_info_empty_screen">Protects your chat with end-to-end (user controlled) encryption, providing essential safety assurances:</string>
    <!-- Message about MEGA when there are no message in the chat screen -->
    <string name="mega_authenticity_empty_screen">The system ensures that the data received is truly from the specified sender, and its content has not been manipulated during transit.</string>
    <!-- Message about MEGA when there are no message in the chat screen -->
    <string name="mega_confidentiality_empty_screen">Only the author and intended recipients are able to decipher and read the content.</string>
    <!-- Message about MEGA when there are no message in the chat screen -->
    <string name="title_mega_info_empty_screen">MEGA</string>
    <!-- Message about MEGA when there are no message in the chat screen -->
    <string name="title_mega_authenticity_empty_screen">Authenticity</string>
    <!-- Message about MEGA when there are no message in the chat screen -->
    <string name="title_mega_confidentiality_empty_screen">Confidentiality</string>
    <!-- Error message shown when opening a cancel link with an account that not corresponds to the link -->
    <string name="error_not_logged_with_correct_account">This link is not related to this account. Please log in with the correct account.</string>
    <!-- Message when the user tries to open a cancel link and it has expired -->
    <string name="cancel_link_expired">This cancel link has expired, please try again.</string>
    <!-- Text shown after searching and no results found -->
    <string name="no_results_found">No results were found</string>
    <!-- the options of what to upload in an array. Needed for the settings, the options of what to upload. -->
    <string name="offline_status">Offline</string>
    <!-- the options of what to upload in an array. Needed for the settings, the options of what to upload. -->
    <string name="online_status">Online</string>
    <!-- the options of what to upload in an array. Needed for the settings, the options of what to upload. -->
    <string name="away_status">Away</string>
    <!-- the options of what to upload in an array. Needed for the settings, the options of what to upload. -->
    <string name="busy_status">Busy</string>
    <!-- Info label about the status of the user -->
    <string name="invalid_status">No connection</string>
    <!-- Text shown when a message has been deleted in the chat -->
    <string name="text_deleted_message">This message has been deleted</string>
    <!-- Text shown when a message has been deleted in the chat -->
    <string name="text_deleted_message_by">[A]This message has been deleted by [/A][B]%1$s[/B]</string>
    <!-- Confirmation before deleting messages -->
    <string name="confirmation_delete_several_messages">Remove messages?</string>
    <!-- Confirmation before deleting one message -->
    <string name="confirmation_delete_one_message">Remove message?</string>
    <!-- Label for the sliding panel of a group chat -->
    <string name="group_chat_label">Group chat</string>
    <!-- Label for the option of the sliding panel to show the info of a chat group -->
    <string name="group_chat_info_label">Group info</string>
    <!-- Label for the option of the sliding panel to start a one to one chat -->
    <string name="group_chat_start_conversation_label">Start conversation</string>
    <!-- Label for the option of the sliding panel to edit the profile -->
    <string name="group_chat_edit_profile_label">Edit profile</string>
    <!-- Title of the section to leave a group content in the Contact Properties screen -->
    <string name="title_properties_chat_leave_chat">Leave Group</string>
    <!-- Label for participants of a group chat -->
    <string name="participants_chat_label">Participants</string>
    <!-- Text of the confirm dialog shown when it wants to remove a contact from a chat -->
    <string name="confirmation_remove_chat_contact">Remove %s from this chat?</string>
    <!-- Label to explain the read only participant permission in the options panel of the group info screen -->
    <string name="observer_permission_label_participants_panel">Read-only</string>
    <!-- Label to show the participant permission in the options panel of the group info screen -->
    <string name="standard_permission_label_participants_panel">Standard</string>
    <!-- Label to show the participant permission in the options panel of the group info screen -->
    <string name="administrator_permission_label_participants_panel">Moderator</string>
    <!-- Text appended to a edited message. -->
    <string name="edited_message_text">(edited)</string>
    <!-- Option in menu to change title of a chat group. -->
    <string name="change_title_option">Change title</string>
    <!-- confirmation message before leaving a group chat -->
    <string name="confirmation_leave_group_chat">If you leave, you will no longer have access to read or send messages.</string>
    <!-- title confirmation message before leaving a group chat -->
    <string name="title_confirmation_leave_group_chat">Leave group chat?</string>
    <!-- Message show when a participant hasn’t been successfully invited to a group chat -->
    <string name="add_participant_error_already_exists">The participant is already included in this group chat</string>
    <!-- success message when inviting multiple contacts to a group chat -->
    <string name="number_correctly_add_participant">%d participants were successfully invited</string>
    <!-- error message when inviting multiple contacts to a group chat -->
    <string name="number_no_add_participant_request">%1$d participants were successfully invited but %2$d participants were not invited.</string>
    <!-- chat message when the permissions for a user has been changed -->
    <string name="message_permissions_changed">[A]%1$s[/A][B] was changed to [/B][C]%2$s[/C][D] by [/D][E]%3$s[/E]</string>
    <!-- chat message when a participant was added to a group chat -->
    <string name="message_add_participant">[A]%1$s[/A][B] joined the group chat by invitation from [/B][C]%2$s[/C]</string>
    <!-- chat message when a participant was removed from a group chat -->
    <string name="message_remove_participant">[A]%1$s[/A][B] was removed from group chat by [/B][C]%2$s[/C]</string>
    <!-- Message shown when a participant change the title of a group chat. -->
    <string name="change_title_messages">[A]%1$s[/A][B] changed the group chat name to [/B][C]“%2$s”[/C]</string>
    <!-- chat message when a participant left a group chat -->
    <string name="message_participant_left_group_chat">[A]%1$s[/A][B] left the group chat[/B]</string>
    <!-- chat message alert when the message have to been manually -->
    <string name="manual_retry_alert">Message not sent. Tap for options</string>
    <!-- Chat alert of an attachment message when the upload is in progress but the queue of transfers is paused. -->
    <string name="manual_resume_alert">Transfers paused. Tap to resume.</string>
    <!-- message shown when the status of the user coudn’t be changed -->
    <string name="changing_status_error">Error. Your status has not been changed</string>
    <!-- message shown when a user couldn’t leave chat -->
    <string name="leave_chat_error">An error occurred when leaving the chat</string>
    <!-- message shown when a chat has not been created -->
    <string name="create_chat_error">An error occurred when creating the chat</string>
    <!-- settings of the chat to choose the status -->
    <string name="settings_chat_vibration">Vibration</string>
    <!-- Button text shown on SMS verification page, if the user wants to logout current suspended account and login with another account, user can press this button to logout -->
    <string name="sms_logout">[A]Log out[/A] to switch MEGA accounts</string>
    <!-- On SMS verification page, if the user presses the logout button, a dialog with this text will show to ask for user’s confirmation. -->
    <string name="confirm_logout_from_sms_verification">Are you sure that you want to log out of the current account?</string>
    <!-- Text shown when a message has been deleted in the chat -->
    <string name="non_format_text_deleted_message_by">This message has been deleted by %1$s</string>
    <!-- Text shown when the chat history has been successfully deleted. -->
    <string name="history_cleared_message">Chat history has been cleared</string>
    <!-- Text shown when the chat history was cleared by someone -->
    <string name="non_format_history_cleared_by">Chat history cleared by %1$s</string>
    <!-- chat message when the permissions for a user has been changed -->
    <string name="non_format_message_permissions_changed">%1$s was changed to %2$s by %3$s</string>
    <!-- chat message when a participant was added to a group chat -->
    <string name="non_format_message_add_participant">%1$s was added to this group chat by invitation from %2$s</string>
    <!-- chat message when a participant was removed from a group chat -->
    <string name="non_format_message_remove_participant">%1$s was removed from group chat by %2$s</string>
    <!-- Message shown when a participant change the title of a group chat. -->
    <string name="non_format_change_title_messages">%1$s changed the group chat name to “%2$s”</string>
    <!-- chat message when a participant left a group chat -->
    <string name="non_format_message_participant_left_group_chat">%1$s left the group chat</string>
    <!-- success alert when the user copy some messages to the clipboard -->
    <string name="messages_copied_clipboard">Copied to the clipboard</string>
    <!-- Title of the error dialog when opening a chat -->
    <string name="chat_error_open_title">Chat error</string>
    <!-- Message of the error dialog when opening a chat -->
    <string name="chat_error_open_message">The chat could not be opened successfully</string>
    <!-- Menu option to add a contact to your contact list. -->
    <string name="menu_choose_contact">Choose contact</string>
    <!-- Title of the contact list -->
    <plurals name="general_selection_num_contacts">
        <item quantity="one">%1$d contact</item>
        <item quantity="other">%1$d contacts</item>
    </plurals>
    <!-- Message shown when the folder sharing process fails -->
    <string name="error_sharing_folder">Error sharing the folder. Please try again.</string>
    <!-- confirmation message before removing a contact, Plural -->
    <plurals name="confirmation_remove_contact">
        <item quantity="one">All data associated with the selected contact will be permanently lost.</item>
        <item quantity="other">All data associated with the selected contacts will be permanently lost.</item>
    </plurals>
    <!-- title of confirmation alert before removing a contact, Plural -->
    <plurals name="title_confirmation_remove_contact">
        <item quantity="one">Remove contact?</item>
        <item quantity="other">Remove contacts?</item>
    </plurals>
    <!-- option shown when a message could not be sent -->
    <string name="message_option_retry">Retry</string>
    <!-- title of the menu for a non sent message -->
    <string name="title_message_not_sent_options">Message not sent</string>
    <!-- title of the menu for an uploading message with attachment -->
    <string name="title_message_uploading_options">Uploading attachment</string>
    <!-- message shown when a chat has no messages -->
    <string name="no_conversation_history">No conversation history</string>
    <!-- Text to indicate that one participant is typing or multiple participants are typing at the same time in a chat room. The "%1$s" placeholder is to put the name(s) of the participant(s). The [A][/A] format marks are to put the text in a different color. -->
    <plurals name="user_typing">
        <item quantity="one">%1$s [A]is typing&#8230;[/A]</item>
        <item quantity="other">%1$s [A]are typing&#8230;[/A]</item>
    </plurals>
    <!-- text that appear when there are more than 2 people writing at that time in a chat. For example User1, user2 and more are typing… -->
    <string name="more_users_typing">%1$s [A]and more are typing&#8230;[/A]</string>
    <!-- More button in contact info page -->
    <string name="label_more">More</string>
    <!-- Text button -->
    <string name="label_close">Close</string>
    <!-- Title of the general tab in My Account Section -->
    <string name="tab_my_account_general">General</string>
    <!-- label of storage in upgrade/choose account page, it is being used with a variable, e.g. for LITE user it will show ‘200GB Storage’. -->
    <string name="tab_my_account_storage">Storage</string>
    <!-- label of storage in upgrade/choose account page, it is being used with a variable, e.g. for LITE user it will show ‘200GB Storage’. -->
    <string name="label_storage_upgrade_account">Storage</string>
    <!-- Title of the section about the transfer quota in the storage tab in My Account Section -->
    <string name="label_transfer_quota_upgrade_account">Transfer quota</string>
    <!-- Title of the section about the transfer quota in the storage tab in My Account Section -->
    <string name="label_transfer_quota_achievements">Transfer quota</string>
    <!-- Title of the section about the plan in the storage tab in My Account Section -->
    <string name="account_plan">Plan</string>
    <!-- Title of the section about the storage space in the storage tab in My Account Section -->
    <string name="storage_space">Storage space</string>
    <!-- Title of the section about the transfer quota in the storage tab in My Account Section -->
    <string name="transfer_quota">Transfer quota</string>
    <!-- Label in section the storage tab in My Account Section -->
    <string name="available_space">Available</string>
    <!-- Label in section the storage tab in My Account Section when no info info is received -->
    <string name="not_available">not available</string>
    <!-- Label in section the storage tab when the account is Free -->
    <string name="no_bylling_cycle">No billing cycle</string>
    <!-- String to show the transfer quota and the used space in My Account section -->
    <string name="my_account_of_string">%1$s [A]of %2$s[/A]</string>
    <!-- Confirmation message before removing something from the Offline section. -->
    <string name="confirmation_delete_from_save_for_offline">Remove from Offline?</string>
    <!-- Label for the option of action menu to change the chat status -->
    <string name="set_status_option_label">Set status</string>
    <!-- Label for the option of setting to change the colour theme -->
    <string name="set_color_theme_label">Colour theme</string>
    <!-- Answer for confirmation dialog. -->
    <string name="general_dismiss">Dismiss</string>
    <!-- Label for any ‘Not available’ button, link, text, title, etc. - (String as short as possible). -->
    <string name="general_not_available">Not available</string>
    <!-- Accepted request invitacion alert -->
    <string name="context_invitacion_reply_accepted">Invitation accepted</string>
    <!-- Declined request invitacion alert -->
    <string name="context_invitacion_reply_declined">Invitation declined</string>
    <!-- Ignored request invitacion alert -->
    <string name="context_invitacion_reply_ignored">Invitation ignored</string>
    <!-- Content of a normal message that cannot be recognized -->
    <string name="error_message_unrecognizable">Message unrecognizable</string>
    <!-- Title of the settings section to configure the autoaway of chat presence -->
    <string name="settings_autoaway_title">Auto-away</string>
    <!-- Subtitle of the settings section to configure the autoaway of chat presence -->
    <string name="settings_autoaway_subtitle">Show me away after an inactivity of</string>
    <!-- Value in the settings section of the autoaway chat presence -->
    <string name="settings_autoaway_value">%1d minutes</string>
    <!-- Title of the settings section to configure the status persistence of chat presence -->
    <string name="settings_persistence_title">Status persistence</string>
    <!-- Subtitle of the settings section to configure the status persistence of chat presence -->
    <string name="settings_persistence_subtitle">Maintain my chosen status appearance even when I have no connected devices</string>
    <!-- Title of the dialog to set the value of the auto away preference -->
    <string name="title_dialog_set_autoaway_value">Set time limit</string>
    <!-- Button to set a value -->
    <string name="button_set">Set</string>
    <!-- Button to set a value -->
    <string name="hint_minutes">minutes</string>
    <!-- the options of what to upload in an array. Needed for the settings, the options of what to upload. -->
    <string-array name="settings_status_entries">
        <item>Online</item>
        <item>Away</item>
        <item>Busy</item>
        <item>Offline</item>
    </string-array>
    <!-- Text that indicates that a the offline section is currently empty -->
    <string name="offline_empty_folder">No files Saved for Offline</string>
    <!-- Positive confirmation to enable logs -->
    <string name="general_enable">Enable</string>
    <!-- Positive confirmation to allow MEGA to read contacts book. -->
    <string name="general_allow">Allow</string>
    <!-- Dialog to confirm the action of enabling logs -->
    <string name="enable_log_text_dialog">Logs can contain information related to your account</string>
    <!-- Dialog to confirm the reconnect action -->
    <string name="confirmation_to_reconnect">Network connection recovered. Connect to MEGA?</string>
    <!-- Message shown meanwhile the app is waiting for a the chat status -->
    <string name="loading_status">Loading status&#8230;</string>
    <!-- Error when a message cannot be edited -->
    <string name="error_editing_message">This message cannot be edited</string>
    <!-- Label to show the number of transfers in progress, Plural -->
    <plurals name="text_number_transfers">
        <item quantity="one">%1$d of %2$d file</item>
        <item quantity="other">%1$d of %2$d files</item>
    </plurals>
    <!-- Progress text shown when user stop upload/download and the app is waiting for async response -->
    <string name="label_process_finishing">Process is finishing&#8230;</string>
    <!-- positive button on dialog to view a contact -->
    <string name="option_to_transfer_manager">View</string>
    <!-- Label of the modal bottom sheet to pause all transfers -->
    <string name="option_to_pause_transfers">Pause all transfers</string>
    <!-- Label of the modal bottom sheet to resume all transfers -->
    <string name="option_to_resume_transfers">Resume all transfers</string>
    <!-- Label of the modal bottom sheet to clear completed transfers -->
    <string name="option_to_clear_transfers">Clear all transfers</string>
    <!-- Label indicating action to retry failed or cancelled transfers -->
    <string name="option_to_retry_transfers">Retry all transfers</string>
    <!-- Dialog to confirm the action of pausing one transfer -->
    <string name="menu_pause_individual_transfer">Pause transfer?</string>
    <!-- Dialog to confirm the action of restarting one transfer -->
    <string name="menu_resume_individual_transfer">Resume transfer?</string>
    <!-- Button to confirm the action of restarting one transfer -->
    <string name="button_resume_individual_transfer">Resume</string>
    <!-- Dialog to confirm before removing completed transfers -->
    <string name="confirmation_to_clear_completed_transfers">Clear all transfers?</string>
    <!-- Title of the tab section for transfers in progress -->
    <string name="title_tab_in_progress_transfers">In progress</string>
    <!-- Title of the tab section for completed transfers -->
    <string name="title_tab_completed_transfers">Completed</string>
    <!-- Text shown in playlist subtitle item when a file is reproducing but it is paused -->
    <string name="transfer_paused">Paused</string>
    <!-- Possible state of a transfer -->
    <string name="transfer_queued">Queued</string>
    <!-- Possible state of a transfer. When the transfer is finishing -->
    <string name="transfer_completing">Completing</string>
    <!-- Possible state of a transfer. When the transfer is retrying -->
    <string name="transfer_retrying">Retrying</string>
    <!-- Possible state of a transfer. When the transfer was cancelled -->
    <string name="transfer_cancelled">Cancelled</string>
    <!-- Possible state of a transfer -->
    <string name="transfer_unknown">Unknown</string>
    <!-- Title of the panel where the progress of the transfers is shown -->
    <string name="paused_transfers_title">Paused transfers</string>
    <!-- message shown in the screen when there are not any active transfer -->
    <string name="completed_transfers_empty">No completed transfers</string>
    <!-- Text of the notification shown when the upload service is running: e.g. Uploading files: 1 of 10 -->
    <string name="upload_service_notification">Uploading files: %1$d of %2$d</string>
    <!-- Text of the notification shown when the upload service is paused: e.g. Uploading files: 1 of 10 (paused)-->
    <string name="upload_service_notification_paused">Uploading files: %1$d of %2$d (paused)</string>
    <!-- Text of the notification shown when the upload service has finished, Plural -->
    <plurals name="upload_service_final_notification">
        <item quantity="one">Uploaded %1$d file</item>
        <item quantity="other">Uploaded %1$d files</item>
    </plurals>
    <!-- Text of the notification shown when the upload service has finished, Plural -->
    <plurals name="upload_service_notification_already_uploaded">
        <item quantity="one">1 file already uploaded</item>
        <item quantity="other">%1$d files already uploaded</item>
    </plurals>
    <!-- label for the total file size of multiple files and/or folders (no need to put the colon punctuation in the translation) -->
    <string name="general_total_size">Total size: %1$s</string>
    <!-- Text of the notification shown when the upload service has finished with any transfer error, Plural -->
    <plurals name="upload_service_failed">
        <item quantity="one">%1$d file not uploaded</item>
        <item quantity="other">%1$d files not uploaded</item>
    </plurals>
    <!-- Text of the notification shown when the upload service has finished with any copied file instead uploaded, Plural -->
    <plurals name="copied_service_upload">
        <item quantity="one">%1$d file copied</item>
        <item quantity="other">%1$d files copied</item>
    </plurals>
    <!-- Text of the notification shown when the download service do not download because the file is already on the device, Plural -->
    <plurals name="already_downloaded_service">
        <item quantity="one">%1$d file previously downloaded</item>
        <item quantity="other">%1$d files previously downloaded</item>
    </plurals>
    <!-- Text of the notification shown when the download service has finished, Plural -->
    <plurals name="download_service_final_notification">
        <item quantity="one">Downloaded %1$d file</item>
        <item quantity="other">Downloaded %1$d files</item>
    </plurals>
    <!-- Text of the notification shown when the download service has finished with any error, Plural -->
    <plurals name="download_service_final_notification_with_details">
        <item quantity="one">Downloaded %1$d of %2$d file</item>
        <item quantity="other">Downloaded %1$d of %2$d files</item>
    </plurals>
    <!-- Text of the notification shown when the download service has finished with any transfer error, Plural -->
    <plurals name="download_service_failed">
        <item quantity="one">%1$d file not downloaded</item>
        <item quantity="other">%1$d files not downloaded</item>
    </plurals>
    <!-- Text of the notification shown when the download service is running -->
    <string name="download_service_notification">Downloading files: %1$d of %2$d</string>
    <!-- Text of the notification shown when the download service is paused -->
    <string name="download_service_notification_paused">Downloading files: %1$d of %2$d (paused)</string>
    <!-- Title of the alert when the transfer quota is exceeded. -->
    <string name="title_depleted_transfer_overquota">Insufficient transfer quota</string>
    <!-- Text of the alert when the transfer quota is depleted. The placeholder indicates the time left for the transfer quota to be reset. For instance: 30m 45s -->
    <string name="current_text_depleted_transfer_overquota">Your queued download exceeds the current transfer quota available for your IP address and has therefore been interrupted. Upgrade your account or wait %s to continue.</string>
    <!-- Text of the alert when the transfer quota is depleted. The placeholder indicates the time left for the transfer quota to be reset. For instance: 30m 45s -->
    <string name="text_depleted_transfer_overquota">The transfer quota for this IP address has been exceeded. Upgrade your account or wait %s to continue your download.</string>
    <!-- Button to show plans in the alert when the transfer quota is depleted -->
    <string name="plans_depleted_transfer_overquota">See our plans</string>
    <!-- Button option of the alert when the transfer quota is depleted -->
    <string name="continue_without_account_transfer_overquota">Continue without account</string>
    <!-- this is used for example when downloading 1 file or 2 files, Plural of file. 2 files -->
    <plurals name="new_general_num_files">
        <item quantity="one">%1$d file</item>
        <item quantity="other">%1$d files</item>
    </plurals>
    <!-- Menu option -->
    <string name="general_view">View files</string>
    <!-- Menu option to choose to add file or folders to Cloud Drive -->
    <string name="add_to_cloud">Import</string>
    <!-- Menu option to choose to add file to Cloud Drive in the chat -->
    <string name="add_to_cloud_node_chat">Add to Cloud Drive</string>
    <!-- Menu option -->
    <string name="general_view_contacts">View contacts</string>
    <!-- Message displayed when a file has been successfully imported to Cloud Drive -->
    <string name="import_success_message">Successfully added to Cloud Drive</string>
    <!-- Menu option -->
    <string name="import_success_error">Error. Not added to Cloud Drive</string>
    <!-- Label in login screen to inform about the chat initialization proccess -->
    <string name="chat_connecting">Connecting&#8230;</string>
    <!-- message when trying to invite a contact with a pending request -->
    <string name="context_contact_already_invited">%s was already invited. Consult your pending requests.</string>
    <!-- Hint text explaining that you can change the email and resend the create account link to the new email address -->
    <string name="confirm_email_misspelled">If you have misspelt your email address, correct it and tap [A]Resend[A].</string>
    <!-- Button to resend the create account email to a new email address in case the previous email address was misspelled -->
    <string name="confirm_email_misspelled_resend">Resend</string>
    <!-- Text shown after the confirmation email has been sent to the new email address -->
    <string name="confirm_email_misspelled_email_sent">Email sent</string>
    <!-- text_copyright_alert_title -->
    <string name="copyright_alert_title">Copyright warning to all users</string>
    <!-- text_copyright_alert_first_paragraph -->
    <string name="copyright_alert_first_paragraph">MEGA respects the copyrights of others and requires that users of the MEGA Cloud service comply with the laws of copyright.</string>
    <!-- text_copyright_alert_second_paragraph -->
    <string name="copyright_alert_second_paragraph">You are strictly prohibited from using the MEGA Cloud service to infringe copyrights. You may not upload, download, store, share, display, stream, distribute, email, link to, transmit or otherwise make available any files, data or content that infringes any copyright or other proprietary rights of any person or entity.</string>
    <!-- text of the Agree button -->
    <string name="copyright_alert_agree_button">Agree</string>
    <!-- text of the Disagree button -->
    <string name="copyright_alert_disagree_button">Disagree</string>
    <!-- Hint how to cancel the download -->
    <string name="download_show_info">Show info</string>
    <!-- Error message when removing public links of nodes. Plural. -->
    <plurals name="context_link_removal_error">
        <item quantity="one">Link removal failed. Please try again later.</item>
        <item quantity="other">Failed to remove some links. Please try again later.</item>
    </plurals>
    <!-- Error message when creating public links of nodes. Plural. -->
    <plurals name="context_link_export_error">
        <item quantity="one">Link creation failed. Please try again later.</item>
        <item quantity="other">Failed to create some links. Please try again later.</item>
    </plurals>
    <!-- Message when some public links were removed successfully. Plural. -->
    <plurals name="context_link_removal_success">
        <item quantity="one">Link removed successfully.</item>
        <item quantity="other">Links removed successfully.</item>
    </plurals>
    <!-- error message -->
    <string name="context_link_action_error">Link action failed. Please try again later.</string>
    <!-- title of the dialog shown when sending or sharing a folder -->
    <string name="title_write_user_email">Write the user’s email</string>
    <!-- title of the screen to see the details of several node attachments -->
    <string name="activity_title_files_attached">Files attached</string>
    <!-- title of the screen to see the details of several contact attachments -->
    <string name="activity_title_contacts_attached">Contacts attached</string>
    <!--  -->
    <string name="alert_user_is_not_contact">The user is not a contact</string>
    <!--  -->
    <string name="camera_uploads_cellular_connection">Use cellular connection</string>
    <!--  -->
    <string name="camera_uploads_upload_videos">Upload Videos</string>
    <!-- Message when an user avatar has been changed successfully -->
    <string name="success_changing_user_avatar">Profile picture updated</string>
    <!-- Message when an error ocurred when changing an user avatar -->
    <string name="error_changing_user_avatar_image_not_available">Error. Selected image does not exist</string>
    <!-- Message when an error ocurred when changing an user avatar -->
    <string name="error_changing_user_avatar">Error when changing the profile picture</string>
    <!-- Message when an user avatar has been deleted successfully -->
    <string name="success_deleting_user_avatar">Profile picture deleted</string>
    <!-- Message when an error ocurred when deleting an user avatar -->
    <string name="error_deleting_user_avatar">Error when deleting the profile picture</string>
    <!-- Message when an error ocurred when changing an user attribute -->
    <string name="error_changing_user_attributes">An error occurred when changing the name</string>
    <!-- Message when an user attribute has been changed successfully -->
    <string name="success_changing_user_attributes">Your name has been successfully updated</string>
    <!-- Message show when a participant has been successfully invited to a group chat -->
    <string name="add_participant_success">Participant added</string>
    <!-- Message show when a participant hasn’t been successfully invited to a group chat -->
    <string name="add_participant_error">Error. Participant not added</string>
    <!-- Message show when a participant has been successfully removed from a group chat -->
    <string name="remove_participant_success">Participant removed</string>
    <!-- Message show when a participant hasn’t been successfully removed from a group chat -->
    <string name="remove_participant_error">Error. Participant not removed</string>
    <!--  -->
    <string name="no_files_selected_warning">No files selected</string>
    <!--  -->
    <string name="attachment_upload_panel_from_cloud">From Cloud Drive</string>
    <!--  -->
    <string name="attachment_upload_panel_contact">Contact</string>
    <!-- Button and title of dialog shown when the user wants to delete permanently their account. -->
    <string name="delete_account">Delete account</string>
    <!-- Text shown in the alert dialog to confirm the deletion of an account -->
    <string name="delete_account_text">If you delete your account you will not be able to access your account data, your MEGA contacts or conversations.\nYou will not be able to undo this action.</string>
    <!-- menu item -->
    <string name="delete_button">Delete</string>
    <!--  -->
    <string name="file_properties_info_info_file">Info</string>
    <!-- Refers to the size of a file. -->
    <string name="file_properties_info_size">Total size</string>
    <!-- header of a status field for what content a user has shared to you -->
    <string name="file_properties_info_content">Contains</string>
    <!--  -->
    <string name="file_properties_shared_folder_public_link_name">Link</string>
    <!-- Refers to access rights for a file folder. -->
    <string name="file_properties_shared_folder_full_access">Full access</string>
    <!-- Label to explain the read only participant permission in the options panel of the group info screen -->
    <string name="file_properties_shared_folder_read_only">Read-only</string>
    <!-- Refers to access rights for a file folder. (with the & needed. Don’t use the symbol itself. Use &) -->
    <string name="file_properties_shared_folder_read_write">Read and write</string>
    <!-- State of an attachment message when the upload is in progress but the queue of transfers is paused. -->
    <string name="attachment_uploading_state_paused">Transfers paused</string>
    <!-- label to indicate the state of an upload in chat -->
    <string name="attachment_uploading_state_uploading">Uploading&#8230;</string>
    <!--  -->
    <string name="attachment_uploading_state_compressing">Compressing&#8230;</string>
    <!--  -->
    <string name="attachment_uploading_state_error">Error. Not sent.</string>
    <!-- When a multiple download is started, some of the files could have already been downloaded before. This message shows the number of files that has already been downloaded and the number of files pending -->
    <string name="already_downloaded_multiple">%d files already downloaded.</string>
    <!-- When a multiple download is started, some of the files could have already been downloaded before. This message shows the number of files that are pending in plural. placeholder: number of files -->
    <string name="pending_multiple">%d files pending.</string>
    <!--  -->
    <string name="contact_is_me">No options available, you have selected yourself</string>
    <!-- Confirmation before deleting one attachment -->
    <string name="confirmation_delete_one_attachment">Remove attachment?</string>
    <!-- Menu option -->
    <string name="general_view_with_revoke">View files (%1$d deleted)</string>
    <!-- Success message when the attachment has been sent to a chat -->
    <string name="success_attaching_node_from_cloud">File sent to %1$s</string>
    <!-- Success message when the attachment has been sent to a many chats -->
    <string name="success_attaching_node_from_cloud_chats">File sent to %1$d chats</string>
    <!-- Error message when the attachment cannot be sent -->
    <string name="error_attaching_node_from_cloud">Error. The file has not been sent</string>
    <!-- Error message when the attachment cannot be sent to any of the selected chats -->
    <string name="error_attaching_node_from_cloud_chats">Error. The file has not been sent to any of the selected chats</string>
    <!-- Error message when the attachment cannot be revoked -->
    <string name="error_revoking_node">Error. The attachment has not been removed</string>
    <!-- settings option -->
    <string name="settings_set_up_automatic_uploads">Set up automatic uploads</string>
    <!-- Message sound option when no sound has been selected for chat notifications -->
    <string name="settings_chat_silent_sound_not">Silent</string>
    <!-- messages string in chat notification -->
    <string name="messages_chat_notification">messages</string>
    <!-- part of the string in incoming shared folder notification -->
    <string name="incoming_folder_notification">from</string>
    <!-- title of incoming shared folder notification -->
    <string name="title_incoming_folder_notification">New shared folder</string>
    <!-- title of the notification for a new incoming contact request -->
    <string name="title_contact_request_notification">New contact request</string>
    <!-- Title of the section to clear the chat content in the Manage chat history screen -->
    <string name="title_properties_chat_clear">Clear chat history</string>
    <!-- Title of the section to remove contact in the Contact Properties screen -->
    <string name="title_properties_remove_contact">Remove contact</string>
    <!-- Title of the section to enable notifications in the Contact Properties screen -->
    <string name="title_properties_chat_notifications_contact">Chat notifications</string>
    <!-- Text shown when the chat history was cleared by someone -->
    <string name="history_cleared_by">[A]%1$s[/A][B] cleared the chat history[/B]</string>
    <!-- Notification title to show the number of unread chats, unread messages -->
    <string name="number_messages_chat_notification">%1$d unread chats</string>
    <!-- Item menu option upon clicking on one or multiple files. -->
    <string name="context_permissions_changing_folder">Changing permissions</string>
    <!-- Item menu option upon clicking on one or multiple files. -->
    <string name="context_removing_contact_folder">Removing contact from shared folder</string>
    <!-- confirmation message before removing a file -->
    <string name="confirmation_move_to_rubbish">Move to Rubbish Bin?</string>
    <!-- confirmation message before removing CU folder -->
    <string name="confirmation_move_cu_folder_to_rubbish">Are you sure you want to move this folder to the Rubbish Bin? This will disable Camera Uploads.</string>
    <!-- Confirmation message before removing MU folder -->
    <string name="confirmation_move_mu_folder_to_rubbish">Are you sure you want to move this folder to the Rubbish Bin? This will disable Secondary Media Uploads.</string>
    <!-- confirmation message before removing a file -->
    <string name="confirmation_move_to_rubbish_plural">Move to Rubbish Bin?</string>
    <!-- confirmation message before removing a file -->
    <string name="confirmation_delete_from_mega">Delete from MEGA?</string>
    <!-- label to indicate the state of an upload in chat -->
    <string name="attachment_uploading_state">Uploading&#8230;</string>
    <!-- Title of the section to enable notifications in the Contact Properties screen -->
    <string name="title_properties_contact_notifications_for_chat">Chat notifications</string>
    <!-- title of the section for achievements -->
    <string name="achievements_title">Achievements</string>
    <!-- subtitle of the section for achievements -->
    <string name="achievements_subtitle">Invite friends and get rewards</string>
    <!-- title of the introduction for the achievements screen -->
    <string name="figures_achievements_text_referrals">%1$s of storage for each successful invite. Valid for 365 days.</string>
    <!-- sentence to detail the figures of storage and transfer quota related to each achievement -->
    <string name="figures_achievements_text">%1$s of storage. Valid for 365 days.</string>
    <!-- title of the section for unlocked rewards -->
    <string name="unlocked_rewards_title">Unlocked rewards</string>
    <!-- title of the section for unlocked storage quota -->
    <string name="unlocked_storage_title">Storage quota</string>
    <!-- title of the section for referral bonuses in achivements section (maximum 24 chars) -->
    <string name="title_referral_bonuses">Invitation bonuses</string>
    <!-- Title of the section for install a mobile app in achivements section (maximum 31 chars) -->
    <string name="title_install_app">Install a MEGA Mobile App</string>
    <!-- Title of the section for add phone number in achivements section (maximum 30 chars) -->
    <string name="title_add_phone">Add phone number</string>
    <!-- title of the section for install megasync in achivements section (maximum 24 chars) -->
    <string name="title_regitration">Registration bonus</string>
    <!-- title of the section for install a mobile app bonuses in achivements section (maximum 24 chars) -->
    <string name="title_install_desktop">Get a MEGA Desktop App</string>
    <!-- Text that indicates that no pictures have been uploaded to the Camera Uploads section -->
    <string name="camera_uploads_empty">No files in Camera Uploads</string>
    <!-- indicates the number of days left related to a achievement -->
    <string name="general_num_days_left">%1$d d left</string>
    <!-- State to indicate an achievement has expired -->
    <string name="expired_label">Expired</string>
    <!-- title of the advanced setting to choose the use of https -->
    <string name="setting_title_use_https_only">Don’t use HTTP</string>
    <!-- subtitle of the advanced setting to choose the use of https -->
    <string name="setting_subtitle_use_https_only">Enable this option only if your transfers don’t start. In normal circumstances HTTP is satisfactory as all transfers are already encrypted.</string>
    <!-- title of screen to invite friends and get an achievement -->
    <string name="title_achievement_invite_friends">How it works</string>
    <!-- first paragraph of screen to invite friends and get an achievement -->
    <string name="first_paragraph_achievement_invite_friends">Invite your friends to create a MEGA Free account and to install a MEGA Mobile App. You will receive free storage as a bonus for every successful signup and app installation.</string>
    <!-- second paragraph of screen to invite friends and get an achievement -->
    <string name="second_paragraph_achievement_invite_friends">Free storage bonus applicable to new invitations only and where MEGA Mobile App or MEGA Desktop App is installed.</string>
    <!-- explanation of screen to invite friends and get an achievement -->
    <string name="card_title_invite_friends">Select contacts from your phone contact list or enter multiple email addresses.</string>
    <!-- title of the dialog to confirm the contact request -->
    <string name="title_confirmation_invite_friends">Invite friends to MEGA</string>
    <!-- Text shown when the user sends a contact invitation -->
    <string name="subtitle_confirmation_invite_friends">Invite sent</string>
    <!-- paragraph of the dialog to confirm the contact request -->
    <string name="paragraph_confirmation_invite_friends">Encourage your friends to register and install a MEGA app. As long as your friend uses the same email address as you’ve entered, you will receive your transfer quota reward.</string>
    <!-- Error shown when the user writes a email with an incorrect format -->
    <string name="invalid_email_to_invite">Email is malformed</string>
    <!-- info paragraph about the achievement install megasync -->
    <string name="paragraph_info_achievement_install_desktop">When you install the MEGA Desktop App you get %1$s of complimentary storage space, valid for 365 days. The MEGA Desktop App is available for Windows, macOS and most Linux distributions.</string>
    <!-- info paragraph about the achievement install mobile app -->
    <string name="paragraph_info_achievement_install_mobile_app">When you install the MEGA Mobile App you get %1$s of complimentary storage space, valid for 365 days. We provide mobile apps for iOS and Android.</string>
    <!-- info paragraph about the achievement ‘add phone number’. Placeholder 1: bonus storage space e.g. 20GB. Placeholder 2: bonus transfer quota e.g. 50GB -->
    <string name="paragraph_info_achievement_add_phone">When you verify your phone number you get %1$s of complimentary storage space, valid for 365 days.</string>
    <!-- info paragraph about the completed achievement install megasync -->
    <string name="result_paragraph_info_achievement_install_desktop">You have received %1$s storage space for installing our MEGA Desktop App.</string>
    <!-- info paragraph about the completed achievement install mobile app -->
    <string name="result_paragraph_info_achievement_install_mobile_app">You have received %1$s storage space for installing the MEGA Mobile App.</string>
    <!-- info paragraph about the completed achievement of ‘add phone number’. Placeholder 1: bonus storage space e.g. 20GB. Placeholder 2: bonus transfer quota e.g. 50GB -->
    <string name="result_paragraph_info_achievement_add_phone">You have received %1$s storage space for verifying your phone number.</string>
    <!-- info paragraph about the completed achievement registration -->
    <string name="result_paragraph_info_achievement_registration">You have received %1$s storage space as your free registration bonus.</string>
    <!-- info paragraph about the completed achievement registration -->
    <string name="expiration_date_for_achievements">Bonus expires in %1$d days</string>
    <!-- menu items -->
    <plurals name="context_share_folders">
        <item quantity="one">Share folder</item>
        <item quantity="other">Share folders</item>
    </plurals>
    <!-- confirmation message before leaving some incoming shared folders -->
    <plurals name="confirmation_leave_share_folder">
        <item quantity="one">If you leave the folder, you will not be able to see it again.</item>
        <item quantity="other">If you leave these folders, you will not be able to see them again.</item>
    </plurals>
    <!-- Info of a contact if there is no folders shared with him -->
    <string name="no_folders_shared">No folders shared</string>
    <!-- Menu item -->
    <string name="settings_help">Help</string>
    <!-- Settings preference title for help centre -->
    <string name="settings_help_centre">Help Centre</string>
    <!-- Settings preference title for send feedback -->
    <string name="settings_help_preference">Send feedback</string>
    <!-- mail subject -->
    <string name="setting_feedback_subject">Android feedback</string>
    <!-- mail body -->
    <string name="setting_feedback_body">Please provide your feedback here:</string>
    <!-- mail body -->
    <string name="settings_feedback_body_device_model">Device model</string>
    <!-- mail body -->
    <string name="settings_feedback_body_android_version">Android version</string>
    <!-- Title of the dialog to create a new text file by inserting the name -->
    <string name="dialog_title_new_text_file">New text file</string>
    <!-- Title of the dialog to create a new file by inserting the name -->
    <string name="dialog_title_new_file">New file</string>
    <!-- Input field description in the create file dialog. -->
    <string name="context_new_file_name">File Name</string>
    <!-- Title of the dialog to create a new link by inserting the name, e.g. when try to share a web link to your Cloud Drive or incoming shares. -->
    <string name="dialog_title_new_link">Link name</string>
    <!-- Input field description in the create link dialog, e.g. when try to share a web link to your Cloud Drive or incoming shares. -->
    <string name="context_new_link_name">Link URL</string>
    <!-- Title of the field subject when a new file is created to upload -->
    <string name="new_file_subject_when_uploading">SUBJECT</string>
    <!-- Title of the field content when a new file is created to upload -->
    <string name="new_file_content_when_uploading">CONTENT</string>
    <!-- Title of the field email when a new contact is created to upload -->
    <string name="new_file_email_when_uploading">EMAIL</string>
    <!-- Item of a menu to forward a message chat to another chatroom -->
    <string name="forward_menu_item">Forward</string>
    <!-- name of the button to attach file from MEGA to another app -->
    <string name="general_attach">Attach</string>
    <!-- when add or share a file with a new contact, it can type by name or mail -->
    <string name="type_contact">Contact’s name or email</string>
    <!-- when add or share a file with a new contact, message displayed to warn that the maximum number has been reached -->
    <string name="max_add_contact">No more contacts can be added at this time</string>
    <!-- when changing the password , the old password and new password are equals -->
    <string name="old_and_new_passwords_equals">The new password cannot be the same as the old password</string>
    <!-- Menu item -->
    <string name="action_search_by_date">Search by date</string>
    <!-- title of a button to apply search by date -->
    <string name="general_apply">Apply</string>
    <!-- title of a button to apply search by month -->
    <string name="general_search_month">Last month</string>
    <!-- title of a button to apply search by year -->
    <string name="general_search_year">Last year</string>
    <!-- title of a Search by date tag -->
    <string name="label_set_day">Set day</string>
    <!-- the user can’t choose this date -->
    <string name="snackbar_search_by_date">Date required is not valid</string>
    <!-- Error shown when the user left a name empty -->
    <string name="empty_name">Invalid name</string>
    <!-- Error shown when the user left names empty and names typed with not allowed characters -->
    <string name="general_incorrect_names">Please correct your filenames before proceeding</string>
    <!-- Error text for invalid characters -->
    <string name="invalid_characters">Invalid characters</string>
    <!-- Error shown when the user writes a character not allowed -->
    <string name="invalid_characters_defined">The following characters are not allowed: ” * / : &lt; &gt; ? \ |</string>
    <!-- Warning show to the user after try to import files to MEGA with empty names. Plural. When more than one file name have this error. -->
    <plurals name="empty_names">
        <item quantity="one">File name cannot be empty.</item>
        <item quantity="other">File names cannot be empty.</item>
    </plurals>
    <!-- Label shown when audio file is playing -->
    <string name="audio_play">Audio File</string>
    <!-- when open PDF Viewer, the pdf that it try to open is damaged or does not exist -->
    <string name="corrupt_pdf_dialog_text">Error. The pdf file is corrupted or does not exist.</string>
    <!-- Label to include info of the user email in the feedback form -->
    <string name="user_account_feedback">User account</string>
    <!-- Label shown in MEGA pdf-viewer when it open a PDF save in smartphone storage -->
    <string name="save_to_mega">Save to my \nCloud Drive</string>
    <!-- Error message when creating a chat one to one with a contact that already has a chat -->
    <string name="chat_already_exists">The chat already exists</string>
    <!-- before sharing a file, has to be downloaded -->
    <string name="not_download">The file has not been downloaded yet</string>
    <!-- Error shown when a user is starting a chat or adding new participants in a group chat and writes a contact mail that has not added -->
    <string name="not_permited_add_email_to_invite">Only MEGA contacts can be added</string>
    <!-- Info label about the connectivity state of the chat -->
    <string name="invalid_connection_state">Reconnecting to chat</string>
    <!-- Message show when a call cannot be established -->
    <string name="call_error">An error has occurred and the call cannot be connected.</string>
    <!-- Title of dialog to evaluate the app -->
    <string name="title_evaluate_the_app_panel">Like the MEGA Mobile App?</string>
    <!-- Label to show rate the app -->
    <string name="rate_the_app_panel">Yes, rate the app</string>
    <!-- Label to show send feedback -->
    <string name="send_feedback_panel">No, send feedback</string>
    <!-- title of the section advanced options on the get link screen -->
    <string name="link_advanced_options">Advanced options</string>
    <!-- Message to show when users deny to permit the permissions to read and write on external storage on setting default download location -->
    <string name="download_requires_permission">MEGA needs read and write permissions to your external storage to download files there.</string>
    <!-- Default download location is on old sd card, but currently the user installed a new SD card, need user to reset download location. -->
    <string name="old_sdcard_unavailable">The old SD card is not available, please set a new download location.</string>
    <!-- Dialog title to ask download to internal storage or external storage. -->
    <string name="title_select_download_location">Choose download location</string>
    <!-- Title of the section to invite contacts if the user has denied the contacts permmissions -->
    <string name="no_contacts_permissions">No contact permissions granted</string>
    <!-- Option of the sliding panel to go to QR code section -->
    <string name="choose_qr_option_panel">My QR code</string>
    <!-- Title of the screen that shows the options to the QR code -->
    <string name="section_qr_code">QR code</string>
    <!-- Option in menu of section  My QR code to reset the QR code -->
    <string name="action_reset_qr">Reset QR code</string>
    <!-- Option in menu of section  My QR code to delete the QR code -->
    <string name="action_delete_qr">Delete QR code</string>
    <!-- Option shown in QR code bottom sheet dialog to save QR code in Cloud Drive -->
    <string name="save_cloud_drive">To Cloud Drive</string>
    <!-- Option shown in QR code bottom sheet dialog to save QR code in File System -->
    <string name="save_file_system">To file system</string>
    <!-- Title of QR code section -->
    <string name="section_my_code">My code</string>
    <!-- Title of QR code scan section -->
    <string name="section_scan_code">Scan code</string>
    <!-- Title of QR code settings that permits or not contacts that scan my QR code will be automatically added to my contact list -->
    <string name="settings_qrcode_autoaccept">Auto-accept</string>
    <!-- Subtitle of QR code settings auto-accept -->
    <string name="setting_subtitle_qrcode_autoccept">MEGA users who scan your QR code will be automatically added to your contact list.</string>
    <!-- Subtitle of QR code settings that reset the code -->
    <string name="setting_subtitle_qrcode_reset">Previous QR code will no longer be valid</string>
    <!-- Text shown when it has been copied the QR code link -->
    <string name="qrcode_link_copied">Link copied to the clipboard</string>
    <!-- Text shown when it has been reseted the QR code successfully -->
    <string name="qrcode_reset_successfully">QR code successfully reset</string>
    <!-- Text shown when it has been deleted the QR code successfully -->
    <string name="qrcode_delete_successfully">QR code successfully deleted</string>
    <!-- Text shown when it has not been reseted the QR code successfully -->
    <string name="qrcode_reset_not_successfully">QR code not reset due to an error. Please try again.</string>
    <!-- Text shown when it has not been delete the QR code successfully -->
    <string name="qrcode_delete_not_successfully">QR code not deleted due to an error. Please try again.</string>
    <!-- Title of dialog shown when a contact request has been sent with QR code -->
    <string name="invite_sent">Invite sent</string>
    <!-- Text of dialog shown when a contact request has been sent. -->
    <string name="invite_sent_text">The user has been invited and will appear in your contact list once accepted.</string>
    <!-- Text of dialog shown when multiple contacts request has been sent -->
    <string name="invite_sent_text_multi">The users have been invited and will appear in your contact list once accepted.</string>
    <!-- Text shown when it tries to share the QR and occurs an error to process the action -->
    <string name="error_share_qr">An error occurred while trying to share the QR file. Perhaps the file does not exist. Please try again later.</string>
    <!-- Text shown when it tries to upload to Cloud Drive the QR and occurs an error to process the action -->
    <string name="error_upload_qr">An error occurred while trying to upload the QR file. Perhaps the file does not exist. Please try again later.</string>
    <!-- Text shown when it tries to download to File System the QR and occurs an error to process the action -->
    <string name="error_download_qr">An error occurred while trying to download the QR file. Perhaps the file does not exist. Please try again later.</string>
    <!-- Text shown when it tries to download to File System the QR and the action has success -->
    <string name="success_download_qr">The QR Code has been downloaded successfully to %s</string>
    <!-- Title of dialog shown when a contact request has not been sent with QR code -->
    <string name="invite_not_sent">Invite not sent</string>
    <!-- Text of dialog shown when a contact request has not been sent with QR code -->
    <string name="invite_not_sent_text">The QR code or contact link is invalid. Please try to scan a valid code or to open a valid link.</string>
    <!-- Text of dialog shown when a contact request has not been sent with QR code because of is already a contact -->
    <string name="invite_not_sent_text_already_contact">The invitation has not been sent. %s is already in your contacts list.</string>
    <!-- Text of dialog shown when a contact request has not been sent with QR code because of some error -->
    <string name="invite_not_sent_text_error">An error occurred and the invitation has not been sent.</string>
    <!-- Text of alert dialog informing that the qr is generating -->
    <string name="generatin_qr">Generating QR code&#8230;</string>
    <!-- Title of QR code scan menu item -->
    <string name="menu_item_scan_code">Scan QR code</string>
    <!-- get the contact link and copy it -->
    <string name="button_copy_link">Copy link</string>
    <!-- Create QR code -->
    <string name="button_create_qr">Create QR code</string>
    <!-- Text shown when it has been created the QR code successfully -->
    <string name="qrcode_create_successfully">QR code successfully created</string>
    <!-- Text shown in QR code scan fragment to help and guide the user in the action -->
    <string name="qrcode_scan_help">Line up the QR code to scan it with your device’s camera</string>
    <!-- positive button on dialog to view a contact -->
    <string name="contact_view">View</string>
    <!-- Item menu option to reproduce audio or video in external reproductors -->
    <string name="external_play">Open with</string>
    <!-- to share a file using Facebook, Whatsapp, etc -->
    <string name="context_share">Share using</string>
    <!-- Message shown if the user choose enable button and he is not logged in -->
    <string name="error_enable_chat_before_login">Please log in before enabling the chat</string>
    <!-- title of a tag to search for a specific period within the search by date option in Camera upload -->
    <string name="label_set_period">Set period</string>
    <!-- Text of the empty screen when there are not chat conversations -->
    <string name="context_empty_chat_recent">[B]Invite friends to [/B][A]Chat[/A][B] and enjoy our encrypted platform with privacy and security[/B]</string>
    <!-- Text of the empty screen when there are not elements in the Rubbish Bin -->
    <string name="context_empty_rubbish_bin">[B]Empty [/B][A]Rubbish Bin[/A]</string>
    <!-- Text of the empty screen when there are not elements in  Inbox -->
    <string name="context_empty_inbox">[B]No files in your [/B][A]Inbox[/A]</string>
    <!-- Text of the empty screen when there are not elements in Cloud Drive -->
    <string name="context_empty_cloud_drive">[B]No files in your [/B][A]Cloud Drive[/A]</string>
    <!-- Text of the empty screen when there are not elements in Saved for Offline -->
    <string name="context_empty_offline">[B]No files [/B][A]Saved for Offline[/A]</string>
    <!-- Text of the empty screen when there are not contacts. No dot at the end because is for an empty state. The format placeholders are to showing it in different colors. -->
    <string name="context_empty_contacts">[B]No [/B][A]Contacts[/A]</string>
    <!-- Message shown when the user has no chats -->
    <string name="recent_chat_empty">[A]No[/A] [B]Conversations[/B]</string>
    <!-- Message shown when the chat is section is loading the conversations -->
    <string name="recent_chat_loading_conversations">[A]Loading[/A] [B]Conversations&#8230;[/B]</string>
    <!-- Text of the empty screen when there are not elements in Incoming -->
    <string name="context_empty_incoming">[B]No [/B][A]Incoming Shared folders[/A]</string>
    <!-- Text of the empty screen when there are not elements in Outgoing -->
    <string name="context_empty_outgoing">[B]No [/B][A]Outgoing Shared folders[/A]</string>
    <!-- Text of the empty screen when there are not elements in Links. Please, keep the place holders to format the string -->
    <string name="context_empty_links">[B]No [/B][A]Public Links[/A][B][/B]</string>
    <!-- Title of the sent requests tab. Capital letters -->
    <string name="tab_sent_requests">Sent requests</string>
    <!-- Title of the received requests tab. Capital letters -->
    <string name="tab_received_requests">Received requests</string>
    <!-- Title dialog overquota error -->
    <string name="overquota_alert_title">Storage quota exceeded</string>
    <!-- error message shown when an account confirmation link or reset password link is invalid for unknown reasons -->
    <string name="invalid_link">Invalid link, please ask for a new valid link</string>
    <!-- error message shown on the link password dialog if the password typed in was wrong -->
    <string name="invalid_link_password">Invalid link password</string>
    <!-- Error message shown when user tries to open a not valid MEGA link -->
    <string name="open_link_not_valid_link">The link you are trying to open is not a valid MEGA link.</string>
    <!-- Message shown when a link is being processing -->
    <string name="processing_link">Processing link&#8230;</string>
    <!-- Message shown when it is creating an acount and it is been introduced a very weak or weak password -->
    <string name="passwd_weak">Your password is easily guessed. Try making your password longer. Combine uppercase and lowercase letters. Add special characters. Do not use names or dictionary words.</string>
    <!-- Message shown when it is creating an acount and it is been introduced a medium password -->
    <string name="passwd_medium">Your password is good enough to proceed, but it is recommended to strengthen your password further.</string>
    <!-- Message shown when it is creating an acount and it is been introduced a good password -->
    <string name="passwd_good">This password will withstand most typical brute-force attacks. Please ensure that you will remember it.</string>
    <!-- Message shown when it is creating an acount and it is been introduced a strong password -->
    <string name="passwd_strong">This password will withstand most sophisticated brute-force attacks. Please ensure that you will remember it.</string>
    <!-- Password very weak -->
    <string name="pass_very_weak">Very weak</string>
    <!-- Password weak -->
    <string name="pass_weak">Weak</string>
    <!-- Password medium -->
    <string name="pass_medium">Medium</string>
    <!-- Password good -->
    <string name="pass_good">Good</string>
    <!-- Password strong -->
    <string name="pass_strong">Strong</string>
    <!-- Text displayed in several parts when there is a call in progress (notification, recent chats list, etc). -->
    <string name="title_notification_call_in_progress">Call in progress</string>
    <!-- Subtitle of the notification shown on the action bar when there is a call in progress -->
    <string name="action_notification_call_in_progress">Tap to go back to the call</string>
    <!-- Button in the notification shown on the action bar when there is a call in progress -->
    <string name="button_notification_call_in_progress">Return to the call</string>
    <!-- When it lists contacts of MEGA, the title of list’s header -->
    <string name="contacts_mega">On MEGA</string>
    <!-- When it lists contacts of phone, the title of list’s header -->
    <string name="contacts_phone">Phone contacts</string>
    <!-- Message error shown when trying to log in on an account has been suspended due to multiple breaches of Terms of Service -->
    <string name="account_suspended_multiple_breaches_ToS">Your account has been suspended due to multiple breaches of MEGA’s Terms of Service. Please check your email inbox.</string>
    <!-- Message error shown when trying to log in on an account has been suspended due to breach of Terms of Service -->
    <string name="account_suspended_breache_ToS">Your account was terminated due to a breach of MEGA\’s Terms of Service including, but not limited to, clause 15.</string>
    <!-- In a chat conversation when you try to send device’s images but images are still loading -->
    <string name="file_storage_loading">Loading files</string>
    <!-- In a chat conversation when you try to send device’s images but there aren’t available images -->
    <string name="file_storage_empty_folder">No files</string>
    <!-- Size in bytes. The placeholder is for the size value, please adjust the position based on linguistics -->
    <string name="label_file_size_byte">%s B</string>
    <!-- Size in kilobytes. The placeholder is for the size value, please adjust the position based on linguistics -->
    <string name="label_file_size_kilo_byte">%s KB</string>
    <!-- Size in megabytes. The placeholder is for the size value, please adjust the position based on linguistics -->
    <string name="label_file_size_mega_byte">%s MB</string>
    <!-- Size in gigabytes. The placeholder is for the size value, please adjust the position based on linguistics -->
    <string name="label_file_size_giga_byte">%s GB</string>
    <!-- Size in terabytes. The placeholder is for the size value, please adjust the position based on linguistics -->
    <string name="label_file_size_tera_byte">%s TB</string>
    <!-- Speed in bytes. The placeholder is for the speed value, please adjust the position based on linguistics -->
    <string name="label_file_speed_byte">%s B/s</string>
    <!-- Speed in kilobytes. The placeholder is for the speed value, please adjust the position based on linguistics -->
    <string name="label_file_speed_kilo_byte">%s KB/s</string>
    <!-- Speed in megabytes. The placeholder is for the speed value, please adjust the position based on linguistics -->
    <string name="label_file_speed_mega_byte">%s MB/s</string>
    <!-- Speed in gigabytes. The placeholder is for the speed value, please adjust the position based on linguistics -->
    <string name="label_file_speed_giga_byte">%s GB/s</string>
    <!-- Speed in terabytes. The placeholder is for the speed value, please adjust the position based on linguistics -->
    <string name="label_file_speed_tera_byte">%s TB/s</string>
    <!-- Size in megabytes. -->
    <string name="label_mega_byte">MB</string>
    <!-- Number of versions of a file shown on the screen info of the file, version items -->
    <plurals name="number_of_versions">
        <item quantity="one">%1$d version</item>
        <item quantity="other">%1$d versions</item>
    </plurals>
    <!-- Title of the section Versions for files -->
    <string name="title_section_versions">Versions</string>
    <!-- Header of the item to show the current version of a file in a list -->
    <string name="header_current_section_item">Current version</string>
    <!--  -->
    <plurals name="header_previous_section_item">
        <item quantity="one">Previous version</item>
        <item quantity="other">Previous versions</item>
    </plurals>
    <!-- option menu to revert a file version -->
    <string name="general_revert">Revert</string>
    <!-- option menu to clear all the previous versions -->
    <string name="menu_item_clear_versions">Clear previous versions</string>
    <!-- Title of the dialog to confirm that a version os going to be deleted, version items -->
    <plurals name="title_dialog_delete_version">
        <item quantity="one">Delete version?</item>
        <item quantity="other">Delete versions?</item>
    </plurals>
    <!-- Content of the dialog to confirm that a version is going to be deleted -->
    <string name="content_dialog_delete_version">This version will be permanently removed.</string>
    <!-- Content of the dialog to confirm that several versions are going to be deleted -->
    <string name="content_dialog_delete_multiple_version">These %d versions will be permanently removed.</string>
    <!-- Title of the notification shown when a file is uploading to a chat -->
    <string name="chat_upload_title_notification">Chat uploading</string>
    <!-- Label for the option on setting to set up the quality of multimedia files uploaded to the chat -->
    <string name="settings_chat_upload_quality">Video quality</string>
    <!-- Label for the option on setting to set up the quality of video files to be uploaded -->
    <string name="settings_video_upload_quality">Video Quality</string>
    <!-- Text shown when the user refuses to permit the storage permission when enable camera upload -->
    <string name="on_refuse_storage_permission">Camera Uploads needs to access your photos and other media on your device. Please go to the settings page and grant permission.</string>
    <!-- Available options for the setting to set up the quality of multimedia files uploaded to the chat or the Camera Uploads -->
    <string-array name="settings_chat_upload_quality_entries">
        <item>Low</item>
        <item>Medium</item>
        <item>High</item>
        <item>Original</item>
    </string-array>
    <!-- Title of the notification for a missed call -->
    <string name="missed_call_notification_title">Missed call</string>
    <!-- Refers to a location of file -->
    <string name="file_properties_info_location">Location</string>
    <!-- Title of the label to show the size of the current files inside a folder -->
    <string name="file_properties_folder_current_versions">Current versions</string>
    <!-- Title of the label to show the size of the versioned files inside a folder -->
    <string name="file_properties_folder_previous_versions">Previous versions</string>
    <!-- Number of versioned files inside a folder shown on the screen info of the folder, version items -->
    <plurals name="number_of_versions_inside_folder">
        <item quantity="one">%1$d versioned file</item>
        <item quantity="other">%1$d versioned files</item>
    </plurals>
    <!-- Confirmation message after forwarding one or several messages, version items -->
    <string name="messages_forwarded_success">Messages forwarded</string>
    <!-- Error message after forwarding one or several messages to several chats -->
    <string name="messages_forwarded_error">Error. Not correctly forwarded</string>
    <!-- Error message if any of the forwarded messages fails, message items -->
    <plurals name="messages_forwarded_partial_error">
        <item quantity="one">Error. %1$d message not successfully forwarded</item>
        <item quantity="other">Error. %1$d messages not successfully forwarded</item>
    </plurals>
    <!-- Error non existing resource after forwarding one or several messages to several chats, message items -->
    <plurals name="messages_forwarded_error_not_available">
        <item quantity="one">Error. The resource is no longer available</item>
        <item quantity="other">Error. The resources are no longer available</item>
    </plurals>
    <!-- The title of fragment Turn on Notifications -->
    <string name="turn_on_notifications_title">Turn on Notifications</string>
    <!-- The subtitle of fragment Turn on Notifications -->
    <string name="turn_on_notifications_subtitle">This way, you will see new messages\non your Android phone instantly.</string>
    <!-- First step to turn on notifications -->
    <string name="turn_on_notifications_first_step">Open Android device [A]Settings[/A]</string>
    <!-- Second step to turn on notifications -->
    <string name="turn_on_notifications_second_step">Open [A]Apps &amp; notifications[/A]</string>
    <!-- Third step to turn on notifications -->
    <string name="turn_on_notifications_third_step">Select [A]MEGA[/A]</string>
    <!-- Fourth step to turn on notifications -->
    <string name="turn_on_notifications_fourth_step">Open [A]App notifications[/A]</string>
    <!-- Fifth step to turn on notifications -->
    <string name="turn_on_notifications_fifth_step">Switch to On and select your preferences</string>
    <!-- Alert message after sending to chat one or several messages to several chats, version items -->
    <plurals name="files_send_to_chat_success">
        <item quantity="one">File sent</item>
        <item quantity="other">Files sent</item>
    </plurals>
    <!-- Error message after sending to chat one or several messages to several chats -->
    <string name="files_send_to_chat_error">Error. Not correctly sent</string>
    <!-- menu option to send a file to a chat -->
    <string name="context_send_file_to_chat">Send to chat</string>
    <!-- Title of the dialog ‘Do you remember your password?’ -->
    <string name="remember_pwd_dialog_title">Do you remember your password?</string>
    <!-- Text of the dialog ‘Recovery Key exported’ when the user wants logout -->
    <string name="remember_pwd_dialog_text_logout">You are about to log out, please test your password to ensure you remember it.\nIf you lose your password, you will lose access to your MEGA data.</string>
    <!-- Text of the dialog ‘Do you remember your password?’ -->
    <string name="remember_pwd_dialog_text">Please test your password to ensure you remember it. If you lose your password, you will lose access to your MEGA data.</string>
    <!-- Dialog option that permits user do not show it again -->
    <string name="general_do_not_show">Do not show again</string>
    <!-- Button of the dialog ‘Do you remember your password?’ that permits user test his password -->
    <string name="remember_pwd_dialog_button_test">Test password</string>
    <!-- Title of the activity that permits user test his password -->
    <string name="test_pwd_title">Test your password</string>
    <!-- Message shown to the user when is testing her password and it is correct -->
    <string name="test_pwd_accepted">Password accepted</string>
    <!-- Message shown to the user when is testing her password and it is wrong -->
    <string name="test_pwd_wrong">Wrong password.\nBack up your Recovery Key as soon as possible!</string>
    <!-- Text of the dialog ‘Recovery Key exported’ when the user wants logout -->
    <string name="recovery_key_exported_dialog_text_logout">You are about to log out, please test your password to ensure you remember it.\nIf you lose your password, you will lose access to your MEGA data.</string>
    <!-- Option that permits user copy to clipboard -->
    <string name="option_copy_to_clipboard">Copy to clipboard</string>
    <!-- Option that permits user export his recovery key -->
    <string name="option_export_recovery_key">Export Recovery Key</string>
    <!-- Option that permits user logout -->
    <string name="proceed_to_logout">Proceed to log out</string>
    <!-- Title of the preference Recovery key on Settings section -->
    <string name="recovery_key_bottom_sheet">Recovery Key</string>
    <!-- Option that permits user save on File System -->
    <string name="option_save_on_filesystem">Save on File System</string>
    <!-- Message shown when something has been copied to clipboard -->
    <string name="message_copied_to_clipboard">Copied to clipboard</string>
    <!-- text of the label to show that you have messages unread in the chat conversation -->
    <string name="message_jump_latest">Jump to latest</string>
    <!-- text of the label to show that you have new messages in the chat conversation -->
    <string name="message_new_messages">New messages</string>
    <!-- Title of the notification shown on the action bar when there is a incoming call -->
    <string name="notification_subtitle_incoming">Incoming call</string>
    <!-- Text for the notification action to launch the incoming call page -->
    <string name="notification_incoming_action">Go to the call</string>
    <!-- Text asking to go to system setting to enable allow display over other apps (needed for calls in Android 10) -->
    <string name="notification_enable_display">MEGA background pop-ups are disabled.\nTap to change the settings.</string>
    <!-- Subtitle to show the number of unread messages on a chat, unread messages -->
    <plurals name="number_unread_messages">
        <item quantity="one">%1$s unread message</item>
        <item quantity="other">%1$s unread messages</item>
    </plurals>
    <!-- Notification title to show the number of unread chats, unread messages -->
    <plurals name="plural_number_messages_chat_notification">
        <item quantity="one">%1$d unread chat</item>
        <item quantity="other">%1$d unread chats</item>
    </plurals>
    <!-- Message shown when a chat is opened and the messages are being recovered -->
    <string name="chat_loading_messages">[A]Loading[/A] [B]Messages&#8230;[/B]</string>
    <!-- Error message shown when opening a file link which doesn’t exist -->
    <string name="general_error_internal_node_not_found">File or folder not found. Are you logged in with a different account in your browser? You can only access files or folders from the account you are currently logged in with in the app</string>
    <!-- menu option to loop video or audio file -->
    <string name="context_loop_video">Loop</string>
    <!-- Title of the category Security options on Settings section -->
    <string name="settings_security_options_title">Security</string>
    <!-- Title of the preference Recovery key on Settings section -->
    <string name="settings_recovery_key_title">Back up Recovery Key</string>
    <!-- Summary of the preference Recovery key on Settings section -->
    <string name="settings_recovery_key_summary">Exporting the Recovery Key and keeping it in a secure location enables you to set a new password without data loss.</string>
    <!-- message when a temporary error on logging in is due to connectivity issues -->
    <string name="login_connectivity_issues">Unable to reach MEGA. Please check your connectivity or try again later.</string>
    <!-- message when a temporary error on logging in is due to servers busy -->
    <string name="login_servers_busy">Servers are too busy. Please wait.</string>
    <!-- message when a temporary error on logging in is due to SDK is waiting for the server to complete a request due to an API lock -->
    <string name="login_API_lock">This process is taking longer than expected. Please wait.</string>
    <!-- message when a temporary error on logging in is due to SDK is waiting for the server to complete a request due to a rate limit -->
    <string name="login_API_rate">Too many requests. Please wait.</string>
    <!-- Message when previous login is being cancelled -->
    <string name="login_in_progress">Cancelling login process. Please wait&#8230;</string>
    <!-- when open audio video player, the file that it try to open is not supported -->
    <string name="unsupported_file_type">Unsupported file type.</string>
    <!-- when open audio video player, the file that it try to open is damaged or does not exist -->
    <string name="corrupt_video_dialog_text">Error. The file is corrupted or does not exist.</string>
    <!-- Title of the screen Playlist -->
    <string name="section_playlist">Playlist</string>
    <!-- Text shown in playlist subtitle item when a file is reproducing -->
    <string name="playlist_state_playing">Now playing&#8230;</string>
    <!-- Text shown in playlist subtitle item when a file is reproducing but it is paused -->
    <string name="playlist_state_paused">Paused</string>
    <!-- Menu option to print the recovery key from Offline section -->
    <string name="context_option_print">Print</string>
    <!-- Message when the recovery key has been successfully saved on the filesystem -->
    <string name="save_MK_confirmation">The Recovery Key has been successfully saved</string>
    <!-- label to indicate that a share is still pending on outgoing shares of a node -->
    <string name="pending_outshare_indicator">(Pending)</string>
    <!-- Title of the dialog to disable the rich links previews on chat -->
    <string name="option_enable_chat_rich_preview">Rich URL Previews</string>
    <!-- Button to allow the rich links previews on chat -->
    <string name="button_always_rich_links">Always Allow</string>
    <!-- Button do not allow now the rich links previews on chat -->
    <string name="button_not_now_rich_links">Not Now</string>
    <!-- Button do not allow the rich links previews on chat -->
    <string name="button_never_rich_links">Never</string>
    <!-- Title of the dialog to enable the rich links previews on chat -->
    <string name="title_enable_rich_links">Enable rich URL previews</string>
    <!-- Text of the dialog to enable the rich links previews on chat -->
    <string name="text_enable_rich_links">Enhance the MEGAchat experience. URL content will be retrieved without end-to-end encryption.</string>
    <!-- Subtitle of a MEGA rich link without the decryption key -->
    <string name="subtitle_mega_rich_link_no_key">Tap to enter the Decryption Key</string>
    <!-- when the user tries to creates a MEGA account or tries to change his password and the password strength is very weak -->
    <string name="error_password">Please enter a stronger password</string>
    <!-- title of the notification for an acceptance of a contact request -->
    <string name="title_acceptance_contact_request_notification">New contact</string>
    <!-- Notification title to show the number of incoming contact request, contact requests -->
    <plurals name="plural_number_contact_request_notification">
        <item quantity="one">%1$d pending contact request</item>
        <item quantity="other">%1$d pending contact requests</item>
    </plurals>
    <!-- title of the notification for a new incoming contact request -->
    <string name="title_new_contact_request_notification">New contact request</string>
    <!-- Hint shown in the field to write a message in the chat screen (chat with customized title) -->
    <string name="type_message_hint_with_title">Write message to “%s”&#8230;</string>
    <!-- Empty state message shown in the screen when there are not any active transfer -->
    <string name="transfers_empty_new">[B]No active[/B][A] Transfers[/A]</string>
    <!-- Empty state message shown in the screen when there are not any active transfer -->
    <string name="completed_transfers_empty_new">[B]No completed[/B][A] Transfers[/A]</string>
    <!-- Empty state text that indicates that a folder is currently empty -->
    <string name="file_browser_empty_folder_new">[B]Empty[/B][A] Folder[/A]</string>
    <!-- Hint shown in the field to write a message in the chat screen (chat with customized title) -->
    <string name="type_message_hint_with_customized_title">Write message to “%s”&#8230;</string>
    <!-- Hint shown in the field to write a message in the chat screen (chat with default title) -->
    <string name="type_message_hint_with_default_title">Write message to %s&#8230;</string>
    <!-- Title of setting Two-Factor Authentication -->
    <string name="settings_2fa">Two-Factor Authentication</string>
    <!-- Subtitle of setting Two-Factor Authentication when the preference is disabled -->
    <string name="setting_subtitle_2fa">Two-Factor Authentication is a second layer of security for your account.</string>
    <!-- Title of the screen Two-Factor Authentication -->
    <string name="title_2fa">Why do you need two-factor authentication?</string>
    <!--  -->
    <string name="two_factor_authentication_explain">Two-factor authentication is a second layer of security for your account. Which means that even if someone knows your password they cannot access it, without also having access to the six digit code only you have access to.</string>
    <!-- Button that permits user begin with the process of enable Two-Factor Authentication -->
    <string name="button_setup_2fa">Begin Setup</string>
    <!-- Text that explain how to do with Two-Factor Authentication QR -->
    <string name="explain_qr_seed_2fa_1">Scan or copy the seed to your Authenticator App.</string>
    <!-- Text that explain how to do with Two-Factor Authentication seed -->
    <string name="explain_qr_seed_2fa_2">Be sure to back up this seed to a safe place in case you lose your device.</string>
    <!-- Text that explain how to confirm Two-Factor Authentication -->
    <string name="explain_confirm_2fa">Please enter the 6-digit code generated by your Authenticator App.</string>
    <!-- Text button -->
    <string name="general_verify">Verify</string>
    <!-- Text button -->
    <string name="general_next">Next</string>
    <!-- Text button -->
    <string name="general_previous">Previous</string>
    <!-- Text of the alert dialog to inform the user when an error occurs when try to enable seed or QR of Two-Factor Authentication -->
    <string name="qr_seed_text_error">An error occurred generating the seed or QR code, please try again.</string>
    <!-- Title of the screen shown when the user enabled correctly Two-Factor Authentication -->
    <string name="title_2fa_enabled">Two-Factor Authentication Enabled</string>
    <!-- Description of the screen shown when the user enabled correctly Two-Factor Authentication -->
    <string name="description_2fa_enabled">Next time you log in to your account you will be asked to enter a 6-digit code provided by your Authenticator App.</string>
    <!-- Recommendation displayed after enable Two-Factor Authentication -->
    <string name="recommendation_2fa_enabled">Please save your <b>Recovery Key</b> in a safe location, to avoid issues in case you lose access to your app, or if you want to disable Two-Factor Authentication.</string>
    <!-- Error shown when a user tries to enable Two-Factor Authentication and introduce an invalid code -->
    <string name="pin_error_2fa">Invalid code</string>
    <!-- Title of screen Lost authenticator decive -->
    <string name="lost_your_authenticator_device">Lost your Authenticator device?</string>
    <!-- Title of screen Login verification with Two-Factor Authentication -->
    <string name="login_verification">Login Verification</string>
    <!-- Subtitle of screen verify Two-Factor Authentication for changing password -->
    <string name="verify_2fa_subtitle_change_password">Change password</string>
    <!-- Subtitle of screen verify Two-Factor Authentication for changing email -->
    <string name="verify_2fa_subtitle_change_email">Change email</string>
    <!-- Subtitle of screen verify Two-Factor Authentication for cancelling account -->
    <string name="verify_2fa_subtitle_delete_account">Delete account</string>
    <!-- Subtitle of screen verify Two-Factor Authentication for disabling Two-Factor Authentication -->
    <string name="verify_2fa_subtitle_diable_2fa">Disable</string>
    <!-- Title of screen Lost authenticator decive -->
    <string name="title_lost_authenticator_device">Lost your Authenticator device?</string>
    <!-- When the user tries to disable Two-Factor Authentication and some error ocurr in the process -->
    <string name="error_disable_2fa">An error occurred trying to disable Two-Factor Authentication. Please try again.</string>
    <!-- When the user tries to enable Two-Factor Authentication and some error ocurr in the process -->
    <string name="error_enable_2fa">An error occurred trying to enable Two-Factor Authentication. Please try again.</string>
    <!-- Title of the dialog shown when a new account is created to suggest user enable Two-Factor Authentication -->
    <string name="title_enable_2fa">Enable Two-Factor Authentication</string>
    <!-- Label shown when it disables the Two-Factor Authentication -->
    <string name="label_2fa_disabled">Two-Factor Authentication Disabled</string>
    <!-- Text of the button which action is to show the authentication apps -->
    <string name="open_app_button">Open in</string>
    <!-- message when trying to open a link that contains the seed to enable Two-Factor Authentication but there isn’t any app that open it -->
    <string name="intent_not_available_2fa">There isn’t any available app to enable Two-Factor Authentication on your device</string>
    <!-- Text button -->
    <string name="general_close">Close</string>
    <!-- Label shown when Two-Factor Authentication has been enabled to alert user that has to back up his Recovery Key before finish the process -->
    <string name="backup_rk_2fa_end">Export your Recovery Key to finish</string>
    <!-- Title of dialog shown when it tries to open an authentication app and there is no installed -->
    <string name="no_authentication_apps_title">Two-Factor Authentication App</string>
    <!-- Message shown to ask user if wants to open Google Play to install some authenticator app -->
    <string name="open_play_store_2fa">Would you like to open Google Play so you can install an Authenticator App?</string>
    <!-- Label Play Store -->
    <string name="play_store_label">Play Store</string>
    <!-- Text shown in an alert explaining how to continue to enable Two-Factor Authentication -->
    <string name="text_2fa_help">You need an authenticator app to enable 2FA on MEGA. You can download and install the Google Authenticator, Duo Mobile, Authy or Microsoft Authenticator app for your phone or tablet.</string>
    <!-- success message when importing multiple files from -->
    <string name="number_correctly_imported_from_chat">%d files shared successfully</string>
    <!-- error message when importing multiple files from chat -->
    <string name="number_no_imported_from_chat">%d files were not shared</string>
    <!-- button’s text to open a full screen image -->
    <string name="preview_content">Preview content</string>
    <!-- message shown when the user clicks on media file chat message, there is no network connection and the file is not been downloaded -->
    <string name="no_network_connection_on_play_file">No network connection. File has not been downloaded and cannot be streamed.</string>
    <!-- message shown when the user open a file, the file is not been opened due to unknown reason -->
    <string name="error_fail_to_open_file_general">Unable to open file.</string>
    <!-- message shown when the user open a file, there is no network connection and the file is not been downloaded -->
    <string name="error_fail_to_open_file_no_network">No network connection. Please reconnect to open the file.</string>
    <!-- message when trying to save for offline a file that already exists -->
    <string name="file_already_exists">File already exists in Saved for Offline</string>
    <!-- Error message if forwarding a message failed, many messages -->
    <plurals name="error_forwarding_messages">
        <item quantity="one">Message not forwarded</item>
        <item quantity="other">Messages not forwarded</item>
    </plurals>
    <!-- Title of the dialog to disable the rich links previews on chat -->
    <string name="title_confirmation_disable_rich_links">Rich URL previews</string>
    <!-- Text of the dialog to disable the rich links previews on chat -->
    <string name="text_confirmation_disable_rich_links">You are disabling rich URL previews. You can re-enable them in Settings. Do you want to continue?</string>
    <!-- Message shown when a call ends. -->
    <string name="call_missed_messages">[A]Missed call[/A]</string>
    <!-- Message shown when a call ends. -->
    <string name="call_rejected_messages">[A]Call was rejected[/A]</string>
    <!-- Message shown when a call ends. -->
    <string name="call_cancelled_messages">[A]Call was cancelled[/A]</string>
    <!-- Message shown when a call ends. -->
    <string name="call_failed_messages">[A]Call failed[/A]</string>
    <!-- Message shown when a call ends. -->
    <string name="call_not_answered_messages">[A]Call was not answered[/A]</string>
    <!-- Indicates that can type a contact email -->
    <string name="contact_email">Contact email</string>
    <!-- When it tries to add a contact in a list an is already added -->
    <string name="contact_not_added">You have already added this contact.</string>
    <!-- Content of a normal message that cannot be recognized -->
    <string name="error_message_invalid_format">Invalid message format</string>
    <!-- Content of a normal message that cannot be recognized -->
    <string name="error_message_invalid_signature">Invalid message signature</string>
    <!-- When the user tries to reproduce a file through streaming and ocurred an error creating it -->
    <string name="error_streaming">An error occurred trying to create the stream</string>
    <!-- Menu option to restore an item from the Rubbish bin -->
    <string name="context_restore">Restore</string>
    <!-- success message when a node was restore from Rubbish bin -->
    <string name="context_correctly_node_restored">Restored to %s</string>
    <!-- error message when a node was restore from Rubbish bin -->
    <string name="context_no_restored">An error occurred. Item not restored.</string>
    <!-- menu item from contact section to send a message to a contact -->
    <string name="context_send_message">Send Message</string>
    <!-- Error message on opening a MEGAdrop folder link -->
    <string name="error_MEGAdrop_not_supported">MEGAdrop folders are not supported yet</string>
    <!-- Pre overquota error dialog when trying to copy or import a file -->
    <string name="pre_overquota_alert_text">This action cannot be completed as it would take you over your current storage limit. Would you like to upgrade your account?</string>
    <!-- Title of the section Archived chats -->
    <string name="archived_chats_title_section">Archived chats</string>
    <!-- Text of the option to show the arhived chat, it shows the number of archived chats -->
    <string name="archived_chats_show_option">Archived chats (%d)</string>
    <!-- Title of the option on the chat list to archive a chat -->
    <string name="archive_chat_option">Archive chat</string>
    <!-- Title of the option on the chat list to unarchive a chat -->
    <string name="unarchive_chat_option">Unarchive chat</string>
    <!-- Confirmation button of the dialog to archive a chat -->
    <string name="general_archive">Archive</string>
    <!-- Confirmation button of the dialog to unarchive a chat -->
    <string name="general_unarchive">Unarchive</string>
    <!-- Message shown when a chat is successfully archived, it shows the name of the chat -->
    <string name="success_archive_chat">%s chat was archived.</string>
    <!-- Error message shown when a chat has not be archived, it shows the name of the chat -->
    <string name="error_archive_chat">Error. %s chat was not archived.</string>
    <!-- Message shown when a chat is successfully unarchived, it shows the name of the chat -->
    <string name="success_unarchive_chat">%s chat was unarchived.</string>
    <!-- Error message shown when a chat has not be unarchived, it shows the name of the chat -->
    <string name="error_unarchive_chat">Error. %s chat was not able to be unarchived.</string>
    <!-- Message shown when the user has no archived chats -->
    <string name="archived_chats_empty">[A]No[/A] [B]Archived Chats[/B]</string>
    <!-- Subtitle of chat screen when the chat is inactive -->
    <string name="inactive_chat">Inactive chat</string>
    <!-- Subtitle of chat screen when the chat is archived -->
    <string name="archived_chat">Archived chat</string>
    <!-- Title of the layout to join a group call from the chat screen -->
    <string name="join_call_layout">Tap to join the call</string>
    <!-- Label shown when the user wants to add contacts into his MEGA account -->
    <string name="invite_contacts">Invite contacts</string>
    <!-- Label shown when the user wants to share something with other contacts -->
    <string name="share_with">Share with</string>
    <!-- Message shown while the contact list from the device and from MEGA is being read and then shown to the user -->
    <string name="contacts_list_empty_text_loading_share">Loading contacts&#8230;</string>
    <!-- Title of the screen New Group -->
    <string name="title_new_group">New group</string>
    <!-- Subtitle of the screen New Group -->
    <string name="subtitle_new_group">Type group name</string>
    <!-- Hint of edittext shown when it is creating a new group to guide user to type the name of the group -->
    <string name="hint_type_group">Name your group</string>
    <!-- Text of the confirm dialog shown when it wants to remove a contact from a chat -->
    <string name="confirmation_delete_contact">Remove %s from this chat?</string>
    <!-- Settings preference title to show file versions info of the account -->
    <string name="settings_file_management_file_versions_title">File versions</string>
    <!-- Settings preference subtitle to show file versions info of the account -->
    <plurals name="settings_file_management_file_versions_subtitle">
        <item quantity="one">1 file version, taking a total of %2$s</item>
        <item quantity="other">%1$d file versions, taking a total of %2$s</item>
    </plurals>
    <!-- Title of the section File management on Settings section -->
    <string name="settings_file_management_category">File Management</string>
    <!-- Option in Settings to delete all the versions of the account -->
    <string name="settings_file_management_delete_versions">Delete all older versions of my files</string>
    <!-- subtitle of the option in Settings to delete all the versions of the account -->
    <string name="settings_file_management_subtitle_delete_versions">All current files will remain. Only historic versions of your files will be deleted.</string>
    <!-- Text of the dialog to delete all the file versions of the account -->
    <string name="text_confirmation_dialog_delete_versions">You are about to delete the version histories of all files. Any file version shared to you from a contact will need to be deleted by them.\n\nPlease note that the current files will not be deleted.</string>
    <!-- success message when deleting all the versions of the account -->
    <string name="success_delete_versions">File versions successfully deleted</string>
    <!-- error message when deleting all the versions of the account -->
    <string name="error_delete_versions">An error occurred while trying to delete all previous versions of your files, please try again later.</string>
    <!-- Title of the option to enable or disable file versioning on Settings section -->
    <string name="settings_enable_file_versioning_title">File Versioning</string>
    <!-- Subtitle of the option to enable or disable file versioning on Settings section -->
    <string name="settings_enable_file_versioning_subtitle">Enable or disable file versioning for your entire account.\nDisabling file versioning does not prevent your contacts from creating new versions in shared folders.</string>
    <!-- section title to select a chat to send a file -->
    <string name="choose_chat">Choose chat</string>
    <!-- Hint shown to guide user on activity add contacts -->
    <string name="type_mail">Tap, enter name or email</string>
    <!-- Text of the confirm dialog shown when it wants to add a contact from a QR scaned -->
    <string name="confirmation_invite_contact">Add %s to your contacts?</string>
    <!-- Text of the confirm dialog shown when it wants to add a contact from a QR scaned and is already added before -->
    <string name="confirmation_not_invite_contact">You have already added the contact %s.</string>
    <!-- Text of the confirm dialog shown when it wants to add a contact from a QR scaned and is already added before -->
    <string name="confirmation_invite_contact_already_added">You have already added the contact %s.</string>
    <!-- Text of the confirm dialog shown when it wants to add a contact from a QR scaned -->
    <string name="confirmation_share_contact">Share with %s?</string>
    <!-- Text button for init a group chat -->
    <string name="new_group_chat_label">New group chat</string>
    <!-- Label shown when the user wants to add contacts into a chat conversation -->
    <string name="send_contacts">Send contacts</string>
    <!-- Title of the alert when the account have been logged out from another client -->
    <string name="title_alert_logged_out">Logged out</string>
    <!-- Text shown to indicate user that his account has already been confirmed -->
    <string name="account_confirmed">Your account has been activated. Please log in.</string>
    <!-- Text shown to indicate user that his account should be confirmed typing his password -->
    <string name="confirm_account">Please enter your password to confirm your account</string>
    <!-- Error shown if a user tries to add their own email address as a contact -->
    <string name="error_own_email_as_contact">There’s no need to add your own email address</string>
    <!-- Error shown when a user tries to enable Two-Factor Authentication and introduce an invalid code -->
    <string name="invalid_code">Invalid code</string>
    <!-- Text of the dialog shown when the storage of a FREE account is almost full -->
    <string name="text_almost_full_warning">Cloud Drive is almost full. Upgrade to Pro and get up to %1$s of storage and %2$s of transfer quota.</string>
    <!-- Text of the dialog shown when the storage of a PRO I or II account is almost full -->
    <string name="text_almost_full_warning_pro_account">Cloud Drive is almost full. Upgrade now and get up to %1$s of storage and %2$s of transfer quota.</string>
    <!-- Text of the dialog shown when the storage of a PRO III account is almost full -->
    <string name="text_almost_full_warning_pro3_account">Cloud Drive is almost full. If you need more storage please contact MEGA support to get a custom plan.</string>
    <!-- Text of the dialog shown when the storage of a FREE account is full -->
    <string name="text_storage_full_warning">Cloud Drive is full. Upgrade to Pro and get up to %1$s of storage and %2$s of transfer quota.</string>
    <!-- Text of the dialog shown when the storage of a PRO I or II account is full -->
    <string name="text_storage_full_warning_pro_account">Cloud Drive is full. Upgrade now and get up to %1$s of storage and %2$s of transfer quota.</string>
    <!-- Text of the dialog shown when the storage of a PRO III account is full -->
    <string name="text_storage_full_warning_pro3_account">Cloud Drive is full. If you need more storage please contact MEGA support to get a custom plan.</string>
    <!-- Button of the dialog shown when the storage is almost full to see the available PRO plans -->
    <string name="button_plans_almost_full_warning">See plans</string>
    <!-- Button of the dialog shown when the storage is almost full to custom a plan -->
    <string name="button_custom_almost_full_warning">Custom plan</string>
    <!-- Button of the dialog shown when the storage is almost full to get bonus -->
    <string name="button_bonus_almost_full_warning">Get Bonus</string>
    <!-- Mail title to upgrade to a custom plan -->
    <string name="title_mail_upgrade_plan">Upgrade to a custom plan</string>
    <!-- Mail subject to upgrade to a custom plan -->
    <string name="subject_mail_upgrade_plan">Ask us how you can upgrade to a custom plan:</string>
    <!-- Used in chat list screen to indicate in a chat list item that the message was sent by me, followed by the message -->
    <string name="word_me">Me:</string>
    <!-- Title of the button in the contact info screen to start an audio call -->
    <string name="call_button">Call</string>
    <!-- Title of the button in the contact info screen to send a message -->
    <string name="message_button">Message</string>
    <!-- Title of the button in the contact info screen to start a video call -->
    <string name="video_button">Video</string>
    <!-- Title of file explorer to send a link -->
    <string name="title_file_explorer_send_link">Send link to&#8230;</string>
    <!-- Title of chat explorer to send a link or file to a chat -->
    <string name="title_chat_explorer">Send to&#8230;</string>
    <!-- Title of cloud explorer to upload a link or file -->
    <string name="title_cloud_explorer">Upload to&#8230;</string>
    <!-- More button in contact info page -->
    <string name="contact_info_button_more">More</string>
    <!-- Section title to select a file to perform an action, more files -->
    <plurals name="plural_select_file">
        <item quantity="one">Choose File</item>
        <item quantity="other">Choose Files</item>
    </plurals>
    <!-- Title of confirmation dialog of sending invitation to a contact -->
    <string name="title_confirm_send_invitation">Invite %1$s?</string>
    <!-- Title of shared folder explorer to choose a folder to perform an action -->
    <string name="title_share_folder_explorer">Choose folder</string>
    <!-- Popup message shown if an user try to login while there is still living transfer -->
    <string name="login_warning_abort_transfers">All transfers will be cancelled, do you want to log in?</string>
    <!-- Popup message shown if an user try to login while there is still living transfer -->
    <string name="logout_warning_abort_transfers">All transfers will be cancelled, do you want to log out?</string>
    <!-- Label to explain the read only participant permission in the options panel of the group info screen -->
    <string name="subtitle_read_only_permissions">Read-only</string>
    <!-- Label shown the total space and the used space in an account -->
    <string name="used_space">[A]%1$s [/A][B]of %2$s used[/B]</string>
    <!-- title of the alert dialog when the user is changing the API URL to staging -->
    <string name="staging_api_url_title">Change to a test server?</string>
    <!-- Text of the alert dialog when the user is changing the API URL to staging -->
    <string name="staging_api_url_text">Are you sure you want to change to a test server? Your account may suffer irrecoverable problems.</string>
    <!-- Title of the confirmation dialog to open the camera app and lose the relay of the local camera on the in progress call -->
    <string name="title_confirmation_open_camera_on_chat">Open camera?</string>
    <!-- Text of the confirmation dialog to open the camera app and lose the relay of the local camera on the in progress call -->
    <string name="confirmation_open_camera_on_chat">If you open the camera, your video transmission will be paused in the current call.</string>
    <!-- Title of the notification when there is unknown activity on the Chat -->
    <string name="notification_chat_undefined_title">Chat activity</string>
    <!-- Content of the notification when there is unknown activity on the Chat -->
    <string name="notification_chat_undefined_content">You may have new messages</string>
    <!-- When app is retrieving push message -->
    <string name="retrieving_message_title">Retrieving message</string>
    <!-- Title of Rubbish bin scheduler option in settings to enable or disable the functionality -->
    <string name="settings_rb_scheduler_enable_title">Rubbish Bin Clearing Scheduler</string>
    <!-- Subtitle of Rubbish bin scheduler option in settings to enable or disable the functionality in free accounts -->
    <string name="settings_rb_scheduler_enable_subtitle">The Rubbish Bin is cleared for you automatically.</string>
    <!-- Title of Rubbish bin scheduler option in settings to enable or disable the functionality in PRO accounts -->
    <string name="settings_rb_scheduler_enable_period_PRO">The minimum period is 7 days.</string>
    <!-- Title of Rubbish bin scheduler option in settings to enable or disable the functionality in PRO accounts -->
    <string name="settings_rb_scheduler_enable_period_FREE">The minimum period is 7 days and your maximum period is 30 days.</string>
    <!-- Sub title of compression queue notification option in settings indicating the size limits. Please keep the placeholders because are to show the size limits including units in runtime. For example: The minimum size is 100MB and the maximum size is 1000MB. -->
    <string name="settings_compression_queue_subtitle">The minimum size is %1$s and the maximum size is %2$s.</string>
    <!-- Title of Rubbish bin scheduler option in settings to set up the number of days of the rubbish bin scheduler -->
    <string name="settings_rb_scheduler_select_days_title">Remove files older than</string>
    <!-- Time in days (plural). The placeholder is for the time value, please adjust the position based on linguistics -->
    <string name="settings_rb_scheduler_select_days_subtitle">%d days</string>
    <!-- Title of popup that userd to set compression queue size (in MB) in settings -->
    <string name="settings_video_compression_queue_size_popup_title">Notify me when size is larger than</string>
    <!-- Title of compression queue size option in settings -->
    <string name="settings_video_compression_queue_size_title">If videos to compress are larger than</string>
    <!-- Text of the alert when a FREE user tries to disable the RB scheduler -->
    <string name="settings_rb_scheduler_alert_disabling">To disable the Rubbish Bin clearing scheduler or set a longer retention period, please subscribe to a Pro plan.</string>
    <!-- Picker text to choose custom retention time. This option indicates several days -->
    <string name="hint_days">days</string>
    <!-- Title of the option to generate a public chat link -->
    <string name="get_chat_link_option">Get chat link</string>
    <!-- Title of the option to manage a public chat link -->
    <string name="manage_chat_link_option">Manage chat link</string>
    <!-- Title of the option to make a public chat private -->
    <string name="make_chat_private_option">Enable Encryption Key Rotation</string>
    <!-- Title of the view to inform that a chat is private -->
    <string name="private_chat">Encryption key rotation enabled</string>
    <!-- Text of the dialog to change a public chat to private (enable encryption key rotation) -->
    <string name="make_chat_private_option_text">Encryption key rotation is slightly more secure, but does not allow you to create a chat link and new participants will not see past messages.</string>
    <!-- Text of the option to change a public chat to private (enable encrypted key rotation) -->
    <string name="make_chat_private_not_available_text">Encryption key rotation is disabled for conversations with more than 100 participants.</string>
    <!-- Warning show to the user when tries to make private a public chat and the chat has more than 100 participants -->
    <string name="warning_make_chat_private">Unable to convert this chat to private because the participants limit has been exceeded.</string>
    <!-- Text shown when a moderator of a chat create a chat link. Please keep the placeholder because is to show the moderator’s name in runtime. -->
    <string name="message_created_chat_link">[A]%1$s[/A][B] created a chat link.[/B]</string>
    <!-- Text shown when a moderator of a chat delete a chat link. Please keep the placeholder because is to show the moderator’s name in runtime. -->
    <string name="message_deleted_chat_link">[A]%1$s[/A][B] removed the chat link.[/B]</string>
    <!-- Title of the option to delete a chat link -->
    <string name="action_delete_link">Delete chat link</string>
    <!-- Title of the alert when a chat link is invalid -->
    <string name="title_alert_chat_link_error">Chat link</string>
    <!-- Text of the dialog to confirm after closing all other sessions -->
    <string name="confirmation_close_sessions_text">This will log you out on all other active sessions except the current one.</string>
    <!-- Title of the dialog to confirm after closing all other sessions -->
    <string name="confirmation_close_sessions_title">Do you want to close all other sessions?</string>
    <!-- Subtitle chat screen for groups with permissions and not archived, Plural of participant. 2 participants -->
    <string name="number_of_participants">%d participants</string>
    <!-- Label of the button to join a chat by a chat link -->
    <string name="action_join">Join</string>
    <!-- Label for observers of a group chat -->
    <string name="observers_chat_label">Observers</string>
    <!-- Message on the title of the chat screen if there were any error loading the chat link -->
    <string name="error_chat_link">Error loading the chat link.</string>
    <!-- Message on the title of the chat screen if there were any error loading the chat link without logging -->
    <string name="error_chat_link_init_error">Error initialising chat when loading the chat link.</string>
    <!-- Message on the alert to preview a chat link if the user is already a participant -->
    <string name="alert_already_participant_chat_link">You are already participating in this chat.</string>
    <!-- Message on the alert to close a chat preview if the link is invalid -->
    <string name="alert_invalid_preview">This chat preview is no longer available. If you leave the preview, you won’t be able to reopen it.</string>
    <!-- Text shown when a moderator changes the chat to private. Please keep the placeholder because is to show the moderator’s name in runtime. -->
    <string name="message_set_chat_private">[A]%1$s[/A][B] enabled encryption key rotation.[/B]</string>
    <!-- error message shown when a chat link is invalid -->
    <string name="invalid_chat_link">This conversation is no longer available</string>
    <!-- When it is creating a new group chat, this option permits to establish it private or public -->
    <string name="ekr_label">Encryption key rotation</string>
    <!-- Text of the dialog to change a public chat to private (enable encryption key rotation) -->
    <string name="ekr_explanation">Encryption key rotation is slightly more secure, but does not allow you to create a chat link and new participants will not see past messages.</string>
    <!-- Text of the dialog to change a public chat to private (enable encryption key rotation) -->
    <string name="subtitle_chat_message_enabled_ERK">Encryption key rotation is slightly more secure, but does not allow you to create a chat link and new participants will not see past messages.</string>
    <!-- Message shown when a contact request has not been sent because the invitation has been sent before -->
    <string name="invite_not_sent_already_sent">The invitation to contact %s has been sent before and can be consulted in the Sent Requests tab.</string>
    <!-- Label shown to indicate the QR is saving in Cloud Drive -->
    <string name="save_qr_cloud_drive">Saving %s in Cloud Drive&#8230;</string>
    <!-- General label for folders -->
    <string name="general_folders">Folders</string>
    <!-- General label for files -->
    <string name="general_files">Files</string>
    <!-- Item menu option upon right click on one or multiple files -->
    <string name="general_save_to_device">Save to device</string>
    <!-- Title of cloud explorer to upload a file -->
    <string name="title_upload_explorer">Upload to MEGA</string>
    <!-- Label choose destination -->
    <string name="choose_destionation">Choose destination</string>
    <!-- Label that indicates show more items -->
    <string name="general_show_more">Show More</string>
    <!-- Label that indicates show less items -->
    <string name="general_show_less">Show Less</string>
    <!-- Subtitle of the historic notification for a new contact request -->
    <string name="notification_new_contact_request">[A]%s [/A][B]sent you a contact request.[/B]</string>
    <!-- Subtitle of the historic notification for a new contact -->
    <string name="notification_new_contact">[A]%s [/A][B]is now a contact.[/B]</string>
    <!-- Subtitle of the historic notification for a new shared folder -->
    <string name="notification_new_shared_folder">[B]New shared folder from [/B][A]%s.[/A]</string>
    <!-- Subtitle of the historic notification for a reminder new contact request -->
    <string name="notification_reminder_contact_request">[A]Reminder: [/A][B]%s [/B][C]sent you a contact request.[/C]</string>
    <!-- Title of the historic notification for a contact request cancelled -->
    <string name="title_contact_request_notification_cancelled">Contact request cancelled</string>
    <!-- Subtitle of the historic notification for contact request cancelled -->
    <string name="subtitle_contact_request_notification_cancelled">[A]%s [/A][B]cancelled the contact request.[/B]</string>
    <!-- Title of the historic notification when an user deletes you as contact -->
    <string name="title_contact_notification_deleted">Contact deleted</string>
    <!-- Subtitle of the historic notification when an user deletes you as contact -->
    <string name="subtitle_contact_notification_deleted">[A]%s [/A][B]deleted you as a contact.[/B]</string>
    <!-- Title of the historic notification when an user blocks you as contact -->
    <string name="title_contact_notification_blocked">Contact blocked</string>
    <!-- Subtitle of the historic notification when an user blocks you as contact -->
    <string name="subtitle_contact_notification_blocked">[A]%s [/A][B]blocked you as a contact.[/B]</string>
    <!-- Item of the navigation title for the notification section when there is any unread -->
    <string name="section_notification_with_unread">Notifications [A](%1$d)[/A]</string>
    <!-- Text shown in the notifications section. When a contact has nickname, nickname (email) will be shown -->
    <string name="section_notification_user_with_nickname">[A]%1$s (%2$s)[/A]</string>
    <!-- Title of the historic notification for an account deleted -->
    <string name="title_account_notification_deleted">Account deleted</string>
    <!-- Subtitle of the historic notification for an account deleted -->
    <string name="subtitle_account_notification_deleted">[B]The account [/B][A]%s[/A][B] has been deleted.[/B]</string>
    <!-- Subtitle of file takedown historic notification -->
    <string name="subtitle_file_takedown_notification">[A]Your publicly shared file [/A][B]%s[/B][C] has been taken down.[/C]</string>
    <!-- Subtitle of folder takedown historic notification -->
    <string name="subtitle_folder_takedown_notification">[A]Your publicly shared folder [/A][B]%s[/B][C] has been taken down.[/C]</string>
    <!-- Popup notification text on mouse-over of taken down file. -->
    <string name="message_file_takedown_pop_out_notification">This file has been the subject of a takedown notice.</string>
    <!-- Popup notification text on mouse-over taken down folder. -->
    <string name="message_folder_takedown_pop_out_notification">This folder has been the subject of a takedown notice.</string>
    <!-- option to dispute taken down file or folder -->
    <string name="dispute_takendown_file">Dispute Takedown</string>
    <!-- Error shown when download a file that has violated ToS/AUP. -->
    <string name="error_download_takendown_node">Not accessible due to ToS or AUP violation</string>
    <!-- Alert shown when some files were not downloaded due to ToS/AUP violation, Plural of taken down files. 2 files -->
    <plurals name="alert_taken_down_files">
        <item quantity="one">%d file was not downloaded due to ToS/AUP violation.</item>
        <item quantity="other">%d files were not downloaded due to ToS/AUP violation.</item>
    </plurals>
    <!-- Subtitle of a file takedown reinstated historic notification -->
    <string name="subtitle_file_takedown_reinstated_notification">[A]Your publicly shared file [/A][B]%s[/B][C] has been reinstated.[/C]</string>
    <!-- Subtitle of a folder takedown reinstated historic notification -->
    <string name="subtitle_folder_takedown_reinstated_notification">[A]Your publicly shared folder [/A][B]%s[/B][C] has been reinstated.[/C]</string>
    <!-- Title of the historic notification for outgoing contact requests -->
    <string name="title_outgoing_contact_request">Sent request</string>
    <!-- Title of the historic notification for incoming contact requests -->
    <string name="title_incoming_contact_request">Received request</string>
    <!-- Subtitle of the historic notification for contact request denied -->
    <string name="subtitle_outgoing_contact_request_denied">[A]%s [/A][B]denied your contact request.[/B]</string>
    <!-- Subtitle of the historic notification for contact request accepted -->
    <string name="subtitle_outgoing_contact_request_accepted">[A]%s [/A][B]accepted your contact request.[/B]</string>
    <!-- Subtitle of the historic notification for deleted shared folders (one or many) -->
    <string name="notification_deleted_shared_folder">[B]Access to folders shared by [/B][A]%s[/A][B] were removed.[/B]</string>
    <!-- Subtitle of the historic notification when a contact leaves a shared folder -->
    <string name="notification_left_shared_folder">[A]%s[/A][B] has left a shared folder.[/B]</string>
    <!-- Subtitle of the historic notification when a contact leaves a shared folder and the name of the folder is known -->
    <string name="notification_left_shared_folder_with_name">[A]%1$s[/A][B] has left the shared folder [/B][A]%2$s.[/A]</string>
    <!-- Subtitle of the historic notification for incoming contact request ignored -->
    <string name="subtitle_incoming_contact_request_ignored">[B]Contact request from [/B][A]%s [/A][B]was ignored[/B]</string>
    <!-- Subtitle of the historic notification for incoming contact request accepted -->
    <string name="subtitle_incoming_contact_request_accepted">[B]Contact request from [/B][A]%s [/A][B]was accepted[/B]</string>
    <!-- Subtitle of the historic notification for incoming contact request declined -->
    <string name="subtitle_incoming_contact_request_denied">[B]Contact request from [/B][A]%s [/A][B]was declined[/B]</string>
    <!-- Subtitle of the Upgrade account section -->
    <string name="type_of_my_account">Your current account is [A]%s[/A]</string>
    <!-- Footnote to clarify the storage space is subject to the achievement program -->
    <string name="footnote_achievements">Subject to your participation in our achievements program.</string>
    <!-- Title label for the current payment method during account upgrading -->
    <string name="payment_method">Payment method</string>
    <!-- title of billing period -->
    <string name="billing_period_title">Billing period</string>
    <!-- Option of one-off (month) billing. Placeholder: purchase price. -->
    <string name="billed_one_off_month">[A]One-off (month)[/A] %s</string>
    <!-- Option of one-off (year) billing. Placeholder: purchase price. -->
    <string name="billed_one_off_year">[A]One-off (year)[/A] %s</string>
    <!-- Option of monthly billing period. Placeholder: purchase price -->
    <string name="billed_monthly_text">[A]Billed monthly[/A] %s/month</string>
    <!-- Option of yearly billing period. Placeholder: purchase price -->
    <string name="billed_yearly_text">[A]Billed yearly[/A] %s/year</string>
    <!-- dialog option cancel in alert dialog -->
    <string name="button_cancel">Cancel</string>
    <!-- dialog option continue in alert dialog -->
    <string name="button_continue">Continue</string>
    <!-- one of the payment methods -->
    <string name="payment_method_google_wallet">[A]Google Pay[/A] (subscription)</string>
    <!-- one of the payment methods -->
    <string name="payment_method_huawei_wallet">[A]HUAWEI Pay[/A] (subscription)</string>
    <!-- Capital letters. Text of the label of a new historic notifications -->
    <string name="new_label_notification_item">NEW</string>
    <!-- When user is on PRO 3 plan, we will display an extra label to notify user that they can still contact support to have a customised plan. -->
    <string name="label_custom_plan">To upgrade your current subscription, please contact our support team for a [A]custom plan[/A].</string>
    <!-- Input field description in the create file dialog. -->
    <string name="context_new_file_name_hint">file name</string>
    <!-- Option in Settings section to enable the last active connection in chat -->
    <string name="option_enable_last_green_chat">Show Last seen&#8230;</string>
    <!-- Subtitle of the option in Settings section to enable the last active connection in chat -->
    <string name="subtitle_option_enable_last_green_chat">Allow your contacts to see the last time you were active on MEGA.</string>
    <!-- title of notification when device is out of storage during camera upload -->
    <string name="title_out_of_space">Not enough storage space</string>
    <!-- message will be shown when there is not enough space to perform camera upload. -->
    <string name="message_out_of_space">Not enough storage space to perform video compression.</string>
    <!-- the title of the notification that displays when compression larger than setting -->
    <string name="title_compression_size_over_limit">Video compression size is too large</string>
    <!-- the content message of the notification that displays when compression larger than setting, placeholder: size in MB -->
    <string name="message_compression_size_over_limit">The total size of the videos to compress exceeds %s, please put your device on charge to continue.</string>
    <!-- Message displayed when the user changes the ‘Keep file names as in the device’ setting -->
    <string name="message_keep_device_name">This setting will take effect the next time Camera Uploads runs</string>
    <!-- Notification message when compressing video to show the compressed percentage. Please, keep the placeholder because it is for adding the percentage value at runtime. -->
    <string name="message_compress_video">%s has been compressed</string>
    <!-- notification title when compressing video -->
    <string name="title_compress_video">Compressing Videos %1$d/%2$d</string>
    <!-- error message pops up when user selected an invalid folder for camera upload -->
    <string name="error_invalid_folder_selected">Invalid folder selected</string>
    <!-- Indicates the content of a folder is 1 folder and 1 file. Middle height point is to separate two fragments of text and it was not to be considered a punctuation mark. -->
    <string name="one_folder_one_file">1 folder · 1 file</string>
    <!-- Indicates the content of a folder is 1 folder and some files. The placeholder is to set the number of files. e.g. 1 folder · 7 files. Middle height point is to separate two fragments of text and it was not to be considered a punctuation mark. -->
    <string name="one_folder_several_files">1 folder · %1$d files</string>
    <!-- on the section notifications indicates the number of files added to a shared folder, Plural of file. 2 files -->
    <plurals name="num_files_with_parameter">
        <item quantity="one">%d file</item>
        <item quantity="other">%d files</item>
    </plurals>
    <!-- on the section notifications indicates the number of folder added to a shared folder, Plural of folder/directory. 2 folders -->
    <plurals name="num_folders_with_parameter">
        <item quantity="one">%d folder</item>
        <item quantity="other">%d folders</item>
    </plurals>
    <!-- Indicates the content of a folder is some folders and some files. Plural of files. e.g. 7 folders · 2 files. Middle height point is to separate two fragments of text and it was not to be considered a punctuation mark. -->
    <plurals name="num_folders_num_files">
        <item quantity="one">%1$d folders · 1 file</item>
        <item quantity="other">%1$d folders · %2$d files</item>
    </plurals>
    <!-- Subtitle of the historic notification for new additions inside an existing shared folder. Placeholders are: email who added the folders or files, number of folders added, number of files added -->
    <string name="subtitle_notification_added_folders_and_files">[A]%1$s[/A][B] added %2$s and %3$s[/B]</string>
    <!-- Subtitle of the historic notification for new additions inside an existing shared folder, Plural of file. 2 files -->
    <plurals name="subtitle_notification_added_files">
        <item quantity="one">[A]%1$s [/A][B]added %2$d file.[/B]</item>
        <item quantity="other">[A]%1$s [/A][B]added %2$d files.[/B]</item>
    </plurals>
    <!-- Subtitle of the historic notification for deletions inside an existing shared folder, Plural of item. 2 items -->
    <plurals name="subtitle_notification_deleted_items">
        <item quantity="one">[A]%1$s [/A][B]deleted %2$d item.[/B]</item>
        <item quantity="other">[A]%1$s [/A][B]deleted %2$d items.[/B]</item>
    </plurals>
    <!-- Subtitle of the historic notification for new additions inside an existing shared folder, Plural of folder. 2 folders -->
    <plurals name="subtitle_notification_added_folders">
        <item quantity="one">[A]%1$s [/A][B]added %2$d folder.[/B]</item>
        <item quantity="other">[A]%1$s [/A][B]added %2$d folders.[/B]</item>
    </plurals>
    <!-- Subtitle chat screen for groups with permissions and not archived, Plural of participant. 2 participants -->
    <plurals name="subtitle_of_group_chat">
        <item quantity="one">%d participant</item>
        <item quantity="other">%d participants</item>
    </plurals>
    <!--  -->
    <string name="custom_subtitle_of_group_chat">%1$s and %2$d more</string>
    <!-- Error when the user tries to get a public chat link for a chat with the default title -->
    <string name="message_error_set_title_get_link">Before you can generate a link for this chat, you need to set a description:</string>
    <!-- success alert when the user copy a chat link to the clipboard -->
    <string name="chat_link_copied_clipboard">Chat link copied to the clipboard</string>
    <!-- Label to show the price of each plan in the upgrade account section -->
    <string name="type_month">[A]From[/A] %s / [A]month[/A] *</string>
    <!-- the meaning of the asterisk in monthly* and annually* payment -->
    <string name="upgrade_comment">* Recurring subscription can be cancelled any time before the renewal date.</string>
    <!-- Message shown when a call starts. -->
    <string name="call_started_messages">Call Started</string>
    <!-- Title of the dialog to inform about a SSL error -->
    <string name="ssl_error_dialog_title">SSL key error</string>
    <!-- Text of the dialog to inform about a SSL error -->
    <string name="ssl_error_dialog_text">MEGA is unable to establish a secure connection using SSL. You may be on a public Wi-Fi network with additional requirements.</string>
    <!-- Text of the empty screen for the notifications section -->
    <string name="context_empty_notifications">[B]No [/B][A]Notifications[/A]</string>
    <!-- Permissions screen title -->
    <string name="general_setup_mega">Set up MEGA</string>
    <!-- Permissions screen explanation -->
    <string name="setup_mega_explanation">MEGA needs your permission to access your media and files for sharing. Other access permissions may be needed for exchanging encrypted messages and to make secure calls.</string>
    <!-- Title of the screen asking permissions for files -->
    <string name="allow_acces_media_title">Allow access to photos, media and files.</string>
    <!-- Subtitle of the screen asking permissions for files -->
    <string name="allow_acces_media_subtitle">MEGA needs your permission to access files for sharing.</string>
    <!-- Title of the screen asking permissions for camera -->
    <string name="allow_acces_camera_title">Enable camera</string>
    <!-- Subtitle of the screen asking permissions for camera -->
    <string name="allow_acces_camera_subtitle">Allow access to your camera to scan documents, take pictures and make video calls.</string>
    <!-- Title of the screen asking permissions for microphone and write in log calls -->
    <string name="allow_acces_calls_title">Enable calls</string>
    <!-- Title of the screen asking permissions for contacts -->
    <string name="allow_acces_contact_title">Grant access to your address book</string>
    <!-- Subtitle of the screen asking permissions for contacts -->
    <string name="allow_acces_contact_subtitle">Easily discover contacts from your address book on MEGA.</string>
    <!-- Explanation under the subtitle of asking permissions for contacts to explain that MEGA will never use the address book data for any other purpose -->
    <string name="allow_access_contact_explanation">MEGA will not use this data for any other purpose and will never interact with your contacts without your consent.</string>
    <!-- Subtitle of the screen asking permissions for microphone -->
    <string name="allow_acces_calls_subtitle_microphone">Allow access to your microphone to make encrypted calls.</string>
    <!-- General enable access -->
    <string name="general_enable_access">Grant access</string>
    <!-- Title of the option on chat info screen to list all the files sent to the chat -->
    <string name="title_chat_shared_files_info">Shared files</string>
    <!-- Error mesage when trying to remove an uploading attachment that has already finished -->
    <string name="error_message_already_sent">Attachment already sent</string>
    <!-- Message shown when a group call ends. -->
    <string name="group_call_ended_message">[A]Group call ended[/A][C]. Duration: [/C]</string>
    <!-- Message to indicate a call has ended and indicate the call duration. -->
    <string name="call_ended_message">[A]Call ended[/A][C]. Duration: [/C]</string>
    <!-- Message that shows the hours of a call when it ends, more hours -->
    <plurals name="plural_call_ended_messages_hours">
        <item quantity="one">[B]%1$s hour[/B]</item>
        <item quantity="other">[B]%1$s hours[/B]</item>
    </plurals>
    <!-- Message that shows the minutes of a call when it ends, more minutes -->
    <plurals name="plural_call_ended_messages_minutes">
        <item quantity="one">[B]%1$s minute[/B]</item>
        <item quantity="other">[B]%1$s minutes[/B]</item>
    </plurals>
    <!-- Message that shows the seconds of a call when it ends, more seconds -->
    <plurals name="plural_call_ended_messages_seconds">
        <item quantity="one">[B]%1$d second[/B]</item>
        <item quantity="other">[B]%1$d seconds[/B]</item>
    </plurals>
    <!-- Message to indicate a call has ended without indicate the call duration. -->
    <string name="call_ended_no_duration_message">[A]Call ended[/A]</string>
    <!-- Message to indicate a group call has ended without indicate the call duration. -->
    <string name="group_call_ended_no_duration_message">[A]Group call ended[/A]</string>
    <!-- String that appears when we show the last activity of a contact, when the last activity was today. For example: Last seen today 11:34a.m. -->
    <string name="last_seen_today">[A]Last seen [/A]today %1$s</string>
    <!-- String that appears when we show the last activity of a contact, but it’s been a long time ago that we don’t see any activity from that user -->
    <string name="last_seen_long_time_ago">[A]Last seen [/A]a long time ago</string>
    <!-- String that appears when we show the last activity of a contact, when the last activity was before today. For example: Last seen March 14th,2018 11:34a.m. -->
    <string name="last_seen_general">[A]Last seen [/A]%1$s %2$s</string>
    <!-- label today -->
    <string name="label_today">Today</string>
    <!-- label yesterday -->
    <string name="label_yesterday">Yesterday</string>
    <!-- label tomorrow -->
    <string name="label_tomorrow">Tomorrow</string>
    <!-- Text of the empty screen for the chat shared files -->
    <string name="context_empty_shared_files">[B]No [/B][A]Shared Files[/A]</string>
    <!-- Text to indicate that a contact has joined a group call -->
    <string name="contact_joined_the_call">%1$s joined the call</string>
    <!-- Text to indicate that a contact has left a group call -->
    <string name="contact_left_the_call">%1$s left the call</string>
    <!-- Warning show when a call cannot start because there are too many participants in the group chat -->
    <string name="call_error_too_many_participants_start">Call cannot start because the maximum number of participants has been exceeded.</string>
    <!-- Message show when a call cannot be established because there are too many participants in the group call -->
    <string name="call_error_too_many_participants">Call cannot be joined as the maximum number of participants has been exceeded.</string>
    <!-- Message show when a call cannot be established because there are too many participants in the group -->
    <string name="call_error_too_many_participants_join">Unable to join the group call due to the maximum number of participants reached</string>
    <!-- Message show when a user cannot activate the video in a group call because the max number of videos has been reached -->
    <string name="call_error_too_many_video">Video call cannot be joined as the maximum number of participants has been exceeded.</string>
    <!-- Message show when a user cannot put the call on hold -->
    <string name="call_error_call_on_hold">Call cannot be put on hold.</string>
    <!-- Error message shown when a file cannot be opened by other app using the open with option menu -->
    <string name="error_open_file_with">An error has occurred and the file cannot be opened with this app.</string>
    <!-- Subtitle of the call screen when a incoming call is just starting -->
    <string name="incoming_call_starting">Incoming call&#8230;</string>
    <!-- Subtitle of the call screen when a outgoing call is just starting -->
    <string name="outgoing_call_starting">Calling&#8230;</string>
    <!-- Content of a invalid meta message -->
    <string name="error_meta_message_invalid">Message contains invalid metadata</string>
    <!-- Title of the activity that sends a location -->
    <string name="title_activity_maps">Send location</string>
    <!-- Label layout on maps activity that permits send current location -->
    <string name="current_location_label">Send your current location</string>
    <!-- Label layout on maps activity that permits send current location. Placeholder is the current location -->
    <string name="current_location_landscape_label">Send your current location: [A]%1$s[/A]</string>
    <!-- Label layout on maps activity indicating nearby places -->
    <string name="nearby_places_label">Nearby places</string>
    <!-- Message shown in a dialog explaining the consequences of accesing the location -->
    <string name="explanation_send_location">This location will be opened using a third party maps provider outside the end-to-end encrypted MEGA platform.</string>
    <!-- Title of the location marker set by the user -->
    <string name="title_marker_maps">Send This Location</string>
    <!-- Label shown when after a maps search and no places were found -->
    <string name="no_places_found">No places were found</string>
    <!-- Title of the dialog shown when the location is disabled -->
    <string name="gps_disabled">The GPS is disabled</string>
    <!-- Text of the dialog shown when the location is disabled for open location settings -->
    <string name="open_location_settings">Would you like to open the location settings?</string>
    <!-- Info shown in the subtitle of each row of the shared files to chat: sender name . date -->
    <string name="second_row_info_item_shared_file_chat">%1$s . %2$s</string>
    <!-- After the user ticketed ’Don’t ask again’ on permission request dialog and denied, tell the user, he/she can still grant MEGA the permission in system settings. -->
    <string name="on_permanently_denied">You still can grant MEGA permissions in your device’s settings</string>
    <!-- Explain why MEGA needs the reading contacts permission when users deny to grant MEGA the permission. -->
    <string name="explanation_for_contacts_permission">If you allow MEGA to access your address book, you will be able to discover your contacts more easily. MEGA will not use this data for any other purpose and will never interact with your contacts without your consent.</string>
    <!-- Confirmation message after forwarding one or several messages, version items -->
    <plurals name="messages_forwarded_success_plural">
        <item quantity="one">Message forwarded</item>
        <item quantity="other">Messages forwarded</item>
    </plurals>
    <!-- Title of a chat message that contains geolocation info -->
    <string name="title_geolocation_message">Pinned Location</string>
    <!-- Alert shown when a num of files have not been sent because of any error occurs, Plural of file. 2 files -->
    <plurals name="num_files_not_send">
        <item quantity="one">%d file was not sent to %d chats</item>
        <item quantity="other">%d files were not sent to %d chats</item>
    </plurals>
    <!-- Alert shown when a num of contacts have not been sent because of any error occurs, Plural of file. 2 files -->
    <plurals name="num_contacts_not_send">
        <item quantity="one">%d contact was not sent to %d chats</item>
        <item quantity="other">%d contacts were not sent to %d chats</item>
    </plurals>
    <!-- Alert shown when a num of messages have not been sent because of any error occurs, Plural of file. 2 files -->
    <plurals name="num_messages_not_send">
        <item quantity="one">%d message was not sent to %d chats</item>
        <item quantity="other">%d messages were not sent to %d chats</item>
    </plurals>
    <!-- How many local contacts have been on MEGA, Plural of local contact. 2 contacts -->
    <plurals name="quantity_of_local_contact">
        <item quantity="one">%d contact found on MEGA</item>
        <item quantity="other">%d contacts found on MEGA</item>
    </plurals>
    <!-- Label displayed on the top of the chat list if none of user’s phone contacts have a MEGA account. In other case here would appear all the user’s phone contacts that have a MEGA account. -->
    <string name="no_local_contacts_on_mega">Invite contact now?</string>
    <!-- To see whom in your local contacts has been on MEGA -->
    <string name="see_local_contacts_on_mega">Discover your contacts on MEGA</string>
    <!-- In APP, text used to ask for access to contacts -->
    <string name="grant_mega_access_contacts">Grant MEGA access to your address book to discover your contacts on MEGA.</string>
    <!-- Getting registered contacts -->
    <string name="get_registered_contacts">Loading contacts on MEGA&#8230;</string>
    <!-- Alert shown when some content have not been sent because of any error occurs -->
    <string name="content_not_send">The content was not sent to %d chats</string>
    <!-- Label shown when a new group chat has been created correctly -->
    <string name="new_group_chat_created">New group chat created successfully</string>
    <!-- Alert shown when some content is sharing with chats and they are processing -->
    <string name="preparing_chats">Preparing files</string>
    <!-- Label indicating some content has been sent as message -->
    <string name="sent_as_message">Sent as a message.</string>
    <!-- Error message when the attachment cannot be sent to any of the selected chats -->
    <string name="error_sent_as_message">Error. The file has not been sent to any of the selected chats</string>
    <!-- Action delete all file versions -->
    <string name="delete_versions">Delete previous versions</string>
    <!-- Title of the dialog shown when it wants to delete the version history of a file -->
    <string name="title_delete_version_history">Delete previous versions?</string>
    <!-- Text of the dialog shown when it wants to delete the version history of a file -->
    <string name="text_delete_version_history">Please note that the current file will not be deleted.</string>
    <!-- Alert shown when the version history was deleted correctly -->
    <string name="version_history_deleted">Previous versions deleted.</string>
    <!-- Alert shown when the version history was deleted erroneously -->
    <string name="version_history_deleted_erroneously">Previous versions not deleted.</string>
    <!-- Confirmation message after deleted file versions, version items -->
    <plurals name="versions_deleted_succesfully">
        <item quantity="one">%d version deleted successfully</item>
        <item quantity="other">%d versions deleted successfully</item>
    </plurals>
    <!-- Alert shown when several versions are not deleted successfully -->
    <plurals name="versions_not_deleted">
        <item quantity="one">%d version not deleted</item>
        <item quantity="other">%d versions not deleted</item>
    </plurals>
    <!-- Alert shown when the user tries to realize some action in chat and has not contacts -->
    <string name="no_contacts_invite">You have no MEGA contacts. Please invite friends from the Contacts section.</string>
    <!-- Invite button for chat top cell -->
    <string name="invite_more">Invite more</string>
    <!-- Title of first tour screen -->
    <string name="title_tour_one">You hold the keys</string>
    <!-- Content of first tour screen -->
    <string name="content_tour_one">Security is why we exist, your files are safe with us behind a well oiled encryption machine where only you can access your files.</string>
    <!-- Title of second tour screen -->
    <string name="title_tour_two">Encrypted chat</string>
    <!-- Content of second tour screen -->
    <string name="content_tour_two">Fully encrypted chat with voice and video calls, group messaging and file sharing integration with your Cloud Drive.</string>
    <!-- Title of third tour screen -->
    <string name="title_tour_three">Create your Network</string>
    <!-- Content of third tour screen -->
    <string name="content_tour_three">Add contacts, create a network, collaborate, and make voice and video calls without ever leaving MEGA</string>
    <!-- Title of fourth tour screen -->
    <string name="title_tour_four">Your Photos in the Cloud</string>
    <!-- Content of fourth tour screen -->
    <string name="content_tour_four">Camera Uploads is an essential feature for any mobile device and we have got you covered. Create your account now.</string>
    <!-- Title of the dialog shown when a pdf required password -->
    <string name="title_pdf_password">Enter your password</string>
    <!-- Text of the dialog shown when a pdf required password -->
    <string name="text_pdf_password">%s is a password protected PDF document. Please enter the password to open the PDF.</string>
    <!-- Error of the dialog shown wen a pdf required password and the user types a wrong password -->
    <string name="error_pdf_password">You have entered the wrong password, please try again.</string>
    <!-- Error of the dialog shown wen a pdf required password and the user has been typed three times a wrong password -->
    <string name="error_max_pdf_password">The password you have entered is not valid.</string>
    <!-- Alert shown when a user tries to open a file from a zip and the file is unknown or has not been possible to unzip correctly -->
    <string name="unknownn_file">It is not possible to open the file. It is an unknown file type or it has not been possible to unzip the file successfully.</string>
    <!-- Alert shown when exists some call and the user tries to play an audio or video -->
    <string name="not_allow_play_alert">It is not possible to play media files while there is a call in progress.</string>
    <!-- Text shown in the list of chats when there is a call in progress but I am not on it -->
    <string name="ongoing_call_messages">Ongoing Call</string>
    <!-- Title of the layout to join a group call from the chat screen. -->
    <string name="join_call_layout_in_group_call">Tap to join current group call.</string>
    <!-- Title of the layout to return to a call -->
    <string name="call_in_progress_layout">Tap to return to call</string>
    <!-- message displayed when you try to start a call but it is not possible because you are already on a call -->
    <string name="not_allowed_to_start_call">You are currently on a call</string>
    <!-- chat message when a participant invites himself to a public chat using a chat link. Please keep the placeholder because is to show the participant’s name in runtime. -->
    <string name="message_joined_public_chat_autoinvitation">[A]%1$s[/A][B] joined the group chat.[/B]</string>
    <!-- Warning that appears prior to remove a chat link on the group info screen. -->
    <string name="context_remove_chat_link_warning_text">This conversation will no longer be accessible through the chat link once it has been removed.</string>
    <!-- Description text of the dialog to generate a public chat link -->
    <string name="context_create_chat_link_warning_text">Encrypted Key Rotation does not allow you to get a chat link without creating a new group chat.</string>
    <!-- Question of the dialog to generate a public chat link -->
    <string name="context_create_chat_link_question_text">Do you want to create a new group chat and get a chat link?</string>
    <!-- Text of the dialog to change a public chat to private (enable encryption key rotation) -->
    <string name="context_make_private_chat_warning_text">Encryption key rotation is slightly more secure, but does not allow you to create a chat link and new participants will not see past messages.</string>
    <!-- Message shown when a user has joined to a public chat successfully -->
    <string name="message_joined_successfully">You have joined the chat successfully.</string>
    <!-- Label that indicates the steps of a wizard -->
    <string name="wizard_steps_indicator">%1$d of %2$d</string>
    <!-- Hint of the Search view -->
    <string name="hint_action_search">Search&#8230;</string>
    <!-- Notification button which is displayed to answer an incoming call if the call screen is not displayed for some reason. -->
    <string name="answer_call_incoming">Answer</string>
    <!-- The text of the notification button that is displayed when there is a call in progress, another call is received and ignored. -->
    <string name="ignore_call_incoming">Ignore</string>
    <!-- Subtitle of the call screen when a user muted the current individual call. The placeholder indicates the user who muted the call -->
    <string name="muted_contact_micro">%s muted this call</string>
    <!-- Subtitle of the call screen when I muted the current individual call -->
    <string name="muted_own_micro">Muted</string>
    <!-- Subtitle of the call screen when the call is on hold -->
    <string name="call_on_hold">Call on hold</string>
    <!-- Subtitle of the call screen when a participant puts the call on hold. The placeholder indicates the user who put the call on hold -->
    <string name="session_on_hold">%s is on hold</string>
    <!-- The text of the notification button that is displayed when I receive a individual call and put the current one on hold and answer the other. -->
    <string name="hold_and_answer_call_incoming">Hold and Answer</string>
    <!-- The text of the notification button that is displayed when I receive a group call and put the current one on hold and answer the other. -->
    <string name="hold_and_join_call_incoming">Hold and Join</string>
    <!-- The text of the notification button that is displayed when I receive a individual call and hang the current one and answer the other. -->
    <string name="end_and_answer_call_incoming">End and Answer</string>
    <!-- The text of the notification button that is displayed when I receive a group call and hand the current one and answer the other. -->
    <string name="end_and_join_call_incoming">End and Join</string>
    <!-- when trying to download a file that is already downloaded in the device and has to copy in another path -->
    <string name="copy_already_downloaded">File already downloaded. Copied to the selected path.</string>
    <!-- Title of the dialog shown when you want to join a group call -->
    <string name="title_join_call">Join call</string>
    <!-- Text of the dialog shown when you want to join a group call -->
    <string name="text_join_call">To join this call you have to end your current call.</string>
    <!-- Text of the dialog shown when you want to join a group call but you are in another active call -->
    <string name="text_join_another_call">To join this call you have to end or hold the current call.</string>
    <!-- Explanation of the dialog shown to share a chat link -->
    <string name="copy_link_explanation">People can join your group by using this link.</string>
    <!-- Label that indicates the creation of a chat link -->
    <string name="new_chat_link_label">New chat link</string>
    <!-- Title of the dialog shown when the user it is creating a chat link and the chat has not title -->
    <string name="enter_group_name">Enter group name</string>
    <!-- Alert shown when the user it is creating a chat link and the chat has not title -->
    <string name="alert_enter_group_name">To create a chat link you must name the group.</string>
    <!-- Text shown when an account doesn’t have any contact added and it’s trying to start a new chat conversation -->
    <string name="invite_contacts_to_start_chat">Invite contacts and start chatting securely with MEGA’s encrypted chat.</string>
    <!-- Text of the empty screen when there are not chat conversations -->
    <string name="recent_chat_empty_text">Start chatting securely with your contacts using end-to-end encryption</string>
    <!-- Text sent to recipients to invite to be contact. Placeholder: contact link url. -->
    <string name="invite_contacts_to_start_chat_text_message">Hi. Have secure conversations on MEGA with me and get 20 GB of free cloud storage. %1$s</string>
    <!-- In some cases, a user may try to get the link for a chat room, but if such is not set by an operator - it would say ‘not link available’ and not auto create it. -->
    <string name="no_chat_link_available">No chat link available.</string>
    <!-- Alert shown when it has been deleted successfully a chat link -->
    <string name="chat_link_deleted">Chat link deleted successfully.</string>
    <!-- The status of pending contact request (ACCEPTED), placeholder is contact request creation time -->
    <string name="contact_request_status_accepted">%1$s (ACCEPTED)</string>
    <!-- The status of pending contact request (DELETED), placeholder is contact request creation time -->
    <string name="contact_request_status_deleted">%1$s (DELETED)</string>
    <!-- The status of pending contact request (DENIED), placeholder is contact request creation time -->
    <string name="contact_request_status_denied">%1$s (DENIED)</string>
    <!-- The status of pending contact request (IGNORED), placeholder is contact request creation time -->
    <string name="contact_request_status_ignored">%1$s (IGNORED)</string>
    <!-- The status of pending contact request (REMINDED), placeholder is contact request creation time -->
    <string name="contact_request_status_reminded">%1$s (REMINDED)</string>
    <!-- The status of pending contact request (PENDING), placeholder is contact request creation time -->
    <string name="contact_request_status_pending">%1$s (PENDING)</string>
    <!-- Message shown when it restored successfully a file version -->
    <string name="version_restored">Version restored successfully.</string>
    <!-- Text to inform that to make a recording you have to keep pressed the record button more than one second -->
    <string name="recording_less_than_second">Tap and hold to record, release to send.</string>
    <!-- label shown when slide to cancel a voice messages -->
    <string name="slide_to_cancel">Slide to cancel</string>
    <!-- Error message when trying to play a voice message that it is not available -->
    <string name="error_message_voice_clip">This voice message is not available</string>
    <!-- Title of popup when user click ‘Share’ button on invite contact page -->
    <string name="invite_contact_chooser_title">Invite a friend via</string>
    <!-- Action button label -->
    <string name="invite_contact_action_button">Invite a friend via&#8230;</string>
    <!-- Message displayed when multiple download starts and all files has already been downloaded before. Placeholder: number of files -->
    <plurals name="file_already_downloaded">
        <item quantity="one">1 file already downloaded.</item>
        <item quantity="other">%d files already downloaded.</item>
    </plurals>
    <!-- When a multiple download is started, some of the files could have already been downloaded before. This message shows the number of files that are pending. Placeholder: number of files -->
    <plurals name="file_pending_download">
        <item quantity="one">1 file pending.</item>
        <item quantity="other">%d files pending.</item>
    </plurals>
    <!-- Title of the login screen -->
    <string name="login_to_mega">Log into MEGA</string>
    <!-- Title of the create account screen -->
    <string name="create_account_title">Create your MEGA account</string>
    <!-- Label to reference a recents section -->
    <string name="recents_label">Recents</string>
    <!-- Label to reference a chats section -->
    <string name="chats_label">Chats</string>
    <!-- Text of the empty screen when there are not elements in Recents -->
    <string name="context_empty_recents">[B]No files in [/B][A]Recents[/A]</string>
    <!-- Title of a recents bucket -->
    <string name="title_bucket">%1$s and %2$d more</string>
    <!-- Title of a media recents bucket that only contains some images -->
    <string name="title_media_bucket_only_images">%d Images</string>
    <!-- Title of a media recents bucket that only contains some videos -->
    <string name="title_media_bucket_only_videos">%d Videos</string>
    <!-- Title of a media recents bucket that contains some images and some videos -->
    <string name="title_media_bucket_images_and_videos">%1$d Images and %2$d Videos</string>
    <!-- Title of a media recents bucket that contains some images and a video -->
    <string name="title_media_bucket_images_and_video">%d Images and 1 Video</string>
    <!-- Title of a media recents bucket that contains an image and some videos -->
    <string name="title_media_bucket_image_and_videos">1 Image and %d Videos</string>
    <!-- Title of a media recents bucket that contains an image and a video -->
    <string name="title_media_bucket_image_and_video">1 Image and 1 Video</string>
    <!-- Label that indicates who uploaded a file into a recents bucket -->
    <string name="create_action_bucket">[A]created by [/A]%s</string>
    <!-- Label that indicates who updated a file into a recents bucket -->
    <string name="update_action_bucket">[A]updated by [/A]%s</string>
    <!-- Used in recents list screen to indicate an action done by me -->
    <string name="bucket_word_me">Me</string>
    <!-- Text to explain the benefits of adding phone number to achievement enabled users. Placeholder 1: bonus storage space e.g. 20GB -->
    <string name="sms_add_phone_number_dialog_msg_achievement_user">Get %1$s free when you add your phone number. This makes it easier for your contacts to find you on MEGA.</string>
    <!-- Text to explain the benefits of adding phone number to non achievement users -->
    <string name="sms_add_phone_number_dialog_msg_non_achievement_user">Add your phone number to MEGA. This makes it easier for your contacts to find you on MEGA.</string>
    <!-- Error message when trying to record a voice message while on a call in progress -->
    <string name="not_allowed_recording_voice_clip">It is not possible to record voice messages while there is a call in progress.</string>
    <!-- Text shown when it tries to upload a voice message and occurs an error to process the action -->
    <string name="error_upload_voice_clip">An error occurred while trying to upload the voice message.</string>
    <!-- Title of the notification shown on the action bar when there is a incoming call -->
    <string name="title_notification_incoming_call">Incoming call</string>
    <!-- Title of the notification shown on the action bar when there is a incoming group call -->
    <string name="title_notification_incoming_group_call">Incoming group call</string>
    <!-- Title of the notification shown on the action bar when there is an individual incoming video call -->
    <string name="title_notification_incoming_individual_video_call">Incoming video call</string>
    <!-- Title of the notification shown on the action bar when there is an individual incoming audio call -->
    <string name="title_notification_incoming_individual_audio_call">Incoming audio call</string>
    <!-- The title of progress dialog when loading web content -->
    <string name="embed_web_browser_loading_title">Loading</string>
    <!-- The message of progress dialog when loading web content -->
    <string name="embed_web_browser_loading_message">Please wait&#8230;</string>
    <!-- Head label to show the business account type -->
    <string name="account_label">Account type</string>
    <!-- Label in My Account section to show user account type -->
    <string name="business_label">Business</string>
    <!-- Business user role -->
    <string name="admin_label">Admin</string>
    <!-- Business user role -->
    <string name="user_label">User</string>
    <!-- General label to show the status of something or someone -->
    <string name="status_label">Status</string>
    <!-- State to indicate something is active (business status account for instance) -->
    <string name="active_label">Active</string>
    <!-- Business account status. Payment is overdue, but the account still active in grace period -->
    <string name="payment_required_label">Payment required</string>
    <!-- Business expired account Overdue payment page header. -->
    <string name="payment_overdue_label">Payment overdue</string>
    <!-- Alert shown to an admin user of a business account in My Account section -->
    <string name="business_management_alert">User management is only available from a desktop web browser.</string>
    <!-- Title of the usage tab in My Account Section -->
    <string name="tab_my_account_usage">Usage</string>
    <!-- Title of usage storage details section in My Account -->
    <string name="usage_storage_details_label">Storage usage breakdown</string>
    <!-- Title of overall usage section in Storage -->
    <string name="overall_usage_label">Overall usage</string>
    <!-- Title of transfer section in Storage -->
    <string name="transfer_label">Transfer</string>
    <!-- Error shown when a Business account user (sub-user or admin) tries to remove a contact which is part of the same Business account. Please, keep the placeholder, it will be replaced with the name or email of the account, for example: Jane Appleseed or ja@mega.nz -->
    <string name="error_remove_business_contact">You cannot remove %1$s as a contact because they are part of your Business account.</string>
    <!-- When logging in during the grace period, the administrator of the Business account will be notified that their payment is overdue, indicating that they need to access MEGA using a desktop browser for more information -->
    <string name="grace_period_admin_alert">A problem occurred with your last payment. Please access MEGA using a desktop browser for more information.</string>
    <!-- A dialog title shown to users when their business account is expired. -->
    <string name="expired_business_title">Your Business account has expired</string>
    <!-- Details shown when a Business account is expired due a payment issue. The account is opened in a view-only mode. -->
    <string name="expired_admin_business_text">There has been a problem processing your payment. MEGA is limited to view only until this issue has been fixed in a desktop web browser.</string>
    <!-- A message which is shown to sub-users of expired business accounts. -->
    <string name="expired_user_business_text">Your account is currently [B]suspended[/B]. You can only browse your data.</string>
    <!-- Message shown when users with a business account (no administrators of a business account) try to enable the Camera Uploads, to advise them that the administrator do have the ability to view their data. -->
    <string name="camera_uploads_business_alert">MEGA cannot access your data. However, your business account administrator can access your Camera Uploads.</string>
    <!-- General label to alert user that somehting went wrong -->
    <string name="general_something_went_wrong_error">Something went wrong</string>
    <!-- A dialog message which is shown to sub-users of expired business accounts. -->
    <string name="expired_user_business_text_2">Contact your business account administrator to resolve the issue and activate your account.</string>
    <!-- Warning message to alert user about logout in My Account section if has offline files. -->
    <string name="logout_warning_offline">When you log out, files from your Offline section will be deleted from your device.</string>
    <!-- Warning message to alert user about logout in My Account section if has transfers in progress. -->
    <string name="logout_warning_transfers">When you log out, ongoing transfers will be cancelled.</string>
    <!-- Warning message to alert user about logout in My Account section if has offline files and transfers in progress. -->
    <string name="logout_warning_offline_and_transfers">When you log out, files from your Offline section will be deleted from your device and ongoing transfers will be cancelled.</string>
    <!-- Label to indicate that a name has not been possible to obtain for some reason -->
    <string name="unknown_name_label">Unknown name</string>
    <!-- Error when renaming a chat title and it is too long -->
    <string name="title_long">Title too long</string>
    <!-- Alert shown to the user when they is trying to create an empty group for attach a file -->
    <string name="error_creating_group_and_attaching_file">Please select one or more contacts.</string>
    <!-- Label showing the number of contacts attached in a chat conversation, placeholder is the number of contacts -->
    <string name="contacts_sent">Sent %s Contacts.</string>
    <!-- Name by default of the folder where the files sent to the chat are stored in the cloud -->
    <string name="my_chat_files_folder">My chat files</string>
    <!-- Error shown when it was not possible to create a folder for any reason -->
    <string name="error_creating_folder">Error. The folder %1$s was not created</string>
    <!-- Title of an alert screen indicating the user has to verify their email -->
    <string name="verify_email_label">Verify your email address</string>
    <!-- Text informing user that their account has been suspended -->
    <string name="account_temporarily_suspended">Your account has been temporarily locked for your safety.</string>
    <!-- Text informing user has to follow the steps of an email to unlock their account -->
    <string name="verify_email_and_follow_steps">Please follow the steps in the [A]verification email[/A] to unlock your account.</string>
    <!-- Question which takes the user to a help screen -->
    <string name="why_am_i_seeing_this">Why am I seeing this?</string>
    <!-- Label of a button which action is resend an email -->
    <string name="resend_email_label">Resend email</string>
    <!-- Error shown when the user tries to resend the email to unblock their account before the time needed to permit send it again -->
    <string name="resend_email_error">Email already sent. Please wait a few minutes before trying again.</string>
    <!-- Title of a helping view about locked accounts -->
    <string name="locked_accounts_label">Locked Accounts</string>
    <!-- Locked accounts description text by an external data breach. This text is 1 of 2 paragraph of a description -->
    <string name="locked_accounts_text_1">It is possible that you are using the same password for your MEGA account as for other services, and that at least one of these other services has suffered a data breach.</string>
    <!-- Locked accounts description text by bad use of user password. This text is 2 of 2 paragraph of a description -->
    <string name="locked_accounts_text_2">Your password leaked and is now being used by bad actors to log into your accounts, including, but not limited to, your MEGA account.</string>
    <!-- Button to add a nickname for a user -->
    <string name="add_nickname">Set Nickname</string>
    <!-- Button to update a nickname for a user -->
    <string name="edit_nickname">Edit Nickname</string>
    <!-- Label showing that a nickname has been added -->
    <string name="snackbar_nickname_added">Nickname added</string>
    <!-- Label showing that a nickname has been added -->
    <string name="snackbar_nickname_removed">Nickname removed</string>
    <!-- Label showing that a nickname has not been added -->
    <string name="error_snackbar_nickname_added">An error occurred while trying to add the nickname</string>
    <!-- title of a dialog to edit or remove the nickname -->
    <string name="nickname_title">Nickname</string>
    <!-- Text related to verified phone number. Used as title or cell description. -->
    <string name="phonenumber_title">Phone number</string>
    <!-- Text shown in a call when it is trying to reconnect after lose the internet connection -->
    <string name="reconnecting_message">Reconnecting</string>
    <!-- Text shown when the Internet connection is retrieved and there is a call is in progress -->
    <string name="connected_message">You are back.</string>
    <!-- Text shown in a call when the own internet connection is of low quality -->
    <string name="poor_internet_connection_message">Poor Internet connection</string>
    <!-- Text is displayed while a voice clip is being recorded -->
    <string name="recording_layout">Recording&#8230;</string>
    <!-- Text shown for the action create new file -->
    <string name="create_new_file_action">Create new file</string>
    <!-- Error title shown when you are trying to do an action with a file or folder and you don’t have the necessary permissions -->
    <string name="permissions_error_label">Permission error</string>
    <!-- Confirmation dialog shown to user when they try to revert a node in an incoming ReadWrite share. -->
    <string name="alert_not_enough_permissions_revert">You do not have the correct permissions to amend this file. Would you like to create a new file?</string>
    <!-- Text shown when the creation of a version as a new file was successful -->
    <string name="version_as_new_file_created">Version was created as a new file successfully.</string>
    <!-- Label indicating a date. Keep the placeholder, is to set the date. -->
    <string name="general_date_label">on %1$s</string>
    <!-- Confirmation before removing the outgoing shares of several folders. Please keep the placeholder is to set the number of folders -->
    <string name="alert_remove_several_shares">Are you sure you want to stop sharing these %1$d folders?</string>
    <!-- Download location label -->
    <string name="download_location">Download location</string>
    <!-- Text asking confirmation for download location -->
    <string name="confirmation_download_location">Always save to this location?</string>
    <!-- Action to show any file in its location -->
    <string name="view_in_folder_label">View in folder</string>
    <!-- Title of a screen to browse files -->
    <string name="browse_files_label">Browse files</string>
    <!-- Title of the File Provider activity -->
    <string name="file_provider_title">Attach from&#8230;</string>
    <!-- Title of an inactive chat which was recently created (today or yesterday). Placeholder is to show the specific creation day. e.g. Chat created today -->
    <string name="inactive_chat_title_2">Chat created %s</string>
    <!-- Title of an inactive chat. Placeholder is to show the creation date and time -->
    <string name="inactive_chat_title">Chat created on %s</string>
    <!-- Title of the chat when multi-selection is activated -->
    <string name="select_message_title">Select messages</string>
    <!-- Storage root label -->
    <string name="storage_root_label">Storage root</string>
    <!-- The label that describes that a transfer failed. -->
    <string name="failed_label">Failed</string>
    <!-- Text warning of transfer over quota -->
    <string name="warning_transfer_over_quota">Your transfers have been interrupted. Upgrade your account or wait %s to continue.</string>
    <!-- Label indicating transfer over quota -->
    <string name="label_transfer_over_quota">Transfer quota exceeded</string>
    <!-- Label indicating storage over quota -->
    <string name="label_storage_over_quota">Storage quota exceeded</string>
    <!-- Label indicating the action ‘upgrate account’ to get more transfer quota -->
    <string name="label_get_more_transfer_quota">Get more transfer quota</string>
    <!-- Warning show to the user when a folder does not exist -->
    <string name="warning_folder_not_exists">The folder does not exist.</string>
    <!-- Warning show to the user when a node does not exist in cloud -->
    <string name="warning_node_not_exists_in_cloud">The file cannot be found in your Cloud Drive.</string>
    <!-- Header text of the Over Disk Quota Paywall warning -->
    <string name="over_disk_quota_paywall_header">Storage Full</string>
    <!-- Title of the Over Disk Quota Paywall warning -->
    <string name="over_disk_quota_paywall_title">Your data is at risk!</string>
    <!-- Text of the Over Disk Quota Paywall warning with multiple email notification. Placeholders: 1 user email, 2 and 3 list of email notification dates, 4 number of files, 5 files size (including units) and 6 required PRO plan -->
    <plurals name="over_disk_quota_paywall_text">
        <item quantity="one">We have contacted you by email to %1$s on %2$s, but you still have %3$s files taking up %4$s in your MEGA account, which requires you to have %5$s.</item>
        <item quantity="other">We have contacted you by email to %1$s on %2$s and %3$s, but you still have %4$s files taking up %5$s in your MEGA account, which requires you to have %6$s.</item>
    </plurals>
    <!-- Text of the Over Disk Quota Paywall warning with no email notification info. Placeholders: 1 user email, 2 number of files, 3 files size (including units) and 4 required PRO plan -->
    <string name="over_disk_quota_paywall_text_no_warning_dates_info">We have contacted you by email to %1$s, but you still have %2$s files taking up %3$s in your MEGA account, which requires you to have %4$s.</string>
    <!-- Text of deletion alert of the Over Disk Quota Paywall warning. Placeholder is for include the time left (including units) in MEGA red color -->
    <string name="over_disk_quota_paywall_deletion_warning">[B]You have [M]%s[/M] left to upgrade[/B]. After that, your data is subject to deletion.</string>
    <!-- Text of deletion alert of the Over Disk Quota Paywall warning if no data available -->
    <string name="over_disk_quota_paywall_deletion_warning_no_data">[B]You have to upgrade[/B]. Your data is currently subject to deletion.</string>
    <!-- Text of deletion alert of the Over Disk Quota Paywall warning if no time left. “save” here means safeguard, protect, and not write to disk. -->
    <string name="over_disk_quota_paywall_deletion_warning_no_time_left">[B]You must act immediately to save your data.[/B]</string>
    <!-- Time in days (plural). The placeholder is for the time value, please adjust the position based on linguistics -->
    <plurals name="label_time_in_days_full">
        <item quantity="one">1 day</item>
        <item quantity="other">%d days</item>
    </plurals>
    <!-- Time in hours. The placeholder is for the time value, please adjust the position based on linguistics -->
    <string name="label_time_in_hours">%dh</string>
    <!-- Time in minutes. The placeholder is for the time value, please adjust the position based on linguistics -->
    <string name="label_time_in_minutes">%dm</string>
    <!-- Time in seconds. The placeholder is for the time value, please adjust the position based on linguistics -->
    <string name="label_time_in_seconds">%ds</string>
    <!-- Title for a section on the fingerprint warning dialog. Below it is a button which will allow the user to verify their contact’s fingerprint credentials. -->
    <string name="label_verify_credentials">Verify credentials</string>
    <!-- Label to indicate that contact’s credentials are not verified. -->
    <string name="label_not_verified">Not verified</string>
    <!-- Label indicating the authenticity credentials of a contact have been verified -->
    <string name="label_verified">Verified</string>
    <!-- ”Verify user” dialog title -->
    <string name="authenticity_credentials_label">Authenticity Credentials</string>
    <!-- ”Verify user” dialog description -->
    <string name="authenticity_credentials_explanation">This is best done in real life by meeting face to face. If you have another already-verified channel such as verified OTR or PGP, you may also use that.</string>
    <!-- Label title above your fingerprint credentials.  A credential in this case is a stored piece of information representing your identity -->
    <string name="label_your_credentials">Your Credentials</string>
    <!-- Button to reset credentials -->
    <string name="action_reset">Reset</string>
    <!-- Warning shown to the user when tries to approve/reset contact credentials and another request of this type is already running. -->
    <string name="already_verifying_credentials">Updating credentials. Please try again later.</string>
    <!-- Info message displayed when the user is joining a chat conversation -->
    <string name="joining_label">Joining&#8230;</string>
    <!-- Info message displayed when the user is leaving a chat conversation -->
    <string name="leaving_label">Leaving&#8230;</string>
    <!-- Text in the confirmation dialog for removing the associated phone number of current account. -->
    <string name="remove_phone_number">Remove your phone number?</string>
    <!-- Text show in a snackbar when phone has successfully reset. -->
    <string name="remove_phone_number_success">Your phone number has been removed successfully.</string>
    <!-- Text show in a snackbar when reset phone number failed. -->
    <string name="remove_phone_number_fail">Failed to remove your phone number.</string>
    <!-- Text hint shown in the global search box which sits on the top of the Homepage screen -->
    <string name="search_hint">Search in MEGA</string>
    <!-- Alert shown when a user tries to reset an account wich is bloqued. -->
    <string name="error_reset_account_blocked">The account you’re trying to reset is blocked.</string>
    <!-- Error message when trying to login and the account is blocked -->
    <string name="error_account_blocked">Your account has been blocked. Please contact support&#64;mega.nz</string>
    <!-- Error message appears to sub-users of a business account when they try to login and they are disabled. -->
    <string name="error_business_disabled">Your account has been deactivated by your administrator. Please contact your business account administrator for further details.</string>
    <!-- An error message which appears to sub-users of a business account when they try to login and they are deleted. -->
    <string name="error_business_removed">Your account has been removed by your administrator. Please contact your business account administrator for further details.</string>
    <!-- Option in bottom sheet dialog for modifying the associated phone number of current account. -->
    <string name="option_modify_phone_number">Modify</string>
    <!-- Option in bottom sheet dialog for modifying the associated phone number of current account. -->
    <string name="title_modify_phone_number">Modify phone number</string>
    <!-- Option in bottom sheet dialog for removing the associated phone number of current account. -->
    <string name="title_remove_phone_number">Remove phone number</string>
    <!-- Message showing to explain what will happen when the operation of -->
    <string name="modify_phone_number_message">This operation will remove your current phone number and start the process of associating a new phone number with your account.</string>
    <!-- Message for action to remove the registered phone number. -->
    <string name="remove_phone_number_message">This will remove your associated phone number from your account. If you later choose to add a phone number you will be required to verify it.</string>
    <!-- Text of an action button indicating something was successful and it can checks it by pressing it -->
    <string name="action_see">See</string>
    <!-- “Verify user” dialog description. Please, keep the placeholder, is to set the name of a contact: Joana’s credentials -->
    <string name="label_contact_credentials">%s’s credentials</string>
    <!-- The label under the button of opening all-documents screen. The space is reduced, so please translate this string as short as possible. -->
    <string name="category_documents">Docs</string>
    <!-- The label under the button of opening all-documents screen -->
    <string name="section_documents">Documents</string>
    <!-- Label of the floating action button of opening the new chat conversation -->
    <string name="fab_label_new_chat">New chat</string>
    <!-- Text that indicates that there’s no image to show in image section -->
    <string name="homepage_empty_hint_photos">[B]No[/B] [A]Images[/A] [B]Found[/B]</string>
    <!-- Text that indicates that there’s no document to show -->
    <string name="homepage_empty_hint_documents">No documents found</string>
    <!-- Text that indicates that there’s no audio to show -->
    <string name="homepage_empty_hint_audio">No audio files found</string>
    <!-- Text that indicates that there’s no video to show -->
    <string name="homepage_empty_hint_video">No videos found</string>
    <!-- Title of the screen to attach GIFs -->
    <string name="search_giphy_title">Search GIPHY</string>
    <!-- Label indicating an empty search of GIFs. The format placeholders are to showing it in different colors. -->
    <string name="empty_search_giphy">No [A]GIFs[/A] found</string>
    <!-- Label indicating there is not available GIFs due to down server -->
    <string name="server_down_giphy">No available GIFs. Please try again later</string>
    <!-- Label indicating the end of Giphy list. The format placeholders are to showing it in different colors. -->
    <string name="end_of_results_giphy">[A]End of[/A] results</string>
    <!-- Title of a dialog to confirm the action of resume all transfers -->
    <string name="warning_resume_transfers">Resume transfers?</string>
    <!-- Option to  resume all transfers -->
    <string name="option_resume_transfers">Resume transfers</string>
    <!-- Option to  cancel a transfer -->
    <string name="option_cancel_transfer">Cancel transfer</string>
    <!-- Message of a dialog to confirm the action of resume all transfers -->
    <string name="warning_message_resume_transfers">Unpause transfers to proceed with your upload.</string>
    <!-- Indicator of the progress in a download/upload. Please, don’t remove the place holders: the first one is to set the percentage, the second one is to set the size of the file. Example 33% of 33.3 MB -->
    <string name="progress_size_indicator">%1$d%% of %2$s</string>
    <!-- Message showing when enable the mode for showing the special information in the chat messages. This action is performed from the settings section, clicking 5 times on the App version option -->
    <string name="show_info_chat_msg_enabled">Debugging info for chat messages enabled</string>
    <!-- Message showing when disable the mode for showing the special information in the chat messages.. This action is performed from the settings section, clicking 5 times on the App version option -->
    <string name="show_info_chat_msg_disabled">Debugging info for chat messages disabled</string>
    <!-- Shows the error when the limit of reactions per user is reached and the user tries to add one more. Keep the placeholder because is to show limit number in runtime. -->
    <string name="limit_reaction_per_user">You have reached the maximum limit of %d reactions.</string>
    <!-- Shows the error when the limit of reactions per message is reached and a user tries to add one more. Keep the placeholder because is to show limit number in runtime. -->
    <string name="limit_reaction_per_message">This message has reached the maximum limit of %d reactions.</string>
    <!-- System message displayed to all chat participants when one of them enables retention history -->
    <string name="retention_history_changed_by">[A]%1$s[/A][B] changed the message clearing time to [/B][A]%2$s[/A][B].[/B]</string>
    <!-- Title of the section to clear the chat content in the Manage chat history screen -->
    <string name="title_properties_clear_chat_history">Clear chat history</string>
    <!-- System message that is shown to all chat participants upon disabling the Retention history -->
    <string name="retention_history_disabled">[A]%1$s[/A][B] disabled message clearing.[/B]</string>
    <!-- Subtitle of the section to clear the chat content in the Manage chat history screen -->
    <string name="subtitle_properties_chat_clear">Delete all messages and files shared in this conversation. This action is irreversible.</string>
    <!-- Title of the history retention option -->
    <string name="title_properties_history_retention">History clearing</string>
    <!-- Subtitle of the history retention option when history retention is disabled -->
    <string name="subtitle_properties_history_retention">Automatically delete messages older than a certain amount of time.</string>
    <!-- Label for the dialog box option to configure history retention. This option will indicate that history retention option is disabled -->
    <string name="history_retention_option_disabled">Disabled</string>
    <!-- Label for the dialog box option to configure history retention. This option will indicate that automatically deleted messages older than one day -->
    <string name="history_retention_option_one_day">One day</string>
    <!-- SLabel for the dialog box option to configure history retention. This option will indicate that automatically deleted messages older than one week -->
    <string name="history_retention_option_one_week">One week</string>
    <!-- Label for the dialog box option to configure history retention. This option will indicate that automatically deleted messages older than one month -->
    <string name="history_retention_option_one_month">One month</string>
    <!-- Label for the dialog box option to configure history retention. This option will indicate that messages older than a custom date will be deleted -->
    <string name="history_retention_option_custom">Custom</string>
    <!-- Title of the Manage chat history screen -->
    <string name="title_properties_manage_chat">Manage chat history</string>
    <!-- Subtitle of the dialogue to select a retention time -->
    <string name="subtitle_properties_manage_chat">Automatically delete messages older than:</string>
    <!-- Text of the confirmation dialog to clear the chat history from Manage chat history section -->
    <string name="confirmation_clear_chat_history">Are you sure you want to clear the full message history of this conversation?</string>
    <!-- Text on the label indicating that the oldest messages of a year will be automatically deleted. -->
    <string name="subtitle_properties_manage_chat_label_year">1 year</string>
    <!-- Picker text to choose custom retention time. This option indicates several hours -->
    <plurals name="retention_time_picker_hours">
        <item quantity="one">hour</item>
        <item quantity="other">hours</item>
    </plurals>
    <!-- Picker text to choose custom retention time. This option indicates several days -->
    <plurals name="retention_time_picker_days">
        <item quantity="one">day</item>
        <item quantity="other">days</item>
    </plurals>
    <!-- Picker text to choose custom retention time. This option indicates several weeks -->
    <plurals name="retention_time_picker_weeks">
        <item quantity="one">week</item>
        <item quantity="other">weeks</item>
    </plurals>
    <!-- Picker text to choose custom retention time. This option indicates several months -->
    <plurals name="retention_time_picker_months">
        <item quantity="one">month</item>
        <item quantity="other">months</item>
    </plurals>
    <!-- Picker text to choose custom retention time. This option indicates a year -->
    <string name="retention_time_picker_year">year</string>
    <!-- Text on the label indicating that That the oldest messages of several hours will be automatically deleted. -->
    <plurals name="subtitle_properties_manage_chat_label_hours">
        <item quantity="one">1 hour</item>
        <item quantity="other">%1$d hours</item>
    </plurals>
    <!-- Text on the label indicating that That the oldest messages of several weeks will be automatically deleted. -->
    <plurals name="subtitle_properties_manage_chat_label_weeks">
        <item quantity="one">1 week</item>
        <item quantity="other">%1$d weeks</item>
    </plurals>
    <!-- Text on the label indicating that That the oldest messages of several months will be automatically deleted. -->
    <plurals name="subtitle_properties_manage_chat_label_months">
        <item quantity="one">1 month</item>
        <item quantity="other">%1$d months</item>
    </plurals>
    <!-- Title indicating the select mode is enabled and ready to select transfers on Transfers section, In progress tab -->
    <string name="title_select_transfers">Select transfers</string>
    <!-- Error shown to inform the priority change of a transfer failed. Please don’t remove the place holder, it’s to set the name of the transfer. Example: The priority change of the transfer “video.mp4” failed. -->
    <string name="change_of_transfer_priority_failed">Unable to change priority of the transfer “%1$s”</string>
    <!-- Title option to send separated the link and decryption key -->
    <string name="option_send_decryption_key_separately">Send decryption key separately</string>
    <!-- Explanation option to send separated the link and decryption key -->
    <string name="explanation_send_decryption_key_separately">Export link and decryption key separately.</string>
    <!-- Label option indicating if it is pressed, an explanation will be shown with more details -->
    <string name="learn_more_option">Learn more</string>
    <!-- Label key referring to a link decryption key -->
    <string name="key_label">Key</string>
    <!-- Button which action is share the decryption key of a link -->
    <string name="button_share_key">Share key</string>
    <!-- Button which action is copy the decryption key of a link -->
    <string name="button_copy_key">Copy key</string>
    <!-- Button which action is copy the password of a link -->
    <string name="button_copy_password">Copy password</string>
    <!-- Confirmation shown informing a key link it’s copied to the clipboard -->
    <string name="key_copied_clipboard">Key copied to the clipboard.</string>
    <!-- Confirmation shown informing a password link it’s copied to the clipboard -->
    <string name="password_copied_clipboard">Password copied to the clipboard.</string>
    <!-- Confirmation shown informing a key link it’s copied to the clipboard -->
    <string name="link_and_key_sent">Link and key successfully sent.</string>
    <!-- Confirmation shown informing a key link it’s copied to the clipboard -->
    <string name="link_and_password_sent">Link and password successfully sent.</string>
    <!-- Title of a warning recommending upgrade to Pro -->
    <string name="upgrade_pro">Upgrade to Pro</string>
    <!-- Explanation of a warning recommending upgrade to Pro in relation to link available options -->
    <string name="link_upgrade_pro_explanation">MEGA Pro users have exclusive access to additional link safety features making your account even more secure.</string>
    <!-- Meaning of links decryption key -->
    <string name="decryption_key_explanation">Our end-to-end encryption system requires a unique key automatically generated for this file or folder. A link with this key is created by default, but you can export the decryption key separately for an added layer of security.</string>
    <!-- Reset password label -->
    <string name="reset_password_label">Reset password</string>
    <!-- Warning show to the user when has enable to send the decryption key of a link separately and tries to share the link -->
    <string name="share_key_warning">Share the key for this link?</string>
    <!-- Warning show to the user when has set a password protection of a link and tries to share the link -->
    <string name="share_password_warning">Share the password for this link?</string>
    <!-- Button which action is share the password of a link -->
    <string name="button_share_password">Share password</string>
    <!-- String to share a link with its decryption key separately. Please keep the place holders, are to set the link and the key. Example: Link: https://mega.nz/file/kC42xRSK#Ud2QsvpIVYmCd1a9QUhk42wXv10jCSyPSWnXEwYX2VE Key: asfAFG3345g -->
    <string name="share_link_with_key">Link: %1$s\n\nKey: %2$s</string>
    <!-- String to share a link protected with password with its password.Please keep the place holders, are to set the link and the password. Example: Link: https://mega.nz/file/kC42xRSK#Ud2QsvpIVYmCd1a9QUhk42wXv10jCSyPSWnXEwYX2VE Password: asfAFG3345g -->
    <string name="share_link_with_password">Link: %1$s\n\nPassword: %2$s</string>
    <!-- Warning show to the user when the app needs permissions to share files and the user has denied them. -->
    <string name="files_required_permissions_warning">MEGA needs your permission to access your files for sharing.</string>
    <!-- Context menu item. Allows user to add file/folder to favourites -->
    <string name="file_properties_favourite">Favourite</string>
    <!-- Context menu item. Allows user to delete file/folder from favourites -->
    <string name="file_properties_unfavourite">Remove favourite</string>
    <!-- Context menu item. Allows to mark file/folder with own color label -->
    <string name="file_properties_label">Label</string>
    <!-- Information text to let’s the user know that they can remove a colour from a folder or file that was already marked. -->
    <string name="action_remove_label">Remove label</string>
    <!-- Title text to show label selector. -->
    <string name="title_label">Label</string>
    <!-- A user can mark a folder or file with red colour. -->
    <string name="label_red">Red</string>
    <!-- A user can mark a folder or file with orange colour. -->
    <string name="label_orange">Orange</string>
    <!-- A user can mark a folder or file with yellow colour. -->
    <string name="label_yellow">Yellow</string>
    <!-- A user can mark a folder or file with green colour. -->
    <string name="label_green">Green</string>
    <!-- A user can mark a folder or file with blue colour. -->
    <string name="label_blue">Blue</string>
    <!-- A user can mark a folder or file with purple colour. -->
    <string name="label_purple">Purple</string>
    <!-- A user can mark a folder or file with grey colour. -->
    <string name="label_grey">Grey</string>
    <!-- Text that indicates the song is now playing -->
    <string name="audio_player_now_playing">Now playing</string>
    <!-- Text that indicates the song is now playing, but paused -->
    <string name="audio_player_now_playing_paused">Now playing (paused)</string>
    <!-- Title of the song info screen -->
    <string name="audio_track_info">Track info</string>
    <!-- Action to get more information -->
    <string name="action_more_information">More Information</string>
    <!-- Preferences screen item title for Cookie Policy -->
    <string name="settings_about_cookie_policy">Cookie Policy</string>
    <!-- Preferences screen item title for cookie settings -->
    <string name="settings_about_cookie_settings">Cookie Settings</string>
    <!-- Cookie dialog title -->
    <string name="dialog_cookie_alert_title">Your privacy</string>
    <!-- Cookie dialog message. Please, keep the placeholders to format the string. -->
    <string name="dialog_cookie_alert_message">We use Cookies and similar technologies (’Cookies’) to provide and enhance your experience with our services. Accept our use of Cookies from the beginning of your visit or customise Cookies in Cookie Settings. Read more in our [A]Cookie Policy[/A].</string>
    <!-- Cookie dialog message showed when there are unsaved settings. -->
    <string name="dialog_cookie_alert_unsaved">Cookie Settings unsaved.</string>
    <!-- Snackbar message showed when there settings has been saved successfully. -->
    <string name="dialog_cookie_snackbar_saved">Cookie Settings changes have been saved</string>
    <!-- Preference screen item title -->
    <string name="preference_cookies_accept">Accept Cookies</string>
    <!-- Preference screen item title -->
    <string name="preference_cookies_essential_title">Essential Cookies</string>
    <!-- Preference screen item summary -->
    <string name="preference_cookies_essential_summary">Essential for providing you important functionality and secure access to our services. For this reason, they do not require consent.</string>
    <!-- Preference screen item title -->
    <string name="preference_cookies_performance_title">Performance and Analytics Cookies</string>
    <!-- Preference screen item summary -->
    <string name="preference_cookies_performance_summary">Help us to understand how you use our services and provide us data that we can use to make improvements. Not accepting these Cookies will mean we will have less data available to us to help design improvements.</string>
    <!-- Preference screen item state description -->
    <string name="preference_cookies_always_on">Always On</string>
    <!-- Menu option that allows the user to scan document and upload it directly to MEGA. -->
    <string name="menu_scan_document">Scan document</string>
    <!-- Message displayed when clicking on a contact attached to the chat that is not my contact -->
    <string name="user_is_not_contact">%s is not in your contact list</string>
    <!-- Option of color theme, light mode. -->
    <string name="theme_light">Light</string>
    <!-- Option of color theme, dark mode. -->
    <string name="theme_dark">Dark</string>
    <!-- Option of color theme, follow the system setting. -->
    <string name="theme_system_default">System default</string>
    <!-- Option of color theme, follow the system battery saver settings. -->
    <string name="theme_battery_saver">Set by Battery Saver</string>
    <!-- Prompt text shows when need to user select SD card root from SAF(Storage Access Framework, a system app). -->
    <string name="ask_for_select_sdcard_root">Please select SD card root.</string>
    <!-- Cloud Drive screen subtitle indicating a destination is required to be selected -->
    <string name="cloud_drive_select_destination">Select destination</string>
    <!-- Warning which alerts the user before discard changes -->
    <string name="discard_changes_warning">Discard changes and close the editor?</string>
    <!-- Action discard -->
    <string name="discard_close_action">Discard and close</string>
    <!-- Label indicating saving a file is in progress -->
    <string name="saving_file">Saving file&#8230;</string>
    <!-- Label indicating a file was created successfully -->
    <string name="file_created">File created</string>
    <!-- Warning indicating a file was not created successfully -->
    <string name="file_creation_failed">File creation failed. Please try again.</string>
    <!-- Label indicating a file was saved to some folder. e.g.: File saved to Cloud Drive. "Cloud Drive" is the only destination for the time being, thus any article isn't needed -->
    <string name="file_saved_to">File saved to %1$s</string>
    <!-- Warning indicating a file was not saved to some folder. e.g.: File not saved to Cloud Drive. Try again -->
    <string name="file_saved_to_failed">File not saved to %1$s. Try again.</string>
    <!-- Label indicating a file was updated successfully -->
    <string name="file_updated">File updated</string>
    <!-- Warning indicating a file was not updated successfully -->
    <string name="file_update_failed">File update failed. Please try again.</string>
    <!-- Warning which alerts the user a file cannot be opened -->
    <string name="error_opening_file">File is too large and can’t be opened or previewed.</string>
    <!-- Error shown when the user writes a file name without extension. The placeholder shows the file extension. e. g. File without extension (.jpg)-->
    <string name="file_without_extension">File without extension (.%1$s)</string>
    <!-- Error shown when the user writes a file name without extension -->
    <string name="file_without_extension_warning">To proceed you need to type a file extension</string>
    <!-- Title of the warning dialog indicating the renamed name file extension is not the same -->
    <string name="file_extension_change_title">File extension change</string>
    <!-- Text of the warning dialog indicating the renamed name file extension is not the same. -->
    <string name="file_extension_change_warning">You might not be able to open this file if you change its extension.</string>
    <!-- Warning which alerts the user a file cannot be created because there is already one with the same name-->
    <string name="same_file_name_warning">There is already a file with the same name</string>
    <!-- Warning which alerts the user an item cannot be created because there is already one with the same name -->
    <string name="same_item_name_warning">There is already an item with the same name</string>
    <!-- Label of the option menu. When clicking this button, the app shows the info of the related item, e.g. file, folder, contact, chat, etc. -->
    <string name="general_info">Info</string>
    <!-- settings of the Media section -->
    <string name="settings_media">Media</string>
    <!-- settings title of the Media section -->
    <string name="settings_media_audio_files">Audio files</string>
    <!-- Settings hint that indicates the audio will still be played in background if the app is backgrounded -->
    <string name="settings_background_play_hint">Playing on the background</string>
    <!-- Text of the empty screen when there are no elements in Photos -->
    <string name="photos_empty">[B]No[/B] [A]Photos[/A] [B]Found[/B]</string>
    <!-- Text to show as subtitle of Enable camera uploads screen -->
    <string name="enable_cu_subtitle">Automatically back up your photos and videos to your Cloud Drive.</string>
    <!-- Text of a button on Camera Uploads section to show all the content of the section-->
    <string name="all_view_button">All</string>
    <!-- Text of a button on Camera Uploads section to show the content of the section organized by days-->
    <string name="days_view_button">Days</string>
    <!-- Text of a button on Camera Uploads section to show the content of the section organized by months-->
    <string name="months_view_button">Months</string>
    <!-- Text of a button on Camera Uploads section to show the content of the section organized by years-->
    <string name="years_view_button">Years</string>
    <!-- Text to show as a date on Camera Uploads section. Placeholders: [B][/B] are for formatting text; %1$s is for the month; %2$s is for the year. E.g.: "June 2020". -->
    <string name="cu_month_year_date">[B]%1$s[/B] %2$s</string>
    <!-- Text to show as a date on Camera Uploads section. Placeholders: [B][/B] are for formatting text; %1$s is for the day; %2$s is for the month; %3$s is for the year. E.g.: "30 December 2020". -->
    <string name="cu_day_month_year_date">[B]%1$s %2$s[/B] %3$s</string>
    <!-- Text to show on Camera Uploads section, indicating the upload progress. The placeholder %1$d is for set the number of pending uploads. E.g.: "Upload in progress, 300 files pending". -->
    <plurals name="cu_upload_progress">
        <item quantity="one">Upload in progress, 1 file pending</item>
        <item quantity="other">Upload in progress, %1$d files pending</item>
    </plurals>
    <!-- Text to show as production api server option -->
    <string name="production_api_server">Production</string>
    <!-- Title to show in a dialog to change api server -->
    <string name="title_change_server">Change server</string>
    <!-- Show line numbers action -->
    <string name="action_show_line_numbers">Show line numbers</string>
    <!-- Hide line numbers action -->
    <string name="action_hide_line_numbers">Hide line numbers</string>
    <!-- Indicates pagination progress. E.g.: 3/49 -->
    <string name="pagination_progress">%1$s/%2$s</string>
    <!-- An error shown as transfer error when uploading something to an incoming share and the owner’s account is over its storage quota. -->
    <string name="error_share_owner_storage_quota">Share owner is over storage quota.</string>
    <!-- A message shown when uploading, copying or moving something to an incoming share and the owner’s account is over its storage quota. -->
    <string name="warning_share_owner_storage_quota">The file cannot be sent as the target user is over their storage quota.</string>
    <!-- Message displayed when multiple download starts and 1 file has already been downloaded before and 1 file is being downloaded -->
    <string name="file_already_downloaded_and_file_pending_download">1 file already downloaded. 1 file pending.</string>
    <!-- Message displayed when multiple download starts and 1 file has already been downloaded before and multiple files are being downloaded. Placeholder: number of files -->
    <string name="file_already_downloaded_and_files_pending_download">1 file already downloaded. %d files pending.</string>
    <!-- Message displayed when multiple download starts and multiple files have already been downloaded before and 1 file is being downloaded. Placeholder: number of files -->
    <string name="files_already_downloaded_and_file_pending_download">%d files already downloaded. 1 file pending.</string>
    <!-- Message displayed when multiple download starts and multiple files have already been downloaded before and multiple files are being downloaded. Placeholders: number of files -->
    <string name="files_already_downloaded_and_files_pending_download">%1$d files already downloaded. %2$d files pending.</string>
    <!-- Message displayed when 1 node (file or folder) has been successfully moved to the rubbish bin and 1 node has not been moved successfully -->
    <string name="node_correctly_and_node_incorrectly_moved_to_rubbish">1 item moved to the Rubbish Bin successfully and 1 item was not sent successfully</string>
    <!-- Message displayed when 1 node (file or folder) has been successfully moved to the rubbish bin and multiple nodes have not been moved successfully. Placeholder: number of nodes -->
    <string name="node_correctly_and_nodes_incorrectly_moved_to_rubbish">1 item moved to the Rubbish Bin successfully and %d items were not sent successfully</string>
    <!-- Message displayed when multiple nodes (files and folders) have been successfully moved to the rubbish bin and 1 node has not been moved successfully. Placeholder: number of nodes -->
    <string name="nodes_correctly_and_node_incorrectly_moved_to_rubbish">%d items moved to the Rubbish Bin successfully and 1 item was not sent successfully</string>
    <!-- Message displayed when multiple nodes (files and folders) have been successfully moved to the rubbish bin and multiple nodes have not been moved successfully. Placeholders: number of nodes -->
    <string name="nodes_correctly_and_nodes_incorrectly_moved_to_rubbish">%1$d items moved to the Rubbish Bin successfully and %2$d items were not sent successfully</string>
    <!-- Message displayed when 1 node (file or folder) has been successfully restored from the rubbish bin and 1 node has not been restored successfully -->
    <string name="node_correctly_and_node_incorrectly_restored_from_rubbish">1 item restored successfully and 1 item was not restored successfully</string>
    <!-- Message displayed when 1 node (file or folder) has been successfully restored from the rubbish bin and multiple nodes have not been restored successfully. Placeholder: number of nodes -->
    <string name="node_correctly_and_nodes_incorrectly_restored_from_rubbish">1 item restored successfully and %d items were not restored successfully</string>
    <!-- Message displayed when multiple nodes (files and folders) have been successfully restored from the rubbish bin and 1 node has not been restored successfully. Placeholder: number of nodes -->
    <string name="nodes_correctly_and_node_incorrectly_restored_from_rubbish">%d items restored successfully and 1 item was not restored successfully</string>
    <!-- Message displayed when multiple nodes (files and folders) have been successfully restored from the rubbish bin and multiple nodes have not been restored successfully. Placeholders: number of nodes -->
    <string name="nodes_correctly_and_nodes_incorrectly_restored_from_rubbish">%1$d items restored successfully and %2$d items were not restored successfully</string>
    <!-- Message displayed when nodes (files and folders) are being moved to the rubbish bin and all nodes have been successfully moved. Placeholder: number of nodes -->
    <plurals name="number_correctly_moved_to_rubbish">
        <item quantity="one">1 item moved to the Rubbish Bin successfully</item>
        <item quantity="other">%d items moved to the Rubbish Bin successfully</item>
    </plurals>
    <!-- Message displayed when nodes (files and folders) are being moved to the rubbish bin and all nodes have not been successfully moved. Placeholder: number of nodes -->
    <plurals name="number_incorrectly_moved_to_rubbish">
        <item quantity="one">1 item was not moved to the Rubbish Bin successfully</item>
        <item quantity="other">%d items were not moved to the Rubbish Bin successfully</item>
    </plurals>
    <!-- Message displayed when nodes (files and folders) are being restored from the rubbish bin and all nodes have been successfully restored. Placeholder: number of nodes -->
    <plurals name="number_correctly_restored_from_rubbish">
        <item quantity="one">1 item restored successfully</item>
        <item quantity="other">%d items restored successfully</item>
    </plurals>
    <!-- Message displayed when nodes (files and folders) are being restored from the rubbish bin and all nodes have not been successfully restored. Placeholder: number of nodes -->
    <plurals name="number_incorrectly_restored_from_rubbish">
        <item quantity="one">1 item was not restored successfully</item>
        <item quantity="other">%d items were not restored successfully</item>
    </plurals>
    <!-- Button of the warning dialog indicating the renamed name file extension is not the same to confirm the change. -->
    <string name="action_change_anyway">Change anyway</string>
    <!-- String to show the transfer quota and the used space in My Account section. E.g.: -->
    <string name="used_storage_transfer">%1$s / %2$s</string>
    <!-- String to show the transfer quota and the used space in My Account section -->
    <string name="used_storage_transfer_percentage">%1$s%%</string>
    <!-- Size in petabytes. The placeholder is for the size value, please adjust the position based on linguistics -->
    <string name="label_file_size_peta_byte">%1$s PB</string>
    <!-- Size in exabytes. The placeholder is for the size value, please adjust the position based on linguistics -->
    <string name="label_file_size_exa_byte">%1$s EB</string>
    <!-- Title of Add phone number option in My account section -->
    <string name="add_phone_label">Add your phone number</string>
    <!-- Text of the option Backup Recovery Key in My account section -->
    <string name="backup_recovery_key_subtitle">Do you remember your password?\nMEGA cannot reset your password if you forget it.</string>
    <!-- Action to change name -->
    <string name="change_name_action">Change name</string>
    <!-- Action to add photo -->
    <string name="add_photo_action">Add photo</string>
    <!-- Action to add phone number -->
    <string name="add_phone_number_action">Add phone number</string>
    <!-- Warning indicating the app needs write permissions to do any action -->
    <string name="denied_write_permissions">MEGA needs write permissions to your device storage to continue.</string>
    <!-- Date indicating is tomorrow. E.g: Tomorrow, 3 Jul 2021 -->
    <string name="tomorrow_date">Tomorrow, %1$s</string>
    <!-- Title of the confirmation dialog shown when a subscription has been processed successfully -->
    <string name="title_user_purchased_subscription">Awaiting confirmation</string>
    <!-- Number of social connections, showing the number of contacts the user has. E.g.: 37 connections -->
    <plurals name="my_account_connections">
        <item quantity="one">1 connection</item>
        <item quantity="other">%1$d connections</item>
    </plurals>
    <!-- Section name for the “Recently Added Contacts” section. Preferably one word. -->
    <string name="section_recently_added">Recently Added</string>
    <!-- Text of the empty screen when there are not groups. No dot at the end because is for an empty state. The format placeholders are to showing it in different colors. -->
    <string name="context_empty_groups">[B]No [/B][A]Groups[/A]</string>
    <!-- Section name for the “Contact Requests” section. Preferably one word. -->
    <string name="section_requests">Requests</string>
    <!-- Section name for the “Groups” section. Preferably one word. -->
    <string name="section_groups">Groups</string>
    <!-- Text informing links management is only available for single items. -->
    <string name="warning_get_links">Options such as “Send decryption key separately”, “Set expiry date” or “Set password protection” are only available for single items.</string>
    <!-- Action which allows to copy all the links showed in the list. -->
    <string name="action_copy_all">Copy all</string>
    <!-- Confirmation shown informing links have been sent to the selected chats -->
    <plurals name="links_sent">
        <item quantity="one">Link successfully sent.</item>
        <item quantity="other">Links successfully sent.</item>
    </plurals>
    <!-- Confirmation shown informing links have been copied to the clipboard -->
    <plurals name="links_copied_clipboard">
        <item quantity="one">Link copied to the clipboard.</item>
        <item quantity="other">Links copied to the clipboard.</item>
    </plurals>
    <!-- Plural string used as button label or title of the screen to get only one or several links at the same time. -->
    <plurals name="get_links">
        <item quantity="one">Get Link</item>
        <item quantity="other">Get Links</item>
    </plurals>
    <!-- Ask for confirmation before clear offline files -->
    <string name="clear_offline_confirmation">Clear all offline files?</string>
    <!-- Banner text when the call is in progress and I'm the only participant. -->
    <string name="banner_alone_on_the_call">You are the only one here</string>
    <!-- Item menu option upon right click on meeting. -->
    <string name="context_meeting">Meeting</string>
    <!-- Menu option that allows the user to start/join meeting. -->
    <string name="start_join_meeting">Start or Join meeting</string>
    <!-- Label that create a meeting -->
    <string name="new_meeting">New meeting</string>
    <!-- Label that join a meeting -->
    <string name="join_meeting">Join meeting</string>
    <!-- Button that create a meeting -->
    <string name="btn_start_meeting">Start meeting</string>
    <!-- Button that join a meeting as guest -->
    <string name="btn_join_meeting_as_guest">Join as a guest</string>
    <!-- Hint shown to guide user on meeting name -->
    <string name="type_meeting_name">%s’s meeting</string>
    <!-- General label for reject the call. -->
    <string name="general_reject">Hang up</string>
    <!-- General label for microphone -->
    <string name="general_mic">Mic</string>
    <!-- General label for microphone muted -->
    <string name="general_mic_mute">Your microphone is turned off</string>
    <!-- General label for microphone unmuted -->
    <string name="general_mic_unmute">Your microphone is turned on</string>
    <!-- General label for camera -->
    <string name="general_camera">Camera</string>
    <!-- General label for camera enable -->
    <string name="general_camera_enable">Your camera is turned on.</string>
    <!-- General label for camera disable -->
    <string name="general_camera_disable">Your camera is turned off.</string>
    <!-- Label for hold meeting -->
    <string name="meeting_hold">Hold</string>
    <!-- General label for speaker -->
    <string name="general_speaker">Speaker</string>
    <!-- General label for headphone-->
    <string name="general_headphone">Headphones</string>
    <!-- General label for headphone on-->
    <string name="general_headphone_on">Headphones are active</string>
    <!-- General label for speaker on-->
    <string name="general_speaker_on">Your speaker is turned on</string>
    <!-- General label for speaker off-->
    <string name="general_speaker_off">Your speaker is turned off</string>
    <!-- Label for end meeting-->
    <string name="meeting_end">End</string>
    <!-- Invite contacts as participants of the meeting-->
    <string name="invite_participants">Invite participants</string>
    <!-- The number of participants in the meeting-->
    <string name="participants_number">Participants (%d)</string>
    <!-- Pin the participant to speaker view in the meeting-->
    <string name="pin_to_speaker">Display in main view</string>
    <!-- Make the participant as moderator in the meeting-->
    <string name="make_moderator">Make moderator</string>
    <!-- The title of dialog for end meeting confirmation-->
    <string name="title_end_meeting">Leave meeting now?</string>
    <!-- no moderator when the moderator leave meeting-->
    <string name="no_moderator">No moderator</string>
    <!-- assign moderator message when the moderator leave meeting-->
    <string name="assign_moderator_message">Before leaving, please assign one or more new moderators for the meeting.</string>
    <!-- assign moderator option when the moderator leave meeting-->
    <string name="assign_moderator">Make moderator</string>
    <!-- leave anyway option when the moderator leave meeting-->
    <string name="leave_anyway">Leave anyway</string>
    <!-- The message alert user to pick new moderator on assign moderator page-->
    <string name="pick_new_moderator_message">Please assign one or more new moderators.</string>
    <!-- The title of dialog for changing meeting name-->
    <string name="change_meeting_name">Change the meeting name</string>
    <!-- The number of participants in the meeting on meeting info page-->
    <string name="info_participants_number">Participants: %d</string>
    <!-- The name of moderators in the meeting on meeting info page-->
    <string name="info_moderator_name">Moderator: %s</string>
    <!-- The literal meeting link text-->
    <string name="meeting_link">Meeting link</string>
    <!-- Subtitle of the meeting screen-->
    <string name="duration_meeting">Duration</string>
    <!-- The question in on-boarding screen asking if the user is going to join meeting as guest-->
    <string name="join_meeting_as_guest">Join meeting as guest</string>
    <!-- The title of the paste meeting link dialog for guest-->
    <string name="paste_meeting_link_guest_dialog_title">You are invited to a meeting.</string>
    <!-- Tell the guest to paste the meeting link in the edit box-->
    <string name="paste_meeting_link_guest_instruction">Tap the Meeting link sent to you or paste it here</string>
    <!-- Banner text to indicate poor network quality-->
    <string name="slow_connection_meeting">Poor connection quality</string>
    <!-- the message in the alert dialog for notifying the meeting has ended-->
    <string name="meeting_has_ended">Meeting has ended</string>
    <!-- error message shown when a meeting link is not well formed-->
    <string name="invalid_meeting_link_args">Invalid meeting link</string>
    <!-- Warning show to the user when the app needs permissions to start a meeting.-->
    <string name="meeting_permission_info">Access permissions needed for MEGA</string>
    <!-- Message of a dialog to show user the permissions that needed-->
    <string name="meeting_permission_info_message">MEGA needs access to your microphone and camera for meetings.</string>
    <!-- Button to confirm the action of restarting one transfer-->
    <string name="button_permission_info">Got it</string>
    <!-- Warning show to the user when the app needs permissions to get the best meeting experience and the user has denied them.-->
    <string name="meeting_required_permissions_warning">Go to Settings to allow MEGA to access your camera and microphone.</string>
    <!-- The button text in the meeting ended alert dialog. Click the button to open the group chat screen of the meeting-->
    <string name="view_meeting_chat">View meeting chat</string>
    <!-- the content of tips when the user uses the meeting first time-->
    <string name="tip_invite_more_participants">Invite more participants to the meeting. Swipe up to invite.</string>
    <!-- the content of tips when the user enters recent chat page first time-->
    <string name="tip_create_meeting">Tap to create a new meeting</string>
    <!-- the content of tips when the user enters start conversation page first time-->
    <string name="tip_setup_meeting">Quickly set up a MEGA meeting with our new encrypted meeting feature</string>
    <!-- the content of snack bar when the user be the new moderator-->
    <string name="be_new_moderator">You are the new moderator.</string>
    <!-- the content of snack bar when copied meeting link-->
    <string name="copied_meeting_link">Copied meeting link.</string>
    <!-- Title of the layout to join a meeting from the chat screen. -->
    <string name="join_meeting_layout_in_group_call">Tap to join current meeting.</string>
    <!-- Title of fifth tour screen -->
    <string name="title_tour_five">MEGA Meeting</string>
    <!-- Content of fourth tour screen -->
    <string name="content_tour_five">End-to-end encrypted video meeting</string>
    <!-- Error shown when it tries to open an invalid meeting link and the text view is empty -->
    <string name="invalid_meeting_link_empty">Please enter a valid meeting link</string>
    <!-- Guest leave call-->
    <string name="more_than_meeting">More than just meetings</string>
    <!-- the title of join without account on left meeting page-->
    <string name="left_meeting_join_title">Your privacy matters</string>
    <!-- the content of join without account on left meeting page-->
    <string name="left_meeting_join_content">Join the largest secure cloud storage and collaboration platform in the world.</string>
    <!-- the bonus title of join without account on left meeting page-->
    <string name="left_meeting_bonus_title">Get 20 GB for free</string>
    <!-- the bonus content of join without account on left meeting page-->
    <string name="left_meeting_bonus_content">Sign up now and enjoy advanced collaboration features for free.</string>
    <!-- Content of ongoing call for MaterialAlertDialog-->
    <string name="ongoing_call_content">Another call in progress. Please end your current call before making another.</string>
    <!-- The hint text when changing meeting name-->
    <string name="new_meeting_name">New meeting name</string>
    <!-- The content of dialog when failed for creating meeting-->
    <string name="meeting_is_failed_content">Failed to create meeting.</string>
    <!-- Word next to own user’s name on participant list -->
    <string name="meeting_me_text_bracket">%1s [A](me)[/A]</string>
    <!-- Menu item to change from thumbnail view to main view in meeting-->
    <string name="main_view">Main view</string>
    <!-- Warning in Offline section alerting all the Offline files will be deleted after logout. -->
    <string name="offline_warning">Logging out deletes your offline content.</string>
    <!-- Settings category which contains all preferences related to user interface. -->
    <string name="user_interface_setting">User interface</string>
    <!-- Setting which allows to choose the start screen. -->
    <string name="start_screen_setting">Start screen</string>
    <!-- Setting which allows to hide or show the recent activity. -->
    <string name="hide_recent_setting">Hide recent activity</string>
    <!-- Context of a setting which allows to hide or show the recent activity. -->
    <string name="hide_recent_setting_context">Hide recent activity in Home section.</string>
    <!-- Title of a dialog informing the start screen can be modified. -->
    <string name="choose_start_screen_title">Choose your start screen</string>
    <!-- Test of a dialog informing the start screen can be modified. -->
    <string name="choose_start_screen_text">Change settings to choose which screen opens when you next launch the MEGA app.</string>
    <!-- Action button which allows to change a setting. -->
    <string name="change_setting_action">Change setting</string>
    <!-- Subtitle of the settings page where the start screen can be chosen. -->
    <string name="configure_start_screen">Configure default start screen</string>
    <!-- Homepage section. -->
    <string name="home_section">Home</string>
    <!-- Action button which allows to show the recent activity. -->
    <string name="show_activity_action">Show activity</string>
    <!-- Text informing the recent activity is hidden. -->
    <string name="recents_activity_hidden">[B]Recents[/B] activity hidden</string>
    <!-- Alert informing the user can choose the video quality for Camera Uploads Videos -->
    <string name="video_quality_info">You can save space by decreasing the video quality in Camera Uploads settings.</string>
    <!-- Label indicating video original quality -->
    <string name="original_quality">Original quality</string>
    <!-- Settings label which allows to enable or disable fingerprint unlock. -->
    <string name="setting_fingerprint">Fingerprint ID</string>
    <!-- Title of the dialog which allows to enable the fingerprint unlock. -->
    <string name="title_enable_fingerprint">Confirm your fingerprint to unlock</string>
    <!-- Title of the dialog which allows to unlock the app with the fingerprint. -->
    <string name="title_unlock_fingerprint">Unlock using your fingerprint</string>
    <!-- Button of the dialog which allows to unlock the app with the fingerprint. Gives the option to unlock with the passcode instead -->
    <string name="action_use_passcode">Use passcode</string>
    <!-- Message informing the fingerprint was enabled successfully -->
    <string name="confirmation_fingerprint_enabled">Your fingerprint is confirmed</string>
    <!-- Warning indicating an image (GIF) cannot be inserted in an input text. Same string than the one shown by the system when it detects this behaviour on its own. -->
    <string name="image_insertion_not_allowed">MEGA does not support image insertion here</string>
    <!-- The label under the button of viewing all images screen -->
    <string name="section_images">Images</string>
    <!-- Title of the dialog warning the user about disable file versioning. -->
    <string name="disable_versioning_label">Disable file versioning</string>
    <!-- Warning of the dialog informing the user about disable file versioning. -->
    <string name="disable_versioning_warning">Our file versioning feature ensures that we keep older copies of your files around if you replace them with newer versions. If you disable File Versioning you will no longer have this protection; the old copy will be lost when you replace it.</string>
    <!-- Warning informing the user the folder location is trying to open no longer exists. -->
    <string name="location_not_exist">This location no longer exists.</string>
    <!-- Warning shown informing the contact has been previously invited. The placeholder is to show the name of the contact. -->
    <string name="contact_already_invited">You have already invited %1$s</string>
    <!-- Warning shown informing the contact request has been sent and can be managed in sent requests section. -->
    <string name="contact_invited">Invite sent successfully. See sent requests.</string>
    <!-- Message when file available offline. -->
    <string name="file_available_offline">File available Offline</string>
    <!-- Message when file removed from offline. -->
    <string name="file_removed_offline">File removed from Offline</string>
    <!-- Menu option to open a link. Also title of the dialog to open a link. -->
    <string name="action_open_link">Open link</string>
    <!-- error message shown when a chat link is not well formed. -->
    <string name="invalid_chat_link_args">Invalid chat link</string>
    <!-- Menu option to open a chat link. -->
    <string name="action_open_chat_link">Open chat link</string>
    <!-- Hint shown in the open chat link alert dialog. -->
    <string name="hint_enter_chat_link">Enter chat link</string>
    <!-- Hint shown in the open link alert dialog. -->
    <string name="hint_paste_link">Paste link</string>
    <!-- Error shown when it tries to open an invalid file or folder link .-->
    <string name="invalid_file_folder_link">Invalid file or folder link</string>
    <!-- Error shown when it tries to open an invalid file or folder link and the text view is empty. -->
    <string name="invalid_file_folder_link_empty">Please enter a valid file or folder link</string>
    <!-- Error shown when it tries to open an invalid chat link and the text view is empty. -->
    <string name="invalid_chat_link_empty">Please enter a valid chat link</string>
    <!-- Error shown when it tries to open a chat link from the Cloud Drive section. -->
    <string name="valid_chat_link">You have pasted a chat link.</string>
    <!-- Error shown when it tries to open a contact link from the Cloud Drive section. -->
    <string name="valid_contact_link">You have pasted a contact link.</string>
    <!-- Action button to open a contact link.-->
    <string name="action_open_contact_link">Open contact link</string>
    <!-- title for the settings to enable high resolution images when on mobile data -->
    <string name="settings_mobile_data_resoluton_title">Use mobile data to preview high resolution images</string>
    <!-- summary for the settings to enable high resolution images when on mobile data -->
    <string name="settings_mobile_data_resoluton_summary">Allow the use of mobile data to load high resolution images when previewing. If disabled, the original image will only be loaded when you zoom in.</string>
    <!-- If users want to move the root backup folder, all backups underneath it are disabled. Warning dialog will show to confirm -->
    <string name="backup_move_root_folder">You are changing a default backup folder location. This may affect your ability to find your backup folder in the future. Please remember where it is located so that you can find it in the future.</string>
    <!-- If users want to move the sub backup folder, all backups underneath it are disabled. Warning dialog will show to confirm -->
    <string name="backup_move_sub_folder">Moving this folder changes the destination of one or more configured backups and may have unintended consequences. The backups will be turned off for your safety. Backups can be re-enabled with the MEGA Desktop App. Do you want to proceed?</string>
    <!-- If users want to delete the root backup folder, all backups underneath it are disabled. Warning dialog will show to confirm -->
    <string name="backup_remove_root_folder">You are deleting your backups folder. This will remove all the backups you have set. Are you sure you want to do this?</string>
    <!-- If users want to delete the sub backup folder, all backups underneath it are disabled. Warning dialog will show to confirm -->
    <string name="backup_remove_sub_folder">Are you sure you want to delete your backup folder and disable the associated backup?</string>
    <!-- The title of warning dialog for single folder moving -->
    <string name="backup_move_folder_title">Move “%1s”</string>
    <!-- The title of warning dialog for single folder deleting -->
    <string name="backup_remove_folder_title">Move “%1s” to Rubbish Bin</string>
    <!-- The title of warning dialog for multi-folder moving -->
    <string name="backup_move_multiple_folder_title">Move backup folders</string>
    <!-- The title of warning dialog for single folder deleting -->
    <string name="backup_remove_multiple_folder_title">Move backup folders to Rubbish Bin</string>
    <!-- The confirm information of warning dialog for deleting -->
    <string name="backup_disable_confirm">Disable backup</string>
    <!-- The confirm information of warning dialog for moving "My backup" -->
    <string name="backup_move_confirm">Move backup</string>
    <!-- The confirm information of warning dialog for deleting -->
    <string name="backup_action_confirm">Please type “%1s” to confirm this action</string>
    <!-- when checking the input -->
    <string name="error_backup_confirm_dont_match">Text entered does not match</string>
    <!-- The title of confirm dialog for adding item to "My backup" -->
    <string name="backup_add_confirm_title">Add item to “%1s”</string>
    <!-- The title of warning dialog for adding item to "My backup" -->
    <string name="backup_add_item_title">Set up backup</string>
    <!-- If users want to add items to the "My backup" folder, Warning dialog will show to confirm -->
    <string name="backup_add_item_to_root_text">To ensure these items added to your backup folder are automatically synchronised to the MEGA Cloud, please set them up in the MEGA Desktop App.</string>
    <!-- If users want to share items in the "My backup" folder, Warning dialog will show to confirm -->
    <string name="backup_share_permission_title">Read-only</string>
    <!-- If users want to share items in the "My backup" folder, Warning dialog will show to confirm -->
    <string name="backup_share_permission_text">This folder can only be shared as read-only; as this is a backup folder, any changes to its content could disable the backup.</string>
    <!-- If users want to add items to the "My backup" device folder, Warning dialog will show to confirm -->
    <string name="backup_add_item_text">Items in this folder are part of a configured backup and are synchronised to a local folder. Taking this action will break the synchronisation and disable the backup. The backup can be re-enabled with the MEGA Desktop App. Are you sure you want to proceed?</string>
    <!-- Share multi backup folders, show below warning message -->
    <string name="backup_multi_share_permission_text">These folders can only be shared as read-only; as they are backup folders, any changes to their content could disable the backups.</string>
    <!-- Share multi folders mix with backup and non-backup folders, show below warning message -->
    <string name="backup_share_with_root_permission_text">Some folders shared are backup folders and read-only. Do you wish to continue?</string>
    <!-- Indicates the content of the backup folder -->
    <plurals name="num_devices">
        <item quantity="one">%d device</item>
        <item quantity="other">%d devices</item>
    </plurals>
    <!-- Title of the button when you want to answer a one to one call -->
    <string name="title_join_one_to_one_call">Answer call</string>
    <!-- Title of the menu when the select tracks on playlist page-->
    <string name="title_select_tracks">Select tracks</string>
    <!-- Action button to upload files. -->
    <string name="upload_files">Upload files</string>
    <!-- Action button to upload a folder. -->
    <string name="upload_folder">Upload folder</string>
    <!-- Title of the Payments screen -->
    <string name="payment">Payment</string>
    <!-- Label indicating payment methods -->
    <string name="payment_methods">Payment methods</string>
    <!-- Button to proceed with a payment -->
    <string name="proceed">Proceed</string>
    <!-- Message informing the upgrade was processed correctly. Placeholder: type of subscription e.g: Pro Lite monthly -->
    <string name="successful_upgrade">Thank you for your %1$s subscription!</string>
    <!-- Pro Lite monthly subscription -->
    <string name="pro_lite_monthly">Pro Lite monthly</string>
    <!-- Pro Lite yearly subscription -->
    <string name="pro_lite_yearly">Pro Lite yearly</string>
    <!-- Pro I monthly subscription -->
    <string name="pro_i_monthly">Pro I monthly</string>
    <!-- Pro I yearly subscription -->
    <string name="pro_i_yearly">Pro I yearly</string>
    <!-- Pro II monthly subscription -->
    <string name="pro_ii_monthly">Pro II monthly</string>
    <!-- Pro II yearly subscription -->
    <string name="pro_ii_yearly">Pro II yearly</string>
    <!-- Pro III monthly subscription -->
    <string name="pro_iii_monthly">Pro III monthly</string>
    <!-- Pro III yearly subscription -->
    <string name="pro_iii_yearly">Pro III yearly</string>
<<<<<<< HEAD
    <!-- Remove moderator permission and assign standard permission to a meeting participant-->
    <string name="remove_moderator">Remove moderator</string>
    <!-- Title of DCIM folder warning dialog -->
    <string name="title_dcim_folder_dialog">DCIM folder</string>
    <!-- Content of DCIM folder warning dialog -->
    <string name="content_dcim_folder_dialog">MEGA uploads your images from the gallery. To change the upload location please go to Camera Upload settings.</string>
    <!-- Error shown when download a file that has violated ToS/AUP. -->
    <string name="tos_aup_violation">ToS/AUP violation</string>
=======
    <!-- Action button which will cancel uploads. -->
    <string name="action_cancel_upload">Cancel upload</string>
    <!-- Action button which will dismiss the dialog and will not cancel the action. -->
    <string name="action_do_not_cancel">Don’t cancel</string>
>>>>>>> 9a559a72
    <!-- Title message of existing subscription dialog -->
    <string name="title_existing_subscription">Buy new subscription?</string>
    <!-- Text of buy new subscription button -->
    <string name="button_buy_new_subscription">Buy new subscription</string>
    <!-- Dialog message when the existing subscription is from Android platform (Google and Huawei)  -->
    <string name="message_subscription_from_android_platform">You already have a subscription. If you buy another one you will be charged twice. To avoid this, cancel your current subscription through %1$s. Visit our Help Centre for more information.</string>
    <!-- Dialog message when the existing subscription is from iTunes  -->
    <string name="message_subscription_from_itunes">You already have a subscription. If you buy another one you will be charged twice. To avoid this, cancel your current subscription from your iTunes account. Visit our Help Centre for more information.</string>
    <!-- Dialog message when the existing subscription is from other platform (Stripe and ECP)  -->
    <string name="message_subscription_from_other_platform">You already have a subscription. If you buy another one, you will be charged twice. To avoid this, cancel your current subscription by going to MEGA in a desktop or mobile web browser. Visit our Help Centre for more information.</string>
    <!-- Remove moderator permission and assign standard permission to a meeting participant-->
    <string name="remove_moderator">Remove moderator</string>
    <!-- Title of DCIM folder warning dialog -->
    <string name="title_dcim_folder_dialog">DCIM folder</string>
    <!-- Content of DCIM folder warning dialog -->
    <string name="content_dcim_folder_dialog">MEGA uploads your images from the gallery. To change the upload location please go to Camera Upload settings.</string>
    <!-- Error shown when download a file that has violated ToS/AUP. -->
    <string name="tos_aup_violation">ToS/AUP violation</string>
    <!-- Warning show to the user when the app needs bluetooth connect permissions to get the best meeting experience and the user has denied them.-->
    <string name="meeting_bluetooth_connect_required_permissions_warning">Go to Settings to grant MEGA permission to access your nearby devices using Bluetooth.</string>
    <!-- Warning indicating the billing is not available and giving some indications to continue with the upgrade. -->
    <string name="upgrade_billing_warning">We are unable to proceed with the billing. If you are using a dual app, please consider logging in to MEGA without it. If not, try to upgrade through your web browser.</string>
<<<<<<< HEAD
    <!-- Warning of the scanning transfers dialog. It warns about not closing the app because the transfers will be lost. -->
    <string name="warning_scanning_transfers">Please do not close the application.</string>
    <!-- Stage of the scanning transfers dialog indicating transfers are scanning. -->
    <string name="scanning_transfers">Scanning&#8230;</string>
    <!-- Label cancel transfers. -->
    <string name="cancel_transfers">Cancel transfers</string>
    <!-- Warning informing what will happen if proceed on cancelling transfers. -->
    <string name="warning_cancel_transfers">Interrupting this process may leave some of your transfers incomplete.</string>
    <!-- Button which dismisses the warning and proceeds with the cancel transfers action. -->
    <string name="button_proceed">Proceed</string>
    <!-- Warning informing transfers were cancelled. -->
    <string name="transfers_cancelled">Transfers have been cancelled.</string>
    <!-- Title of the screen where a name collision has been detected and some options to choose are shown to the user. -->
    <string name="title_duplicated_items">Duplicated items</string>
    <!-- Informs about a name collision, the file is trying to upload, move or copy already exists on the location. The placeholder is for the name of the file.-->
    <string name="file_already_exists_in_location">A file named [B]%1$s[/B] already exists in this location.</string>
    <!-- Header giving more context about a name collision, informing there are different option to choose for the file. -->
    <string name="choose_file">Select the file you want to keep</string>
    <!-- Header giving more context about a name collision, informing there are different option to choose. -->
    <string name="choose_folder">Select whether you want to merge the folders</string>
    <!-- Informs about what is expected after choose the option upload and replace for a name collision if file versioning is disabled. -->
    <string name="warning_upload_and_replace">The current version of the file will be replaced with the file you are uploading.</string>
    <!-- Upload and replace action button for a name collision. -->
    <string name="upload_and_replace">Upload and replace</string>
    <!-- Informs about what is expected after choose the option upload and update for a name collision if file versioning is enabled. -->
    <string name="warning_versioning_upload_and_update">The file will be updated with version history:</string>
    <!-- Upload and update action button for a name collision. -->
    <string name="upload_and_update">Upload and update</string>
    <!-- Don’t upload action button for a name collision. -->
    <string name="do_not_upload">Don’t upload</string>
    <!-- Informs about what is expected after choose the option upload and rename for a name collision. -->
    <string name="warning_upload_and_rename">The file you are uploading will be renamed as:</string>
    <!-- Upload and rename action button for a name collision. -->
    <string name="upload_and_rename">Upload and rename</string>
    <!-- Informs about what is expected after choose the option move and replace for a name collision if file versioning is disabled. -->
    <string name="warning_move_and_replace">Replace the file in the destination folder with the file you are moving.</string>
    <!-- Move and replace action button for a name collision. -->
    <string name="move_and_replace">Move and replace</string>
    <!-- Don’t move action button for a name collision. -->
    <string name="do_not_move">Don’t move</string>
    <!-- Informs about what is expected after choose the option move and rename for a name collision. -->
    <string name="warning_move_and_rename">The file you are moving will be renamed as:</string>
    <!-- Move and rename action button for a name collision. -->
    <string name="move_and_rename">Move and rename</string>
    <!-- Informs about what is expected after choose the option copy and replace for a name collision if file versioning is disabled. -->
    <string name="warning_copy_and_replace">Replace the file in the destination folder with the file you are copying.</string>
    <!-- Copy and replace action button for a name collision. -->
    <string name="copy_and_replace">Copy and replace</string>
    <!-- Don’t copy action button for a name collision. -->
    <string name="do_not_copy">Don’t copy</string>
    <!-- Informs about what is expected after choose the option copy and rename for a name collision. -->
    <string name="warning_copy_and_rename">The file you are copying will be renamed as:</string>
    <!-- Copy and rename action button for a name collision. -->
    <string name="copy_and_rename">Copy and rename</string>
    <!-- Option given to the user in a name collision. If is marked, then the action chosen will be applied for the rest of collisions. The placeholder is for the number of pending name collisions conflicts that remain unsolved. -->
    <string name="file_apply_for_all">Apply this option on the next %1$d conflicts</string>
    <!-- Informs about what is expected after choose the option copy and merge for a name collision. -->
    <string name="warning_copy_and_merge">Merge the folder at the destination with the folder you are copying.</string>
    <!-- Copy and merge action button for a name collision. -->
    <string name="copy_and_merge">Copy and merge</string>
    <!-- Informs about what is expected after choose the option move and merge for a name collision. -->
    <string name="warning_move_and_merge">Merge the folder at the destination with the folder you are moving.</string>
    <!-- Move and merge action button for a name collision. -->
    <string name="move_and_merge">Move and merge</string>
    <!-- Informs about what is expected after choose the option upload and merge for a name collision. -->
    <string name="warning_upload_and_merge">Merge the folder at the destination with the folder you are uploading.</string>
    <!-- Upload and merge action button for a name collision. -->
    <string name="upload_and_merge">Upload and merge</string>
    <!-- Informs about what is expected after choose the option "Don’t copy/move/upload" for file name collisions. -->
    <string name="skip_file">No files will be changed. You will keep the file below:</string>
    <!-- Informs about what is expected after choose the option "Don’t copy/move/upload" for folder name collisions. -->
    <string name="skip_folder">Skip this folder</string>
    <!-- Informs about a name collision, the folder is trying to upload, move or copy already exists on the location. The placeholder is for the name of the folder. -->
    <string name="folder_already_exists_in_location">A folder named [B]%1$s[/B] already exists in this location.</string>
=======
    <!-- Title for subscription dialog that shows before delete account -->
    <string name="title_platform_subscription">%1s subscription</string>
    <!-- Title for dialog that subscription is from other platform and shows before delete account -->
    <string name="title_active_subscription">Active subscription</string>
    <!-- Message for dialog that subscription is from android platform and shows before delete account -->
    <string name="message_android_platform_subscription">You have an active MEGA subscription with %1s. You must cancel it separately at %2s, as MEGA is not able to cancel it for you. Visit our Help Centre for more information.</string>
    <!-- Message for dialog that subscription is from other platform and shows before delete account  -->
    <string name="message_other_platform_subscription">You have an active MEGA subscription. It will be canceled automatically after delete the account. Visit our Help Centre for more information.</string>
    <!-- Message for dialog that subscription is from iTunes platform and shows before delete account  -->
    <string name="message_itunes_platform_subscription">You have an active MEGA subscription with Apple. You must cancel it separately from your iTunes account, as MEGA is not able to cancel it for you. Visit our Help Centre for more information.</string>
    <!-- Text for button of subscription dialog that shows before delete account -->
    <string name="button_visit_platform">Visit %1s</string>
    <!-- Text shown in the last alert dialog to confirm delete user account with a ECP/Stripe subscription-->
    <string name="delete_account_text_other_platform_last_step">This is the last step to delete your account. Both your account and subscription will be deleted and you will permanently lose all the data stored in the cloud. Please enter your password below.</string>
>>>>>>> 9a559a72
</resources><|MERGE_RESOLUTION|>--- conflicted
+++ resolved
@@ -4245,7 +4245,6 @@
     <string name="pro_iii_monthly">Pro III monthly</string>
     <!-- Pro III yearly subscription -->
     <string name="pro_iii_yearly">Pro III yearly</string>
-<<<<<<< HEAD
     <!-- Remove moderator permission and assign standard permission to a meeting participant-->
     <string name="remove_moderator">Remove moderator</string>
     <!-- Title of DCIM folder warning dialog -->
@@ -4254,12 +4253,6 @@
     <string name="content_dcim_folder_dialog">MEGA uploads your images from the gallery. To change the upload location please go to Camera Upload settings.</string>
     <!-- Error shown when download a file that has violated ToS/AUP. -->
     <string name="tos_aup_violation">ToS/AUP violation</string>
-=======
-    <!-- Action button which will cancel uploads. -->
-    <string name="action_cancel_upload">Cancel upload</string>
-    <!-- Action button which will dismiss the dialog and will not cancel the action. -->
-    <string name="action_do_not_cancel">Don’t cancel</string>
->>>>>>> 9a559a72
     <!-- Title message of existing subscription dialog -->
     <string name="title_existing_subscription">Buy new subscription?</string>
     <!-- Text of buy new subscription button -->
@@ -4270,19 +4263,24 @@
     <string name="message_subscription_from_itunes">You already have a subscription. If you buy another one you will be charged twice. To avoid this, cancel your current subscription from your iTunes account. Visit our Help Centre for more information.</string>
     <!-- Dialog message when the existing subscription is from other platform (Stripe and ECP)  -->
     <string name="message_subscription_from_other_platform">You already have a subscription. If you buy another one, you will be charged twice. To avoid this, cancel your current subscription by going to MEGA in a desktop or mobile web browser. Visit our Help Centre for more information.</string>
-    <!-- Remove moderator permission and assign standard permission to a meeting participant-->
-    <string name="remove_moderator">Remove moderator</string>
-    <!-- Title of DCIM folder warning dialog -->
-    <string name="title_dcim_folder_dialog">DCIM folder</string>
-    <!-- Content of DCIM folder warning dialog -->
-    <string name="content_dcim_folder_dialog">MEGA uploads your images from the gallery. To change the upload location please go to Camera Upload settings.</string>
-    <!-- Error shown when download a file that has violated ToS/AUP. -->
-    <string name="tos_aup_violation">ToS/AUP violation</string>
     <!-- Warning show to the user when the app needs bluetooth connect permissions to get the best meeting experience and the user has denied them.-->
     <string name="meeting_bluetooth_connect_required_permissions_warning">Go to Settings to grant MEGA permission to access your nearby devices using Bluetooth.</string>
     <!-- Warning indicating the billing is not available and giving some indications to continue with the upgrade. -->
     <string name="upgrade_billing_warning">We are unable to proceed with the billing. If you are using a dual app, please consider logging in to MEGA without it. If not, try to upgrade through your web browser.</string>
-<<<<<<< HEAD
+    <!-- Title for subscription dialog that shows before delete account -->
+    <string name="title_platform_subscription">%1s subscription</string>
+    <!-- Title for dialog that subscription is from other platform and shows before delete account -->
+    <string name="title_active_subscription">Active subscription</string>
+    <!-- Message for dialog that subscription is from android platform and shows before delete account -->
+    <string name="message_android_platform_subscription">You have an active MEGA subscription with %1s. You must cancel it separately at %2s, as MEGA is not able to cancel it for you. Visit our Help Centre for more information.</string>
+    <!-- Message for dialog that subscription is from other platform and shows before delete account  -->
+    <string name="message_other_platform_subscription">You have an active MEGA subscription. It will be canceled automatically after delete the account. Visit our Help Centre for more information.</string>
+    <!-- Message for dialog that subscription is from iTunes platform and shows before delete account  -->
+    <string name="message_itunes_platform_subscription">You have an active MEGA subscription with Apple. You must cancel it separately from your iTunes account, as MEGA is not able to cancel it for you. Visit our Help Centre for more information.</string>
+    <!-- Text for button of subscription dialog that shows before delete account -->
+    <string name="button_visit_platform">Visit %1s</string>
+    <!-- Text shown in the last alert dialog to confirm delete user account with a ECP/Stripe subscription-->
+    <string name="delete_account_text_other_platform_last_step">This is the last step to delete your account. Both your account and subscription will be deleted and you will permanently lose all the data stored in the cloud. Please enter your password below.</string>
     <!-- Warning of the scanning transfers dialog. It warns about not closing the app because the transfers will be lost. -->
     <string name="warning_scanning_transfers">Please do not close the application.</string>
     <!-- Stage of the scanning transfers dialog indicating transfers are scanning. -->
@@ -4357,20 +4355,4 @@
     <string name="skip_folder">Skip this folder</string>
     <!-- Informs about a name collision, the folder is trying to upload, move or copy already exists on the location. The placeholder is for the name of the folder. -->
     <string name="folder_already_exists_in_location">A folder named [B]%1$s[/B] already exists in this location.</string>
-=======
-    <!-- Title for subscription dialog that shows before delete account -->
-    <string name="title_platform_subscription">%1s subscription</string>
-    <!-- Title for dialog that subscription is from other platform and shows before delete account -->
-    <string name="title_active_subscription">Active subscription</string>
-    <!-- Message for dialog that subscription is from android platform and shows before delete account -->
-    <string name="message_android_platform_subscription">You have an active MEGA subscription with %1s. You must cancel it separately at %2s, as MEGA is not able to cancel it for you. Visit our Help Centre for more information.</string>
-    <!-- Message for dialog that subscription is from other platform and shows before delete account  -->
-    <string name="message_other_platform_subscription">You have an active MEGA subscription. It will be canceled automatically after delete the account. Visit our Help Centre for more information.</string>
-    <!-- Message for dialog that subscription is from iTunes platform and shows before delete account  -->
-    <string name="message_itunes_platform_subscription">You have an active MEGA subscription with Apple. You must cancel it separately from your iTunes account, as MEGA is not able to cancel it for you. Visit our Help Centre for more information.</string>
-    <!-- Text for button of subscription dialog that shows before delete account -->
-    <string name="button_visit_platform">Visit %1s</string>
-    <!-- Text shown in the last alert dialog to confirm delete user account with a ECP/Stripe subscription-->
-    <string name="delete_account_text_other_platform_last_step">This is the last step to delete your account. Both your account and subscription will be deleted and you will permanently lose all the data stored in the cloud. Please enter your password below.</string>
->>>>>>> 9a559a72
 </resources>