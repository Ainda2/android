<?xml version="1.0" encoding="utf-8"?>
<resources>
    <!-- Full description text of the app in the Google Play page of the app (character limit 4000) -->
    <string name="full_description_text">MEGA provides user controlled encrypted cloud storage and chat through standard web browsers, together with dedicated apps for mobile devices. Unlike other cloud storage providers, your data is encrypted and decrypted by your client devices only and never by us.\n\nUpload your files from your smartphone or tablet then search, store, download, stream, view, share, rename or delete your files any time, from any device, anywhere. Share folders with your contacts and see their updates in real time. The encryption process means we cannot access or reset your password so you MUST remember it (unless you have your Recovery Key backed up) or you will lose access to your stored files.\n\nEnd-to-end user encrypted MEGA video chat allows for total privacy, and has been available through the browser since 2016. It has been extended to our mobile app, with chat history accessible across multiple devices. Users can also easily add files to a chat from their MEGA Cloud Drive.\n\nMEGA offers a generous 50 GB free storage for all registered users with bonus achievements, and offers paid plans with much higher limits:\n\n\nPro Lite subscription: 4.99 € per month or 49.99 € per year gives you 400 GB of storage space and 1 TB of transfer quota per month.\nPro I subscription: 9.99 € per month or 99.99 € per year gives you 2 TB of storage space and 2 TB of transfer quota per month.\nPro II subscription: 19.99 € per month or 199.99 € per year gives you 8 TB of storage space and 8 TB of transfer quota per month.\nPro III subscription: 29.99 € per month or 299.99 € per year gives you 16 TB of storage space and 16 TB of transfer quota per month.\n\nSubscriptions are renewed automatically for successive subscription periods of the same duration and at the same price as the initial period chosen. To manage your subscriptions, simply click on the Play Store icon on your mobile device, sign in with your Google ID (if you haven’t already done so) and then click on the MEGA app. You’ll be able to manage your subscription there.\n\nApp Permissions:\nWRITE_EXTERNAL_STORAGE -&gt; Download your files from MEGA to your device and upload files from your device to MEGA\nCAMERA -&gt; Take a picture and upload your photos to MEGA\nREAD_CONTACTS -&gt; Easily add contacts from your device as MEGA contacts\nRECORD_AUDIO and CAPTURE_VIDEO_OUTPUT (mic and camera) -&gt; MEGA provides for end-to-end encrypted audio/video calls\n\n\nTo enhance users’ confidence in the MEGA system, all of the client-side code is published, so interested security researchers can evaluate the encryption process. The code of our mobile app is located on: https://github.com/meganz/android \n\nFor more info, please check our website:\nSee https://mega.nz/terms \n\n\nDesktop - https://mega.nz/</string>
    <!-- Short description text of the app in the Google Play page of the app (character limit 80) -->
    <string name="short_description_text">MEGA is Cloud Storage with Powerful Always-On Privacy.</string>
    <!-- PRO Lite account -->
    <string name="prolite_account">Pro Lite</string>
    <!-- Name of the MEGA PDF Viewer. Keep uppercase. -->
    <string name="pdf_app_name">MEGA PDF Viewer</string>
    <!-- Showing progress of elements. Example: 2 of 10. -->
    <string name="general_x_of_x">of</string>
    <!-- Answer for confirmation dialog. -->
    <string name="general_yes">Yes</string>
    <!-- Answer for confirmation dialog. -->
    <string name="general_no">No</string>
    <!-- dialog option cancel in alert dialog -->
    <string name="general_cancel">Cancel</string>
    <!-- When moving a file to a location in MEGA. This is the text of the button after selection the destination -->
    <string name="general_move_to">Move to</string>
    <!-- When copying a file to a location in MEGA. This is the text of the button after selection the destination -->
    <string name="general_copy_to">Copy to</string>
    <!-- Selecting a specific location in MEGA. This is the text of the button -->
    <string name="general_select">Select</string>
    <!-- Selecting a specific location in MEGA. This is the text of the button -->
    <string name="general_select_to_upload">Select files</string>
    <!-- Selecting a specific location in MEGA. This is the text of the button -->
    <string name="general_select_to_download">Select folder</string>
    <!-- This is the final button when creating a folder in the dialog where the user inserts the folder name -->
    <string name="general_create">Create</string>
    <!-- Item menu option upon right click on one or multiple files. -->
    <string name="general_download">Download</string>
    <!-- button -->
    <string name="general_add">Add</string>
    <!-- Item menu option upon right click on one or multiple files. -->
    <string name="general_move">Move</string>
    <!-- Menu option to delete one or multiple selected items. -->
    <string name="general_remove">Remove</string>
    <!-- button -->
    <string name="general_share">Share</string>
    <!-- Item menu option upon right click on one or multiple files. -->
    <string name="general_leave">Leave</string>
    <!-- button -->
    <string name="general_decryp">Decrypt</string>
    <!-- button -->
    <string name="general_export">Export</string>
    <!-- Answer for confirmation dialog. -->
    <string name="general_ok">OK</string>
    <!-- Skip a step of a configuration process. -->
    <string name="general_skip">Skip</string>
    <!-- Label for a button to stop some process. For example stop the Camera Uploads -->
    <string name="general_stop">Stop</string>
    <!-- option shown when a message could not be sent -->
    <string name="general_retry">Retry</string>
    <!-- Button to open the default web browser -->
    <string name="general_open_browser">Open browser</string>
    <!-- The title of progress dialog when loading web content -->
    <string name="general_loading">Loading</string>
    <!-- state while importing the file -->
    <string name="general_importing">Importing</string>
    <!-- state while importing the file -->
    <string name="general_forwarding">Forwarding</string>
    <!-- Menu option to choose to add file or folders to Cloud Drive -->
    <string name="general_import">Import</string>
    <!-- label of storage in upgrade/choose account page, it is being used with a variable, e.g. for LITE user it will show ‘200GB Storage’. -->
    <string name="general_storage">Storage</string>
    <!-- Text listed before the amount of bandwidth a user gets with a certain package. For example: “8TB Bandwidth”. Can also be translated as data transfer. -->
    <string name="general_bandwidth">Transfer Quota</string>
    <!-- Text placed inside the button the user clicks when upgrading to PRO. Meaning: subscribe to this plan -->
    <string name="general_subscribe">Subscribe</string>
    <!-- It will be followed by the error message -->
    <string name="general_error_word">Error</string>
    <!-- when clicking into a menu whose functionality is not yet implemented -->
    <string name="general_not_yet_implemented">Not yet implemented</string>
    <!-- when any file or folder is selected -->
    <string name="error_no_selection">No file or folder selected</string>
    <!-- when trying to download a file that is already downloaded in the device -->
    <string name="general_already_downloaded">Already downloaded</string>
    <!-- when trying to upload a file that is already uploaded in the folder -->
    <string name="general_already_uploaded">already uploaded</string>
    <!-- Label of the option menu. When clicking this button, the app shows the info of the file -->
    <string name="general_file_info">File info</string>
    <!-- Label of the option menu. When clicking this button, the app shows the info of the folder -->
    <string name="general_folder_info">Folder info</string>
    <!-- Hint how to cancel the download -->
    <string name="general_show_info">Show info</string>
    <!-- Error getting the root node -->
    <string name="error_general_nodes">Error. Please try again.</string>
    <!-- File name (without extension) of file exported with the recovery key -->
    <string name="general_rk">MEGA-RECOVERYKEY</string>
    <!-- Local folder error in Sync Service. There are two syncs for images and videos. This error appears when the secondary media local folder doesn’t exist -->
    <string name="secondary_media_service_error_local_folder">The secondary media folder does not exist, please choose a new folder</string>
    <!-- when no external card exists -->
    <string name="no_external_SD_card_detected">No external storage detected</string>
    <!-- On clicking menu item upload in a incoming shared folder read only -->
    <string name="no_permissions_upload">This folder is read-only. You do not have permission to upload</string>
    <!-- confirmation message before removing the previously downloaded MasterKey file -->
    <string name="remove_key_confirmation">You are removing the previously exported Recovery Key file</string>
    <!-- confirmation message before sending an invitation to a contact -->
    <string name="confirmation_add_contact">Do you want to send an invitation to %s?</string>
    <!-- Button where the user can sign off or logout -->
    <string name="action_logout">Logout</string>
    <!-- Item menu option upon right click on one or multiple files. -->
    <string name="action_add">Upload</string>
    <!-- Menu item -->
    <string name="action_create_folder">Create new folder</string>
    <!-- Option which allows create a new text file -->
    <string name="action_create_txt">Create new text file</string>
    <!-- Menu option to open a link. Also title of the dialog to open a link. -->
    <string name="action_open_link">Open link</string>
    <!-- Menu item -->
    <string name="action_settings">Settings</string>
    <!-- Search button -->
    <string name="action_search">Search</string>
    <!-- Select country page title -->
    <string name="action_search_country">Choose your region</string>
    <!-- Alternative text or description text for the “Play” button -->
    <string name="action_play">Play</string>
    <!-- Search button -->
    <string name="action_pause">Pause</string>
    <!-- Menu item -->
    <string name="action_refresh">Refresh</string>
    <!-- Menu item -->
    <string name="action_sort_by">Sort by</string>
    <!-- Menu item -->
    <string name="action_help">Help</string>
    <!-- Change from a free account to paying MEGA -->
    <string name="action_upgrade_account">Upgrade account</string>
    <!-- Message while proceeding to upgrade the account -->
    <string name="upgrading_account_message">Upgrading account</string>
    <!-- Menu item to select all the elements of a list -->
    <string name="action_select_all">Select all</string>
    <!-- Menu item to unselect all the elements of a list -->
    <string name="action_unselect_all">Clear selection</string>
    <!-- Menu item to change from list view to grid view -->
    <string name="action_grid">Thumbnail view</string>
    <!-- Menu item to change from grid view to list view -->
    <string name="action_list">List view</string>
    <!-- Title of the preference Recovery key on Settings section -->
    <string name="action_export_master_key">Backup Recovery Key</string>
    <!-- Menu item to let the user cancel subscriptions -->
    <string name="action_cancel_subscriptions">Cancel subscription</string>
    <!-- success message when the subscription has been canceled correctly -->
    <string name="cancel_subscription_ok">The subscription has been cancelled</string>
    <!-- error message when the subscription has not been canceled successfully -->
    <string name="cancel_subscription_error">We were unable to cancel your subscription. Please contact support&#64;mega.nz for assistance</string>
    <!-- Menu item to kill all opened sessions -->
    <string name="action_kill_all_sessions">Close other sessions</string>
    <!-- Message after kill all opened sessions -->
    <string name="success_kill_all_sessions">The remaining sessions have been closed</string>
    <!-- Message after kill all opened sessions -->
    <string name="error_kill_all_sessions">Error when closing the opened sessions</string>
    <!-- General label for files -->
    <plurals name="general_num_files">
        <item quantity="one">File</item>
        <item quantity="other">Files</item>
    </plurals>
    <!-- Indicates how many contacts a folder is shared with. Plural. e.g. Shared with 7 contacts -->
    <plurals name="general_num_shared_with">
        <item quantity="one">Shared with %1$s</item>
        <item quantity="other">Shared with %1$d contacts</item>
    </plurals>
    <!-- Alert text before download. Please do not modify the %s placeholder as it will be replaced by the size to be donwloaded -->
    <string name="alert_larger_file">%s will be downloaded.</string>
    <!-- Alert text before download -->
    <string name="alert_no_app">There is no app to open the file %s. Do you want to continue with the download?</string>
    <!-- Dialog option that permits user do not show it again -->
    <string name="checkbox_not_show_again">Do not show again</string>
    <!-- Press back while login to cancel current login process. -->
    <string name="confirm_cancel_login">Are you sure that you want to cancel the current login process?</string>
    <!-- Login button -->
    <string name="login_text">Login</string>
    <!-- email label -->
    <string name="email_text">Email</string>
    <!-- password label -->
    <string name="password_text">Password</string>
    <!-- Hint of the confirmation dialog to get link with password -->
    <string name="confirm_password_text">Confirm password</string>
    <!-- in the password edittext the user can see the password or asterisks. ABC shows the letters of the password -->
    <string name="abc">ABC</string>
    <!-- This question applies to users that do not have an account on MEGA yet -->
    <string name="new_to_mega">New to MEGA?</string>
    <!-- button that allows the user to create an account -->
    <string name="create_account">Create account</string>
    <!-- when the user tries to log in MEGA without typing the email -->
    <string name="error_enter_email">Please enter your email address</string>
    <!-- Title of the alert dialog when the user tries to recover the pass of a non existing account -->
    <string name="error_invalid_email">Invalid email address</string>
    <!-- when the user tries to log in MEGA without typing the password -->
    <string name="error_enter_password">Please enter your password</string>
    <!-- when the user tries to log in to MEGA without a network connection -->
    <string name="error_server_connection_problem">No network connection</string>
    <!-- when the user tries to log in to MEGA without a valid session -->
    <string name="error_server_expired_session">You have been logged out on this device from another location</string>
    <!-- the first step when logging in is calculate the private and public encryption keys -->
    <string name="login_generating_key">Calculating encryption keys</string>
    <!-- Message displayed while the app is connecting to a MEGA server -->
    <string name="login_connecting_to_server">Connecting to the server</string>
    <!-- Status text when updating the file manager -->
    <string name="download_updating_filelist">Updating file list</string>
    <!-- title of the screen after creating an account when the user has to confirm the password to confirm the account -->
    <string name="login_confirm_account">Confirm account</string>
    <!-- when the user clicks on the link sent by MEGA after creating the account, this message is shown -->
    <string name="login_querying_signup_link">Checking validation link</string>
    <!-- Attempting to activate a MEGA account for a user. -->
    <string name="login_confirming_account">Activating account</string>
    <!-- After login, updating the file list, the file list should be processed before showing it to the user -->
    <string name="login_preparing_filelist">Preparing file list</string>
    <!-- when the user tries to share something to MEGA without being logged -->
    <string name="login_before_share">Please log in to share with MEGA</string>
    <!-- This toast message is shown on the login page when an email confirm link is no longer valid. -->
    <string name="reg_link_expired">Your confirmation link is no longer valid. Your account may already be activated or you may have cancelled your registration.</string>
    <!--  -->
    <string name="tour_space_title">MEGA Space</string>
    <!--  -->
    <string name="tour_speed_title">MEGA Speed</string>
    <!--  -->
    <string name="tour_privacy_title">MEGA Privacy</string>
    <!--  -->
    <string name="tour_access_title">MEGA Access</string>
    <!-- Full description text of the app in the Google Play page of the app (character limit 4000) -->
    <string name="tour_space_text">Register now and get 20 GB+ of free space</string>
    <!--  -->
    <string name="tour_speed_text">Uploads are fast. Quickly share files with everyone</string>
    <!--  -->
    <string name="tour_privacy_text">Keep all your files safe with MEGA’s end-to-end encryption</string>
    <!--  -->
    <string name="tour_access_text">Get fully encrypted access anywhere, anytime</string>
    <!-- button that allows the user to create an account -->
    <string name="create_account_text">Create account</string>
    <!-- category in sort by action -->
    <string name="name_text">Name</string>
    <!-- First Name of the user -->
    <string name="first_name_text">First Name</string>
    <!-- Last name of the user -->
    <string name="lastname_text">Last Name</string>
    <!-- text placed on the checkbox of acceptation of the Terms of Service -->
    <string name="tos">I agree with MEGA’s [A]Terms of Service[/A]</string>
    <!-- Text placed on the checkbox to make sure user agree that understand the danger of losing password -->
    <string name="top">I understand that [B]if I lose my password, I may lose my data[/B]. Read more about [A]MEGA’s end-to-end encryption[/A].</string>
    <!-- Does the user already have a MEGA account -->
    <string name="already_account">Already have an account?</string>
    <!-- warning dialog -->
    <string name="create_account_no_terms">You have to accept our Terms of Service</string>
    <!-- warning dialog, for user do not tick checkbox of understanding the danger of losing password -->
    <string name="create_account_no_top">You need to agree that you understand the danger of losing your password</string>
    <!-- Warning message when the first name is a required field to submit a form. For example during the create account process. -->
    <string name="error_enter_username">Please enter your first name</string>
    <!-- Warning dialog -->
    <string name="error_enter_userlastname">Please enter your last name.</string>
    <!-- when creating the account -->
    <string name="error_short_password">Password is too short</string>
    <!-- when creating the account -->
    <string name="error_passwords_dont_match">Passwords do not match</string>
    <!-- when creating the account -->
    <string name="error_email_registered">This email address has already registered an account with MEGA</string>
    <!--  -->
    <string name="create_account_creating_account">Connecting to the server: Creating account</string>
    <!--  -->
    <string name="cancel_transfer_confirmation">Cancel this transfer?</string>
    <!--  -->
    <string name="cancel_all_transfer_confirmation">Cancel all transfers?</string>
    <!-- Label for any ‘Cancel all’ button to cancel transfers - (String as short as possible). -->
    <string name="cancel_all_action">Cancel all</string>
    <!-- Warning to confirm remove selected transfers. Plural more than 1 transfer -->
    <plurals name="cancel_selected_transfers">
        <item quantity="one">The selected transfer will be cancelled.</item>
        <item quantity="other">The selected transfers will be cancelled.</item>
    </plurals>
    <!-- The name of every users root drive in the cloud of MEGA. -->
    <string name="section_cloud_drive">Cloud Drive</string>
    <!-- Label to reference a recents section -->
    <string name="section_recents">Recents</string>
    <!-- title of the screen where the secondary media images are uploaded, and name of the folder where the secondary media images are uploaded -->
    <string name="section_secondary_media_uploads">Media Uploads</string>
    <!-- Section name for the “Messages” section.Preferably one word. There is little space for this word. -->
    <string name="section_inbox">Inbox</string>
    <!-- title of the screen that shows the files saved for offline in the device -->
    <string name="section_saved_for_offline">Saved for Offline</string>
    <!-- the options of what to upload in an array. Needed for the settings, the options of what to upload. -->
    <string name="section_saved_for_offline_new">Offline</string>
    <!-- Label showing the location of a node which is not in root navigation level. The first placeholder is the name of the parent folder. The second placeholder is the name of the section in which the file is. e.g. PR reviews and tickets (Cloud Drive) -->
    <string name="location_label">%1$s (%2$s)</string>
    <!-- title of the screen that shows all the shared items -->
    <string name="title_shared_items">Shared items</string>
    <!-- title of the screen that shows all the shared items -->
    <string name="section_shared_items">Shared folders</string>
    <!-- The title of the trash bin in the tree of the file manager. -->
    <string name="section_rubbish_bin">Rubbish Bin</string>
    <!-- Section name for the “Contacts” section.Preferably one word. There is little space for this word. -->
    <string name="section_contacts">Contacts</string>
    <!-- Item of the navigation title for the contacts section when there is any pending incoming request -->
    <string name="section_contacts_with_notification">Contacts [A](%1$d)[/A]</string>
    <!-- Empty state when the user has not sent any contact request to other users -->
    <string name="sent_requests_empty">[B]No [/B][A]sent requests[/A]</string>
    <!-- Empty state when the user has not received any contact request from other users -->
    <string name="received_requests_empty">[B]No [/B][A]received requests[/A]</string>
    <!-- Title for the file transfer screen (with the up & download) -->
    <string name="section_transfers">Transfers</string>
    <!-- Section name for the “My Account” section.Preferably one or two words. There is little space for this. -->
    <string name="section_account">My Account</string>
    <!-- title of the screen where the camera images are uploaded, and name of the folder where camera images are uploaded -->
    <string name="section_photo_sync">Camera Uploads</string>
    <!-- Capital letters. Incoming shared folders. The title of a tab -->
    <string name="tab_incoming_shares">Incoming</string>
    <!-- Capital letters. Outgoing shared folders. The title of a tab -->
    <string name="tab_outgoing_shares">Outgoing</string>
    <!-- Capital letters. Files with link. The title of a tab -->
    <string name="tab_links_shares">Links</string>
    <!-- Label for any ‘Incoming shares’ button, link, text, title, etc. - (String as short as possible). -->
    <string name="title_incoming_shares_explorer">Incoming Shares</string>
    <!-- Title of the share with file explorer -->
    <string name="title_incoming_shares_with_explorer">Incoming shares with</string>
    <!-- message when there are no files in the Cloud drive -->
    <string name="file_browser_empty_cloud_drive">No files in your Cloud Drive</string>
    <!-- Text that indicates that a folder is currently empty -->
    <string name="file_browser_empty_folder">Empty Folder</string>
    <!-- Title of the fragment Choose Account -->
    <string name="choose_account_fragment">CHOOSE ACCOUNT</string>
    <!-- The file are available “offline” (without a network Wi-Fi mobile data connection) -->
    <string name="file_properties_available_offline">Available offline</string>
    <!-- category in sort by action -->
    <string name="file_properties_info_size_file">Size</string>
    <!-- When the file/folder was last modified -->
    <string name="file_properties_info_last_modified">Last modified</string>
    <!-- Label to display the date and time when a file/folder has been added (uploaded) to MEGA. -->
    <string name="file_properties_info_added">Added</string>
    <!-- the label when a folder can be accesed by public users -->
    <string name="file_properties_shared_folder_public_link">Public link</string>
    <!-- Item menu option upon clicking on a file folder. Refers to the permissions of a file folder in the file manager. -->
    <string name="file_properties_shared_folder_permissions">Permissions</string>
    <!-- Title of the dialog to choose permissions when sharing. -->
    <string name="dialog_select_permissions">Share Permissions</string>
    <!-- menu item -->
    <string name="file_properties_shared_folder_change_permissions">Change permissions</string>
    <!-- when listing all the contacts that shares a folder -->
    <string name="file_properties_shared_folder_select_contact">Shared with</string>
    <!-- send a file to a MEGA user -->
    <string name="file_properties_send_file_select_contact">Send to</string>
    <!-- shows the owner of an incoming shared folder -->
    <string name="file_properties_owner">Owner</string>
    <!-- positive button on dialog to invite a contact -->
    <string name="contact_invite">Invite</string>
    <!-- option to reinvite a contact -->
    <string name="contact_reinvite">Reinvite</string>
    <!-- The text of the notification button that is displayed when there is a call in progress, another call is received and ignored. -->
    <string name="contact_ignore">Ignore</string>
    <!-- option to decline a contact invitation -->
    <string name="contact_decline">Decline</string>
    <!-- option to accept a contact invitation -->
    <string name="contact_accept">Accept</string>
    <!-- Label for the option of the sliding panel to show the contact info -->
    <string name="contact_properties_activity">Contact info</string>
    <!-- Adding new relationships (contacts) using the actions. -->
    <string name="contacts_list_empty_text">Add new contacts using the button below</string>
    <!-- Add new contacts before sharing. -->
    <string name="contacts_explorer_list_empty_text">Add a new contact to share</string>
    <!-- Error message -->
    <string name="error_not_enough_free_space">Not enough free space on your device</string>
    <!-- This is button text on the Get Link dialog. This lets the user get a public file/folder link without the decryption key e.g. https://mega.nz/#!Qo12lSpT. -->
    <string name="option_link_without_key">Link without key</string>
    <!-- Alert Dialog to get link -->
    <string name="option_decryption_key">Decryption key</string>
    <!-- Alert shown when some content is sharing with chats and they are processing -->
    <string name="download_preparing_files">Preparing files</string>
    <!-- Message when many downloads start. Plural more than 1 file. Placeholder is for include the number of downloads in runtime. -->
    <plurals name="download_began">
        <item quantity="one">Download has started</item>
        <item quantity="other">%1$d downloads have started</item>
    </plurals>
    <!-- Message when many downloads finish. Plural more than 1 file. Placeholder is for include the number of downloads in runtime. -->
    <plurals name="download_finish">
        <item quantity="one">Download has finished</item>
        <item quantity="other">%1$d downloads have finished</item>
    </plurals>
    <!-- Message when many uploads start. Plural more than 1 file. Placeholder is for include the number of uploads in runtime. -->
    <plurals name="upload_began">
        <item quantity="one">Upload has started</item>
        <item quantity="other">%1$d uploads have started</item>
    </plurals>
    <!-- Message when many downloads finish. Plural more than 1 file. Placeholder is for include the number of uploads in runtime. -->
    <plurals name="upload_finish">
        <item quantity="one">Upload has finished</item>
        <item quantity="other">%1$d uploads have finished</item>
    </plurals>
    <!-- Warning shown when it tries to download some empty folders. Plural -->
    <plurals name="empty_folders">
        <item quantity="one">Folder is empty.</item>
        <item quantity="other">Folders are empty.</item>
    </plurals>
    <!-- Hint how to cancel the download -->
    <string name="download_touch_to_cancel">Touch to cancel</string>
    <!-- Hint how to cancel the download -->
    <string name="download_touch_to_show">View transfers</string>
    <!-- Warning message -->
    <string name="error_file_size_greater_than_4gb">Most devices can’t download files greater than 4GB. Your download will probably fail</string>
    <!-- message when trying to open a downloaded file but there isn’t any app that open that file. Example: a user downloads a pdf but doesn’t have any app to read a pdf -->
    <string name="intent_not_available">There isn’t any available app to execute this file on your device</string>
    <!-- Message when trying to open a location message but there isn’t any app that open that location. -->
    <string name="intent_not_available_location">There are no apps available on your device to open this location</string>
    <!-- message when trying to open file but there isn’t any app that open that file. Example: a user try to open a txt but doesn’t have any app to open txt -->
    <string name="intent_not_available_file">You may not have any apps installed which support this file type</string>
    <!-- to share an image using Facebook, Whatsapp, etc -->
    <string name="context_share_image">Share image using</string>
    <!-- create a link of a file and send it using an app from the device -->
    <string name="context_get_link">Share link</string>
    <!-- Delete a link label -->
    <string name="context_delete_link">Delete link</string>
    <!-- Item menu option upon right click on one or multiple files. -->
    <string name="context_get_link_menu">Get Link</string>
    <!-- Item menu option upon right click on one or multiple files. -->
    <string name="context_leave_menu">Leave</string>
    <!-- Title alert before leaving a share. -->
    <string name="alert_leave_share">Leave share</string>
    <!-- Item menu option upon right click on one or multiple files. -->
    <string name="context_clean_shares_menu">Remove share</string>
    <!-- Item menu option upon right click on one or multiple files. -->
    <string name="context_remove_link_menu">Remove link</string>
    <!-- Warning that appears prior to remove a link of a file. Singular. -->
    <string name="context_remove_link_warning_text">This link will not be publicly available anymore.</string>
    <!-- Warning that appears prior to remove links of files. Plural. -->
    <plurals name="remove_links_warning_text">
        <item quantity="one">This link will not be publicly available anymore.</item>
        <item quantity="other">These links will not be publicly available anymore.</item>
    </plurals>
    <!-- Item menu option upon right click on one or multiple files. -->
    <string name="context_rename">Rename</string>
    <!-- Title of a dialog to rename a node. The place holder is to set the current name of the node. -->
    <string name="rename_dialog_title">Rename %1$s</string>
    <!-- Menu option to open a link. Also title of the dialog to open a link. -->
    <string name="context_open_link_title">Open link</string>
    <!-- Item menu option upon right click on one or multiple files. -->
    <string name="context_open_link">Open</string>
    <!-- while renaming a file or folder -->
    <string name="context_renaming">Renaming</string>
    <!-- while file provider is downloading a file -->
    <string name="context_preparing_provider">Preparing file</string>
    <!-- Item menu option upon right click on one or multiple files. -->
    <string name="context_download">Download</string>
    <!-- Item menu option upon right click on one or multiple files. -->
    <string name="context_move">Move</string>
    <!-- while moving a file or folder -->
    <string name="context_moving">Moving</string>
    <!-- Item menu option upon right click on one or multiple files. -->
    <string name="context_copy">Copy</string>
    <!-- Item menu option upon right click on one or multiple files. -->
    <string name="context_upload">Upload</string>
    <!-- while copying a file or folder -->
    <string name="context_copying">Copying</string>
    <!-- menu item -->
    <string name="context_move_to_trash">Move to Rubbish Bin</string>
    <!-- menu item -->
    <string name="context_delete_from_mega">Remove from MEGA</string>
    <!-- Input field description in the create folder dialog. -->
    <string name="context_new_folder_name">Folder Name</string>
    <!-- when adding a new contact. in the dialog -->
    <string name="context_new_contact_name">Contact email</string>
    <!-- status dialog when performing the action -->
    <string name="context_creating_folder">Creating folder</string>
    <!-- Menu item -->
    <string name="context_download_to">Save to</string>
    <!-- Menu option title -->
    <string name="context_clear_rubbish">Clear Rubbish Bin</string>
    <!-- Ask for confirmation before removing all the elements of the rubbish bin -->
    <string name="clear_rubbish_confirmation">You are about to permanently remove all items from your Rubbish Bin.</string>
    <!-- send cancel subscriptions dialog -->
    <string name="context_send">Send</string>
    <!-- send the file to inbox -->
    <string name="context_send_file_inbox">Send to contact</string>
    <!-- Menu option to delete one or multiple selected items. -->
    <string name="context_remove">Remove</string>
    <!-- Menu option to delete selected items of the offline state -->
    <string name="context_delete_offline">Remove from Offline</string>
    <!-- menu item -->
    <string name="context_share_folder">Share folder</string>
    <!-- menu item -->
    <string name="context_send_file">Send file to chat</string>
    <!-- menu item -->
    <string name="context_send_contact">Share contact to chat</string>
    <!-- open a shared folder -->
    <string name="context_view_shared_folders">View shared folders</string>
    <!-- Item menu option upon clicking on one or multiple files. -->
    <string name="context_sharing_folder">Sharing</string>
    <!-- Menu option to manage a shared folder. -->
    <string name="manage_share">Manage share</string>
    <!-- menu item -->
    <string name="context_delete">Delete</string>
    <!-- success message when removing a contact request -->
    <string name="context_contact_invitation_deleted">Request deleted</string>
    <!-- success message when reinvite a contact -->
    <string name="context_contact_invitation_resent">Request resent</string>
    <!-- success message when sending a contact request -->
    <string name="context_contact_request_sent">Request successfully sent to %s. View in Sent requests tab.</string>
    <!-- success message when removing a contact -->
    <string name="context_contact_removed">Contact removed</string>
    <!-- error message -->
    <string name="context_contact_not_removed">Error. Contact not removed</string>
    <!-- success message when chaning the permissionss -->
    <string name="context_permissions_changed">Permissions changed</string>
    <!-- error message -->
    <string name="context_permissions_not_changed">Error. Permissions not changed</string>
    <!-- message when trying to create a folder that already exists -->
    <string name="context_folder_already_exists">Folder already exists</string>
    <!-- message when trying to create a invite a contact already that is already added -->
    <string name="context_contact_already_exists">%s is already a contact</string>
    <!-- message when trying to send a file without full access -->
    <string name="context_send_no_permission">You do not have permission to send this file</string>
    <!-- success message when creating a folder -->
    <string name="context_folder_created">Folder created</string>
    <!-- error message when creating a folder -->
    <string name="context_folder_no_created">Error. Folder not created</string>
    <!-- success message when renaming a node -->
    <string name="context_correctly_renamed">Renamed successfully</string>
    <!-- error message -->
    <string name="context_no_renamed">Error. Not renamed</string>
    <!-- success message when copying a node -->
    <string name="context_correctly_copied">Copied successfully</string>
    <!-- success message when sending a node to Inbox -->
    <string name="context_correctly_sent_node">Sent to Inbox</string>
    <!-- error message when sending a node to Inbox -->
    <string name="context_no_sent_node">Error. Not sent to Inbox</string>
    <!-- error message -->
    <string name="context_no_copied">Error. Not copied</string>
    <!-- message that appears when a user tries to move/copy/upload a file but doesn’t choose a destination folder -->
    <string name="context_no_destination_folder">Please choose a destination folder</string>
    <!-- success message when moving a node -->
    <string name="context_correctly_moved">Moved successfully</string>
    <!-- success message when moving a node -->
    <string name="number_correctly_moved">%d items moved successfully.</string>
    <!-- success message when moving a node -->
    <string name="number_incorrectly_moved">%d items were not moved successfully</string>
    <!-- success message when moving a node -->
    <string name="context_correctly_moved_to_rubbish">Moved to the Rubbish Bin successfully</string>
    <!-- success message when moving a node -->
    <string name="number_correctly_moved_to_rubbish">%d items moved to the Rubbish Bin successfully</string>
    <!-- success message when moving a node -->
    <string name="number_incorrectly_moved_to_rubbish">&#160;and %d items were not sent successfully</string>
    <!-- error message -->
    <string name="context_no_moved">Error. Not moved</string>
    <!-- success message when sharing a folder -->
    <string name="context_correctly_shared">Shared successfully</string>
    <!-- error message when sharing a folder -->
    <string name="context_no_shared_number">Error. %d shares were not completed</string>
    <!-- success message when sharing a folder -->
    <string name="context_correctly_shared_removed">Remove shares successfully</string>
    <!-- error message when sharing a folder -->
    <string name="context_no_shared_number_removed">Error. %d process of removing shares is not completed</string>
    <!-- error message -->
    <string name="context_no_shared">Error. Not shared</string>
    <!-- error message -->
    <string name="context_no_removed_shared">Error. Share failed to remove</string>
    <!-- success message when removing a sharing -->
    <string name="context_remove_sharing">Folder sharing removed</string>
    <!-- error message -->
    <string name="context_no_link">Link creation failed</string>
    <!-- success message when removing a node from MEGA -->
    <string name="context_correctly_removed">Deleted successfully</string>
    <!-- error message -->
    <string name="context_no_removed">Error. Deletion failed</string>
    <!-- success message when moving a node -->
    <string name="number_correctly_removed">%d items removed successfully from MEGA</string>
    <!-- error message when moving a node -->
    <string name="number_no_removed">%d items are not removed successfully</string>
    <!-- Success message when left shared folders -->
    <string name="number_correctly_leaved">%d folders left successfully.</string>
    <!-- Message shown when a share has been left -->
    <string name="share_left">Share left</string>
    <!-- error message when moving a node -->
    <string name="number_no_leaved">%d folders were not left successfully</string>
    <!-- success message when sending multiple files -->
    <string name="number_correctly_sent">File sent to %d contacts successfully</string>
    <!-- error message when sending multiple files -->
    <string name="number_no_sent">File was not sent to %d contacts</string>
    <!-- success message when sending multiple files -->
    <string name="number_correctly_sent_multifile">%d files sent successfully</string>
    <!-- error message when sending multiple files -->
    <string name="number_no_sent_multifile">%d files failed to send</string>
    <!-- success message when sending multiple files -->
    <string name="number_correctly_copied">%d items copied successfully</string>
    <!-- error message when sending multiple files -->
    <string name="number_no_copied">%d items were not copied</string>
    <!-- success message when removing several contacts -->
    <string name="number_contact_removed">%d contacts removed successfully</string>
    <!-- error message when removing several contacts -->
    <string name="number_contact_not_removed">%d contacts were not removed</string>
    <!-- success message when sharing a file with multiple contacts -->
    <string name="number_contact_file_shared_correctly">Folder shared with %d contacts successfully</string>
    <!-- error message when sharing a file with multiple contacts -->
    <string name="number_contact_file_not_shared_">File cannot be shared with %d contacts</string>
    <!-- success message when sharing multiple files -->
    <string name="number_correctly_shared">%d folders shared successfully</string>
    <!-- error message when sharing multiple files -->
    <string name="number_no_shared">%d folders were not shared</string>
    <!-- success message when sending a file to a contact -->
    <string name="context_correctly_copied_contact">Successfully sent to:</string>
    <!-- success message when removing all the contacts of a shared folder -->
    <string name="context_correctly_removed_sharing_contacts">The folder is no longer shared</string>
    <!-- error message when removing all the contacts of a shared folder -->
    <string name="context_no_removed_sharing_contacts">An error occurred. The folder is still shared with another contact</string>
    <!-- option available for just one file -->
    <string name="context_select_one_file">Select just one file</string>
    <!-- success message when emptying the RB -->
    <string name="rubbish_bin_emptied">Rubbish Bin emptied successfully</string>
    <!-- error message when emptying the RB -->
    <string name="rubbish_bin_no_emptied">An error occurred. The Rubbish Bin has not been emptied</string>
    <!-- dialog cancel subscriptions -->
    <string name="dialog_cancel_subscriptions">You are about to cancel your MEGA subscription. Please let us know if there is anything we can do to help change your mind.</string>
    <!-- hint cancel subscriptions dialog -->
    <string name="hint_cancel_subscriptions">Type feedback here</string>
    <!-- send cancel subscriptions dialog -->
    <string name="send_cancel_subscriptions">Send</string>
    <!-- confirmation cancel subscriptions dialog -->
    <string name="confirmation_cancel_subscriptions">Thank you for your feedback. Are you sure you want to cancel your MEGA subscription?</string>
    <!-- provide a reason to cancel subscriptions dialog -->
    <string name="reason_cancel_subscriptions">Your subscription has not been cancelled. Please provide a reason for your cancellation</string>
    <!-- welcome message after user brought subscription. placeholder 1: subscription type (Lite/Pro1 etc), placeholder 2: renewal interval (monthly/yearly) -->
    <string name="message_user_purchased_subscription">Thank you for subscribing to %1$s %2$s!</string>
    <!-- Pop up message shows when user purchased a lower level of subscription -->
    <string name="message_user_purchased_subscription_down_grade">Your new subscription will take effect once the current one expires, the new price will be charged at that time.</string>
    <!-- Pop up message shows when user purchased a subscription with a payment method that can not be processed in real time, e.g. voucher -->
    <string name="message_user_payment_pending">Your subscription will take effect once the payment is processed by Google.</string>
    <!--  -->
    <string name="subscription_type_monthly">Monthly</string>
    <!--  -->
    <string name="subscription_type_yearly">Yearly</string>
    <!-- success message after removing the public link of a folder -->
    <string name="context_node_private">The folder is now private</string>
    <!-- success message after removing a share of a folder. a contact has no access to the folder now -->
    <string name="context_share_correctly_removed">Share removed</string>
    <!-- Menu option to create a new folder in the file manager. -->
    <string name="menu_new_folder">New folder</string>
    <!-- Menu option to add a contact to your contact list. -->
    <string name="menu_add_contact">Add contact</string>
    <!-- Menu option to add a contact to your contact list. -->
    <string name="menu_add_contact_and_share">Add contact and share</string>
    <!-- Title of the alert to introduce the decryption key -->
    <string name="alert_decryption_key">Decryption Key</string>
    <!-- Message of the alert to introduce the decryption key -->
    <string name="message_decryption_key">Please enter the decryption key for the link</string>
    <!-- error message shown on the decryption key dialog if the key typed in was wrong -->
    <string name="invalid_decryption_key">Invalid decryption key</string>
    <!-- upload to. Then choose an Image file -->
    <string name="upload_to_image">Image</string>
    <!-- upload to. Then choose an Audio file -->
    <string name="upload_to_audio">Audio</string>
    <!-- Title of the button in the contact info screen to start a video call -->
    <string name="upload_to_video">Video</string>
    <!-- upload to. Then choose to browse the file system to choose a file -->
    <string name="upload_to_filesystem">Pick from File System</string>
    <!-- upload to. Then choose to browse the file system to choose a file -->
    <string name="upload_to_filesystem_from">Pick from</string>
    <!-- Label for the current uploaded size of a file. For example, 3 files, 50KB uploaded -->
    <string name="upload_uploaded">uploaded</string>
    <!-- Status text at the beginning of an upload, Status text at the beginning of an upload for 2 or more files -->
    <plurals name="upload_prepare">
        <item quantity="one">Processing file</item>
        <item quantity="other">Processing files</item>
    </plurals>
    <!-- error message when downloading a file -->
    <string name="error_temporary_unavaible">Resource temporarily not available, please try again later</string>
    <!-- Error message when the selected file cannot be opened -->
    <string name="upload_can_not_open">Cannot open selected file</string>
    <!-- when a zip file is downloaded and clicked, the app unzips the file. This is the status text while unzipping the file -->
    <string name="unzipping_process">Unzipping file</string>
    <!-- error message while browsing the local filesystem -->
    <string name="error_io_problem">File system problem</string>
    <!-- error message while browsing the local filesystem -->
    <string name="general_error">An error occurred when browsing local files.</string>
    <!-- title of the image gallery -->
    <string name="full_screen_image_viewer_label">Image viewer</string>
    <!-- Headline for the amount of storage space is used -->
    <string name="my_account_used_space">Used storage space</string>
    <!-- menu item -->
    <string name="my_account_change_password">Change password</string>
    <!-- Dialog text overquota error -->
    <string name="overquota_alert_text">You have exceeded your storage limit. Would you like to upgrade your account?</string>
    <!-- when did the last session happen -->
    <string name="my_account_last_session">Last session</string>
    <!-- message displayed while the app is changing the password -->
    <string name="my_account_changing_password">Changing password</string>
    <!-- when changing the password, the first edittext is to enter the current password -->
    <string name="my_account_change_password_oldPassword">Current password</string>
    <!-- when changing the password -->
    <string name="my_account_change_password_newPassword1">New password</string>
    <!-- when changing the password -->
    <string name="my_account_change_password_newPassword2">Confirm new password</string>
    <!-- when changing the password or creating the account, the password is required twice and check that both times are the same -->
    <string name="my_account_change_password_dont_match">Password doesn’t match</string>
    <!-- title of the selection of the pro account wanted -->
    <string name="upgrade_select_pricing">Select membership</string>
    <!-- the user has to decide the way of payment -->
    <string name="select_membership_1">Monthly or annually recurring</string>
    <!-- choose the payment method option when no method is available -->
    <string name="no_available_payment_method">There is no payment method set for this plan currently. Please select one.</string>
    <!-- button to decide monthly payment. The asterisk is needed -->
    <string name="upgrade_per_month">Monthly*</string>
    <!-- button to decide annually payment. The asterisk is needed -->
    <string name="upgrade_per_year">Annually*</string>
    <!-- the user can get the link and it’s copied to the clipboard -->
    <string name="file_properties_get_link">The link has been copied to the clipboard</string>
    <!-- before sharing an image, the preview has to be downloaded -->
    <string name="full_image_viewer_not_preview">The preview has not been downloaded yet. Please wait</string>
    <!-- due to device is low on memory, cannot load an image preview temporarily -->
    <string name="not_load_preview_low_memory">Not enough free memory to display preview. Please try again later.</string>
    <!-- alert when clicking a newsignup link being logged -->
    <string name="log_out_warning">Please log out before creating the account</string>
    <!-- message shown in the screen when there are not any active transfer -->
    <string name="transfers_empty">No active transfers</string>
    <!-- menu item -->
    <string name="menu_pause_transfers">Pause transfers</string>
    <!-- menu item -->
    <string name="menu_cancel_all_transfers">Cancel all transfers</string>
    <!-- Option of the sliding panel to capture a new picture to upload to Cloud Drive or to set as user avatar -->
    <string name="menu_take_picture">Capture</string>
    <!-- Dialog title, to explain why MEGA needs the ’display over other apps’ permission (Android 10) -->
    <string name="ask_for_display_over_title">Allow notifications for incoming MEGA calls</string>
    <!-- Dialog message, to explain why MEGA needs the ’display over other apps’ permission (Android 10) -->
    <string name="ask_for_display_over_msg">Please grant MEGA permission to display over other apps for calls.</string>
    <!-- Prompt text shows when the user doesn’t want to make MEGA grant the ’display over other apps’ permission for now (Android 10) -->
    <string name="ask_for_display_over_explain">You can still manually grant permissions in the device Settings.</string>
    <!-- the options of how to upload, but in an array. needed for the settings, how to upload the camera images. only when Wi-Fi connected -->
    <string name="cam_sync_wifi">Wi-Fi only</string>
    <!-- the options of how to upload, but in an array. needed for the settings, how to upload the camera images. when Wi-Fi connected and using data plan -->
    <string name="cam_sync_data">Wi-Fi or mobile data</string>
    <!-- The upload of the user’s photos orvideos from their specified album is in progress. -->
    <string name="cam_sync_syncing">Camera Uploads in progress</string>
    <!-- confirmation question for cancelling the camera uploads -->
    <string name="cam_sync_cancel_sync">Do you want to stop Camera Uploads?</string>
    <!-- title of the notification when camera upload is enabled -->
    <string name="settings_camera_notif_title">Uploading files of media folders</string>
    <!-- title of the notification when camera upload is checking files -->
    <string name="settings_camera_notif_checking_title">Checking for files to be uploaded</string>
    <!-- title of the notification when camera upload is initializing -->
    <string name="settings_camera_notif_initializing_title">Initialising Camera Uploads</string>
    <!-- title of the notification when camera upload’s primary local folder is unavailable. -->
    <string name="camera_notif_primary_local_unavailable">Camera Uploads have been disabled. Your local folder is unavailable.</string>
    <!-- title of the notification when camera upload’s secondary local folder is unavailable. -->
    <string name="camera_notif_secondary_local_unavailable">Media Uploads have been disabled. Your local folder is unavailable.</string>
    <!-- notification camera uploads complete -->
    <string name="settings_camera_notif_complete">Camera uploads complete</string>
    <!-- settings of the Appearance section -->
    <string name="settings_appearance">Appearance</string>
    <!-- settings of the Features section -->
    <string name="settings_features">Features</string>
    <!-- label of storage in upgrade/choose account page, it is being used with a variable, e.g. for LITE user it will show ‘200GB Storage’. -->
    <string name="settings_storage">Storage</string>
    <!-- Settings of the Passcode -->
    <string name="settings_passcode_lock">Passcode lock</string>
    <!-- Setting to allow the user to select the preferred passcode type -->
    <string name="settings_passcode_option">Passcode options</string>
    <!-- Helper text to explain why we have this `Require me to plug in` setting, placeholder - 100 to 1000 in MB -->
    <string name="settings_camera_upload_charging_helper_label">Video compression uses considerable amounts of power. Please plug in your device to charge if the videos to be compressed are larger than %s.</string>
    <!-- Helper text to explain the things to note if enable the feature of including GPS info -->
    <string name="settings_camera_upload_include_gps_helper_label">If enabled, you location information will be included with your pictures. Please be careful when sharing them.</string>
    <!-- Settings category title for cache and offline files -->
    <string name="settings_advanced_features">Advanced</string>
    <!-- Settings preference title for cache -->
    <string name="settings_advanced_features_cache">Clear Cache</string>
    <!-- Settings preference title for offline files -->
    <string name="settings_advanced_features_offline">Clear Offline Files</string>
    <!-- description of switch ‘Open file when download is completed’ -->
    <string name="settings_auto_play_label">Open file when downloaded</string>
    <!-- Settings preference title for delete account -->
    <string name="settings_delete_account">Delete account</string>
    <!-- Size of files in offline or cache folders -->
    <string name="settings_advanced_features_size">Currently using %s</string>
    <!-- Calculating Size of files in offline or cache folders -->
    <string name="settings_advanced_features_calculating">Calculating</string>
    <!-- title of the setting to set the default download location -->
    <string name="settings_storage_download_location">Default download location</string>
    <!-- Whether to always ask the user each time. -->
    <string name="settings_storage_ask_me_always">Always ask for download location</string>
    <!-- Whether to enable the storage in advanced devices -->
    <string name="settings_storage_advanced_devices">Display advanced devices (external SD)</string>
    <!-- Label of button on account page that ask user to add their phone number -->
    <string name="add_phone_number_label">Add a phone number</string>
    <!-- enter verification code page title -->
    <string name="verify_account_title">Verify your account</string>
    <!-- Text to explain to user why to verify phone number (account suspended use case) -->
    <string name="verify_account_helper_locked">Your account has been locked temporarily due to potential abuse. Please verify your phone number to unlock your account.</string>
    <!-- Hint text of the country edittext for billing purposes -->
    <string name="general_country_label">Country</string>
    <!-- Hint text of the region edittext for choosing dial code. -->
    <string name="sms_region_label">Region</string>
    <!-- place holder for enter mobile number field -->
    <string name="verify_account_phone_number_placeholder">Your phone number</string>
    <!-- Button label - go to previous page -->
    <string name="general_back_button">Back</string>
    <!-- button label - quite sms verification use case -->
    <string name="verify_account_not_now_button">Not now</string>
    <!-- Button label - confirm some action -->
    <string name="general_confirm_button">Confirm</string>
    <!-- On “add phone number” page, an error message will be shown if user click next button without select country code. -->
    <string name="verify_account_invalid_country_code">Please select a region code</string>
    <!-- On “Add phone number” page, a toast error message will be shown if the country code cannot be fetched from back end. -->
    <string name="verify_account_not_loading_country_code">Region codes could not be fetched.</string>
    <!-- error message if user click next button without enter a valid phone number -->
    <string name="verify_account_invalid_phone_number">Please supply a valid phone number.</string>
    <!-- Label tell user to enter received txt to below input boxes -->
    <string name="verify_account_enter_txt_label">Please enter the verification code sent to</string>
    <!-- enter verification code page title -->
    <string name="verify_account_enter_code_title">Verify your account</string>
    <!-- error message that will show to user when user entered invalid verification code -->
    <string name="verify_account_incorrect_code">Wrong code. Please try again or resend.</string>
    <!-- text message to remind user to resend verification code -->
    <string name="verify_account_resend_label">You didn’t receive a code?</string>
    <!-- Button to resend the create account email to a new email address in case the previous email address was misspelled -->
    <string name="general_resend_button">Resend</string>
    <!-- error message that will show to user when host detected that the mobile number has been registered already -->
    <string name="verify_account_error_phone_number_register">This number is already associated with a MEGA account.</string>
    <!-- error message that will show to user when user reached the sms verification daily limit -->
    <string name="verify_account_error_reach_limit">You have reached the daily limit</string>
    <!-- error message that will show to user when user reached the sms verification daily limit -->
    <string name="verify_account_error_wrong_code">The verification code doesn’t match.</string>
    <!-- error message that will show to user when code has been verified -->
    <string name="verify_account_error_code_verified">The code has been verified</string>
    <!-- error message that will show to user when user entered invalid verification code -->
    <string name="verify_account_error_invalid_code">Wrong code. Please try again or resend.</string>
    <!-- verify phone number successfully -->
    <string name="verify_account_successfully">Your phone number has been verified successfully</string>
    <!-- If the user has an internal storage and an external SD card, it has to be set on the settings screen, external storage option -->
    <string-array name="settings_storage_download_location_array">
        <item>Internal storage</item>
        <item>External storage</item>
    </string-array>
    <!-- If the user has an internal storage and an external SD card, it has to be set on the settings screen, internal storage option -->
    <string name="internal_storage_label">Internal storage</string>
    <!-- If the user has an internal storage and an external SD card, it has to be set on the settings screen, external storage option -->
    <string name="external_storage_label">External storage</string>
    <!-- choose the way the new user’s email is inserted, import from phone option -->
    <string-array name="add_contact_array">
        <item>Write the user’s email</item>
        <item>Import from device</item>
    </string-array>
    <!-- settings option -->
    <string name="settings_camera_upload_on">Enable Camera Uploads</string>
    <!-- settings option -->
    <string name="settings_camera_upload_turn_on">Turn on Camera Uploads</string>
    <!-- settings option -->
    <string name="settings_camera_upload_off">Disable Camera Uploads</string>
    <!-- settings option. How to upload the camera images: via Wi-Fi only or via Wi-Fi and data plan -->
    <string name="settings_camera_upload_how_to_upload">How to upload</string>
    <!-- The Secondary Media uploads allows to create a second Camera Folder synchronization. Enabling it would imply to choose a new local folder and then, a new destination folder in MEGA. This is the text that appears in the settings option to enable the second synchronization. -->
    <string name="settings_secondary_upload_on">Enable Secondary Media uploads</string>
    <!-- The Secondary Media uploads allows to create a second Camera Folder synchronization. Disabling it would imply that the current second sync won’t be running anymore. This is the text that appears in the settings option to disable the second synchronization. -->
    <string name="settings_secondary_upload_off">Disable Secondary Media uploads</string>
    <!-- Title of shared folder explorer to choose a folder to perform an action -->
    <string name="settings_empty_folder">Choose folder</string>
    <!-- the options of how to upload, but in an array. needed for the settings, how to upload the camera images. only when Wi-Fi connected -->
    <string-array name="settings_camera_upload_how_to_entries">
        <item>Wi-Fi or mobile data</item>
        <item>Wi-Fi only</item>
    </string-array>
    <!-- What kind of files are going to be uploaded: images, videos or both -->
    <string name="settings_camera_upload_what_to_upload">File Upload</string>
    <!-- what kind of file are going to be uploaded. Needed for the settings summary -->
    <string-array name="settings_camera_upload_file_upload_entries">
        <item>Photos only</item>
        <item>Videos only</item>
        <item>Photos and videos</item>
    </string-array>
    <!-- Option to choose that the camera sync will only be enable when the device is charging -->
    <string name="settings_camera_upload_charging">Only when charging</string>
    <!-- Title of ‘Include location tags’ setting option. Once enabled, Camera Uploads will include the location info from pictures those are being uploaded -->
    <string name="settings_camera_upload_include_gps">Include location tags</string>
    <!-- Option to choose that the video compression will only be enable when the device is charging -->
    <string name="settings_camera_upload_require_plug_in">Require me to actively charge my device</string>
    <!-- Option to choose that the camera sync will maintain the local file names when uploading -->
    <string name="settings_keep_file_names">Keep file names as in the device</string>
    <!-- The location of where the user photos or videos are stored in the device. -->
    <string name="settings_local_camera_upload_folder">Local Camera folder</string>
    <!-- The location of where the user photos or videos are stored in MEGA. -->
    <string name="settings_mega_camera_upload_folder">MEGA Camera Uploads folder</string>
    <!-- The location of where the user photos or videos of the secondary sync are stored in the device. -->
    <string name="settings_local_secondary_folder">Local Secondary folder</string>
    <!-- The location of where the user photos or videos of the secondary sync are stored in MEGA. -->
    <string name="settings_mega_secondary_folder">MEGA Secondary folder</string>
    <!-- what kind of file are going to be uploaded. Needed for the settings summary -->
    <string name="settings_camera_upload_only_photos">Photos only</string>
    <!-- what kind of file are going to be uploaded. Needed for the settings summary -->
    <string name="settings_camera_upload_only_videos">Videos only</string>
    <!-- what kind of file are going to be uploaded. Needed for the settings summary -->
    <string name="settings_camera_upload_photos_and_videos">Photos and videos</string>
    <!-- status text when no custom photo sync folder has been set -->
    <string name="settings_pin_lock_code_not_set">Not set</string>
    <!-- Settings of the Passcode -->
    <string name="settings_passcode_lock_switch">Passcode Lock</string>
    <!-- Settings option to change Passcode. -->
    <string name="settings_change_passcode">Change passcode</string>
    <!-- Settings option screen to change Passcode. -->
    <string name="title_change_passcode">Change passcode lock</string>
    <!-- Settings option to set the timer to ask for passcode. -->
    <string name="settings_require_passcode">Require passcode</string>
    <!-- Option available to choose in some context to make an action immediately. -->
    <string name="action_immediately">Immediately</string>
    <!-- Button after the Passcode code input field -->
    <string name="pin_lock_enter">Enter</string>
    <!-- Error message when not typing the Passcode code correctly. Plural. The placeholder indicates the number of failed attempts. E.g. 7 failed passcode attempts -->
    <plurals name="passcode_lock_alert_attempts">
        <item quantity="one">1 failed passcode attempt</item>
        <item quantity="other">%1$d failed passcode attempts</item>
    </plurals>
    <!-- Error message when not typing the Passcode code correctly -->
    <string name="pin_lock_alert">You will be logged out and your offline files will be deleted after 10 failed attempts</string>
    <!-- error message when not typing the Passcode code correctly -->
    <string name="pin_lock_incorrect">Incorrect code</string>
    <!-- Error message when not typing the Passcode correctly and have several attempts left. The placeholder is to display the number of attempts left in runtime. -->
    <plurals name="pin_lock_incorrect_alert">
        <item quantity="one">Wrong Passcode, please try again. You have 1 attempt left</item>
        <item quantity="other">Wrong Passcode, please try again. You have %2d attempts left</item>
    </plurals>
    <!-- Error message when not typing the Passcode correctly (two times) -->
    <string name="pin_lock_not_match">Passcodes did not match. Try again.</string>
    <!-- Title of the screen to unlock screen with Passcode -->
    <string name="unlock_pin_title">Enter your passcode</string>
    <!-- Title of the screen to unlock screen with Passcode in second round -->
    <string name="unlock_pin_title_2">Re-enter your passcode</string>
    <!-- Title of the screen to unlock screen with Passcode -->
    <string name="reset_pin_title">Enter your new passcode</string>
    <!-- Title of the screen to unlock screen with Passcode in second round -->
    <string name="reset_pin_title_2">Re-enter your new passcode</string>
    <!-- Text of the screen after 10 attemps with a wrong Passcode -->
    <string name="incorrect_pin_activity">All your local data will be deleted and you will be logged out in %1d seconds</string>
    <!-- Caption of a title, in the context of “About MEGA” or “About us” -->
    <string name="settings_about">About</string>
    <!-- Preference screen item action button -->
    <string name="settings_about_privacy_policy">Privacy Policy</string>
    <!--  -->
    <string name="settings_about_terms_of_service">Terms of Service</string>
    <!-- App means “Application” -->
    <string name="settings_about_app_version">App version</string>
    <!-- Title of the label where the SDK version is shown -->
    <string name="settings_about_sdk_version">MEGA SDK Version</string>
    <!-- Title of the label where the MEGAchat SDK version is shown -->
    <string name="settings_about_karere_version">MEGAchat SDK Version</string>
    <!-- Link to the public code of the app -->
    <string name="settings_about_code_link_title">View source code</string>
    <!--  -->
    <string name="january">January</string>
    <!--  -->
    <string name="february">February</string>
    <!--  -->
    <string name="march">March</string>
    <!--  -->
    <string name="april">April</string>
    <!--  -->
    <string name="may">May</string>
    <!--  -->
    <string name="june">June</string>
    <!--  -->
    <string name="july">July</string>
    <!--  -->
    <string name="august">August</string>
    <!--  -->
    <string name="september">September</string>
    <!--  -->
    <string name="october">October</string>
    <!--  -->
    <string name="november">November</string>
    <!--  -->
    <string name="december">December</string>
    <!-- title of the screen that shows the ZIP files -->
    <string name="zip_browser_activity">ZIP Browser</string>
    <!-- title of the My Account screen -->
    <string name="my_account_title">Account Type</string>
    <!-- title of the Expiration Date -->
    <string name="renews_on">Renews on&#160;</string>
    <!-- title of the Expiration Date -->
    <string name="expires_on">Expires on&#160;</string>
    <!--  -->
    <string name="free_account">Free</string>
    <!-- info message shown to the user when the Camera Uploads folder has been created -->
    <string name="camera_uploads_created">Camera Uploads folder created</string>
    <!-- category in sort by action -->
    <string name="sortby_name">Name</string>
    <!-- sort files alphabetically ascending -->
    <string name="sortby_name_ascending">Ascending</string>
    <!-- sort files alphabetically descending -->
    <string name="sortby_name_descending">Descending</string>
    <!-- category in sort by action -->
    <string name="sortby_date">Date</string>
    <!-- category in sort by action -->
    <string name="sortby_creation_date">Creation Date</string>
    <!-- category in sort by action -->
    <string name="sortby_modification_date">Modification Date</string>
    <!-- category in sort by action -->
    <string name="sortby_link_creation_date">Link creation date</string>
    <!-- sort files by date newest first -->
    <string name="sortby_date_newest">Newest</string>
    <!-- sort files by date oldest first -->
    <string name="sortby_date_oldest">Oldest</string>
    <!-- category in sort by action -->
    <string name="sortby_size">Size</string>
    <!-- sort files by size largest first -->
    <string name="sortby_size_largest_first">Largest</string>
    <!-- sort files by size smallest first -->
    <string name="sortby_size_smallest_first">Smallest</string>
    <!-- Title of sort by media type options -->
    <string name="sortby_type">Media type</string>
    <!-- sort option, sort media files by photos first -->
    <string name="sortby_type_photo_first">Photos</string>
    <!-- sort option, sort media files by videos first -->
    <string name="sortby_type_video_first">Videos</string>
    <!-- sort files by date newest first -->
    <string name="sort_by_newest_date">Newest date</string>
    <!-- sort files by date oldest first -->
    <string name="sort_by_oldest_date">Oldest date</string>
    <!-- sort files by largest size -->
    <string name="sort_by_largest_size">Largest size</string>
    <!-- sort files by smallest size -->
    <string name="sort_by_smallest_size">Smallest size</string>
    <!-- Title to choose the type of Passcode -->
    <string name="pin_lock_type">Passcode Type</string>
    <!-- Passcode with 4 digits -->
    <string name="four_pin_lock">4 digits</string>
    <!-- Passcode with 6 digits -->
    <string name="six_pin_lock">6 digits</string>
    <!-- Passcode alphanumeric -->
    <string name="AN_pin_lock">Alphanumeric</string>
    <!-- Confirmation message when enabling logs in the app -->
    <string name="settings_enable_logs">Logs are now enabled</string>
    <!-- Confirmation message when disabling logs in the app -->
    <string name="settings_disable_logs">Logs are now disabled</string>
    <!-- Snackbar error message triggered by host error when user is trying to setup MEGA Camera Uploads folder in settings page -->
    <string name="error_unable_to_setup_cloud_folder">Unable to setup MEGA Camera Uploads folder</string>
    <!-- Message displayed when the user denies the required permissions during the logs activation -->
    <string name="logs_not_enabled_permissions">Logs have not been enabled because you denied the required permissions</string>
    <!-- Option in the sliding panel to open the folder which contains the file selected after performing a search -->
    <string name="search_open_location">Open location</string>
    <!-- message when a temporary error on logging in is due to SDK is waiting for the server to complete a request due to an API lock -->
    <string name="servers_busy">This process is taking longer than expected. Please wait.</string>
    <!-- Label in My Account section to show user account type -->
    <string name="my_account_free">Free Account</string>
    <!-- Type of account info added to the feedback email sent to support -->
    <string name="my_account_prolite">Pro Lite Account</string>
    <!-- Label in My Account section to show user account type -->
    <string name="my_account_pro1">Pro I Account</string>
    <!-- Label in My Account section to show user account type -->
    <string name="my_account_pro2">Pro II Account</string>
    <!-- Label in My Account section to show user account type -->
    <string name="my_account_pro3">Pro III Account</string>
    <!-- Type of account info added to the feedback email sent to support -->
    <string name="my_account_prolite_feedback_email">Pro Lite Account</string>
    <!--  -->
    <string name="backup_title">Backup your Recovery Key</string>
    <!-- Subtitle of the screen to backup the master key -->
    <string name="backup_subtitle">Your password unlocks your Recovery Key</string>
    <!-- First paragraph of the screen to backup the master key -->
    <string name="backup_first_paragraph">Your data is only readable through a chain of decryption operations that begins with your master encryption key, which we store encrypted with your password. This means that if you lose your password, your Recovery Key can no longer be decrypted, and you can no longer decrypt your data.</string>
    <!-- Summary of the preference Recovery key on Settings section -->
    <string name="backup_second_paragraph">Exporting the Recovery Key and keeping it in a secure location enables you to set a new password without data loss.</string>
    <!-- Third paragraph of the screen to backup the master key -->
    <string name="backup_third_paragraph">An external attacker cannot gain access to your account with just your key. A password reset requires both the key and access to your email.</string>
    <!-- Sentence to inform the user the available actions in the screen to backup the master key -->
    <string name="backup_action">Copy the Recovery Key to clipboard or save it as text file</string>
    <!-- Action of a button to save something -->
    <string name="save_action">Save</string>
    <!-- Alert message when the master key has been successfully copied to the ClipBoard -->
    <string name="copy_MK_confirmation">The Recovery Key has been successfully copied</string>
    <!-- Button to change the password -->
    <string name="change_pass">Change</string>
    <!-- Positive button to perform a general action -->
    <string name="general_positive_button">YES</string>
    <!-- Negative button to perform a general action -->
    <string name="general_negative_button">NO</string>
    <!-- Option of the overflow menu to show the screen info to reset the password -->
    <string name="forgot_pass_menu">Forgot password?</string>
    <!-- Button in the Login screen to reset the password -->
    <string name="forgot_pass">Forgot your password?</string>
    <!-- First paragraph of the screen when the password has been forgotten -->
    <string name="forgot_pass_first_paragraph">If you have a backup of your Recovery Key, you can reset your password by selecting YES. No data will be lost.</string>
    <!-- Second paragraph of the screen when the password has been forgotten -->
    <string name="forgot_pass_second_paragraph">You can still export your Recovery Key now if you have an active MEGA session in another browser on this or any other computer. If you don’t, you can no longer decrypt your existing account, but you can start a new one under the same email address by selecting NO.</string>
    <!-- Sentence to ask to the user if he has the master key in the screen when the password has been forgotten -->
    <string name="forgot_pass_action">Do you have a backup of your Recovery Key?</string>
    <!-- Title of the alert message to ask for the link to reset the pass with the MK -->
    <string name="title_alert_reset_with_MK">Great!</string>
    <!-- Hint of the text where the user can write his e-mail -->
    <string name="edit_text_insert_mail">email goes here</string>
    <!-- Text of the alert message to ask for the link to reset the pass with the MK -->
    <string name="text_alert_reset_with_MK">Please enter your email address below. You will receive a recovery link that will allow you to submit your Recovery Key and reset your password.</string>
    <!-- Hint of the text when the user can write his master key -->
    <string name="edit_text_insert_mk">Your Recovery Key goes here</string>
    <!-- Hint of the text where the user can write his password -->
    <string name="edit_text_insert_pass">password goes here</string>
    <!-- Text shown in the last alert dialog to confirm delete user account -->
    <string name="delete_account_text_last_step">This is the last step to delete your account. You will permanently lose all the data stored in the cloud. Please enter your password below.</string>
    <!-- Title of the alert dialog to inform the user that have to check the email -->
    <string name="email_verification_title">Email verification</string>
    <!-- Text of the alert dialog to inform the user that have to check the email -->
    <string name="email_verification_text">Please check your email to proceed.</string>
    <!-- Text to inform the user when an error occurs -->
    <string name="general_text_error">An error occurred, please try again.</string>
    <!-- Alert to inform the user that have to be logged in to perform the action -->
    <string name="alert_not_logged_in">You must be logged in to perform this action.</string>
    <!-- Error message when a user attempts to change their email without an active login session. -->
    <string name="change_email_not_logged_in">You need to be logged in to complete your email change. Please log in again with your current email address and then click on your confirmation link again.</string>
    <!-- Text displayed to inform that the email was successfully changed. Please keep the placeholder, it will be replaced with the new email address. -->
    <string name="email_changed">Congratulations, your new email address for this MEGA account is: %1$s</string>
    <!-- Error when the user leaves empty the password field -->
    <string name="invalid_string">Incorrect</string>
    <!-- Text of the toast when the user enters invalid text which is neither a valid phone number nor a valid email -->
    <string name="invalid_input">Invalid input</string>
    <!-- Title of the alert dialog when the user tries to recover the pass of a non existing account -->
    <string name="invalid_email_title">Invalid email address</string>
    <!-- Title of the alert dialog when the user tries to recover the pass of a non existing account -->
    <string name="invalid_email_text">Please check the email address and try again.</string>
    <!-- Title of the dialog to write the Recovery Key after opening the recovery link -->
    <string name="title_dialog_insert_MK">Password reset</string>
    <!-- Text of the dialog to write the Recovery Key after opening the recovery link -->
    <string name="text_dialog_insert_MK">Please enter your Recovery Key below</string>
    <!-- Text of the alert when the pass has been correctly changed -->
    <string name="pass_changed_alert">Your password has been changed.</string>
    <!-- Title of the dialog to park an account -->
    <string name="park_account_dialog_title">Park account</string>
    <!-- Button to park an account -->
    <string name="park_account_button">Park</string>
    <!-- Title of the screen to park an account -->
    <string name="park_account_title">Oops!</string>
    <!-- First paragraph of the screen to park an account -->
    <string name="park_account_first_paragraph">Due to our end-to-end encryption paradigm, you will not be able to access your data without either your password or a backup of your Recovery Key.</string>
    <!-- Second paragraph of the screen to park an account -->
    <string name="park_account_second_paragraph">You can park your existing account and start a fresh one under the same email address. Your data will be retained for at least 60 days. In case that you recall your parked account’s password, please contact support&#64;mega.nz</string>
    <!-- Text of the dialog message to ask for the link to park the account -->
    <string name="dialog_park_account">Please enter your email address below. You will receive a recovery link that will allow you to park your account.</string>
    <!-- Text shown in the last alert dialog to park an account -->
    <string name="park_account_text_last_step">This is the last step to park your account, please enter your new password. Your data will be retained for at least 60 days. If you recall your parked account’s password, please contact support&#64;mega.nz</string>
    <!-- Title of the screen to write the new password after opening the recovery link -->
    <string name="title_enter_new_password">Enter new password</string>
    <!-- Message when the user tries to open a recovery pass link and it has expired -->
    <string name="recovery_link_expired">This recovery link has expired, please try again.</string>
    <!-- Text of the alert after opening the recovery link to reset pass being logged. -->
    <string name="text_reset_pass_logged_in">Your Recovery Key will be used to reset your password. Please enter your new password.</string>
    <!-- Text of the alert dialog to inform the user that have to check the email after clicking the option forgot pass -->
    <string name="email_verification_text_change_pass">You will receive a recovery link that will allow you to reset your password.</string>
    <!-- Button to upgrade the account to PRO account in My Account Section -->
    <string name="my_account_upgrade_pro">Upgrade</string>
    <!-- Button to upgrade the account to PRO account in the panel that appears randomly -->
    <string name="my_account_upgrade_pro_panel">Upgrade now</string>
    <!-- Message to promote PRO accounts -->
    <string name="get_pro_account">Improve your cloud capacity![A]Get more space and transfer quota with a Pro account!</string>
    <!-- success message when the MasterKey file has been downloaded -->
    <string name="toast_master_key">The Recovery Key has been backed up into: %1s.[A]While the file remains in this path, you will find it at the Saved for Offline Section.[A]Note: It will be deleted if you log out, please store it in a safe place.</string>
    <!-- Error shown when the user tries to change his mail to one that is already used -->
    <string name="mail_already_used">Error. This email address is already in use.</string>
    <!-- Error shown when the user tries to change his mail while the user has already requested a confirmation link for that email address -->
    <string name="mail_changed_confirm_requested">You have already requested a confirmation link for that email address.</string>
    <!-- Error shown when the user tries to change his mail while the email is the same as the old -->
    <string name="mail_same_as_old">The new and the old email must not match</string>
    <!-- Text shown in the last alert dialog to change the email associated to an account -->
    <string name="change_mail_text_last_step">This is the last step to change your email. Please enter your password below.</string>
    <!-- Title of the alert dialog to change the email associated to an account -->
    <string name="change_mail_title_last_step">Change email</string>
    <!-- Iitle of the warning when the user is running out of space -->
    <string name="title_new_warning_out_space">You’re running out of space!</string>
    <!-- Text of the warning when the user is running out of space -->
    <string name="new_warning_out_space">Take full advantage of your MEGA account by upgrading to Pro.</string>
    <!-- Iitle of sliding panel to choose the option to edit the profile picture -->
    <string name="title_options_avatar_panel">Edit profile picture</string>
    <!-- Option of the sliding panel to capture a new picture to upload to Cloud Drive or to set as user avatar -->
    <string name="take_photo_avatar_panel">Capture</string>
    <!-- Option of the sliding panel to change the avatar by choosing an existing picture -->
    <string name="choose_photo_avatar_panel">Choose picture</string>
    <!-- Option of the sliding panel to delete the existing avatar -->
    <string name="delete_avatar_panel">Delete picture</string>
    <!-- Alert when the user introduces his MK to reset pass incorrectly -->
    <string name="incorrect_MK">The key you supplied does not match this account. Please make sure you use the correct Recovery Key and try again.</string>
    <!-- Title of the alert when the user introduces his MK to reset pass incorrectly -->
    <string name="incorrect_MK_title">Invalid Recovery Key</string>
    <!-- Alert Dialog to get link -->
    <string name="option_full_link">Link with key</string>
    <!-- Message shown meanwhile the app is waiting for a request -->
    <string name="recovering_info">Getting info&#8230;</string>
    <!-- Text of the alert dialog to inform the user that have to check the email to validate his new email -->
    <string name="email_verification_text_change_mail">Your new email address needs to be validated. Please check your email to proceed.</string>
    <!-- Confirmation before deleting the avatar of the user’s profile -->
    <string name="confirmation_delete_avatar">Delete your profile picture?</string>
    <!-- Title of the Dialog to edit the profile attributes of the user’s account -->
    <string name="title_edit_profile_info">Edit</string>
    <!-- Alert Dialog to get link -->
    <string name="title_set_expiry_date">Set expiry date</string>
    <!-- Title of the dialog to get link with password -->
    <string name="title_set_password_protection">Set password protection</string>
    <!-- Subtitle of the dialog to get link -->
    <string name="subtitle_set_expiry_date">(PRO ONLY)</string>
    <!-- Alert Dialog to get link with password -->
    <string name="set_password_protection_dialog">Set password</string>
    <!-- Hint of the dialog to get link with password -->
    <string name="hint_set_password_protection_dialog">Enter password</string>
    <!-- Hint of the confirmation dialog to get link with password -->
    <string name="hint_confirm_password_protection_dialog">Confirm password</string>
    <!-- Status text at the beginning of getting a link -->
    <string name="link_request_status">Processing&#8230;</string>
    <!-- Option of the sliding panel to edit the link of a node -->
    <string name="edit_link_option">Manage link</string>
    <!-- Error alert dialog shown when changing the password the user provides an incorrect password -->
    <string name="old_password_provided_incorrect">The current password you have provided is incorrect.</string>
    <!-- success message when reinviting multiple contacts -->
    <string name="number_correctly_reinvite_contact_request">%d reinvite requests sent successfully.</string>
    <!-- success message when reinviting multiple contacts -->
    <string name="number_correctly_delete_contact_request">%d requests deleted successfully.</string>
    <!-- error message when reinviting multiple contacts -->
    <string name="number_no_delete_contact_request">%1$d requests successfully deleted but %2$d requests were not deleted.</string>
    <!-- confirmation message before removing a contact request. -->
    <string name="confirmation_delete_contact_request">Do you want to remove the invitation request to %s?</string>
    <!-- confirmation message before removing mutiple contact request -->
    <string name="confirmation_remove_multiple_contact_request">Do you want to remove these %d invitation requests?</string>
    <!-- success message when replying to multiple received request -->
    <string name="number_correctly_invitation_reply_sent">%d request replies sent.</string>
    <!-- error message when replying to multiple received request -->
    <string name="number_incorrectly_invitation_reply_sent">%1$d request replies successfully sent but %2$d were not sent.</string>
    <!-- Referring to a invitation request in the Contacts section. Plural. e.g. 5 requests -->
    <plurals name="general_num_request">
        <item quantity="one">1 request</item>
        <item quantity="other">%1$d requests</item>
    </plurals>
    <!-- Confirmation before removing the outgoing shares of a folder -->
    <plurals name="confirmation_remove_outgoing_shares">
        <item quantity="one">The folder is shared with %1$d contact. Remove share?</item>
        <item quantity="other">The folder is shared with %1$d contacts. Remove all shares?</item>
    </plurals>
    <!-- Error message when the credentials to login are incorrect. -->
    <string name="error_incorrect_email_or_password">Invalid email and/or password. Please try again.</string>
    <!-- Error message when trying to login and the account is suspended. -->
    <string name="error_account_suspended">Your account has been suspended due to Terms of Service violations. Please contact support&#64;mega.nz</string>
    <!-- Error message when to many attempts to login. -->
    <string name="too_many_attempts_login">Too many failed attempts to log in, please wait for an hour.</string>
    <!-- Error message when trying to login to an account not validated. -->
    <string name="account_not_validated_login">This account has not been validated yet. Please check your email.</string>
    <!-- Error message shown when opening a folder link which doesn’t exist -->
    <string name="general_error_folder_not_found">Folder link unavailable</string>
    <!-- Error message shown when opening a folder link which has been removed due to ToS/AUP violation -->
    <string name="folder_link_unavaible_ToS_violation">The folder link has been removed because of a ToS/AUP violation.</string>
    <!-- Error message shown when opening a file link which doesn’t exist -->
    <string name="general_error_file_not_found">File link unavailable</string>
    <!-- Error message shown when opening a file link which has been removed due to ToS/AUP violation -->
    <string name="file_link_unavaible_ToS_violation">The file link has been removed because of a ToS/AUP violation.</string>
    <!-- Error message shown when opening a folder link or file link which has been corrupt or deformed -->
    <string name="link_broken">This URL is corrupt or deformed. The link you are trying to access does not exist.</string>
    <!-- Title of the screen after creating the account. That screen asks the user to confirm the account by checking the email -->
    <string name="confirm_email_text">Awaiting email confirmation</string>
    <!-- Text below the title that explains the user should check the email and click the link to confirm the account -->
    <string name="confirm_email_explanation">Please check your email and click the link to confirm your account.</string>
    <!-- Plural of items which contains a folder. 2 items -->
    <plurals name="general_num_items">
        <item quantity="one">1 item</item>
        <item quantity="other">%1$d items</item>
    </plurals>
    <!-- Error message shown when opening a file or folder link which account has been removed due to ToS/AUP violation -->
    <string name="file_link_unavaible_delete_account">The associated user account has been terminated due to multiple violations of our Terms of Service.</string>
    <!-- Error message shown after login into a folder link with an invalid decryption key -->
    <string name="general_error_invalid_decryption_key">The provided decryption key for the folder link is invalid.</string>
    <!-- Title of the label in the my account section. It shows the credentials of the current user so it can be used to be verified by other contacts -->
    <string name="my_account_my_credentials">My credentials</string>
    <!-- Word to indicate the limited bandwidth of the free accounts -->
    <string name="limited_bandwith">Limited</string>
    <!-- Item of the navigation title for the chat section -->
    <string name="section_chat">Chat</string>
    <!-- Item of the navigation title for the chat section when there is any unread message -->
    <string name="section_chat_with_notification">Chat [A](%1$d)[/A]</string>
    <!-- Confirmation button of the dialog to archive a chat -->
    <string name="tab_archive_chat">Archive</string>
    <!-- Message shown when the user has no recent chats -->
    <string name="recent_chat_empty_invite">Invite your friends to join you on Chat and enjoy our encrypted platform with privacy and security.</string>
    <!-- Initial of the word hour to show the duration of a video or audio call -->
    <string name="initial_hour">h</string>
    <!-- Initial of the word minute to show the duration of a video or audio call -->
    <string name="initial_minute">m</string>
    <!-- Initial of the word second to show the duration of a video or audio call -->
    <string name="initial_second">s</string>
    <!-- Title shown when multiselection is enable in chat tabs -->
    <string name="selected_items">%d selected</string>
    <!-- Message to confirm if the user wants to delete a contact from a shared folder -->
    <string name="remove_contact_shared_folder">The contact %s will be removed from the shared folder.</string>
    <!-- Message to confirm if the user wants to delete a multiple contacts from a shared folder -->
    <string name="remove_multiple_contacts_shared_folder">%d contacts will be removed from the shared folder.</string>
    <!-- success message when removing a contact from a shared folder -->
    <string name="number_correctly_removed_from_shared">%d contacts removed successfully from the shared folder</string>
    <!-- success message when removing a contact from a shared folder -->
    <string name="number_incorrectly_removed_from_shared">%d contacts were not successfully removed</string>
    <!-- success message when changing permissions of contacts for a shared folder, place holder: number of contacts effected -->
    <string name="number_permission_correctly_changed_from_shared">Successfully updated permissions for %d contacts</string>
    <!-- success message when changing permissions of contacts for a shared folder, place holder: number of contacts effected -->
    <string name="number_permission_incorrectly_changed_from_shared">Failed to update permissions for %d contacts</string>
    <!-- Message shown while the contact list from the device is being read and then shown to the user -->
    <string name="contacts_list_empty_text_loading">Loading contacts from the phone&#8230;</string>
    <!-- Warning message when reinviting multiple contacts -->
    <string name="number_existing_invite_contact_request">%d requests already sent.</string>
    <!-- success message when reinviting multiple contacts -->
    <string name="number_correctly_invite_contact_request">%d invite requests sent successfully.</string>
    <!-- error message when reinviting multiple contacts -->
    <string name="number_no_invite_contact_request">%1$d invite requests successfully sent but %2$d requests were not sent.</string>
    <!-- Word next to own user’s message in chat screen -->
    <string name="chat_me_text_bracket">%1s (Me)</string>
    <!-- Hint shown in the field to write a message in the chat screen -->
    <string name="type_message_hint">Type a message</string>
    <!-- button -->
    <string name="general_mute">Mute</string>
    <!-- button -->
    <string name="general_unmute">Unmute</string>
    <!-- Title of the dialogue to mute the general chat notifications. -->
    <string name="title_dialog_mute_chat_notifications">Do not disturb</string>
    <!-- Subtitle of the dialogue to mute the general chat notifications. -->
    <string name="subtitle_dialog_mute_chat_notifications">Mute chat notifications for</string>
    <!-- Title of the dialogue to mute the notifications of a specific chat. -->
    <string name="title_dialog_mute_chatroom_notifications">Mute notifications</string>
    <!-- Label for the setting option that indicates the general notifications are enabled. -->
    <string name="mute_chat_notification_option_on">On</string>
    <!-- Label for the dialog box option to mute a chat. This option will indicate that notifications for that chat are enabled. -->
    <string name="mute_chatroom_notification_option_off">Off</string>
    <!-- Label for the dialog box option to mute a chat. This option will indicate that chat notifications will be disabled until tomorrow at 8 a.m. -->
    <string name="mute_chatroom_notification_option_until_tomorrow_morning">Until tomorrow morning</string>
    <!-- Label for the dialog box option to mute a chat. This option will indicate that chat notifications will be disabled until today at 8 a.m. -->
    <string name="mute_chatroom_notification_option_until_this_morning">Until this morning</string>
    <!-- Label for the dialog box option to mute a chat. This option will indicate that chat notifications will be disabled until turn it off again. -->
    <string name="mute_chatroom_notification_option_forever">Until I turn them back on</string>
    <!-- Message when a chat has been silenced, for a specific time, successfully. For example: Chat notifications will be muted for 1 hour -->
    <string name="success_muting_a_chat_for_specific_time">Chat notifications will be muted for %s</string>
    <!-- Message to indicate the chat has been muted, until a specific time (24 hours format). Plural, used for any format different to 01:XX, e.g. 14:15 -->
    <plurals name="success_muting_chat_until_specific_time">
        <item quantity="one">Chat notifications will be muted until %1$s</item>
        <item quantity="other">Chat notifications will be muted until %1$s</item>
    </plurals>
    <!-- Message to indicate the chat has been muted, until a specific day and time (24 hours format). Plural, used for any format different to 01:XX, e.g. Chat notifications will be muted until tomorrow at 08:00 -->
    <plurals name="success_muting_chat_until_specific_date_and_time">
        <item quantity="one">Chat notifications will be muted until %1$s at %2$s</item>
        <item quantity="other">Chat notifications will be muted until %1$s at %2$s</item>
    </plurals>
    <!-- Message when select the option Do not disturb but the notifications are already muted -->
    <string name="notifications_are_already_muted">Chat notifications are muted</string>
    <!-- Message when a chat has been unmuted successfully. -->
    <string name="success_unmuting_a_chat">Chat notifications enabled</string>
    <!-- String to indicate the time in 24h format until which a specific chat is muted. Plural, used for any format different to 1:XX, e.g. 14:15 -->
    <plurals name="chat_notifications_muted_until_specific_time">
        <item quantity="one">Muted until %1$s</item>
        <item quantity="other">Muted until %1$s</item>
    </plurals>
    <!-- Title of the section to enable notifications in the Contact Properties screen -->
    <string name="title_properties_chat_contact_notifications">Notifications</string>
    <!-- Title of the section to choose the sound of incoming messages in the Contact Properties screen -->
    <string name="title_properties_chat_contact_message_sound">Message sound</string>
    <!-- Title of the section to clear the chat content in the Contact Properties screen -->
    <string name="title_properties_chat_clear_chat">Clear chat</string>
    <!-- Title of the section to share the contact in the Contact Properties screen -->
    <string name="title_properties_chat_share_contact">Share contact</string>
    <!-- Title of the screen to select the ringtone of the calls -->
    <string name="call_ringtone_title">Call ringtone</string>
    <!-- Title of the screen to select the sound of the notifications -->
    <string name="notification_sound_title">Notification sound</string>
    <!-- Button to clear the chat history -->
    <string name="general_clear">Clear</string>
    <!-- Message show when the history of a chat has been successfully deleted -->
    <string name="clear_history_success">Chat history has been cleared</string>
    <!-- Message show when the history of a chat hasn’t been successfully deleted -->
    <string name="clear_history_error">An error has occurred. The chat history has not been successfully cleared</string>
    <!-- Menu item to add participants to a chat -->
    <string name="add_participants_menu_item">Add participants</string>
    <!-- Menu item to remove a participants from a chat -->
    <string name="remove_participant_menu_item">Remove participant</string>
    <!-- Message about MEGA when there are no message in the chat screen -->
    <string name="mega_info_empty_screen">Protects your chat with end-to-end (user controlled) encryption, providing essential safety assurances:</string>
    <!-- Message about MEGA when there are no message in the chat screen -->
    <string name="mega_authenticity_empty_screen">The system ensures that the data received is truly from the specified sender, and its content has not been manipulated during transit.</string>
    <!-- Message about MEGA when there are no message in the chat screen -->
    <string name="mega_confidentiality_empty_screen">Only the author and intended recipients are able to decipher and read the content.</string>
    <!-- Message about MEGA when there are no message in the chat screen -->
    <string name="title_mega_info_empty_screen">MEGA</string>
    <!-- Message about MEGA when there are no message in the chat screen -->
    <string name="title_mega_authenticity_empty_screen">Authenticity</string>
    <!-- Message about MEGA when there are no message in the chat screen -->
    <string name="title_mega_confidentiality_empty_screen">Confidentiality</string>
    <!-- Error message shown when opening a cancel link with an account that not corresponds to the link -->
    <string name="error_not_logged_with_correct_account">This link is not related to this account. Please log in with the correct account.</string>
    <!-- Message when the user tries to open a cancel link and it has expired -->
    <string name="cancel_link_expired">This cancel link has expired, please try again.</string>
    <!-- Text shown after searching and no results found -->
    <string name="no_results_found">No results were found</string>
    <!-- the options of what to upload in an array. Needed for the settings, the options of what to upload. -->
    <string name="offline_status">Offline</string>
    <!-- the options of what to upload in an array. Needed for the settings, the options of what to upload. -->
    <string name="online_status">Online</string>
    <!-- the options of what to upload in an array. Needed for the settings, the options of what to upload. -->
    <string name="away_status">Away</string>
    <!-- the options of what to upload in an array. Needed for the settings, the options of what to upload. -->
    <string name="busy_status">Busy</string>
    <!-- Info label about the status of the user -->
    <string name="invalid_status">No connection</string>
    <!-- Text shown when a message has been deleted in the chat -->
    <string name="text_deleted_message">This message has been deleted</string>
    <!-- Text shown when a message has been deleted in the chat -->
    <string name="text_deleted_message_by">[A]This message has been deleted by [/A][B]%1$s[/B]</string>
    <!-- Confirmation before deleting messages -->
    <string name="confirmation_delete_several_messages">Remove messages?</string>
    <!-- Confirmation before deleting one message -->
    <string name="confirmation_delete_one_message">Remove message?</string>
    <!-- Label for the sliding panel of a group chat -->
    <string name="group_chat_label">Group chat</string>
    <!-- Label for the option of the sliding panel to show the info of a chat group -->
    <string name="group_chat_info_label">Group info</string>
    <!-- Label for the option of the sliding panel to start a one to one chat -->
    <string name="group_chat_start_conversation_label">Start conversation</string>
    <!-- Label for the option of the sliding panel to edit the profile -->
    <string name="group_chat_edit_profile_label">Edit profile</string>
    <!-- Title of the section to leave a group content in the Contact Properties screen -->
    <string name="title_properties_chat_leave_chat">Leave Group</string>
    <!-- Label for participants of a group chat -->
    <string name="participants_chat_label">Participants</string>
    <!-- Text of the confirm dialog shown when it wants to remove a contact from a chat -->
    <string name="confirmation_remove_chat_contact">Remove %s from this chat?</string>
    <!-- Label to explain the read only participant permission in the options panel of the group info screen -->
    <string name="observer_permission_label_participants_panel">Read-only</string>
    <!-- Label to show the participant permission in the options panel of the group info screen -->
    <string name="standard_permission_label_participants_panel">Standard</string>
    <!-- Label to show the participant permission in the options panel of the group info screen -->
    <string name="administrator_permission_label_participants_panel">Moderator</string>
    <!-- Text appended to a edited message. -->
    <string name="edited_message_text">(edited)</string>
    <!-- Option in menu to change title of a chat group. -->
    <string name="change_title_option">Change title</string>
    <!-- confirmation message before leaving a group chat -->
    <string name="confirmation_leave_group_chat">If you leave, you will no longer have access to read or send messages.</string>
    <!-- title confirmation message before leaving a group chat -->
    <string name="title_confirmation_leave_group_chat">Leave group chat?</string>
    <!-- Message show when a participant hasn’t been successfully invited to a group chat -->
    <string name="add_participant_error_already_exists">The participant is already included in this group chat</string>
    <!-- success message when inviting multiple contacts to a group chat -->
    <string name="number_correctly_add_participant">%d participants were successfully invited</string>
    <!-- error message when inviting multiple contacts to a group chat -->
    <string name="number_no_add_participant_request">%1$d participants were successfully invited but %2$d participants were not invited.</string>
    <!-- chat message when the permissions for a user has been changed -->
    <string name="message_permissions_changed">[A]%1$s[/A][B] was changed to [/B][C]%2$s[/C][D] by [/D][E]%3$s[/E]</string>
    <!-- chat message when a participant was added to a group chat -->
    <string name="message_add_participant">[A]%1$s[/A][B] joined the group chat by invitation from [/B][C]%2$s[/C]</string>
    <!-- chat message when a participant was removed from a group chat -->
    <string name="message_remove_participant">[A]%1$s[/A][B] was removed from group chat by [/B][C]%2$s[/C]</string>
    <!-- Message shown when a participant change the title of a group chat. -->
    <string name="change_title_messages">[A]%1$s[/A][B] changed the group chat name to [/B][C]“%2$s”[/C]</string>
    <!-- chat message when a participant left a group chat -->
    <string name="message_participant_left_group_chat">[A]%1$s[/A][B] left the group chat[/B]</string>
    <!-- chat message alert when the message have to been manually -->
    <string name="manual_retry_alert">Message not sent. Tap for options</string>
    <!-- Chat alert of an attachment message when the upload is in progress but the queue of transfers is paused. -->
    <string name="manual_resume_alert">Transfers paused. Tap to resume.</string>
    <!-- message shown when the status of the user coudn’t be changed -->
    <string name="changing_status_error">Error. Your status has not been changed</string>
    <!-- message shown when a user couldn’t leave chat -->
    <string name="leave_chat_error">An error occurred when leaving the chat</string>
    <!-- message shown when a chat has not been created -->
    <string name="create_chat_error">An error occurred when creating the chat</string>
    <!-- settings of the chat to choose the status -->
    <string name="settings_chat_vibration">Vibration</string>
    <!-- Button text shown on SMS verification page, if the user wants to logout current suspended account and login with another account, user can press this button to logout -->
    <string name="sms_logout">[A]Logout[/A] to use MEGA with another account</string>
    <!-- On SMS verification page, if the user presses the logout button, a dialog with this text will show to ask for user’s confirmation. -->
    <string name="confirm_logout_from_sms_verification">Are you sure that you want to log out of the current account?</string>
    <!-- Text shown when a message has been deleted in the chat -->
    <string name="non_format_text_deleted_message_by">This message has been deleted by %1$s</string>
    <!-- Text shown when the chat history has been successfully deleted. -->
    <string name="history_cleared_message">Chat history has been cleared</string>
    <!-- Text shown when the chat history was cleared by someone -->
    <string name="non_format_history_cleared_by">Chat history cleared by %1$s</string>
    <!-- chat message when the permissions for a user has been changed -->
    <string name="non_format_message_permissions_changed">%1$s was changed to %2$s by %3$s</string>
    <!-- chat message when a participant was added to a group chat -->
    <string name="non_format_message_add_participant">%1$s was added to this group chat by invitation from %2$s</string>
    <!-- chat message when a participant was removed from a group chat -->
    <string name="non_format_message_remove_participant">%1$s was removed from group chat by %2$s</string>
    <!-- Message shown when a participant change the title of a group chat. -->
    <string name="non_format_change_title_messages">%1$s changed the group chat name to “%2$s”</string>
    <!-- chat message when a participant left a group chat -->
    <string name="non_format_message_participant_left_group_chat">%1$s left the group chat</string>
    <!-- success alert when the user copy some messages to the clipboard -->
    <string name="messages_copied_clipboard">Copied to the clipboard</string>
    <!-- Title of the error dialog when opening a chat -->
    <string name="chat_error_open_title">Chat Error!</string>
    <!-- Message of the error dialog when opening a chat -->
    <string name="chat_error_open_message">The chat could not be opened successfully</string>
    <!-- Menu option to add a contact to your contact list. -->
    <string name="menu_choose_contact">Choose contact</string>
    <!-- Title of the contact list -->
    <plurals name="general_selection_num_contacts">
        <item quantity="one">%1$d contact</item>
        <item quantity="other">%1$d contacts</item>
    </plurals>
    <!-- Message shown when the folder sharing process fails -->
    <string name="error_sharing_folder">Error sharing the folder. Please try again.</string>
    <!-- confirmation message before removing a contact, Plural -->
    <plurals name="confirmation_remove_contact">
        <item quantity="one">All data associated with the selected contact will be permanently lost.</item>
        <item quantity="other">All data associated with the selected contacts will be permanently lost.</item>
    </plurals>
    <!-- title of confirmation alert before removing a contact, Plural -->
    <plurals name="title_confirmation_remove_contact">
        <item quantity="one">Remove contact?</item>
        <item quantity="other">Remove contacts?</item>
    </plurals>
    <!-- option shown when a message could not be sent -->
    <string name="message_option_retry">Retry</string>
    <!-- title of the menu for a non sent message -->
    <string name="title_message_not_sent_options">Message not sent</string>
    <!-- title of the menu for an uploading message with attachment -->
    <string name="title_message_uploading_options">Uploading attachment</string>
    <!-- message shown when a chat has no messages -->
    <string name="no_conversation_history">No conversation history</string>
    <!-- title of confirmation alert before removing a contact, Plural -->
    <plurals name="user_typing">
        <item quantity="one">%1$s [A]is typing&#8230;[/A]</item>
        <item quantity="other">%1$s [A]are typing&#8230;[/A]</item>
    </plurals>
    <!-- text that appear when there are more than 2 people writing at that time in a chat. For example User1, user2 and more are typing… -->
    <string name="more_users_typing">%1$s [A]and more are typing&#8230;[/A]</string>
    <!-- More button in contact info page -->
    <string name="label_more">More</string>
    <!-- Text button -->
    <string name="label_close">Close</string>
    <!-- Title of the general tab in My Account Section -->
    <string name="tab_my_account_general">General</string>
    <!-- label of storage in upgrade/choose account page, it is being used with a variable, e.g. for LITE user it will show ‘200GB Storage’. -->
    <string name="tab_my_account_storage">Storage</string>
    <!-- label of storage in upgrade/choose account page, it is being used with a variable, e.g. for LITE user it will show ‘200GB Storage’. -->
    <string name="label_storage_upgrade_account">Storage</string>
    <!-- Title of the section about the transfer quota in the storage tab in My Account Section -->
    <string name="label_transfer_quota_upgrade_account">Transfer quota</string>
    <!-- Title of the section about the transfer quota in the storage tab in My Account Section -->
    <string name="label_transfer_quota_achievements">Transfer quota</string>
    <!-- Title of the section about the plan in the storage tab in My Account Section -->
    <string name="account_plan">Plan</string>
    <!-- Title of the section about the storage space in the storage tab in My Account Section -->
    <string name="storage_space">Storage space</string>
    <!-- Title of the section about the transfer quota in the storage tab in My Account Section -->
    <string name="transfer_quota">Transfer quota</string>
    <!-- Label in section the storage tab in My Account Section -->
    <string name="available_space">Available</string>
    <!-- Label in section the storage tab in My Account Section when no info info is received -->
    <string name="not_available">not available</string>
    <!-- Label in section the storage tab when the account is Free -->
    <string name="no_bylling_cycle">No billing cycle</string>
    <!-- String to show the transfer quota and the used space in My Account section -->
    <string name="my_account_of_string">%1$s [A]of %2$s[/A]</string>
    <!-- Confirmation message before removing something from the Offline section. -->
    <string name="confirmation_delete_from_save_for_offline">Remove from Offline?</string>
    <!-- Label for the option of action menu to change the chat status -->
    <string name="set_status_option_label">Set status</string>
    <!-- Label for the option of setting to change the colour theme -->
    <string name="set_color_theme_label">Colour theme</string>
    <!-- Answer for confirmation dialog. -->
    <string name="general_dismiss">Dismiss</string>
    <!-- Label for any ‘Not available’ button, link, text, title, etc. - (String as short as possible). -->
    <string name="general_not_available">Not available</string>
    <!-- Accepted request invitacion alert -->
    <string name="context_invitacion_reply_accepted">Invitation accepted</string>
    <!-- Declined request invitacion alert -->
    <string name="context_invitacion_reply_declined">Invitation declined</string>
    <!-- Ignored request invitacion alert -->
    <string name="context_invitacion_reply_ignored">Invitation ignored</string>
    <!-- Content of a normal message that cannot be recognized -->
    <string name="error_message_unrecognizable">Message unrecognizable</string>
    <!-- Title of the settings section to configure the autoaway of chat presence -->
    <string name="settings_autoaway_title">Auto-away</string>
    <!-- Subtitle of the settings section to configure the autoaway of chat presence -->
    <string name="settings_autoaway_subtitle">Show me away after an inactivity of</string>
    <!-- Value in the settings section of the autoaway chat presence -->
    <string name="settings_autoaway_value">%1d minutes</string>
    <!-- Title of the settings section to configure the status persistence of chat presence -->
    <string name="settings_persistence_title">Status persistence</string>
    <!-- Subtitle of the settings section to configure the status persistence of chat presence -->
    <string name="settings_persistence_subtitle">Maintain my chosen status appearance even when I have no connected devices</string>
    <!-- Title of the dialog to set the value of the auto away preference -->
    <string name="title_dialog_set_autoaway_value">Set time limit</string>
    <!-- Button to set a value -->
    <string name="button_set">Set</string>
    <!-- Button to set a value -->
    <string name="hint_minutes">minutes</string>
    <!-- the options of what to upload in an array. Needed for the settings, the options of what to upload. -->
    <string-array name="settings_status_entries">
        <item>Online</item>
        <item>Away</item>
        <item>Busy</item>
        <item>Offline</item>
    </string-array>
    <!-- Text that indicates that a the offline section is currently empty -->
    <string name="offline_empty_folder">No files Saved for Offline</string>
    <!-- Positive confirmation to enable logs -->
    <string name="general_enable">Enable</string>
    <!-- Positive confirmation to allow MEGA to read contacts book. -->
    <string name="general_allow">Allow</string>
    <!-- Dialog to confirm the action of enabling logs -->
    <string name="enable_log_text_dialog">Logs can contain information related to your account</string>
    <!-- Dialog to confirm the reconnect action -->
    <string name="confirmation_to_reconnect">Network connection recovered. Connect to MEGA?</string>
    <!-- Message shown meanwhile the app is waiting for a the chat status -->
    <string name="loading_status">Loading status&#8230;</string>
    <!-- Error when a message cannot be edited -->
    <string name="error_editing_message">This message cannot be edited</string>
    <!-- Label to show the number of transfers in progress, Plural -->
    <plurals name="text_number_transfers">
        <item quantity="one">%1$d of %2$d file</item>
        <item quantity="other">%1$d of %2$d files</item>
    </plurals>
    <!-- Progress text shown when user stop upload/download and the app is waiting for async response -->
    <string name="label_process_finishing">Process is finishing&#8230;</string>
    <!-- positive button on dialog to view a contact -->
    <string name="option_to_transfer_manager">View</string>
    <!-- Label of the modal bottom sheet to pause all transfers -->
    <string name="option_to_pause_transfers">Pause all transfers</string>
    <!-- Label of the modal bottom sheet to resume all transfers -->
    <string name="option_to_resume_transfers">Resume all transfers</string>
    <!-- Label of the modal bottom sheet to clear completed transfers -->
    <string name="option_to_clear_transfers">Clear all transfers</string>
    <!-- Label indicating action to retry failed or cancelled transfers -->
    <string name="option_to_retry_transfers">Retry all transfers</string>
    <!-- Dialog to confirm the action of pausing one transfer -->
    <string name="menu_pause_individual_transfer">Pause transfer?</string>
    <!-- Dialog to confirm the action of restarting one transfer -->
    <string name="menu_resume_individual_transfer">Resume transfer?</string>
    <!-- Button to confirm the action of restarting one transfer -->
    <string name="button_resume_individual_transfer">Resume</string>
    <!-- Dialog to confirm before removing completed transfers -->
    <string name="confirmation_to_clear_completed_transfers">Clear all transfers?</string>
    <!-- Title of the tab section for transfers in progress -->
    <string name="title_tab_in_progress_transfers">In progress</string>
    <!-- Title of the tab section for completed transfers -->
    <string name="title_tab_completed_transfers">Completed</string>
    <!-- Text shown in playlist subtitle item when a file is reproducing but it is paused -->
    <string name="transfer_paused">Paused</string>
    <!-- Possible state of a transfer -->
    <string name="transfer_queued">Queued</string>
    <!-- Possible state of a transfer. When the transfer is finishing -->
    <string name="transfer_completing">Completing</string>
    <!-- Possible state of a transfer. When the transfer is retrying -->
    <string name="transfer_retrying">Retrying</string>
    <!-- Possible state of a transfer. When the transfer was cancelled -->
    <string name="transfer_cancelled">Cancelled</string>
    <!-- Possible state of a transfer -->
    <string name="transfer_unknown">Unknown</string>
    <!-- Title of the panel where the progress of the transfers is shown -->
    <string name="paused_transfers_title">Paused transfers</string>
    <!-- message shown in the screen when there are not any active transfer -->
    <string name="completed_transfers_empty">No completed transfers</string>
    <!-- Text of the notification shown when the upload service is running, Plural -->
    <plurals name="upload_service_notification">
        <item quantity="one">Uploading %1$d of %2$d file</item>
        <item quantity="other">Uploading %1$d of %2$d files</item>
    </plurals>
    <!-- Text of the notification shown when the upload service is running, Plural -->
    <plurals name="upload_service_paused_notification">
        <item quantity="one">Uploading %1$d of %2$d file (paused)</item>
        <item quantity="other">Uploading %1$d of %2$d files (paused)</item>
    </plurals>
    <!-- Text of the notification shown when the folder upload service is running, Text of the notification shown when the folder upload service is running - plural e.g. Uploading 1 of 2 folders -->
    <plurals name="folder_upload_service_notification">
        <item quantity="one">Uploading %1$d of %2$d folder</item>
        <item quantity="other">Uploading %1$d of %2$d folders</item>
    </plurals>
    <!-- Text of the notification shown when the folder upload service is running, Text of the notification shown when the folder upload service is running - plural e.g. Uploading 1 of 2 folders -->
    <plurals name="folder_upload_service_paused_notification">
        <item quantity="one">Uploading %1$d of %2$d folder (paused)</item>
        <item quantity="other">Uploading %1$d of %2$d folders (paused)</item>
    </plurals>
    <!-- Text of the notification shown when the upload service has finished, Plural -->
    <plurals name="upload_service_final_notification">
        <item quantity="one">Uploaded %1$d file</item>
        <item quantity="other">Uploaded %1$d files</item>
    </plurals>
    <!-- Text of the notification shown when the upload service has finished, Plural -->
    <plurals name="upload_service_notification_already_uploaded">
        <item quantity="one">1 file already uploaded</item>
        <item quantity="other">%1$d files already uploaded</item>
    </plurals>
    <!-- Text of the notification shown when the folder upload service has finished, Text of the notification shown when the folder upload service has finished - plural  e.g. Uploaded 2 folders -->
    <plurals name="folder_upload_service_final_notification">
        <item quantity="one">Uploaded %1$d folder</item>
        <item quantity="other">Uploaded %1$d folders</item>
    </plurals>
    <!-- label for the total file size of multiple files and/or folders (no need to put the colon punctuation in the translation) -->
    <string name="general_total_size">Total size: %1$s</string>
    <!-- Text of the notification shown when the upload service has finished with any transfer error, Plural -->
    <plurals name="upload_service_failed">
        <item quantity="one">%1$d file not uploaded</item>
        <item quantity="other">%1$d files not uploaded</item>
    </plurals>
    <!-- Text of the notification shown when the upload service has finished with any copied file instead uploaded, Plural -->
    <plurals name="copied_service_upload">
        <item quantity="one">%1$d file copied</item>
        <item quantity="other">%1$d files copied</item>
    </plurals>
    <!-- Text of the notification shown when the download service do not download because the file is already on the device, Plural -->
    <plurals name="already_downloaded_service">
        <item quantity="one">%1$d file previously downloaded</item>
        <item quantity="other">%1$d files previously downloaded</item>
    </plurals>
    <!-- Text of the notification shown when the download service has finished, Plural -->
    <plurals name="download_service_final_notification">
        <item quantity="one">Downloaded %1$d file</item>
        <item quantity="other">Downloaded %1$d files</item>
    </plurals>
    <!-- Text of the notification shown when the download service has finished with any error, Plural -->
    <plurals name="download_service_final_notification_with_details">
        <item quantity="one">Downloaded %1$d of %2$d file</item>
        <item quantity="other">Downloaded %1$d of %2$d files</item>
    </plurals>
    <!-- Text of the notification shown when the download service has finished with any transfer error, Plural -->
    <plurals name="download_service_failed">
        <item quantity="one">%1$d file not downloaded</item>
        <item quantity="other">%1$d files not downloaded</item>
    </plurals>
    <!-- Text of the notification shown when the download service is running, Plural -->
    <plurals name="download_service_notification">
        <item quantity="one">Downloading %1$d of %2$d file</item>
        <item quantity="other">Downloading %1$d of %2$d files</item>
    </plurals>
    <!-- Text of the notification shown when the download service is paused, Plural -->
    <plurals name="download_service_paused_notification">
        <item quantity="one">Downloading %1$d of %2$d file (paused)</item>
        <item quantity="other">Downloading %1$d of %2$d files (paused)</item>
    </plurals>
    <!-- Title of the alert when the transfer quota is exceeded. -->
    <string name="title_depleted_transfer_overquota">Insufficient transfer quota</string>
    <!-- Text of the alert when the transfer quota is depleted. The placeholder indicates the time left for the transfer quota to be reset. For instance: 30m 45s -->
    <string name="current_text_depleted_transfer_overquota">Your queued download exceeds the current transfer quota available for your IP address and has therefore been interrupted. Upgrade your account or wait %s to continue.</string>
    <!-- Text of the alert when the transfer quota is depleted. The placeholder indicates the time left for the transfer quota to be reset. For instance: 30m 45s -->
    <string name="text_depleted_transfer_overquota">The transfer quota for this IP address has been exceeded. Upgrade your account or wait %s to continue your download.</string>
    <!-- Button to show plans in the alert when the transfer quota is depleted -->
    <string name="plans_depleted_transfer_overquota">See our plans</string>
    <!-- Button option of the alert when the transfer quota is depleted -->
    <string name="continue_without_account_transfer_overquota">Continue without account</string>
    <!-- this is used for example when downloading 1 file or 2 files, Plural of file. 2 files -->
    <plurals name="new_general_num_files">
        <item quantity="one">%1$d file</item>
        <item quantity="other">%1$d files</item>
    </plurals>
    <!-- Menu option -->
    <string name="general_view">View files</string>
    <!-- Menu option to choose to add file or folders to Cloud Drive -->
    <string name="add_to_cloud">Import</string>
    <!-- Menu option to choose save to Offline section -->
    <string name="save_for_offline">Save for offline</string>
    <!-- Menu option to choose to add file to Cloud Drive in the chat -->
    <string name="add_to_cloud_node_chat">Add to Cloud Drive</string>
    <!-- Menu option -->
    <string name="general_view_contacts">View contacts</string>
    <!-- Message displayed when a file has been successfully imported to Cloud Drive -->
    <string name="import_success_message">Successfully added to Cloud Drive</string>
    <!-- Menu option -->
    <string name="import_success_error">Error. Not added to Cloud Drive</string>
    <!-- Label in login screen to inform about the chat initialization proccess -->
    <string name="chat_connecting">Connecting&#8230;</string>
    <!-- message when trying to invite a contact with a pending request -->
    <string name="context_contact_already_invited">%s was already invited. Consult your pending requests.</string>
    <!-- Hint text explaining that you can change the email and resend the create account link to the new email address -->
    <string name="confirm_email_misspelled">If you have misspelt your email address, correct it and click [A]Resend[A].</string>
    <!-- Button to resend the create account email to a new email address in case the previous email address was misspelled -->
    <string name="confirm_email_misspelled_resend">Resend</string>
    <!-- Text shown after the confirmation email has been sent to the new email address -->
    <string name="confirm_email_misspelled_email_sent">Email sent</string>
    <!-- text_copyright_alert_title -->
    <string name="copyright_alert_title">Copyright warning to all users</string>
    <!-- text_copyright_alert_first_paragraph -->
    <string name="copyright_alert_first_paragraph">MEGA respects the copyrights of others and requires that users of the MEGA cloud service comply with the laws of copyright.</string>
    <!-- text_copyright_alert_second_paragraph -->
    <string name="copyright_alert_second_paragraph">You are strictly prohibited from using the MEGA cloud service to infringe copyrights. You may not upload, download, store, share, display, stream, distribute, email, link to, transmit or otherwise make available any files, data or content that infringes any copyright or other proprietary rights of any person or entity.</string>
    <!-- text of the Agree button -->
    <string name="copyright_alert_agree_button">Agree</string>
    <!-- text of the Disagree button -->
    <string name="copyright_alert_disagree_button">Disagree</string>
    <!-- Hint how to cancel the download -->
    <string name="download_show_info">Show info</string>
    <!-- Error message when removing public links of nodes. Plural. -->
    <plurals name="context_link_removal_error">
        <item quantity="one">Link removal failed. Please try again later.</item>
        <item quantity="other">Failed to remove some links. Please try again later.</item>
    </plurals>
    <!-- Error message when creating public links of nodes. Plural. -->
    <plurals name="context_link_export_error">
        <item quantity="one">Link creation failed. Please try again later.</item>
        <item quantity="other">Failed to create some links. Please try again later.</item>
    </plurals>
    <!-- Message when some public links were removed successfully. Plural. -->
    <plurals name="context_link_removal_success">
        <item quantity="one">Link removed successfully.</item>
        <item quantity="other">Links removed successfully.</item>
    </plurals>
    <!-- error message -->
    <string name="context_link_action_error">Link action failed. Please try again later.</string>
    <!-- title of the dialog shown when sending or sharing a folder -->
    <string name="title_write_user_email">Write the user’s email</string>
    <!-- title of the screen to see the details of several node attachments -->
    <string name="activity_title_files_attached">Files attached</string>
    <!-- title of the screen to see the details of several contact attachments -->
    <string name="activity_title_contacts_attached">Contacts attached</string>
    <!--  -->
    <string name="alert_user_is_not_contact">The user is not a contact</string>
    <!--  -->
    <string name="camera_uploads_cellular_connection">Use cellular connection</string>
    <!--  -->
    <string name="camera_uploads_upload_videos">Upload Videos</string>
    <!-- Message when an user avatar has been changed successfully -->
    <string name="success_changing_user_avatar">Profile picture updated</string>
    <!-- Message when an error ocurred when changing an user avatar -->
    <string name="error_changing_user_avatar_image_not_available">Error. Selected image does not exist</string>
    <!-- Message when an error ocurred when changing an user avatar -->
    <string name="error_changing_user_avatar">Error when changing the profile picture</string>
    <!-- Message when an user avatar has been deleted successfully -->
    <string name="success_deleting_user_avatar">Profile picture deleted</string>
    <!-- Message when an error ocurred when deleting an user avatar -->
    <string name="error_deleting_user_avatar">Error when deleting the profile picture</string>
    <!-- Message when an error ocurred when changing an user attribute -->
    <string name="error_changing_user_attributes">An error occurred when changing the name</string>
    <!-- Message when an user attribute has been changed successfully -->
    <string name="success_changing_user_attributes">Your name has been successfully updated</string>
    <!-- Message show when a participant has been successfully invited to a group chat -->
    <string name="add_participant_success">Participant added</string>
    <!-- Message show when a participant hasn’t been successfully invited to a group chat -->
    <string name="add_participant_error">Error. Participant not added</string>
    <!-- Message show when a participant has been successfully removed from a group chat -->
    <string name="remove_participant_success">Participant removed</string>
    <!-- Message show when a participant hasn’t been successfully removed from a group chat -->
    <string name="remove_participant_error">Error. Participant not removed</string>
    <!--  -->
    <string name="no_files_selected_warning">No files selected</string>
    <!--  -->
    <string name="attachment_upload_panel_from_cloud">From Cloud Drive</string>
    <!--  -->
    <string name="attachment_upload_panel_contact">Contact</string>
    <!--  -->
    <string name="attachment_upload_panel_photo">From device</string>
    <!-- Button and title of dialog shown when the user wants to delete permanently their account. -->
    <string name="delete_account">Delete account</string>
    <!-- Text shown in the alert dialog to confirm the deletion of an account -->
    <string name="delete_account_text">If you delete your account you will not be able to access your account data, your MEGA contacts or conversations.\nYou will not be able to undo this action.</string>
    <!-- menu item -->
    <string name="delete_button">Delete</string>
    <!--  -->
    <string name="file_properties_info_info_file">Info</string>
    <!-- Refers to the size of a file. -->
    <string name="file_properties_info_size">Total size</string>
    <!-- header of a status field for what content a user has shared to you -->
    <string name="file_properties_info_content">Contains</string>
    <!--  -->
    <string name="file_properties_shared_folder_public_link_name">Link</string>
    <!-- Refers to access rights for a file folder. -->
    <string name="file_properties_shared_folder_full_access">Full access</string>
    <!-- Label to explain the read only participant permission in the options panel of the group info screen -->
    <string name="file_properties_shared_folder_read_only">Read-only</string>
    <!-- Refers to access rights for a file folder. (with the & needed. Don’t use the symbol itself. Use &) -->
    <string name="file_properties_shared_folder_read_write">Read and write</string>
    <!-- State of an attachment message when the upload is in progress but the queue of transfers is paused. -->
    <string name="attachment_uploading_state_paused">Transfers paused</string>
    <!-- label to indicate the state of an upload in chat -->
    <string name="attachment_uploading_state_uploading">Uploading&#8230;</string>
    <!--  -->
    <string name="attachment_uploading_state_compressing">Compressing&#8230;</string>
    <!--  -->
    <string name="attachment_uploading_state_error">Error. Not sent.</string>
    <!-- When a multiple download is started, some of the files could have already been downloaded before. This message shows the number of files that has already been downloaded and the number of files pending -->
    <string name="already_downloaded_multiple">%d files already downloaded.</string>
    <!-- When a multiple download is started, some of the files could have already been downloaded before. This message shows the number of files that are pending in plural. placeholder: number of files -->
    <string name="pending_multiple">%d files pending.</string>
    <!--  -->
    <string name="contact_is_me">No options available, you have selected yourself</string>
    <!-- Confirmation before deleting one attachment -->
    <string name="confirmation_delete_one_attachment">Remove attachment?</string>
    <!-- Menu option -->
    <string name="general_view_with_revoke">View files (%1$d deleted)</string>
    <!-- Success message when the attachment has been sent to a chat -->
    <string name="success_attaching_node_from_cloud">File sent to %1$s</string>
    <!-- Success message when the attachment has been sent to a many chats -->
    <string name="success_attaching_node_from_cloud_chats">File sent to %1$d chats</string>
    <!-- Error message when the attachment cannot be sent -->
    <string name="error_attaching_node_from_cloud">Error. The file has not been sent</string>
    <!-- Error message when the attachment cannot be sent to any of the selected chats -->
    <string name="error_attaching_node_from_cloud_chats">Error. The file has not been sent to any of the selected chats</string>
    <!-- Error message when the attachment cannot be revoked -->
    <string name="error_revoking_node">Error. The attachment has not been removed</string>
    <!-- settings option -->
    <string name="settings_set_up_automatic_uploads">Set up automatic uploads</string>
    <!-- Message sound option when no sound has been selected for chat notifications -->
    <string name="settings_chat_silent_sound_not">Silent</string>
    <!-- messages string in chat notification -->
    <string name="messages_chat_notification">messages</string>
    <!-- part of the string in incoming shared folder notification -->
    <string name="incoming_folder_notification">from</string>
    <!-- title of incoming shared folder notification -->
    <string name="title_incoming_folder_notification">New shared folder</string>
    <!-- title of the notification for a new incoming contact request -->
    <string name="title_contact_request_notification">New contact request</string>
    <!-- Title of the section to clear the chat content in the Manage chat history screen -->
    <string name="title_properties_chat_clear">Clear chat history</string>
    <!-- Title of the section to remove contact in the Contact Properties screen -->
    <string name="title_properties_remove_contact">Remove contact</string>
    <!-- Title of the section to enable notifications in the Contact Properties screen -->
    <string name="title_properties_chat_notifications_contact">Chat notifications</string>
    <!-- Text shown when the chat history was cleared by someone -->
    <string name="history_cleared_by">[A]%1$s[/A][B] cleared the chat history[/B]</string>
    <!-- Notification title to show the number of unread chats, unread messages -->
    <string name="number_messages_chat_notification">%1$d unread chats</string>
    <!-- Item menu option upon clicking on one or multiple files. -->
    <string name="context_permissions_changing_folder">Changing permissions</string>
    <!-- Item menu option upon clicking on one or multiple files. -->
    <string name="context_removing_contact_folder">Removing contact from shared folder</string>
    <!-- confirmation message before removing a file -->
    <string name="confirmation_move_to_rubbish">Move to Rubbish Bin?</string>
    <!-- confirmation message before removing CU folder -->
    <string name="confirmation_move_cu_folder_to_rubbish">Are you sure you want to move this folder to the Rubbish Bin? This will disable Camera Uploads.</string>
    <!-- Confirmation message before removing MU folder -->
    <string name="confirmation_move_mu_folder_to_rubbish">Are you sure you want to move this folder to the Rubbish Bin? This will disable Secondary Media Uploads.</string>
    <!-- confirmation message before removing a file -->
    <string name="confirmation_move_to_rubbish_plural">Move to Rubbish Bin?</string>
    <!-- confirmation message before removing a file -->
    <string name="confirmation_delete_from_mega">Delete from MEGA?</string>
    <!-- label to indicate the state of an upload in chat -->
    <string name="attachment_uploading_state">Uploading&#8230;</string>
    <!-- Title of the section to enable notifications in the Contact Properties screen -->
    <string name="title_properties_contact_notifications_for_chat">Chat notifications</string>
    <!-- title of the section for achievements -->
    <string name="achievements_title">Achievements</string>
    <!-- subtitle of the section for achievements -->
    <string name="achievements_subtitle">Invite friends and get rewards</string>
    <!-- title of the introduction for the achievements screen -->
    <string name="figures_achievements_text_referrals">%1$s of storage for each referral. Valid for 365 days.</string>
    <!-- sentence to detail the figures of storage and transfer quota related to each achievement -->
    <string name="figures_achievements_text">%1$s of storage. Valid for 365 days.</string>
    <!-- title of the section for unlocked rewards -->
    <string name="unlocked_rewards_title">Unlocked rewards</string>
    <!-- title of the section for unlocked storage quota -->
    <string name="unlocked_storage_title">Storage Quota</string>
    <!-- title of the section for referral bonuses in achivements section (maximum 24 chars) -->
    <string name="title_referral_bonuses">Referral Bonuses</string>
    <!-- title of the section for install a mobile app in achivements section (maximum 24 chars) -->
    <string name="title_install_app">Install a mobile app</string>
    <!-- Title of the section for add phone number in achivements section (maximum 24 chars) -->
    <string name="title_add_phone">Add a mobile phone</string>
    <!-- title of the section for install megasync in achivements section (maximum 24 chars) -->
    <string name="title_regitration">Registration bonus</string>
    <!-- title of the section for install a mobile app bonuses in achivements section (maximum 24 chars) -->
    <string name="title_install_desktop">Install MEGA desktop app</string>
    <!-- title of the section for base quota in achivements section -->
    <string name="title_base_quota">Account Base Quota</string>
    <!-- Text that indicates that no pictures have been uploaded to the Camera Uploads section -->
    <string name="camera_uploads_empty">No files in Camera Uploads</string>
    <!-- indicates the number of days left related to a achievement -->
    <string name="general_num_days_left">%1$d d left</string>
    <!-- State to indicate something has expired (achivements of business status account for instance) -->
    <string name="expired_label">Expired</string>
    <!-- title of the advanced setting to choose the use of https -->
    <string name="setting_title_use_https_only">Don’t use HTTP</string>
    <!-- subtitle of the advanced setting to choose the use of https -->
    <string name="setting_subtitle_use_https_only">Enable this option only if your transfers don’t start. In normal circumstances HTTP is satisfactory as all transfers are already encrypted.</string>
    <!-- title of screen to invite friends and get an achievement -->
    <string name="title_achievement_invite_friends">How it works</string>
    <!-- first paragraph of screen to invite friends and get an achievement -->
    <string name="first_paragraph_achievement_invite_friends">Invite your friends to create a free MEGA account and install our mobile app. For every successful signup and app install you receive bonus storage.</string>
    <!-- second paragraph of screen to invite friends and get an achievement -->
    <string name="second_paragraph_achievement_invite_friends">You will not receive credit for inviting someone who has used MEGA previously and you will not be notified about such a rejection. Invited contacts must install the MEGA mobile app or MEGA desktop app on their devices.</string>
    <!-- explanation of screen to invite friends and get an achievement -->
    <string name="card_title_invite_friends">Select contacts from your phone contact list or enter multiple email addresses.</string>
    <!-- title of the dialog to confirm the contact request -->
    <string name="title_confirmation_invite_friends">Invite friends to MEGA</string>
    <!-- Text shown when the user sends a contact invitation -->
    <string name="subtitle_confirmation_invite_friends">Invite Sent</string>
    <!-- paragraph of the dialog to confirm the contact request -->
    <string name="paragraph_confirmation_invite_friends">Encourage your friends to register and install a MEGA app. As long as your friend uses the same email address as you’ve entered, you will receive your transfer quota reward.</string>
    <!-- Error shown when the user writes a email with an incorrect format -->
    <string name="invalid_email_to_invite">Email is malformed</string>
    <!-- info paragraph about the achievement install megasync -->
    <string name="paragraph_info_achievement_install_desktop">When you install MEGA desktop app you get %1$s of complimentary storage space, valid for 365 days. MEGA desktop app is available for Windows, macOS and most Linux distros.</string>
    <!-- info paragraph about the achievement install mobile app -->
    <string name="paragraph_info_achievement_install_mobile_app">When you install our mobile app you get %1$s of complimentary storage space, valid for 365 days. We provide mobile apps for iOS, Android and Windows Phone.</string>
    <!-- info paragraph about the achievement ‘add phone number’. Placeholder 1: bonus storage space e.g. 20GB. Placeholder 2: bonus transfer quota e.g. 50GB -->
    <string name="paragraph_info_achievement_add_phone">When you verify your phone number you get %1$s of complimentary storage space, valid for 365 days.</string>
    <!-- info paragraph about the completed achievement install megasync -->
    <string name="result_paragraph_info_achievement_install_desktop">You have received %1$s storage space for installing our MEGA desktop app.</string>
    <!-- info paragraph about the completed achievement install mobile app -->
    <string name="result_paragraph_info_achievement_install_mobile_app">You have received %1$s storage space for installing our mobile app.</string>
    <!-- info paragraph about the completed achievement of ‘add phone number’. Placeholder 1: bonus storage space e.g. 20GB. Placeholder 2: bonus transfer quota e.g. 50GB -->
    <string name="result_paragraph_info_achievement_add_phone">You have received %1$s storage space for verifying your phone number.</string>
    <!-- info paragraph about the completed achievement registration -->
    <string name="result_paragraph_info_achievement_registration">You have received %1$s storage space as your free registration bonus.</string>
    <!-- info paragraph about the completed achievement registration -->
    <string name="expiration_date_for_achievements">Bonus expires in %1$d days</string>
    <!-- menu items -->
    <plurals name="context_share_folders">
        <item quantity="one">Share folder</item>
        <item quantity="other">Share folders</item>
    </plurals>
    <!-- confirmation message before leaving some incoming shared folders -->
    <plurals name="confirmation_leave_share_folder">
        <item quantity="one">If you leave the folder, you will not be able to see it again.</item>
        <item quantity="other">If you leave these folders, you will not be able to see them again.</item>
    </plurals>
    <!-- Info of a contact if there is no folders shared with him -->
    <string name="no_folders_shared">No folders shared</string>
    <!-- Menu item -->
    <string name="settings_help">Help</string>
    <!-- Settings preference title for help centre -->
    <string name="settings_help_centre">Help Centre</string>
    <!-- Settings preference title for send feedback -->
    <string name="settings_help_preference">Send Feedback</string>
    <!-- mail subject -->
    <string name="setting_feedback_subject">Android feedback</string>
    <!-- mail body -->
    <string name="setting_feedback_body">Please write your feedback here:</string>
    <!-- mail body -->
    <string name="settings_feedback_body_device_model">Device model</string>
    <!-- mail body -->
    <string name="settings_feedback_body_android_version">Android version</string>
    <!-- Title of the dialog to create a new text file by inserting the name -->
    <string name="dialog_title_new_text_file">New text file</string>
    <!-- Title of the dialog to create a new file by inserting the name -->
    <string name="dialog_title_new_file">New file</string>
    <!-- Input field description in the create file dialog. -->
    <string name="context_new_file_name">File Name</string>
    <!-- Title of the dialog to create a new link by inserting the name, e.g. when try to share a web link to your Cloud Drive or incoming shares. -->
    <string name="dialog_title_new_link">Link name</string>
    <!-- Input field description in the create link dialog, e.g. when try to share a web link to your Cloud Drive or incoming shares. -->
    <string name="context_new_link_name">Link URL</string>
    <!-- Title of the field subject when a new file is created to upload -->
    <string name="new_file_subject_when_uploading">SUBJECT</string>
    <!-- Title of the field content when a new file is created to upload -->
    <string name="new_file_content_when_uploading">CONTENT</string>
    <!-- Title of the field email when a new contact is created to upload -->
    <string name="new_file_email_when_uploading">EMAIL</string>
    <!-- Item of a menu to forward a message chat to another chatroom -->
    <string name="forward_menu_item">Forward</string>
    <!-- name of the button to attach file from MEGA to another app -->
    <string name="general_attach">Attach</string>
    <!-- when add or share a file with a new contact, it can type by name or mail -->
    <string name="type_contact">Contact’s name or email</string>
    <!-- when add or share a file with a new contact, message displayed to warn that the maximum number has been reached -->
    <string name="max_add_contact">No more contacts can be added at this time</string>
    <!-- when changing the password , the old password and new password are equals -->
    <string name="old_and_new_passwords_equals">The new password cannot be the same as the old password</string>
    <!-- Menu item -->
    <string name="action_search_by_date">Search by date</string>
    <!-- title of a button to apply search by date -->
    <string name="general_apply">Apply</string>
    <!-- title of a button to apply search by month -->
    <string name="general_search_month">Last month</string>
    <!-- title of a button to apply search by year -->
    <string name="general_search_year">Last year</string>
    <!-- title of a Search by date tag -->
    <string name="label_set_day">Set day</string>
    <!-- the user can’t choose this date -->
    <string name="snackbar_search_by_date">Date required is not valid</string>
    <!-- Error shown when the user left a name empty -->
    <string name="empty_name">Invalid name</string>
    <!-- Error shown when the user left names empty and names typed with not allowed characters -->
    <string name="general_incorrect_names">Please correct your filenames before proceeding</string>
    <!-- Error text for invalid characters -->
    <string name="invalid_characters">Invalid characters</string>
    <!-- Error shown when the user writes a character not allowed -->
    <string name="invalid_characters_defined">The following characters are not allowed: ” * / : &lt; &gt; ? \ |</string>
    <!-- Warning show to the user after try to import files to MEGA with empty names. Plural. When more than one file name have this error. -->
    <plurals name="empty_names">
        <item quantity="one">Please name your file before proceeding</item>
        <item quantity="other">Please name your files before proceeding</item>
    </plurals>
    <!-- Label shown when audio file is playing -->
    <string name="audio_play">Audio File</string>
    <!-- when open PDF Viewer, the pdf that it try to open is damaged or does not exist -->
    <string name="corrupt_pdf_dialog_text">Error. The pdf file is corrupted or does not exist.</string>
    <!-- Label to include info of the user email in the feedback form -->
    <string name="user_account_feedback">User account</string>
    <!-- Label shown in MEGA pdf-viewer when it open a PDF save in smartphone storage -->
    <string name="save_to_mega">Save to my \nCloud Drive</string>
    <!-- Error message when creating a chat one to one with a contact that already has a chat -->
    <string name="chat_already_exists">The chat already exists</string>
    <!-- before sharing a file, has to be downloaded -->
    <string name="not_download">The file has not been downloaded yet</string>
    <!-- Error shown when a user is starting a chat or adding new participants in a group chat and writes a contact mail that has not added -->
    <string name="not_permited_add_email_to_invite">Only MEGA contacts can be added</string>
    <!-- Info label about the connectivity state of the chat -->
    <string name="invalid_connection_state">Reconnecting to chat</string>
    <!-- Message show when a call cannot be established -->
    <string name="call_error">Error. The call cannot be established</string>
    <!-- Title of dialog to evaluate the app -->
    <string name="title_evaluate_the_app_panel">Are you happy with this app?</string>
    <!-- Label to show rate the app -->
    <string name="rate_the_app_panel">Yes, rate the app</string>
    <!-- Label to show send feedback -->
    <string name="send_feedback_panel">No, send feedback</string>
    <!-- title of the section advanced options on the get link screen -->
    <string name="link_advanced_options">Advanced options</string>
    <!-- Message to show when users deny to permit the permissions to read and write on external storage on setting default download location -->
    <string name="download_requires_permission">MEGA needs your permission to download files</string>
    <!-- Default download location is on old sd card, but currently the user installed a new SD card, need user to reset download location. -->
    <string name="old_sdcard_unavailable">The old SD card is not available, please set a new download location.</string>
    <!-- Dialog title to ask download to internal storage or external storage. -->
    <string name="title_select_download_location">Choose download location</string>
    <!-- Title of the section to invite contacts if the user has denied the contacts permmissions -->
    <string name="no_contacts_permissions">No contact permissions granted</string>
    <!-- Option of the sliding panel to go to QR code section -->
    <string name="choose_qr_option_panel">My QR code</string>
    <!-- Title of the screen that shows the options to the QR code -->
    <string name="section_qr_code">QR Code</string>
    <!-- Option in menu of section  My QR code to reset the QR code -->
    <string name="action_reset_qr">Reset QR code</string>
    <!-- Option in menu of section  My QR code to delete the QR code -->
    <string name="action_delete_qr">Delete QR code</string>
    <!-- Option shown in QR code bottom sheet dialog to save QR code in Cloud Drive -->
    <string name="save_cloud_drive">To Cloud Drive</string>
    <!-- Option shown in QR code bottom sheet dialog to save QR code in File System -->
    <string name="save_file_system">To File System</string>
    <!-- Title of QR code section -->
    <string name="section_my_code">My Code</string>
    <!-- Title of QR code scan section -->
    <string name="section_scan_code">Scan Code</string>
    <!-- Title of QR code settings that permits or not contacts that scan my QR code will be automatically added to my contact list -->
    <string name="settings_qrcode_autoaccept">Auto-Accept</string>
    <!-- Subtitle of QR code settings auto-accept -->
    <string name="setting_subtitle_qrcode_autoccept">MEGA users who scan your QR code will be automatically added to your contact list.</string>
    <!-- Subtitle of QR code settings that reset the code -->
    <string name="setting_subtitle_qrcode_reset">Previous QR code will no longer be valid</string>
    <!-- Text shown when it has been copied the QR code link -->
    <string name="qrcode_link_copied">Link copied to the clipboard</string>
    <!-- Text shown when it has been reseted the QR code successfully -->
    <string name="qrcode_reset_successfully">QR code successfully reset</string>
    <!-- Text shown when it has been deleted the QR code successfully -->
    <string name="qrcode_delete_successfully">QR code successfully deleted</string>
    <!-- Text shown when it has not been reseted the QR code successfully -->
    <string name="qrcode_reset_not_successfully">QR code not reset due to an error. Please try again.</string>
    <!-- Text shown when it has not been delete the QR code successfully -->
    <string name="qrcode_delete_not_successfully">QR code not deleted due to an error. Please try again.</string>
    <!-- Title of dialog shown when a contact request has been sent with QR code -->
    <string name="invite_sent">Invite sent</string>
    <!-- Text of dialog shown when a contact request has been sent. -->
    <string name="invite_sent_text">The user has been invited and will appear in your contact list once accepted.</string>
    <!-- Text of dialog shown when multiple contacts request has been sent -->
    <string name="invite_sent_text_multi">The users have been invited and will appear in your contact list once accepted.</string>
    <!-- Text shown when it tries to share the QR and occurs an error to process the action -->
    <string name="error_share_qr">An error occurred while trying to share the QR file. Perhaps the file does not exist. Please try again later.</string>
    <!-- Text shown when it tries to upload to Cloud Drive the QR and occurs an error to process the action -->
    <string name="error_upload_qr">An error occurred while trying to upload the QR file. Perhaps the file does not exist. Please try again later.</string>
    <!-- Text shown when it tries to download to File System the QR and occurs an error to process the action -->
    <string name="error_download_qr">An error occurred while trying to download the QR file. Perhaps the file does not exist. Please try again later.</string>
    <!-- Text shown when it tries to download to File System the QR and the action has success -->
    <string name="success_download_qr">The QR Code has been downloaded successfully to %s</string>
    <!-- Title of dialog shown when a contact request has not been sent with QR code -->
    <string name="invite_not_sent">Invite not sent</string>
    <!-- Text of dialog shown when a contact request has not been sent with QR code -->
    <string name="invite_not_sent_text">The QR code or contact link is invalid. Please try to scan a valid code or to open a valid link.</string>
    <!-- Text of dialog shown when a contact request has not been sent with QR code because of is already a contact -->
    <string name="invite_not_sent_text_already_contact">The invitation has not been sent. %s is already in your contacts list.</string>
    <!-- Text of dialog shown when a contact request has not been sent with QR code because of some error -->
    <string name="invite_not_sent_text_error">The invitation has not been sent. An error occurred processing it.</string>
    <!-- Text of alert dialog informing that the qr is generating -->
    <string name="generatin_qr">Generating QR Code&#8230;</string>
    <!-- Title of QR code scan menu item -->
    <string name="menu_item_scan_code">Scan QR code</string>
    <!-- get the contact link and copy it -->
    <string name="button_copy_link">Copy link</string>
    <!-- Create QR code -->
    <string name="button_create_qr">Create QR code</string>
    <!-- Text shown when it has been created the QR code successfully -->
    <string name="qrcode_create_successfully">QR code successfully created</string>
    <!-- Text shown in QR code scan fragment to help and guide the user in the action -->
    <string name="qrcode_scan_help">Line up the QR code to scan it with your device’s camera</string>
    <!-- positive button on dialog to view a contact -->
    <string name="contact_view">View</string>
    <!-- Item menu option to reproduce audio or video in external reproductors -->
    <string name="external_play">Open with</string>
    <!-- to share a file using Facebook, Whatsapp, etc -->
    <string name="context_share">Share using</string>
    <!-- Message shown if the user choose enable button and he is not logged in -->
    <string name="error_enable_chat_before_login">Please log in before enabling the chat</string>
    <!-- title of a tag to search for a specific period within the search by date option in Camera upload -->
    <string name="label_set_period">Set period</string>
    <!-- Text of the empty screen when there are not chat conversations -->
    <string name="context_empty_chat_recent">[B]Invite friends to [/B][A]Chat[/A][B] and enjoy our encrypted platform with privacy and security[/B]</string>
    <!-- Text of the empty screen when there are not elements in the Rubbish Bin -->
    <string name="context_empty_rubbish_bin">[B]Empty [/B][A]Rubbish Bin[/A]</string>
    <!-- Text of the empty screen when there are not elements in  Inbox -->
    <string name="context_empty_inbox">[B]No files in your [/B][A]Inbox[/A]</string>
    <!-- Text of the empty screen when there are not elements in Cloud Drive -->
    <string name="context_empty_cloud_drive">[B]No files in your [/B][A]Cloud Drive[/A]</string>
    <!-- Text of the empty screen when there are not elements in Saved for Offline -->
    <string name="context_empty_offline">[B]No files [/B][A]Saved for Offline[/A]</string>
    <!-- Text of the empty screen when there are not contacts. No dot at the end because is for an empty state. The format placeholders are to showing it in different colors. -->
    <string name="context_empty_contacts">[B]No [/B][A]Contacts[/A]</string>
    <!-- Message shown when the user has no chats -->
    <string name="recent_chat_empty">[A]No[/A] [B]Conversations[/B]</string>
    <!-- Message shown when the chat is section is loading the conversations -->
    <string name="recent_chat_loading_conversations">[A]Loading[/A] [B]Conversations&#8230;[/B]</string>
    <!-- Text of the empty screen when there are not elements in Incoming -->
    <string name="context_empty_incoming">[B]No [/B][A]Incoming Shared folders[/A]</string>
    <!-- Text of the empty screen when there are not elements in Outgoing -->
    <string name="context_empty_outgoing">[B]No [/B][A]Outgoing Shared folders[/A]</string>
    <!-- Text of the empty screen when there are not elements in Links. Please, keep the place holders to format the string -->
    <string name="context_empty_links">[B]No [/B][A]Public Links[/A][B][/B]</string>
    <!-- Title of the sent requests tab. Capital letters -->
    <string name="tab_sent_requests">Sent requests</string>
    <!-- Title of the received requests tab. Capital letters -->
    <string name="tab_received_requests">Received requests</string>
    <!-- Title dialog overquota error -->
    <string name="overquota_alert_title">Storage quota exceeded</string>
    <!-- error message shown when an account confirmation link or reset password link is invalid for unknown reasons -->
    <string name="invalid_link">Invalid link, please ask for a new valid link</string>
    <!-- error message shown on the link password dialog if the password typed in was wrong -->
    <string name="invalid_link_password">Invalid link password</string>
    <!-- Error message shown when user tries to open a not valid MEGA link -->
    <string name="open_link_not_valid_link">The link you are trying to open is not a valid MEGA link.</string>
    <!-- Message shown when a link is being processing -->
    <string name="processing_link">Processing link&#8230;</string>
    <!-- Message shown when it is creating an acount and it is been introduced a very weak or weak password -->
    <string name="passwd_weak">Your password is easily guessed. Try making your password longer. Combine uppercase and lowercase letters. Add special characters. Do not use names or dictionary words.</string>
    <!-- Message shown when it is creating an acount and it is been introduced a medium password -->
    <string name="passwd_medium">Your password is good enough to proceed, but it is recommended to strengthen your password further.</string>
    <!-- Message shown when it is creating an acount and it is been introduced a good password -->
    <string name="passwd_good">This password will withstand most typical brute-force attacks. Please ensure that you will remember it.</string>
    <!-- Message shown when it is creating an acount and it is been introduced a strong password -->
    <string name="passwd_strong">This password will withstand most sophisticated brute-force attacks. Please ensure that you will remember it.</string>
    <!-- Password very weak -->
    <string name="pass_very_weak">Very weak</string>
    <!-- Password weak -->
    <string name="pass_weak">Weak</string>
    <!-- Password medium -->
    <string name="pass_medium">Medium</string>
    <!-- Password good -->
    <string name="pass_good">Good</string>
    <!-- Password strong -->
    <string name="pass_strong">Strong</string>
    <!-- Text displayed in several parts when there is a call in progress (notification, recent chats list, etc). -->
    <string name="title_notification_call_in_progress">Call in progress</string>
    <!-- Subtitle of the notification shown on the action bar when there is a call in progress -->
    <string name="action_notification_call_in_progress">Click to go back to the call</string>
    <!-- Button in the notification shown on the action bar when there is a call in progress -->
    <string name="button_notification_call_in_progress">Return to the call</string>
    <!-- When it lists contacts of MEGA, the title of list’s header -->
    <string name="contacts_mega">On MEGA</string>
    <!-- When it lists contacts of phone, the title of list’s header -->
    <string name="contacts_phone">Phone contacts</string>
    <!-- Message error shown when trying to log in on an account has been suspended due to multiple breaches of Terms of Service -->
    <string name="account_suspended_multiple_breaches_ToS">Your account has been suspended due to multiple breaches of MEGA’s Terms of Service. Please check your email inbox.</string>
    <!-- Message error shown when trying to log in on an account has been suspended due to breach of Terms of Service -->
    <string name="account_suspended_breache_ToS">Your account was terminated due to a breach of MEGA’s Terms of Service including, but not limited to, clause 15.</string>
    <!-- In a chat conversation when you try to send device’s images but images are still loading -->
    <string name="file_storage_loading">Loading files</string>
    <!-- In a chat conversation when you try to send device’s images but there aren’t available images -->
    <string name="file_storage_empty_folder">No files</string>
    <!-- Size in bytes. The placeholder is for the size value, please adjust the position based on linguistics -->
    <string name="label_file_size_byte">%s B</string>
    <!-- Size in kilobytes. The placeholder is for the size value, please adjust the position based on linguistics -->
    <string name="label_file_size_kilo_byte">%s KB</string>
    <!-- Size in megabytes. The placeholder is for the size value, please adjust the position based on linguistics -->
    <string name="label_file_size_mega_byte">%s MB</string>
    <!-- Size in gigabytes. The placeholder is for the size value, please adjust the position based on linguistics -->
    <string name="label_file_size_giga_byte">%s GB</string>
    <!-- Size in terabytes. The placeholder is for the size value, please adjust the position based on linguistics -->
    <string name="label_file_size_tera_byte">%s TB</string>
    <!-- Speed in bytes. The placeholder is for the speed value, please adjust the position based on linguistics -->
    <string name="label_file_speed_byte">%s B/s</string>
    <!-- Speed in kilobytes. The placeholder is for the speed value, please adjust the position based on linguistics -->
    <string name="label_file_speed_kilo_byte">%s KB/s</string>
    <!-- Speed in megabytes. The placeholder is for the speed value, please adjust the position based on linguistics -->
    <string name="label_file_speed_mega_byte">%s MB/s</string>
    <!-- Speed in gigabytes. The placeholder is for the speed value, please adjust the position based on linguistics -->
    <string name="label_file_speed_giga_byte">%s GB/s</string>
    <!-- Speed in terabytes. The placeholder is for the speed value, please adjust the position based on linguistics -->
    <string name="label_file_speed_tera_byte">%s TB/s</string>
    <!-- Size in megabytes. -->
    <string name="label_mega_byte">MB</string>
    <!-- Number of versions of a file shown on the screen info of the file, version items -->
    <plurals name="number_of_versions">
        <item quantity="one">%1$d version</item>
        <item quantity="other">%1$d versions</item>
    </plurals>
    <!-- Title of the section Versions for files -->
    <string name="title_section_versions">Versions</string>
    <!-- Header of the item to show the current version of a file in a list -->
    <string name="header_current_section_item">Current version</string>
    <!--  -->
    <plurals name="header_previous_section_item">
        <item quantity="one">Previous version</item>
        <item quantity="other">Previous versions</item>
    </plurals>
    <!-- option menu to revert a file version -->
    <string name="general_revert">Revert</string>
    <!-- option menu to clear all the previous versions -->
    <string name="menu_item_clear_versions">Clear previous versions</string>
    <!-- Title of the dialog to confirm that a version os going to be deleted, version items -->
    <plurals name="title_dialog_delete_version">
        <item quantity="one">Delete version?</item>
        <item quantity="other">Delete versions?</item>
    </plurals>
    <!-- Content of the dialog to confirm that a version is going to be deleted -->
    <string name="content_dialog_delete_version">This version will be permanently removed.</string>
    <!-- Content of the dialog to confirm that several versions are going to be deleted -->
    <string name="content_dialog_delete_multiple_version">These %d versions will be permanently removed.</string>
    <!-- Title of the notification shown when a file is uploading to a chat -->
    <string name="chat_upload_title_notification">Chat uploading</string>
    <!-- Label for the option on setting to set up the quality of multimedia files uploaded to the chat -->
    <string name="settings_chat_upload_quality">Video quality</string>
    <!-- Label for the option on setting to set up the quality of video files to be uploaded -->
    <string name="settings_video_upload_quality">Video Quality</string>
    <!-- Text shown when the user refuses to permit the storage permission when enable camera upload -->
    <string name="on_refuse_storage_permission">Camera Uploads needs to access your photos and other media on your device. Please go to the settings page and grant permission.</string>
    <!-- the options for the option on setting to set up the quality of multimedia files uploaded to the chat, the options of medium quality multimedia file to  upload. -->
    <string-array name="settings_chat_upload_quality_entries">
        <item>Original quality</item>
        <item>Medium quality</item>
    </string-array>
    <!-- Title of the notification for a missed call -->
    <string name="missed_call_notification_title">Missed call</string>
    <!-- Refers to a location of file -->
    <string name="file_properties_info_location">Location</string>
    <!-- Title of the label to show the size of the current files inside a folder -->
    <string name="file_properties_folder_current_versions">Current versions</string>
    <!-- Title of the label to show the size of the versioned files inside a folder -->
    <string name="file_properties_folder_previous_versions">Previous versions</string>
    <!-- Number of versioned files inside a folder shown on the screen info of the folder, version items -->
    <plurals name="number_of_versions_inside_folder">
        <item quantity="one">%1$d versioned file</item>
        <item quantity="other">%1$d versioned files</item>
    </plurals>
    <!-- Confirmation message after forwarding one or several messages, version items -->
    <string name="messages_forwarded_success">Messages forwarded</string>
    <!-- Error message after forwarding one or several messages to several chats -->
    <string name="messages_forwarded_error">Error. Not correctly forwarded</string>
    <!-- Error message if any of the forwarded messages fails, message items -->
    <plurals name="messages_forwarded_partial_error">
        <item quantity="one">Error. %1$d message not successfully forwarded</item>
        <item quantity="other">Error. %1$d messages not successfully forwarded</item>
    </plurals>
    <!-- Error non existing resource after forwarding one or several messages to several chats, message items -->
    <plurals name="messages_forwarded_error_not_available">
        <item quantity="one">Error. The resource is no longer available</item>
        <item quantity="other">Error. The resources are no longer available</item>
    </plurals>
    <!-- The title of fragment Turn on Notifications -->
    <string name="turn_on_notifications_title">Turn on Notifications</string>
    <!-- The subtitle of fragment Turn on Notifications -->
    <string name="turn_on_notifications_subtitle">This way, you will see new messages\non your Android phone instantly.</string>
    <!-- First step to turn on notifications -->
    <string name="turn_on_notifications_first_step">Open Android device [A]Settings[/A]</string>
    <!-- Second step to turn on notifications -->
    <string name="turn_on_notifications_second_step">Open [A]Apps &amp; notifications[/A]</string>
    <!-- Third step to turn on notifications -->
    <string name="turn_on_notifications_third_step">Select [A]MEGA[/A]</string>
    <!-- Fourth step to turn on notifications -->
    <string name="turn_on_notifications_fourth_step">Open [A]App notifications[/A]</string>
    <!-- Fifth step to turn on notifications -->
    <string name="turn_on_notifications_fifth_step">Switch to On and select your preferences</string>
    <!-- Alert message after sending to chat one or several messages to several chats, version items -->
    <plurals name="files_send_to_chat_success">
        <item quantity="one">File sent</item>
        <item quantity="other">Files sent</item>
    </plurals>
    <!-- Error message after sending to chat one or several messages to several chats -->
    <string name="files_send_to_chat_error">Error. Not correctly sent</string>
    <!-- menu option to send a file to a chat -->
    <string name="context_send_file_to_chat">Send to chat</string>
    <!-- Title of the dialog ‘Do you remember your password?’ -->
    <string name="remember_pwd_dialog_title">Do you remember your password?</string>
    <!-- Text of the dialog ‘Recovery Key exported’ when the user wants logout -->
    <string name="remember_pwd_dialog_text_logout">You are about to log out, please test your password to ensure you remember it.\nIf you lose your password, you will lose access to your MEGA data.</string>
    <!-- Text of the dialog ‘Do you remember your password?’ -->
    <string name="remember_pwd_dialog_text">Please test your password to ensure you remember it. If you lose your password, you will lose access to your MEGA data.</string>
    <!-- Dialog option that permits user do not show it again -->
    <string name="general_do_not_show">Do not show again</string>
    <!-- Button of the dialog ‘Do you remember your password?’ that permits user test his password -->
    <string name="remember_pwd_dialog_button_test">Test password</string>
    <!-- Title of the activity that permits user test his password -->
    <string name="test_pwd_title">Test your password</string>
    <!-- Message shown to the user when is testing her password and it is correct -->
    <string name="test_pwd_accepted">Password accepted</string>
    <!-- Message shown to the user when is testing her password and it is wrong -->
    <string name="test_pwd_wrong">Wrong password.\nBackup your Recovery Key as soon as possible!</string>
    <!-- Text of the dialog ‘Recovery Key exported’ when the user wants logout -->
    <string name="recovery_key_exported_dialog_text_logout">You are about to log out, please test your password to ensure you remember it.\nIf you lose your password, you will lose access to your MEGA data.</string>
    <!-- Option that permits user copy to clipboard -->
    <string name="option_copy_to_clipboard">Copy to clipboard</string>
    <!-- Option that permits user export his recovery key -->
    <string name="option_export_recovery_key">Export Recovery Key</string>
    <!-- Option that permits user logout -->
    <string name="proceed_to_logout">Proceed to logout</string>
    <!-- Title of the preference Recovery key on Settings section -->
    <string name="recovery_key_bottom_sheet">Recovery Key</string>
    <!-- Option that permits user save on File System -->
    <string name="option_save_on_filesystem">Save on File System</string>
    <!-- Message shown when something has been copied to clipboard -->
    <string name="message_copied_to_clipboard">Copied to clipboard</string>
    <!-- text of the label to show that you have messages unread in the chat conversation -->
    <string name="message_jump_latest">Jump to latest</string>
    <!-- text of the label to show that you have new messages in the chat conversation -->
    <string name="message_new_messages">New messages</string>
    <!-- Title of the notification shown on the action bar when there is a incoming call -->
    <string name="notification_subtitle_incoming">Incoming call</string>
    <!-- Text for the notification action to launch the incoming call page -->
    <string name="notification_incoming_action">Go to the call</string>
    <!-- Text asking to go to system setting to enable allow display over other apps (needed for calls in Android 10) -->
    <string name="notification_enable_display">MEGA background pop-ups are disabled.\nTap to change the settings.</string>
    <!-- Subtitle to show the number of unread messages on a chat, unread messages -->
    <plurals name="number_unread_messages">
        <item quantity="one">%1$s unread message</item>
        <item quantity="other">%1$s unread messages</item>
    </plurals>
    <!-- Notification title to show the number of unread chats, unread messages -->
    <plurals name="plural_number_messages_chat_notification">
        <item quantity="one">%1$d unread chat</item>
        <item quantity="other">%1$d unread chats</item>
    </plurals>
    <!-- Message shown when a chat is opened and the messages are being recovered -->
    <string name="chat_loading_messages">[A]Loading[/A] [B]Messages&#8230;[/B]</string>
    <!-- Error message shown when opening a file link which doesn’t exist -->
    <string name="general_error_internal_node_not_found">File or folder not found. Are you logged in with a different account in your browser? You can only access files or folders from the account you are currently logged in with in the app</string>
    <!-- menu option to loop video or audio file -->
    <string name="context_loop_video">Loop</string>
    <!-- Title of the category Security options on Settings section -->
    <string name="settings_security_options_title">Security</string>
    <!-- Title of the preference Recovery key on Settings section -->
    <string name="settings_recovery_key_title">Backup Recovery Key</string>
    <!-- Summary of the preference Recovery key on Settings section -->
    <string name="settings_recovery_key_summary">Exporting the Recovery Key and keeping it in a secure location enables you to set a new password without data loss.</string>
    <!-- message when a temporary error on logging in is due to connectivity issues -->
    <string name="login_connectivity_issues">Unable to reach MEGA. Please check your connectivity or try again later.</string>
    <!-- message when a temporary error on logging in is due to servers busy -->
    <string name="login_servers_busy">Servers are too busy. Please wait.</string>
    <!-- message when a temporary error on logging in is due to SDK is waiting for the server to complete a request due to an API lock -->
    <string name="login_API_lock">This process is taking longer than expected. Please wait.</string>
    <!-- message when a temporary error on logging in is due to SDK is waiting for the server to complete a request due to a rate limit -->
    <string name="login_API_rate">Too many requests. Please wait.</string>
    <!-- Message when previous login is being cancelled -->
    <string name="login_in_progress">Cancelling login process. Please wait&#8230;</string>
    <!-- when open audio video player, the file that it try to open is not supported -->
    <string name="unsupported_file_type">Unsupported file type.</string>
    <!-- when open audio video player, the file that it try to open is damaged or does not exist -->
    <string name="corrupt_video_dialog_text">Error. The file is corrupted or does not exist.</string>
    <!-- Title of the screen Playlist -->
    <string name="section_playlist">Playlist</string>
    <!-- Text shown in playlist subtitle item when a file is reproducing -->
    <string name="playlist_state_playing">Now playing&#8230;</string>
    <!-- Text shown in playlist subtitle item when a file is reproducing but it is paused -->
    <string name="playlist_state_paused">Paused</string>
    <!-- Menu option to print the recovery key from Offline section -->
    <string name="context_option_print">Print</string>
    <!-- Message when the recovery key has been successfully saved on the filesystem -->
    <string name="save_MK_confirmation">The Recovery Key has been successfully saved</string>
    <!-- label to indicate that a share is still pending on outgoing shares of a node -->
    <string name="pending_outshare_indicator">(Pending)</string>
    <!-- Title of the dialog to disable the rich links previews on chat -->
    <string name="option_enable_chat_rich_preview">Rich URL Previews</string>
    <!-- Button to allow the rich links previews on chat -->
    <string name="button_always_rich_links">Always Allow</string>
    <!-- Button do not allow now the rich links previews on chat -->
    <string name="button_not_now_rich_links">Not Now</string>
    <!-- Button do not allow the rich links previews on chat -->
    <string name="button_never_rich_links">Never</string>
    <!-- Title of the dialog to enable the rich links previews on chat -->
    <string name="title_enable_rich_links">Enable rich URL previews</string>
    <!-- Text of the dialog to enable the rich links previews on chat -->
    <string name="text_enable_rich_links">Enhance the MEGAchat experience. URL content will be retrieved without end-to-end encryption.</string>
    <!-- Subtitle of a MEGA rich link without the decryption key -->
    <string name="subtitle_mega_rich_link_no_key">Tap to enter the Decryption Key</string>
    <!-- when the user tries to creates a MEGA account or tries to change his password and the password strength is very weak -->
    <string name="error_password">Please enter a stronger password</string>
    <!-- title of the notification for an acceptance of a contact request -->
    <string name="title_acceptance_contact_request_notification">New contact</string>
    <!-- Notification title to show the number of incoming contact request, contact requests -->
    <plurals name="plural_number_contact_request_notification">
        <item quantity="one">%1$d pending contact request</item>
        <item quantity="other">%1$d pending contact requests</item>
    </plurals>
    <!-- title of the notification for a new incoming contact request -->
    <string name="title_new_contact_request_notification">New contact request</string>
    <!-- Hint shown in the field to write a message in the chat screen (chat with customized title) -->
    <string name="type_message_hint_with_title">Write message to “%s”&#8230;</string>
    <!-- Empty state message shown in the screen when there are not any active transfer -->
    <string name="transfers_empty_new">[B]No active[/B][A] Transfers[/A]</string>
    <!-- Empty state message shown in the screen when there are not any active transfer -->
    <string name="completed_transfers_empty_new">[B]No completed[/B][A] Transfers[/A]</string>
    <!-- Empty state text that indicates that a folder is currently empty -->
    <string name="file_browser_empty_folder_new">[B]Empty[/B][A] Folder[/A]</string>
    <!-- Hint shown in the field to write a message in the chat screen (chat with customized title) -->
    <string name="type_message_hint_with_customized_title">Write message to “%s”&#8230;</string>
    <!-- Hint shown in the field to write a message in the chat screen (chat with default title) -->
    <string name="type_message_hint_with_default_title">Write message to %s&#8230;</string>
    <!-- Title of setting Two-Factor Authentication -->
    <string name="settings_2fa">Two-Factor Authentication</string>
    <!-- Subtitle of setting Two-Factor Authentication when the preference is disabled -->
    <string name="setting_subtitle_2fa">Two-Factor Authentication is a second layer of security for your account.</string>
    <!-- Title of the screen Two-Factor Authentication -->
    <string name="title_2fa">Why do you need two-factor authentication?</string>
    <!--  -->
    <string name="two_factor_authentication_explain">Two-factor authentication is a second layer of security for your account. Which means that even if someone knows your password they cannot access it, without also having access to the six digit code only you have access to.</string>
    <!-- Button that permits user begin with the process of enable Two-Factor Authentication -->
    <string name="button_setup_2fa">Begin Setup</string>
    <!-- Text that explain how to do with Two-Factor Authentication QR -->
    <string name="explain_qr_seed_2fa_1">Scan or copy the seed to your Authenticator App.</string>
    <!-- Text that explain how to do with Two-Factor Authentication seed -->
    <string name="explain_qr_seed_2fa_2">Be sure to backup this seed to a safe place in case you lose your device.</string>
    <!-- Text that explain how to confirm Two-Factor Authentication -->
    <string name="explain_confirm_2fa">Please enter the 6-digit code generated by your Authenticator App.</string>
    <!-- Text button -->
    <string name="general_verify">Verify</string>
    <!-- Text button -->
    <string name="general_next">Next</string>
    <!-- Text button -->
    <string name="general_previous">Previous</string>
    <!-- Text of the alert dialog to inform the user when an error occurs when try to enable seed or QR of Two-Factor Authentication -->
    <string name="qr_seed_text_error">An error occurred generating the seed or QR code, please try again.</string>
    <!-- Title of the screen shown when the user enabled correctly Two-Factor Authentication -->
    <string name="title_2fa_enabled">Two-Factor Authentication Enabled</string>
    <!-- Description of the screen shown when the user enabled correctly Two-Factor Authentication -->
    <string name="description_2fa_enabled">Next time you login to your account you will be asked to enter a 6-digit code provided by your Authenticator App.</string>
    <!-- Recommendation displayed after enable Two-Factor Authentication -->
    <string name="recommendation_2fa_enabled">Consider exporting your <b>Recovery Key</b> in case you lose access to your app or want to disable Two-Factor Authentication in the future.</string>
    <!-- Error shown when a user tries to enable Two-Factor Authentication and introduce an invalid code -->
    <string name="pin_error_2fa">Invalid code</string>
    <!-- Title of screen Lost authenticator decive -->
    <string name="lost_your_authenticator_device">Lost your Authenticator device?</string>
    <!-- Title of screen Login verification with Two-Factor Authentication -->
    <string name="login_verification">Login Verification</string>
    <!-- Subtitle of screen verify Two-Factor Authentication for changing password -->
    <string name="verify_2fa_subtitle_change_password">Change password</string>
    <!-- Subtitle of screen verify Two-Factor Authentication for changing email -->
    <string name="verify_2fa_subtitle_change_email">Change email</string>
    <!-- Subtitle of screen verify Two-Factor Authentication for cancelling account -->
    <string name="verify_2fa_subtitle_delete_account">Delete account</string>
    <!-- Subtitle of screen verify Two-Factor Authentication for disabling Two-Factor Authentication -->
    <string name="verify_2fa_subtitle_diable_2fa">Disable</string>
    <!-- Title of screen Lost authenticator decive -->
    <string name="title_lost_authenticator_device">Lost your Authenticator device?</string>
    <!-- When the user tries to disable Two-Factor Authentication and some error ocurr in the process -->
    <string name="error_disable_2fa">An error occurred trying to disable Two-Factor Authentication. Please try again.</string>
    <!-- When the user tries to enable Two-Factor Authentication and some error ocurr in the process -->
    <string name="error_enable_2fa">An error occurred trying to enable Two-Factor Authentication. Please try again.</string>
    <!-- Title of the dialog shown when a new account is created to suggest user enable Two-Factor Authentication -->
    <string name="title_enable_2fa">Enable Two-Factor Authentication</string>
    <!-- Label shown when it disables the Two-Factor Authentication -->
    <string name="label_2fa_disabled">Two-Factor Authentication Disabled</string>
    <!-- Text of the button which action is to show the authentication apps -->
    <string name="open_app_button">Open in</string>
    <!-- message when trying to open a link that contains the seed to enable Two-Factor Authentication but there isn’t any app that open it -->
    <string name="intent_not_available_2fa">There isn’t any available app to enable Two-Factor Authentication on your device</string>
    <!-- Text button -->
    <string name="general_close">Close</string>
    <!-- Label shown when Two-Factor Authentication has been enabled to alert user that has to back up his Recovery Key before finish the process -->
    <string name="backup_rk_2fa_end">Export your Recovery Key to finish</string>
    <!-- Title of dialog shown when it tries to open an authentication app and there is no installed -->
    <string name="no_authentication_apps_title">Two-Factor Authentication App</string>
    <!-- Message shown to ask user if wants to open Google Play to install some authenticator app -->
    <string name="open_play_store_2fa">Would you like to open Google Play so you can install an Authenticator App?</string>
    <!-- Label Play Store -->
    <string name="play_store_label">Play Store</string>
    <!-- Text shown in an alert explaining how to continue to enable Two-Factor Authentication -->
    <string name="text_2fa_help">You need an authenticator app to enable 2FA on MEGA. You can download and install the Google Authenticator, Duo Mobile, Authy or Microsoft Authenticator app for your phone or tablet.</string>
    <!-- success message when importing multiple files from -->
    <string name="number_correctly_imported_from_chat">%d files shared successfully</string>
    <!-- error message when importing multiple files from chat -->
    <string name="number_no_imported_from_chat">%d files were not shared</string>
    <!-- button’s text to open a full screen image -->
    <string name="preview_content">Preview Content</string>
    <!-- message shown when the user clicks on media file chat message, there is no network connection and the file is not been downloaded -->
    <string name="no_network_connection_on_play_file">No network connection. File has not been downloaded and cannot be streamed.</string>
    <!-- message shown when the user open a file, the file is not been opened due to unknown reason -->
    <string name="error_fail_to_open_file_general">Unable to open file.</string>
    <!-- message shown when the user open a file, there is no network connection and the file is not been downloaded -->
    <string name="error_fail_to_open_file_no_network">No network connection. File cannot be opened.</string>
    <!-- message when trying to save for offline a file that already exists -->
    <string name="file_already_exists">File already exists in Saved for Offline</string>
    <!-- Error message if forwarding a message failed, many messages -->
    <plurals name="error_forwarding_messages">
        <item quantity="one">Message not forwarded</item>
        <item quantity="other">Messages not forwarded</item>
    </plurals>
    <!-- Title of the dialog to disable the rich links previews on chat -->
    <string name="title_confirmation_disable_rich_links">Rich URL Previews</string>
    <!-- Text of the dialog to disable the rich links previews on chat -->
    <string name="text_confirmation_disable_rich_links">You are disabling rich URL previews. You can re-enable rich URL previews in your settings. Do you want to proceed?</string>
    <!-- Message shown when a call ends. -->
    <string name="call_missed_messages">[A]Missed call[/A]</string>
    <!-- Message shown when a call ends. -->
    <string name="call_rejected_messages">[A]Call was rejected[/A]</string>
    <!-- Message shown when a call ends. -->
    <string name="call_cancelled_messages">[A]Call was cancelled[/A]</string>
    <!-- Message shown when a call ends. -->
    <string name="call_failed_messages">[A]Call failed[/A]</string>
    <!-- Message shown when a call ends. -->
    <string name="call_not_answered_messages">[A]Call was not answered[/A]</string>
    <!-- Indicates that can type a contact email -->
    <string name="contact_email">Contact’s email</string>
    <!-- When it tries to add a contact in a list an is already added -->
    <string name="contact_not_added">You have already added this contact.</string>
    <!-- Content of a normal message that cannot be recognized -->
    <string name="error_message_invalid_format">Invalid message format</string>
    <!-- Content of a normal message that cannot be recognized -->
    <string name="error_message_invalid_signature">Invalid message signature</string>
    <!-- When the user tries to reproduce a file through streaming and ocurred an error creating it -->
    <string name="error_streaming">An error occurred trying to create the stream</string>
    <!-- Menu option to restore an item from the Rubbish bin -->
    <string name="context_restore">Restore</string>
    <!-- success message when a node was restore from Rubbish bin -->
    <string name="context_correctly_node_restored">Restored to %s</string>
    <!-- error message when a node was restore from Rubbish bin -->
    <string name="context_no_restored">Error. Not restored</string>
    <!-- menu item from contact section to send a message to a contact -->
    <string name="context_send_message">Send Message</string>
    <!-- Message shown when a contact is successfully sent to several chats, more contacts -->
    <plurals name="plural_contact_sent_to_chats">
        <item quantity="one">Contact sent to chats successfully</item>
        <item quantity="other">Contacts sent to chats successfully</item>
    </plurals>
    <!-- Error message on opening a MEGAdrop folder link -->
    <string name="error_MEGAdrop_not_supported">MEGAdrop folders are not supported yet</string>
    <!-- Pre overquota error dialog when trying to copy or import a file -->
    <string name="pre_overquota_alert_text">This action cannot be completed as it would take you over your current storage limit. Would you like to upgrade your account?</string>
    <!-- Title of the section Archived chats -->
    <string name="archived_chats_title_section">Archived chats</string>
    <!-- Text of the option to show the arhived chat, it shows the number of archived chats -->
    <string name="archived_chats_show_option">Archived chats (%d)</string>
    <!-- Title of the option on the chat list to archive a chat -->
    <string name="archive_chat_option">Archive chat</string>
    <!-- Title of the option on the chat list to unarchive a chat -->
    <string name="unarchive_chat_option">Unarchive chat</string>
    <!-- Confirmation button of the dialog to archive a chat -->
    <string name="general_archive">Archive</string>
    <!-- Confirmation button of the dialog to unarchive a chat -->
    <string name="general_unarchive">Unarchive</string>
    <!-- Message shown when a chat is successfully archived, it shows the name of the chat -->
    <string name="success_archive_chat">%s chat was archived.</string>
    <!-- Error message shown when a chat has not be archived, it shows the name of the chat -->
    <string name="error_archive_chat">Error. %s chat was not archived.</string>
    <!-- Message shown when a chat is successfully unarchived, it shows the name of the chat -->
    <string name="success_unarchive_chat">%s chat was unarchived.</string>
    <!-- Error message shown when a chat has not be unarchived, it shows the name of the chat -->
    <string name="error_unarchive_chat">Error. %s chat was not able to be unarchived.</string>
    <!-- Message shown when the user has no archived chats -->
    <string name="archived_chats_empty">[A]No[/A] [B]Archived Chats[/B]</string>
    <!-- Subtitle of chat screen when the chat is inactive -->
    <string name="inactive_chat">Inactive chat</string>
    <!-- Subtitle of chat screen when the chat is archived -->
    <string name="archived_chat">Archived chat</string>
    <!-- error message when restoring several nodes from rubbish -->
    <string name="number_incorrectly_restored_from_rubbish">%d items were not restored successfully</string>
    <!-- success message when restoring several nodes from rubbish -->
    <string name="number_correctly_restored_from_rubbish">%d items restored successfully</string>
    <!-- Title of the layout to join a group call from the chat screen -->
    <string name="join_call_layout">Tap to join the call</string>
    <!-- Label shown when the user wants to add contacts into his MEGA account -->
    <string name="invite_contacts">Invite contacts</string>
    <!-- Label shown when the user wants to share something with other contacts -->
    <string name="share_with">Share with</string>
    <!-- Message shown while the contact list from the device and from MEGA is being read and then shown to the user -->
    <string name="contacts_list_empty_text_loading_share">Loading contacts&#8230;</string>
    <!-- Title of the screen New Group -->
    <string name="title_new_group">New group</string>
    <!-- Subtitle of the screen New Group -->
    <string name="subtitle_new_group">Type group name</string>
    <!-- Hint of edittext shown when it is creating a new group to guide user to type the name of the group -->
    <string name="hint_type_group">Name your group</string>
    <!-- Text of the confirm dialog shown when it wants to remove a contact from a chat -->
    <string name="confirmation_delete_contact">Remove %s from this chat?</string>
    <!-- Settings preference title to show file versions info of the account -->
    <string name="settings_file_management_file_versions_title">File versions</string>
    <!-- Settings preference subtitle to show file versions info of the account -->
    <string name="settings_file_management_file_versions_subtitle">%1$d file versions, taking a total of %2$s</string>
    <!-- Title of the section File management on Settings section -->
    <string name="settings_file_management_category">File Management</string>
    <!-- Option in Settings to delete all the versions of the account -->
    <string name="settings_file_management_delete_versions">Delete all older versions of my files</string>
    <!-- subtitle of the option in Settings to delete all the versions of the account -->
    <string name="settings_file_management_subtitle_delete_versions">All current files will remain. Only historic versions of your files will be deleted.</string>
    <!-- Text of the dialog to delete all the file versions of the account -->
    <string name="text_confirmation_dialog_delete_versions">You are about to delete the version histories of all files. Any file version shared to you from a contact will need to be deleted by them.\n\nPlease note that the current files will not be deleted.</string>
    <!-- success message when deleting all the versions of the account -->
    <string name="success_delete_versions">File versions deleted successfully</string>
    <!-- error message when deleting all the versions of the account -->
    <string name="error_delete_versions">An error occurred while trying to delete all previous versions of your files, please try again later.</string>
    <!-- Title of the option to enable or disable file versioning on Settings section -->
    <string name="settings_enable_file_versioning_title">File Versioning</string>
    <!-- Subtitle of the option to enable or disable file versioning on Settings section -->
    <string name="settings_enable_file_versioning_subtitle">Enable or disable file versioning for your entire account.\nDisabling file versioning does not prevent your contacts from creating new versions in shared folders.</string>
    <!-- section title to select a chat to send a file -->
    <string name="choose_chat">Choose chat</string>
    <!-- Hint shown to guide user on activity add contacts -->
    <string name="type_mail">Tap, enter name or email</string>
    <!-- Text of the confirm dialog shown when it wants to add a contact from a QR scaned -->
    <string name="confirmation_invite_contact">Add %s to your contacts?</string>
    <!-- Text of the confirm dialog shown when it wants to add a contact from a QR scaned and is already added before -->
    <string name="confirmation_not_invite_contact">You have already added the contact %s.</string>
    <!-- Text of the confirm dialog shown when it wants to add a contact from a QR scaned and is already added before -->
    <string name="confirmation_invite_contact_already_added">You have already added the contact %s.</string>
    <!-- Text of the confirm dialog shown when it wants to add a contact from a QR scaned -->
    <string name="confirmation_share_contact">Share with %s?</string>
    <!-- Text button for init a group chat -->
    <string name="new_group_chat_label">New group chat</string>
    <!-- Label shown when the user wants to add contacts into a chat conversation -->
    <string name="send_contacts">Send contacts</string>
    <!-- Title of the alert when the account have been logged out from another client -->
    <string name="title_alert_logged_out">Logged out</string>
    <!-- Text shown to indicate user that his account has already been confirmed -->
    <string name="account_confirmed">Your account has been activated. Please log in.</string>
    <!-- Text shown to indicate user that his account should be confirmed typing his password -->
    <string name="confirm_account">Please enter your password to confirm your account</string>
    <!-- Error shown if a user tries to add their own email address as a contact -->
    <string name="error_own_email_as_contact">There’s no need to add your own email address</string>
    <!-- Error shown when a user tries to enable Two-Factor Authentication and introduce an invalid code -->
    <string name="invalid_code">Invalid code</string>
    <!-- Text of the dialog shown when the storage of a FREE account is almost full -->
    <string name="text_almost_full_warning">Cloud Drive is almost full. Upgrade to Pro and get up to %1$s of storage and %2$s of transfer quota.</string>
    <!-- Text of the dialog shown when the storage of a PRO I or II account is almost full -->
    <string name="text_almost_full_warning_pro_account">Cloud Drive is almost full. Upgrade now and get up to %1$s of storage and %2$s of transfer quota.</string>
    <!-- Text of the dialog shown when the storage of a PRO III account is almost full -->
    <string name="text_almost_full_warning_pro3_account">Cloud Drive is almost full. If you need more storage please contact MEGA support to get a custom plan.</string>
    <!-- Text of the dialog shown when the storage of a FREE account is full -->
    <string name="text_storage_full_warning">Cloud Drive is full. Upgrade to Pro and get up to %1$s of storage and %2$s of transfer quota.</string>
    <!-- Text of the dialog shown when the storage of a PRO I or II account is full -->
    <string name="text_storage_full_warning_pro_account">Cloud Drive is full. Upgrade now and get up to %1$s of storage and %2$s of transfer quota.</string>
    <!-- Text of the dialog shown when the storage of a PRO III account is full -->
    <string name="text_storage_full_warning_pro3_account">Cloud Drive is full. If you need more storage please contact MEGA support to get a custom plan.</string>
    <!-- Button of the dialog shown when the storage is almost full to see the available PRO plans -->
    <string name="button_plans_almost_full_warning">See plans</string>
    <!-- Button of the dialog shown when the storage is almost full to custom a plan -->
    <string name="button_custom_almost_full_warning">Custom plan</string>
    <!-- Button of the dialog shown when the storage is almost full to get bonus -->
    <string name="button_bonus_almost_full_warning">Get Bonus</string>
    <!-- Mail title to upgrade to a custom plan -->
    <string name="title_mail_upgrade_plan">Upgrade to a custom plan</string>
    <!-- Mail subject to upgrade to a custom plan -->
    <string name="subject_mail_upgrade_plan">Ask us how you can upgrade to a custom plan:</string>
    <!-- Used in chat list screen to indicate in a chat list item that the message was sent by me, followed by the message -->
    <string name="word_me">Me:</string>
    <!-- Title of the button in the contact info screen to start an audio call -->
    <string name="call_button">Call</string>
    <!-- Title of the button in the contact info screen to send a message -->
    <string name="message_button">Message</string>
    <!-- Title of the button in the contact info screen to start a video call -->
    <string name="video_button">Video</string>
    <!-- Title of file explorer to send a link -->
    <string name="title_file_explorer_send_link">Send link to&#8230;</string>
    <!-- Title of chat explorer to send a link or file to a chat -->
    <string name="title_chat_explorer">Send to&#8230;</string>
    <!-- Title of cloud explorer to upload a link or file -->
    <string name="title_cloud_explorer">Upload to&#8230;</string>
    <!-- More button in contact info page -->
    <string name="contact_info_button_more">More</string>
    <!-- Section title to select a file to perform an action, more files -->
    <plurals name="plural_select_file">
        <item quantity="one">Choose File</item>
        <item quantity="other">Choose Files</item>
    </plurals>
    <!-- Title of confirmation dialog of sending invitation to a contact -->
    <string name="title_confirm_send_invitation">Invite %1$s?</string>
    <!-- Title of shared folder explorer to choose a folder to perform an action -->
    <string name="title_share_folder_explorer">Choose folder</string>
    <!-- Popup message shown if an user try to login while there is still living transfer -->
    <string name="login_warning_abort_transfers">All transfers will be cancelled, do you want to log in?</string>
    <!-- Popup message shown if an user try to login while there is still living transfer -->
    <string name="logout_warning_abort_transfers">All transfers will be cancelled, do you want to log out?</string>
    <!-- Label to explain the read only participant permission in the options panel of the group info screen -->
    <string name="subtitle_read_only_permissions">Read-only</string>
    <!-- Label shown the total space and the used space in an account -->
    <string name="used_space">[A]%1$s [/A][B]of %2$s used[/B]</string>
    <!-- title of the alert dialog when the user is changing the API URL to staging -->
    <string name="staging_api_url_title">Change to a test server?</string>
    <!-- Text of the alert dialog when the user is changing the API URL to staging -->
    <string name="staging_api_url_text">Are you sure you want to change to a test server? Your account may suffer irrecoverable problems.</string>
    <!-- Title of the confirmation dialog to open the camera app and lose the relay of the local camera on the in progress call -->
    <string name="title_confirmation_open_camera_on_chat">Open camera?</string>
    <!-- Text of the confirmation dialog to open the camera app and lose the relay of the local camera on the in progress call -->
    <string name="confirmation_open_camera_on_chat">If you open the camera, your video transmission will be paused in the current call.</string>
    <!-- Title of the notification when there is unknown activity on the Chat -->
    <string name="notification_chat_undefined_title">Chat activity</string>
    <!-- Content of the notification when there is unknown activity on the Chat -->
    <string name="notification_chat_undefined_content">You may have new messages</string>
    <!-- When app is retrieving push message -->
    <string name="retrieving_message_title">Retrieving message</string>
    <!-- Title of Rubbish bin scheduler option in settings to enable or disable the functionality -->
    <string name="settings_rb_scheduler_enable_title">Rubbish Bin Clearing Scheduler</string>
    <!-- Subtitle of Rubbish bin scheduler option in settings to enable or disable the functionality in free accounts -->
    <string name="settings_rb_scheduler_enable_subtitle">The Rubbish Bin is cleared for you automatically.</string>
    <!-- Title of Rubbish bin scheduler option in settings to enable or disable the functionality in PRO accounts -->
    <string name="settings_rb_scheduler_enable_period_PRO">The minimum period is 7 days.</string>
    <!-- Title of Rubbish bin scheduler option in settings to enable or disable the functionality in PRO accounts -->
    <string name="settings_rb_scheduler_enable_period_FREE">The minimum period is 7 days and your maximum period is 30 days.</string>
    <!-- Sub title of compression queue notification option in settings indicating the size limits. Please keep the placeholders because are to show the size limits including units in runtime. For example: The minimum size is 100MB and the maximum size is 1000MB. -->
    <string name="settings_compression_queue_subtitle">The minimum size is %1$s and the maximum size is %2$s.</string>
    <!-- Title of Rubbish bin scheduler option in settings to set up the number of days of the rubbish bin scheduler -->
    <string name="settings_rb_scheduler_select_days_title">Remove files older than</string>
    <!-- Time in days (plural). The placeholder is for the time value, please adjust the position based on linguistics -->
    <string name="settings_rb_scheduler_select_days_subtitle">%d days</string>
    <!-- Title of popup that userd to set compression queue size (in MB) in settings -->
    <string name="settings_video_compression_queue_size_popup_title">Notify me when size is larger than</string>
    <!-- Title of compression queue size option in settings -->
    <string name="settings_video_compression_queue_size_title">If videos to compress are larger than</string>
    <!-- Text of the alert when a FREE user tries to disable the RB scheduler -->
    <string name="settings_rb_scheduler_alert_disabling">To disable the Rubbish Bin Clearing Scheduler or set a longer retention period, you need to subscribe to a PRO plan.</string>
    <!-- Picker text to choose custom retention time. This option indicates several days -->
    <string name="hint_days">days</string>
    <!-- Title of the option to generate a public chat link -->
    <string name="get_chat_link_option">Get chat link</string>
    <!-- Title of the option to manage a public chat link -->
    <string name="manage_chat_link_option">Manage chat link</string>
    <!-- Title of the option to make a public chat private -->
    <string name="make_chat_private_option">Enable Encryption Key Rotation</string>
    <!-- Title of the view to inform that a chat is private -->
    <string name="private_chat">Encryption key rotation enabled</string>
    <!-- Text of the dialog to change a public chat to private (enable encryption key rotation) -->
    <string name="make_chat_private_option_text">Encryption key rotation is slightly more secure, but does not allow you to create a chat link and new participants will not see past messages.</string>
    <!-- Text of the option to change a public chat to private (enable encrypted key rotation) -->
    <string name="make_chat_private_not_available_text">Encryption key rotation is disabled for conversations with more than 100 participants.</string>
    <!-- Warning show to the user when tries to make private a public chat and the chat has more than 100 participants -->
    <string name="warning_make_chat_private">Unable to convert this chat to private because the participants limit has been exceeded.</string>
    <!-- Text shown when a moderator of a chat create a chat link. Please keep the placeholder because is to show the moderator’s name in runtime. -->
    <string name="message_created_chat_link">[A]%1$s[/A][B] created a chat link.[/B]</string>
    <!-- Text shown when a moderator of a chat delete a chat link. Please keep the placeholder because is to show the moderator’s name in runtime. -->
    <string name="message_deleted_chat_link">[A]%1$s[/A][B] removed the chat link.[/B]</string>
    <!-- Title of the option to delete a chat link -->
    <string name="action_delete_link">Delete chat link</string>
    <!-- Title of the alert when a chat link is invalid -->
    <string name="title_alert_chat_link_error">Chat link</string>
    <!-- Text of the dialog to confirm after closing all other sessions -->
    <string name="confirmation_close_sessions_text">This will log you out on all other active sessions except the current one.</string>
    <!-- Title of the dialog to confirm after closing all other sessions -->
    <string name="confirmation_close_sessions_title">Do you want to close all other sessions?</string>
    <!-- Subtitle chat screen for groups with permissions and not archived, Plural of participant. 2 participants -->
    <string name="number_of_participants">%d participants</string>
    <!-- Label of the button to join a chat by a chat link -->
    <string name="action_join">Join</string>
    <!-- Label for observers of a group chat -->
    <string name="observers_chat_label">Observers</string>
    <!-- Message on the title of the chat screen if there were any error loading the chat link -->
    <string name="error_chat_link">Error loading the chat link.</string>
    <!-- Message on the title of the chat screen if there were any error loading the chat link without logging -->
    <string name="error_chat_link_init_error">Error initialising chat when loading the chat link.</string>
    <!-- Message on the alert to preview a chat link if the user is already a participant -->
    <string name="alert_already_participant_chat_link">You are already participating in this chat.</string>
    <!-- Message on the alert to close a chat preview if the link is invalid -->
    <string name="alert_invalid_preview">This chat preview is no longer available. If you leave the preview, you won’t be able to reopen it.</string>
    <!-- Text shown when a moderator changes the chat to private. Please keep the placeholder because is to show the moderator’s name in runtime. -->
    <string name="message_set_chat_private">[A]%1$s[/A][B] enabled encryption key rotation.[/B]</string>
    <!-- error message shown when a chat link is invalid -->
    <string name="invalid_chat_link">This conversation is no longer available</string>
    <!-- error message shown when a chat link is not well formed -->
    <string name="invalid_chat_link_args">Invalid chat link</string>
    <!-- When it is creating a new group chat, this option permits to establish it private or public -->
    <string name="ekr_label">Encryption Key Rotation</string>
    <!-- Text of the dialog to change a public chat to private (enable encryption key rotation) -->
    <string name="ekr_explanation">Encryption key rotation is slightly more secure, but does not allow you to create a chat link and new participants will not see past messages.</string>
    <!-- Text of the dialog to change a public chat to private (enable encryption key rotation) -->
    <string name="subtitle_chat_message_enabled_ERK">Encryption key rotation is slightly more secure, but does not allow you to create a chat link and new participants will not see past messages.</string>
    <!-- Menu item -->
    <string name="action_open_chat_link">Open chat link</string>
    <!-- Message shown when a contact request has not been sent because the invitation has been sent before -->
    <string name="invite_not_sent_already_sent">The invitation to contact %s has been sent before and can be consulted in the Sent Requests tab.</string>
    <!-- Label shown to indicate the QR is saving in Cloud Drive -->
    <string name="save_qr_cloud_drive">Saving %s in Cloud Drive&#8230;</string>
    <!-- General label for folders -->
    <string name="general_folders">Folders</string>
    <!-- General label for files -->
    <string name="general_files">Files</string>
    <!-- Item menu option upon right click on one or multiple files -->
    <string name="general_save_to_device">Save to device</string>
    <!-- Title of cloud explorer to upload a file -->
    <string name="title_upload_explorer">Upload to MEGA</string>
    <!-- Label choose destination -->
    <string name="choose_destionation">Choose destination</string>
    <!-- Label that indicates show more items -->
    <string name="general_show_more">Show More</string>
    <!-- Label that indicates show less items -->
    <string name="general_show_less">Show Less</string>
    <!-- Subtitle of the historic notification for a new contact request -->
    <string name="notification_new_contact_request">[A]%s [/A][B]sent you a contact request.[/B]</string>
    <!-- Subtitle of the historic notification for a new contact -->
    <string name="notification_new_contact">[A]%s [/A][B]is now a contact.[/B]</string>
    <!-- Subtitle of the historic notification for a new shared folder -->
    <string name="notification_new_shared_folder">[B]New shared folder from [/B][A]%s.[/A]</string>
    <!-- Subtitle of the historic notification for a reminder new contact request -->
    <string name="notification_reminder_contact_request">[A]Reminder: [/A][B]%s [/B][C]sent you a contact request.[/C]</string>
    <!-- Title of the historic notification for a contact request cancelled -->
    <string name="title_contact_request_notification_cancelled">Contact request cancelled</string>
    <!-- Subtitle of the historic notification for contact request cancelled -->
    <string name="subtitle_contact_request_notification_cancelled">[A]%s [/A][B]cancelled the contact request.[/B]</string>
    <!-- Title of the historic notification when an user deletes you as contact -->
    <string name="title_contact_notification_deleted">Contact deleted</string>
    <!-- Subtitle of the historic notification when an user deletes you as contact -->
    <string name="subtitle_contact_notification_deleted">[A]%s [/A][B]deleted you as a contact.[/B]</string>
    <!-- Title of the historic notification when an user blocks you as contact -->
    <string name="title_contact_notification_blocked">Contact blocked</string>
    <!-- Subtitle of the historic notification when an user blocks you as contact -->
    <string name="subtitle_contact_notification_blocked">[A]%s [/A][B]blocked you as a contact.[/B]</string>
    <!-- Item of the navigation title for the notification section when there is any unread -->
    <string name="section_notification_with_unread">Notifications [A](%1$d)[/A]</string>
    <!-- Text shown in the notifications section. When a contact has nickname, nickname (email) will be shown -->
    <string name="section_notification_user_with_nickname">[A]%1$s (%2$s)[/A]</string>
    <!-- Title of the historic notification for an account deleted -->
    <string name="title_account_notification_deleted">Account deleted</string>
    <!-- Subtitle of the historic notification for an account deleted -->
    <string name="subtitle_account_notification_deleted">[B]The account [/B][A]%s[/A][B] has been deleted.[/B]</string>
    <!-- Subtitle of file takedown historic notification -->
    <string name="subtitle_file_takedown_notification">[A]Your publicly shared file [/A][B]%s[/B][C] has been taken down.[/C]</string>
    <!-- Subtitle of folder takedown historic notification -->
    <string name="subtitle_folder_takedown_notification">[A]Your publicly shared folder [/A][B]%s[/B][C] has been taken down.[/C]</string>
    <!-- Popup notification text on mouse-over of taken down file. -->
    <string name="message_file_takedown_pop_out_notification">This file has been the subject of a takedown notice.</string>
    <!-- Popup notification text on mouse-over taken down folder. -->
    <string name="message_folder_takedown_pop_out_notification">This folder has been the subject of a takedown notice.</string>
    <!-- option to dispute taken down file or folder -->
    <string name="dispute_takendown_file">Dispute Takedown</string>
    <!-- Error shown when download a file that has violated ToS/AUP. -->
    <string name="error_download_takendown_node">Not accessible due to ToS/AUP violation</string>
    <!-- Alert shown when some files were not downloaded due to ToS/AUP violation, Plural of taken down files. 2 files -->
    <plurals name="alert_taken_down_files">
        <item quantity="one">%d file was not downloaded due to ToS/AUP violation.</item>
        <item quantity="other">%d files were not downloaded due to ToS/AUP violation.</item>
    </plurals>
    <!-- Subtitle of a file takedown reinstated historic notification -->
    <string name="subtitle_file_takedown_reinstated_notification">[A]Your publicly shared file [/A][B]%s[/B][C] has been reinstated.[/C]</string>
    <!-- Subtitle of a folder takedown reinstated historic notification -->
    <string name="subtitle_folder_takedown_reinstated_notification">[A]Your publicly shared folder [/A][B]%s[/B][C] has been reinstated.[/C]</string>
    <!-- Title of the historic notification for outgoing contact requests -->
    <string name="title_outgoing_contact_request">Sent request</string>
    <!-- Title of the historic notification for incoming contact requests -->
    <string name="title_incoming_contact_request">Received request</string>
    <!-- Subtitle of the historic notification for contact request denied -->
    <string name="subtitle_outgoing_contact_request_denied">[A]%s [/A][B]denied your contact request.[/B]</string>
    <!-- Subtitle of the historic notification for contact request accepted -->
    <string name="subtitle_outgoing_contact_request_accepted">[A]%s [/A][B]accepted your contact request.[/B]</string>
    <!-- Subtitle of the historic notification for deleted shared folders (one or many) -->
    <string name="notification_deleted_shared_folder">[B]Access to folders shared by [/B][A]%s[/A][B] were removed.[/B]</string>
    <!-- Subtitle of the historic notification when a contact leaves a shared folder -->
    <string name="notification_left_shared_folder">[A]%s[/A][B] has left a shared folder.[/B]</string>
    <!-- Subtitle of the historic notification when a contact leaves a shared folder and the name of the folder is known -->
    <string name="notification_left_shared_folder_with_name">[A]%1$s[/A][B] has left the shared folder [/B][A]%2$s.[/A]</string>
    <!-- Subtitle of the historic notification for incoming contact request ignored -->
    <string name="subtitle_incoming_contact_request_ignored">[B]Contact request from [/B][A]%s [/A][B]was ignored[/B]</string>
    <!-- Subtitle of the historic notification for incoming contact request accepted -->
    <string name="subtitle_incoming_contact_request_accepted">[B]Contact request from [/B][A]%s [/A][B]was accepted[/B]</string>
    <!-- Subtitle of the historic notification for incoming contact request declined -->
    <string name="subtitle_incoming_contact_request_denied">[B]Contact request from [/B][A]%s [/A][B]was declined[/B]</string>
    <!-- Subtitle of the Upgrade account section -->
    <string name="type_of_my_account">Your current account is [A]%s[/A]</string>
    <!-- Footnote to clarify the storage space is subject to the achievement program -->
    <string name="footnote_achievements">Subject to your participation in our achievements program.</string>
    <!-- Title label for the current payment method during account upgrading -->
    <string name="payment_method">Payment method</string>
    <!-- title of billing period -->
    <string name="billing_period_title">Billing period</string>
    <!-- Option of one-off (month) billing. Placeholder: purchase price. -->
    <string name="billed_one_off_month">[A]One-off (month)[/A] %s</string>
    <!-- Option of one-off (year) billing. Placeholder: purchase price. -->
    <string name="billed_one_off_year">[A]One-off (year)[/A] %s</string>
    <!-- Option of monthly billing period. Placeholder: purchase price -->
    <string name="billed_monthly_text">[A]Monthly[/A] %s/month</string>
    <!-- Option of yearly billing period. Placeholder: purchase price -->
    <string name="billed_yearly_text">[A]Yearly[/A] %s/year</string>
    <!-- dialog option cancel in alert dialog -->
    <string name="button_cancel">Cancel</string>
    <!-- dialog option continue in alert dialog -->
    <string name="button_continue">Continue</string>
    <!-- one of the payment methods -->
    <string name="payment_method_google_wallet">[A]Google Pay[/A] (subscription)</string>
    <!-- one of the payment methods -->
    <string name="payment_method_huawei_wallet">[A]HUAWEI Pay[/A] (subscription)</string>
    <!-- Capital letters. Text of the label of a new historic notifications -->
    <string name="new_label_notification_item">NEW</string>
    <!-- When user is on PRO 3 plan, we will display an extra label to notify user that they can still contact support to have a customised plan. -->
    <string name="label_custom_plan">To upgrade your current subscription, please contact our support team for a [A]custom plan[/A].</string>
    <!-- Input field description in the create file dialog. -->
    <string name="context_new_file_name_hint">file name</string>
    <!-- Option in Settings section to enable the last active connection in chat -->
    <string name="option_enable_last_green_chat">Show Last seen&#8230;</string>
    <!-- Subtitle of the option in Settings section to enable the last active connection in chat -->
    <string name="subtitle_option_enable_last_green_chat">Allow your contacts to see the last time you were active on MEGA.</string>
    <!-- title of notification when device is out of storage during camera upload -->
    <string name="title_out_of_space">Not enough storage space</string>
    <!-- message will be shown when there is not enough space to perform camera upload. -->
    <string name="message_out_of_space">Not enough storage space to perform video compression.</string>
    <!-- the title of the notification that displays when compression larger than setting -->
    <string name="title_compression_size_over_limit">Video compression size is too large</string>
    <!-- the content message of the notification that displays when compression larger than setting, placeholder: size in MB -->
    <string name="message_compression_size_over_limit">The total size of the videos to compress exceeds %s, please put your device on charge to continue.</string>
    <!-- Message displayed when the user changes the ‘Keep file names as in the device’ setting -->
    <string name="message_keep_device_name">This setting will take effect the next time Camera Uploads runs</string>
    <!-- Notification message when compressing video to show the compressed percentage. Please, keep the placeholder because it is for adding the percentage value at runtime. -->
    <string name="message_compress_video">%s has been compressed</string>
    <!-- notification title when compressing video -->
    <string name="title_compress_video">Compressing Videos %1$d/%2$d</string>
    <!-- error message pops up when user selected an invalid folder for camera upload -->
    <string name="error_invalid_folder_selected">Invalid folder selected</string>
    <!-- Indicates the content of a folder is 1 folder and 1 file. Middle height point is to separate two fragments of text and it was not to be considered a punctuation mark. -->
    <string name="one_folder_one_file">1 folder · 1 file</string>
    <!-- Indicates the content of a folder is 1 folder and some files. The placeholder is to set the number of files. e.g. 1 folder · 7 files. Middle height point is to separate two fragments of text and it was not to be considered a punctuation mark. -->
    <string name="one_folder_several_files">1 folder · %1$d files</string>
    <!-- on the section notifications indicates the number of files added to a shared folder, Plural of file. 2 files -->
    <plurals name="num_files_with_parameter">
        <item quantity="one">%d file</item>
        <item quantity="other">%d files</item>
    </plurals>
    <!-- on the section notifications indicates the number of folder added to a shared folder, Plural of folder/directory. 2 folders -->
    <plurals name="num_folders_with_parameter">
        <item quantity="one">%d folder</item>
        <item quantity="other">%d folders</item>
    </plurals>
    <!-- Indicates the content of a folder is some folders and some files. Plural of files. e.g. 7 folders · 2 files. Middle height point is to separate two fragments of text and it was not to be considered a punctuation mark. -->
    <plurals name="num_folders_num_files">
        <item quantity="one">%1$d folders · 1 file</item>
        <item quantity="other">%1$d folders · %2$d files</item>
    </plurals>
    <!-- Subtitle of the historic notification for new additions inside an existing shared folder. Placeholders are: email who added the folders or files, number of folders added, number of files added -->
    <string name="subtitle_notification_added_folders_and_files">[A]%1$s[/A][B] added %2$s and %3$s[/B]</string>
    <!-- Subtitle of the historic notification for new additions inside an existing shared folder, Plural of file. 2 files -->
    <plurals name="subtitle_notification_added_files">
        <item quantity="one">[A]%1$s [/A][B]added %2$d file.[/B]</item>
        <item quantity="other">[A]%1$s [/A][B]added %2$d files.[/B]</item>
    </plurals>
    <!-- Subtitle of the historic notification for deletions inside an existing shared folder, Plural of item. 2 items -->
    <plurals name="subtitle_notification_deleted_items">
        <item quantity="one">[A]%1$s [/A][B]deleted %2$d item.[/B]</item>
        <item quantity="other">[A]%1$s [/A][B]deleted %2$d items.[/B]</item>
    </plurals>
    <!-- Subtitle of the historic notification for new additions inside an existing shared folder, Plural of folder. 2 folders -->
    <plurals name="subtitle_notification_added_folders">
        <item quantity="one">[A]%1$s [/A][B]added %2$d folder.[/B]</item>
        <item quantity="other">[A]%1$s [/A][B]added %2$d folders.[/B]</item>
    </plurals>
    <!-- Subtitle chat screen for groups with permissions and not archived, Plural of participant. 2 participants -->
    <plurals name="subtitle_of_group_chat">
        <item quantity="one">%d participant</item>
        <item quantity="other">%d participants</item>
    </plurals>
    <!--  -->
    <string name="custom_subtitle_of_group_chat">%1$s and %2$d more</string>
    <!-- Error when the user tries to get a public chat link for a chat with the default title -->
    <string name="message_error_set_title_get_link">Before you can generate a link for this chat, you need to set a description:</string>
    <!-- success alert when the user copy a chat link to the clipboard -->
    <string name="chat_link_copied_clipboard">Chat link copied to the clipboard</string>
    <!-- Label to show the price of each plan in the upgrade account section -->
    <string name="type_month">[A]From[/A] %s / [A]month[/A] *</string>
    <!-- the meaning of the asterisk in monthly* and annually* payment -->
    <string name="upgrade_comment">* Recurring subscription can be cancelled any time before the renewal date.</string>
    <!-- Message shown when a call starts. -->
    <string name="call_started_messages">Call Started</string>
    <!-- Title of the dialog to inform about a SSL error -->
    <string name="ssl_error_dialog_title">SSL key error</string>
    <!-- Text of the dialog to inform about a SSL error -->
    <string name="ssl_error_dialog_text">MEGA is unable to connect securely through SSL. You might be on public Wi-Fi with additional requirements.</string>
    <!-- Text of the empty screen for the notifications section -->
    <string name="context_empty_notifications">[B]No [/B][A]Notifications[/A]</string>
    <!-- Permissions screen title -->
    <string name="general_setup_mega">Setup MEGA</string>
    <!-- Permissions screen explanation -->
    <string name="setup_mega_explanation">MEGA needs access to your photos, media and files so you are able to share them with friends, exchange encrypted messages and make secure calls.</string>
    <!-- Title of the screen asking permissions for files -->
    <string name="allow_acces_media_title">Allow access to photos, media and files.</string>
    <!-- Subtitle of the screen asking permissions for files -->
    <string name="allow_acces_media_subtitle">To share photos, media and files MEGA needs your permission.</string>
    <!-- Title of the screen asking permissions for camera -->
    <string name="allow_acces_camera_title">Enable camera</string>
    <!-- Subtitle of the screen asking permissions for camera -->
    <string name="allow_acces_camera_subtitle">Allow access to your camera to scan documents, take pictures and make video calls.</string>
    <!-- Title of the screen asking permissions for microphone and write in log calls -->
    <string name="allow_acces_calls_title">Enable calls</string>
    <!-- Title of the screen asking permissions for contacts -->
    <string name="allow_acces_contact_title">Enable Access to Your Address Book</string>
    <!-- Subtitle of the screen asking permissions for contacts -->
    <string name="allow_acces_contact_subtitle">Easily discover contacts from your address book on MEGA.</string>
    <!-- Explanation under the subtitle of asking permissions for contacts to explain that MEGA will never use the address book data for any other purpose -->
    <string name="allow_access_contact_explanation">MEGA will not use this data for any other purpose and will never interact with your contacts without your consent.</string>
    <!-- Subtitle of the screen asking permissions for microphone -->
    <string name="allow_acces_calls_subtitle_microphone">Allow access to your microphone to make encrypted calls.</string>
    <!-- General enable access -->
    <string name="general_enable_access">Allow Access</string>
    <!-- Title of the option on chat info screen to list all the files sent to the chat -->
    <string name="title_chat_shared_files_info">Shared Files</string>
    <!-- Error mesage when trying to remove an uploading attachment that has already finished -->
    <string name="error_message_already_sent">Attachment already sent</string>
    <!-- Message shown when a group call ends. -->
    <string name="group_call_ended_message">[A]Group call ended[/A][C]. Duration: [/C]</string>
    <!-- Message to indicate a call has ended and indicate the call duration. -->
    <string name="call_ended_message">[A]Call ended[/A][C]. Duration: [/C]</string>
    <!-- Message that shows the hours of a call when it ends, more hours -->
    <plurals name="plural_call_ended_messages_hours">
        <item quantity="one">[B]%1$s hour[/B]</item>
        <item quantity="other">[B]%1$s hours[/B]</item>
    </plurals>
    <!-- Message that shows the minutes of a call when it ends, more minutes -->
    <plurals name="plural_call_ended_messages_minutes">
        <item quantity="one">[B]%1$s minute[/B]</item>
        <item quantity="other">[B]%1$s minutes[/B]</item>
    </plurals>
    <!-- Message that shows the seconds of a call when it ends, more seconds -->
    <plurals name="plural_call_ended_messages_seconds">
        <item quantity="one">[B]%1$d second[/B]</item>
        <item quantity="other">[B]%1$d seconds[/B]</item>
    </plurals>
    <!-- Message to indicate a call has ended without indicate the call duration. -->
    <string name="call_ended_no_duration_message">[A]Call ended[/A]</string>
    <!-- Message to indicate a group call has ended without indicate the call duration. -->
    <string name="group_call_ended_no_duration_message">[A]Group call ended[/A]</string>
    <!-- String that appears when we show the last activity of a contact, when the last activity was today. For example: Last seen today 11:34a.m. -->
    <string name="last_seen_today">[A]Last seen [/A]today %1$s</string>
    <!-- String that appears when we show the last activity of a contact, but it’s been a long time ago that we don’t see any activity from that user -->
    <string name="last_seen_long_time_ago">[A]Last seen [/A]a long time ago</string>
    <!-- String that appears when we show the last activity of a contact, when the last activity was before today. For example: Last seen March 14th,2018 11:34a.m. -->
    <string name="last_seen_general">[A]Last seen [/A]%1$s %2$s</string>
    <!-- label today -->
    <string name="label_today">Today</string>
    <!-- label yesterday -->
    <string name="label_yesterday">Yesterday</string>
    <!-- label tomorrow -->
    <string name="label_tomorrow">Tomorrow</string>
    <!-- Text of the empty screen for the chat shared files -->
    <string name="context_empty_shared_files">[B]No [/B][A]Shared Files[/A]</string>
    <!-- Text to indicate that a contact has joined a group call -->
    <string name="contact_joined_the_call">%1$s joined the call</string>
    <!-- Text to indicate that a contact has left a group call -->
    <string name="contact_left_the_call">%1$s left the call</string>
    <!-- Warning show when a call cannot start because there are too many participants in the group chat -->
    <string name="call_error_too_many_participants_start">You are not allowed to start a call because the participants limit has been exceeded.</string>
    <!-- Message show when a call cannot be established because there are too many participants in the group call -->
    <string name="call_error_too_many_participants">You are not allowed to join this call as it has reached the maximum number of participants.</string>
    <!-- Message show when a call cannot be established because there are too many participants in the group -->
    <string name="call_error_too_many_participants_join">You are not allowed to join this call as the group has reached the maximum number of participants in the chat.</string>
    <!-- Message show when a user cannot activate the video in a group call because the max number of videos has been reached -->
    <string name="call_error_too_many_video">You are not allowed to enable video as this call has reached the maximum number of participants using video.</string>
    <!-- Message show when a user cannot put the call on hold -->
    <string name="call_error_call_on_hold">You are not allowed to put the call on hold.</string>
    <!-- Error message shown when a file cannot be opened by other app using the open with option menu -->
    <string name="error_open_file_with">Error. The file cannot be opened.</string>
    <!-- Subtitle of the call screen when a incoming call is just starting -->
    <string name="incoming_call_starting">Incoming call&#8230;</string>
    <!-- Subtitle of the call screen when a outgoing call is just starting -->
    <string name="outgoing_call_starting">Calling&#8230;</string>
    <!-- Content of a invalid meta message -->
    <string name="error_meta_message_invalid">Message contains invalid metadata</string>
    <!-- Title of the activity that sends a location -->
    <string name="title_activity_maps">Send Location</string>
    <!-- Label layout on maps activity that permits send current location -->
    <string name="current_location_label">Send your current location</string>
    <!-- Label layout on maps activity that permits send current location. Placeholder is the current location -->
    <string name="current_location_landscape_label">Send your current location: [A]%1$s[/A]</string>
    <!-- Label layout on maps activity indicating nearby places -->
    <string name="nearby_places_label">Nearby places</string>
    <!-- Message shown in a dialog explaining the consequences of accesing the location -->
    <string name="explanation_send_location">This location will be opened using a third party maps provider outside the end-to-end encrypted MEGA platform.</string>
    <!-- Title of the location marker set by the user -->
    <string name="title_marker_maps">Send This Location</string>
    <!-- Label shown when after a maps search and no places were found -->
    <string name="no_places_found">No places were found</string>
    <!-- Title of the dialog shown when the location is disabled -->
    <string name="gps_disabled">The GPS is disabled</string>
    <!-- Text of the dialog shown when the location is disabled for open location settings -->
    <string name="open_location_settings">Would you like to open the location settings?</string>
    <!-- Info shown in the subtitle of each row of the shared files to chat: sender name . date -->
    <string name="second_row_info_item_shared_file_chat">%1$s . %2$s</string>
    <!-- After the user ticketed ’Don’t ask again’ on permission request dialog and denied, tell the user, he/she can still grant MEGA the permission in system settings. -->
    <string name="on_permanently_denied">You still can grant MEGA permissions in your device’s settings</string>
    <!-- Explain why MEGA needs the reading contacts permission when users deny to grant MEGA the permission. -->
    <string name="explanation_for_contacts_permission">If you allow MEGA to access your address book, you will be able to discover your contacts more easily. MEGA will not use this data for any other purpose and will never interact with your contacts without your consent.</string>
    <!-- Confirmation message after forwarding one or several messages, version items -->
    <plurals name="messages_forwarded_success_plural">
        <item quantity="one">Message forwarded</item>
        <item quantity="other">Messages forwarded</item>
    </plurals>
    <!-- Title of a chat message that contains geolocation info -->
    <string name="title_geolocation_message">Pinned Location</string>
    <!-- Text of the button to indicate an attachment upload from file system -->
    <string name="attachment_upload_panel_from_device">From File System</string>
    <!-- Alert shown when a num of files have not been sent because of any error occurs, Plural of file. 2 files -->
    <plurals name="num_files_not_send">
        <item quantity="one">%d file was not sent to %d chats</item>
        <item quantity="other">%d files were not sent to %d chats</item>
    </plurals>
    <!-- Alert shown when a num of contacts have not been sent because of any error occurs, Plural of file. 2 files -->
    <plurals name="num_contacts_not_send">
        <item quantity="one">%d contact was not sent to %d chats</item>
        <item quantity="other">%d contacts were not sent to %d chats</item>
    </plurals>
    <!-- Alert shown when a num of messages have not been sent because of any error occurs, Plural of file. 2 files -->
    <plurals name="num_messages_not_send">
        <item quantity="one">%d message was not sent to %d chats</item>
        <item quantity="other">%d messages were not sent to %d chats</item>
    </plurals>
    <!-- How many local contacts have been on MEGA, Plural of local contact. 2 contacts -->
    <plurals name="quantity_of_local_contact">
        <item quantity="one">%d contact found on MEGA</item>
        <item quantity="other">%d contacts found on MEGA</item>
    </plurals>
    <!-- Label displayed on the top of the chat list if none of user’s phone contacts have a MEGA account. In other case here would appear all the user’s phone contacts that have a MEGA account. -->
    <string name="no_local_contacts_on_mega">Invite contact now?</string>
    <!-- To see whom in your local contacts has been on MEGA -->
    <string name="see_local_contacts_on_mega">Discover your contacts on MEGA</string>
    <!-- In APP, text used to ask for access to contacts -->
    <string name="grant_mega_access_contacts">Grant MEGA access to your address book to discover your contacts on MEGA.</string>
    <!-- Getting registered contacts -->
    <string name="get_registered_contacts">Loading contacts on MEGA&#8230;</string>
    <!-- Alert shown when some content have not been sent because of any error occurs -->
    <string name="content_not_send">The content was not sent to %d chats</string>
    <!-- Label shown when a new group chat has been created correctly -->
    <string name="new_group_chat_created">New group chat created successfully</string>
    <!-- Alert shown when some content is sharing with chats and they are processing -->
    <string name="preparing_chats">Preparing files</string>
    <!-- Label indicating some content has been sent as message -->
    <string name="sent_as_message">Sent as a message.</string>
    <!-- Error message when the attachment cannot be sent to any of the selected chats -->
    <string name="error_sent_as_message">Error. The file has not been sent to any of the selected chats</string>
    <!-- Action delete all file versions -->
    <string name="delete_versions">Delete previous versions</string>
    <!-- Title of the dialog shown when it wants to delete the version history of a file -->
    <string name="title_delete_version_history">Delete previous versions?</string>
    <!-- Text of the dialog shown when it wants to delete the version history of a file -->
    <string name="text_delete_version_history">Please note that the current file will not be deleted.</string>
    <!-- Alert shown when the version history was deleted correctly -->
    <string name="version_history_deleted">Previous versions deleted.</string>
    <!-- Alert shown when the version history was deleted erroneously -->
    <string name="version_history_deleted_erroneously">Previous versions not deleted.</string>
    <!-- Confirmation message after deleted file versions, version items -->
    <plurals name="versions_deleted_succesfully">
        <item quantity="one">%d version deleted successfully</item>
        <item quantity="other">%d versions deleted successfully</item>
    </plurals>
    <!-- Alert shown when several versions are not deleted successfully -->
    <plurals name="versions_not_deleted">
        <item quantity="one">%d version not deleted</item>
        <item quantity="other">%d versions not deleted</item>
    </plurals>
    <!-- Alert shown when the user tries to realize some action in chat and has not contacts -->
    <string name="no_contacts_invite">You have no MEGA contacts. Please invite friends from the Contacts section.</string>
    <!-- Invite button for chat top cell -->
    <string name="invite_more">Invite more</string>
    <!-- Title of first tour screen -->
    <string name="title_tour_one">You hold the keys</string>
    <!-- Content of first tour screen -->
    <string name="content_tour_one">Security is why we exist, your files are safe with us behind a well oiled encryption machine where only you can access your files.</string>
    <!-- Title of second tour screen -->
    <string name="title_tour_two">Encrypted chat</string>
    <!-- Content of second tour screen -->
    <string name="content_tour_two">Fully encrypted chat with voice and video calls, group messaging and file sharing integration with your Cloud Drive.</string>
    <!-- Title of third tour screen -->
    <string name="title_tour_three">Create your Network</string>
    <!-- Content of third tour screen -->
    <string name="content_tour_three">Add contacts, create a network, collaborate, and make voice and video calls without ever leaving MEGA</string>
    <!-- Title of fourth tour screen -->
    <string name="title_tour_four">Your Photos in the Cloud</string>
    <!-- Content of fourth tour screen -->
    <string name="content_tour_four">Camera Uploads is an essential feature for any mobile device and we have got you covered. Create your account now.</string>
    <!-- Title of the dialog shown when a pdf required password -->
    <string name="title_pdf_password">Enter your password</string>
    <!-- Text of the dialog shown when a pdf required password -->
    <string name="text_pdf_password">%s is a password protected PDF document. Please enter the password to open the PDF.</string>
    <!-- Error of the dialog shown wen a pdf required password and the user types a wrong password -->
    <string name="error_pdf_password">You have entered the wrong password, please try again.</string>
    <!-- Error of the dialog shown wen a pdf required password and the user has been typed three times a wrong password -->
    <string name="error_max_pdf_password">The password you have entered is not valid.</string>
    <!-- Alert shown when a user tries to open a file from a zip and the file is unknown or has not been possible to unzip correctly -->
    <string name="unknownn_file">It is not possible to open the file. It is an unknown file type or it has not been possible to unzip the file successfully.</string>
    <!-- Alert shown when exists some call and the user tries to play an audio or video -->
    <string name="not_allow_play_alert">It is not possible to play media files while there is a call in progress.</string>
    <!-- Text shown in the list of chats when there is a call in progress but I am not on it -->
    <string name="ongoing_call_messages">Ongoing Call</string>
    <!-- Title of the layout to join a group call from the chat screen. The placeholder indicates the user who initiated the call -->
    <string name="join_call_layout_in_group_call">%s started a group call. Tap to join.</string>
    <!-- Title of the layout to return to a call -->
    <string name="call_in_progress_layout">Tap to return to call</string>
    <!-- message displayed when you try to start a call but it is not possible because you are already on a call -->
    <string name="not_allowed_to_start_call">You are currently on a call</string>
    <!-- chat message when a participant invites himself to a public chat using a chat link. Please keep the placeholder because is to show the participant’s name in runtime. -->
    <string name="message_joined_public_chat_autoinvitation">[A]%1$s[/A][B] joined the group chat.[/B]</string>
    <!-- Warning that appears prior to remove a chat link on the group info screen. -->
    <string name="context_remove_chat_link_warning_text">This conversation will no longer be accessible through the chat link once it has been removed.</string>
    <!-- Description text of the dialog to generate a public chat link -->
    <string name="context_create_chat_link_warning_text">Encrypted Key Rotation does not allow you to get a chat link without creating a new group chat.</string>
    <!-- Question of the dialog to generate a public chat link -->
    <string name="context_create_chat_link_question_text">Do you want to create a new group chat and get a chat link?</string>
    <!-- Text of the dialog to change a public chat to private (enable encryption key rotation) -->
    <string name="context_make_private_chat_warning_text">Encryption key rotation is slightly more secure, but does not allow you to create a chat link and new participants will not see past messages.</string>
    <!-- Message shown when a user has joined to a public chat successfully -->
    <string name="message_joined_successfully">You have joined the chat successfully.</string>
    <!-- Label that indicates the steps of a wizard -->
    <string name="wizard_steps_indicator">%1$d of %2$d</string>
    <!-- Hint of the Search view -->
    <string name="hint_action_search">Search&#8230;</string>
    <!-- Notification button which is displayed to answer an incoming call if the call screen is not displayed for some reason. -->
    <string name="answer_call_incoming">Answer</string>
    <!-- The text of the notification button that is displayed when there is a call in progress, another call is received and ignored. -->
    <string name="ignore_call_incoming">Ignore</string>
    <!-- Subtitle of the call screen when a user muted the current individual call. The placeholder indicates the user who muted the call -->
    <string name="muted_contact_micro">%s muted this call</string>
    <!-- Subtitle of the call screen when I muted the current individual call -->
    <string name="muted_own_micro">Muted</string>
    <!-- Subtitle of the call screen when the call is on hold -->
    <string name="call_on_hold">Call on hold</string>
    <!-- Subtitle of the call screen when a participant puts the call on hold. The placeholder indicates the user who put the call on hold -->
    <string name="session_on_hold">%s is on hold</string>
    <!-- The text of the notification button that is displayed when I receive a individual call and put the current one on hold and answer the other. -->
    <string name="hold_and_answer_call_incoming">Hold and Answer</string>
    <!-- The text of the notification button that is displayed when I receive a group call and put the current one on hold and answer the other. -->
    <string name="hold_and_join_call_incoming">Hold and Join</string>
    <!-- The text of the notification button that is displayed when I receive a individual call and hang the current one and answer the other. -->
    <string name="end_and_answer_call_incoming">End and Answer</string>
    <!-- The text of the notification button that is displayed when I receive a group call and hand the current one and answer the other. -->
    <string name="end_and_join_call_incoming">End and Join</string>
    <!-- when trying to download a file that is already downloaded in the device and has to copy in another path -->
    <string name="copy_already_downloaded">File already downloaded. Copied to the selected path.</string>
    <!-- Title of the dialog shown when you want to join a group call -->
    <string name="title_join_call">Join call</string>
    <!-- Text of the dialog shown when you want to join a group call -->
    <string name="text_join_call">To join this call you have to end your current call.</string>
    <!-- Text of the dialog shown when you want to join a group call but you are in another active call -->
    <string name="text_join_another_call">To join this call you have to end or hold the current call.</string>
    <!-- Hint shown in the open chat link alert dialog -->
    <string name="hint_enter_chat_link">Enter chat link</string>
    <!-- Hint shown in the open link alert dialog -->
    <string name="hint_paste_link">Paste link</string>
    <!-- Error shown when it tries to open an invalid file or folder link -->
    <string name="invalid_file_folder_link">Invalid file or folder link</string>
    <!-- Error shown when it tries to open an invalid file or folder link and the text view is empty -->
    <string name="invalid_file_folder_link_empty">Please enter a valid file or folder link</string>
    <!-- Error shown when it tries to open an invalid chat link and the text view is empty -->
    <string name="invalid_chat_link_empty">Please enter a valid chat link</string>
    <!-- Error shown when it tries to open a chat link from the Cloud Drive section -->
    <string name="valid_chat_link">You have pasted a chat link.</string>
    <!-- Error shown when it tries to open a contact link from the Cloud Drive section -->
    <string name="valid_contact_link">You have pasted a contact link.</string>
    <!-- Menu item -->
    <string name="action_open_contact_link">Open contact link</string>
    <!-- Explanation of the dialog shown to share a chat link -->
    <string name="copy_link_explanation">People can join your group by using this link.</string>
    <!-- Label that indicates the creation of a chat link -->
    <string name="new_chat_link_label">New chat link</string>
    <!-- Title of the dialog shown when the user it is creating a chat link and the chat has not title -->
    <string name="enter_group_name">Enter group name</string>
    <!-- Alert shown when the user it is creating a chat link and the chat has not title -->
    <string name="alert_enter_group_name">To create a chat link you must name the group.</string>
    <!-- Text shown when an account doesn’t have any contact added and it’s trying to start a new chat conversation -->
    <string name="invite_contacts_to_start_chat">Invite contacts and start chatting securely with MEGA’s encrypted chat.</string>
    <!-- Text of the empty screen when there are not chat conversations -->
    <string name="recent_chat_empty_text">Start chatting securely with your contacts using end-to-end encryption</string>
    <!-- Text sent to recipients to invite to be contact. Placeholder: contact link url. -->
    <string name="invite_contacts_to_start_chat_text_message">Hi! Have secure conversations on MEGA with me and get up to 20 GB+ free storage. %1$s</string>
    <!-- In some cases, a user may try to get the link for a chat room, but if such is not set by an operator - it would say ‘not link available’ and not auto create it. -->
    <string name="no_chat_link_available">No chat link available.</string>
    <!-- Alert shown when it has been deleted successfully a chat link -->
    <string name="chat_link_deleted">Chat link deleted successfully.</string>
    <!-- The status of pending contact request (ACCEPTED), placeholder is contact request creation time -->
    <string name="contact_request_status_accepted">%1$s (ACCEPTED)</string>
    <!-- The status of pending contact request (DELETED), placeholder is contact request creation time -->
    <string name="contact_request_status_deleted">%1$s (DELETED)</string>
    <!-- The status of pending contact request (DENIED), placeholder is contact request creation time -->
    <string name="contact_request_status_denied">%1$s (DENIED)</string>
    <!-- The status of pending contact request (IGNORED), placeholder is contact request creation time -->
    <string name="contact_request_status_ignored">%1$s (IGNORED)</string>
    <!-- The status of pending contact request (REMINDED), placeholder is contact request creation time -->
    <string name="contact_request_status_reminded">%1$s (REMINDED)</string>
    <!-- The status of pending contact request (PENDING), placeholder is contact request creation time -->
    <string name="contact_request_status_pending">%1$s (PENDING)</string>
    <!-- Message shown when it restored successfully a file version -->
    <string name="version_restored">Version restored successfully.</string>
    <!-- Text to inform that to make a recording you have to keep pressed the record button more than one second -->
    <string name="recording_less_than_second">Tap and hold to record, release to send.</string>
    <!-- label shown when slide to cancel a voice messages -->
    <string name="slide_to_cancel">Slide to cancel</string>
    <!-- Error message when trying to play a voice message that it is not available -->
    <string name="error_message_voice_clip">This voice message is not available</string>
    <!-- Title of popup when user click ‘Share’ button on invite contact page -->
    <string name="invite_contact_chooser_title">Invite a friend via</string>
    <!-- Action button label -->
    <string name="invite_contact_action_button">Invite a friend via&#8230;</string>
    <!-- When a multiple download is started, some of the files could have already been downloaded before. This message shows the number of files that has already been downloaded in plural. placeholder: number of files -->
    <plurals name="file_already_downloaded">
        <item quantity="one">%d file already downloaded.&#160;</item>
        <item quantity="other">%d files already downloaded.&#160;</item>
    </plurals>
    <!-- When a multiple download is started, some of the files could have already been downloaded before. This message shows the number of files that are pending in plural. placeholder: number of files -->
    <plurals name="file_pending_download">
        <item quantity="one">%d file pending.</item>
        <item quantity="other">%d files pending.</item>
    </plurals>
    <!-- Title of the login screen -->
    <string name="login_to_mega">Log in to MEGA</string>
    <!-- Title of the create account screen -->
    <string name="create_account_title">Create your MEGA account</string>
    <!-- Label to reference a recents section -->
    <string name="recents_label">Recents</string>
    <!-- Label to reference a chats section -->
    <string name="chats_label">Chats</string>
    <!-- Text of the empty screen when there are not elements in Recents -->
    <string name="context_empty_recents">[B]No files in your [/B][A]Recents[/A]</string>
    <!-- Title of a recents bucket -->
    <string name="title_bucket">%1$s and %2$d more</string>
    <!-- Title of a media recents bucket that only contains some images -->
    <string name="title_media_bucket_only_images">%d Images</string>
    <!-- Title of a media recents bucket that only contains some videos -->
    <string name="title_media_bucket_only_videos">%d Videos</string>
    <!-- Title of a media recents bucket that contains some images and some videos -->
    <string name="title_media_bucket_images_and_videos">%1$d Images and %2$d Videos</string>
    <!-- Title of a media recents bucket that contains some images and a video -->
    <string name="title_media_bucket_images_and_video">%d Images and 1 Video</string>
    <!-- Title of a media recents bucket that contains an image and some videos -->
    <string name="title_media_bucket_image_and_videos">1 Image and %d Videos</string>
    <!-- Title of a media recents bucket that contains an image and a video -->
    <string name="title_media_bucket_image_and_video">1 Image and 1 Video</string>
    <!-- Label that indicates who uploaded a file into a recents bucket -->
    <string name="create_action_bucket">[A]created by [/A]%s</string>
    <!-- Label that indicates who updated a file into a recents bucket -->
    <string name="update_action_bucket">[A]updated by [/A]%s</string>
    <!-- Used in recents list screen to indicate an action done by me -->
    <string name="bucket_word_me">Me</string>
    <!-- Text to explain the benefits of adding phone number to achievement enabled users. Placeholder 1: bonus storage space e.g. 20GB -->
    <string name="sms_add_phone_number_dialog_msg_achievement_user">Get %1$s free when you add your phone number. This makes it easier for your contacts to find you on MEGA.</string>
    <!-- Text to explain the benefits of adding phone number to non achievement users -->
    <string name="sms_add_phone_number_dialog_msg_non_achievement_user">Add your phone number to MEGA. This makes it easier for your contacts to find you on MEGA.</string>
    <!-- Error message when trying to record a voice message while on a call in progress -->
    <string name="not_allowed_recording_voice_clip">It is not possible to record voice messages while there is a call in progress.</string>
    <!-- Text shown when it tries to upload a voice message and occurs an error to process the action -->
    <string name="error_upload_voice_clip">An error occurred while trying to upload the voice message.</string>
    <!-- Title of the notification shown on the action bar when there is a incoming call -->
    <string name="title_notification_incoming_call">Incoming call</string>
    <!-- Title of the notification shown on the action bar when there is a incoming group call -->
    <string name="title_notification_incoming_group_call">Incoming group call</string>
    <!-- Title of the notification shown on the action bar when there is an individual incoming video call -->
    <string name="title_notification_incoming_individual_video_call">Incoming video call</string>
    <!-- Title of the notification shown on the action bar when there is an individual incoming audio call -->
    <string name="title_notification_incoming_individual_audio_call">Incoming audio call</string>
    <!-- The title of progress dialog when loading web content -->
    <string name="embed_web_browser_loading_title">Loading</string>
    <!-- The message of progress dialog when loading web content -->
    <string name="embed_web_browser_loading_message">Please wait&#8230;</string>
    <!-- Head label to show the business account type -->
    <string name="account_label">Account type</string>
    <!-- Label in My Account section to show user account type -->
    <string name="business_label">Business</string>
    <!-- Business user role -->
    <string name="admin_label">Admin</string>
    <!-- Business user role -->
    <string name="user_label">User</string>
    <!-- General label to show the status of something or someone -->
    <string name="status_label">Status</string>
    <!-- State to indicate something is active (business status account for instance) -->
    <string name="active_label">Active</string>
    <!-- Business account status. Payment is overdue, but the account still active in grace period -->
    <string name="payment_required_label">Payment required</string>
    <!-- Business expired account Overdue payment page header. -->
    <string name="payment_overdue_label">Payment overdue</string>
    <!-- Alert shown to an admin user of a business account in My Account section -->
    <string name="business_management_alert">User management is only available from a desktop web browser.</string>
    <!-- Title of the usage tab in My Account Section -->
    <string name="tab_my_account_usage">Usage</string>
    <!-- Title of usage storage details section in Storage -->
    <string name="usage_storage_details_label">Storage usage details</string>
    <!-- Title of overall usage section in Storage -->
    <string name="overall_usage_label">Overall usage</string>
    <!-- Title of transfer section in Storage -->
    <string name="transfer_label">Transfer</string>
    <!-- Error shown when a Business account user (sub-user or admin) tries to remove a contact which is part of the same Business account. Please, keep the placeholder, it will be replaced with the name or email of the account, for example: Jane Appleseed or ja@mega.nz -->
    <string name="error_remove_business_contact">You cannot remove %1$s as a contact because they are part of your Business account.</string>
    <!-- When logging in during the grace period, the administrator of the Business account will be notified that their payment is overdue, indicating that they need to access MEGA using a desktop browser for more information -->
    <string name="grace_period_admin_alert">A problem occurred with your last payment. Please access MEGA using a desktop browser for more information.</string>
    <!-- A dialog title shown to users when their business account is expired. -->
    <string name="expired_business_title">Your Business account has expired</string>
    <!-- Details shown when a Business account is expired due a payment issue. The account is opened in a view-only mode. -->
    <string name="expired_admin_business_text">There has been a problem processing your payment. MEGA is limited to view only until this issue has been fixed in a desktop web browser.</string>
    <!-- A message which is shown to sub-users of expired business accounts. -->
    <string name="expired_user_business_text">Your account is currently [B]suspended[/B]. You can only browse your data.</string>
    <!-- Message shown when users with a business account (no administrators of a business account) try to enable the Camera Uploads, to advise them that the administrator do have the ability to view their data. -->
    <string name="camera_uploads_business_alert">MEGA can not access to your data, but your business account administrator can view and delete your Camera Uploads.</string>
    <!-- General label to alert user that somehting went wrong -->
    <string name="general_something_went_wrong_error">Something went wrong</string>
    <!-- A dialog message which is shown to sub-users of expired business accounts. -->
    <string name="expired_user_business_text_2">Contact your business account administrator to resolve the issue and activate your account.</string>
    <!-- Warning message to alert user about logout in My Account section if has offline files. -->
    <string name="logout_warning_offline">When you log out, files from your Offline section will be deleted from your device.</string>
    <!-- Warning message to alert user about logout in My Account section if has transfers in progress. -->
    <string name="logout_warning_transfers">When you log out, ongoing transfers will be cancelled.</string>
    <!-- Warning message to alert user about logout in My Account section if has offline files and transfers in progress. -->
    <string name="logout_warning_offline_and_transfers">When you log out, files from your Offline section will be deleted from your device and ongoing transfers will be cancelled.</string>
    <!-- Label to indicate that a name has not been possible to obtain for some reason -->
    <string name="unknown_name_label">Unknown name</string>
    <!-- Error when renaming a chat title and it is too long -->
    <string name="title_long">Title too long</string>
    <!-- Alert shown to the user when they is trying to create an empty group for attach a file -->
    <string name="error_creating_group_and_attaching_file">Please select one or more contacts.</string>
    <!-- Label showing the number of contacts attached in a chat conversation, placeholder is the number of contacts -->
    <string name="contacts_sent">Sent %s Contacts.</string>
    <!-- Name by default of the folder where the files sent to the chat are stored in the cloud -->
    <string name="my_chat_files_folder">My chat files</string>
    <!-- Error shown when it was not possible to create a folder for any reason -->
    <string name="error_creating_folder">Error. The folder %1$s was not created</string>
    <!-- Title of an alert screen indicating the user has to verify their email -->
    <string name="verify_email_label">Verify your email address</string>
    <!-- Text informing user that their account has been suspended -->
    <string name="account_temporarily_suspended">Your account has been temporarily locked for your safety.</string>
    <!-- Text informing user has to follow the steps of an email to unlock their account -->
    <string name="verify_email_and_follow_steps">[A]Please verify your email address[/A] and follow the steps in MEGA’s email to unlock your account.</string>
    <!-- Question which takes the user to a help screen -->
    <string name="why_am_i_seeing_this">Why am I seeing this?</string>
    <!-- Label of a button which action is resend an email -->
    <string name="resend_email_label">Resend email</string>
    <!-- Error shown when the user tries to resend the email to unblock their account before the time needed to permit send it again -->
    <string name="resend_email_error">Email already sent. Please wait a few minutes before trying again.</string>
    <!-- Title of a helping view about locked accounts -->
    <string name="locked_accounts_label">Locked Accounts</string>
    <!-- Locked accounts description text by an external data breach. This text is 1 of 2 paragraph of a description -->
    <string name="locked_accounts_text_1">It is possible that you are using the same password for your MEGA account as for other services, and that at least one of these other services has suffered a data breach.</string>
    <!-- Locked accounts description text by bad use of user password. This text is 2 of 2 paragraph of a description -->
    <string name="locked_accounts_text_2">Your password leaked and is now being used by bad actors to log into your accounts, including, but not limited to, your MEGA account.</string>
    <!-- Button to add a nickname for a user -->
    <string name="add_nickname">Set Nickname</string>
    <!-- Button to update a nickname for a user -->
    <string name="edit_nickname">Edit Nickname</string>
    <!-- Label showing that a nickname has been added -->
    <string name="snackbar_nickname_added">Nickname added</string>
    <!-- Label showing that a nickname has been added -->
    <string name="snackbar_nickname_removed">Nickname removed</string>
    <!-- Label showing that a nickname has not been added -->
    <string name="error_snackbar_nickname_added">An error occurred while trying to add the nickname</string>
    <!-- title of a dialog to edit or remove the nickname -->
    <string name="nickname_title">Nickname</string>
    <!-- Text related to verified phone number. Used as title or cell description. -->
    <string name="phonenumber_title">Phone number</string>
    <!-- Text shown in a call when it is trying to reconnect after lose the internet connection -->
    <string name="reconnecting_message">Reconnecting</string>
    <!-- Text shown when the Internet connection is retrieved and there is a call is in progress -->
    <string name="connected_message">You are back.</string>
    <!-- Text shown in a call when the own internet connection is of low quality -->
    <string name="poor_internet_connection_message">Poor Internet connection</string>
    <!-- Text is displayed while a voice clip is being recorded -->
    <string name="recording_layout">Recording&#8230;</string>
    <!-- Text shown for the action create new file -->
    <string name="create_new_file_action">Create new file</string>
    <!-- Error title shown when you are trying to do an action with a file or folder and you don’t have the necessary permissions -->
    <string name="permissions_error_label">Permission error</string>
    <!-- Confirmation dialog shown to user when they try to revert a node in an incoming ReadWrite share. -->
    <string name="alert_not_enough_permissions_revert">You do not have the permissions required to revert this file. In order to continue, we can create a new file with the reverted data. Would you like to proceed?</string>
    <!-- Text shown when the creation of a version as a new file was successful -->
    <string name="version_as_new_file_created">Version was created as a new file successfully.</string>
    <!-- Label indicating a date. Keep the placeholder, is to set the date. -->
    <string name="general_date_label">on %1$s</string>
    <!-- Confirmation before removing the outgoing shares of several folders. Please keep the placeholder is to set the number of folders -->
    <string name="alert_remove_several_shares">Are you sure you want to stop sharing these %1$d folders?</string>
    <!-- Download location label -->
    <string name="download_location">Download location</string>
    <!-- Text asking confirmation for download location -->
    <string name="confirmation_download_location">Always save to this location?</string>
    <!-- Action to show any file in its location -->
    <string name="view_in_folder_label">View in folder</string>
    <!-- Title of a screen to browse files -->
    <string name="browse_files_label">Browse files</string>
    <!-- Title of the File Provider activity -->
    <string name="file_provider_title">Attach from&#8230;</string>
    <!-- Title of an inactive chat which was recently created (today or yesterday). Placeholder is to show the specific creation day. e.g. Chat created today -->
    <string name="inactive_chat_title_2">Chat created %s</string>
    <!-- Title of an inactive chat. Placeholder is to show the creation date and time -->
    <string name="inactive_chat_title">Chat created on %s</string>
    <!-- Title of the chat when multi-selection is activated -->
    <string name="select_message_title">Select messages</string>
    <!-- Storage root label -->
    <string name="storage_root_label">Storage root</string>
    <!-- The label that describes that a transfer failed. -->
    <string name="failed_label">Failed</string>
    <!-- Text warning of transfer over quota -->
    <string name="warning_transfer_over_quota">Your transfers have been interrupted. Upgrade your account or wait %s to continue.</string>
    <!-- Label indicating transfer over quota -->
    <string name="label_transfer_over_quota">Transfer over quota</string>
    <!-- Label indicating storage over quota -->
    <string name="label_storage_over_quota">Storage over quota</string>
    <!-- Label indicating the action ‘upgrate account’ to get more transfer quota -->
    <string name="label_get_more_transfer_quota">Get more transfer quota</string>
    <!-- Warning show to the user when a folder does not exist -->
    <string name="warning_folder_not_exists">The folder does not exist.</string>
    <!-- Warning show to the user when a node does not exist in cloud -->
    <string name="warning_node_not_exists_in_cloud">The file does not exist in the Cloud Drive.</string>
    <!-- Header text of the Over Disk Quota Paywall warning -->
    <string name="over_disk_quota_paywall_header">Storage Full</string>
    <!-- Title of the Over Disk Quota Paywall warning -->
    <string name="over_disk_quota_paywall_title">Your data is at risk!</string>
    <!-- Text of the Over Disk Quota Paywall warning with multiple email notification. Placeholders: 1 user email, 2 and 3 list of email notification dates, 4 number of files, 5 files size (including units) and 6 required PRO plan -->
    <plurals name="over_disk_quota_paywall_text">
        <item quantity="one">We have contacted you by email to %1$s on %2$s, but you still have %3$s files taking up %4$s in your MEGA account, which requires you to have %5$s.</item>
        <item quantity="other">We have contacted you by email to %1$s on %2$s and %3$s, but you still have %4$s files taking up %5$s in your MEGA account, which requires you to have %6$s.</item>
    </plurals>
    <!-- Text of the Over Disk Quota Paywall warning with no email notification info. Placeholders: 1 user email, 2 number of files, 3 files size (including units) and 4 required PRO plan -->
    <string name="over_disk_quota_paywall_text_no_warning_dates_info">We have contacted you by email to %1$s, but you still have %2$s files taking up %3$s in your MEGA account, which requires you to have %4$s.</string>
    <!-- Text of deletion alert of the Over Disk Quota Paywall warning. Placeholder is for include the time left (including units) in MEGA red color -->
    <string name="over_disk_quota_paywall_deletion_warning">[B]You have [M]%s[/M] left to upgrade[/B]. After that, your data is subject to deletion.</string>
    <!-- Text of deletion alert of the Over Disk Quota Paywall warning if no data available -->
    <string name="over_disk_quota_paywall_deletion_warning_no_data">[B]You have to upgrade[/B]. Your data is currently subject to deletion.</string>
    <!-- Text of deletion alert of the Over Disk Quota Paywall warning if no time left. “save” here means safeguard, protect, and not write to disk. -->
    <string name="over_disk_quota_paywall_deletion_warning_no_time_left">[B]You must act immediately to save your data.[/B]</string>
    <!-- Time in days (plural). The placeholder is for the time value, please adjust the position based on linguistics -->
    <plurals name="label_time_in_days_full">
        <item quantity="one">1 day</item>
        <item quantity="other">%d days</item>
    </plurals>
    <!-- Time in hours. The placeholder is for the time value, please adjust the position based on linguistics -->
    <string name="label_time_in_hours">%dh</string>
    <!-- Time in minutes. The placeholder is for the time value, please adjust the position based on linguistics -->
    <string name="label_time_in_minutes">%dm</string>
    <!-- Time in seconds. The placeholder is for the time value, please adjust the position based on linguistics -->
    <string name="label_time_in_seconds">%ds</string>
    <!-- Title for a section on the fingerprint warning dialog. Below it is a button which will allow the user to verify their contact’s fingerprint credentials. -->
    <string name="label_verify_credentials">Verify credentials</string>
    <!-- Label to indicate that contact’s credentials are not verified. -->
    <string name="label_not_verified">Not verified</string>
    <!-- Action indicating something was verified. -->
    <string name="label_verified">Verified</string>
    <!-- ”Verify user” dialog title -->
    <string name="authenticity_credentials_label">Authenticity Credentials</string>
    <!-- ”Verify user” dialog description -->
    <string name="authenticity_credentials_explanation">This is best done in real life by meeting face to face. If you have another already-verified channel such as verified OTR or PGP, you may also use that.</string>
    <!-- Label title above your fingerprint credentials.  A credential in this case is a stored piece of information representing your identity -->
    <string name="label_your_credentials">Your Credentials</string>
    <!-- Button to reset credentials -->
    <string name="action_reset">Reset</string>
    <!-- Warning shown to the user when tries to approve/reset contact credentials and another request of this type is already running. -->
    <string name="already_verifying_credentials">Updating credentials. Please try again later.</string>
    <!-- Info message displayed when the user is joining a chat conversation -->
    <string name="joining_label">Joining&#8230;</string>
    <!-- Info message displayed when the user is leaving a chat conversation -->
    <string name="leaving_label">Leaving&#8230;</string>
    <!-- Text in the confirmation dialog for removing the associated phone number of current account. -->
    <string name="remove_phone_number">Remove your phone number?</string>
    <!-- Text show in a snackbar when phone has successfully reset. -->
    <string name="remove_phone_number_success">Your phone number has been removed successfully.</string>
    <!-- Text show in a snackbar when reset phone number failed. -->
    <string name="remove_phone_number_fail">Your phone number removal failed.</string>
    <!-- Text hint shown in the global search box which sits on the top of the Homepage screen -->
    <string name="search_hint">Search in MEGA</string>
    <!-- Alert shown when a user tries to reset an account wich is bloqued. -->
    <string name="error_reset_account_blocked">The account you’re trying to reset is blocked.</string>
    <!-- Error message when trying to login and the account is blocked -->
    <string name="error_account_blocked">Your account has been blocked. Please contact support&#64;mega.nz</string>
    <!-- Error message appears to sub-users of a business account when they try to login and they are disabled. -->
    <string name="error_business_disabled">Your account has been deactivated by your administrator. Please contact your business account administrator for further details.</string>
    <!-- An error message which appears to sub-users of a business account when they try to login and they are deleted. -->
    <string name="error_business_removed">Your account has been removed by your administrator. Please contact your business account administrator for further details.</string>
    <!-- Option in bottom sheet dialog for modifying the associated phone number of current account. -->
    <string name="option_modify_phone_number">Modify</string>
    <!-- Option in bottom sheet dialog for modifying the associated phone number of current account. -->
    <string name="title_modify_phone_number">Modify phone number</string>
    <!-- Option in bottom sheet dialog for removing the associated phone number of current account. -->
    <string name="title_remove_phone_number">Remove phone number</string>
    <!-- Message showing to explain what will happen when the operation of -->
    <string name="modify_phone_number_message">This operation will remove your current phone number and start the process of associating a new phone number with your account.</string>
    <!-- Message for action to remove the registered phone number. -->
    <string name="remove_phone_number_message">This will remove your associated phone number from your account. If you later choose to add a phone number you will be required to verify it.</string>
    <!-- Text of an action button indicating something was successful and it can checks it by pressing it -->
    <string name="action_see">See</string>
    <!-- “Verify user” dialog description. Please, keep the placeholder, is to set the name of a contact: Joana’s credentials -->
    <string name="label_contact_credentials">%s’s credentials</string>
    <!-- The label under the button of opening all-documents screen. The space is reduced, so please translate this string as short as possible. -->
    <string name="category_documents">Docs</string>
    <!-- The label under the button of opening all-documents screen -->
    <string name="section_documents">Documents</string>
    <!-- Label of the floating action button of opening the new chat conversation -->
    <string name="fab_label_new_chat">New chat</string>
    <!-- Text that indicates that there’s no photo to show -->
    <string name="homepage_empty_hint_photos">No photos found</string>
    <!-- Text that indicates that there’s no document to show -->
    <string name="homepage_empty_hint_documents">No documents found</string>
    <!-- Text that indicates that there’s no audio to show -->
    <string name="homepage_empty_hint_audio">No audio files found</string>
    <!-- Text that indicates that there’s no video to show -->
    <string name="homepage_empty_hint_video">No videos found</string>
    <!-- Title of the screen to attach GIFs -->
    <string name="search_giphy_title">Search GIPHY</string>
    <!-- Label indicating an empty search of GIFs. The format placeholders are to showing it in different colors. -->
    <string name="empty_search_giphy">No [A]GIFs[/A] found</string>
    <!-- Label indicating there is not available GIFs due to down server -->
    <string name="server_down_giphy">No available GIFs. Please try again later</string>
    <!-- Label indicating the end of Giphy list. The format placeholders are to showing it in different colors. -->
    <string name="end_of_results_giphy">[A]End of[/A] results</string>
    <!-- Title of a dialog to confirm the action of resume all transfers -->
    <string name="warning_resume_transfers">Resume transfers?</string>
    <!-- Option to  resume all transfers -->
    <string name="option_resume_transfers">Resume transfers</string>
    <!-- Option to  cancel a transfer -->
    <string name="option_cancel_transfer">Cancel transfer</string>
    <!-- Message of a dialog to confirm the action of resume all transfers -->
    <string name="warning_message_resume_transfers">Unpause transfers to proceed with your upload.</string>
    <!-- Indicator of the progress in a download/upload. Please, don’t remove the place holders: the first one is to set the percentage, the second one is to set the size of the file. Example 33% of 33.3 MB -->
    <string name="progress_size_indicator">%1$d%% of %2$s</string>
    <!-- Message showing when enable the mode for showing the special information in the chat messages. This action is performed from the settings section, clicking 5 times on the App version option -->
    <string name="show_info_chat_msg_enabled">Enabled special info for chat messages</string>
    <!-- Message showing when disable the mode for showing the special information in the chat messages.. This action is performed from the settings section, clicking 5 times on the App version option -->
    <string name="show_info_chat_msg_disabled">Disabled special info for chat messages</string>
    <!-- Shows the error when the limit of reactions per user is reached and the user tries to add one more. Keep the placeholder because is to show limit number in runtime. -->
    <string name="limit_reaction_per_user">You have reached the maximum limit of %d reactions.</string>
    <!-- Shows the error when the limit of reactions per message is reached and a user tries to add one more. Keep the placeholder because is to show limit number in runtime. -->
    <string name="limit_reaction_per_message">This message has reached the maximum limit of %d reactions.</string>
    <!-- System message displayed to all chat participants when one of them enables retention history -->
    <string name="retention_history_changed_by">[A]%1$s[/A][B] changed the message clearing time to[/B][A] %2$s[/A][B].[/B]</string>
    <!-- Title of the section to clear the chat content in the Manage chat history screen -->
    <string name="title_properties_clear_chat_history">Clear chat history</string>
    <!-- System message that is shown to all chat participants upon disabling the Retention history -->
    <string name="retention_history_disabled">[A]%1$s[/A][B] disabled message clearing.[/B]</string>
    <!-- Subtitle of the section to clear the chat content in the Manage chat history screen -->
    <string name="subtitle_properties_chat_clear">Delete all messages and files shared in this conversation. This action is irreversible.</string>
    <!-- Title of the history retention option -->
    <string name="title_properties_history_retention">History clearing</string>
    <!-- Subtitle of the history retention option when history retention is disabled -->
    <string name="subtitle_properties_history_retention">Automatically delete messages older than a certain amount of time.</string>
    <!-- Label for the dialog box option to configure history retention. This option will indicate that history retention option is disabled -->
    <string name="history_retention_option_disabled">Disabled</string>
    <!-- Label for the dialog box option to configure history retention. This option will indicate that automatically deleted messages older than one day -->
    <string name="history_retention_option_one_day">One day</string>
    <!-- SLabel for the dialog box option to configure history retention. This option will indicate that automatically deleted messages older than one week -->
    <string name="history_retention_option_one_week">One week</string>
    <!-- Label for the dialog box option to configure history retention. This option will indicate that automatically deleted messages older than one month -->
    <string name="history_retention_option_one_month">One month</string>
    <!-- Label for the dialog box option to configure history retention. This option will indicate that messages older than a custom date will be deleted -->
    <string name="history_retention_option_custom">Custom</string>
    <!-- Title of the Manage chat history screen -->
    <string name="title_properties_manage_chat">Manage chat history</string>
    <!-- Subtitle of the dialogue to select a retention time -->
    <string name="subtitle_properties_manage_chat">Automatically delete messages older than:</string>
    <!-- Text of the confirmation dialog to clear the chat history from Manage chat history section -->
    <string name="confirmation_clear_chat_history">Clear the full message history for this conversation?</string>
    <!-- Text on the label indicating that the oldest messages of a year will be automatically deleted. -->
    <string name="subtitle_properties_manage_chat_label_year">1 year</string>
    <!-- Picker text to choose custom retention time. This option indicates several hours -->
    <plurals name="retention_time_picker_hours">
        <item quantity="one">hour</item>
        <item quantity="other">hours</item>
    </plurals>
    <!-- Picker text to choose custom retention time. This option indicates several days -->
    <plurals name="retention_time_picker_days">
        <item quantity="one">day</item>
        <item quantity="other">days</item>
    </plurals>
    <!-- Picker text to choose custom retention time. This option indicates several weeks -->
    <plurals name="retention_time_picker_weeks">
        <item quantity="one">week</item>
        <item quantity="other">weeks</item>
    </plurals>
    <!-- Picker text to choose custom retention time. This option indicates several months -->
    <plurals name="retention_time_picker_months">
        <item quantity="one">month</item>
        <item quantity="other">months</item>
    </plurals>
    <!-- Picker text to choose custom retention time. This option indicates a year -->
    <string name="retention_time_picker_year">year</string>
    <!-- Text on the label indicating that That the oldest messages of several hours will be automatically deleted. -->
    <plurals name="subtitle_properties_manage_chat_label_hours">
        <item quantity="one">1 hour</item>
        <item quantity="other">%1$d hours</item>
    </plurals>
    <!-- Text on the label indicating that That the oldest messages of several weeks will be automatically deleted. -->
    <plurals name="subtitle_properties_manage_chat_label_weeks">
        <item quantity="one">1 week</item>
        <item quantity="other">%1$d weeks</item>
    </plurals>
    <!-- Text on the label indicating that That the oldest messages of several months will be automatically deleted. -->
    <plurals name="subtitle_properties_manage_chat_label_months">
        <item quantity="one">1 month</item>
        <item quantity="other">%1$d months</item>
    </plurals>
    <!-- Title indicating the select mode is enabled and ready to select transfers on Transfers section, In progress tab -->
    <string name="title_select_transfers">Select transfers</string>
    <!-- Error shown to inform the priority change of a transfer failed. Please don’t remove the place holder, it’s to set the name of the transfer. Example: The priority change of the transfer “video.mp4” failed. -->
    <string name="change_of_transfer_priority_failed">The priority change of the transfer ”%1$s” failed.</string>
    <!-- Title option to send separated the link and decryption key -->
    <string name="option_send_decryption_key_separately">Send decryption key separately</string>
    <!-- Explanation option to send separated the link and decryption key -->
    <string name="explanation_send_decryption_key_separately">Export link and decryption key separately.</string>
    <!-- Label option indicating if it is pressed, an explanation will be shown with more details -->
    <string name="learn_more_option">Learn more</string>
    <!-- Label key referring to a link decryption key -->
    <string name="key_label">Key</string>
    <!-- Button which action is share the decryption key of a link -->
    <string name="button_share_key">Share key</string>
    <!-- Button which action is copy the decryption key of a link -->
    <string name="button_copy_key">Copy key</string>
    <!-- Button which action is copy the password of a link -->
    <string name="button_copy_password">Copy password</string>
    <!-- Confirmation shown informing a link it’s copied to the clipboard -->
    <string name="link_copied_clipboard">Link copied to the clipboard.</string>
    <!-- Confirmation shown informing a key link it’s copied to the clipboard -->
    <string name="key_copied_clipboard">Key copied to the clipboard.</string>
    <!-- Confirmation shown informing a password link it’s copied to the clipboard -->
    <string name="password_copied_clipboard">Password copied to the clipboard.</string>
    <!-- Confirmation shown informing a link it’s copied to the clipboard -->
    <string name="link_sent">Link successfully sent.</string>
    <!-- Confirmation shown informing a key link it’s copied to the clipboard -->
    <string name="link_and_key_sent">Link and key successfully sent.</string>
    <!-- Confirmation shown informing a key link it’s copied to the clipboard -->
    <string name="link_and_password_sent">Link and password successfully sent.</string>
    <!-- Title of a warning recommending upgrade to Pro -->
    <string name="upgrade_pro">Upgrade to Pro</string>
    <!-- Explanation of a warning recommending upgrade to Pro in relation to link available options -->
    <string name="link_upgrade_pro_explanation">MEGA Pro users have exclusive access to additional link safety features making your account even more secure.</string>
    <!-- Meaning of links decryption key -->
    <string name="decryption_key_explanation">Our end-to-end encryption system requires a unique key automatically generated for this file. A link with this key is created by default, but you can export the decryption key separately for an added layer of security.</string>
    <!-- Reset password label -->
    <string name="reset_password_label">Reset password</string>
    <!-- Warning show to the user when has enable to send the decryption key of a link separately and tries to share the link -->
    <string name="share_key_warning">Share the key for this link?</string>
    <!-- Warning show to the user when has set a password protection of a link and tries to share the link -->
    <string name="share_password_warning">Share the password for this link?</string>
    <!-- Button which action is share the password of a link -->
    <string name="button_share_password">Share password</string>
    <!-- String to share a link with its decryption key separately. Please keep the place holders, are to set the link and the key. Example: Link: https://mega.nz/file/kC42xRSK#Ud2QsvpIVYmCd1a9QUhk42wXv10jCSyPSWnXEwYX2VE Key: asfAFG3345g -->
    <string name="share_link_with_key">Link: %1$s\n\nKey: %2$s</string>
    <!-- String to share a link protected with password with its password.Please keep the place holders, are to set the link and the password. Example: Link: https://mega.nz/file/kC42xRSK#Ud2QsvpIVYmCd1a9QUhk42wXv10jCSyPSWnXEwYX2VE Password: asfAFG3345g -->
    <string name="share_link_with_password">Link: %1$s\n\nPassword: %2$s</string>
    <!-- Warning show to the user when the app needs permissions to share files and the user has denied them. -->
    <string name="files_required_permissions_warning">MEGA needs your permission in order to share files.</string>
    <!-- Context menu item. Allows user to add file/folder to favourites -->
    <string name="file_properties_favourite">Favourite</string>
    <!-- Context menu item. Allows user to delete file/folder from favourites -->
    <string name="file_properties_unfavourite">Remove favourite</string>
    <!-- Context menu item. Allows to mark file/folder with own color label -->
    <string name="file_properties_label">Label&#8230;</string>
    <!-- Information text to let’s the user know that they can remove a colour from a folder or file that was already marked. -->
    <string name="action_remove_label">Remove label</string>
    <!-- Title text to show label selector. -->
    <string name="title_label">Label</string>
    <!-- A user can mark a folder or file with red colour. -->
    <string name="label_red">Red</string>
    <!-- A user can mark a folder or file with orange colour. -->
    <string name="label_orange">Orange</string>
    <!-- A user can mark a folder or file with yellow colour. -->
    <string name="label_yellow">Yellow</string>
    <!-- A user can mark a folder or file with green colour. -->
    <string name="label_green">Green</string>
    <!-- A user can mark a folder or file with blue colour. -->
    <string name="label_blue">Blue</string>
    <!-- A user can mark a folder or file with purple colour. -->
    <string name="label_purple">Purple</string>
    <!-- A user can mark a folder or file with grey colour. -->
    <string name="label_grey">Grey</string>
    <!-- Text that indicates the song is now playing -->
    <string name="audio_player_now_playing">Now playing</string>
    <!-- Text that indicates the song is now playing, but paused -->
    <string name="audio_player_now_playing_paused">Now playing (paused)</string>
    <!-- Title of the song info screen -->
    <string name="audio_track_info">Track info</string>
    <!-- Action to get more information -->
    <string name="action_more_information">More Information</string>
    <!-- Preferences screen item title for Cookie Policy -->
    <string name="settings_about_cookie_policy">Cookie Policy</string>
    <!-- Preferences screen item title for cookie settings -->
    <string name="settings_about_cookie_settings">Cookie Settings</string>
    <!-- Cookie dialog title -->
    <string name="dialog_cookie_alert_title">Before you continue</string>
    <!-- Cookie dialog message. Please, keep the placeholders to format the string. -->
    <string name="dialog_cookie_alert_message">We use local storage and similar technologies (’Cookies’) to provide our services to you, enhance your experience with our services and customize the adverts you see, including through third parties. Accept our use of Cookies from the beginning of your visit or customise Cookies in Cookie Settings. Read more in our [A]Cookie Policy[/A].</string>
    <!-- Cookie dialog message showed when there are unsaved settings. -->
    <string name="dialog_cookie_alert_unsaved">Cookie Settings unsaved.</string>
    <!-- Snackbar message showed when there settings has been saved successfully. -->
    <string name="dialog_cookie_snackbar_saved">Cookie Settings changes have been saved</string>
    <!-- Cookie dialog third party title -->
    <string name="dialog_cookie_thirdparty_title">Third Party Cookies</string>
    <!-- Cookie dialog third party first subtitle -->
    <string name="dialog_cookie_thirdparty_subtitle1">Google Advertising Cookies</string>
    <!-- Cookie dialog third party second subtitle -->
    <string name="dialog_cookie_thirdparty_subtitle2">Category: Advertising Cookies</string>
    <!-- Cookie dialog third party message. Please, keep the placeholders to format the string. -->
    <string name="dialog_cookie_thirdparty_message">Used by Google to:\n• customise the adverts Google shows on ours and other services and websites, based on such things as your location and other websites you’ve previously visited;\n• monitor how often you are displayed certain adverts;\n• provide fraud prevention; and\n• determine when you click on a particular advert and then to track the following actions you take in response to that advert.\nhttps://policies.google.com/technologies/partner-sites</string>
    <!-- Preference screen item title -->
    <string name="preference_cookies_accept">Accept Cookies</string>
    <!-- Preference screen item title -->
    <string name="preference_cookies_essential_title">Essential Cookies</string>
    <!-- Preference screen item summary -->
    <string name="preference_cookies_essential_summary">Essential for providing you important functionality and secure access to our services. For this reason, they do not require consent.</string>
    <!-- Preference screen item title -->
    <string name="preference_cookies_preference_title">Preference Cookies</string>
    <!-- Preference screen item summary -->
    <string name="preference_cookies_preference_summary">Allow us to remember certain display and formatting settings you choose. Not accepting these Cookies will mean we won’t be able to remember some things for you such as your preferred screen layout.</string>
    <!-- Preference screen item title -->
    <string name="preference_cookies_performance_title">Performance and Analytics Cookies</string>
    <!-- Preference screen item summary -->
    <string name="preference_cookies_performance_summary">Help us to understand how you use our services and provide us data that we can use to make improvements. Not accepting these Cookies will mean we will have less data available to us to help design improvements.</string>
    <!-- Preference screen item title -->
    <string name="preference_cookies_advertising_title">Advertising Cookies</string>
    <!-- Preference screen item summary -->
    <string name="preference_cookies_advertising_summary">Used by us and our approved advertising partners to customise the adverts you see on our services and on other websites based on your browsing history. Not accepting these Cookies means we may show advertisements that are less relevant.</string>
    <!-- Preference screen item title -->
    <string name="preference_cookies_thirdparty_title">Third Party Cookies</string>
    <!-- Preference screen item summary. Please, keep the placeholders to format the string. -->
    <string name="preference_cookies_thirdparty_summary">These are Cookies which are controlled by someone other than us; we use these Cookies to provide the types of functionality described above. Not accepting these Cookies will have different implications depending on what type of Cookie each third party Cookie is. Click on “More Information” below for details on all the third party Cookies we use.</string>
    <!-- Preference screen item action button -->
    <string name="preference_cookies_policies_privacy">Privacy Policy</string>
    <!-- Preference screen item action button -->
    <string name="preference_cookies_policies_cookie">Cookie Policy</string>
    <!-- Preference screen item state description -->
    <string name="preference_cookies_always_on">Always On</string>
    <!-- Menu option that allows the user to scan document and upload it directly to MEGA. -->
    <string name="menu_scan_document">Scan document</string>
    <!-- Message displayed when clicking on a contact attached to the chat that is not my contact -->
    <string name="user_is_not_contact">%s is not in your contacts list</string>
    <!-- Option of color theme, light mode. -->
    <string name="theme_light">Light</string>
    <!-- Option of color theme, dark mode. -->
    <string name="theme_dark">Dark</string>
    <!-- Option of color theme, follow the system setting. -->
    <string name="theme_system_default">System default</string>
    <!-- Option of color theme, follow the system battery saver settings. -->
    <string name="theme_battery_saver">Set by Battery Saver</string>
    <!-- Prompt text shows when need to user select SD card root from SAF(Storage Access Framework, a system app). -->
    <string name="ask_for_select_sdcard_root">Please select SD card root.</string>
    <!-- Cloud Drive screen subtitle indicating a destination is required to be selected -->
    <string name="cloud_drive_select_destination">Select destination</string>
    <!-- Warning which alerts the user before discard changes -->
    <string name="discard_changes_warning">Discard changes and close the editor?</string>
    <!-- Action discard -->
    <string name="discard_close_action">Discard and close</string>
    <!-- Label indicating saving a file is in progress -->
    <string name="saving_file">Saving file&#8230;</string>
    <!-- Label indicating a file was created successfully -->
    <string name="file_created">File created</string>
    <!-- Warning indicating a file was not created successfully -->
    <string name="file_creation_failed">File creation failed. Try again.</string>
    <!-- Label indicating a file was saved to some folder. e.g.: File saved to Cloud Drive -->
    <string name="file_saved_to">File saved to %1$s</string>
    <!-- Warning indicating a file was not saved to some folder. e.g.: File not saved to Cloud Drive. Try again -->
    <string name="file_saved_to_failed">File not saved to %1$s. Try again.</string>
    <!-- Label indicating a file was updated successfully -->
    <string name="file_updated">File updated</string>
    <!-- Warning indicating a file was not updated successfully -->
    <string name="file_update_failed">File update failed. Try again.</string>
    <!-- Warning which alerts the user a file cannot be opened -->
    <string name="error_opening_file">File is too large and can’t be opened or previewed.</string>
    <!-- Error shown when the user writes a file name without extension. The placeholder shows the file extension. e. g. File without extension (.jpg)-->
    <string name="file_without_extension">File without extension (.%1$s)</string>
    <!-- Error shown when the user writes a file name without extension -->
    <string name="file_without_extension_warning">To proceed you need to type a file extension</string>
    <!-- Title of the warning dialog indicating the renamed name file extension is not the same -->
    <string name="file_extension_change_title">File extension change</string>
    <!-- Text of the warning dialog indicating the renamed name file extension is not the same. The placeholders show the file extensions. e.g. You may not be able to access this file if you change it from ".jpg" to ".txt" -->
    <string name="file_extension_change_warning">You may not be able to access this file if you change the extension from “.%1$s” to “.%2$s”</string>
    <!-- Text of the warning dialog indicating the renamed name file extension is not the same. The placeholder shows the file extension. e.g. You may not be able to access this file if you change it from empty to ".txt" -->
    <string name="file_extension_change_warning_old_empty">You may not be able to access this file if you add the “.%1$s” extension</string>
    <!-- Text of the warning dialog indicating the renamed name file extension is not the same. The placeholder shows the file extension. e.g. You may not be able to access this file if you change it from ".jpg" to empty -->
    <string name="file_extension_change_warning_new_empty">You may not be able to access this file if you remove the “.%1$s” extension</string>
    <!-- Button of the warning dialog indicating the renamed name file extension is not the same to use the new extension -->
    <string name="action_use_empty_new_extension">Remove extension</string>
    <!-- Button of the warning dialog indicating the renamed name file extension is not the same to use the new extension. The placeholder shows the file extension. e.g. Use .txt -->
    <string name="action_use_new_extension">Use .%1$s</string>
    <!-- Button of the warning dialog indicating the renamed name file extension is not the same to keep the old extension -->
    <string name="action_keep_empty_old_extension">No extension</string>
    <!-- Button of the warning dialog indicating the renamed name file extension is not the same to keep the old extension. The placeholder shows the file extension. e.g. Keep .jpg -->
    <string name="action_keep_old_extension">Keep .%1$s</string>
    <!-- Warning which alerts the user a file cannot be created because there is already one with the same name-->
    <string name="same_file_name_warning">There is already a file with the same name</string>
    <!-- Warning which alerts the user an item cannot be created because there is already one with the same name -->
    <string name="same_item_name_warning">There is already an item with the same name</string>
    <!-- Label of the option menu. When clicking this button, the app shows the info of the related item, e.g. file, folder, contact, chat, etc. -->
    <string name="general_info">Info</string>
    <!-- Item menu option upon right click on one image or video to save it to device gallery -->
    <string name="general_save_to_gallery">Save to gallery</string>
    <!-- settings of the Media section -->
    <string name="settings_media">Media</string>
    <!-- settings title of the Media section -->
    <string name="settings_media_audio_files">Audio files</string>
    <!-- Settings hint that indicates the audio will still be played in background if the app is backgrounded -->
    <string name="settings_background_play_hint">Playing on the background</string>
    <!-- Text of the empty screen when there are no elements in Photos -->
    <string name="photos_empty">[B]No[/B] [A]Photos[/A]</string>
    <!-- Text to show as subtitle of Enable camera uploads screen -->
    <string name="enable_cu_subtitle">Automatically backup your photos and videos to your Cloud Drive.</string>
    <!-- Text of a button on Camera Uploads section to show all the content of the section-->
    <string name="all_view_button">All</string>
    <!-- Text of a button on Camera Uploads section to show the content of the section organized by days-->
    <string name="days_view_button">Days</string>
    <!-- Text of a button on Camera Uploads section to show the content of the section organized by months-->
    <string name="months_view_button">Months</string>
    <!-- Text of a button on Camera Uploads section to show the content of the section organized by years-->
    <string name="years_view_button">Years</string>
    <!-- Text to show as a date on Camera Uploads section. Placeholders: [B][/B] are for formatting text; %1$s is for the month; %2$s is for the year. E.g.: "June 2020". -->
    <string name="cu_month_year_date">[B]%1$s[/B] %2$s</string>
    <!-- Text to show as a date on Camera Uploads section. Placeholders: [B][/B] are for formatting text; %1$s is for the day; %2$s is for the month; %3$s is for the year. E.g.: "30 December 2020". -->
    <string name="cu_day_month_year_date">[B]%1$s %2$s[/B] %3$s</string>
    <!-- Text to show on Camera Uploads section, indicating the upload progress. The placeholder %1$d is for set the number of pending uploads. E.g.: "Upload in progress, 300 files pending". -->
    <plurals name="cu_upload_progress">
        <item quantity="one">Upload in progress, 1 file pending</item>
        <item quantity="other">Upload in progress, %1$d files pending</item>
    </plurals>
    <!-- Text to show as production api server option -->
    <string name="production_api_server">Production</string>
    <!-- Title to show in a dialog to change api server -->
    <string name="title_change_server">Change server</string>
<<<<<<< HEAD
    <!-- String to show the transfer quota and the used space in My Account section. E.g.: -->
    <string name="used_storage_transfer">%1$s / %2$s</string>
    <!-- String to show the transfer quota and the used space in My Account section -->
    <string name="used_storage_transfer_percentage">%1$s%%</string>
    <!-- Size in petabytes. The placeholder is for the size value, please adjust the position based on linguistics -->
    <string name="label_file_size_peta_byte">%1$s PB</string>
    <!-- Size in exabytes. The placeholder is for the size value, please adjust the position based on linguistics -->
    <string name="label_file_size_exa_byte">%1$s EB</string>
    <!-- Title of Add phone number option in My account section -->
    <string name="add_phone_label">Add your phone number</string>
    <!-- Text of the option Backup Recovery Key in My account section -->
    <string name="backup_recovery_key_subtitle">Do you remember your password?\nMEGA cannot reset your password if you forget it.</string>
    <!-- Action to change name -->
    <string name="change_name_action">Change name</string>
    <!-- Action to add photo -->
    <string name="add_photo_action">Add photo</string>
    <!-- Action to add phone number -->
    <string name="add_phone_number_action">Add phone number</string>
    <!-- Warning indicating the app needs write permissions to do any action -->
    <string name="denied_write_permissions">MEGA needs write permissions to proceed with this action.</string>
    <!-- Number of social connections, showing the number of contacts the user has. E.g.: 37 connections -->
    <plurals name="my_account_connections">
        <item quantity="one">1 connection</item>
        <item quantity="other">%1$d connections</item>
    </plurals>
=======
    <!-- Show line numbers action -->
    <string name="action_show_line_numbers">Show line numbers</string>
    <!-- Hide line numbers action -->
    <string name="action_hide_line_numbers">Hide line numbers</string>
    <!-- Indicates pagination progress. E.g.: 3/49 -->
    <string name="pagination_progress">%1$s/%2$s</string>
>>>>>>> 623cf8c5
</resources><|MERGE_RESOLUTION|>--- conflicted
+++ resolved
@@ -3971,7 +3971,12 @@
     <string name="production_api_server">Production</string>
     <!-- Title to show in a dialog to change api server -->
     <string name="title_change_server">Change server</string>
-<<<<<<< HEAD
+    <!-- Show line numbers action -->
+    <string name="action_show_line_numbers">Show line numbers</string>
+    <!-- Hide line numbers action -->
+    <string name="action_hide_line_numbers">Hide line numbers</string>
+    <!-- Indicates pagination progress. E.g.: 3/49 -->
+    <string name="pagination_progress">%1$s/%2$s</string>
     <!-- String to show the transfer quota and the used space in My Account section. E.g.: -->
     <string name="used_storage_transfer">%1$s / %2$s</string>
     <!-- String to show the transfer quota and the used space in My Account section -->
@@ -3997,12 +4002,4 @@
         <item quantity="one">1 connection</item>
         <item quantity="other">%1$d connections</item>
     </plurals>
-=======
-    <!-- Show line numbers action -->
-    <string name="action_show_line_numbers">Show line numbers</string>
-    <!-- Hide line numbers action -->
-    <string name="action_hide_line_numbers">Hide line numbers</string>
-    <!-- Indicates pagination progress. E.g.: 3/49 -->
-    <string name="pagination_progress">%1$s/%2$s</string>
->>>>>>> 623cf8c5
 </resources>