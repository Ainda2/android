--- conflicted
+++ resolved
@@ -2779,7 +2779,6 @@
     <string name="inactive_chat_title" context="Title of an inactive chat. Placeholder is to show the creation date and time">Chat created on %s</string>
     <string name="select_message_title" context="Title of the chat when multi-selection is activated">Select message</string>
 
-<<<<<<< HEAD
     <string name="over_disk_quota_paywall_header" context="Header text of the Over Disk Quota Paywall warning">Storage Full</string>
     <string name="over_disk_quota_paywall_title" context="Title of the Over Disk Quota Paywall warning">Your data is at risk!</string>
     <plurals name="over_disk_quota_paywall_text">
@@ -2795,7 +2794,7 @@
     <string name="label_time_in_hours" context="Time in hours. The placeholder is for the time value, please adjust the position based on linguistics">%dh</string>
     <string name="label_time_in_minutes" context="Time in minutes. The placeholder is for the time value, please adjust the position based on linguistics">%dm</string>
     <string name="label_time_in_seconds" context="Time in seconds. The placeholder is for the time value, please adjust the position based on linguistics">%ds</string>
-=======
+
     <string name="label_verify_credentials" context="Title for a section on the fingerprint warning dialog. Below it is a button which will allow the user to verify their contact’s fingerprint credentials.">Verify credentials</string>
     <string name="label_not_verified" context="Action indicating something was not verified yet.">Not verified</string>
     <string name="label_verified" context="Action indicating something was verified.">Verified</string>
@@ -2804,6 +2803,4 @@
     <string name="label_your_credentials" context="Label title above your fingerprint credentials.  A credential in this case is a stored piece of information representing your identity">Your Credentials</string>
     <string name="action_reset" context="Button to reset credentials">Reset</string>
     <string name="label_contact_credentials" context="“Verify user” dialog description. Please, keep the placeholder, is to set the name of a contact: Joana's credentials">%s\'s credentials</string>
-
->>>>>>> 768aa02b
 </resources>