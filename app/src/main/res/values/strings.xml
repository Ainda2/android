<?xml version="1.0" encoding="utf-8"?>
<resources>

    <string name="app_name" context="Not translate">MEGA</string>
    <string name="pdf_app_name" context="Not translate">MEGA PDF Viewer</string>
    <string name="app_version" context="Not translate">3.5.1 (222)</string>
    <string name="sdk_version" context="Not translate">41d84f2</string>
    <string name="karere_version" context="Not translate">9c9b9cc</string>

    <string name="full_description_text" context="Full description text of the app in the Google Play page of the app">MEGA provides user-controlled encrypted cloud storage and chat through standard web browsers, together with dedicated apps for mobile devices. Unlike other cloud storage providers, your data is encrypted and decrypted by your client devices only and never by us.\n\nUpload your files from your smartphone or tablet then search, store, download, stream, view, share, rename or delete your files any time, from any device, anywhere. Share folders with your contacts and see their updates in real time. The encryption process means we cannot access or reset your password so you MUST remember it (unless you have your Recovery Key backed up) or you will lose access to your stored files.\n\nEnd-to-end user-encrypted MEGA video chat allows for total privacy, and has been available through the browser since 2016. It has been extended to our mobile app, with chat history accessible across multiple devices. Users can also easily add files to a chat from their MEGA Cloud Drive.\n\nMEGA offers a generous 50 GB free storage for all registered users with bonus achievements, and offers paid plans with much higher limits:\n\n\nPRO LITE subscription: 4.99 € per month or 49.99 € per year gives you 200 GB of storage space and 1 TB of transfer quota per month.\nPRO I subscription: 9.99 € per month or 99.99 € per year gives you 1 TB of storage space and 2 TB of transfer quota per month.\nPRO II subscription: 19.99 € per month or 199.99 € per year gives you 4 TB of storage space and 8 TB of transfer quota per month.\nPRO III subscription: 29.99 € per month or 299.99 € per year gives you 8 TB of storage space and 16 TB of transfer quota per month.\n\nSubscriptions are renewed automatically for successive subscription periods of the same duration and at the same price as the initial period chosen. To manage your subscriptions, simply click on the Play Store icon on your mobile device, sign in with your Google ID (if you haven’t already done so) and then click on the MEGA app. You’ll be able to manage your subscription there.\n\nApp Permissions:\nWRITE_EXTERNAL_STORAGE -> Download your files from MEGA to your device and upload files from your device to MEGA\nCAMERA -> Take a picture and upload your photos to MEGA\nREAD_CONTACTS -> Easily add contacts from your device as MEGA contacts\nRECORD_AUDIO &amp; CAPTURE_VIDEO_OUTPUT (mic and camera) -> MEGA provides for end-to-end encrypted audio/video calls\n\n\nTo enhance users’ confidence in the MEGA system, all of the client-side code is published, so interested security researchers can evaluate the encryption process. The code of our mobile app is located on: https://github.com/meganz/android\n\nFor more info, please check our website:\nSee https://mega.nz/terms\n\n\nDesktop - https://mega.nz/</string>

    <!--
    <string name="short_description_text" context="Short description text of the app in the Google Play page of the app">MEGA is Cloud Storage with Powerful Always-On Privacy. 50GB for free</string>
    -->

    <string name="general_x_of_x" context="Showing progress of elements. Example: 2 of 10."> of </string>
    <string name="general_yes" context="Answer for confirmation dialog.">Yes</string>
    <string name="general_no" context="Answer for confirmation dialog.">No</string>
    <string name="general_cancel" context="Answer for confirmation dialog.">Cancel</string>
    <string name="general_move_to" context="When moving a file to a location in MEGA. This is the text of the button after selection the destination">Move to</string>
    <string name="general_copy_to" context="When copying a file to a location in MEGA. This is the text of the button after selection the destination">Copy to</string>
    <!--
    <string name="general_import_to" context="When importing a file to a location in MEGA. This is the text of the button after selection the destination">Import to</string>
    -->
    <string name="general_select" context="Selecting a specific location in MEGA. This is the text of the button">Select</string>
    <string name="general_select_to_upload" context="Selecting a specific location in MEGA. This is the text of the button">Select files</string>
    <string name="general_select_to_download" context="Selecting a specific location in MEGA. This is the text of the button">Select folder</string>
    <string name="general_create" context="This is the final button when creating a folder in the dialog where the user inserts the folder name">Create</string>
    <!-- This string is commented in FileStorageActivityLollipop.java
    <string name="general_upload" context="Button text when uploading a file to a previously selected location in MEGA">Upload File</string>
    -->
    <string name="general_download" context="Item menu option upon right click on one or multiple files.">Download</string>
    <string name="general_add" context="button">Add</string>
    <string name="general_move" context="button">Move</string>
    <string name="general_remove" context="button">Remove</string>
    <string name="general_share" context="button">Share</string>
    <!--
    <string name="general_confirm" context="button">Confirm</string>
    -->
    <string name="general_leave" context="button">Leave</string>
    <string name="general_decryp" context="button">Decrypt</string>

    <string name="general_export" context="button">Export</string>

    <string name="general_retry" context="Button to try retry some action">Retry</string>
    <string name="general_open_browser" context="Button to open the default web browser">Open browser</string>

    <!--
    <string name="general_empty" context="Button to delete the contents of the trashbin. Can also be translated as &quot;clear&quot;">Empty</string>
    -->
    <string name="general_loading" context="state previous to import a file">Loading</string>
    <string name="general_importing" context="state while importing the file">Importing</string>
    <string name="general_forwarding" context="state while importing the file">Forwarding</string>
    <string name="general_import" context="Import button. When the user clicks this button the file will be imported to his account.">Import</string>
    <string name="general_storage" context="Text listed before the amount of storage a user gets with a certain package. For example: &quot;1TB Storage&quot;.">Storage</string>
    <string name="general_bandwidth" context="Text listed before the amount of bandwidth a user gets with a certain package. For example: &quot;8TB Bandwidth&quot;. Can also be translated as data transfer.">Transfer Quota</string>
    <string name="general_subscribe" context="Text placed inside the button the user clicks when upgrading to PRO. Meaning: subscribe to this plan">Subscribe</string>
    <!--
    <string name="general_continue" context="Text placed inside the button the user clicks when clicking into the FREE account. Meaning: Continue to the main screen">Continue</string>
    -->
    <string name="general_error_word" context="It will be followed by the error message">Error</string>
    <string name="general_not_yet_implemented" context="when clicking into a menu whose functionality is not yet implemented">Not yet implemented</string>
    <string name="error_no_selection" context="when any file or folder is selected">No file or folder selected</string>
    <string name="general_already_downloaded" context="when trying to download a file that is already downloaded in the device">Already downloaded</string>
    <string name="general_already_uploaded" context="when trying to upload a file that is already uploaded in the folder">already uploaded</string>
    <string name="general_file_info" context="Label of the option menu. When clicking this button, the app shows the info of the file">File info</string>
    <string name="general_folder_info" context="Label of the option menu. When clicking this button, the app shows the info of the folder">Folder info</string>
    <!--
    <string name="general_menu" context="Title when the left menu is opened">Menu</string>
    -->
    <string name="general_show_info" context="Label of a button/notification to show info about something">Show info</string>

    <string name="error_general_nodes" context="Error getting the root node">Error. Please, try again.</string>

    <string name="secondary_media_service_error_local_folder" context="Local folder error in Sync Service. There are two syncs for images and videos. This error appears when the secondary media local folder doesn't exist">The secondary media folder does not exist, please choose a new folder</string>
    <string name="no_external_SD_card_detected" context="when no external card exists">No external storage detected</string>
    <string name="no_permissions_upload" context="On clicking menu item upload in a incoming shared folder read only">This folder is read only. You do not have permission to upload</string>

    <string name="remove_key_confirmation" context="confirmation message before removing the previously downloaded MasterKey file">You are removing the previously exported Recovery Key file</string>
    <!--
    <string name="export_key_confirmation" context="confirmation message before downloading to the device the MasterKey file">Security warning! This is a high risk operation. Do you want to continue?</string>
    -->

    <!--
    <string name="more_options_overflow" context="title of the menu for more options for each file (rename, share, copy, move, etc)">More options</string>
    -->
    <string name="confirmation_add_contact" context="confirmation message before sending an invitation to a contact">Do you want to send an invitation to %s?</string>
    <!--
    <string name="confirmation_remove_multiple_contacts" context="confirmation message before removing mutiple contacts">Remove these %d contacts?</string>

    <string name="confirmation_move_to_rubbish" context="confirmation message before removing a file">Move to rubbish bin?</string>
    <string name="confirmation_move_to_rubbish_plural" context="confirmation message before removing a file">Move to rubbish bin?</string>

    <string name="confirmation_delete_from_mega" context="confirmation message before removing a file">Delete from MEGA?</string>
    <string name="confirmation_leave_share_folder" context="confirmation message before leaving an incoming shared folder">If you leave the folder, you will not be able to see it again</string>

    <string name="confirmation_alert" context="confirmation message before removing a file">Please confirm</string>
    -->

    <string name="action_logout" context="Button where the user can sign off or logout">Logout</string>
    <string name="action_add" context="Menu item">Upload</string>
    <string name="action_create_folder" context="Menu item">Create new folder</string>
    <string name="action_open_link" context="Menu item">Open link</string>
    <!--
    <string name="action_upload" context="Button text when choosing the destination location in MEGA">Upload to</string>
    -->

    <string name="action_settings" context="Menu item">Settings</string>
    <string name="action_search" context="Search button">Search</string>
    <string name="action_play" context="Search button">Play</string>
    <string name="action_pause" context="Search button">Pause</string>
    <string name="action_refresh" context="Menu item">Refresh</string>
    <string name="action_sort_by" context="Menu item">Sort by</string>
    <string name="action_help" context="Menu item">Help</string>
    <string name="action_upgrade_account" context="Change from a free account to paying MEGA">Upgrade account</string>
    <string name="upgrading_account_message" context="Message while proceeding to upgrade the account">Upgrading account</string>
    <string name="action_select_all" context="Menu item to select all the elements of a list">Select all</string>
    <string name="action_unselect_all" context="Menu item to unselect all the elements of a list">Clear selection</string>
    <string name="action_grid" context="Menu item to change from list view to grid view">Thumbnail view</string>
    <string name="action_list" context="Menu item to change from grid view to list view">List view</string>
    <string name="action_export_master_key" context="Menu item to let the user export the MasterKey">Backup Recovery Key</string>
    <string name="action_remove_master_key" context="Menu item to let the user remove the MasterKey (previously downloaded)">Remove Recovery Key</string>
    <string name="action_cancel_subscriptions" context="Menu item to let the user cancel subscriptions">Cancel subscription</string>
    <string name="toast_master_key_removed" context="success message when the MasterKey file has been removed">The Recovery Key file has been removed</string>
    <string name="cancel_subscription_ok" context="success message when the subscription has been canceled correctly">The subscription has been cancelled</string>
    <string name="cancel_subscription_error" context="error message when the subscription has not been canceled successfully">We were unable to cancel your subscription. Please contact support&#64;mega.nz for assistance</string>
    <string name="action_kill_all_sessions" context="Menu item to kill all opened sessions">Close other sessions</string>
    <string name="success_kill_all_sessions" context="Message after kill all opened sessions">The remaining sessions have been closed</string>
    <string name="error_kill_all_sessions" context="Message after kill all opened sessions">Error when closing the opened sessions</string>

    <plurals name="general_num_files" context="this is used for example when downloading 1 file or 2 files">
        <item context="Singular of file. 1 file" quantity="one">file</item>
        <item context="Plural of file. 2 files" quantity="other">files</item>
    </plurals>

    <plurals name="general_num_contacts">
        <item context="referring to a contact in the contact list of the user" quantity="one">contact</item>
        <item context="Title of the contact list" quantity="other">contacts</item>
    </plurals>

    <plurals name="general_num_folders">
        <item context="Singular of folder/directory. 1 folder" quantity="one">folder</item>
        <item context="Plural of folder/directory. 2 folders" quantity="other">folders</item>
    </plurals>

    <plurals name="general_num_shared_folders">
        <item context="Title of the incoming shared folders of a user in singular" quantity="one">shared folder</item>
        <item context="Title of the incoming shared folders of a user in plural." quantity="other">shared folders</item>
    </plurals>

    <!--
    <plurals name="general_num_downloads" context="in the notification. When downloading the notification is like 3 downloads.">
        <item context="Item menu option upon clicking on one or multiple files. Singular" quantity="one">download</item>
        <item context="Item menu option upon clicking on one or multiple files. Plural" quantity="other">downloads</item>
    </plurals>
    -->

    <!--
    <plurals name="general_num_uploads">
        <item context="Transfer type description in the active file transfer panel, can either be upload or download. Singular" quantity="one">upload</item>
        <item context="Transfer type description in the active file transfer panel, can either be upload or download. Plural" quantity="other">uploads</item>
    </plurals>
    -->

    <plurals name="general_num_users" context="used for example when a folder is shared with 1 user or 2 users">
        <item context="used for example when a folder is shared with 1 user" quantity="one">contact</item>
        <item context="used for example when a folder is shared with 2 or more users" quantity="other">contacts</item>
    </plurals>

    <!--
    <string name="confirmation_required" context="Alert title before download">Confirmation required</string>
    -->
    <string name="alert_larger_file" context="Alert text before download. Please do not modify the %s placeholder as it will be replaced by the size to be donwloaded">%s will be downloaded.</string>
    <string name="alert_no_app" context="Alert text before download">There is no app to open the file %s. Do you want to continue with the download?</string>
    <string name="checkbox_not_show_again" context="Alert checkbox before download">Do not show again</string>

    <string name="login_text" context="Login button">Login</string>
    <string name="email_text" context="email label">Email</string>
    <string name="password_text" context="password label">Password</string>
    <string name="confirm_password_text" context="label shown in the confirmation of the password when creating an account">Confirm password</string>
    <string name="abc" context="in the password edittext the user can see the password or asterisks. ABC shows the letters of the password">ABC</string>
    <!--
    <string name="dots" context="in the password edittext the user can see the password or asterisks. ··· shows asterisks instead of letters">···</string>
    -->
    <string name="new_to_mega" context="This question applies to users that do not have an account on MEGA yet">New to MEGA?</string>
    <string name="create_account" context="label and text button when creating the account">Create account</string>
    <string name="error_enter_email" context="when the user tries to log in MEGA without typing the email">Please enter your email address</string>
    <string name="error_invalid_email" context="error when logging in to MEGA with an invalid email">Invalid email address</string>
    <string name="error_enter_password" context="when the user tries to log in MEGA without typing the password">Please enter your password</string>
    <string name="error_server_connection_problem" context="when the user tries to log in to MEGA without a network connection">No network connection</string>
    <string name="error_server_expired_session" context="when the user tries to log in to MEGA without a valid session">You have been logged out on this device from another location</string>
    <string name="login_generating_key" context="the first step when logging in is calculate the private and public encryption keys">Calculating encryption keys</string>
    <string name="login_connecting_to_server" context="Message displayed while the app is connecting to a MEGA server">Connecting to the server</string>
    <string name="download_updating_filelist" context="Status text when updating the file manager">Updating file list</string>
    <string name="login_confirm_account" context="title of the screen after creating an account when the user has to confirm the password to confirm the account">Confirm account</string>
    <string name="login_querying_signup_link" context="when the user clicks on the link sent by MEGA after creating the account, this message is shown">Checking validation link</string>
    <string name="login_confirming_account" context="Attempting to activate a MEGA account for a user.">Activating account</string>
    <string name="login_preparing_filelist" context="After login, updating the file list, the file list should be processed before showing it to the user">Preparing file list</string>
    <string name="login_before_share" context="when the user tries to share something to MEGA without being logged">Please log in to share with MEGA</string>
    <!--
    <string name="session_problem" context="if a link to a folder cannot be fetched">Problem of retrieving files from the folder</string>
    -->

    <string name="tour_space_title">MEGA Space</string>
    <string name="tour_speed_title">MEGA Speed</string>
    <string name="tour_privacy_title">MEGA Privacy</string>
    <string name="tour_access_title">MEGA Access</string>
    <string name="tour_space_text">Register now and get 50 GB* of free space</string>
    <string name="tour_speed_text">Uploads are fast. Quickly share files with everyone</string>
    <string name="tour_privacy_text">Keep all your files safe with MEGA’s end-to-end encryption</string>
    <string name="tour_access_text">Get fully encrypted access anywhere, anytime</string>

    <string name="create_account_text" context="button that allows the user to create an account">Create account</string>
    <string name="name_text" context="Name of the user">Name</string>
    <string name="lastname_text" context="Last name of the user">Last Name</string>
    <string name="tos" context="text placed on the checkbox of acceptation of the Terms of Service">I agree with MEGA’s [A]Terms of Service[/A]</string>
    <string name="already_account" context="Does the user already have a MEGA account">Already have an account?</string>

    <string name="create_account_no_terms" context="warning dialog">You have to accept our Terms of Service</string>
    <string name="error_enter_username" context="Warning dialog">Please enter your name</string>
    <string name="error_enter_userlastname" context="Warning dialog">Please enter your last name.</string>
    <string name="error_short_password" context="when creating the account">Password is too short</string>
    <string name="error_passwords_dont_match" context="when creating the account">Passwords do not match</string>
    <string name="error_email_registered" contect="when creating the account">This email address has already registered an account with MEGA</string>

    <!--
    <string name="create_account_confirm_title" context="Title that is shown when e-mail confirmation is still required for the account">Confirmation required</string>
    -->
    <!--
    <string name="create_account_confirm" context="">Please check your e-mail and click the link to login and confirm your account</string>
    -->
    <string name="create_account_creating_account">Connecting to the server: Creating account</string>

    <!--<string name="cancel_transfer_title">Delete Transfer</string>
    -->
    <string name="cancel_transfer_confirmation">Delete this transfer?</string>
    <string name="cancel_all_transfer_confirmation">Delete all transfers?</string>

    <string name="section_cloud_drive" context="The name of every users root drive in the cloud of MEGA. The term \'cloud\' is a new computer term and can probably not be translated. Do not translate &quot;cloud&quot; literal unless your language allows this. Please see http://en.wikipedia.org/wiki/Cloud_computing for your reference.">Cloud drive</string>
    <string name="section_secondary_media_uploads" context="title of the screen where the secondary media images are uploaded">Media uploads</string>
    <string name="section_inbox" context="title of the screen that show the inbox">Inbox</string>
    <string name="section_saved_for_offline" context="title of the screen that shows the files saved for offline in the device">Saved for Offline</string>
    <string name="section_saved_for_offline_new" context="title of the screen that shows the files saved for offline in the device">Offline</string>
    <!--
    <string name="section_shared_with_me" context="title of the screen that shows all the folders that the user shares with other users and viceversa">Shared with me</string>
    -->
    <string name="section_shared_items" context="title of the screen that shows all the shared items">Shared folders</string>
    <string name="section_rubbish_bin" context="The title of the trash bin in the tree of the file manager.">Rubbish bin</string>
    <string name="section_contacts" context="Title of the contact list">Contacts</string>

    <string name="section_contacts_with_notification" context="Item of the navigation title for the contacts section when there is any pending incoming request">Contacts [A](%1$d)[/A]</string>
    <string name="sent_requests_empty" context="the user has not sent any contact request to other users">No sent requests</string>
    <string name="received_requests_empty" context="the user has not received any contact request from other users">No received requests</string>
    <string name="section_transfers" context="Title for the file transfer screen (with the up &amp; download)">Transfers</string>

    <string name="section_account" context="button to the settings of the user\'s account">My Account</string>
    <string name="section_photo_sync" context="title of the screen where the camera images are uploaded">Camera uploads</string>
    <!--
    <string name="used_space" context="Used space &quot;5MB of 100MB&quot;.">%1$s of %2$s</string>
    -->
    <string name="tab_incoming_shares" context="Capital letters. Incoming shared folders. The title of a tab">INCOMING</string>
    <string name="tab_outgoing_shares" context="Capital letters. Outgoing shared folders. The title of a tab">OUTGOING</string>

    <string name="title_incoming_shares_explorer" context="Title of the file explorer in tab INCOMING">Incoming Shares</string>
	<string name="title_incoming_shares_with_explorer" context="Title of the share with file explorer">Incoming shares with</string>
    <!--
    <string name="choose_folder_explorer" context="Title of the button in Incoming Shares tabs">Choose folder</string>
    -->

    <string name="file_browser_empty_cloud_drive" context="message when there are no files in the Cloud drive">No files in your Cloud Drive</string>
    <!--
    <string name="file_browser_empty_rubbish_bin" context="option to empty rubbish bin">Empty Rubbish Bin</string>
    -->
    <string name="file_browser_empty_folder" context="Text that indicates that a folder is currently empty">Empty Folder</string>

    <string name="choose_account_fragment" context="Title of the fragment Choose Account">CHOOSE ACCOUNT</string>

    <!--
    <string name="file_properties_activity" context="Menu item to show the properties dialog of files and or folders.">Properties</string>
    -->
    <string name="file_properties_available_offline" context="The files are available &quot;offline&quot; (without a network Wi-Fi mobile data connection)">Available offline</string>
    <!--
    <string name="file_properties_available_offline_on" context="Button state when a file can be saved for offline.(Capital letters)">ON</string>
    -->
    <!--
    <string name="file_properties_available_offline_off" context="Button state when a file is already saved for offline. (Capital letters)">OFF</string>
    -->
    <string name="file_properties_info_size_file" context="Refers to the size of a file.">Size</string>
    <string name="file_properties_info_modified" context="when was the file modified">Modified</string>
    <string name="file_properties_info_added" context="when was the file added in MEGA">Created</string>
    <string name="file_properties_info_created" context="when the file was created">Created</string>
    <!--
    <string name="file_properties_shared_folder_private_folder" context="the folder is private. A public user can\'t access the folder">No public link</string>
    -->
    <string name="file_properties_shared_folder_public_link" context="the label when a folder can be accesed by public users">Public link</string>

    <string name="file_properties_shared_folder_permissions" context="Item menu option upon clicking on a file folder. Refers to the permissions of a file folder in the file manager.">Permissions</string>
    <string name="dialog_select_permissions" context="Title of the dialog to choose permissions when sharing.">Share Permissions</string>
    <string name="file_properties_shared_folder_change_permissions" context="menu item">Change permissions</string>
    <string name="file_properties_shared_folder_select_contact" context="when listing all the contacts that shares a folder">Shared with</string>
    <string name="file_properties_send_file_select_contact" context="send a file to a MEGA user">Send to</string>
    <string name="file_properties_owner" context="shows the owner of an incoming shared folder">Owner</string>
    <string name="contact_invite" context="positive button on dialog to invite a contact">Invite</string>
    <string name="contact_reinvite" context="option to reinvite a contact">Reinvite</string>
	<string name="contact_ignore" context="option to ignore a contact invitation">Ignore</string>
	<string name="contact_decline" context="option to decline a contact invitation">Decline</string>
	<string name="contact_accept" context="option to accept a contact invitation">Accept</string>
	<string name="contact_properties_activity" context="title of the contact properties screen">Contact Info</string>	
	<!--
    <string name="contact_file_list_activity" context="header of a status field for what content a user has shared to you">Content</string>
    -->
	<string name="contacts_list_empty_text" context="Adding new relationships (contacts) using the actions.">Add new contacts using the button below</string>	
	<!--
    <string name="no_contacts" context="When an user wants to share a folder but has not any contact yet">There are not contacts in the account. Please add them on the Contacts screen</string>
	-->
	<string name="contacts_explorer_list_empty_text" context="Add new contacts before sharing.">Add a new contact to share</string>
	
	<string name="error_not_enough_free_space" context="Error message">Not enough free space on your device</string>

	<string name="option_link_without_key" context="Alert Dialog to get link">Link without key</string>
	<string name="option_decryption_key" context="Alert Dialog to get link">Decryption key</string>
	
	<!--
    <string name="download_failed" context="Error message">Download failed</string>
    -->
    <!--
	<string name="download_downloaded" context="notification message. Example: 1 file downloaded">downloaded</string>
    -->
    <!--
	<string name="download_downloading" context="Title header on the download page while the file is downloading.">Downloading</string>
	-->
    <!--
	<string name="text_downloading" context="Text located in each fragment when a download is in progress">Transferring</string>
	-->
	<string name="download_preparing_files" context="message before the download or upload start ">Preparing files</string>
    <string name="download_began" context="message when the download starts">Download has started</string>
    <!--
    <string name="download_cancel_downloading" context="Confirmation text when attempting to cancel the download">Do you want to cancel the download?</string>
    -->
    <string name="download_touch_to_cancel" context="Hint how to cancel the download">Touch to cancel</string>
    <string name="download_touch_to_show" context="Hint how to cancel the download">View transfers</string>
    <string name="error_file_size_greater_than_4gb" context="Warning message">Most devices can’t download files greater than 4GB. Your download will probably fail</string>
    <string name="intent_not_available" context="message when trying to open a downloaded file but there isn\'t any app that open that file. Example: a user downloads a pdf but doesn\'t have any app to read a pdf">There isn’t any available app to execute this file on your device</string>

    <string name="context_share_image" context="to share an image using Facebook, Whatsapp, etc">Share image using</string>
    <string name="context_get_link" context="create a link of a file and send it using an app from the device">Share link</string>
    <string name="context_get_link_menu" context="Item menu option upon right click on one or multiple files.">Get link</string>

    <!--<string name="context_manage_link_menu" context="Item menu option upon right click on one or multiple files.">Get link</string>-->

    <string name="context_leave_menu" context="Item menu option upon right click on one or multiple files.">Leave</string>
    <string name="alert_leave_share" context="Title alert before leaving a share.">Leave share</string>
    <string name="context_clean_shares_menu" context="Item menu option upon right click on one or multiple files.">Remove share</string>
    <string name="context_remove_link_menu" context="Item menu option upon right click on one or multiple files.">Remove link</string>
    <string name="context_remove_link_warning_text" context="Warning that appears prior to remove a link of a file.">This link will not be publicly available anymore.</string>
    <string name="context_rename" context="Item menu option upon right click on one or multiple files.">Rename</string>
    <string name="context_open_link_title" context="Item menu option upon right click on one or multiple files.">Open link</string>
    <string name="context_open_link" context="Item menu option upon right click on one or multiple files.">Open</string>
    <string name="context_renaming" context="while renaming a file or folder">Renaming</string>
    <string name="context_preparing_provider" context="while file provider is downloading a file">Preparing file</string>
    <string name="context_download" context="Item menu option upon right click on one or multiple files.">Download</string>

    <!--
    <string name="download_folder" context="Item menu option upon right click on one or multiple files.">Download folder</string>
    -->
    <!--
    <string name="import_folder" context="Item menu option upon right click on one or multiple files.">Import folder</string>
    -->
    <string name="context_move" context="Item menu option upon right click on one or multiple files.">Move</string>
    <string name="context_moving" context="while moving a file or folder">Moving</string>
    <!--
    <string name="context_sharing" context="while sharing a folder">Sharing folder</string>
    -->
    <string name="context_copy" context="Item menu option upon right click on one or multiple files.">Copy</string>
    <string name="context_upload" context="Item menu option upon right click on one or multiple files.">Upload</string>
    <string name="context_copying" context="while copying a file or folder">Copying</string>
    <!--
    <string name="context_creating_link" context="status text">Creating link</string>
    -->
    <!--
    <string name="context_moving_to_trash" context="status text">Moving to Rubbish Bin</string>
    -->
    <string name="context_move_to_trash" context="menu item">Move to rubbish bin</string>
    <string name="context_delete_from_mega" context="menu item">Remove from MEGA</string>
    <string name="context_new_folder_name" context="Input field description in the create folder dialog.">Folder Name</string>
    <string name="context_new_contact_name" context="when adding a new contact. in the dialog">Contact email</string>
    <string name="context_creating_folder" context="status dialog when performing the action">Creating folder</string>
    <!--
    <string name="context_adding_contact" context="Adding a new relationship (contact)">Adding contact</string>
    -->
    <string name="context_download_to" context="Menu item">Save to</string>
    <string name="context_clear_rubbish" context="Menu option title">Clear Rubbish Bin</string>
    <string name="clear_rubbish_confirmation" context="Ask for confirmation before removing all the elements of the rubbish bin">You are about to permanently remove all items from your Rubbish Bin.</string>

    <!--<string name="context_send_link" context="get the link and send it">Send link</string>-->

    <string name="context_send" context="get the link and send it">Send</string>
    <string name="context_send_file_inbox" context="send the file to inbox">Send to contact</string>
    <!--
    <string name="context_copy_link" context="get the link and copy it">Copy link</string>
    -->
    <string name="context_remove" context="Menu option to delete one or multiple selected items.">Remove</string>
    <string name="context_delete_offline" context="Menu option to delete selected items of the offline state">Remove from Offline</string>
    <string name="context_share_folder" context="menu item">Share folder</string>
    <string name="context_send_file" context="menu item">Send file to chat</string>
    <string name="context_send_contact" context="menu item">Share contact to chat</string>
    <string name="context_view_shared_folders" context="open a shared folder">View shared folders</string>
    <string name="context_sharing_folder" context="Item menu option upon clicking on one or multiple files.">Sharing</string>
    <!--
    <string name="remove_all_sharing" context="status text">Removing all sharing contacts</string>
    -->
    <!--
    <string name="leave_incoming_share" context="status text">Leaving shared folder</string>
    -->
    <!--
    <string name="context_camera_folder" context="The location of where the user has the photos/videos stored.">Camera folder</string>
    -->
    <!--
    <string name="context_mega_contacts" context="when sharing a folder, the user can choose a contact from MEGA">MEGA Contacts</string>
    -->
    <!--
    <string name="context_phone_contacts" context="when sharing a folder, the user chan choose a contact from the device">Phone Contacts</string>
    -->
    <string name="context_delete" context="menu item">Delete</string>
    <!--
    <string name="context_more" context="menu item">More</string>
    -->
    <!--
    <string name="context_contact_added" context="success message when adding a contact">Contact added</string>
    -->
    <string name="context_contact_invitation_deleted" context="success message when removing a contact request">Request deleted</string>
    <string name="context_contact_invitation_resent" context="success message when reinvite a contact">Request resent</string>
    <string name="context_contact_request_sent" context="success message when sending a contact request">Request successfully sent to %s. The status can be consulted in the Sent Requests tab.</string>

    <string name="context_contact_removed" context="success message when removing a contact">Contact removed</string>
    <string name="context_contact_not_removed" context="error message">Error. Contact not removed</string>
    <string name="context_permissions_changed" context="success message when chaning the permissionss">Permissions changed</string>
    <string name="context_permissions_not_changed" context="error message">Error. Permissions not changed</string>
    <string name="context_folder_already_exists" context="message when trying to create a folder that already exists">Folder already exists</string>
    <string name="context_contact_already_exists" context="message when trying to create a invite a contact already that is already added">%s is already a contact</string>
    <string name="context_send_no_permission" context="message when trying to send a file without full access">You do not have permission to send this file</string>
    <string name="context_folder_created" context="success message when creating a folder">Folder created</string>
    <string name="context_folder_no_created" context="error message when creating a folder">Error. Folder not created</string>
    <string name="context_correctly_renamed" context="success message when renaming a node">Renamed successfully</string>
    <string name="context_no_renamed" context="error message">Error. Not renamed</string>
    <string name="context_correctly_copied" context="success message when copying a node">Copied successfully</string>
    <!--
    <string name="context_correctly_sent" context="success message when sending a file">File sent</string>
    -->
    <!--
    <string name="context_no_sent" context="error message when sending a file">Error. File not sent</string>
    -->
    <string name="context_correctly_sent_node" context="success message when sending a node to Inbox">Sent to Inbox</string>
    <string name="context_no_sent_node" context="error message when sending a node to Inbox">Error. Not sent to Inbox</string>
    <string name="context_no_copied" context="error message">Error. Not copied</string>
    <string name="context_no_destination_folder" context="message that appears when a user tries to move/copy/upload a file but doesn't choose a destination folder">Please choose a destination folder</string>
    <string name="context_correctly_moved" context="success message when moving a node">Moved successfully</string>
    <string name="number_correctly_moved" context="success message when moving a node">%d items moved successfully</string>
    <string name="number_incorrectly_moved" context="success message when moving a node">%d items were not moved successfully</string>
    <string name="context_correctly_moved_to_rubbish" context="success message when moving a node">Moved to the rubbish bin successfully</string>
    <string name="number_correctly_moved_to_rubbish" context="success message when moving a node">%d items moved to the rubbish bin successfully</string>
    <string name="number_incorrectly_moved_to_rubbish" context="success message when moving a node">&#160;and %d items were not sent successfully</string>
    <string name="context_no_moved" context="error message">Error. Not moved</string>
    <string name="context_correctly_shared" context="success message when sharing a folder">Shared successfully</string>
    <string name="context_no_shared_number" context="error message when sharing a folder">Error. %d shares were not completed</string>
    <string name="context_correctly_shared_removed" context="success message when sharing a folder">Remove shares successfully</string>
    <string name="context_no_shared_number_removed" context="error message when sharing a folder">Error. %d process of removing shares is not completed</string>
    <string name="context_no_shared" context="error message">Error. Not shared</string>
    <string name="context_no_removed_shared" context="error message">Error. Share failed to remove</string>
    <string name="context_remove_sharing" context="success message when removing a sharing">Folder sharing removed</string>
    <string name="context_no_link" context="error message">Link creation failed</string>
    <string name="context_correctly_removed" context="success message when removing a node from MEGA">Deleted successfully</string>
    <string name="context_no_removed" context="error message">Error. Deletion failed</string>
    <string name="number_correctly_removed" context="success message when moving a node">%d items removed successfully from MEGA</string>
    <string name="number_no_removed" context="error message when moving a node">%d items are not removed successfully</string>
    <string name="number_correctly_leaved" context="success message when moving a node">%d folders left successfully</string>
    <string name="number_no_leaved" context="error message when moving a node">%d folders were not left successfully</string>
    <string name="number_correctly_sent" context="success message when sending multiple files">File sent to %d contacts successfully</string>
    <string name="number_no_sent" context="error message when sending multiple files">File was not sent to %d contacts</string>
    <string name="number_correctly_sent_multifile" context="success message when sending multiple files">%d files sent successfully</string>
    <string name="number_no_sent_multifile" context="error message when sending multiple files">%d files failed to send</string>
    <string name="number_correctly_copied" context="success message when sending multiple files">%d items copied successfully</string>
    <string name="number_no_copied" context="error message when sending multiple files">%d items were not copied</string>
    <string name="number_contact_removed" context="success message when removing several contacts">%d contacts removed successfully</string>
    <string name="number_contact_not_removed" context="error message when removing several contacts">%d contacts were not removed</string>
    <string name="number_contact_file_shared_correctly" context="success message when sharing a file with multiple contacts">Folder shared with %d contacts successfully</string>
    <string name="number_contact_file_not_shared_" context="error message when sharing a file with multiple contacts">File can not be shared with %d contacts</string>
    <string name="number_correctly_shared" context="success message when sharing multiple files">%d folders shared successfully</string>
    <string name="number_no_shared" context="error message when sharing multiple files">%d folders were not shared</string>
    <string name="context_correctly_copied_contact" context="success message when sending a file to a contact">Successfully sent to:</string>
    <string name="context_correctly_removed_sharing_contacts" context="success message when removing all the contacts of a shared folder">The folder is no longer shared</string>
    <string name="context_no_removed_sharing_contacts" context="error message when removing all the contacts of a shared folder">Error, the folder is still shared with another contact</string>
    <string name="context_select_one_file" context="option available for just one file">Select just one file</string>
    <string name="rubbish_bin_emptied" context="success message when emptying the RB">Rubbish bin emptied successfully</string>
    <string name="rubbish_bin_no_emptied" context="error message when emptying the RB">Error. The rubbish bin has not been emptied</string>

    <string name="dialog_cancel_subscriptions" context="dialog cancel subscriptions">You are about to cancel your MEGA subscription. Please let us know if there is anything we can do to help you change your mind</string>
    <string name="hint_cancel_subscriptions" context="hint cancel subscriptions dialog">Type feedback here</string>
    <string name="send_cancel_subscriptions" context="send cancel subscriptions dialog">Send</string>
    <!--
    <string name="title_cancel_subscriptions" context="title cancel subscriptions dialog">Cancel Subscription</string>
    -->
    <string name="confirmation_cancel_subscriptions" context="confirmation cancel subscriptions dialog">Thank you for your feedback! Are you sure you want to cancel your MEGA subscription?</string>
    <string name="reason_cancel_subscriptions" context="provide a reason to cancel subscriptions dialog">Your subscription has not been cancelled. Please provide a reason for your cancellation</string>

    <string name="context_node_private" context="success message after removing the public link of a folder">The folder is now private</string>
    <!--
    <string name="context_share_correctly_removed" context="success message after removing a share of a folder. a contact has no access to the folder now">Share removed</string>
    -->

    <string name="menu_new_folder" context="Menu option to create a new folder in the file manager.">New folder</string>
    <string name="menu_add_contact" context="Menu option to add a contact to your contact list.">Add contact</string>
    <string name="menu_add_contact_and_share" context="Menu option to add a contact to your contact list.">Add contact and share</string>
    <!--
    <string name="menu_download_from_link" context="Text that is displayed in the dialog to download a MEGA link inside the app">Download from MEGA link</string>
    -->

    <string name="alert_decryption_key" context="Title of the alert to introduce the decryption key">Decryption Key</string>
    <string name="message_decryption_key" context="Message of the alert to introduce the decryption key">Please enter the decryption key for the link</string>

    <string name="upload_to_image" context="upload to. Then choose an Image file">Image</string>
    <string name="upload_to_audio" context="upload to. Then choose an Audio file">Audio</string>
    <string name="upload_to_video" context="upload to. Then choose a Video file">Video</string>
    <!--
    <string name="upload_to_other" context="upload to. Then choose a file which is not an Image, an Audio or a Video">Other File</string>
    -->
    <string name="upload_to_filesystem" context="upload to. Then choose to browse the file system to choose a file">Pick from File System</string>
    <!--
    <string name="upload_select_file_type" context="title of the dialog for choosing if a user wants to upload an image, an audio, a video or a file from the system">Select file type</string>
    -->
    <!--
    <string name="upload_uploading" context="status text">Uploading</string>
    -->
    <!--
    <string name="upload_touch_to_cancel" context="hint to how to cancel the upload (by touching the notification)">Touch to cancel upload</string>
    -->
    <!--
    <string name="upload_failed" context="error message">Upload failed</string>
    -->
    <string name="upload_uploaded" context="Label for the current uploaded size of a file. For example, 3 files, 50KB uploaded">uploaded</string>
    <!--
    <string name="upload_cancel_uploading" context="Confirmation text for cancelling an upload">Do you want to cancel the upload?</string>
    -->
    <string name="upload_prepare" context="Status text at the beginning of an upload">Processing file</string>
    <string name="error_temporary_unavaible" context="error message when downloading a file">Resource temporarily not available, please try again later</string>
    <string name="upload_can_not_open" context="Error message when the selected file cannot be opened">Cannot open selected file</string>
    <string name="upload_began" context="when an upload starts, a message is shown to the user">Upload has started</string>
    <string name="unzipping_process" context="when a zip file is downloaded and clicked, the app unzips the file. This is the status text while unzipping the file">Unzipping file</string>

    <string name="error_io_problem" context="error message while browsing the local filesystem">Filesystem problem</string>
    <string name="general_error" context="error message while browsing the local filesystem">Error happened when executing the action</string>

    <string name="full_screen_image_viewer_label" context="title of the image gallery">Image viewer</string>

    <!--
    <string name="manager_download_from_link_incorrect" context="Error message when the user entered an incorrect MEGA link format for importing">Incorrect link format</string>
    -->

    <!--
    <string name="my_account_activity" context="Title of the screen where the user account information is shown">Account</string>
    -->
    <!--
    <string name="my_account_total_space" context="Headline for the amount of total storage space">Storage Space</string>
    -->
    <!--
    <string name="my_account_free_space" context="Headline for the amount of storage space is remaining">Free Space</string>
    -->
    <string name="my_account_used_space" context="Headline for the amount of storage space is used">Used Space</string>
    <string name="my_account_change_password" context="menu item">Change password</string>
    <!--
    <string name="warning_out_space" context="Warning in Cloud drive when the user is runningut of space">You\'re running out of space!\n Do you want to upgrade your account?</string>
    -->
    <!--<string name="overquota_alert_title" context="Title dialog overquota error">Storage over quota</string>-->
    <string name="overquota_alert_text" context="Dialog text overquota error">You have exceeded your storage limit. Would you like to upgrade your account?</string>

    <!--
    <string name="op_not_allowed" context="Dialod text overquota error">Operation not allowed</string>
    -->
    <string name="my_account_last_session" context="when did the last session happen">Last session</string>
    <string name="my_account_connections" context="header for the social connections, showing the number of contacts the user has">Connections</string>

    <string name="my_account_changing_password" context="message displayed while the app is changing the password">Changing password</string>
    <string name="my_account_change_password_oldPassword" context="when changing the password, the first edittext is to enter the current password">Current password</string>
    <string name="my_account_change_password_newPassword1" context="when changing the password">New password</string>
    <string name="my_account_change_password_newPassword2" context="when changing the password">Confirm new password</string>
    <!--
    <string name="my_account_change_password_error" context="Error message when the user attempts to change his password (two potential reasons in one error message).">Incorrect current password or the new passwords you provided do not match. Please try again</string>
    -->
    <!--
    <string name="my_account_change_password_error_2" context="Error message when the user attempts to change his password (two potential reasons in one error message).">Incorrect current password. Please try again</string>
    -->
    <!--
    <string name="my_account_change_password_OK" context="Success text">Password changed successfully</string>
    -->
    <string name="my_account_change_password_dont_match" context="when changing the password or creating the account, the password is required twice and check that both times are the same">Password doesn’t match</string>

    <!--
    <string name="upgrade_activity" context="title of the Upgrade screen">PRO Membership</string>
    -->
    <string name="upgrade_select_pricing" context="title of the selection of the pro account wanted">Select membership</string>
    <string name="select_membership_1" context="the user has to decide the way of payment">Monthly or annually recurring</string>

    <!--<string name="select_membership_2" context="button to go to Google Play">Google Play subscription</string>-->

    <string name="no_available_payment_method" context="choose the payment method option when no method is available">At this moment, no method of payment is available for this plan</string>

    <string name="upgrade_per_month" context="button to decide monthly payment. The asterisk is needed">Monthly*</string>
    <string name="upgrade_per_year" context="button to decide annually payment. The asterisk is needed">Annually*</string>

    <string name="file_properties_get_link" context="the user can get the link and it\'s copied to the clipboard">The link has been copied to the clipboard</string>
    <!--
    <string name="file_properties_remove_link" context="the user can remove the public link">The link has been removed</string>
    -->

    <string name="full_image_viewer_not_preview" context="before sharing an image, the preview has to be downloaded">The preview has not been downloaded yet. Please wait</string>

    <string name="log_out_warning" context="alert when clicking a newsignup link being logged">Please, log out before creating the account</string>

    <!--
    <string name="import_correct" context="success message after import a file">Imported successfully</string>
    -->

    <string name="transfers_empty" context="message shown in the screen when there are not any active transfer">No active transfers</string>
    <!--
    <string name="transfers_pause" context="File uploading or downloading has been paused (until the user continues at a later stage)">All transfers are paused</string>
    -->
    <string name="menu_pause_transfers" context="menu item">Pause transfers</string>
    <!--
    <string name="menu_restart_transfers" context="menu item">Restart transfers</string>
    -->
    <string name="menu_cancel_all_transfers" context="menu item">Delete all transfers</string>

    <string name="menu_take_picture" context="menu item">Take picture</string>

    <string name="cam_sync_wifi" context="how to upload the camera images. only when Wi-Fi connected">WiFi only</string>
    <string name="cam_sync_data" context="how to upload the camera images. when Wi-Fi connected and using data plan">WiFi or data plan</string>
    <string name="cam_sync_ok" context="Answer for confirmation dialog.">OK</string>
    <string name="cam_sync_skip" context="skip the step of camera upload">Skip</string>
    <string name="cam_sync_stop" context="skip the step of camera upload">Stop</string>
    <string name="cam_sync_syncing" context="The upload of the user\'s photos orvideos from their specified album is in progress.">Camera Upload in progress</string>
    <string name="cam_sync_cancel_sync" context="confirmation question for cancelling the camera uploads">Do you want to stop Camera Uploads?</string>
    <!--
    <string name="settings_camera_notif_error_no_folder" context="Error message when an unavailable destination folder was selected">Destination folder is unavailable</string>
    -->
    <string name="settings_camera_notif_title" context="title of the notification when camera upload is enabled">Uploading files of media folders</string>
	<string name="settings_camera_notif_checking_title" context="title of the notification when camera upload is checking files">Checking for files to be uploaded</string>
	<string name="settings_camera_notif_initializing_title" context="title of the notification when camera upload is checking files">Initializing Camera Upload</string>
	<!--
    <string name="settings_camera_notif_error" context="notification error">Camera Uploads problem</string>
    -->
    <string name="settings_camera_notif_complete" context="notification camera uploads complete">Camera uploads complete</string>

    <string name="settings_storage" context="Text listed before the amount of storage a user gets with a certain package. For example: &quot;1TB Storage&quot;.">Storage</string>
    <string name="settings_pin_lock" context="settings category title. Below this title, the pin lock settings start">PIN Lock</string>

    <string name="settings_advanced_features" context="Settings category title for cache and offline files">Advanced</string>
    <string name="settings_advanced_features_cache" context="Settings preference title for cache">Clear Cache</string>
    <string name="settings_advanced_features_offline" context="Settings preference title for offline files">Clear Offline Files</string>

    <string name="settings_advanced_features_cancel_account" context="Settings preference title for canceling the account">Cancel your account</string>

    <string name="settings_advanced_features_size" context="Size of files in offline or cache folders">Currently using %s</string>
    <string name="settings_advanced_features_calculating" context="Calculating Size of files in offline or cache folders">Calculating</string>

    <string name="settings_storage_download_location" context="title of the setting to set the default download location">Default download location</string>
    <string name="settings_storage_ask_me_always" context="Whether to always ask the user each time.">Always ask for download location</string>
    <string name="settings_storage_advanced_devices" context="Whether to enable the storage in advanced devices">Display advanced devices (external SD)</string>

    <string-array name="settings_storage_download_location_array" context="if the user has an internal and an external SD card, it has to be set on the settings screen">
        <item context="internal storage option">Internal storage</item>
        <item context="external storage option">External storage</item>
    </string-array>

    <string-array name="add_contact_array" context="choose the way the new user's email is inserted">
        <item context="write option">Write the user’s email</item>
        <item context="import from phone option">Import from device</item>
    </string-array>

    <string name="settings_camera_upload_on" context="settings option">Enable Camera Uploads</string>
    <string name="settings_camera_upload_turn_on" context="settings option">Turn on Camera Uploads</string>
    <string name="settings_camera_upload_off" context="settings option">Disable Camera Uploads</string>
    <string name="settings_camera_upload_how_to_upload" context="settings option. How to upload the camera images: via Wi-Fi only or via Wi-Fi and data plan">How to upload</string>

    <string name="settings_secondary_upload_on" context="The Secondary Media uploads allows to create a second Camera Folder synchronization. Enabling it would imply to choose a new local folder and then, a new destination folder in MEGA. This is the text that appears in the settings option to enable the second synchronization.">Enable Secondary Media uploads</string>
    <string name="settings_secondary_upload_off" context="The Secondary Media uploads allows to create a second Camera Folder synchronization. Disabling it would imply that the current second sync won't be running anymore. This is the text that appears in the settings option to disable the second synchronization.">Disable Secondary Media uploads</string>

    <string name="settings_empty_folder" context="settings option">Choose folder</string>

    <string-array name="settings_camera_upload_how_to_entries" context="the options of how to upload, but in an array. needed for the settings">
        <item context="how to upload the camera images. when Wi-Fi connected and using data plan">WiFi or data plan</item>
        <item context="how to upload the camera images. only when Wi-Fi connected">WiFi only</item>
    </string-array>

    <string name="settings_camera_upload_what_to_upload" context="What kind of files are going to be uploaded: images, videos or both">File Upload</string>

    <string-array name="settings_camera_upload_file_upload_entries" context="the options of what to upload in an array. Needed for the settings">
        <item context="the options of what to upload.">Photos only</item>
        <item context="the options of what to upload.">Videos only</item>
        <item context="the options of what to upload.">Photos and videos</item>
    </string-array>

    <string name="settings_camera_upload_charging" context="Option to choose that the video compression will only be enable when the device is charging">Require me to plug in</string>
    <string name="settings_keep_file_names" context="Option to choose that the camera sync will maintain the local file names when uploading">Keep file names as in the device</string>

    <string name="settings_local_camera_upload_folder" context="The location of where the user photos or videos are stored in the device.">Local Camera folder</string>
    <string name="settings_mega_camera_upload_folder" context="The location of where the user photos or videos are stored in MEGA.">MEGA Camera Uploads folder</string>

    <string name="settings_local_secondary_folder" context="The location of where the user photos or videos of the secondary sync are stored in the device.">Local Secondary folder</string>
    <string name="settings_mega_secondary_folder" context="The location of where the user photos or videos of the secondary sync are stored in MEGA.">MEGA Secondary folder</string>

    <string name="settings_camera_upload_only_photos" context="what kind of file are going to be uploaded. Needed for the settings summary">Photos only</string>
    <string name="settings_camera_upload_only_videos" context="what kind of file are going to be uploaded. Needed for the settings summary">Videos only</string>
    <string name="settings_camera_upload_photos_and_videos" context="what kind of file are going to be uploaded. Needed for the settings summary">Photos and videos</string>

    <!--
    <string name="settings_pin_lock_on" context="settings of the pin lock">Enable PIN Lock</string>
    -->
    <!--
    <string name="settings_pin_lock_off" context="settings of the pin lock">Disable PIN Lock</string>
    -->
    <!--
    <string name="settings_pin_lock_code" context="settings of the pin lock">PIN Code</string>
    -->
    <string name="settings_pin_lock_code_not_set" context="status text when no custom photo sync folder has been set">Not set</string>
    <string name="settings_reset_lock_code" context="settings of the pin lock">Reset PIN code</string>
    <string name="settings_pin_lock_switch" context="settings of the pin lock">PIN Lock</string>

    <string name="pin_lock_enter" context="Button after the pin code input field">Enter</string>
    <string name="pin_lock_alert" context="error message when not typing the pin code correctly">Your local files will be deleted and you will be logged out after 10 failed attempts</string>
    <string name="pin_lock_incorrect" context="error message when not typing the pin code correctly">Incorrect code</string>
    <string name="pin_lock_incorrect_alert" context="error message when not typing the pin code correctly">Wrong PIN code, please try again. You have %2d attempts left</string>
    <string name="pin_lock_not_match" context="error message when not typing the pin code correctly (two times)">PIN Codes don’t match</string>
    <string name="unlock_pin_title" context="title of the screen to unlock screen with pin code">Enter your PIN Code</string>
    <string name="unlock_pin_title_2" context="title of the screen to unlock screen with pin code in second round">Re-Enter your PIN Code</string>
    <string name="reset_pin_title" context="title of the screen to unlock screen with pin code">Enter your new PIN Code</string>
    <string name="reset_pin_title_2" context="title of the screen to unlock screen with pin code in second round">Re-Enter your new PIN Code</string>
    <string name="incorrect_pin_activity" context="text of the screen after 10 attemps with a wrong PIN" formatted="false">All your local data will be deleted and you will be logged out in %1d seconds</string>

    <string name="settings_about" context="Caption of a title, in the context of &quot;About MEGA&quot; or &quot;About us&quot;">About</string>
    <string name="settings_about_privacy_policy" context="App means &quot;Application&quot;">Privacy Policy</string>
    <string name="settings_about_terms_of_service" context="App means &quot;Application&quot;">Terms of Service</string>
    <string name="settings_about_gdpr" context="setting menu that links to the GDPR terms">Data Protection Regulation</string>
    <string name="settings_about_app_version" context="App means &quot;Application&quot;">App version</string>
    <string name="settings_about_sdk_version" context="Title of the label where the SDK version is shown">MEGA SDK version</string>
    <string name="settings_about_karere_version" context="Title of the label where the MEGAchat SDK version is shown">MEGAchat SDK version</string>
    <string name="settings_about_code_link_title" context="Link to the public code of the app">View source code</string>

    <string name="january">January</string>
    <string name="february">February</string>
    <string name="march">March</string>
    <string name="april">April</string>
    <string name="may">May</string>
    <string name="june">June</string>
    <string name="july">July</string>
    <string name="august">August</string>
    <string name="september">September</string>
    <string name="october">October</string>
    <string name="november">November</string>
    <string name="december">December</string>

    <string name="zip_browser_activity" context="title of the screen that shows the ZIP files">ZIP Browser</string>

    <!--
    <string name="new_account" context="in login screen to create a new account">Create account now!</string>
    -->

    <string name="my_account_title" context="title of the My Account screen">Account Type</string>
    <string name="renews_on" context="title of the Expiration Date">Renews on&#160;</string>
    <string name="expires_on" context="title of the Expiration Date">Expires on&#160;</string>
    <string name="free_account">FREE</string>
    <string name="prolite_account" context="Not translate">Lite</string>
    <string name="pro1_account" context="Not translate">PRO I</string>
    <string name="pro2_account" context="Not translate">PRO II</string>
    <string name="pro3_account" context="Not translate">PRO III</string>

    <!--
    <string name="free_storage" context="Not translate">50 GB</string>
    -->
    <!--
    <string name="free_bandwidth" context="Free bandwich account details">Limited</string>
    -->

    <string name="camera_uploads_created" context="info message shown to the user when the Camera Uploads folder has been created">Camera Uploads folder created</string>

    <!--
    <string name="ZIP_download_permission" context="A compressed file will be downloaded and decompressed.">The ZIP file will be downloaded and unzipped</string>
    -->
    <!--
    <string name="ZIP_unzip_permission" context="A compressed file will be decompressed.">The ZIP file will be unzipped </string>
    -->

    <string name="sortby_owner_mail" context="category in sort by action">Owner’s Email</string>
    <string name="sortby_name" context="category in sort by action">Name</string>
    <string name="sortby_name_ascending" context="sort files alphabetically ascending">Ascending</string>
    <string name="sortby_name_descending" context="sort files alphabetically descending">Descending</string>

    <string name="sortby_date" context="category in sort by action">Date</string>
    <string name="sortby_creation_date" context="category in sort by action">Creation Date</string>
    <string name="sortby_modification_date" context="category in sort by action">Modification Date</string>
    <string name="sortby_date_newest" context="sort files by date newest first">Newest</string>
    <string name="sortby_date_oldest" context="sort files by date oldest first">Oldest</string>

    <string name="sortby_size" context="category in sort by action">Size</string>
    <string name="sortby_size_largest_first" context="sort files by size largest first">Largest</string>
    <string name="sortby_size_smallest_first" context="sort files by size smallest first">Smallest</string>

    <string name="per_month" context="in payments, for example: 4.99€ per month">per month</string>
    <string name="per_year" context="in payments, for example: 49.99€ per year">per year</string>

    <string name="billing_details" context="Contextual text in the beginning of the Credit Card Payment">Enter your billing details:</string>
    <string name="address1_cc" context="Hint text of the address1 edittext, which is the first line (of two) of the address">Address 1</string>
    <string name="address2_cc" context="Hint text of the address2 edittext, which is the second line (of two) of the address">Address 2 (optional)</string>
    <string name="city_cc" context="Hint text of the city edittext for billing purposes">City</string>
    <string name="state_cc" context="Hint text of the state or province edittext for billing purposes">State / Province</string>
    <string name="country_cc" context="Hint text of the country edittext for billing purposes">Country</string>
    <string name="postal_code_cc" context="Hint text of the postal code edittext for billing purposes">Postal code</string>

    <string name="payment_details" context="Contextual text in the beginning of the Credit Card Payment">Enter your payment details:</string>
    <string name="first_name_cc" context="Hint text of the first name of the credit card edittext for payment purposes">First name</string>
    <string name="last_name_cc" context="Hint text of the last name of the credit card edittext for payment purposes">Last name</string>
    <string name="credit_card_number_cc" context="Hint text of the credit card number edittext for payment purposes">Credit Card Number</string>
    <string name="month_cc" context="Hint text of the expiration month of the credit card for payment purposes">Month</string>
    <string name="year_cc" context="Hint text of the expiration year of the credit card for payment purposes">Year</string>
    <string name="cvv_cc" context="Hint text of the CVV edittext for payment purposes">CVV</string>

    <string name="proceed_cc" context="Text of the button which proceeds the payment">Proceed</string>

    <string name="account_successfully_upgraded" context="Message shown when the payment of an upgrade has been correct">Account successfully upgraded!</string>
    <string name="account_error_upgraded" context="Message shown when the payment of an upgrade has not been correct">The operation failed. Your credit card has not been charged</string>
    <string name="credit_card_information_error" context="Message shown when the credit card information is not correct">The credit card information was not correct. The credit card will not be charged</string>
    <!--
    <string name="not_upgrade_is_possible" context="Message shown when the user wants to upgrade an account that cannot be upgraded">Your account cannot be upgraded from the app. Please contact support@mega.nz to upgrade your account</string>
    -->

    <string name="pin_lock_type" context="title to choose the type of PIN code">PIN Code Type</string>
    <string name="four_pin_lock" context="PIN with 4 digits">4 digit PIN</string>
    <string name="six_pin_lock" context="PIN with 6 digits">6 digit PIN</string>
    <string name="AN_pin_lock" context="PIN alphanumeric">Alphanumeric PIN</string>

    <string name="settings_enable_logs" context="Confirmation message when enabling logs in the app">Logs are now enabled</string>
    <string name="settings_disable_logs" context="Confirmation message when disabling logs in the app">Logs are now disabled</string>

    <string name="search_open_location" context="Option in the sliding panel to open the folder which contains the file selected after performing a search">Open location</string>
    <string name="servers_busy" context="message when a request cannot be performed because the servers are busy">This process is taking longer than expected. Please wait.</string>

    <string name="my_account_free" context="Label in My Account section to show user account type">Free Account</string>
    <string name="my_account_prolite" context="Label in My Account section to show user account type">Lite Account</string>
    <string name="my_account_pro1" context="Label in My Account section to show user account type">PRO I Account</string>
    <string name="my_account_pro2" context="Label in My Account section to show user account type">PRO II Account</string>
    <string name="my_account_pro3" context="Label in My Account section to show user account type">PRO III Account</string>

    <string name="my_account_prolite_feedback_email" context="Type of account info added to the feedback email sent to support">PRO Lite Account</string>

    <string name="backup_title" context="Title of the screen to backup the master key">Backup your Recovery Key</string>
    <string name="backup_subtitle" context="Subtitle of the screen to backup the master key">Your password unlocks your Recovery Key</string>

    <string name="backup_first_paragraph" context="First paragraph of the screen to backup the master key">Your data is only readable through a chain of decryption operations that begins with your master encryption key, which we store encrypted with your password. This means that if you lose your password, your Recovery Key can no longer be decrypted, and you can no longer decrypt your data.</string>
    <string name="backup_second_paragraph" context="Second paragraph of the screen to backup the master key">Exporting the Recovery Key and keeping it in a secure location enables you to set a new password without data loss.</string>
    <string name="backup_third_paragraph" context="Third paragraph of the screen to backup the master key">An external attacker cannot gain access to your account with just your key. A password reset requires both the key and access to your email.</string>
    <string name="backup_action" context="Sentence to inform the user the available actions in the screen to backup the master key">Copy the Recovery Key to clipboard or save it as text file</string>

    <string name="save_action" context="Action of the button to save the master key as a text file">Save</string>
    <string name="copy_MK_confirmation" context="Alert message when the master key has been successfully copied to the ClipBoard">The Recovery Key has been successfully copied</string>

    <string name="change_pass" context="Button to change the password">Change</string>

    <string name="general_positive_button" context="Positive button to perform a general action">YES</string>
    <string name="general_negative_button" context="Negative button to perform a general action">NO</string>

    <string name="forgot_pass_menu" context="Option of the overflow menu to show the screen info to reset the password">Forgot password?</string>
    <string name="forgot_pass" context="Button in the Login screen to reset the password">Forgot your password?</string>
    <string name="forgot_pass_first_paragraph" context="First paragraph of the screen when the password has been forgotten">If you have a backup of your Recovery Key, you can reset your password by selecting YES. No data will be lost.</string>
    <string name="forgot_pass_second_paragraph" context="Second paragraph of the screen when the password has been forgotten">You can still export your Recovery Key now if you have an active MEGA session in another browser on this or any other computer. If you don’t, you can no longer decrypt your existing account, but you can start a new one under the same email address by selecting NO.</string>
    <!--
    <string name="forgot_pass_second_paragraph_logged_in" context="Second paragraph of the screen when the password has been forgotten and the user is still logged in">If you don\&apos;t, you can still export your recovery key now in this MEGA session. Please, go back and backup your recovery key.</string>
    -->

    <string name="forgot_pass_action" context="Sentence to ask to the user if he has the master key in the screen when the password has been forgotten">Do you have a backup of your Recovery Key?</string>

    <string name="title_alert_reset_with_MK" context="Title of the alert message to ask for the link to reset the pass with the MK">Great!</string>
    <string name="edit_text_insert_mail" context="Hint of the text where the user can write his e-mail">email goes here</string>
    <string name="text_alert_reset_with_MK" context="Text of the alert message to ask for the link to reset the pass with the MK">Please enter your email address below. You will receive a recovery link that will allow you to submit your Recovery Key and reset your password.</string>

    <string name="edit_text_insert_mk" context="Hint of the text when the user can write his master key">Your Recovery Key goes here</string>

    <string name="edit_text_insert_pass" context="Hint of the text where the user can write his password">password goes here</string>
    <string name="delete_account_text_last_step" context="Text shown in the last alert dialog to confirm the cancellation of an account">This is the last step to cancel your account. You will permanently lose all the data stored in the cloud. Please enter your password below.</string>

    <string name="email_verification_title" context="Title of the alert dialog to inform the user that have to check the email">Email verification</string>
    <string name="email_verification_text" context="Text of the alert dialog to inform the user that have to check the email">Please check your email to proceed.</string>
    <string name="email_verification_text_error" context="Text of the alert dialog to inform the user when an error occurs when cancelling the account">An error occurred, please try again.</string>


    <string name="alert_not_logged_in" context="Alert to inform the user that have to be logged in to perform the action">You must be logged in to perform this action.</string>
    <string name="invalid_string" context="Error when the user leaves empty the password field">Incorrect</string>

    <string name="invalid_email_title" context="Title of the alert dialog when the user tries to recover the pass of a non existing account">Invalid email address</string>
    <string name="invalid_email_text" context="Title of the alert dialog when the user tries to recover the pass of a non existing account">Please check the email address and try again.</string>
    <!--
    <string name="alert_not_logged_out" context="Alert to inform the user that have to be logged out to perform the action">You must be logged out to perform this action.</string>
    -->

    <string name="title_dialog_insert_MK" context="Title of the dialog to write MK after opening the recovery link">Password reset</string>
    <string name="text_dialog_insert_MK" context="Text of the dialog to write MK after opening the recovery link">Please enter your Recovery Key below</string>

    <string name="pass_changed_alert" context="Text of the alert when the pass has been correctly changed">Password changed!</string>

    <string name="park_account_dialog_title" context="Title of the dialog to park an account">Park account</string>
    <string name="park_account_button" context="Button to park an account">Park</string>
    <string name="park_account_title" context="Title of the screen to park an account">Oops!</string>
    <string name="park_account_first_paragraph" context="First paragraph of the screen to park an account">Due to our end-to-end encryption paradigm, you will not be able to access your data without either your password or a backup of your Recovery Key.</string>
    <string name="park_account_second_paragraph" context="Second paragraph of the screen to park an account">You can park your existing account and start a fresh one under the same email address. Your data will be retained for at least 60 days. In case that you recall your parked account’s password, please contact support&#64;mega.nz</string>

    <string name="dialog_park_account" context="Text of the dialog message to ask for the link to park the account">Please enter your email address below. You will receive a recovery link that will allow you to park your account.</string>
    <string name="park_account_text_last_step" context="Text shown in the last alert dialog to park an account">This is the last step to park your account, please enter your new password. Your data will be retained for at least 60 days. If you recall your parked account’s password, please contact support&#64;mega.nz</string>

    <string name="title_enter_new_password" context="Title of the screen to write the new password after opening the recovery link">Enter new password</string>
    <string name="recovery_link_expired" context="Message when the user tries to open a recovery pass link and it has expired">This recovery link has expired, please try again.</string>

    <string name="text_reset_pass_logged_in" context="Text of the alert after opening the recovery link to reset pass being logged.">Your Recovery Key will be used to reset your password. Please, enter your new password.</string>
    <string name="email_verification_text_change_pass" context="Text of the alert dialog to inform the user that have to check the email after clicking the option forgot pass">You will receive a recovery link that will allow you to reset your password.</string>

    <string name="my_account_upgrade_pro" context="Button to upgrade the account to PRO account in My Account Section">Upgrade</string>
    <string name="my_account_upgrade_pro_panel" context="Button to upgrade the account to PRO account in the panel that appears randomly">Upgrade now</string>
    <string name="get_pro_account" context="Message to promote PRO accounts">Improve your cloud capacity![A]Get more space &amp; transfer quota with a PRO account!</string>
    <string name="toast_master_key" context="success message when the MasterKey file has been downloaded">The Recovery Key has been backed up into: %1s.[A]While the file remains in this path, you will find it at the Saved for Offline Section.[A]Note: It will be deleted if you log out, please store it in a safe place.</string>

    <!--
    <string name="next_ime_action" context="Action to pass focus to the next field in a form">Next</string>
    -->

    <string name="mail_already_used" context="Error shown when the user tries to change his mail to one that is already used">Error. This email address is already in use.</string>

    <string name="change_mail_text_last_step" context="Text shown in the last alert dialog to change the email associated to an account">This is the last step to change your email. Please enter your password below.</string>
    <string name="change_mail_title_last_step" context="Title of the alert dialog to change the email associated to an account">Change email</string>

    <!--
    <string name="success_changing_user_mail" context="Message when the user email has been changed successfully">Your email has been correctly updated.</string>
    -->

    <string name="title_new_warning_out_space" context="Iitle of the warning when the user is running out of space">You’re running out of space!</string>
    <string name="new_warning_out_space" context="Text of the warning when the user is running out of space">Take full advantage of your MEGA account by upgrading to PRO.</string>

    <string name="title_options_avatar_panel" context="Iitle of sliding panel to choose the option to edit the profile picture">Edit profile picture</string>
    <string name="take_photo_avatar_panel" context="Option of the sliding panel to change the avatar by taking a new picture">Take picture</string>
    <string name="choose_photo_avatar_panel" context="Option of the sliding panel to change the avatar by choosing an existing picture">Choose picture</string>
    <string name="delete_avatar_panel" context="Option of the sliding panel to delete the existing avatar">Delete picture</string>

    <string name="incorrect_MK" context="Alert when the user introduces his MK to reset pass incorrectly">The key you supplied does not match this account. Please make sure you use the correct Recovery Key and try again.</string>
    <string name="incorrect_MK_title" context="Title of the alert when the user introduces his MK to reset pass incorrectly">Invalid Recovery Key</string>

    <string name="option_full_link" context="Alert Dialog to get link">Link with key</string>

    <string name="recovering_info" context="Message shown meanwhile the app is waiting for a request">Getting info&#8230;</string>

    <string name="email_verification_text_change_mail" context="Text of the alert dialog to inform the user that have to check the email to validate his new email">Your new email address needs to be validated. Please check your email to proceed.</string>

    <string name="confirmation_delete_avatar" context="Confirmation before deleting the avatar of the user's profile">Delete your profile picture?</string>
    <string name="title_edit_profile_info" context="Title of the Dialog to edit the profile attributes of the user's account">Edit</string>

    <string name="title_set_expiry_date" context="Alert Dialog to get link">Set expiry date</string>
    <string name="title_set_password_protection" context="Title of the dialog to get link with password">Set password protection</string>
    <string name="subtitle_set_expiry_date" context="Subtitle of the dialog to get link">(PRO ONLY)</string>
    <string name="set_password_protection_dialog" context="Alert Dialog to get link with password">Set password</string>
    <string name="hint_set_password_protection_dialog" context="Hint of the dialog to get link with password">Enter password</string>
    <string name="hint_confirm_password_protection_dialog" context="Hint of the confirmation dialog to get link with password">Confirm password</string>
    <string name="link_request_status" context="Status text at the beginning of getting a link">Processing&#8230;</string>

    <string name="edit_link_option" context="Option of the sliding panel to edit the link of a node">Manage link</string>

    <string name="old_password_provided_incorrect" context="Error alert dialog shown when changing the password the user provides an incorrect password ">The current password you have provided is incorrect.</string>

    <string name="number_correctly_reinvite_contact_request" context="success message when reinviting multiple contacts">%d reinvite requests sent successfully.</string>

    <string name="number_correctly_delete_contact_request" context="success message when reinviting multiple contacts">%d requests deleted successfully.</string>
    <string name="number_no_delete_contact_request" context="error message when reinviting multiple contacts">%1$d requests successfully deleted but %2$d requests were not deleted.</string>

    <string name="confirmation_delete_contact_request" context="confirmation message before removing a contact request.">Do you want to remove the invitation request to %s?</string>
    <string name="confirmation_remove_multiple_contact_request" context="confirmation message before removing mutiple contact request">Do you want to remove these %d invitation requests?</string>

    <string name="number_correctly_invitation_reply_sent" context="success message when replying to multiple received request">%d request replies sent.</string>
    <string name="number_incorrectly_invitation_reply_sent" context="error message when replying to multiple received request">%1$d request replies successfully sent but %2$d were not sent.</string>

    <plurals name="general_num_request">
        <item context="referring to a invitation request in the Contacts section" quantity="one">request</item>
        <item context="referring to a invitation request in the Contacts section" quantity="other">requests</item>
    </plurals>

    <plurals name="confirmation_remove_outgoing_shares">
        <item context="Confirmation before removing the outgoing shares of a folder" quantity="one">The folder is shared with %1$d contact. Remove share?</item>
        <item context="Confirmation before removing the outgoing shares of a folder" quantity="other">The folder is shared with %1$d contacts. Remove all shares?</item>
    </plurals>

    <string name="error_incorrect_email_or_password" context="Error message when the credentials to login are incorrect.">Invalid email and/or password. Please try again.</string>
    <string name="error_account_suspended" context="Error message when trying to login and the account is suspended.">Your account has been suspended due to Terms of Service violations. Please contact support&#64;mega.nz</string>
    <string name="too_many_attempts_login" context="Error message when to many attempts to login.">Too many failed attempts to login, please wait for an hour.</string>
    <string name="account_not_validated_login" context="Error message when trying to login to an account not validated.">This account has not been validated yet. Please, check your email.</string>

    <string name="general_error_folder_not_found" context="Error message shown when opening a folder link which doesn't exist">Folder link unavailable</string>
    <string name="folder_link_unavaible_ToS_violation" context="Error message shown when opening a folder link which has been removed due to ToS/AUP violation">The folder link has been removed because of a ToS/AUP violation.</string>

    <string name="general_error_file_not_found" context="Error message shown when opening a file link which doesn't exist">File link unavailable</string>
    <string name="file_link_unavaible_ToS_violation" context="Error message shown when opening a file link which has been removed due to ToS/AUP violation">The file link has been removed because of a ToS/AUP violation.</string>

    <string name="confirm_email_text" context="Title of the screen after creating the account. That screen asks the user to confirm the account by checking the email">Awaiting email confirmation</string>
    <string name="confirm_email_explanation" context="Text below the title that explains the user should check the email and click the link to confirm the account">Please check your email and click the link to confirm your account.</string>

    <plurals name="general_num_items">
        <item context="Singular of items which contains a folder. 1 item" quantity="one">item</item>
        <item context="Plural of items which contains a folder. 2 items" quantity="other">items</item>
    </plurals>

    <string name="file_link_unavaible_delete_account" context="Error message shown when opening a file or folder link which account has been removed due to ToS/AUP violation">The associated user account has been terminated due to multiple violations of our Terms of Service.</string>

    <string name="general_error_invalid_decryption_key" context="Error message shown after login into a folder link with an invalid decryption key">The provided decryption key for the folder link is invalid.</string>

    <string name="my_account_my_credentials" context="Title of the label in the my account section. It shows the credentials of the current user so it can be used to be verified by other contacts">My credentials</string>
    <string name="limited_bandwith" context="Word to indicate the limited bandwidth of the free accounts">Limited</string>

    <string name="section_chat" context="Item of the navigation title for the chat section">Chat</string>
    <string name="section_chat_with_notification" context="Item of the navigation title for the chat section when there is any unread message">Chat [A](%1$d)[/A]</string>

    <string name="tab_archive_chat" context="Title of the archived chats tab. Capital letters">Archive</string>
    <!--
    <string name="tab_recent_chat" context="Title of the recent chats tab. Capital letters">RECENT</string>
    -->

    <!--
    <string name="archive_chat_empty" context="Message shown when the user has no archived chats">No archived conversations</string>
    -->
    <string name="recent_chat_enable_chat" context="Message shown when the user has no archived chats">Chat is disabled</string>
    <string name="recent_chat_enable_chat_button" context="Message shown when the user has no archived chats">Enable chat</string>

    <!--
    <string name="get_started_button" context="Button to start using the chat">Get started</string>
    -->

    <string name="recent_chat_empty_invite" context="Message shown when the user has no recent chats">Invite your friends to join you on Chat and enjoy our encrypted platform with privacy and security.</string>
    <!--<string name="recent_chat_empty_enable_chat" context="Message shown when the user has no recent chats">Enable Chat[A]and enjoy our encrypted platform with privacy and security.</string>-->

    <!--
    <string name="videocall_title" context="Title shown in the list of main chat screen for a videocall">Video call</string>
    -->

    <!--
    <plurals name="general_minutes">
        <item context="Singular of minutes. 1 minute" quantity="one">minute</item>
        <item context="Plural of minutes. 2 minute" quantity="other">minutes</item>
    </plurals>
    -->

    <!--
    <plurals name="general_hours">
        <item context="Singular of hours. 1 hour" quantity="one">hour</item>
        <item context="Plural of hours. 2 hours" quantity="other">hours</item>
    </plurals>
    -->

    <!--
    <plurals name="general_seconds">
        <item context="Singular of seconds. 1 second" quantity="one">second</item>
        <item context="Plural of seconds. 2 second" quantity="other">seconds</item>
    </plurals>
    -->

    <string name="initial_hour" context="Initial of the word hour to show the duration of a video or audio call">h</string>
    <string name="initial_minute" context="Initial of the word minute to show the duration of a video or audio call">m</string>
    <string name="initial_second" context="Initial of the word second to show the duration of a video or audio call">s</string>

    <!--
    <string name="videocall_item" context="Info shown about the last action in a chat is a videocall">Video call</string>
    -->

    <string name="selected_items" context="Title shown when multiselection is enable in chat tabs">%d selected</string>

    <string name="remove_contact_shared_folder" context="Message to confirm if the user wants to delete a contact from a shared folder">The contact %s will be removed from the shared folder.</string>
    <string name="remove_multiple_contacts_shared_folder" context="Message to confirm if the user wants to delete a multiple contacts from a shared folder">%d contacts will be removed from the shared folder.</string>

    <string name="number_correctly_removed_from_shared" context="success message when removing a contact from a shared folder">%d contacts removed successfully from the shared folder</string>
    <string name="number_incorrectly_removed_from_shared" context="success message when removing a contact from a shared folder">&#160;and %d contacts were not successfully removed</string>

    <string name="contacts_list_empty_text_loading" context="Message shown while the contact list from the device is being read and then shown to the user">Loading contacts from the phone&#8230;</string>

    <string name="number_correctly_invite_contact_request" context="success message when reinviting multiple contacts">%d invite requests sent successfully.</string>
    <string name="number_no_invite_contact_request" context="error message when reinviting multiple contacts">%1$d invite requests successfully sent but %2$d requests were not sent.</string>

    <string name="chat_me_text_bracket" context="Word next to own user's message in chat screen">%1s (Me)</string>
    <string name="type_message_hint" context="Hint shown in the field to write a message in the chat screen">Type a message</string>

    <string name="general_mute" context="button">Mute</string>
    <string name="general_unmute" context="button">Unmute</string>

    <string name="title_properties_chat_contact_notifications" context="Title of the section to enable notifications in the Contact Properties screen">Notifications</string>
    <string name="title_properties_chat_contact_message_sound" context="Title of the section to choose the sound of incoming messages in the Contact Properties screen">Message sound</string>
    <string name="title_properties_chat_clear_chat" context="Title of the section to clear the chat content in the Contact Properties screen">Clear chat</string>
    <string name="title_properties_chat_share_contact" context="Title of the section to share the contact in the Contact Properties screen">Share contact</string>

    <string name="call_ringtone_title" context="Title of the screen to select the ringtone of the calls">Call ringtone</string>
    <string name="notification_sound_title" context="Title of the screen to select the sound of the notifications">Notification sound</string>

    <string name="confirmation_clear_chat" context="Text of the confirmation dialog to clear the chat history">After cleared, neither %s nor you will be able to see messages of this chat.</string>

    <string name="general_clear" context="Button to clear the chat history">Clear</string>
    <!--
    <string name="login_initializing_chat" context="After login, initializing chat">Initializing chat</string>
    -->

    <string name="clear_history_success" context="Message show when the history of a chat has been successfully deleted">The history of the chat has been cleared</string>
    <string name="clear_history_error" context="Message show when the history of a chat hasn't been successfully deleted">Error. The history of the chat has not been cleared successfully</string>

    <string name="add_participants_menu_item" context="Menu item to add participants to a chat">Add participants</string>
    <string name="remove_participant_menu_item" context="Menu item to remove a participants from a chat">Remove participant</string>

    <string name="mega_info_empty_screen" context="Message about MEGA when there are no message in the chat screen">Protects your chat with end-to-end (user controlled) encryption, providing essential safety assurances:</string>
    <string name="mega_authenticity_empty_screen" context="Message about MEGA when there are no message in the chat screen">The system ensures that the data received is truly from the specified sender, and its content has not been manipulated during transit.</string>
    <string name="mega_confidentiality_empty_screen" context="Message about MEGA when there are no message in the chat screen">Only the author and intended recipients are able to decipher and read the content.</string>

    <string name="title_mega_info_empty_screen" context="Message about MEGA when there are no message in the chat screen">MEGA</string>
    <string name="title_mega_authenticity_empty_screen" context="Message about MEGA when there are no message in the chat screen">Authenticity</string>
    <string name="title_mega_confidentiality_empty_screen" context="Message about MEGA when there are no message in the chat screen">Confidentiality</string>

    <string name="error_not_logged_with_correct_account" context="Error message shown when opening a cancel link with an account that not corresponds to the link">This link is not related to this account. Please, log in with the correct account.</string>
    <string name="cancel_link_expired" context="Message when the user tries to open a cancel link and it has expired">This cancel link has expired, please try again.</string>

    <string name="no_results_found" context="Text shown after searching and no results found">No results were found</string>

    <string name="offline_status" context="Info label about the status of the user">Offline</string>
    <string name="online_status" context="Info label about the status of the user">Online</string>
    <string name="away_status" context="Info label about the status of the user">Away</string>
    <string name="busy_status" context="Info label about the status of the user">Busy</string>
    <string name="invalid_status" context="Info label about the status of the user">No connection</string>

    <string name="text_deleted_message" context="Text shown when a message has been deleted in the chat">This message has been deleted</string>
    <string name="text_deleted_message_by" context="Text shown when a message has been deleted in the chat">[A]This message has been deleted by [/A][B]%1$s[/B]</string>

    <string name="confirmation_delete_several_messages" context="Confirmation before deleting messages">Remove messages?</string>
    <string name="confirmation_delete_one_message" context="Confirmation before deleting one message">Remove message?</string>

    <!--
    <string name="text_cleared_history" context="Text shown when a user cleared the history of a chat"><![CDATA[<font color=\'#060000\'>%1$s</font> <font color=\'#868686\'> cleared the chat history</font>]]></string>
    -->

    <string name="group_chat_label" context="Label for the sliding panel of a group chat">Group chat</string>
    <string name="group_chat_info_label" context="Label for the option of the sliding panel to show the info of a chat group">Group info</string>
    <string name="group_chat_start_conversation_label" context="Label for the option of the sliding panel to start a one to one chat">Start conversation</string>
    <string name="group_chat_edit_profile_label" context="Label for the option of the sliding panel to edit the profile">Edit profile</string>
    <string name="title_properties_chat_leave_chat" context="Title of the section to leave a group content in the Contact Properties screen">Leave Group</string>
    <string name="participants_chat_label" context="Label for participants of a group chat">Participants</string>

    <string name="confirmation_remove_chat_contact" context="confirmation message before removing a contact from a chat.">Remove %s from this chat?</string>

    <string name="observer_permission_label_participants_panel" context="Label to show the participant permission in the options panel of the group info screen">Read-only</string>
    <!--
    <string name="member_permission_label_participants_panel" context="Label to show the participant permission in the options panel of the group info screen">Member</string>
    -->
    <string name="standard_permission_label_participants_panel" context="Label to show the participant permission in the options panel of the group info screen">Standard</string>
    <string name="administrator_permission_label_participants_panel" context="Label to show the participant permission in the options panel of the group info screen">Moderator</string>

    <string name="edited_message_text" context="Text appended to a edited message.">(edited)</string>
    <string name="change_title_option" context="Option in menu to change title of a chat group.">Change title</string>

    <string name="confirmation_leave_group_chat" context="confirmation message before leaving a group chat">If you leave, you will no longer have access to read or send messages.</string>
    <string name="title_confirmation_leave_group_chat" context="title confirmation message before leaving a group chat">Leave group chat?</string>

    <string name="confirmation_clear_group_chat" context="Text of the confirmation dialog to clear a group chat history">All messages and media in this conversation will be cleared.</string>
    <string name="title_confirmation_clear_group_chat" context="Title of the confirmation dialog to clear a group chat history">Clear history?</string>


    <string name="add_participant_error_already_exists" context="Message show when a participant hasn't been successfully invited to a group chat">The participant is already included in this group chat</string>

    <string name="number_correctly_add_participant" context="success message when inviting multiple contacts to a group chat">%d participants were successfully invited</string>
    <string name="number_no_add_participant_request" context="error message when inviting multiple contacts to a group chat">%1$d participants were successfully invited but %2$d participants were not invited.</string>

    <string name="message_permissions_changed" context="chat message when the permissions for a user has been changed">[A]%1$s[/A][B] was changed to [/B][C]%2$s[/C][D] by [/D][E]%3$s[/E]</string>
    <string name="message_add_participant" formatted="false" context="chat message when a participant was added to a group chat">[A]%1$s[/A][B] joined the group chat by invitation from [/B][C]%2$s[/C]</string>
    <string name="message_remove_participant" context="chat message when a participant was removed from a group chat">[A]%1$s[/A][B] was removed from group chat by [/B][C]%2$s[/C]</string>

    <string name="change_title_messages" context="Message shown when a participant change the title of a group chat.">[A]%1$s[/A][B] changed the group chat name to [/B][C]“%2$s”[/C]</string>

    <string name="message_participant_left_group_chat" context="chat message when a participant left a group chat">[A]%1$s[/A][B] left the group chat[/B]</string>

    <string name="manual_retry_alert" context="chat message alert when the message have to been manually">Message not sent. Tap for options</string>

    <string name="chat_status_title" context="settings of the chat to choose the status">Status</string>
    <!--
    <string name="settings_chat_summary_online" context="summary of the status online in settings">You can chat, share files and make calls with your contacts.</string>
    -->
    <!--
    <string name="settings_chat_summary_invisible" context="summary of the status invisible in settings">You can interact with your contacts but you will appear offline for them.</string>
    -->
    <!--
    <string name="settings_chat_summary_offline" context="summary of the status invisible in settings">You will appear offline to your contacts and you will not be able to chat with them.</string>
    -->

    <!--
    <string name="changing_status_to_online_success" context="message shown when the status of the user successfully changed to online">You\'re now online</string>
    -->
    <!--
    <string name="changing_status_to_invisible_success" context="message shown when the status of the user successfully changed to invisible">You\'re now away</string>
    -->

    <!--
    <string name="changing_status_to_offline_success" context="message shown when the status of the user successfully changed to offline">You\'re now offline</string>
    -->
    <!--
    <string name="changing_status_to_busy_success" context="message shown when the status of the user successfully changed to offline">You\'re now busy</string>
    -->
    <string name="changing_status_error" context="message shown when the status of the user coudn't be changed">Error. Your status has not been changed</string>
    <string name="leave_chat_error" context="message shown when a user couldn't leave chat">An error occurred when leaving the chat</string>
    <string name="create_chat_error" context="message shown when a chat has not been created">An error occurred when creating the chat</string>

    <string name="settings_chat_vibration" context="settings of the chat to choose the status">Vibration</string>

    <!--
    <string name="list_message_deleted" context="Text show in list of chats when the last message has been deleted">Message deleted</string>
    -->

    <string name="non_format_text_deleted_message_by" context="Text shown when a message has been deleted in the chat">This message has been deleted by %1$s</string>
    <string name="history_cleared_message" context="Text shown when the chat history was cleared by me">Chat history was cleared</string>
    <string name="non_format_history_cleared_by" context="Text shown when the chat history was cleared by someone">Chat history cleared by %1$s</string>

    <!--
    <string name="non_format_text_cleared_history" context="Text shown when a user cleared the history of a chat">%1$s cleared the chat history</string>
    -->
    <string name="non_format_message_permissions_changed" context="chat message when the permissions for a user has been changed">%1$s was changed to %2$s by %3$s</string>
    <string name="non_format_message_add_participant" formatted="false" context="chat message when a participant was added to a group chat">%1$s was added to this group chat by invitation from %2$s</string>
    <string name="non_format_message_remove_participant" context="chat message when a participant was removed from a group chat">%1$s was removed from group chat by %2$s</string>

    <string name="non_format_change_title_messages" context="Message shown when a participant change the title of a group chat.">%1$s changed the group chat name to “%2$s”</string>

    <string name="non_format_message_participant_left_group_chat" context="chat message when a participant left a group chat">%1$s left the group chat</string>

    <string name="messages_copied_clipboard" context="success alert when the user copy some messages to the clipboard">Copied to the clipboard</string>

    <string name="chat_error_open_title" context="Title of the error dialog when opening a chat">Chat Error!</string>
    <string name="chat_error_open_message" context="Message of the error dialog when opening a chat">The chat could not be opened successfully</string>

    <string name="menu_choose_contact" context="Menu option to add a contact to your contact list.">Choose contact</string>

    <plurals name="general_selection_num_contacts">
        <item context="referring to a contact in the contact list of the user" quantity="one">%1$d contact</item>
        <item context="Title of the contact list" quantity="other">%1$d contacts</item>
    </plurals>

    <string name="error_sharing_folder" context="Message shown when the folder sharing process fails">Error sharing the folder. Please, try again.</string>

    <plurals name="confirmation_remove_contact" context="confirmation message before removing a contact">
        <item context="Singular" quantity="one">All data associated with the selected contact will be permanently lost.</item>
        <item context="Plural" quantity="other">All data associated with the selected contacts will be permanently lost.</item>
    </plurals>

    <plurals name="title_confirmation_remove_contact" context="title of confirmation alert before removing a contact">
        <item context="Singular" quantity="one">Remove contact?</item>
        <item context="Plural" quantity="other">Remove contacts?</item>
    </plurals>

    <!--
    <string name="chat_connection_error" context="error shown when the connection to the chat fails">Chat connection error</string>
    -->

    <string name="message_option_retry" context="option shown when a message could not be sent">Retry</string>

    <string name="title_message_not_sent_options" context="title of the menu for a non sent message">Message not sent</string>
    <string name="title_message_uploading_options" context="title of the menu for an uploading message with attachment">Uploading attachment</string>

    <string name="no_conversation_history" context="message shown when a chat has no messages">No conversation history</string>

    <plurals name="user_typing" context="title of confirmation alert before removing a contact">
        <item context="Singular" quantity="one">%1$s [A]is typing&#8230;[/A]</item>
        <item context="Plural" quantity="other">%1$s [A]are typing&#8230;[/A]</item>
    </plurals>

    <string name="more_users_typing" context="text that appear when there are more than 2 people writing at that time in a chat. For example User1, user2 and more are typing...">%1$s [A]and more are typing&#8230;[/A]</string>
	<string name="label_more" context="button label more">More</string>
	<string name="label_close" context="button label Close">Close</string>
    <string name="tab_my_account_general" context="Title of the general tab in My Account Section">General</string>
    <string name="tab_my_account_storage" context="Title of the storage tab in My Account Section">Storage</string>

    <string name="account_plan" context="Title of the section about the plan in the storage tab in My Account Section">Plan</string>
    <string name="storage_space" context="Title of the section about the storage space in the storage tab in My Account Section">Storage space</string>
    <string name="transfer_quota" context="Title of the section about the transfer quota in the storage tab in My Account Section">Transfer quota</string>

    <string name="available_space" context="Label in section the storage tab in My Account Section">Available</string>
    <string name="not_available" context="Label in section the storage tab in My Account Section when no info info is received">not available</string>

    <string name="no_bylling_cycle" context="Label in section the storage tab when the account is Free">No billing cycle</string>

    <string name="my_account_of_string" context="String to show the transfer quota and the used space in My Account section">%1$s [A]of %2$s[/A]</string>

    <string name="confirmation_delete_from_save_for_offline" context="confirmation message before removing a something for the Save for offline section">Remove from Save for Offline?</string>

    <string name="recent_chat_empty_no_connection_text" context="Text of chat section when the app has no connection">Chat is disabled and it cannot be enabled without a connection.</string>

    <string name="set_status_option_label" context="Label for the option of action menu to change the chat status">Set status</string>

    <string name="general_dismiss" context="Answer for confirmation dialog.">Dismiss</string>

    <string name="context_invitacion_reply_accepted" context="Accepted request invitacion alert">Invitation accepted</string>
    <string name="context_invitacion_reply_declined" context="Declined request invitacion alert">Invitation declined</string>
    <string name="context_invitacion_reply_ignored" context="Ignored request invitacion alert">Invitation ignored</string>

    <string name="error_message_unrecognizable" context="Content of a normal message that cannot be recognized">Message unrecognizable</string>

    <string name="settings_autoaway_title" context="Title of the settings section to configure the autoaway of chat presence">Auto-away</string>
    <string name="settings_autoaway_subtitle" context="Subtitle of the settings section to configure the autoaway of chat presence">Show me away after an inactivity of</string>
    <string name="settings_autoaway_value" context="Value in the settings section of the autoaway chat presence">%1d minutes</string>

    <string name="settings_persistence_title" context="Title of the settings section to configure the status persistence of chat presence">Status persistence</string>
    <string name="settings_persistence_subtitle" context="Subtitle of the settings section to configure the status persistence of chat presence">Maintain my chosen status appearance even when I have no connected devices</string>

    <string name="title_dialog_set_autoaway_value" context="Title of the dialog to set the value of the auto away preference">Set time limit</string>
    <string name="button_set" context="Button to set a value">Set</string>
    <string name="hint_minutes" context="Button to set a value">minutes</string>

    <!--
    <string name="autoaway_disabled" context="Word to indicated the autoaway is disabled">Disabled</string>
    -->

    <string-array name="settings_status_entries" context="the options of what to upload in an array. Needed for the settings">
        <item context="the options of what to upload.">Online</item>
        <item context="the options of what to upload.">Away</item>
        <item context="the options of what to upload.">Busy</item>
        <item context="the options of what to upload.">Offline</item>
    </string-array>

    <string name="offline_empty_folder" context="Text that indicates that a the offline section is currently empty">No files Saved for Offline</string>

    <string name="general_enable" context="Positive confirmation to enable logs">Enable</string>
    <string name="enable_log_text_dialog" context="Dialog to confirm the action of enabling logs">Logs can contain information related to your account</string>

    <string name="confirmation_to_reconnect" context="Dialog to confirm the reconnect action">Network connection recovered. Connect to MEGA?</string>
    <string name="loading_status" context="Message shown meanwhile the app is waiting for a the chat status">Loading status&#8230;</string>

    <string name="error_editing_message" context="Error when a message cannot be edited">This message cannot be edited</string>

    <plurals name="text_number_transfers" context="Label to show the number of transfers in progress">
        <item context="Singular" quantity="one">%1$d of %2$d file</item>
        <item context="Plural" quantity="other">%1$d of %2$d files</item>
    </plurals>

	<string name="label_process_finishing" contest="when user stop upload/download, we may still waiting for async response to come back">Process is finishing...</string>
    <string name="option_to_transfer_manager" context="Label of the modal bottom sheet to Transfer Manager section" formatted="false">View</string>
    <string name="option_to_pause_transfers" context="Label of the modal bottom sheet to pause all transfers">Pause all transfers</string>
    <string name="option_to_resume_transfers" context="Label of the modal bottom sheet to resume all transfers">Resume all transfers</string>
    <string name="option_to_clear_transfers" context="Label of the modal bottom sheet to clear completed transfers">Clear completed</string>
    <string name="menu_pause_individual_transfer" context="Dialog to confirm the action of pausing one transfer">Pause transfer?</string>
    <string name="menu_resume_individual_transfer" context="Dialog to confirm the action of restarting one transfer">Resume transfer?</string>
    <string name="button_resume_individual_transfer" context="Button to confirm the action of restarting one transfer">Resume</string>

    <string name="confirmation_to_clear_completed_transfers" context="Dialog to confirm before removing completed transfers">Clear completed transfers?</string>

    <string name="title_tab_in_progress_transfers" context="Title of the tab section for transfers in progress">In progress</string>
    <string name="title_tab_completed_transfers" context="Title of the tab section for completed transfers">Completed</string>

    <string name="transfer_paused" context="Possible state of a transfer">Paused</string>
    <string name="transfer_queued" context="Possible state of a transfer">Queued</string>
    <!--
    <string name="transfer_canceled" context="Possible state of a transfer">Canceled</string>
    -->
    <string name="transfer_unknown" context="Possible state of a transfer">Unknown</string>

    <string name="paused_transfers_title" context="Title of the panel where the progress of the transfers is shown">Paused transfers</string>

    <string name="completed_transfers_empty" context="message shown in the screen when there are not any active transfer">No completed transfers</string>

    <!--
    <string name="message_transfers_completed" context="Message shown when the pending transfers are completed">Transfers finished</string>
    -->

    <plurals name="upload_service_notification" context="Text of the notification shown when the upload service is running">
        <item context="Singular" quantity="one">Uploading %1$d of %2$d file</item>
        <item context="Plural" quantity="other">Uploading %1$d of %2$d files</item>
    </plurals>

    <plurals name="upload_service_final_notification" context="Text of the notification shown when the upload service has finished">
        <item context="Singular" quantity="one">Uploaded %1$d file</item>
        <item context="Plural" quantity="other">Uploaded %1$d files</item>
    </plurals>

    <string name="general_total_size" context="label for the total file size of multiple files and/or folders (no need to put the colon punctuation in the translation)" formatted="false">Total size: %1$s</string>

    <plurals name="upload_service_failed" context="Text of the notification shown when the upload service has finished with any transfer error">
        <item context="Singular" quantity="one">%1$d file not uploaded</item>
        <item context="Plural" quantity="other">%1$d files not uploaded</item>
    </plurals>

    <plurals name="copied_service_upload" context="Text of the notification shown when the upload service has finished with any copied file instead uploaded">
        <item context="Singular" quantity="one">%1$d file copied</item>
        <item context="Plural" quantity="other">%1$d files copied</item>
    </plurals>

    <plurals name="already_downloaded_service" context="Text of the notification shown when the download service do not download because the file is already on the device">
        <item context="Singular" quantity="one">%1$d file previously downloaded</item>
        <item context="Plural" quantity="other">%1$d files previously downloaded</item>
    </plurals>

    <plurals name="download_service_final_notification" context="Text of the notification shown when the download service has finished">
        <item context="Singular" quantity="one">Downloaded %1$d file</item>
        <item context="Plural" quantity="other">Downloaded %1$d files</item>
    </plurals>

    <plurals name="download_service_final_notification_with_details" context="Text of the notification shown when the download service has finished with any error">
        <item context="Singular" quantity="one">Downloaded %1$d of %2$d file</item>
        <item context="Plural" quantity="other">Downloaded %1$d of %2$d files</item>
    </plurals>

    <plurals name="download_service_failed" context="Text of the notification shown when the download service has finished with any transfer error">
        <item context="Singular" quantity="one">%1$d file not downloaded</item>
        <item context="Plural" quantity="other">%1$d files not downloaded</item>
    </plurals>

    <plurals name="download_service_notification" context="Text of the notification shown when the download service is running">
        <item context="Singular" quantity="one">Downloading %1$d of %2$d file</item>
        <item context="Plural" quantity="other">Downloading %1$d of %2$d files</item>
    </plurals>

    <string name="title_depleted_transfer_overquota" context="Title of the alert when the transfer quota is depleted">Depleted transfer quota</string>
    <string name="text_depleted_transfer_overquota" context="Text of the alert when the transfer quota is depleted">Your queued transfer exceeds the current transfer quota available for your IP address and may therefore be interrupted.</string>
    <string name="plans_depleted_transfer_overquota" context="Button to show plans in the alert when the transfer quota is depleted">See our plans</string>
    <string name="continue_without_account_transfer_overquota" context="Button option of the alert when the transfer quota is depleted">Continue without account</string>

    <plurals name="new_general_num_files" context="this is used for example when downloading 1 file or 2 files">
        <item context="Singular of file. 1 file" quantity="one">%1$d file</item>
        <item context="Plural of file. 2 files" quantity="other">%1$d files</item>
    </plurals>

    <string name="general_view" context="Menu option">View files</string>
    <string name="add_to_cloud" context="Menu option">Add to Cloud Drive</string>
    <string name="save_for_offline" context="Menu option">Save for offline</string>

    <string name="general_view_contacts" context="Menu option">View contacts</string>

    <string name="import_success_message" context="Menu option">Succesfully added to Cloud Drive</string>
    <string name="import_success_error" context="Menu option">Error. Not added to Cloud Drive</string>

    <string name="chat_connecting" context="Label in login screen to inform about the chat initialization proccess">Connecting&#8230;</string>

    <string name="context_contact_already_invited" context="message when trying to invite a contact with a pending request">%s was already invited. Consult your pending requests.</string>

    <string name="confirm_email_misspelled" context="Hint text explaining that you can change the email and resend the create account link to the new email address">If you have misspelt your email address, correct it and click [A]Resend[A].</string>
    <string name="confirm_email_misspelled_resend" context="Button to resend the create account email to a new email address in case the previous email address was misspelled">Resend</string>
    <string name="confirm_email_misspelled_email_sent" context="Text shown after the confirmation email has been sent to the new email address">Email sent</string>

    <string name="copyright_alert_title" context="text_copyright_alert_title">Copyright warning to all users</string>
    <string name="copyright_alert_first_paragraph" context="text_copyright_alert_first_paragraph">MEGA respects the copyrights of others and requires that users of the MEGA cloud service comply with the laws of copyright.</string>
    <string name="copyright_alert_second_paragraph" context="text_copyright_alert_second_paragraph">You are strictly prohibited from using the MEGA cloud service to infringe copyrights. You may not upload, download, store, share, display, stream, distribute, email, link to, transmit or otherwise make available any files, data or content that infringes any copyright or other proprietary rights of any person or entity.</string>
    <string name="copyright_alert_agree_button" context="text of the Agree button">Agree</string>
    <string name="copyright_alert_disagree_button" context="text of the Disagree button">Disagree</string>

    <string name="download_show_info" context="Hint how to cancel the download">Show info</string>

    <string name="context_link_removal_error" context="error message">Link removal failed. Try again later.</string>
    <string name="context_link_action_error" context="error message">Link action failed. Try again later.</string>

    <string name="title_write_user_email" context="title of the dialog shown when sending or sharing a folder">Write the user’s email</string>

    <string name="activity_title_files_attached" context="title of the screen to see the details of several node attachments">Files attached</string>
    <string name="activity_title_contacts_attached" context="title of the screen to see the details of several contact attachments">Contacts attached</string>

    <string name="alert_user_is_not_contact">The user is not a contact</string>

    <string name="camera_uploads_cellular_connection">Use cellular connection</string>
    <string name="camera_uploads_upload_videos">Upload videos</string>

    <string name="success_changing_user_avatar" context="Message when an user avatar has been changed successfully">Profile picture updated</string>
    <string name="error_changing_user_avatar_image_not_available" context="Message when an error ocurred when changing an user avatar">Error. Selected image does not exist</string>
    <string name="error_changing_user_avatar" context="Message when an error ocurred when changing an user avatar">Error when changing the profile picture</string>
    <string name="success_deleting_user_avatar" context="Message when an user avatar has been deleted successfully">Profile picture deleted</string>
    <string name="error_deleting_user_avatar" context="Message when an error ocurred when deleting an user avatar">Error when deleting the profile picture</string>

    <string name="error_changing_user_attributes" context="Message when an error ocurred when changing an user attribute">An error occurred when changing the name</string>
    <string name="success_changing_user_attributes" context="Message when an user attribute has been changed successfully">Your name has been successfully updated</string>

    <string name="add_participant_success" context="Message show when a participant has been successfully invited to a group chat">Participant added</string>
    <string name="add_participant_error" context="Message show when a participant hasn't been successfully invited to a group chat">Error. Participant not added</string>

    <string name="remove_participant_success" context="Message show when a participant has been successfully removed from a group chat">Participant removed</string>
    <string name="remove_participant_error" context="Message show when a participant hasn't been successfully removed from a group chat">Error. Participant not removed</string>

    <string name="no_files_selected_warning">No files selected</string>

    <string name="attachment_upload_panel_from_cloud">From Cloud Drive</string>
    <string name="attachment_upload_panel_contact">Contact</string>
    <string name="attachment_upload_panel_photo">From device</string>

    <string name="delete_account" context="Button and title of dialog shown when the user wants to delete permanently his account">Cancel account</string>
    <string name="delete_account_text" context="Text shown in the alert dialog to confirm the cancellation of an account">If you cancel your account you will not be able to access your account data, your MEGA contacts or conversations.\nYou will not be able to undo this action.</string>
    <string name="delete_button" context="Button in My Account section to confirm the account deletion">Delete</string>

    <string name="file_properties_info_info_file">Info</string>
    <string name="file_properties_info_size" context="Refers to the size of a file.">Total size</string>
    <string name="file_properties_info_content" context="header of a status field for what content a user has shared to you">Contains</string>
    <string name="file_properties_shared_folder_public_link_name">Link</string>

    <string name="file_properties_shared_folder_full_access" context="Refers to access rights for a file folder.">Full access</string>
    <string name="file_properties_shared_folder_read_only" context="Refers to access rights for a file folder.">Read-only</string>
    <string name="file_properties_shared_folder_read_write" context="Refers to access rights for a file folder. (with the &amp; needed. Don\'t use the symbol itself. Use &amp;)">Read &amp; write</string>

    <string name="attachment_uploading_state_uploading">Uploading&#8230;</string>
    <string name="attachment_uploading_state_error">Error. Not sent.</string>

    <string name="already_downloaded_multiple" context="When a multiple download is started, some of the files could have already been downloaded before. This message shows the number of files that has already been downloaded and the number of files pending">%d files already downloaded.</string>
    <string name="pending_multiple" context="When a multiple download is started, some of the files could have already been downloaded before. This message shows the number of files that has already been downloaded and the number of files pending">%d files pending.</string>

    <string name="contact_is_me">No options available, you have selected yourself</string>

    <string name="confirmation_delete_one_attachment" context="Confirmation before deleting one attachment">Remove attachment?</string>

    <string name="general_view_with_revoke" formatted="false" context="Menu option">View files (%1$d deleted)</string>

    <string name="success_attaching_node_from_cloud" context="Success message when the attachment has been sent to a chat">File sent to %1$s</string>
    <string name="success_attaching_node_from_cloud_chats" context="Success message when the attachment has been sent to a many chats">File sent to %1$d chats</string>
    <string name="error_attaching_node_from_cloud" context="Error message when the attachment cannot be sent">Error. The file has not been sent</string>
    <string name="error_attaching_node_from_cloud_chats" context="Error message when the attachment cannot be sent to any of the selected chats">Error. The file has not been sent to any of the selected chats</string>
    <string name="error_revoking_node" context="Error message when the attachment cannot be revoked">Error. The attachment has not been removed</string>

    <string name="settings_set_up_automatic_uploads" context="settings option">Set up automatic uploads</string>

    <string name="settings_chat_silent_sound_not" context="settings option for chat notification">Silent</string>

    <string name="messages_chat_notification" context="messages string in chat notification">messages</string>
    <string name="incoming_folder_notification" context="part of the string in incoming shared folder notification">from</string>
    <string name="title_incoming_folder_notification" context="title of incoming shared folder notification">New shared folder</string>
    <string name="title_contact_request_notification" context="title of contact request notification">New contact request</string>

    <string name="title_properties_chat_clear" context="Title of the section to clear the chat content in the Contact Properties screen">Clear chat history</string>
    <string name="title_properties_remove_contact" context="Title of the section to remove contact in the Contact Properties screen">Remove contact</string>

    <string name="title_properties_chat_notifications_contact" context="Title of the section to enable notifications in the Contact Properties screen">Chat notifications</string>
    <string name="history_cleared_by" context="Text shown when the chat history was cleared by someone">[A]%1$s[/A][B] cleared the chat history[/B]</string>

    <string name="number_messages_chat_notification" formatted="false" context="messages string in chat notification">%1$d unread chats</string>

    <string name="context_permissions_changing_folder" context="Item menu option upon clicking on one or multiple files.">Changing permissions</string>
    <string name="context_removing_contact_folder" context="Item menu option upon clicking on one or multiple files.">Removing contact from shared folder</string>

    <string name="confirmation_move_to_rubbish" context="confirmation message before removing a file">Move to rubbish bin?</string>
    <string name="confirmation_move_to_rubbish_plural" context="confirmation message before removing a file">Move to rubbish bin?</string>
    <string name="confirmation_delete_from_mega" context="confirmation message before removing a file">Delete from MEGA?</string>
    <string name="confirmation_leave_share_folder" context="confirmation message before leaving an incoming shared folder">If you leave the folder, you will not be able to see it again</string>
    <string name="attachment_uploading_state" context="label to indicate the state of an upload in chat">Uploading&#8230;</string>

    <string name="title_properties_contact_notifications_for_chat" context="Title of the section to enable notifications in the Contact Properties screen">Chat notifications</string>

    <string name="achievements_title" context="title of the section for achievements">Achievements</string>
    <string name="achievements_subtitle" context="subtitle of the section for achievements">Invite friends and get rewards</string>

    <string name="button_invite_friends" context="button to invite friends for getting achievements">Invite friends</string>

    <string name="figures_achievements_text_referrals" context="title of the introduction for the achievements screen">Get %1$s of storage and %2$s of transfers for each referral</string>

    <string name="figures_achievements_text" context="sentence to detail the figures of storage and transfer quota related to each achievement">Get %1$s of storage and %2$s of transfers</string>

    <string name="unlocked_rewards_title" context="title of the section for unlocked rewards">Unlocked rewards</string>

    <string name="unlocked_storage_title" context="title of the section for unlocked storage quota">Storage Quota</string>

    <string name="title_referral_bonuses" context="title of the section for referral bonuses in achivements section (maximum 24 chars)">Referral Bonuses</string>
    <string name="title_install_app" context="title of the section for install a mobile app in achivements section (maximum 24 chars)">Install a mobile app</string>
    <string name="title_regitration" context="title of the section for install megasync in achivements section (maximum 24 chars)">Registration bonus</string>
    <string name="title_install_desktop" context="title of the section for install a mobile app bonuses in achivements section (maximum 24 chars)">Install MEGA desktop app</string>
    <string name="title_base_quota" context="title of the section for base quota in achivements section">Account Base Quota</string>
    <string name="camera_uploads_empty" context="Text that indicates that no pictures have been uploaded to the Camera Uploads section">No media on Camera Uploads</string>
    <string name="general_num_days_left" context="indicates the number of days left related to a achievement">%1$d d left</string>
    <string name="expired_achievement" context="state to indicate the achievement has expired">Expired</string>

    <string name="setting_title_use_https_only" context="title of the advanced setting to choose the use of https">Don’t use HTTP</string>
    <string name="setting_subtitle_use_https_only" context="subtitle of the advanced setting to choose the use of https">Enable this option only if your transfers don’t start. In normal circumstances HTTP is satisfactory as all transfers are already encrypted.</string>

    <string name="title_achievement_invite_friends" context="title of screen to invite friends and get an achievement">How it works</string>
    <string name="first_paragraph_achievement_invite_friends" context="first paragraph of screen to invite friends and get an achievement">Invite your friends to create a free MEGA account and install our mobile app. For every successful signup and app install you receive bonus storage and transfer quota.</string>
    <string name="second_paragraph_achievement_invite_friends" context="second paragraph of screen to invite friends and get an achievement">You will not receive credit for inviting someone who has used MEGA previously and you will not be notified about such a rejection. Invited contacts must install the MEGA mobile app or MEGA desktop app on their devices.</string>

    <string name="card_title_invite_friends" context="explanation of screen to invite friends and get an achievement">Select contacts from your phone contact list or enter multiple email addresses.</string>

    <string name="title_confirmation_invite_friends" context="title of the dialog to confirm the contact request">Invite friends to MEGA</string>
    <string name="subtitle_confirmation_invite_friends" context="subtitle of the dialog to confirm the contact request">Thanks! Invitation was sent by email</string>
    <string name="paragraph_confirmation_invite_friends" context="paragraph of the dialog to confirm the contact request">Encourage your friends to register and install a MEGA app. As long as your friend uses the same email address as you’ve entered, you will receive your transfer quota reward.</string>

    <string name="invalid_email_to_invite" context="Error shown when the user writes a email with an incorrect format">Email is malformed</string>

    <string name="paragraph_info_achievement_install_desktop" context="info paragraph about the achievement install megasync">When you install MEGAsync you get %1$s of complimentary storage space plus %2$s of transfer quota, both valid for 180 days. MEGA desktop app is available for Windows, macOS and most Linux distros.</string>
    <string name="paragraph_info_achievement_install_mobile_app" context="info paragraph about the achievement install mobile app">When you install our mobile app you get %1$s of complimentary storage space plus %2$s of transfer quota, both valid for 180 days. We provide mobiles apps for iOS, Android and Windows Phone.</string>

    <string name="result_paragraph_info_achievement_install_desktop" context="info paragraph about the completed achievement install megasync">You have received %1$s storage space and %2$s transfer quota for installing our MEGA desktop app.</string>
    <string name="result_paragraph_info_achievement_install_mobile_app" context="info paragraph about the completed achievement install mobile app">You have received %1$s storage space and %2$s transfer quota for installing our mobile app.</string>
    <string name="result_paragraph_info_achievement_registration" context="info paragraph about the completed achievement registration">You have received %1$s storage space as your free registration bonus.</string>

    <string name="expiration_date_for_achievements" context="info paragraph about the completed achievement registration">Bonus expires in %1$d days</string>

    <plurals name="context_share_folders">
        <item context="menu item" quantity="one">Share folder</item>
        <item context="menu items" quantity="other">Share folders</item>
    </plurals>

    <string name="no_folders_shared" context="Info of a contact if there is no folders shared with him">No folders shared</string>

    <string name="settings_help" context="Settings category title for Help">Help</string>
    <string name="settings_help_preference" context="Settings preference title for send feedback">Send Feedback</string>
    <string name="setting_feedback_subject" context="mail subject">Android feedback</string>
    <string name="setting_feedback_body" context="mail body">Please, write your feedback here:</string>
    <string name="settings_feedback_body_device_model" context="mail body">Device model</string>
    <string name="settings_feedback_body_android_version" context="mail body">Android version</string>

    <string name="dialog_title_new_file" context="Title of the dialog to create a new file by inserting the name">New file</string>
    <string name="context_new_file_name" context="Input field description in the create file dialog.">File Name</string>

    <string name="dialog_title_new_link" context="Title of the dialog to create a new link by inserting the name">Link name</string>
    <string name="context_new_link_name" context="Input field description in the create link dialog.">Link URL</string>

    <string name="new_file_subject_when_uploading" context="Title of the field subject when a new file is created to upload">SUBJECT</string>
    <string name="new_file_content_when_uploading" context="Title of the field content when a new file is created to upload">CONTENT</string>
    <string name="new_file_email_when_uploading" context="Title of the field email when a new contact is created to upload">EMAIL</string>

    <!--<string name="context_empty_inbox" context="Title of the empty text when a fragment is empty">No files on your</string>-->
    <!--<string name="context_empty_camera_uploads" context="Title of the empty text when a fragment is empty">No media on</string>-->

    <string name="forward_menu_item" context="Item of a menu to forward a message chat to another chatroom">Forward</string>

    <string name="general_attach" context="name of the button to attach file from MEGA to another app">Attach</string>

    <string name="type_contact" context="when add or share a file with a new contact, it can type by name or mail">Contact’s name or email</string>

    <string name="max_add_contact" context="when add or share a file with a new contact, message displayed to warn that the maximum number has been reached">No more contacts can be added at this time</string>

    <string name="old_and_new_passwords_equals" context="when changing the password , the old password and new password are equals">The new password cannot be the same as the old password</string>

    <string name="action_search_by_date" context="Menu item">Search by date</string>
    <string name="general_apply" context="title of a button to apply search by date">Apply</string>ç
    <string name="general_search_month" context="title of a button to apply search by month">Last month</string>
    <string name="general_search_year" context="title of a button to apply search by year">Last year</string>

    <string name="label_set_day" context="title of a Search by date tag">Set day</string>
    <string name="snackbar_search_by_date" context="the user can't choose this date">Date required is not valid</string>

    <string name="invalid_characters" context="Error when the user writes a character not allowed">Characters not allowed</string>

    <string name="audio_play" context="Label shown when audio file is playing">Audio File</string>

    <string name="corrupt_pdf_dialog_text" context="when open PDF Viewer, the pdf that it try to open is damaged or does not exist">Error. The pdf file is corrupted or does not exist.</string>

    <string name="user_account_feedback" context="Label to include info of the user email in the feedback form">User account</string>

    <string name="save_to_mega" context="Label shown in MEGA pdf-viewer when it open a PDF save in smartphone storage">Save to my \nCloud Drive</string>

    <string name="chat_already_exists" context="Error message when creating a chat one to one with a contact that already has a chat">The chat already exists</string>

    <string name="not_download" context="before sharing a file, has to be downloaded">The file has not been downloaded yet</string>

    <string name="not_permited_add_email_to_invite" context="Error shown when a user is starting a chat or adding new participants in a group chat and writes a contact mail that has not added">Only MEGA contacts can be added</string>

    <string name="invalid_connection_state" context="Info label about the connectivity state of an individual chat">Chat disconnected</string>

    <string name="call_error" context="Message show when a call cannot be established">Error. The call cannot be established</string>

    <string name="title_evaluate_the_app_panel" context="Title of dialog to evaluate the app">Are you happy with this app?</string>
    <string name="rate_the_app_panel" context="Label to show rate the app">Yes, rate the app</string>
    <string name="send_feedback_panel" context="Label to show send feedback">No, send feedback</string>

    <string name="link_advanced_options" context="title of the section advanced options on the get link screen">Advanced options</string>

    <string name="no_contacts_permissions" context="Title of the section to invite contacts if the user has denied the contacts permmissions">No contact permissions granted</string>

    <string name="choose_qr_option_panel" context="Option of the sliding panel to go to QR code section">My QR code</string>
    <string name="section_qr_code" context="Title of the screen that shows the options to the QR code">QR Code</string>
    <string name="action_reset_qr" context="Option in menu of section  My QR code to reset the QR code">Reset QR code</string>
    <string name="action_delete_qr" context="Option in menu of section  My QR code to delete the QR code">Delete QR code</string>
    <string name="save_cloud_drive" context="Option shown in QR code bottom sheet dialog to save QR code in Cloud Drive">To Cloud Drive</string>
    <string name="save_file_system" context="Option shown in QR code bottom sheet dialog to save QR code in File System">To File System</string>
    <string name="section_my_code" context="Title of QR code section">MY CODE</string>
    <string name="section_scan_code" context="Title of QR code scan section">SCAN CODE</string>
    <string name="settings_qrcode_autoaccept" context="Title of QR code settings that permits or not contacts that scan my QR code will be automatically added to my contact list">Auto-Accept</string>
    <string name="setting_subtitle_qrcode_autoccept" context="Subtitle of QR code settings auto-accept">Contacts that scan your QR Code will be automatically added to your contact list.</string>
    <string name="setting_subtitle_qrcode_reset" context="Subtitle of QR code settings that reset the code">Previous QR code will no longer be valid</string>
    <string name="qrcode_link_copied" context="Text shown when it has been copied the QR code link">Link copied to the clipboard</string>
    <string name="qrcode_reset_successfully" context="Text shown when it has been reseted the QR code successfully">QR code successfully reset</string>
    <string name="qrcode_delete_successfully" context="Text shown when it has been deleted the QR code successfully">QR code successfully deleted</string>
    <string name="qrcode_reset_not_successfully" context="Text shown when it has not been reseted the QR code successfully">QR code not reset due to an error. Please, try again.</string>
    <string name="qrcode_delete_not_successfully" context="Text shown when it has not been delete the QR code successfully">QR code not deleted due to an error. Please, try again.</string>
    <string name="invite_sent" context="Title of dialog shown when a contact request has been sent with QR code">Invite sent</string>
    <string name="invite_sent_text" context="Text of dialog shown when a contact request has been sent with QR code">The user %s has been invited and will appear in your contact list once accepted.</string>
    <string name="error_share_qr" context="Text shown when it tries to share the QR and occurs an error to process the action">An error occurred while trying to share the QR file. Perhaps the file does not exist. Please, try again later.</string>
    <string name="error_upload_qr" context="Text shown when it tries to upload to Cloud Drive the QR and occurs an error to process the action">An error occurred while trying to upload the QR file. Perhaps the file does not exist. Please, try again later.</string>
    <string name="error_download_qr" context="Text shown when it tries to download to File System the QR and occurs an error to process the action">An error occurred while trying to download the QR file. Perhaps the file does not exist. Please, try again later.</string>
    <string name="success_download_qr" context="Text shown when it tries to download to File System the QR and the action has success">The QR Code has been downloaded successfully to %s</string>
    <string name="invite_not_sent" context="Title of dialog shown when a contact request has not been sent with QR code">Invite not sent</string>
    <string name="invite_not_sent_text" context="Text of dialog shown when a contact request has not been sent with QR code">The QR code or contact link is invalid. Try to scan a valid code or to open a valid link.</string>
    <string name="invite_not_sent_text_already_contact" context="Text of dialog shown when a contact request has not been sent with QR code because of is already a contact">The invitation has not been sent. %s is already in your contacts list.</string>
    <string name="invite_not_sent_text_error" context="Text of dialog shown when a contact request has not been sent with QR code because of some error">The invitation has not been sent. An error occurred processing it.</string>
    <string name="generatin_qr" context="Text of alert dialog informing that the qr is generating">Generating QR Code&#8230;</string>
    <string name="menu_item_scan_code" context="Title of QR code scan menu item">Scan QR code</string>
    <string name="button_copy_link" context="get the contact link and copy it">Copy link</string>
    <string name="button_create_qr" context="Create QR code">Create QR code</string>
    <string name="qrcode_create_successfully" context="Text shown when it has been created the QR code successfully">QR code successfully created</string>
    <string name="qrcode_scan_help" context="Text shown in QR code scan fragment to help and guide the user in the action">Line up the QR code to scan it with your device’s camera</string>
    <string name="contact_view" context="positive button on dialog to view a contact">View</string>


    <string name="external_play" context="Item menu option to reproduce audio or video in external reproductors">Open with</string>

    <string name="context_share" context="to share a file using Facebook, Whatsapp, etc">Share using</string>

    <string name="error_enable_chat_before_login" context="Message shown if the user choose enable button and he is not logged in">Please, log in before enabling the chat</string>

    <string name="label_set_period" context="title of a tag to search for a specific period within the search by date option in Camera upload">Set period</string>

    <string name="context_empty_chat_recent" context="Text of the empty screen when there are not chat conversations">[B]Invite friends to [/B][A]Chat[/A][B] and enjoy our encrypted platform with privacy and security.[/B]</string>
    <string name="recent_chat_empty_enable_chat" context="Message shown when the user has no recent chats">[C]Enable [/C][B]Chat[/B][A][C] and enjoy our encrypted platform with privacy and security.[/C]</string>

    <string name="context_empty_camera_uploads" context="Text of the empty screen when there are not elements in Camera Uploads">[B]No media on [/B][A]Camera Uploads[/A][B].[/B]</string>
    <string name="context_empty_rubbish_bin" context="Text of the empty screen when there are not elements in the Rubbish Bin">[B]Empty [/B][A]Rubbish Bin[/A][B].[/B]</string>

    <string name="context_empty_inbox" context="Text of the empty screen when there are not elements in Cloud Drive or Inbox">[B]No files on your [/B][A]%1$s[/A][B].[/B]</string>
    <string name="context_empty_offline" context="Text of the empty screen when there are not elements in Saved for Offline">[B]No files [/B][A]%1$s[/A][B].[/B]</string>
    <string name="context_empty_contacts" context="Text of the empty screen when there are not contacts">[B]No [/B][A]%1$s[/A][B].[/B]</string>

    <string name="recent_chat_empty" context="Message shown when the user has no chats">[A]No[/A] [B]Conversations[/B]</string>
    <string name="recent_chat_loading_conversations" context="Message shown when the chat is section is loading the conversations">[A]Loading[/A] [B]Conversations&#8230;[/B]</string>

    <string name="context_empty_incoming" context="Text of the empty screen when there are not elements in Incoming">Incoming Shared folders</string>
    <string name="context_empty_outgoing" context="Text of the empty screen when there are not elements in Outgoing">Outgoing Shared folders</string>

    <string name="tab_sent_requests" context="Title of the sent requests tab. Capital letters">Sent requests</string>
    <string name="tab_received_requests" context="Title of the received requests tab. Capital letters">Received requests</string>
    <string name="overquota_alert_title" context="Title dialog overquota error">Storage quota exceeded</string>

    <string name="invalid_link" context="error message shown when an account confirmation link or reset password link is invalid for unknown reasons">Invalid link, please ask for a new valid link</string>

    <string name="processing_link" context="Message shown when a link is being processing">Processing link&#8230;</string>

    <string name="passwd_weak" context="Message shown when it is creating an acount and it is been introduced a very weak or weak password">Your password is easily guessed. Try making your password longer. Combine uppercase &amp; lowercase letters. Add special characters. Do not use names or dictionary words.</string>
    <string name="passwd_medium" context="Message shown when it is creating an acount and it is been introduced a medium password">Your password is good enough to proceed, but it is recommended to strengthen your password further.</string>
    <string name="passwd_good" context="Message shown when it is creating an acount and it is been introduced a good password">This password will withstand most typical brute-force attacks. Please ensure that you will remember it.</string>
    <string name="passwd_strong" context="Message shown when it is creating an acount and it is been introduced a strong password">This password will withstand most sophisticated brute-force attacks. Please ensure that you will remember it.</string>
    <string name="pass_very_weak" context="Password very weak">Very Weak</string>
    <string name="pass_weak" context="Password weak">Weak</string>
    <string name="pass_medium" context="Password medium">Medium</string>
    <string name="pass_good" context="Password good">Good</string>
    <string name="pass_strong" context="Password strong">Strong</string>

    <string name="title_notification_call_in_progress" context="Title of the notification shown on the action bar when there is a call in progress">Call in progress</string>
    <string name="action_notification_call_in_progress" context="Subtitle of the notification shown on the action bar when there is a call in progress">Click to go back to the call</string>
    <string name="button_notification_call_in_progress" context="Button in the notification shown on the action bar when there is a call in progress">Return to the call</string>

    <string name="contacts_mega" context="When it lists contacts of MEGA, the title of list's header">On MEGA</string>
    <string name="contacts_phone" context="When it lists contacts of phone, the title of list's header">Phone contacts</string>

    <string name="account_suspended_multiple_breaches_ToS" context="Message error shown when trying to log in on an account has been suspended due to multiple breaches of Terms of Service">Your account has been suspended due to multiple breaches of MEGA’s Terms of Service. Please check your email inbox.</string>
    <string name="account_suspended_breache_ToS" context="Message error shown when trying to log in on an account has been suspended due to breach of Terms of Service">Your account was terminated due to a breach of MEGA’s Terms of Service, such as abuse of rights of others; sharing and/or importing illegal data; or system abuse.</string>

    <string name="file_storage_empty_folder" context="In a chat conversation when you try to send device's images but there aren't available images">No files</string>

    <plurals name="number_of_versions" formatted="false" context="Number of versions of a file shown on the screen info of the file">
        <item context="version item" quantity="one">%1$d version</item>
        <item context="version items" quantity="other">%1$d versions</item>
    </plurals>

    <string name="title_section_versions" context="Title of the section Versions for files">Versions</string>

    <string name="header_current_section_item" context="Header of the item to show the current version of a file in a list">Current version</string>
    <plurals name="header_previous_section_item" context="Header of the item to show the previous versions of a file in a list">
        <item context="file item" quantity="one">Previous version</item>
        <item context="file items" quantity="other">Previous versions</item>
    </plurals>

    <string name="general_revert" context="option menu to revert a file version">Revert</string>
    <string name="menu_item_clear_versions" context="option menu to clear all the previous versions">Clear previous versions</string>
    <plurals name="title_dialog_delete_version" context="Title of the dialog to confirm that a version os going to be deleted">
        <item context="version item" quantity="one">Delete version?</item>
        <item context="version items" quantity="other">Delete versions?</item>
    </plurals>

    <string name="content_dialog_delete_version" context="Content of the dialog to confirm that a version is going to be deleted">This version will be permanently removed.</string>
    <string name="content_dialog_delete_multiple_version" context="Content of the dialog to confirm that several versions are going to be deleted">These %d versions will be permanently removed.</string>

    <string name="chat_upload_title_notification" context="Title of the notification shown when a file is uploading to a chat">Chat uploading</string>

    <string name="settings_chat_upload_quality" context="Label for the option on setting to set up the quality of multimedia files uploaded to the chat">Chat media quality</string>
	<string name="settings_video_upload_quality" context="Label for the option on setting to set up the quality of video files to be uploaded ">Video Quality</string>

    <string-array name="settings_chat_upload_quality_entries" context="the options for the option on setting to set up the quality of multimedia files uploaded to the chat">
        <item context="the options of what to upload.">Original</item>
        <item context="the options of what to upload.">Medium</item>
    </string-array>

	<string-array name="settings_video_upload_quality_entries" context="the options for the option on setting to set up the quality of video files to be uploaded ">
		<item context="the options of what to upload.">Original</item>
		<item context="the options of what to upload.">Medium</item>
	</string-array>

    <string name="missed_call_notification_title" context="Title of the notification for a missed call">Missed call</string>
    <string name="file_properties_info_location" cotext="Refers to a location of file">Location</string>

    <string name="file_properties_folder_current_versions" cotext="Title of the label to show the size of the current files inside a folder">Current versions</string>
    <string name="file_properties_folder_previous_versions" cotext="Title of the label to show the size of the versioned files inside a folder">Previous versions</string>

    <plurals name="number_of_versions_inside_folder" formatted="false" context="Number of versioned files inside a folder shown on the screen info of the folder">
        <item context="version item" quantity="one">%1$d versioned file</item>
        <item context="version items" quantity="other">%1$d versioned files</item>
    </plurals>

    <string name="messages_forwarded_success" context="Alert message after forwarding one or several messages to several chats">Messages forwarded</string>
    <string name="messages_forwarded_error" context="Error message after forwarding one or several messages to several chats">Error. Not correctly forwarded</string>
    <plurals name="messages_forwarded_partial_error" formatted="false" context="Error message if any of the forwarded messages fails">
        <item context="message item" quantity="one">Error. %1$d message not successfully forwarded</item>
        <item context="message items" quantity="other">Error. %1$d messages not successfully forwarded</item>
    </plurals>
    <plurals name="messages_forwarded_error_not_available" formatted="false" context="Error non existing resource after forwarding one or several messages to several chats">
        <item context="message item" quantity="one">Error. The resource is no longer available</item>
        <item context="message items" quantity="other">Error. The resources are no longer available</item>
    </plurals>

    <string name="turn_on_notifications_title" context="The title of fragment Turn on Notifications">Turn on Notifications</string>
    <string name="turn_on_notifications_subtitle" context="The subtitle of fragment Turn on Notifications">This way, you will see new messages\non your Android phone instantly.</string>
    <string name="turn_on_notifications_first_step" context="First step to turn on notifications">Open Android device [A]Settings[/A]</string>
    <string name="turn_on_notifications_second_step" context="Second step to turn on notifications">Open [A]Apps &amp; notifications[/A]</string>
    <string name="turn_on_notifications_third_step" context="Third step to turn on notifications">Select [A]MEGA[/A]</string>
    <string name="turn_on_notifications_fourth_step" context="Fourth step to turn on notifications">Open [A]App notifications[/A]</string>
    <string name="turn_on_notifications_fifth_step" context="Fifth step to turn on notifications">Switch to On and select your preferences</string>

    <plurals name="files_send_to_chat_success" context="Alert message after sending to chat one or several messages to several chats">
        <item context="version item" quantity="one">File sent</item>
        <item context="version items" quantity="other">Files sent</item>
    </plurals>
    <string name="files_send_to_chat_error" context="Error message after sending to chat one or several messages to several chats">Error. Not correctly sent</string>

    <string name="context_send_file_to_chat" context="menu option to send a file to a chat">Send to chat</string>

    <string name="remember_pwd_dialog_title" context="Title of the dialog 'Do you remember your password?'">Do you remember your password?</string>
    <string name="remember_pwd_dialog_text" context="Text of the dialog 'Do you remember your password?'">Please test your password to ensure you remember it. If you lose your password, you will lose access to your MEGA data.</string>
    <string name="remember_pwd_dialog_do_not_show" context="'Do you remember your password?' dialog option that permits user do not show it again">Don’t show me again</string>
    <string name="remember_pwd_dialog_button_test" context="Button of the dialog 'Do you remember your password?' that permits user test his password">Test password</string>
    <string name="test_pwd_title" context="Title of the activity that permits user test his password">Test your password</string>
    <string name="test_pwd_accepted" context="Message shown to the user when is testing her password and it is correct">Password accepted</string>
    <string name="test_pwd_wrong" context="Message shown to the user when is testing her password and it is wrong">Wrong password!\nBackup your Recovery Key as soon as possible!</string>
    <string name="recovery_key_exported_dialog_title" context="Title of the dialog 'Recovery Key exported'">Recovery Key exported</string>
    <string name="recovery_key_exported_dialog_text" context="Text of the dialog 'Recovery Key exported'">The Recovery Key has been exported into the Offline section as MEGARecoveryKey.txt.\nNote: It will be deleted if you log out, please store it in a safe place.</string>
    <string name="recovery_key_exported_dialog_text_logout" context="Text of the dialog 'Recovery Key exported' when the user wants logout">You are about to logout, please test your password to ensure you remember it.\nIf you lose your password, you will lose access to your MEGA data.</string>
    <string name="option_copy_to_clipboard" context="Option that permits user copy to clipboard">Copy to clipboard</string>
    <string name="option_export_recovery_key" context="Option that permits user export his recovery key">Export Recovery Key</string>
    <string name="option_logout_anyway" context="Option that permits user logout">Logout anyway</string>
    <string name="recovery_key_bottom_sheet" context="Title of the bottom sheet dialog 'Recovery Key'">Recovery Key</string>
    <string name="option_save_on_filesystem" context="Option that permits user save on File System">Save on File System</string>
    <string name="message_copied_to_clipboard" context="Message shown when something has been copied to clipboard">Copied to clipboard</string>

    <string name="message_jump_latest" context="text of the label to show that you have messages unread in the chat conversation">Jump to latest</string>
    <string name="message_new_messages" context="text of the label to show that you have new messages in the chat conversation">New messages</string>


    <string name="notification_subtitle_incoming" context="notification subtitle of incoming calls">Incoming call</string>

    <plurals name="number_unread_messages" context="Subtitle to show the number of unread messages on a chat">
        <item context="unread message" quantity="one">%1$s unread message</item>
        <item context="unread messages" quantity="other">%1$s unread messages</item>
    </plurals>

    <plurals name="plural_number_messages_chat_notification" context="Notification title to show the number of unread chats">
        <item context="unread message" quantity="one">%1$d unread chat</item>
        <item context="unread messages" quantity="other">%1$d unread chats</item>
    </plurals>

    <string name="chat_loading_messages" context="Message shown when a chat is opened and the messages are being recovered">[A]Loading[/A] [B]Messages&#8230;[/B]</string>

    <string name="general_error_internal_node_not_found" context="Error message shown when opening a file link which doesn't exist">File or folder not found. Are you logged in with a different account in your browser? You can only access files or folders from the account you are currently logged in with in the app</string>


    <string name="context_loop_video" context="menu option to loop video or audio file">Loop</string>

    <string name="settings_security_options_title" context="Title of the category Security options on Settings section">Security options</string>
    <string name="settings_recovery_key_title" context="Title of the preference Recovery key on Settings section">Recovery Key</string>
    <string name="settings_recovery_key_summary" context="Summary of the preference Recovery key on Settings section">Exporting the Recovery Key and keeping it in a secure location enables you to set a new password without data loss.</string>

    <string name="login_connectivity_issues" context="message when a temporary error on logging in is due to connectivity issues">Unable to reach MEGA. Please check your connectivity or try again later.</string>
    <string name="login_servers_busy" context="message when a temporary error on logging in is due to servers busy">Servers are too busy. Please wait.</string>
    <string name="login_API_lock" context="message when a temporary error on logging in is due to SDK is waiting for the server to complete a request due to an API lock">This process is taking longer than expected. Please wait.</string>
    <string name="login_API_rate" context="message when a temporary error on logging in is due to SDK is waiting for the server to complete a request due to a rate limit ">Too many requests. Please wait.</string>

    <string name="corrupt_video_dialog_text" context="when open audio video player, the file that it try to open is damaged or does not exist">Error. The file is corrupted or does not exist.</string>


    <string name="section_playlist" context="Title of the screen Playlist">Playlist</string>
    <string name="playlist_state_playing" context="Text shown in playlist subtitle item when a file is reproducing">Now playing&#8230;</string>
    <string name="playlist_state_paused" context="Text shown in playlist subtitle item when a file is reproducing but it is paused">Paused</string>

    <string name="context_option_print" context="Menu option to print the recovery key from Offline section">Print</string>

    <string name="save_MK_confirmation" context="Message when the recovery key has been successfully saved on the filesystem">The Recovery Key has been successfully saved</string>

    <string name="pending_outshare_indicator" context="label to indicate that a share is still pending on outgoing shares of a node">(Pending)</string>

    <string name="option_enable_chat_rich_preview" context="Option in Settings section to enable the rick links previews">Rich URL previews</string>

    <string name="button_always_rich_links" context="Button to allow the rich links previews on chat">Always Allow</string>
    <string name="button_not_now_rich_links" context="Button do not allow now the rich links previews on chat">Not Now</string>
    <string name="button_never_rich_links" context="Button do not allow the rich links previews on chat">Never</string>

    <string name="title_enable_rich_links" context="Title of the dialog to enable the rich links previews on chat">Enable rich URL previews</string>

    <string name="text_enable_rich_links" context="Text of the dialog to enable the rich links previews on chat">Enhance the MEGAchat experience. URL content will be retrieved without end-to-end encryption.</string>

    <string name="subtitle_mega_rich_link_no_key" context="Subtitle of a MEGA rich link without the decryption key">Tap to enter the Decryption Key</string>

    <string name="call_starting" context="Subtitle of the call screen when a call is just starting">Calling&#8230;</string>


    <string name="error_password" context="when the user tries to creates a MEGA account or tries to change his password and the password strength is very weak">Please enter a stronger password</string>

    <string name="title_acceptance_contact_request_notification" context="title of the notification for an acceptance of a contact request">New contact</string>
    <string name="title_storage_usage" context="title of usage storage section in Storage">Storage Usage</string>

    <plurals name="plural_number_contact_request_notification" context="Notification title to show the number of incoming contact request">
        <item context="contact request" quantity="one">%1$d pending contact request</item>
        <item context="contact requests" quantity="other">%1$d pending contact requests</item>
    </plurals>

    <string name="title_new_contact_request_notification" context="title of the notification for a new incoming contact request">New contact request</string>

    <string name="type_message_hint_with_title" context="Hint shown in the field to write a message in the chat screen">Write message to “%s”&#8230;</string>
    <string name="transfers_empty_new" context="message shown in the screen when there are not any active transfer">[B]No active[/B][A] Transfers[/A][B].[/B]</string>
    <string name="completed_transfers_empty_new" context="message shown in the screen when there are not any active transfer">[B]No completed[/B][A] Transfers[/A][B].[/B]</string>
    <string name="file_browser_empty_folder_new" context="Text that indicates that a folder is currently empty">[B]Empty[/B][A] Folder[/A][B].[/B]</string>

    <string name="type_message_hint_with_customized_title" context="Hint shown in the field to write a message in the chat screen (chat with customized title)">Write message to “%s”&#8230;</string>
    <string name="type_message_hint_with_default_title" context="Hint shown in the field to write a message in the chat screen (chat with default title)">Write message to %s&#8230;</string>

    <string name="settings_2fa" context="Title of setting Two-Factor Authentication">Two-Factor Authentication</string>
    <string name="setting_subtitle_2fa" context="Subtitle of setting Two-Factor Authentication when the preference is disabled">Two-Factor Authentication is a second layer of security for your account.</string>
    <string name="title_2fa" context="Title of the screen Two-Factor Authentication">Why do you need two-factor authentication?</string>
    <string name="two_factor_authentication_explain">Two-factor authentication is a second layer of security for your account. Which means that even if someone knows your password they cannot access it, without also having access to the six digit code only you have access to.</string>
    <string name="button_setup_2fa" context="Button that permits user begin with the process of enable Two-Factor Authentication">Begin Setup</string>
    <string name="explain_qr_seed_2fa_1" context="Text that explain how to do with Two-Factor Authentication QR">Scan or copy the seed to your Authenticator App.</string>
    <string name="explain_qr_seed_2fa_2" context="Text that explain how to do with Two-Factor Authentication seed">Be sure to backup this seed to a safe place in case you lose your device.</string>
    <string name="explain_confirm_2fa" context="Text that explain how to confirm Two-Factor Authentication">Please enter the 6-digit code generated by your Authenticator App.</string>
    <string name="general_verify" context="Text button">Verify</string>
    <string name="general_next" context="Text button">Next</string>
    <string name="url_qr_2fa" context="URL that is used to generate Two-Factor Authentication QR code. Not translate">otpauth://totp/MEGA:%s?secret=%s&amp;issuer=MEGA</string>
    <string name="qr_seed_text_error" context="Text of the alert dialog to inform the user when an error occurs when try to enable seed or QR of Two-Factor Authentication">An error occurred generating the seed or QR code, please try again.</string>
    <string name="title_2fa_enabled" context="Title of the screen shown when the user enabled correctly Two-Factor Authentication">Two-Factor Authentication Enabled</string>
    <string name="description_2fa_enabled" context="Description of the screen shown when the user enabled correctly Two-Factor Authentication">Next time you login to your account you will be asked to enter a 6-digit code provided by your Authenticator App.</string>
    <string name="recommendation_2fa_enabled" context="Recommendation for export the Recovery Key shown when the user enabled correctly Two-Factor Authentication">If you lose access to your account after enabling 2FA and you have not backed up your Recovery Key, MEGA can\'t help you gain access to it again.\n<b>Backup your Recovery Key</b></string>
    <string name="pin_error_2fa" context="Error shown when a user tries to enable Two-Factor Authentication and introduce an invalid code">Invalid code</string>
    <string name="lost_your_authenticator_device" context="When a user tries to login with Two-Factor Authentication and lost his device, button that permits get information about how login">Lost your Authenticator device?</string>
    <string name="login_verification" context="Title of screen Login verification with Two-Factor Authentication">Login Verification</string>
    <string name="change_password_verification" context="Title of screen Change password verification with Two-Factor Authentication">Two-Factor Authentication\nChange password</string>
    <string name="cancel_account_verification" context="Title of screen Cancel account verification with Two-Factor Authentication">Two-Factor Authentication\nCancel account</string>
    <string name="change_mail_verification" context="Title of screen Change mail verification with Two-Factor Authentication">Two-Factor Authentication\nChange email</string>
    <string name="disable_2fa_verification" context="Title of screen Disable Two-Factor Authentication">Disable Two-Factor Authentication</string>
    <string name="title_lost_authenticator_device" context="Title of screen Lost authenticator decive">Lost your Authenticator device?</string>
    <string name="error_disable_2fa" context="When the user tries to disable Two-Factor Authentication and some error ocurr in the process">An error occurred trying to disable Two-Factor Authentication. Please try again.</string>
    <string name="error_enable_2fa" context="When the user tries to enable Two-Factor Authentication and some error ocurr in the process">An error occurred trying to enable Two-Factor Authentication. Please try again.</string>
    <string name="title_enable_2fa" context="Title of the dialog shown when a new account is created to suggest user enable Two-Factor Authentication">Enable Two-Factor Authentication</string>
    <string name="label_2fa_disabled" context="Label shown when it disables the Two-Factor Authentication">Two-Factor Authentication Disabled</string>
    <string name="open_app_button" context="Text of the button which action is to show the authentication apps">Open in</string>
    <string name="intent_not_available_2fa" context="message when trying to open a link that contains the seed to enable Two-Factor Authentication but there isn\'t any app that open it">There isn’t any available app to enable Two-Factor Authentication on your device</string>
    <string name="general_close" context="Text button">Close</string>
    <string name="general_rk" context="Text of the file name where the Recovery Key is saved. Not translate">MEGARecoveryKey.txt</string>
    <string name="backup_rk_2fa_end" context="Label shown when Two-Factor Authentication has been enabled to alert user that has to back up his Recovery Key before finish the process">Export your Recovery Key to finish</string>
    <string name="no_authentication_apps_title" context="Title of dialog shown when it tries to open an authentication app and there is no installed">Authenticator App</string>
    <string name="open_play_store_2fa" context="Message shown to ask user if wants to open Google Play to install some authenticator app">Would you want to open Google Play to install an Authenticator App?</string>
    <string name="play_store_label" context="Label Play Store">Play Store</string>
    <string name="text_2fa_help" context="Text shown in an alert explaining how to continue to enable Two-Factor Authentication">You need an authenticator app to enable 2FA on MEGA. You can download and install the Google Authenticator, Duo Mobile, Authy or Microsoft Authenticator app for your phone or tablet.</string>


    <string name="number_correctly_imported_from_chat" context="success message when importing multiple files from">%d files shared successfully</string>
    <string name="number_no_imported_from_chat" context="error message when importing multiple files from chat">%d files were not shared</string>
    <string name="preview_content" context="button's text to open a full screen image">Preview Content</string>

    <string name="no_network_connection_on_play_file" context="message shown when the user clicks on media file chat message, there is no network connection and the file is not been downloaded">The streaming can not be executed and the file has not been downloaded</string>
    <string name="file_already_exists" context="message when trying to save for offline a file that already exists">File already exists in Saved for Offline</string>

    <plurals name="error_forwarding_messages" context="Error message if forwarding a message failed">
        <item context="one message" quantity="one">Message not forwarded</item>
        <item context="many messages" quantity="other">Messages not forwarded</item>
    </plurals>

    <string name="title_confirmation_disable_rich_links" context="Title of the dialog to disable the rich links previews on chat">Rich URL previews</string>
    <string name="text_confirmation_disable_rich_links" context="Text of the dialog to disable the rich links previews on chat">You are disabling rich URL previews permanently. You can re-enable rich URL previews in your settings. Do you want to proceed?</string>

    <string name="call_missed_messages" context="Message shown when a call ends.">[A]Missed call[/A]</string>
    <string name="call_rejected_messages" context="Message shown when a call ends.">[A]Call was rejected[/A]</string>
    <string name="call_cancelled_messages" context="Message shown when a call ends.">[A]Call was cancelled[/A]</string>
    <string name="call_failed_messages" context="Message shown when a call ends.">[A]Call failed[/A]</string>
    <string name="call_not_answered_messages" context="Message shown when a call ends.">[A]Call was not answered[/A]</string>

    <string name="contact_email" context="Indicates that can type a contact email">Contact’s email</string>
    <string name="contact_not_added" context="When it tries to add a contact in a list an is already added">You have already added this contact.</string>

    <string name="error_message_invalid_format" context="Content of a normal message that cannot be recognized">Invalid message format</string>
    <string name="error_message_invalid_signature" context="Content of a normal message that cannot be recognized">Invalid message signature</string>

    <string name="add_to_cloud_import" context="Menu option">Add to Cloud Drive</string>

    <string name="error_streaming" context="When the user tries to reproduce a file through streaming and ocurred an error creating it">An error occurred trying to create the stream</string>

    <string name="context_restore" context="Menu option to restore an item from the Rubbish bin">Restore</string>

    <string name="context_correctly_node_restored" context="success message when a node was restore from Rubbish bin">Restored to %s</string>
    <string name="context_no_restored" context="error message when a node was restore from Rubbish bin">Error. Not restored</string>

    <string name="context_send_message" context="menu item from contact section to send a message to a contact">Send Message</string>

    <plurals name="plural_contact_sent_to_chats" context="Message shown when a contact is successfully sent to several chats">
        <item context="one contact" quantity="one">Contact sent to chats successfully</item>
        <item context="more contacts" quantity="other">Contacts sent to chats successfully</item>
    </plurals>

    <string name="error_MEGAdrop_not_supported" context="Error message on opening a MEGAdrop folder link">MEGAdrop folders are not supported yet</string>

    <string name="pre_overquota_alert_text" context="Pre overquota error dialog when trying to copy or import a file">This action cannot be completed as it would take you over your current storage limit. Would you like to upgrade your account?</string>

    <string name="archived_chats_title_section" context="Title of the section Archived chats">Archived chats</string>

    <string name="archived_chats_show_option" context="Text of the option to show the arhived chat, it shows the number of archived chats">Archived chats (%d)</string>

    <string name="archive_chat_option" context="Title of the option on the chat list to archive a chat">Archive Chat</string>
    <string name="unarchive_chat_option" context="Title of the option on the chat list to unarchive a chat">Unarchive Chat</string>

    <string name="general_archive" context="Confirmation button of the dialog to archive a chat">Archive</string>
    <string name="general_unarchive" context="Confirmation button of the dialog to unarchive a chat">Unarchive</string>

    <string name="success_archive_chat" context="Message shown when a chat is successfully archived, it shows the name of the chat">%s chat was archived.</string>
    <string name="error_archive_chat" context="Error message shown when a chat has not be archived, it shows the name of the chat">Error. %s chat was not archived.</string>

    <string name="success_unarchive_chat" context="Message shown when a chat is successfully unarchived, it shows the name of the chat">%s chat was unarchived.</string>
    <string name="error_unarchive_chat" context="Error message shown when a chat has not be unarchived, it shows the name of the chat">Error. %s chat was not able to be unarchived.</string>

    <string name="archived_chats_empty" context="Message shown when the user has no archived chats">[A]No[/A] [B]Archived Chats[/B]</string>

    <string name="inactive_chat" context="Subtitle of chat screen when the chat is inactive">Inactive chat</string>
    <string name="archived_chat" context="Subtitle of chat screen when the chat is archived">Archived chat</string>

    <string name="number_incorrectly_restored_from_rubbish" context="error message when restoring several nodes from rubbish">%d items were not restored successfully</string>
    <string name="number_correctly_restored_from_rubbish" context="success message when restoring several nodes from rubbish">%d items restored successfully</string>

    <string name="call_in_progress_layout" context="Title of the layout to return to a call from the chat screen">Tap to return to the call</string>
    <string name="join_call_layout" context="Title of the layout to join a group call from the chat screen">Tap to join to the call</string>

    <string name="invite_contacts" context="Label shown when the user wants to add contacts into his MEGA account">Invite contacts</string>
    <string name="share_with" cotext="Label shown when the user wants to share something with other contacts">Share with</string>
    <string name="contacts_list_empty_text_loading_share" context="Message shown while the contact list from the device and from MEGA is being read and then shown to the user">Loading contacts&#8230;</string>
    <string name="title_new_group" context="Title of the screen New Group">New Group</string>
    <string name="subtitle_new_group" context="Subtitle of the screen New Group">Type group name</string>
    <string name="hint_type_group" context="Hint of edittext shown when it is creating a new group to guide user to type the name of the group">Name your group</string>
    <string name="confirmation_delete_contact" context="Text of the confirm dialog shown when it wants to remove a contact from a chat">Remove %s from this chat?</string>

    <string name="settings_file_management_file_versions_title" context="Settings preference title to show file versions info of the account">File versions</string>
    <string name="settings_file_management_file_versions_subtitle" context="Settings preference subtitle to show file versions info of the account">%1d file versions, taking a total of %2s</string>

    <string name="settings_file_management_category" context="Title of the section File management on Settings section">File Management</string>

    <string name="settings_file_management_delete_versions" context="Option in Settings to delete all the versions of the account">Delete all older versions of my files</string>
    <string name="settings_file_management_subtitle_delete_versions" context="subtitle of the option in Settings to delete all the versions of the account">All current files will remain. Only historic versions of your files will be deleted.</string>

    <string name="text_confirmation_dialog_delete_versions" context="Text of the dialog to delete all the file versions of the account">You are about to delete the version histories of all files. Any file version shared to you from a contact will need to be deleted by them.\n\nPlease note that the current files will not be deleted.</string>

    <string name="success_delete_versions" context="success message when deleting all the versions of the account">File versions deleted successfully</string>
    <string name="error_delete_versions" context="error message when deleting all the versions of the account">An error occurred while trying to delete all old versions of your files, please try again later.</string>

    <string name="settings_enable_file_versioning_title" context="Title of the option to enable or disable file versioning on Settings section">File versioning</string>
    <string name="settings_enable_file_versioning_subtitle" context="Subtitle of the option to enable or disable file versioning on Settings section">Enable or disable file versioning for your entire account.\nYou may still receive file versions from shared folders if your contacts have this enabled.</string>
    <string name="choose_chat" context="section title to select a chat to send a file">Choose chat</string>

    <string name="type_mail" context="Hint shown to guide user on activity add contacts">Tap, enter name or email</string>

    <string name="confirmation_invite_contact" context="Text of the confirm dialog shown when it wants to add a contact from a QR scaned">Add %s to your contacts?</string>
    <string name="confirmation_not_invite_contact" context="Text of the confirm dialog shown when it wants to add a contact from a QR scaned and the contact is already a contact">You have already added the contact %s.</string>
    <string name="confirmation_invite_contact_already_added" context="Text of the confirm dialog shown when it wants to add a contact from a QR scaned and is already added before">You have already added the contact %s.</string>
    <string name="confirmation_share_contact" context="Text of the confirm dialog shown when it wants to add a contact from a QR scaned">Share with %s?</string>
    <string name="new_group_chat_label" context="Text button for init a group chat">New group chat</string>
    <string name="add_contacts" context="Label shown when the user wants to add contacts into a chat conversation">Add contacts</string>

    <string name="title_alert_logged_out" context="Title of the alert when the account have been logged out from another client">Logged out</string>
    <string name="account_confirmed" context="Text shown to indicate user that his account has already been confirmed">Your account has been activated. Please log in.</string>
    <string name="confirm_account" context="Text shown to indicate user that his account should be confirmed typing his password">Please enter your password to confirm your account</string>

    <string name="error_own_email_as_contact" context="Error shown if a user tries to add their own email address as a contact">There’s no need to add your own email address</string>

    <string name="invalid_code" context="Error shown when it is scanning a QR code and it is invalid">Invalid code</string>

    <string name="text_almost_full_warning" context="Text of the dialog shown when the storage of a FREE account is almost full">Cloud Drive is almost full. Upgrade to PRO and get up to 8 TB of storage and 16 TB of transfer quota.</string>
    <string name="text_almost_full_warning_pro_account" context="Text of the dialog shown when the storage of a PRO I or II account is almost full">Cloud Drive is almost full. Upgrade now and get up to 8 TB of storage and 16 TB of transfer quota.</string>
    <string name="text_almost_full_warning_pro3_account" context="Text of the dialog shown when the storage of a PRO III account is almost full">Cloud Drive is almost full. If you need more storage please contact MEGA support to get a customized plan.</string>
    <string name="text_storage_full_warning" context="Text of the dialog shown when the storage of a FREE account is full">Cloud Drive is full. Upgrade to PRO and get up to 8 TB of storage and 16 TB of transfer quota.</string>
    <string name="text_storage_full_warning_pro_account" context="Text of the dialog shown when the storage of a PRO I or II account is full">Cloud Drive is full. Upgrade now and get up to 8 TB of storage and 16 TB of transfer quota.</string>
    <string name="text_storage_full_warning_pro3_account" context="Text of the dialog shown when the storage of a PRO III account is full">Cloud Drive is full. If you need more storage please contact MEGA support to get a customized plan.</string>
    <string name="button_plans_almost_full_warning" context="Button of the dialog shown when the storage is almost full to see the available PRO plans">See plans</string>
    <string name="button_custom_almost_full_warning" context="Button of the dialog shown when the storage is almost full to custom a plan">Custom plan</string>
    <string name="button_bonus_almost_full_warning" context="Button of the dialog shown when the storage is almost full to get bonus">Get Bonus</string>

    <string name="title_mail_upgrade_plan" context="Mail title to upgrade to a custom plan">Upgrade to a custom plan</string>
    <string name="subject_mail_upgrade_plan" context="Mail subject to upgrade to a custom plan">Ask us how you can upgrade to a custom plan:</string>

    <string name="word_me" context="Used in chat list screen to indicate in a chat list item that the message was sent by me, followed by the message">Me:</string>

    <string name="call_button" context="Title of the button in the contact info screen to start an audio call">Call</string>
    <string name="message_button" context="Title of the button in the contact info screen to send a message">Message</string>
    <string name="video_button" context="Title of the button in the contact info screen to start a video call">Video</string>

    <string name="title_chat_explorer" context="Title of chat explorer to send a link or file to a chat">Send to&#8230;</string>
    <string name="title_cloud_explorer" context="Title of cloud explorer to upload a link or file">Upload to&#8230;</string>

	<string name="contact_info_button_more" context="More button in contact info page">More</string>

    <plurals name="plural_select_file" context="Section title to select a file to perform an action">
        <item context="one file" quantity="one">Choose File</item>
        <item context="more files" quantity="other">Choose Files</item>
    </plurals>

    <string name="title_share_folder_explorer" context="Title of shared folder explorer to choose a folder to perform an action">Choose folder</string>

    <string name="login_warning_abort_transfers" context="Popup message shown if an user try to login while there is still living transfer">All transfers will be cancelled, do you want to login?</string>
    <string name="logout_warning_abort_transfers" context="Popup message shown if an user try to login while there is still living transfer">All transfers will be cancelled, do you want to logout?</string>

    <string name="subtitle_read_only_permissions" context="Label to explain the read only participant permission in the options panel of the group info screen">Read only</string>

    <string name="used_space" context="Label shown the total space and the used space in an account">[A]%1$s [/A][B]of %2$s used[/B]</string>

    <string name="staging_api_url_title" context="title of the alert dialog when the user is changing the API URL to staging">Change to a test server?</string>
    <string name="staging_api_url_text" context="text of the alert dialog when the user is changing the API URL to staging">Are you sure you want to change to a test server? Your account may suffer irrecoverable problems</string>

    <string name="title_confirmation_open_camera_on_chat" context="Title of the confirmation dialog to open the camera app and lose the relay of the local camera on the in progress call">Open camera?</string>
    <string name="confirmation_open_camera_on_chat" context="Text of the confirmation dialog to open the camera app and lose the relay of the local camera on the in progress call">If you open the camera, your video transmission will be paused in the current call.</string>

    <string name="notification_chat_undefined_title" context="Title of the notification when there is unknown activity on the Chat">Chat activity</string>
    <string name="notification_chat_undefined_content" context="Content of the notification when there is unknown activity on the Chat">You may have new messages</string>

    <string name="settings_rb_scheduler_enable_title" context="Title of Rubbish bin scheduler option in settings to enable or disable the functionality">Rubbish-Bin Cleaning Scheduler:</string>
    <string name="settings_rb_scheduler_enable_subtitle" context="Subtitle of Rubbish bin scheduler option in settings to enable or disable the functionality in free accounts">The Rubbish Bin is cleaned for you automatically.</string>

    <string name="settings_rb_scheduler_enable_period_PRO" context="Title of Rubbish bin scheduler option in settings to enable or disable the functionality in PRO accounts">The minimum period is 7 days.</string>
    <string name="settings_rb_scheduler_enable_period_FREE" context="Title of Rubbish bin scheduler option in settings to enable or disable the functionality in PRO accounts">The minimum period is 7 days and your maximum period is 30 days.</string>
	<string name="settings_compression_queue_subtitle" context="Sub title of compression queue notification option in settings">The minimum size is 100MB and the maximum size is 1000MB.</string>

    <string name="settings_rb_scheduler_select_days_title" context="Title of Rubbish bin scheduler option in settings to set up the number of days of the rubbish bin scheduler">Remove files older than</string>
    <string name="settings_rb_scheduler_select_days_subtitle" context="Subtitle of Rubbish bin scheduler option in settings to show the number of days set up to the rubbish bin scheduler">%d days</string>
	<string name="settings_video_compression_queue_size_popup_title" context="Title of Rubbish bin scheduler option in settings to set up the number of days of the rubbish bin scheduler">Notice me when size is larger than</string>

	<string name="settings_video_compression_queue_size_title" context="Title of compression queue size option in settings">If videos to convert are larger than</string>

    <string name="settings_rb_scheduler_alert_disabling" context="Text of the alert when a FREE user tries to disable the RB scheduler">To disable the Rubbish-Bin Cleaning Scheduler or set a longer retention period, you need to subscribe to a PRO plan.</string>

    <string name="hint_days" context="Hint of the field to write the days of the rubbish bin scheduler">days</string>
	<string name="hint_MB" context="Hint of the field to write the size of the compression queue">MB</string>

    <string name="confirmation_close_sessions_text" context="Text of the dialog to confirm after closing all other sessions">This will log you out on all other active sessions except the current one.</string>
    <string name="confirmation_close_sessions_title" context="Title of the dialog to confirm after closing all other sessions">Do you want to close all other sessions?</string>

    <string name="invite_not_sent_already_sent" context="Message shown when a contact request has not been sent because the invitation has been sent before">The invitation to contact %s has been sent before and can be consulted in the Sent Requests tab.</string>

    <string name="save_qr_cloud_drive" context="Label shown to indicate the QR is saving in Cloud Drive">Saving %s in Cloud Drive&#8230;</string>

    <string name="general_folders" context="General label for folders">Folders</string>
    <string name="general_files" context="General label for files">Files</string>
    <string name="general_save_to_device" context="Item menu option upon right click on one or multiple files">Save to device</string>

    <string name="title_upload_explorer" context="Title of cloud explorer to upload a file">Upload to MEGA</string>
    <string name="choose_destionation" context="Label choose destination">Choose destination</string>
    <string name="general_show_more" context="Label that indicates show more items">Show More</string>
    <string name="general_show_less" context="Label that indicates show less items">Show Less</string>

    <string name="notification_new_contact_request" context="Subtitle of the historic notification for a new contact request">[A]%s [/A][B]sent you a contact request.[/B]</string>
    <string name="notification_new_contact" context="Subtitle of the historic notification for a new contact">[A]%s [/A][B]is now a contact.[/B]</string>
    <string name="notification_new_shared_folder" context="Subtitle of the historic notification for a new shared folder">[B]New shared folder from [/B][A]%s.[/A]</string>

    <string name="notification_reminder_contact_request" context="Subtitle of the historic notification for a reminder new contact request">[A]Reminder: [/A][B]%s [/B][C]sent you a contact request.[/C]</string>

    <string name="title_contact_request_notification_cancelled" context="Title of the historic notification for a contact request cancelled">Contact request cancelled</string>
    <string name="subtitle_contact_request_notification_cancelled" context="Subtitle of the historic notification for contact request cancelled">[A]%s [/A][B]cancelled the contact request.[/B]</string>

    <string name="title_contact_notification_deleted" context="Title of the historic notification when an user deletes you as contact">Contact deleted</string>
    <string name="subtitle_contact_notification_deleted" context="Subtitle of the historic notification when an user deletes you as contact">[A]%s [/A][B]deleted you as a contact.[/B]</string>

    <string name="title_contact_notification_blocked" context="Title of the historic notification when an user blocks you as contact">Contact blocked</string>
    <string name="subtitle_contact_notification_blocked" context="Subtitle of the historic notification when an user blocks you as contact">[A]%s [/A][B]blocked you as a contact.[/B]</string>

    <string name="section_notification_with_unread" context="Item of the navigation title for the notification section when there is any unread">Notifications [A](%1$d)[/A]</string>

    <string name="title_account_notification_deleted" context="Title of the historic notification for an account deleted">Account deleted</string>
    <string name="subtitle_account_notification_deleted" context="Subtitle of the historic notification for an account deleted">[A]%s [/A][B]account has been deleted/deactivated.[/B]</string>

    <string name="subtitle_file_takedown_notification" context="Subtitle of file takedown historic notification">[A]Your publicly shared file [/A][B]%s[/B][C] has been taken down.[/C]</string>
    <string name="subtitle_folder_takedown_notification" context="Subtitle of folder takedown historic notification">[A]Your publicly shared folder [/A][B]%s[/B][C] has been taken down.[/C]</string>

    <string name="subtitle_file_takedown_reinstated_notification" context="Subtitle of a file takedown reinstated historic notification">[A]Your publicly shared file [/A][B]%s[/B][C] has been reinstated.[/C]</string>
    <string name="subtitle_folder_takedown_reinstated_notification" context="Subtitle of a folder takedown reinstated historic notification">[A]Your publicly shared folder [/A][B]%s[/B][C] has been reinstated.[/C]</string>

    <string name="title_outgoing_contact_request" context="Title of the historic notification for outgoing contact requests">Sent request</string>
    <string name="title_incoming_contact_request" context="Title of the historic notification for incoming contact requests">Received request</string>

    <string name="subtitle_outgoing_contact_request_denied" context="Subtitle of the historic notification for contact request denied">[A]%s [/A][B]denied your contact request.[/B]</string>
    <string name="subtitle_outgoing_contact_request_accepted" context="Subtitle of the historic notification for contact request accepted">[A]%s [/A][B]accepted your contact request.[/B]</string>

    <string name="notification_deleted_shared_folder" context="Subtitle of the historic notification for deleted shared folders (one or many)">[B]Access to folders shared by [/B][A]%s[/A][B] were removed.[/B]</string>
    <string name="notification_left_shared_folder" context="Subtitle of the historic notification when a contact leaves a shared folder">[A]%s[/A][B] has left a shared folder.[/B]</string>
    <string name="notification_left_shared_folder_with_name" context="Subtitle of the historic notification when a contact leaves a shared folder and the name of the folder is known">[A]%1$s[/A][B] has left the shared folder [/B][A]%2$s.[/A]</string>

    <string name="subtitle_incoming_contact_request_ignored" context="Subtitle of the historic notification for incoming contact request ignored">[B]Contact request from [/B][A]%s [/A][B]was ignored[/B]</string>
    <string name="subtitle_incoming_contact_request_accepted" context="Subtitle of the historic notification for incoming contact request accepted">[B]Contact request from [/B][A]%s [/A][B]was accepted[/B]</string>
    <string name="subtitle_incoming_contact_request_denied" context="Subtitle of the historic notification for incoming contact request declined">[B]Contact request from [/B][A]%s [/A][B]was declined[/B]</string>

    <string name="type_of_my_account" context="Subtitle of the Upgrade account section">Your current account is [A]%s[/A]</string>
    <string name="footnote_achievements" context="Footnote to clarify the storage space is subject to the achievement program">* Subject to your participation in our achievement program</string>
    <string name="select_payment_method" context="after choosing one PRO plan, the user have to choose the payment method: credit card, fortumo, etc">Select payment method</string>

    <string name="billing_period_title" context="title of billing period">Billing period</string>
    <string name="billed_monthly_text" context="option of billing period, monthly">[A]Billed monthly[/A] %s /month</string>
    <string name="billed_yearly_text" context="option of billing period, yearly">[A]Billed yearly[/A] %s /year</string>
    <string name="button_cancel" context="dialog option cancel in alert dialog">Cancel</string>
    <string name="button_continue" context="dialog option continue in alert dialog">Continue</string>

    <string name="payment_method_google_wallet" context="one of the payment methods">[A]Google Pay[/A] (subscription)</string>
    <string name="payment_method_credit_card" context="one of the payment methods">[A]Credit Card[/A] (subscription)</string>
    <string name="payment_method_fortumo" context="one of the payment methods">[A]Mobile Carrier[/A] (one-off)</string>
    <string name="payment_method_centili" context="one of the payment methods">[A]Mobile Carrier[/A] (one-off)</string>

    <string name="new_label_notification_item" context="Capital letters. Text of the label of a new historic notifications">NEW</string>

    <string name="context_new_file_name_hint" context="Input field description in the create file dialog.">file name</string>

    <string name="error_autoaway" context="Label shown when it types a wrong value setting the auto-away">Invalid value for auto-away, it should be greater than 0.</string>

    <string name="option_enable_last_green_chat" context="Option in Settings section to enable the last active connection in chat">Show Last seen&#8230;</string>
    <string name="subtitle_option_enable_last_green_chat" context="Subtitle of the option in Settings section to enable the last active connection in chat">Allow your contacts to see the last time you were active on MEGA.</string>

	<string name="title_out_of_space" context="title of notification. ">Not enough storage space</string>
	<string name="message_out_of_space" context="message will be shown when there is not enough space to perform camera upload.">Not enough storage space to perform video conversion.</string>
	<string name="title_compression_size_over_limit" context="display when compression larger than setting">Video Conversion Size</string>
	<string name="message_compression_size_over_limit" context="display when compression larger than settin">The total size of the videos to convert exceeds $size MB, please plug in your device to continue.</string>
	<string name="message_keep_device_name" context="changed file name setting">Setting will take affect from next time Camera Upload run</string>
	<string name="message_compress_video" context="notification message when compressiong video">has been compressed </string>
	<string name="title_compress_video" context="notification title when compressiong video">Compressing Videos</string>
	<string name="error_invalid_folder_selected" context="error message pops up when user selected an invalid folder for camera upload">Invalid folder selected</string>

    <plurals name="num_files_with_parameter" context="on the section notifications indicates the number of files added to a shared folder">
        <item context="Singular of file. 1 file" quantity="one">%d file</item>
        <item context="Plural of file. 2 files" quantity="other">%d files</item>
    </plurals>

    <plurals name="num_folders_with_parameter" context="on the section notifications indicates the number of folder added to a shared folder">
        <item context="Singular of folder/directory. 1 folder" quantity="one">%d folder</item>
        <item context="Plural of folder/directory. 2 folders" quantity="other">%d folders</item>
    </plurals>

    <string name="subtitle_notification_added_folders_and_files" context="Subtitle of the historic notification for new additions inside an existing shared folder. Placeholders are: email who added the folders or files, number of folders added, number of files added">[A]%1$s[/A][B] added %2$s and %3$s[/B]</string>

    <plurals name="subtitle_notification_added_files" context="Subtitle of the historic notification for new additions inside an existing shared folder">
        <item context="Singular of file. 1 file" quantity="one">[A]%1$s [/A][B]added %2$d file.[/B]</item>
        <item context="Plural of file. 2 files" quantity="other">[A]%1$s [/A][B]added %2$d files.[/B]</item>
    </plurals>

    <plurals name="subtitle_notification_deleted_items" context="Subtitle of the historic notification for deletions inside an existing shared folder">
        <item context="Singular of item. 1 item" quantity="one">[A]%1$s [/A][B]deleted %2$d item.[/B]</item>
        <item context="Plural of item. 2 items" quantity="other">[A]%1$s [/A][B]deleted %2$d items.[/B]</item>
    </plurals>

    <plurals name="subtitle_notification_added_folders" context="Subtitle of the historic notification for new additions inside an existing shared folder">
        <item context="Singular of folder. 1 folder" quantity="one">[A]%1$s [/A][B]added %2$d folder.[/B]</item>
        <item context="Plural of folder. 2 folders" quantity="other">[A]%1$s [/A][B]added %2$d folders.[/B]</item>
    </plurals>

    <plurals name="subtitle_of_group_chat" context="Subtitle chat screen for groups with permissions and not archived">
        <item context="Singular of participant. 1 participant" quantity="one">%d participant</item>
        <item context="Plural of participant. 2 participants" quantity="other">%d participants</item>
    </plurals>

<<<<<<< HEAD
=======
    <string name="type_month" context="Label to show the price of each plan in the upgrade account section">[A]From[/A] %s / [A]month[/A] *</string>
    <string name="upgrade_comment" context="the meaning of the asterisk in monthly* and annually* payment">* Recurring subscription can be cancelled any time before the renewal date.</string>
    <string name="call_started_messages" context="Message shown when a call starts.">Call started</string>

    <string name="ssl_error_dialog_title" context="Title of the dialog to inform about a SSL error">SSL certificate error</string>
    <string name="ssl_error_dialog_text" context="Text of the dialog to inform about a SSL error">MEGA is unable to connect securely through SSL. You might be on public WiFi with additional requirements.</string>

>>>>>>> 7ce00207
    <string name="context_empty_notifications" context="Text of the empty screen for the notifications section">[B]No [/B][A]Notifications[/A][B].[/B]</string>

    <string name="title_chat_shared_files_info" context="Title of the option on chat info screen to list all the files sent to the chat">Shared files</string>

    <string name="error_message_already_sent" context="Error mesage when trying to remove an uploading attachment that has already finished">Attachment already sent</string>

    <string name="call_ended_message" context="Message shown when a call ends.">[A]Call ended[/A][C]. Duration: [/C]</string>

    <string name="last_seen_today" context="String that appears when we show the last activity of a contact, when the last activity was today. For example: Last seen today 11:34a.m.">[A]Last seen [/A]today %1$s</string>
    <string name="last_seen_long_time_ago" context="String that appears when we show the last activity of a contact, but it's been a long time ago that we don't see any activity from that user">[A]Last seen [/A]a long time ago</string>
    <string name="last_seen_general" context="String that appears when we show the last activity of a contact, when the last activity was before today. For example: Last seen March 14th,2018 11:34a.m. ">[A]Last seen [/A]%1$s %2$s</string>

    <string name="context_empty_shared_files" context="Text of the empty screen for the chat shared files">[B]No [/B][A]Shared Files[/A][B].[/B]</string>

    <string name="contact_joined_the_call" context="Text to indicate that a contact has joined a group call">joined the call</string>
    <string name="contact_left_the_call" context="Text to indicate that a contact has left a group call">left the call</string>

    <string name="call_error_too_many_participants" context="Message show when a call cannot be established because there are too many participants in the group call">Error. No more participants are allowed in this group call.</string>
    <string name="call_error_too_many_video" context="Message show when a user cannot activate the video in a group call because the max number of videos has been reached">Error. No more video are allowed in this group call.</string>

    <string name="error_open_file_with" context="Error message shown when a file cannot be opened by other app using the open with option menu">Error. The file cannot be opened.</string>
    <string name="incoming_call_starting" context="Subtitle of the call screen when a incoming call is just starting">Incoming call&#8230;</string>
    <string name="outgoing_call_starting" context="Subtitle of the call screen when a outgoing call is just starting">Calling&#8230;</string>

    <string name="error_meta_message_invalid" context="Content of a invalid meta message ">Message contains invalid meta</string>

    <string name="second_row_info_item_shared_file_chat" context="Info shown in the subtitle of each row of the shared files to chat: sender name . date">%1$s . %2$s</string>

    <plurals name="messages_forwarded_success_plural" formatted="false" context="Confirmation message after forwarding one or several messages">
        <item context="version item" quantity="one">Message forwarded</item>
        <item context="version items" quantity="other">Messages forwarded</item>
    </plurals>

    <string name="title_pdf_password" context="Title of the dialog shown when a pdf required password">Type password</string>
    <string name="text_pdf_password" context="Text of the dialog shown when a pdf required password">%s is protected. Enter the document opening password.</string>
    <string name="error_pdf_password" context="Error of the dialog shown wen a pdf required password and the user types a wrong password">Wrong password. Try again.</string>
    <string name="error_max_pdf_password" context="Error of the dialog shown wen a pdf required password and the user has been typed three times a wrong password">The password is not valid.</string>
    
    <string name="not_allow_play_alert" context="Alert shown when exists some call and the user tries to play an audio or video">It is not possible to play content while there is a call in progress.</string>

    <string name="type_month" context="Label to show the price of each plan in the upgrade account section">[A]From[/A] %s / [A]month[/A] *</string>
    <string name="upgrade_comment" context="the meaning of the asterisk in monthly* and annually* payment">* recurring subscription can be cancelled anytime before the renewal date</string>

    <string name="ssl_error_dialog_title" context="Title of the dialog to inform about a SSL error">SSL certificate error</string>
    <string name="ssl_error_dialog_text" context="Text of the dialog to inform about a SSL error">MEGA is unable to connect securely through SSL. You might be on public WiFi with additional requirements.</string>

    <plurals name="plural_call_ended_messages_hours" context="Message that shows the hours of a call when it ends">
        <item context="one hour" quantity="one">[B]%1$s hour[/B]</item>
        <item context="more hours" quantity="other">[B]%1$s hours[/B]</item>
    </plurals>
    <plurals name="plural_call_ended_messages_minutes" context="Message that shows the minutes of a call when it ends">
        <item context="one minute" quantity="one">[B]%1$s minute[/B]</item>
        <item context="more minutes" quantity="other">[B]%1$s minutes[/B]</item>
    </plurals>
    <plurals name="plural_call_ended_messages_seconds" context="Message that shows the seconds of a call when it ends">
        <item context="one second" quantity="one">[B]%1$d second[/B]</item>
        <item context="more seconds" quantity="other">[B]%1$d seconds[/B]</item>
    </plurals>

</resources><|MERGE_RESOLUTION|>--- conflicted
+++ resolved
@@ -2263,16 +2263,13 @@
         <item context="Plural of participant. 2 participants" quantity="other">%d participants</item>
     </plurals>
 
-<<<<<<< HEAD
-=======
     <string name="type_month" context="Label to show the price of each plan in the upgrade account section">[A]From[/A] %s / [A]month[/A] *</string>
-    <string name="upgrade_comment" context="the meaning of the asterisk in monthly* and annually* payment">* Recurring subscription can be cancelled any time before the renewal date.</string>
-    <string name="call_started_messages" context="Message shown when a call starts.">Call started</string>
+    <string name="upgrade_comment" context="the meaning of the asterisk in monthly* and annually* payment">* recurring subscription can be cancelled anytime before the renewal date</string>
+	<string name="call_started_messages" context="Message shown when a call starts.">Call started</string>
 
     <string name="ssl_error_dialog_title" context="Title of the dialog to inform about a SSL error">SSL certificate error</string>
     <string name="ssl_error_dialog_text" context="Text of the dialog to inform about a SSL error">MEGA is unable to connect securely through SSL. You might be on public WiFi with additional requirements.</string>
 
->>>>>>> 7ce00207
     <string name="context_empty_notifications" context="Text of the empty screen for the notifications section">[B]No [/B][A]Notifications[/A][B].[/B]</string>
 
     <string name="title_chat_shared_files_info" context="Title of the option on chat info screen to list all the files sent to the chat">Shared files</string>
@@ -2310,7 +2307,7 @@
     <string name="text_pdf_password" context="Text of the dialog shown when a pdf required password">%s is protected. Enter the document opening password.</string>
     <string name="error_pdf_password" context="Error of the dialog shown wen a pdf required password and the user types a wrong password">Wrong password. Try again.</string>
     <string name="error_max_pdf_password" context="Error of the dialog shown wen a pdf required password and the user has been typed three times a wrong password">The password is not valid.</string>
-    
+
     <string name="not_allow_play_alert" context="Alert shown when exists some call and the user tries to play an audio or video">It is not possible to play content while there is a call in progress.</string>
 
     <string name="type_month" context="Label to show the price of each plan in the upgrade account section">[A]From[/A] %s / [A]month[/A] *</string>
