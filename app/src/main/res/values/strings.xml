<?xml version="1.0" encoding="utf-8"?>
<resources>
    <!-- PRO Lite account -->
    <string name="prolite_account">Pro Lite</string>
    <!-- Name of the MEGA PDF Viewer. Keep uppercase. -->
    <string name="pdf_app_name">MEGA PDF Viewer</string>
    <!-- Answer for confirmation dialog. -->
    <string name="general_yes">Yes</string>
    <!-- Answer for confirmation dialog. -->
    <string name="general_no">No</string>
    <!-- dialog option cancel in alert dialog -->
    <string name="general_cancel">Cancel</string>
    <!-- When moving a file to a location in MEGA. This is the text of the button after selection the destination -->
    <string name="general_move_to">Move to</string>
    <!-- When copying a file to a location in MEGA. This is the text of the button after selection the destination -->
    <string name="general_copy_to">Copy to</string>
    <!-- Selecting a specific location in MEGA. This is the text of the button -->
    <string name="general_select">Select</string>
    <!-- Selecting a specific location in MEGA. This is the text of the button -->
    <string name="general_select_to_upload">Select files</string>
    <!-- Selecting a specific location in MEGA. This is the text of the button -->
    <string name="general_select_to_download">Select folder</string>
    <!-- This is the final button when creating a folder in the dialog where the user inserts the folder name -->
    <string name="general_create">Create</string>
    <!-- Item menu option upon right click on one or multiple files. -->
    <string name="general_download">Download</string>
    <!-- button -->
    <string name="general_add">Add</string>
    <!-- Item menu option upon right click on one or multiple files. -->
    <string name="general_move">Move</string>
    <!-- Menu option to delete one or multiple selected items. -->
    <string name="general_remove">Remove</string>
    <!-- button -->
    <string name="general_share">Share</string>
    <!-- Item menu option upon right click on one or multiple files. -->
    <string name="general_leave">Leave</string>
    <!-- button -->
    <string name="general_decryp">Decrypt</string>
    <!-- button -->
    <string name="general_export">Export</string>
    <!-- Answer for confirmation dialog. -->
    <string name="general_ok">OK</string>
    <!-- Skip a step of a configuration process. -->
    <string name="general_skip">Skip</string>
    <!-- Label for a button to stop some process. For example stop the Camera Uploads -->
    <string name="general_stop">Stop</string>
    <!-- option shown when a message could not be sent -->
    <string name="general_retry">Retry</string>
    <!-- Button to open the default web browser -->
    <string name="general_open_browser">Open browser</string>
    <!-- The title of progress dialog when loading web content -->
    <string name="general_loading">Loading</string>
    <!-- state while importing the file -->
    <string name="general_importing">Importing</string>
    <!-- state while importing the file -->
    <string name="general_forwarding">Forwarding</string>
    <!-- Menu option to choose to add file or folders to Cloud Drive -->
    <string name="general_import">Import</string>
    <!-- label of storage in upgrade/choose account page, it is being used with a variable, e.g. for LITE user it will show ‘200GB Storage’. -->
    <string name="general_storage">Storage</string>
    <!-- Text listed before the amount of bandwidth a user gets with a certain package. For example: “8TB Bandwidth”. Can also be translated as data transfer. -->
    <string name="general_bandwidth">Transfer Quota</string>
    <!-- Text placed inside the button the user clicks when upgrading to PRO. Meaning: subscribe to this plan -->
    <string name="general_subscribe">Subscribe</string>
    <!-- It will be followed by the error message -->
    <string name="general_error_word">Error</string>
    <!-- when clicking into a menu whose functionality is not yet implemented -->
    <string name="general_not_yet_implemented">Not yet implemented</string>
    <!-- when trying to download a file that is already downloaded in the device -->
    <string name="general_already_downloaded">Already downloaded</string>
    <!-- when trying to upload a file that is already uploaded in the folder -->
    <string name="general_already_uploaded">already uploaded</string>
    <!-- Label of the option menu. When clicking this button, the app shows the info of the file -->
    <string name="general_file_info">File info</string>
    <!-- Label of the option menu. When clicking this button, the app shows the info of the folder -->
    <string name="general_folder_info">Folder info</string>
    <!-- Hint how to cancel the download -->
    <string name="general_show_info">Show info</string>
    <!-- Error getting the root node -->
    <string name="error_general_nodes">Error. Please try again.</string>
    <!-- File name (without extension) of file exported with the recovery key -->
    <string name="general_rk">MEGA-RECOVERYKEY</string>
    <!-- Local folder error in Sync Service. There are two syncs for images and videos. This error appears when the secondary media local folder doesn’t exist -->
    <string name="secondary_media_service_error_local_folder">The secondary media folder does not exist, please choose a new folder</string>
    <!-- when no external card exists -->
    <string name="no_external_SD_card_detected">No external storage detected</string>
    <!-- On clicking menu item upload in a incoming shared folder read only -->
    <string name="no_permissions_upload">This folder is read-only. You do not have permission to upload</string>
    <!-- confirmation message before removing the previously downloaded MasterKey file -->
    <string name="remove_key_confirmation">You are removing the previously exported Recovery Key file</string>
    <!-- confirmation message before sending an invitation to a contact -->
    <string name="confirmation_add_contact">Do you want to send an invitation to %s?</string>
    <!-- Button where the user can sign off or logout -->
    <string name="action_logout">Log&#160;out</string>
    <!-- Item menu option upon right click on one or multiple files. -->
    <string name="action_add">Upload</string>
    <!-- Menu item -->
    <string name="action_create_folder">Create new folder</string>
    <!-- Option which allows create a new text file -->
    <string name="action_create_txt">Create new text file</string>
    <!-- Menu item -->
    <string name="action_settings">Settings</string>
    <!-- Search button -->
    <string name="action_search">Search</string>
    <!-- Select country page title -->
    <string name="action_search_country">Choose your region</string>
    <!-- Alternative text or description text for the “Play” button -->
    <string name="action_play">Play</string>
    <!-- Search button -->
    <string name="action_pause">Pause</string>
    <!-- Menu item -->
    <string name="action_refresh">Refresh</string>
    <!-- Menu item -->
    <string name="action_sort_by">Sort by</string>
    <!-- Menu item -->
    <string name="action_help">Help</string>
    <!-- Change from a free account to paying MEGA -->
    <string name="action_upgrade_account">Upgrade account</string>
    <!-- Message while proceeding to upgrade the account -->
    <string name="upgrading_account_message">Upgrading account</string>
    <!-- Menu item to select all the elements of a list -->
    <string name="action_select_all">Select all</string>
    <!-- Menu item to unselect all the elements of a list -->
    <string name="action_unselect_all">Clear selection</string>
    <!-- Menu item to change from list view to grid view -->
    <string name="action_grid">Thumbnail view</string>
    <!-- Menu item to change from grid view to list view -->
    <string name="action_list">List view</string>
    <!-- Title of the preference Recovery key on Settings section -->
    <string name="action_export_master_key">Back up Recovery Key</string>
    <!-- Menu item to let the user cancel subscriptions -->
    <string name="action_cancel_subscriptions">Cancel subscription</string>
    <!-- success message when the subscription has been canceled correctly -->
    <string name="cancel_subscription_ok">The subscription has been cancelled</string>
    <!-- error message when the subscription has not been canceled successfully -->
    <string name="cancel_subscription_error">We were unable to cancel your subscription. Please contact support&#64;mega.nz for assistance</string>
    <!-- Menu item to kill all opened sessions -->
    <string name="action_kill_all_sessions">Close other sessions</string>
    <!-- Message after kill all opened sessions -->
    <string name="success_kill_all_sessions">The remaining sessions have been closed</string>
    <!-- Message after kill all opened sessions -->
    <string name="error_kill_all_sessions">Error when closing the opened sessions</string>
    <!-- General label for files -->
    <plurals name="general_num_files">
        <item quantity="one">File</item>
        <item quantity="other">Files</item>
    </plurals>
    <!-- Indicates how many contacts a folder is shared with. Plural. e.g. Shared with 7 contacts -->
    <plurals name="general_num_shared_with">
        <item quantity="one">Shared with %1$s</item>
        <item quantity="other">Shared with %1$d contacts</item>
    </plurals>
    <!-- Alert text before download. Please do not modify the %s placeholder as it will be replaced by the size to be donwloaded -->
    <string name="alert_larger_file">%s will be downloaded.</string>
    <!-- Alert text before download -->
    <string name="alert_no_app">There is no app to open the file %s. Do you want to continue with the download?</string>
    <!-- Dialog option that permits user do not show it again -->
    <string name="checkbox_not_show_again">Do not show again</string>
    <!-- Press back while login to cancel current login process. -->
    <string name="confirm_cancel_login">Are you sure that you want to cancel the current login process?</string>
    <!-- Login button -->
    <string name="login_text">Log&#160;in</string>
    <!-- email label -->
    <string name="email_text">Email</string>
    <!-- password label -->
    <string name="password_text">Password</string>
    <!-- Hint of the confirmation dialog to get link with password -->
    <string name="confirm_password_text">Confirm password</string>
    <!-- in the password edittext the user can see the password or asterisks. ABC shows the letters of the password -->
    <string name="abc">ABC</string>
    <!-- This question applies to users that do not have an account on MEGA yet -->
    <string name="new_to_mega">New to MEGA?</string>
    <!-- button that allows the user to create an account -->
    <string name="create_account">Create account</string>
    <!-- when the user tries to log in MEGA without typing the email -->
    <string name="error_enter_email">Please enter your email address</string>
    <!-- Title of the alert dialog when the user tries to recover the pass of a non existing account -->
    <string name="error_invalid_email">Invalid email address</string>
    <!-- when the user tries to log in MEGA without typing the password -->
    <string name="error_enter_password">Please enter your password</string>
    <!-- when the user tries to log in to MEGA without a network connection -->
    <string name="error_server_connection_problem">No network connection</string>
    <!-- when the user tries to log in to MEGA without a valid session -->
    <string name="error_server_expired_session">You have been logged out on this device from another location</string>
    <!-- the first step when logging in is calculate the private and public encryption keys -->
    <string name="login_generating_key">Generating encryption keys</string>
    <!-- Message displayed while the app is connecting to a MEGA server -->
    <string name="login_connecting_to_server">Connecting to the server</string>
    <!-- Status text when updating the file manager -->
    <string name="download_updating_filelist">Updating file list</string>
    <!-- title of the screen after creating an account when the user has to confirm the password to confirm the account -->
    <string name="login_confirm_account">Confirm account</string>
    <!-- when the user clicks on the link sent by MEGA after creating the account, this message is shown -->
    <string name="login_querying_signup_link">Checking validation link</string>
    <!-- Attempting to activate a MEGA account for a user. -->
    <string name="login_confirming_account">Activating account</string>
    <!-- After login, updating the file list, the file list should be processed before showing it to the user -->
    <string name="login_preparing_filelist">Preparing file list</string>
    <!-- when the user tries to share something to MEGA without being logged -->
    <string name="login_before_share">Please log in to share with MEGA</string>
    <!-- This toast message is shown on the login page when an email confirm link is no longer valid. -->
    <string name="reg_link_expired">Your confirmation link is no longer valid. Your account may already be activated or you may have cancelled your registration.</string>
    <!--  -->
    <string name="tour_space_title">MEGA Space</string>
    <!--  -->
    <string name="tour_speed_title">MEGA Speed</string>
    <!--  -->
    <string name="tour_privacy_title">MEGA Privacy</string>
    <!--  -->
    <string name="tour_access_title">MEGA Access</string>
    <!-- Full description text of the app in the Google Play page of the app (character limit 4000) -->
    <string name="tour_space_text">Register now and get 20 GB of free storage</string>
    <!--  -->
    <string name="tour_speed_text">Uploads are fast. Quickly share files with everyone</string>
    <!--  -->
    <string name="tour_privacy_text">Keep all your files safe with MEGA’s end-to-end encryption</string>
    <!--  -->
    <string name="tour_access_text">Get fully encrypted access anywhere, anytime</string>
    <!-- button that allows the user to create an account -->
    <string name="create_account_text">Create account</string>
    <!-- category in sort by action -->
    <string name="name_text">Name</string>
    <!-- First Name of the user -->
    <string name="first_name_text">First Name</string>
    <!-- Last name of the user -->
    <string name="lastname_text">Last Name</string>
    <!-- text placed on the checkbox of acceptation of the Terms of Service -->
    <string name="tos">I agree with MEGA’s [A]Terms of Service[/A]</string>
    <!-- Text placed on the checkbox to make sure user agree that understand the danger of losing password -->
    <string name="top">I understand that [B]if I lose my password, I may lose my data[/B]. Read more about [A]MEGA’s end-to-end encryption[/A].</string>
    <!-- Does the user already have a MEGA account -->
    <string name="already_account">Already have an account?</string>
    <!-- warning dialog -->
    <string name="create_account_no_terms">You have to accept our Terms of Service</string>
    <!-- warning dialog, for user do not tick checkbox of understanding the danger of losing password -->
    <string name="create_account_no_top">You need to agree that you understand the danger of losing your password</string>
    <!-- Warning message when the first name is a required field to submit a form. For example during the create account process. -->
    <string name="error_enter_username">Please enter your first name</string>
    <!-- Warning dialog -->
    <string name="error_enter_userlastname">Please enter your last name.</string>
    <!-- when creating the account -->
    <string name="error_short_password">Password is too short</string>
    <!-- when creating the account -->
    <string name="error_passwords_dont_match">Passwords do not match</string>
    <!-- when creating the account -->
    <string name="error_email_registered">This email address has already registered an account with MEGA</string>
    <!--  -->
    <string name="create_account_creating_account">Connecting to the server: Creating account</string>
    <!--  -->
    <string name="cancel_transfer_confirmation">Cancel this transfer?</string>
    <!--  -->
    <string name="cancel_all_transfer_confirmation">Cancel all transfers?</string>
    <!-- Label for any ‘Cancel all’ button to cancel transfers - (String as short as possible). -->
    <string name="cancel_all_action">Cancel all</string>
    <!-- Warning to confirm remove selected transfers. Plural more than 1 transfer -->
    <plurals name="cancel_selected_transfers">
        <item quantity="one">The selected transfer will be cancelled.</item>
        <item quantity="other">The selected transfers will be cancelled.</item>
    </plurals>
    <!-- The name of every users root drive in the cloud of MEGA. -->
    <string name="section_cloud_drive">Cloud Drive</string>
    <!-- Label to reference a recents section -->
    <string name="section_recents">Recents</string>
    <!-- title of the screen where the secondary media images are uploaded, and name of the folder where the secondary media images are uploaded -->
    <string name="section_secondary_media_uploads">Media Uploads</string>
    <!-- Section name for the “Messages” section.Preferably one word. There is little space for this word. -->
    <string name="section_inbox">Inbox</string>
    <!-- title of the screen that shows the files saved for offline in the device -->
    <string name="section_saved_for_offline">Saved for Offline</string>
    <!-- the options of what to upload in an array. Needed for the settings, the options of what to upload. -->
    <string name="section_saved_for_offline_new">Offline</string>
    <!-- Label showing the location of a node which is not in root navigation level. The first placeholder is the name of the parent folder. The second placeholder is the name of the section in which the file is. e.g. PR reviews and tickets (Cloud Drive) -->
    <string name="location_label">%1$s (%2$s)</string>
    <!-- title of the screen that shows all the shared items -->
    <string name="title_shared_items">Shared items</string>
    <!-- title of the screen that shows all the shared items -->
    <string name="section_shared_items">Shared folders</string>
    <!-- The title of the trash bin in the tree of the file manager. -->
    <string name="section_rubbish_bin">Rubbish Bin</string>
    <!-- Section name for the “Contacts” section.Preferably one word. There is little space for this word. -->
    <string name="section_contacts">Contacts</string>
    <!-- Item of the navigation title for the contacts section when there is any pending incoming request -->
    <string name="section_contacts_with_notification">Contacts [A](%1$d)[/A]</string>
    <!-- Empty state when the user has not sent any contact request to other users -->
    <string name="sent_requests_empty">[B]No [/B][A]sent requests[/A]</string>
    <!-- Empty state when the user has not received any contact request from other users -->
    <string name="received_requests_empty">[B]No [/B][A]received requests[/A]</string>
    <!-- Title for the file transfer screen (with the up & download) -->
    <string name="section_transfers">Transfers</string>
    <!-- Section name for the “My Account” section.Preferably one or two words. There is little space for this. -->
    <string name="section_account">My Account</string>
    <!-- title of the screen where the camera images are uploaded, and name of the folder where camera images are uploaded -->
    <string name="section_photo_sync">Camera Uploads</string>
    <!-- Capital letters. Incoming shared folders. The title of a tab -->
    <string name="tab_incoming_shares">Incoming</string>
    <!-- Capital letters. Outgoing shared folders. The title of a tab -->
    <string name="tab_outgoing_shares">Outgoing</string>
    <!-- Capital letters. Files with link. The title of a tab -->
    <string name="tab_links_shares">Links</string>
    <!-- Label for any ‘Incoming shares’ button, link, text, title, etc. - (String as short as possible). -->
    <string name="title_incoming_shares_explorer">Incoming Shares</string>
    <!-- Title of the share with file explorer -->
    <string name="title_incoming_shares_with_explorer">Incoming shares with</string>
    <!-- message when there are no files in the Cloud drive -->
    <string name="file_browser_empty_cloud_drive">No files in your Cloud Drive</string>
    <!-- Text that indicates that a folder is currently empty -->
    <string name="file_browser_empty_folder">Empty Folder</string>
    <!-- Title of the fragment Choose Account -->
    <string name="choose_account_fragment">CHOOSE ACCOUNT</string>
    <!-- The file are available “offline” (without a network Wi-Fi mobile data connection) -->
    <string name="file_properties_available_offline">Available Offline</string>
    <!-- category in sort by action -->
    <string name="file_properties_info_size_file">Size</string>
    <!-- When the file/folder was last modified -->
    <string name="file_properties_info_last_modified">Last modified</string>
    <!-- Label to display the date and time when a file/folder has been added (uploaded) to MEGA. -->
    <string name="file_properties_info_added">Added</string>
    <!-- the label when a folder can be accesed by public users -->
    <string name="file_properties_shared_folder_public_link">Public link</string>
    <!-- Item menu option upon clicking on a file folder. Refers to the permissions of a file folder in the file manager. -->
    <string name="file_properties_shared_folder_permissions">Permissions</string>
    <!-- Title of the dialog to choose permissions when sharing. -->
    <string name="dialog_select_permissions">Share Permissions</string>
    <!-- menu item -->
    <string name="file_properties_shared_folder_change_permissions">Change permissions</string>
    <!-- when listing all the contacts that shares a folder -->
    <string name="file_properties_shared_folder_select_contact">Shared with</string>
    <!-- send a file to a MEGA user -->
    <string name="file_properties_send_file_select_contact">Send to</string>
    <!-- shows the owner of an incoming shared folder -->
    <string name="file_properties_owner">Owner</string>
    <!-- positive button on dialog to invite a contact -->
    <string name="contact_invite">Invite</string>
    <!-- option to reinvite a contact -->
    <string name="contact_reinvite">Reinvite</string>
    <!-- The text of the notification button that is displayed when there is a call in progress, another call is received and ignored. -->
    <string name="contact_ignore">Ignore</string>
    <!-- option to decline a contact invitation -->
    <string name="contact_decline">Decline</string>
    <!-- option to accept a contact invitation -->
    <string name="contact_accept">Accept</string>
    <!-- Label for the option of the sliding panel to show the contact info -->
    <string name="contact_properties_activity">Contact info</string>
    <!-- Adding new relationships (contacts) using the actions. -->
    <string name="contacts_list_empty_text">Add new contacts using the button below</string>
    <!-- Add new contacts before sharing. -->
    <string name="contacts_explorer_list_empty_text">Add a new contact to share</string>
    <!-- Error message -->
    <string name="error_not_enough_free_space">Not enough free space on your device</string>
    <!-- This is button text on the Get Link dialog. This lets the user get a public file/folder link without the decryption key e.g. https://mega.nz/#!Qo12lSpT. -->
    <string name="option_link_without_key">Link without key</string>
    <!-- Alert Dialog to get link -->
    <string name="option_decryption_key">Decryption key</string>
    <!-- Alert shown when some content is sharing with chats and they are processing -->
    <string name="download_preparing_files">Preparing files</string>
    <!-- Message when many downloads start. Plural more than 1 file. Placeholder is for include the number of downloads in runtime. -->
    <plurals name="download_began">
        <item quantity="one">Download has started</item>
        <item quantity="other">%1$d downloads have started</item>
    </plurals>
    <!-- Message when many downloads finish. Plural more than 1 file. Placeholder is for include the number of downloads in runtime. -->
    <plurals name="download_finish">
        <item quantity="one">Download has finished</item>
        <item quantity="other">%1$d downloads have finished</item>
    </plurals>
    <!-- Message when many uploads start. Plural more than 1 file. Placeholder is for include the number of uploads in runtime. -->
    <plurals name="upload_began">
        <item quantity="one">Upload has started</item>
        <item quantity="other">%1$d uploads have started</item>
    </plurals>
    <!-- Message when many downloads finish. Plural more than 1 file. Placeholder is for include the number of uploads in runtime. -->
    <plurals name="upload_finish">
        <item quantity="one">Upload has finished</item>
        <item quantity="other">%1$d uploads have finished</item>
    </plurals>
    <!-- Warning shown when it tries to download some empty folders. Plural -->
    <plurals name="empty_folders">
        <item quantity="one">Folder is empty.</item>
        <item quantity="other">Folders are empty.</item>
    </plurals>
    <!-- Hint how to cancel the download -->
    <string name="download_touch_to_cancel">Touch to cancel</string>
    <!-- Hint how to cancel the download -->
    <string name="download_touch_to_show">View transfers</string>
    <!-- Warning message -->
    <string name="error_file_size_greater_than_4gb">Most devices can’t download files greater than 4GB. Your download will probably fail</string>
    <!-- message when trying to open a downloaded file but there isn’t any app that open that file. Example: a user downloads a pdf but doesn’t have any app to read a pdf -->
    <string name="intent_not_available">There isn’t any available app to execute this file on your device</string>
    <!-- Message when trying to open a location message but there isn’t any app that open that location. -->
    <string name="intent_not_available_location">There are no apps available on your device to open this location</string>
    <!-- Message displayed when user tries to open a file with a 3rd party app using the option "Open with" but there isn't any app installed in the device which can open that file type, e.g. user tries to open a ".txt" but doesn’t have any installed 3rd party app which supports ".txt" files. -->
    <string name="intent_not_available_file">You may not have any apps installed which support this file type</string>
    <!-- to share an image using Facebook, Whatsapp, etc -->
    <string name="context_share_image">Share image using</string>
    <!-- create a link of a file and send it using an app from the device -->
    <string name="context_get_link">Share link</string>
    <!-- Delete a link label -->
    <string name="context_delete_link">Delete link</string>
    <!-- Item menu option upon right click on one or multiple files. -->
    <string name="context_leave_menu">Leave</string>
    <!-- Title alert before leaving a share. -->
    <string name="alert_leave_share">Leave share</string>
    <!-- Item menu option upon right click on one or multiple files. -->
    <string name="context_clean_shares_menu">Remove share</string>
    <!-- Item menu option upon right click on one or multiple files. -->
    <string name="context_remove_link_menu">Remove link</string>
    <!-- Warning that appears prior to remove a link of a file. Singular. -->
    <string name="context_remove_link_warning_text">This link will not be publicly available anymore.</string>
    <!-- Warning that appears prior to remove links of files. Plural. -->
    <plurals name="remove_links_warning_text">
        <item quantity="one">This link will not be publicly available anymore.</item>
        <item quantity="other">These links will not be publicly available anymore.</item>
    </plurals>
    <!-- Item menu option upon right click on one or multiple files. -->
    <string name="context_rename">Rename</string>
    <!-- Title of a dialog to rename a node. The place holder is to set the current name of the node. -->
    <string name="rename_dialog_title">Rename %1$s</string>
    <!-- Menu option to open a link. Also title of the dialog to open a link. -->
    <string name="context_open_link_title">Open link</string>
    <!-- Item menu option upon right click on one or multiple files. -->
    <string name="context_open_link">Open</string>
    <!-- while renaming a file or folder -->
    <string name="context_renaming">Renaming</string>
    <!-- while file provider is downloading a file -->
    <string name="context_preparing_provider">Preparing file</string>
    <!-- Item menu option upon right click on one or multiple files. -->
    <string name="context_download">Download</string>
    <!-- Item menu option upon right click on one or multiple files. -->
    <string name="context_move">Move</string>
    <!-- while moving a file or folder -->
    <string name="context_moving">Moving</string>
    <!-- Item menu option upon right click on one or multiple files. -->
    <string name="context_copy">Copy</string>
    <!-- Item menu option upon right click on one or multiple files. -->
    <string name="context_upload">Upload</string>
    <!-- while copying a file or folder -->
    <string name="context_copying">Copying</string>
    <!-- menu item -->
    <string name="context_move_to_trash">Move to Rubbish Bin</string>
    <!-- menu item -->
    <string name="context_delete_from_mega">Remove from MEGA</string>
    <!-- Input field description in the create folder dialog. -->
    <string name="context_new_folder_name">Folder Name</string>
    <!-- when adding a new contact. in the dialog -->
    <string name="context_new_contact_name">Contact email</string>
    <!-- status dialog when performing the action -->
    <string name="context_creating_folder">Creating folder</string>
    <!-- Menu item -->
    <string name="context_download_to">Save to</string>
    <!-- Menu option title -->
    <string name="context_clear_rubbish">Clear Rubbish Bin</string>
    <!-- Ask for confirmation before removing all the elements of the rubbish bin -->
    <string name="clear_rubbish_confirmation">You are about to permanently remove all items from your Rubbish Bin.</string>
    <!-- send cancel subscriptions dialog -->
    <string name="context_send">Send</string>
    <!-- send the file to inbox -->
    <string name="context_send_file_inbox">Send to contact</string>
    <!-- Menu option to delete one or multiple selected items. -->
    <string name="context_remove">Remove</string>
    <!-- Menu option to delete selected items of the offline state -->
    <string name="context_delete_offline">Remove from Offline</string>
    <!-- menu item -->
    <string name="context_share_folder">Share folder</string>
    <!-- menu item -->
    <string name="context_send_file">Send file to chat</string>
    <!-- menu item -->
    <string name="context_send_contact">Share contact to chat</string>
    <!-- open a shared folder -->
    <string name="context_view_shared_folders">View shared folders</string>
    <!-- Item menu option upon clicking on one or multiple files. -->
    <string name="context_sharing_folder">Sharing</string>
    <!-- Menu option to manage a shared folder. -->
    <string name="manage_share">Manage share</string>
    <!-- menu item -->
    <string name="context_delete">Delete</string>
    <!-- success message when removing a contact request -->
    <string name="context_contact_invitation_deleted">Request deleted</string>
    <!-- success message when reinvite a contact -->
    <string name="context_contact_invitation_resent">Request resent</string>
    <!-- success message when sending a contact request -->
    <string name="context_contact_request_sent">Request successfully sent to %s. View in Sent requests tab.</string>
    <!-- success message when removing a contact -->
    <string name="context_contact_removed">Contact removed</string>
    <!-- error message -->
    <string name="context_contact_not_removed">Error. Contact not removed</string>
    <!-- success message when chaning the permissionss -->
    <string name="context_permissions_changed">Permissions changed</string>
    <!-- error message -->
    <string name="context_permissions_not_changed">Error. Permissions not changed</string>
    <!-- message when trying to create a folder that already exists -->
    <string name="context_folder_already_exists">Folder already exists</string>
    <!-- message when trying to create a invite a contact already that is already added -->
    <string name="context_contact_already_exists">%s is already a contact</string>
    <!-- message when trying to send a file without full access -->
    <string name="context_send_no_permission">You do not have permission to send this file</string>
    <!-- success message when creating a folder -->
    <string name="context_folder_created">Folder created</string>
    <!-- error message when creating a folder -->
    <string name="context_folder_no_created">Error. Folder not created</string>
    <!-- success message when renaming a node -->
    <string name="context_correctly_renamed">Renamed successfully</string>
    <!-- error message -->
    <string name="context_no_renamed">Error. Not renamed</string>
    <!-- success message when copying a node -->
    <string name="context_correctly_copied">Copied successfully</string>
    <!-- success message when sending a node to Inbox -->
    <string name="context_correctly_sent_node">Sent to Inbox</string>
    <!-- error message when sending a node to Inbox -->
    <string name="context_no_sent_node">Error. Not sent to Inbox</string>
    <!-- error message -->
    <string name="context_no_copied">Error. Not copied</string>
    <!-- message that appears when a user tries to move/copy/upload a file but doesn’t choose a destination folder -->
    <string name="context_no_destination_folder">Please choose a destination folder</string>
    <!-- success message when moving a node -->
    <string name="context_correctly_moved">Moved successfully</string>
    <!-- success message when moving a node -->
    <string name="number_correctly_moved">%d items moved successfully.</string>
    <!-- success message when moving a node -->
    <string name="number_incorrectly_moved">%d items were not moved successfully</string>
    <!-- success message when moving a node -->
    <string name="context_correctly_moved_to_rubbish">Moved to the Rubbish Bin successfully</string>
    <!-- error message -->
    <string name="context_no_moved">Error. Not moved</string>
    <!-- success message when sharing a folder -->
    <string name="context_correctly_shared">Shared successfully</string>
    <!-- error message when sharing a folder -->
    <string name="context_no_shared_number">Error. %d shares were not completed</string>
    <!-- success message when sharing a folder -->
    <string name="context_correctly_shared_removed">Remove shares successfully</string>
    <!-- error message when sharing a folder -->
    <string name="context_no_shared_number_removed">Error. %d process of removing shares is not completed</string>
    <!-- error message -->
    <string name="context_no_shared">Error. Not shared</string>
    <!-- error message -->
    <string name="context_no_removed_shared">Error. Share failed to remove</string>
    <!-- success message when removing a sharing -->
    <string name="context_remove_sharing">Folder sharing removed</string>
    <!-- error message -->
    <string name="context_no_link">Link creation failed</string>
    <!-- success message when removing a node from MEGA -->
    <string name="context_correctly_removed">Deleted successfully</string>
    <!-- error message -->
    <string name="context_no_removed">Error. Deletion failed</string>
    <!-- success message when moving a node -->
    <string name="number_correctly_removed">%d items removed successfully from MEGA</string>
    <!-- error message when moving a node -->
    <string name="number_no_removed">%d items are not removed successfully</string>
    <!-- Success message when left shared folders -->
    <string name="number_correctly_leaved">%d folders left successfully.</string>
    <!-- Message shown when a share has been left -->
    <string name="share_left">Share left</string>
    <!-- error message when moving a node -->
    <string name="number_no_leaved">%d folders were not left successfully</string>
    <!-- success message when sending multiple files -->
    <string name="number_correctly_sent">File sent to %d contacts successfully</string>
    <!-- error message when sending multiple files -->
    <string name="number_no_sent">File was not sent to %d contacts</string>
    <!-- success message when sending multiple files -->
    <string name="number_correctly_sent_multifile">%d files sent successfully</string>
    <!-- error message when sending multiple files -->
    <string name="number_no_sent_multifile">%d files failed to send</string>
    <!-- success message when sending multiple files -->
    <string name="number_correctly_copied">%d items copied successfully</string>
    <!-- error message when sending multiple files -->
    <string name="number_no_copied">%d items were not copied</string>
    <!-- success message when removing several contacts -->
    <string name="number_contact_removed">%d contacts removed successfully</string>
    <!-- error message when removing several contacts -->
    <string name="number_contact_not_removed">%d contacts were not removed</string>
    <!-- success message when sharing a file with multiple contacts -->
    <string name="number_contact_file_shared_correctly">Folder shared with %d contacts successfully</string>
    <!-- success message when sharing multiple files -->
    <string name="number_correctly_shared">%d folders shared successfully</string>
    <!-- error message when sharing multiple files -->
    <string name="number_no_shared">%d folders were not shared</string>
    <!-- success message when sending a file to a contact -->
    <string name="context_correctly_copied_contact">Successfully sent to:</string>
    <!-- success message when removing all the contacts of a shared folder -->
    <string name="context_correctly_removed_sharing_contacts">The folder is no longer shared</string>
    <!-- error message when removing all the contacts of a shared folder -->
    <string name="context_no_removed_sharing_contacts">An error occurred. The folder is still shared with another contact</string>
    <!-- option available for just one file -->
    <string name="context_select_one_file">Select just one file</string>
    <!-- success message when emptying the RB -->
    <string name="rubbish_bin_emptied">Rubbish Bin emptied successfully</string>
    <!-- error message when emptying the RB -->
    <string name="rubbish_bin_no_emptied">An error occurred. The Rubbish Bin has not been emptied</string>
    <!-- dialog cancel subscriptions -->
    <string name="dialog_cancel_subscriptions">You are about to cancel your MEGA subscription. Please let us know if there is anything we can do to help change your mind.</string>
    <!-- hint cancel subscriptions dialog -->
    <string name="hint_cancel_subscriptions">Type feedback here</string>
    <!-- send cancel subscriptions dialog -->
    <string name="send_cancel_subscriptions">Send</string>
    <!-- confirmation cancel subscriptions dialog -->
    <string name="confirmation_cancel_subscriptions">Thank you for your feedback. Are you sure you want to cancel your MEGA subscription?</string>
    <!-- provide a reason to cancel subscriptions dialog -->
    <string name="reason_cancel_subscriptions">Your subscription has not been cancelled. Please provide a reason for your cancellation</string>
    <!-- Confirmation message of the dialog shown when a subscription has been processed successfully -->
    <string name="message_user_purchased_subscription">Thanks. Your payment is processing. Please email us at support&#64;mega.co.nz if you have not received your upgrade within 24 hours.</string>
    <!-- Pop up message shows when user purchased a lower level of subscription -->
    <string name="message_user_purchased_subscription_down_grade">Your new subscription will take effect once the current one expires, the new price will be charged at that time.</string>
    <!-- Pop up message shows when user purchased a subscription with a payment method that can not be processed in real time, e.g. voucher -->
    <string name="message_user_payment_pending">Your subscription will take effect once the payment is processed by Google.</string>
    <!--  -->
    <string name="subscription_type_monthly">Monthly</string>
    <!--  -->
    <string name="subscription_type_yearly">Yearly</string>
    <!-- success message after removing the public link of a folder -->
    <string name="context_node_private">The folder is now private</string>
    <!-- success message after removing a share of a folder. a contact has no access to the folder now -->
    <string name="context_share_correctly_removed">Share removed</string>
    <!-- Menu option to create a new folder in the file manager. -->
    <string name="menu_new_folder">New folder</string>
    <!-- Menu option to add a contact to your contact list. -->
    <string name="menu_add_contact">Add contact</string>
    <!-- Menu option to add a contact to your contact list. -->
    <string name="menu_add_contact_and_share">Add contact and share</string>
    <!-- Title of the alert to introduce the decryption key -->
    <string name="alert_decryption_key">Decryption Key</string>
    <!-- Message of the alert to introduce the decryption key -->
    <string name="message_decryption_key">Please enter the decryption key for the link</string>
    <!-- error message shown on the decryption key dialog if the key typed in was wrong -->
    <string name="invalid_decryption_key">Invalid decryption key</string>
    <!-- upload to. Then choose an Image file -->
    <string name="upload_to_image">Image</string>
    <!-- upload to. Then choose an Audio file -->
    <string name="upload_to_audio">Audio</string>
    <!-- Title of the button in the contact info screen to start a video call -->
    <string name="upload_to_video">Video</string>
    <!-- Label for the current uploaded size of a file. For example, 3 files, 50KB uploaded -->
    <string name="upload_uploaded">uploaded</string>
    <!-- Status text at the beginning of an upload, Status text at the beginning of an upload for 2 or more files -->
    <plurals name="upload_prepare">
        <item quantity="one">Processing file</item>
        <item quantity="other">Processing files</item>
    </plurals>
    <!-- error message when downloading a file -->
    <string name="error_temporary_unavaible">Resource temporarily not available, please try again later</string>
    <!-- Error message when the selected file cannot be opened -->
    <string name="upload_can_not_open">Cannot open selected file</string>
    <!-- when a zip file is downloaded and clicked, the app unzips the file. This is the status text while unzipping the file -->
    <string name="unzipping_process">Unzipping file</string>
    <!-- error message while browsing the local filesystem -->
    <string name="error_io_problem">File system problem</string>
    <!-- error message while browsing the local filesystem -->
    <string name="general_error">Error happened when executing the action</string>
    <!-- title of the image gallery -->
    <string name="full_screen_image_viewer_label">Image viewer</string>
    <!-- Headline for the amount of storage space is used -->
    <string name="my_account_used_space">Used storage space</string>
    <!-- menu item -->
    <string name="my_account_change_password">Change password</string>
    <!-- Dialog text overquota error -->
    <string name="overquota_alert_text">You have exceeded your storage limit. Would you like to upgrade your account?</string>
    <!-- when did the last session happen -->
    <string name="my_account_last_session">Last session</string>
    <!-- message displayed while the app is changing the password -->
    <string name="my_account_changing_password">Changing password</string>
    <!-- when changing the password, the first edittext is to enter the current password -->
    <string name="my_account_change_password_oldPassword">Current password</string>
    <!-- when changing the password -->
    <string name="my_account_change_password_newPassword1">New password</string>
    <!-- when changing the password -->
    <string name="my_account_change_password_newPassword2">Confirm new password</string>
    <!-- when changing the password or creating the account, the password is required twice and check that both times are the same -->
    <string name="my_account_change_password_dont_match">Passwords do not match</string>
    <!-- title of the selection of the pro account wanted -->
    <string name="upgrade_select_pricing">Select plan</string>
    <!-- the user has to decide the way of payment -->
    <string name="select_membership_1">Monthly or annually recurring</string>
    <!-- choose the payment method option when no method is available -->
    <string name="no_available_payment_method">There is no payment method set for this plan currently. Please select one.</string>
    <!-- button to decide monthly payment. The asterisk is needed -->
    <string name="upgrade_per_month">Monthly*</string>
    <!-- button to decide annually payment. The asterisk is needed -->
    <string name="upgrade_per_year">Annually*</string>
    <!-- the user can get the link and it’s copied to the clipboard -->
    <string name="file_properties_get_link">The link has been copied to the clipboard</string>
    <!-- before sharing an image, the preview has to be downloaded -->
    <string name="full_image_viewer_not_preview">The preview has not been downloaded yet. Please wait</string>
    <!-- due to device is low on memory, cannot load an image preview temporarily -->
    <string name="not_load_preview_low_memory">Not enough free memory to display preview. Please try again later.</string>
    <!-- alert when clicking a newsignup link being logged -->
    <string name="log_out_warning">Please log out before creating the account</string>
    <!-- message shown in the screen when there are not any active transfer -->
    <string name="transfers_empty">No active transfers</string>
    <!-- menu item -->
    <string name="menu_pause_transfers">Pause transfers</string>
    <!-- menu item -->
    <string name="menu_cancel_all_transfers">Cancel all transfers</string>
    <!-- Option of the sliding panel to capture a new picture to upload to Cloud Drive or to set as user avatar -->
    <string name="menu_take_picture">Capture</string>
    <!-- Dialog title, to explain why MEGA needs the ’display over other apps’ permission (Android 10) -->
    <string name="ask_for_display_over_title">Allow notifications for incoming MEGA calls</string>
    <!-- Dialog message, to explain why MEGA needs the ’display over other apps’ permission (Android 10) -->
    <string name="ask_for_display_over_msg">Please grant MEGA permission to display over other apps for calls.</string>
    <!-- Prompt text shows when the user doesn’t want to make MEGA grant the ’display over other apps’ permission for now (Android 10) -->
    <string name="ask_for_display_over_explain">You can still manually grant permissions in the device Settings.</string>
    <!-- the options of how to upload, but in an array. needed for the settings, how to upload the camera images. only when Wi-Fi connected -->
    <string name="cam_sync_wifi">Wi-Fi only</string>
    <!-- the options of how to upload, but in an array. needed for the settings, how to upload the camera images. when Wi-Fi connected and using data plan -->
    <string name="cam_sync_data">Wi-Fi or mobile data</string>
    <!-- The upload of the user’s photos orvideos from their specified album is in progress. -->
    <string name="cam_sync_syncing">Camera Uploads in progress</string>
    <!-- confirmation question for cancelling the camera uploads -->
    <string name="cam_sync_cancel_sync">Do you want to stop Camera Uploads?</string>
    <!-- title of the notification when camera upload is enabled -->
    <string name="settings_camera_notif_title">Uploading files of media folders</string>
    <!-- title of the notification when camera upload is checking files -->
    <string name="settings_camera_notif_checking_title">Checking for files to be uploaded</string>
    <!-- title of the notification when camera upload is initializing -->
    <string name="settings_camera_notif_initializing_title">Initialising Camera Uploads</string>
    <!-- title of the notification when camera upload’s primary local folder is unavailable. -->
    <string name="camera_notif_primary_local_unavailable">Camera Uploads have been disabled. Your local folder is unavailable.</string>
    <!-- title of the notification when camera upload’s secondary local folder is unavailable. -->
    <string name="camera_notif_secondary_local_unavailable">Media Uploads have been disabled. Your local folder is unavailable.</string>
    <!-- notification camera uploads complete -->
    <string name="settings_camera_notif_complete">Camera uploads complete</string>
    <!-- settings of the Appearance section -->
    <string name="settings_appearance">Appearance</string>
    <!-- settings of the Features section -->
    <string name="settings_features">Features</string>
    <!-- label of storage in upgrade/choose account page, it is being used with a variable, e.g. for LITE user it will show ‘200GB Storage’. -->
    <string name="settings_storage">Storage</string>
    <!-- Settings of the Passcode -->
    <string name="settings_passcode_lock">Passcode lock</string>
    <!-- Setting to allow the user to select the preferred passcode type -->
    <string name="settings_passcode_option">Passcode options</string>
    <!-- Helper text to explain why we have this `Require me to plug in` setting, placeholder - 100 to 1000 in MB -->
    <string name="settings_camera_upload_charging_helper_label">Video compression uses considerable amounts of power. Please plug in your device to charge if the videos to be compressed are larger than %s.</string>
    <!-- Helper text to explain the things to note if enable the feature of including GPS info -->
    <string name="settings_camera_upload_include_gps_helper_label">If enabled, location information will be included with your pictures. Please be careful when sharing them.</string>
    <!-- Settings category title for cache and offline files -->
    <string name="settings_advanced_features">Advanced</string>
    <!-- Settings preference title for cache -->
    <string name="settings_advanced_features_cache">Clear Cache</string>
    <!-- Settings preference title for offline files -->
    <string name="settings_advanced_features_offline">Clear Offline Files</string>
    <!-- description of switch ‘Open file when download is completed’ -->
    <string name="settings_auto_play_label">Open file when downloaded</string>
    <!-- Settings preference title for delete account -->
    <string name="settings_delete_account">Delete account</string>
    <!-- Size of files in offline or cache folders -->
    <string name="settings_advanced_features_size">Currently using %s</string>
    <!-- Calculating Size of files in offline or cache folders -->
    <string name="settings_advanced_features_calculating">Calculating</string>
    <!-- title of the setting to set the default download location -->
    <string name="settings_storage_download_location">Default download location</string>
    <!-- Whether to always ask the user each time. -->
    <string name="settings_storage_ask_me_always">Always ask for download location</string>
    <!-- Whether to enable the storage in advanced devices -->
    <string name="settings_storage_advanced_devices">Display advanced devices (external SD)</string>
    <!-- Label of button on account page that ask user to add their phone number -->
    <string name="add_phone_number_label">Add a phone number</string>
    <!-- enter verification code page title -->
    <string name="verify_account_title">Verify your account</string>
    <!-- Text to explain to user why to verify phone number (account suspended use case) -->
    <string name="verify_account_helper_locked">Your account has been locked temporarily due to potential abuse. Please verify your phone number to unlock your account.</string>
    <!-- Hint text of the country edittext for billing purposes -->
    <string name="general_country_label">Country</string>
    <!-- Hint text of the region edittext for choosing dial code. -->
    <string name="sms_region_label">Region</string>
    <!-- place holder for enter mobile number field -->
    <string name="verify_account_phone_number_placeholder">Your phone number</string>
    <!-- Button label - go to previous page -->
    <string name="general_back_button">Back</string>
    <!-- button label - quite sms verification use case -->
    <string name="verify_account_not_now_button">Not now</string>
    <!-- Button label - confirm some action -->
    <string name="general_confirm_button">Confirm</string>
    <!-- On “add phone number” page, an error message will be shown if user click next button without select country code. -->
    <string name="verify_account_invalid_country_code">Please select a region code</string>
    <!-- On “Add phone number” page, a toast error message will be shown if the country code cannot be fetched from back end. -->
    <string name="verify_account_not_loading_country_code">Region codes could not be fetched.</string>
    <!-- error message if user click next button without enter a valid phone number -->
    <string name="verify_account_invalid_phone_number">Please supply a valid phone number.</string>
    <!-- Label tell user to enter received txt to below input boxes -->
    <string name="verify_account_enter_txt_label">Please enter the verification code sent to</string>
    <!-- enter verification code page title -->
    <string name="verify_account_enter_code_title">Verify your account</string>
    <!-- error message that will show to user when user entered invalid verification code -->
    <string name="verify_account_incorrect_code">Wrong code. Please try again or resend.</string>
    <!-- text message to remind user to resend verification code -->
    <string name="verify_account_resend_label">Didn’t receive the code?</string>
    <!-- Button to resend the create account email to a new email address in case the previous email address was misspelled -->
    <string name="general_resend_button">Resend</string>
    <!-- error message that will show to user when host detected that the mobile number has been registered already -->
    <string name="verify_account_error_phone_number_register">This number is already associated with a MEGA account.</string>
    <!-- error message that will show to user when user reached the sms verification daily limit -->
    <string name="verify_account_error_reach_limit">You have reached the daily limit</string>
    <!-- error message that will show to user when user reached the sms verification daily limit -->
    <string name="verify_account_error_wrong_code">The verification code doesn’t match.</string>
    <!-- error message that will show to user when code has been verified -->
    <string name="verify_account_error_code_verified">The code has been verified</string>
    <!-- error message that will show to user when user entered invalid verification code -->
    <string name="verify_account_error_invalid_code">Wrong code. Please try again or resend.</string>
    <!-- verify phone number successfully -->
    <string name="verify_account_successfully">Your phone number has been verified successfully</string>
    <!-- If the user has an internal storage and an external SD card, it has to be set on the settings screen, external storage option -->
    <string-array name="settings_storage_download_location_array">
        <item>Internal storage</item>
        <item>External storage</item>
    </string-array>
    <!-- If the user has an internal storage and an external SD card, it has to be set on the settings screen, internal storage option -->
    <string name="internal_storage_label">Internal storage</string>
    <!-- If the user has an internal storage and an external SD card, it has to be set on the settings screen, external storage option -->
    <string name="external_storage_label">External storage</string>
    <!-- choose the way the new user’s email is inserted, import from phone option -->
    <string-array name="add_contact_array">
        <item>Write the user’s email</item>
        <item>Import from device</item>
    </string-array>
    <!-- settings option -->
    <string name="settings_camera_upload_on">Enable Camera Uploads</string>
    <!-- settings option -->
    <string name="settings_camera_upload_turn_on">Turn on Camera Uploads</string>
    <!-- settings option -->
    <string name="settings_camera_upload_off">Disable Camera Uploads</string>
    <!-- settings option. How to upload the camera images: via Wi-Fi only or via Wi-Fi and data plan -->
    <string name="settings_camera_upload_how_to_upload">How to upload</string>
    <!-- The Secondary Media uploads allows to create a second Camera Folder synchronization. Enabling it would imply to choose a new local folder and then, a new destination folder in MEGA. This is the text that appears in the settings option to enable the second synchronization. -->
    <string name="settings_secondary_upload_on">Enable Secondary Media uploads</string>
    <!-- The Secondary Media uploads allows to create a second Camera Folder synchronization. Disabling it would imply that the current second sync won’t be running anymore. This is the text that appears in the settings option to disable the second synchronization. -->
    <string name="settings_secondary_upload_off">Disable Secondary Media uploads</string>
    <!-- Title of shared folder explorer to choose a folder to perform an action -->
    <string name="settings_empty_folder">Choose folder</string>
    <!-- the options of how to upload, but in an array. needed for the settings, how to upload the camera images. only when Wi-Fi connected -->
    <string-array name="settings_camera_upload_how_to_entries">
        <item>Wi-Fi or mobile data</item>
        <item>Wi-Fi only</item>
    </string-array>
    <!-- What kind of files are going to be uploaded: images, videos or both -->
    <string name="settings_camera_upload_what_to_upload">File Upload</string>
    <!-- what kind of file are going to be uploaded. Needed for the settings summary -->
    <string-array name="settings_camera_upload_file_upload_entries">
        <item>Photos only</item>
        <item>Videos only</item>
        <item>Photos and videos</item>
    </string-array>
    <!-- Option to choose that the camera sync will only be enable when the device is charging -->
    <string name="settings_camera_upload_charging">Only when charging</string>
    <!-- Title of ‘Include location tags’ setting option. Once enabled, Camera Uploads will include the location info from pictures those are being uploaded -->
    <string name="settings_camera_upload_include_gps">Include location tags</string>
    <!-- Option to choose that the video compression will only be enable when the device is charging -->
    <string name="settings_camera_upload_require_plug_in">Require me to actively charge my device</string>
    <!-- Option to choose that the camera sync will maintain the local file names when uploading -->
    <string name="settings_keep_file_names">Keep file names as in the device</string>
    <!-- The location of where the user photos or videos are stored in the device. -->
    <string name="settings_local_camera_upload_folder">Local Camera folder</string>
    <!-- The location of where the user photos or videos are stored in MEGA. -->
    <string name="settings_mega_camera_upload_folder">MEGA Camera Uploads folder</string>
    <!-- The location of where the user photos or videos of the secondary sync are stored in the device. -->
    <string name="settings_local_secondary_folder">Local Secondary folder</string>
    <!-- The location of where the user photos or videos of the secondary sync are stored in MEGA. -->
    <string name="settings_mega_secondary_folder">MEGA Secondary folder</string>
    <!-- what kind of file are going to be uploaded. Needed for the settings summary -->
    <string name="settings_camera_upload_only_photos">Photos only</string>
    <!-- what kind of file are going to be uploaded. Needed for the settings summary -->
    <string name="settings_camera_upload_only_videos">Videos only</string>
    <!-- what kind of file are going to be uploaded. Needed for the settings summary -->
    <string name="settings_camera_upload_photos_and_videos">Photos and videos</string>
    <!-- status text when no custom photo sync folder has been set -->
    <string name="settings_pin_lock_code_not_set">Not set</string>
    <!-- Settings of the Passcode -->
    <string name="settings_passcode_lock_switch">Passcode Lock</string>
    <!-- Settings option to change Passcode. -->
    <string name="settings_change_passcode">Change passcode</string>
    <!-- Settings option screen to change Passcode. -->
    <string name="title_change_passcode">Change passcode lock</string>
    <!-- Settings option to set the timer to ask for passcode. -->
    <string name="settings_require_passcode">Require passcode</string>
    <!-- Option available to choose in some context to make an action immediately. -->
    <string name="action_immediately">Immediately</string>
    <!-- Button after the Passcode code input field -->
    <string name="pin_lock_enter">Enter</string>
    <!-- Error message when not typing the Passcode code correctly. Plural. The placeholder indicates the number of failed attempts. E.g. 7 failed passcode attempts -->
    <plurals name="passcode_lock_alert_attempts">
        <item quantity="one">1 failed passcode attempt</item>
        <item quantity="other">%1$d failed passcode attempts</item>
    </plurals>
    <!-- Error message when not typing the Passcode code correctly -->
    <string name="pin_lock_alert">You will be logged out and your offline files will be deleted after 10 failed attempts</string>
    <!-- error message when not typing the Passcode code correctly -->
    <string name="pin_lock_incorrect">Incorrect code</string>
    <!-- Error message when not typing the Passcode correctly and have several attempts left. The placeholder is to display the number of attempts left in runtime. -->
    <plurals name="pin_lock_incorrect_alert">
        <item quantity="one">Wrong Passcode, please try again. You have 1 attempt left</item>
        <item quantity="other">Wrong Passcode, please try again. You have %2d attempts left</item>
    </plurals>
    <!-- Error message when not typing the Passcode correctly (two times) -->
    <string name="pin_lock_not_match">Passcodes did not match. Try again.</string>
    <!-- Title of the screen to unlock screen with Passcode -->
    <string name="unlock_pin_title">Enter your passcode</string>
    <!-- Title of the screen to unlock screen with Passcode in second round -->
    <string name="unlock_pin_title_2">Re-enter your passcode</string>
    <!-- Title of the screen to unlock screen with Passcode -->
    <string name="reset_pin_title">Enter your new passcode</string>
    <!-- Title of the screen to unlock screen with Passcode in second round -->
    <string name="reset_pin_title_2">Re-enter your new passcode</string>
    <!-- Text of the screen after 10 attemps with a wrong Passcode -->
    <string name="incorrect_pin_activity">All your local data will be deleted and you will be logged out in %1d seconds</string>
    <!-- Caption of a title, in the context of “About MEGA” or “About us” -->
    <string name="settings_about">About</string>
    <!-- Preference screen item action button -->
    <string name="settings_about_privacy_policy">Privacy Policy</string>
    <!--  -->
    <string name="settings_about_terms_of_service">Terms of Service</string>
    <!-- App means “Application” -->
    <string name="settings_about_app_version">App version</string>
    <!-- Title of the label where the SDK version is shown -->
    <string name="settings_about_sdk_version">MEGA SDK Version</string>
    <!-- Title of the label where the MEGAchat SDK version is shown -->
    <string name="settings_about_karere_version">MEGAchat SDK Version</string>
    <!-- Link to the public code of the app -->
    <string name="settings_about_code_link_title">View source code</string>
    <!--  -->
    <string name="january">January</string>
    <!--  -->
    <string name="february">February</string>
    <!--  -->
    <string name="march">March</string>
    <!--  -->
    <string name="april">April</string>
    <!--  -->
    <string name="may">May</string>
    <!--  -->
    <string name="june">June</string>
    <!--  -->
    <string name="july">July</string>
    <!--  -->
    <string name="august">August</string>
    <!--  -->
    <string name="september">September</string>
    <!--  -->
    <string name="october">October</string>
    <!--  -->
    <string name="november">November</string>
    <!--  -->
    <string name="december">December</string>
    <!-- title of the screen that shows the ZIP files -->
    <string name="zip_browser_activity">ZIP Browser</string>
    <!-- title of the My Account screen -->
    <string name="my_account_title">Account Type</string>
    <!-- Label to indicate the date when the current subscription renews -->
    <string name="renews_on">Renews on&#160;</string>
    <!-- title of the Expiration Date -->
    <string name="expires_on">Expires on&#160;</string>
    <!--  -->
    <string name="free_account">Free</string>
    <!-- info message shown to the user when the Camera Uploads folder has been created -->
    <string name="camera_uploads_created">Camera Uploads folder created</string>
    <!-- category in sort by action -->
    <string name="sortby_name">Name</string>
    <!-- sort files alphabetically ascending -->
    <string name="sortby_name_ascending">Ascending</string>
    <!-- sort files alphabetically descending -->
    <string name="sortby_name_descending">Descending</string>
    <!-- category in sort by action -->
    <string name="sortby_date">Date</string>
    <!-- category in sort by action -->
    <string name="sortby_creation_date">Creation Date</string>
    <!-- category in sort by action -->
    <string name="sortby_modification_date">Modification Date</string>
    <!-- category in sort by action -->
    <string name="sortby_link_creation_date">Link creation date</string>
    <!-- sort files by date newest first -->
    <string name="sortby_date_newest">Newest</string>
    <!-- sort files by date oldest first -->
    <string name="sortby_date_oldest">Oldest</string>
    <!-- category in sort by action -->
    <string name="sortby_size">Size</string>
    <!-- sort files by size largest first -->
    <string name="sortby_size_largest_first">Largest</string>
    <!-- sort files by size smallest first -->
    <string name="sortby_size_smallest_first">Smallest</string>
    <!-- Title of sort by media type options -->
    <string name="sortby_type">Media type</string>
    <!-- sort option, sort media files by photos first -->
    <string name="sortby_type_photo_first">Photos</string>
    <!-- sort option, sort media files by videos first -->
    <string name="sortby_type_video_first">Videos</string>
    <!-- Title to choose the type of Passcode -->
    <string name="pin_lock_type">Passcode Type</string>
    <!-- Passcode with 4 digits -->
    <string name="four_pin_lock">4 digits</string>
    <!-- Passcode with 6 digits -->
    <string name="six_pin_lock">6 digits</string>
    <!-- Passcode alphanumeric -->
    <string name="AN_pin_lock">Alphanumeric</string>
    <!-- Confirmation message when enabling logs in the app -->
    <string name="settings_enable_logs">Logs are now enabled</string>
    <!-- Confirmation message when disabling logs in the app -->
    <string name="settings_disable_logs">Logs are now disabled</string>
    <!-- Snackbar error message triggered by host error when user is trying to setup MEGA Camera Uploads folder in settings page -->
    <string name="error_unable_to_setup_cloud_folder">Unable to set up MEGA Camera Uploads folder</string>
    <!-- Option in the sliding panel to open the folder which contains the file selected after performing a search -->
    <string name="search_open_location">Open location</string>
    <!-- message when a temporary error on logging in is due to SDK is waiting for the server to complete a request due to an API lock -->
    <string name="servers_busy">This process is taking longer than expected. Please wait.</string>
    <!-- Label in My Account section to show user account type -->
    <string name="my_account_free">Free Account</string>
    <!-- Type of account info added to the feedback email sent to support -->
    <string name="my_account_prolite">Pro Lite Account</string>
    <!-- Label in My Account section to show user account type -->
    <string name="my_account_pro1">Pro I Account</string>
    <!-- Label in My Account section to show user account type -->
    <string name="my_account_pro2">Pro II Account</string>
    <!-- Label in My Account section to show user account type -->
    <string name="my_account_pro3">Pro III Account</string>
    <!-- Type of account info added to the feedback email sent to support -->
    <string name="my_account_prolite_feedback_email">Pro Lite Account</string>
    <!--  -->
    <string name="backup_title">Back up your Recovery Key</string>
    <!-- Subtitle of the screen to backup the master key -->
    <string name="backup_subtitle">Your password unlocks your Recovery Key</string>
    <!-- First paragraph of the screen to backup the master key -->
    <string name="backup_first_paragraph">Your data is only readable through a chain of decryption operations that begins with your master encryption key, which we store encrypted with your password. This means that if you lose your password, your Recovery Key can no longer be decrypted, and you can no longer decrypt your data.</string>
    <!-- Summary of the preference Recovery key on Settings section -->
    <string name="backup_second_paragraph">Exporting the Recovery Key and keeping it in a secure location enables you to set a new password without data loss.</string>
    <!-- Third paragraph of the screen to backup the master key -->
    <string name="backup_third_paragraph">An external attacker cannot gain access to your account with just your key. A password reset requires both the key and access to your email.</string>
    <!-- Sentence to inform the user the available actions in the screen to backup the master key -->
    <string name="backup_action">Copy the Recovery Key to the clipboard or save it as text file.</string>
    <!-- Action of a button to save something -->
    <string name="save_action">Save</string>
    <!-- Alert message when the master key has been successfully copied to the ClipBoard -->
    <string name="copy_MK_confirmation">The Recovery Key has been successfully copied</string>
    <!-- Button to change the password -->
    <string name="change_pass">Change</string>
    <!-- Positive button to perform a general action -->
    <string name="general_positive_button">YES</string>
    <!-- Negative button to perform a general action -->
    <string name="general_negative_button">NO</string>
    <!-- Option of the overflow menu to show the screen info to reset the password -->
    <string name="forgot_pass_menu">Forgot password?</string>
    <!-- Button in the Login screen to reset the password -->
    <string name="forgot_pass">Forgot your password?</string>
    <!-- First paragraph of the screen when the password has been forgotten -->
    <string name="forgot_pass_first_paragraph">If you have a backup of your Recovery Key, you can reset your password by selecting YES. No data will be lost.</string>
    <!-- Second paragraph of the screen when the password has been forgotten -->
    <string name="forgot_pass_second_paragraph">You can still export your Recovery Key now if you have an active MEGA session in another browser on this or any other computer. If you don’t, you can no longer decrypt your existing account, but you can start a new one under the same email address by selecting NO.</string>
    <!-- Sentence to ask to the user if he has the master key in the screen when the password has been forgotten -->
    <string name="forgot_pass_action">Do you have a backup of your Recovery Key?</string>
    <!-- Title of the alert message to ask for the link to reset the pass with the MK -->
    <string name="title_alert_reset_with_MK">Great!</string>
    <!-- Hint of the text where the user can write his e-mail -->
    <string name="edit_text_insert_mail">email goes here</string>
    <!-- Text of the alert message to ask for the link to reset the pass with the MK -->
    <string name="text_alert_reset_with_MK">Please enter your email address below. You will receive a recovery link that will allow you to submit your Recovery Key and reset your password.</string>
    <!-- Hint of the text when the user can write his master key -->
    <string name="edit_text_insert_mk">Your Recovery Key goes here</string>
    <!-- Hint of the text where the user can write his password -->
    <string name="edit_text_insert_pass">password goes here</string>
    <!-- Text shown in the last alert dialog to confirm delete user account -->
    <string name="delete_account_text_last_step">This is the last step to delete your account. You will permanently lose all the data stored in the cloud. Please enter your password below.</string>
    <!-- Title of the alert dialog to inform the user that have to check the email -->
    <string name="email_verification_title">Email verification</string>
    <!-- Text of the alert dialog to inform the user that have to check the email -->
    <string name="email_verification_text">Please check your email to proceed.</string>
    <!-- Text to inform the user when an error occurs -->
    <string name="general_text_error">An error occurred, please try again.</string>
    <!-- Alert to inform the user that have to be logged in to perform the action -->
    <string name="alert_not_logged_in">You must be logged in to perform this action.</string>
    <!-- Error message when a user attempts to change their email without an active login session. -->
    <string name="change_email_not_logged_in">You need to be logged in to complete your email change. Please log in again with your current email address and then tap on your confirmation link again.</string>
    <!-- Text displayed to inform that the email was successfully changed. Please keep the placeholder, it will be replaced with the new email address. -->
    <string name="email_changed">Congratulations, your new email address for this MEGA account is: %1$s</string>
    <!-- Error when the user leaves empty the password field -->
    <string name="invalid_string">Incorrect</string>
    <!-- Text of the toast when the user enters invalid text which is neither a valid phone number nor a valid email -->
    <string name="invalid_input">Invalid input</string>
    <!-- Title of the alert dialog when the user tries to recover the pass of a non existing account -->
    <string name="invalid_email_title">Invalid email address</string>
    <!-- Title of the alert dialog when the user tries to recover the pass of a non existing account -->
    <string name="invalid_email_text">Please check the email address and try again.</string>
    <!-- Title of the dialog to write the Recovery Key after opening the recovery link -->
    <string name="title_dialog_insert_MK">Password reset</string>
    <!-- Text of the dialog to write the Recovery Key after opening the recovery link -->
    <string name="text_dialog_insert_MK">Please enter your Recovery Key below</string>
    <!-- Text of the alert when the pass has been correctly changed -->
    <string name="pass_changed_alert">Your password has been changed.</string>
    <!-- Title of the dialog to park an account -->
    <string name="park_account_dialog_title">Park account</string>
    <!-- Button to park an account -->
    <string name="park_account_button">Park</string>
    <!-- Title of the screen to park an account -->
    <string name="park_account_title">Oops!</string>
    <!-- First paragraph of the screen to park an account -->
    <string name="park_account_first_paragraph">Due to our end-to-end encryption paradigm, you will not be able to access your data without either your password or a backup of your Recovery Key.</string>
    <!-- Second paragraph of the screen to park an account -->
    <string name="park_account_second_paragraph">You can park your existing account and start a fresh one under the same email address. Your data will be retained for at least 60 days. In case that you recall your parked account’s password, please contact support&#64;mega.nz</string>
    <!-- Text of the dialog message to ask for the link to park the account -->
    <string name="dialog_park_account">Please enter your email address below. You will receive a recovery link that will allow you to park your account.</string>
    <!-- Text shown in the last alert dialog to park an account -->
    <string name="park_account_text_last_step">This is the last step to park your account, please enter your new password. Your data will be retained for at least 60 days. If you recall your parked account’s password, please contact support&#64;mega.nz</string>
    <!-- Title of the screen to write the new password after opening the recovery link -->
    <string name="title_enter_new_password">Enter new password</string>
    <!-- Message when the user tries to open a recovery pass link and it has expired -->
    <string name="recovery_link_expired">This recovery link has expired, please try again.</string>
    <!-- Text of the alert after opening the recovery link to reset pass being logged. -->
    <string name="text_reset_pass_logged_in">Your Recovery Key will be used to reset your password. Please enter your new password.</string>
    <!-- Text of the alert dialog to inform the user that have to check the email after clicking the option forgot pass -->
    <string name="email_verification_text_change_pass">You will receive a recovery link that will allow you to reset your password.</string>
    <!-- Button to upgrade the account to PRO account in My Account Section -->
    <string name="my_account_upgrade_pro">Upgrade</string>
    <!-- Button to upgrade the account to PRO account in the panel that appears randomly -->
    <string name="my_account_upgrade_pro_panel">Upgrade now</string>
    <!-- Message to promote PRO accounts -->
    <string name="get_pro_account">Grow your cloud.[A]Get increased storage and transfer quotas with a Pro account.</string>
    <!-- success message when the MasterKey file has been downloaded -->
    <string name="toast_master_key">The MEGA account Recovery Key has been saved to: %1s. [A]You can find the file with your Recovery Key in the Saved for Offline section.[/A] Note: as the file with your Recovery Key will be deleted when you log out, please store it in a safe place outside your MEGA account.</string>
    <!-- Error shown when the user tries to change his mail to one that is already used -->
    <string name="mail_already_used">This email address is already in use. Please use another email address.</string>
    <!-- Error shown when the user tries to change his mail while the user has already requested a confirmation link for that email address -->
    <string name="mail_changed_confirm_requested">You have already requested a confirmation link for that email address.</string>
    <!-- Error shown when the user tries to change his mail while the email is the same as the old -->
    <string name="mail_same_as_old">This is your existing email address.</string>
    <!-- Text shown in the last alert dialog to change the email associated to an account -->
    <string name="change_mail_text_last_step">This is the last step to change your email. Please enter your password below.</string>
    <!-- Title of the alert dialog to change the email associated to an account -->
    <string name="change_mail_title_last_step">Change email</string>
    <!-- Iitle of the warning when the user is running out of space -->
    <string name="title_new_warning_out_space">You are running out of storage space.</string>
    <!-- Text of the warning when the user is running out of space -->
    <string name="new_warning_out_space">Take full advantage of your MEGA account by upgrading to Pro.</string>
    <!-- Iitle of sliding panel to choose the option to edit the profile picture -->
    <string name="title_options_avatar_panel">Edit profile picture</string>
    <!-- Option of the sliding panel to capture a new picture to upload to Cloud Drive or to set as user avatar -->
    <string name="take_photo_avatar_panel">Capture</string>
    <!-- Option of the sliding panel to change the avatar by choosing an existing picture -->
    <string name="choose_photo_avatar_panel">Choose picture</string>
    <!-- Option of the sliding panel to delete the existing avatar -->
    <string name="delete_avatar_panel">Delete picture</string>
    <!-- Alert when the user introduces his MK to reset pass incorrectly -->
    <string name="incorrect_MK">The key you supplied does not match this account. Please make sure you use the correct Recovery Key and try again.</string>
    <!-- Title of the alert when the user introduces his MK to reset pass incorrectly -->
    <string name="incorrect_MK_title">Invalid Recovery Key</string>
    <!-- Alert Dialog to get link -->
    <string name="option_full_link">Link with key</string>
    <!-- Message shown meanwhile the app is waiting for a request -->
    <string name="recovering_info">Getting info&#8230;</string>
    <!-- Text of the alert dialog to inform the user that have to check the email to validate his new email -->
    <string name="email_verification_text_change_mail">Your new email address needs to be validated. Please check your email to proceed.</string>
    <!-- Confirmation before deleting the avatar of the user’s profile -->
    <string name="confirmation_delete_avatar">Delete your profile picture?</string>
    <!-- Title of the Dialog to edit the profile attributes of the user’s account -->
    <string name="title_edit_profile_info">Edit</string>
    <!-- Alert Dialog to get link -->
    <string name="title_set_expiry_date">Set expiry date</string>
    <!-- Title of the dialog to get link with password -->
    <string name="title_set_password_protection">Set password protection</string>
    <!-- Subtitle of the dialog to get link -->
    <string name="subtitle_set_expiry_date">(PRO ONLY)</string>
    <!-- Alert Dialog to get link with password -->
    <string name="set_password_protection_dialog">Set password</string>
    <!-- Hint of the dialog to get link with password -->
    <string name="hint_set_password_protection_dialog">Enter password</string>
    <!-- Hint of the confirmation dialog to get link with password -->
    <string name="hint_confirm_password_protection_dialog">Confirm password</string>
    <!-- Status text at the beginning of getting a link -->
    <string name="link_request_status">Processing&#8230;</string>
    <!-- Option of the sliding panel to edit the link of a node -->
    <string name="edit_link_option">Manage link</string>
    <!-- Error alert dialog shown when changing the password the user provides an incorrect password -->
    <string name="old_password_provided_incorrect">The current password you have provided is incorrect.</string>
    <!-- success message when reinviting multiple contacts -->
    <string name="number_correctly_reinvite_contact_request">%d reinvite requests sent successfully.</string>
    <!-- success message when reinviting multiple contacts -->
    <string name="number_correctly_delete_contact_request">%d requests deleted successfully.</string>
    <!-- error message when reinviting multiple contacts -->
    <string name="number_no_delete_contact_request">%1$d requests successfully deleted but %2$d requests were not deleted.</string>
    <!-- confirmation message before removing a contact request. -->
    <string name="confirmation_delete_contact_request">Do you want to remove the invitation request to %s?</string>
    <!-- confirmation message before removing mutiple contact request -->
    <string name="confirmation_remove_multiple_contact_request">Do you want to remove these %d invitation requests?</string>
    <!-- success message when replying to multiple received request -->
    <string name="number_correctly_invitation_reply_sent">%d request replies sent.</string>
    <!-- error message when replying to multiple received request -->
    <string name="number_incorrectly_invitation_reply_sent">%1$d request replies successfully sent but %2$d were not sent.</string>
    <!-- Referring to a invitation request in the Contacts section. Plural. e.g. 5 requests -->
    <plurals name="general_num_request">
        <item quantity="one">1 request</item>
        <item quantity="other">%1$d requests</item>
    </plurals>
    <!-- Confirmation before removing the outgoing shares of a folder -->
    <plurals name="confirmation_remove_outgoing_shares">
        <item quantity="one">The folder is shared with %1$d contact. Remove share?</item>
        <item quantity="other">The folder is shared with %1$d contacts. Remove all shares?</item>
    </plurals>
    <!-- Error message when the credentials to login are incorrect. -->
    <string name="error_incorrect_email_or_password">Invalid email and/or password. Please try again.</string>
    <!-- Error message when trying to login and the account is suspended. -->
    <string name="error_account_suspended">Your account has been suspended due to Terms of Service violations. Please contact support&#64;mega.nz</string>
    <!-- Error message when to many attempts to login. -->
    <string name="too_many_attempts_login">Too many failed attempts to log in, please wait for an hour.</string>
    <!-- Error message when trying to login to an account not validated. -->
    <string name="account_not_validated_login">This account has not been validated yet. Please check your email.</string>
    <!-- Error message shown when opening a folder link which doesn’t exist -->
    <string name="general_error_folder_not_found">Folder link unavailable</string>
    <!-- Error message shown when opening a folder link which has been removed due to ToS/AUP violation -->
    <string name="folder_link_unavaible_ToS_violation">The folder link has been removed because of a ToS or AUP violation.</string>
    <!-- Error message shown when opening a file link which doesn’t exist -->
    <string name="general_error_file_not_found">File link unavailable</string>
    <!-- Error message shown when opening a file link which has been removed due to ToS/AUP violation -->
    <string name="file_link_unavaible_ToS_violation">The file link has been removed because of a ToS or AUP violation.</string>
    <!-- Error message shown when opening a folder link or file link which has been corrupt or deformed -->
    <string name="link_broken">This URL is corrupt or deformed. The link you are trying to access does not exist.</string>
    <!-- Title of the screen after creating the account. That screen asks the user to confirm the account by checking the email -->
    <string name="confirm_email_text">Awaiting email confirmation</string>
    <!-- Text below the title that explains the user should check the email and click the link to confirm the account -->
    <string name="confirm_email_explanation">Please check your email and tap the link to confirm your account.</string>
    <!-- Plural of items which contains a folder. 2 items -->
    <plurals name="general_num_items">
        <item quantity="one">1 item</item>
        <item quantity="other">%1$d items</item>
    </plurals>
    <!-- Error message shown when opening a file or folder link which account has been removed due to ToS/AUP violation -->
    <string name="file_link_unavaible_delete_account">The associated user account has been terminated due to multiple violations of our Terms of Service.</string>
    <!-- Error message shown after login into a folder link with an invalid decryption key -->
    <string name="general_error_invalid_decryption_key">The provided decryption key for the folder link is invalid.</string>
    <!-- Title of the label in the my account section. It shows the credentials of the current user so it can be used to be verified by other contacts -->
    <string name="my_account_my_credentials">My credentials</string>
    <!-- Word to indicate the limited bandwidth of the free accounts -->
    <string name="limited_bandwith">Limited</string>
    <!-- Item of the navigation title for the chat section -->
    <string name="section_chat">Chat</string>
    <!-- Item of the navigation title for the chat section when there is any unread message -->
    <string name="section_chat_with_notification">Chat [A](%1$d)[/A]</string>
    <!-- Confirmation button of the dialog to archive a chat -->
    <string name="tab_archive_chat">Archive</string>
    <!-- Message shown when the user has no recent chats -->
    <string name="recent_chat_empty_invite">Invite your friends to join you on Chat and enjoy our encrypted platform with privacy and security.</string>
    <!-- Initial of the word hour to show the duration of a video or audio call -->
    <string name="initial_hour">h</string>
    <!-- Initial of the word minute to show the duration of a video or audio call -->
    <string name="initial_minute">m</string>
    <!-- Initial of the word second to show the duration of a video or audio call -->
    <string name="initial_second">s</string>
    <!-- Title shown when multiselection is enable in chat tabs -->
    <string name="selected_items">%d selected</string>
    <!-- Message to confirm if the user wants to delete a contact from a shared folder -->
    <string name="remove_contact_shared_folder">The contact %s will be removed from the shared folder.</string>
    <!-- Message to confirm if the user wants to delete a multiple contacts from a shared folder -->
    <string name="remove_multiple_contacts_shared_folder">%d contacts will be removed from the shared folder.</string>
    <!-- success message when removing a contact from a shared folder -->
    <string name="number_correctly_removed_from_shared">%d contacts removed successfully from the shared folder</string>
    <!-- success message when removing a contact from a shared folder -->
    <string name="number_incorrectly_removed_from_shared">%d contacts were not successfully removed</string>
    <!-- success message when changing permissions of contacts for a shared folder, place holder: number of contacts effected -->
    <string name="number_permission_correctly_changed_from_shared">Successfully updated permissions for %d contacts</string>
    <!-- success message when changing permissions of contacts for a shared folder, place holder: number of contacts effected -->
    <string name="number_permission_incorrectly_changed_from_shared">Failed to update permissions for %d contacts</string>
    <!-- Message shown while the contact list from the device is being read and then shown to the user -->
    <string name="contacts_list_empty_text_loading">Loading contacts from the phone&#8230;</string>
    <!-- Warning message when reinviting multiple contacts -->
    <string name="number_existing_invite_contact_request">%d requests already sent.</string>
    <!-- success message when reinviting multiple contacts -->
    <string name="number_correctly_invite_contact_request">%d invite requests sent successfully.</string>
    <!-- error message when reinviting multiple contacts -->
    <string name="number_no_invite_contact_request">%1$d invite requests successfully sent but %2$d requests were not sent.</string>
    <!-- Word next to own user’s message in chat screen -->
    <string name="chat_me_text_bracket">%1s (Me)</string>
    <!-- Hint shown in the field to write a message in the chat screen -->
    <string name="type_message_hint">Type a message</string>
    <!-- button -->
    <string name="general_mute">Mute</string>
    <!-- button -->
    <string name="general_unmute">Unmute</string>
    <!-- Title of the dialogue to mute the general chat notifications. -->
    <string name="title_dialog_mute_chat_notifications">Do not disturb</string>
    <!-- Subtitle of the dialogue to mute the general chat notifications. -->
    <string name="subtitle_dialog_mute_chat_notifications">Mute chat notifications for</string>
    <!-- Title of the dialogue to mute the notifications of a specific chat. -->
    <string name="title_dialog_mute_chatroom_notifications">Mute notifications</string>
    <!-- Label for the setting option that indicates the general notifications are enabled. -->
    <string name="mute_chat_notification_option_on">On</string>
    <!-- Label for the dialog box option to mute a chat. This option will indicate that notifications for that chat are enabled. -->
    <string name="mute_chatroom_notification_option_off">Off</string>
    <!-- Label for the dialog box option to mute a chat. This option will indicate that chat notifications will be disabled until tomorrow at 8 a.m. -->
    <string name="mute_chatroom_notification_option_until_tomorrow_morning">Until tomorrow morning</string>
    <!-- Label for the dialog box option to mute a chat. This option will indicate that chat notifications will be disabled until today at 8 a.m. -->
    <string name="mute_chatroom_notification_option_until_this_morning">Until this morning</string>
    <!-- Label for the dialog box option to mute a chat. This option will indicate that chat notifications will be disabled until turn it off again. -->
    <string name="mute_chatroom_notification_option_forever">Until I turn them back on</string>
    <!-- Message when a chat has been silenced, for a specific time, successfully. For example: Chat notifications will be muted for 1 hour -->
    <string name="success_muting_a_chat_for_specific_time">Chat notifications will be muted for %s</string>
    <!-- Message to indicate the chat has been muted, until a specific time (24 hours format). Plural, used for any format different to 01:XX, e.g. 14:15 -->
    <plurals name="success_muting_chat_until_specific_time">
        <item quantity="one">Chat notifications will be muted until %1$s</item>
        <item quantity="other">Chat notifications will be muted until %1$s</item>
    </plurals>
    <!-- Message to indicate the chat has been muted, until a specific day and time (24 hours format). Plural, used for any format different to 01:XX, e.g. Chat notifications will be muted until tomorrow at 08:00 -->
    <plurals name="success_muting_chat_until_specific_date_and_time">
        <item quantity="one">Chat notifications will be muted until %1$s at %2$s</item>
        <item quantity="other">Chat notifications will be muted until %1$s at %2$s</item>
    </plurals>
    <!-- Message when select the option Do not disturb but the notifications are already muted -->
    <string name="notifications_are_already_muted">Chat notifications are muted</string>
    <!-- Message when a chat has been unmuted successfully. -->
    <string name="success_unmuting_a_chat">Chat notifications enabled</string>
    <!-- String to indicate the time in 24h format until which a specific chat is muted. Plural, used for any format different to 1:XX, e.g. 14:15 -->
    <plurals name="chat_notifications_muted_until_specific_time">
        <item quantity="one">Muted until %1$s</item>
        <item quantity="other">Muted until %1$s</item>
    </plurals>
    <!-- Title of the section to enable notifications in the Contact Properties screen -->
    <string name="title_properties_chat_contact_notifications">Notifications</string>
    <!-- Title of the section to choose the sound of incoming messages in the Contact Properties screen -->
    <string name="title_properties_chat_contact_message_sound">Message sound</string>
    <!-- Title of the section to clear the chat content in the Contact Properties screen -->
    <string name="title_properties_chat_clear_chat">Clear chat</string>
    <!-- Title of the section to share the contact in the Contact Properties screen -->
    <string name="title_properties_chat_share_contact">Share contact</string>
    <!-- Title of the screen to select the ringtone of the calls -->
    <string name="call_ringtone_title">Call ringtone</string>
    <!-- Title of the screen to select the sound of the notifications -->
    <string name="notification_sound_title">Notification sound</string>
    <!-- Button to clear the chat history -->
    <string name="general_clear">Clear</string>
    <!-- Message show when the history of a chat has been successfully deleted -->
    <string name="clear_history_success">Chat history has been cleared</string>
    <!-- Message show when the history of a chat hasn’t been successfully deleted -->
    <string name="clear_history_error">An error has occurred. The chat history has not been successfully cleared</string>
    <!-- Menu item to add participants to a chat -->
    <string name="add_participants_menu_item">Add participants</string>
    <!-- Menu item to remove a participants from a chat -->
    <string name="remove_participant_menu_item">Remove participant</string>
    <!-- Message about MEGA when there are no message in the chat screen -->
    <string name="mega_info_empty_screen">Protects your chat with end-to-end (user controlled) encryption, providing essential safety assurances:</string>
    <!-- Message about MEGA when there are no message in the chat screen -->
    <string name="mega_authenticity_empty_screen">The system ensures that the data received is truly from the specified sender, and its content has not been manipulated during transit.</string>
    <!-- Message about MEGA when there are no message in the chat screen -->
    <string name="mega_confidentiality_empty_screen">Only the author and intended recipients are able to decipher and read the content.</string>
    <!-- Message about MEGA when there are no message in the chat screen -->
    <string name="title_mega_info_empty_screen">MEGA</string>
    <!-- Message about MEGA when there are no message in the chat screen -->
    <string name="title_mega_authenticity_empty_screen">Authenticity</string>
    <!-- Message about MEGA when there are no message in the chat screen -->
    <string name="title_mega_confidentiality_empty_screen">Confidentiality</string>
    <!-- Error message shown when opening a cancel link with an account that not corresponds to the link -->
    <string name="error_not_logged_with_correct_account">This link is not related to this account. Please log in with the correct account.</string>
    <!-- Message when the user tries to open a cancel link and it has expired -->
    <string name="cancel_link_expired">This cancel link has expired, please try again.</string>
    <!-- Text shown after searching and no results found -->
    <string name="no_results_found">No results were found</string>
    <!-- the options of what to upload in an array. Needed for the settings, the options of what to upload. -->
    <string name="offline_status">Offline</string>
    <!-- the options of what to upload in an array. Needed for the settings, the options of what to upload. -->
    <string name="online_status">Online</string>
    <!-- the options of what to upload in an array. Needed for the settings, the options of what to upload. -->
    <string name="away_status">Away</string>
    <!-- the options of what to upload in an array. Needed for the settings, the options of what to upload. -->
    <string name="busy_status">Busy</string>
    <!-- Info label about the status of the user -->
    <string name="invalid_status">No connection</string>
    <!-- Text shown when a message has been deleted in the chat -->
    <string name="text_deleted_message">This message has been deleted</string>
    <!-- Text shown when a message has been deleted in the chat -->
    <string name="text_deleted_message_by">[A]This message has been deleted by [/A][B]%1$s[/B]</string>
    <!-- Confirmation before deleting messages -->
    <string name="confirmation_delete_several_messages">Remove messages?</string>
    <!-- Confirmation before deleting one message -->
    <string name="confirmation_delete_one_message">Remove message?</string>
    <!-- Label for the sliding panel of a group chat -->
    <string name="group_chat_label">Group chat</string>
    <!-- Label for the option of the sliding panel to show the info of a chat group -->
    <string name="group_chat_info_label">Group info</string>
    <!-- Label for the option of the sliding panel to start a one to one chat -->
    <string name="group_chat_start_conversation_label">Start conversation</string>
    <!-- Label for the option of the sliding panel to edit the profile -->
    <string name="group_chat_edit_profile_label">Edit profile</string>
    <!-- Title of the section to leave a group content in the Contact Properties screen -->
    <string name="title_properties_chat_leave_chat">Leave Group</string>
    <!-- Label for participants of a group chat -->
    <string name="participants_chat_label">Participants</string>
    <!-- Text of the confirm dialog shown when it wants to remove a contact from a chat -->
    <string name="confirmation_remove_chat_contact">Remove %s from this chat?</string>
    <!-- Label to explain the read only participant permission in the options panel of the group info screen -->
    <string name="observer_permission_label_participants_panel">Read-only</string>
    <!-- Label to show the participant permission in the options panel of the group info screen -->
    <string name="standard_permission_label_participants_panel">Standard</string>
    <!-- Label to show the participant permission in the options panel of the group info screen -->
    <string name="administrator_permission_label_participants_panel">Moderator</string>
    <!-- Text appended to a edited message. -->
    <string name="edited_message_text">(edited)</string>
    <!-- Option in menu to change title of a chat group. -->
    <string name="change_title_option">Change title</string>
    <!-- confirmation message before leaving a group chat -->
    <string name="confirmation_leave_group_chat">If you leave, you will no longer have access to read or send messages.</string>
    <!-- title confirmation message before leaving a group chat -->
    <string name="title_confirmation_leave_group_chat">Leave group chat?</string>
    <!-- Message show when a participant hasn’t been successfully invited to a group chat -->
    <string name="add_participant_error_already_exists">The participant is already included in this group chat</string>
    <!-- success message when inviting multiple contacts to a group chat -->
    <string name="number_correctly_add_participant">%d participants were successfully invited</string>
    <!-- error message when inviting multiple contacts to a group chat -->
    <string name="number_no_add_participant_request">%1$d participants were successfully invited but %2$d participants were not invited.</string>
    <!-- chat message when the permissions for a user has been changed -->
    <string name="message_permissions_changed">[A]%1$s[/A][B] was changed to [/B][C]%2$s[/C][D] by [/D][E]%3$s[/E]</string>
    <!-- chat message when a participant was added to a group chat -->
    <string name="message_add_participant">[A]%1$s[/A][B] joined the group chat by invitation from [/B][C]%2$s[/C]</string>
    <!-- chat message when a participant was removed from a group chat -->
    <string name="message_remove_participant">[A]%1$s[/A][B] was removed from group chat by [/B][C]%2$s[/C]</string>
    <!-- Message shown when a participant change the title of a group chat. -->
    <string name="change_title_messages">[A]%1$s[/A][B] changed the group chat name to [/B][C]“%2$s”[/C]</string>
    <!-- chat message when a participant left a group chat -->
    <string name="message_participant_left_group_chat">[A]%1$s[/A][B] left the group chat[/B]</string>
    <!-- chat message alert when the message have to been manually -->
    <string name="manual_retry_alert">Message not sent. Tap for options</string>
    <!-- Chat alert of an attachment message when the upload is in progress but the queue of transfers is paused. -->
    <string name="manual_resume_alert">Transfers paused. Tap to resume.</string>
    <!-- message shown when the status of the user coudn’t be changed -->
    <string name="changing_status_error">Error. Your status has not been changed</string>
    <!-- message shown when a user couldn’t leave chat -->
    <string name="leave_chat_error">An error occurred when leaving the chat</string>
    <!-- message shown when a chat has not been created -->
    <string name="create_chat_error">An error occurred when creating the chat</string>
    <!-- settings of the chat to choose the status -->
    <string name="settings_chat_vibration">Vibration</string>
    <!-- Button text shown on SMS verification page, if the user wants to logout current suspended account and login with another account, user can press this button to logout -->
    <string name="sms_logout">[A]Log out[/A] to switch MEGA accounts</string>
    <!-- On SMS verification page, if the user presses the logout button, a dialog with this text will show to ask for user’s confirmation. -->
    <string name="confirm_logout_from_sms_verification">Are you sure that you want to log out of the current account?</string>
    <!-- Text shown when a message has been deleted in the chat -->
    <string name="non_format_text_deleted_message_by">This message has been deleted by %1$s</string>
    <!-- Text shown when the chat history has been successfully deleted. -->
    <string name="history_cleared_message">Chat history has been cleared</string>
    <!-- Text shown when the chat history was cleared by someone -->
    <string name="non_format_history_cleared_by">Chat history cleared by %1$s</string>
    <!-- chat message when the permissions for a user has been changed -->
    <string name="non_format_message_permissions_changed">%1$s was changed to %2$s by %3$s</string>
    <!-- chat message when a participant was added to a group chat -->
    <string name="non_format_message_add_participant">%1$s was added to this group chat by invitation from %2$s</string>
    <!-- chat message when a participant was removed from a group chat -->
    <string name="non_format_message_remove_participant">%1$s was removed from group chat by %2$s</string>
    <!-- Message shown when a participant change the title of a group chat. -->
    <string name="non_format_change_title_messages">%1$s changed the group chat name to “%2$s”</string>
    <!-- chat message when a participant left a group chat -->
    <string name="non_format_message_participant_left_group_chat">%1$s left the group chat</string>
    <!-- success alert when the user copy some messages to the clipboard -->
    <string name="messages_copied_clipboard">Copied to the clipboard</string>
    <!-- Title of the error dialog when opening a chat -->
    <string name="chat_error_open_title">Chat error</string>
    <!-- Message of the error dialog when opening a chat -->
    <string name="chat_error_open_message">The chat could not be opened successfully</string>
    <!-- Menu option to add a contact to your contact list. -->
    <string name="menu_choose_contact">Choose contact</string>
    <!-- Title of the contact list -->
    <plurals name="general_selection_num_contacts">
        <item quantity="one">%1$d contact</item>
        <item quantity="other">%1$d contacts</item>
    </plurals>
    <!-- Message shown when the folder sharing process fails -->
    <string name="error_sharing_folder">Error sharing the folder. Please try again.</string>
    <!-- confirmation message before removing a contact, Plural -->
    <plurals name="confirmation_remove_contact">
        <item quantity="one">All data associated with the selected contact will be permanently lost.</item>
        <item quantity="other">All data associated with the selected contacts will be permanently lost.</item>
    </plurals>
    <!-- title of confirmation alert before removing a contact, Plural -->
    <plurals name="title_confirmation_remove_contact">
        <item quantity="one">Remove contact?</item>
        <item quantity="other">Remove contacts?</item>
    </plurals>
    <!-- option shown when a message could not be sent -->
    <string name="message_option_retry">Retry</string>
    <!-- title of the menu for a non sent message -->
    <string name="title_message_not_sent_options">Message not sent</string>
    <!-- title of the menu for an uploading message with attachment -->
    <string name="title_message_uploading_options">Uploading attachment</string>
    <!-- message shown when a chat has no messages -->
    <string name="no_conversation_history">No conversation history</string>
    <!-- Text to indicate that one participant is typing or multiple participants are typing at the same time in a chat room. The "%1$s" placeholder is to put the name(s) of the participant(s). The [A][/A] format marks are to put the text in a different color. -->
    <plurals name="user_typing">
        <item quantity="one">%1$s [A]is typing&#8230;[/A]</item>
        <item quantity="other">%1$s [A]are typing&#8230;[/A]</item>
    </plurals>
    <!-- text that appear when there are more than 2 people writing at that time in a chat. For example User1, user2 and more are typing… -->
    <string name="more_users_typing">%1$s [A]and more are typing&#8230;[/A]</string>
    <!-- More button in contact info page -->
    <string name="label_more">More</string>
    <!-- Text button -->
    <string name="label_close">Close</string>
    <!-- Title of the general tab in My Account Section -->
    <string name="tab_my_account_general">General</string>
    <!-- label of storage in upgrade/choose account page, it is being used with a variable, e.g. for LITE user it will show ‘200GB Storage’. -->
    <string name="tab_my_account_storage">Storage</string>
    <!-- label of storage in upgrade/choose account page, it is being used with a variable, e.g. for LITE user it will show ‘200GB Storage’. -->
    <string name="label_storage_upgrade_account">Storage</string>
    <!-- Title of the section about the transfer quota in the storage tab in My Account Section -->
    <string name="label_transfer_quota_upgrade_account">Transfer quota</string>
    <!-- Title of the section about the transfer quota in the storage tab in My Account Section -->
    <string name="label_transfer_quota_achievements">Transfer quota</string>
    <!-- Title of the section about the plan in the storage tab in My Account Section -->
    <string name="account_plan">Plan</string>
    <!-- Title of the section about the storage space in the storage tab in My Account Section -->
    <string name="storage_space">Storage space</string>
    <!-- Title of the section about the transfer quota in the storage tab in My Account Section -->
    <string name="transfer_quota">Transfer quota</string>
    <!-- Label in section the storage tab in My Account Section -->
    <string name="available_space">Available</string>
    <!-- Label in section the storage tab in My Account Section when no info info is received -->
    <string name="not_available">not available</string>
    <!-- Label in section the storage tab when the account is Free -->
    <string name="no_bylling_cycle">No billing cycle</string>
    <!-- String to show the transfer quota and the used space in My Account section -->
    <string name="my_account_of_string">%1$s [A]of %2$s[/A]</string>
    <!-- Confirmation message before removing something from the Offline section. -->
    <string name="confirmation_delete_from_save_for_offline">Remove from Offline?</string>
    <!-- Label for the option of action menu to change the chat status -->
    <string name="set_status_option_label">Set status</string>
    <!-- Label for the option of setting to change the colour theme -->
    <string name="set_color_theme_label">Colour theme</string>
    <!-- Answer for confirmation dialog. -->
    <string name="general_dismiss">Dismiss</string>
    <!-- Label for any ‘Not available’ button, link, text, title, etc. - (String as short as possible). -->
    <string name="general_not_available">Not available</string>
    <!-- Accepted request invitacion alert -->
    <string name="context_invitacion_reply_accepted">Invitation accepted</string>
    <!-- Declined request invitacion alert -->
    <string name="context_invitacion_reply_declined">Invitation declined</string>
    <!-- Ignored request invitacion alert -->
    <string name="context_invitacion_reply_ignored">Invitation ignored</string>
    <!-- Content of a normal message that cannot be recognized -->
    <string name="error_message_unrecognizable">Message unrecognizable</string>
    <!-- Title of the settings section to configure the autoaway of chat presence -->
    <string name="settings_autoaway_title">Auto-away</string>
    <!-- Subtitle of the settings section to configure the autoaway of chat presence -->
    <string name="settings_autoaway_subtitle">Show me away after an inactivity of</string>
    <!-- Value in the settings section of the autoaway chat presence -->
    <string name="settings_autoaway_value">%1d minutes</string>
    <!-- Title of the settings section to configure the status persistence of chat presence -->
    <string name="settings_persistence_title">Status persistence</string>
    <!-- Subtitle of the settings section to configure the status persistence of chat presence -->
    <string name="settings_persistence_subtitle">Maintain my chosen status appearance even when I have no connected devices</string>
    <!-- Title of the dialog to set the value of the auto away preference -->
    <string name="title_dialog_set_autoaway_value">Set time limit</string>
    <!-- Button to set a value -->
    <string name="button_set">Set</string>
    <!-- Button to set a value -->
    <string name="hint_minutes">minutes</string>
    <!-- the options of what to upload in an array. Needed for the settings, the options of what to upload. -->
    <string-array name="settings_status_entries">
        <item>Online</item>
        <item>Away</item>
        <item>Busy</item>
        <item>Offline</item>
    </string-array>
    <!-- Text that indicates that a the offline section is currently empty -->
    <string name="offline_empty_folder">No files Saved for Offline</string>
    <!-- Positive confirmation to enable logs -->
    <string name="general_enable">Enable</string>
    <!-- Positive confirmation to allow MEGA to read contacts book. -->
    <string name="general_allow">Allow</string>
    <!-- Dialog to confirm the action of enabling logs -->
    <string name="enable_log_text_dialog">Logs can contain information related to your account</string>
    <!-- Dialog to confirm the reconnect action -->
    <string name="confirmation_to_reconnect">Network connection recovered. Connect to MEGA?</string>
    <!-- Message shown meanwhile the app is waiting for a the chat status -->
    <string name="loading_status">Loading status&#8230;</string>
    <!-- Error when a message cannot be edited -->
    <string name="error_editing_message">This message cannot be edited</string>
    <!-- Label to show the number of transfers in progress, Plural -->
    <plurals name="text_number_transfers">
        <item quantity="one">%1$d of %2$d file</item>
        <item quantity="other">%1$d of %2$d files</item>
    </plurals>
    <!-- Progress text shown when user stop upload/download and the app is waiting for async response -->
    <string name="label_process_finishing">Process is finishing&#8230;</string>
    <!-- positive button on dialog to view a contact -->
    <string name="option_to_transfer_manager">View</string>
    <!-- Label of the modal bottom sheet to pause all transfers -->
    <string name="option_to_pause_transfers">Pause all transfers</string>
    <!-- Label of the modal bottom sheet to resume all transfers -->
    <string name="option_to_resume_transfers">Resume all transfers</string>
    <!-- Label of the modal bottom sheet to clear completed transfers -->
    <string name="option_to_clear_transfers">Clear all transfers</string>
    <!-- Label indicating action to retry failed or cancelled transfers -->
    <string name="option_to_retry_transfers">Retry all transfers</string>
    <!-- Dialog to confirm the action of pausing one transfer -->
    <string name="menu_pause_individual_transfer">Pause transfer?</string>
    <!-- Dialog to confirm the action of restarting one transfer -->
    <string name="menu_resume_individual_transfer">Resume transfer?</string>
    <!-- Button to confirm the action of restarting one transfer -->
    <string name="button_resume_individual_transfer">Resume</string>
    <!-- Dialog to confirm before removing completed transfers -->
    <string name="confirmation_to_clear_completed_transfers">Clear all transfers?</string>
    <!-- Title of the tab section for transfers in progress -->
    <string name="title_tab_in_progress_transfers">In progress</string>
    <!-- Title of the tab section for completed transfers -->
    <string name="title_tab_completed_transfers">Completed</string>
    <!-- Text shown in playlist subtitle item when a file is reproducing but it is paused -->
    <string name="transfer_paused">Paused</string>
    <!-- Possible state of a transfer -->
    <string name="transfer_queued">Queued</string>
    <!-- Possible state of a transfer. When the transfer is finishing -->
    <string name="transfer_completing">Completing</string>
    <!-- Possible state of a transfer. When the transfer is retrying -->
    <string name="transfer_retrying">Retrying</string>
    <!-- Possible state of a transfer. When the transfer was cancelled -->
    <string name="transfer_cancelled">Cancelled</string>
    <!-- Possible state of a transfer -->
    <string name="transfer_unknown">Unknown</string>
    <!-- Title of the panel where the progress of the transfers is shown -->
    <string name="paused_transfers_title">Paused transfers</string>
    <!-- message shown in the screen when there are not any active transfer -->
    <string name="completed_transfers_empty">No completed transfers</string>
    <!-- Text of the notification shown when the upload service is running: e.g. Uploading files: 1 of 10 -->
    <string name="upload_service_notification">Uploading files: %1$d of %2$d</string>
    <!-- Text of the notification shown when the upload service is paused: e.g. Uploading files: 1 of 10 (paused)-->
    <string name="upload_service_notification_paused">Uploading files: %1$d of %2$d (paused)</string>
    <!-- Text of the notification shown when the upload service has finished, Plural -->
    <plurals name="upload_service_final_notification">
        <item quantity="one">Uploaded %1$d file</item>
        <item quantity="other">Uploaded %1$d files</item>
    </plurals>
    <!-- Text of the notification shown when the upload service has finished, Plural -->
    <plurals name="upload_service_notification_already_uploaded">
        <item quantity="one">1 file already uploaded</item>
        <item quantity="other">%1$d files already uploaded</item>
    </plurals>
    <!-- label for the total file size of multiple files and/or folders (no need to put the colon punctuation in the translation) -->
    <string name="general_total_size">Total size: %1$s</string>
    <!-- Text of the notification shown when the upload service has finished with any transfer error, Plural -->
    <plurals name="upload_service_failed">
        <item quantity="one">%1$d file not uploaded</item>
        <item quantity="other">%1$d files not uploaded</item>
    </plurals>
    <!-- Text of the notification shown when the upload service has finished with any copied file instead uploaded, Plural -->
    <plurals name="copied_service_upload">
        <item quantity="one">%1$d file copied</item>
        <item quantity="other">%1$d files copied</item>
    </plurals>
    <!-- Text of the notification shown when the download service do not download because the file is already on the device, Plural -->
    <plurals name="already_downloaded_service">
        <item quantity="one">%1$d file previously downloaded</item>
        <item quantity="other">%1$d files previously downloaded</item>
    </plurals>
    <!-- Text of the notification shown when the download service has finished, Plural -->
    <plurals name="download_service_final_notification">
        <item quantity="one">Downloaded %1$d file</item>
        <item quantity="other">Downloaded %1$d files</item>
    </plurals>
    <!-- Text of the notification shown when the download service has finished with any error, Plural -->
    <plurals name="download_service_final_notification_with_details">
        <item quantity="one">Downloaded %1$d of %2$d file</item>
        <item quantity="other">Downloaded %1$d of %2$d files</item>
    </plurals>
    <!-- Text of the notification shown when the download service has finished with any transfer error, Plural -->
    <plurals name="download_service_failed">
        <item quantity="one">%1$d file not downloaded</item>
        <item quantity="other">%1$d files not downloaded</item>
    </plurals>
    <!-- Text of the notification shown when the download service is running -->
    <string name="download_service_notification">Downloading files: %1$d of %2$d</string>
    <!-- Text of the notification shown when the download service is paused -->
    <string name="download_service_notification_paused">Downloading files: %1$d of %2$d (paused)</string>
    <!-- Title of the alert when the transfer quota is exceeded. -->
    <string name="title_depleted_transfer_overquota">Insufficient transfer quota</string>
    <!-- Text of the alert when the transfer quota is depleted. The placeholder indicates the time left for the transfer quota to be reset. For instance: 30m 45s -->
    <string name="current_text_depleted_transfer_overquota">Your queued download exceeds the current transfer quota available for your IP address and has therefore been interrupted. Upgrade your account or wait %s to continue.</string>
    <!-- Text of the alert when the transfer quota is depleted. The placeholder indicates the time left for the transfer quota to be reset. For instance: 30m 45s -->
    <string name="text_depleted_transfer_overquota">The transfer quota for this IP address has been exceeded. Upgrade your account or wait %s to continue your download.</string>
    <!-- Button to show plans in the alert when the transfer quota is depleted -->
    <string name="plans_depleted_transfer_overquota">See our plans</string>
    <!-- Button option of the alert when the transfer quota is depleted -->
    <string name="continue_without_account_transfer_overquota">Continue without account</string>
    <!-- this is used for example when downloading 1 file or 2 files, Plural of file. 2 files -->
    <plurals name="new_general_num_files">
        <item quantity="one">%1$d file</item>
        <item quantity="other">%1$d files</item>
    </plurals>
    <!-- Menu option -->
    <string name="general_view">View files</string>
    <!-- Menu option to choose to add file or folders to Cloud Drive -->
    <string name="add_to_cloud">Import</string>
    <!-- Menu option to choose to add file to Cloud Drive in the chat -->
    <string name="add_to_cloud_node_chat">Add to Cloud Drive</string>
    <!-- Menu option -->
    <string name="general_view_contacts">View contacts</string>
    <!-- Message displayed when a file has been successfully imported to Cloud Drive -->
    <string name="import_success_message">Successfully added to Cloud Drive</string>
    <!-- Menu option -->
    <string name="import_success_error">Error. Not added to Cloud Drive</string>
    <!-- Label in login screen to inform about the chat initialization proccess -->
    <string name="chat_connecting">Connecting&#8230;</string>
    <!-- message when trying to invite a contact with a pending request -->
    <string name="context_contact_already_invited">%s was already invited. Consult your pending requests.</string>
    <!-- Hint text explaining that you can change the email and resend the create account link to the new email address -->
    <string name="confirm_email_misspelled">If you have misspelt your email address, correct it and tap [A]Resend[A].</string>
    <!-- Button to resend the create account email to a new email address in case the previous email address was misspelled -->
    <string name="confirm_email_misspelled_resend">Resend</string>
    <!-- Text shown after the confirmation email has been sent to the new email address -->
    <string name="confirm_email_misspelled_email_sent">Email sent</string>
    <!-- text_copyright_alert_title -->
    <string name="copyright_alert_title">Copyright warning to all users</string>
    <!-- text_copyright_alert_first_paragraph -->
    <string name="copyright_alert_first_paragraph">MEGA respects the copyrights of others and requires that users of the MEGA Cloud service comply with the laws of copyright.</string>
    <!-- text_copyright_alert_second_paragraph -->
    <string name="copyright_alert_second_paragraph">You are strictly prohibited from using the MEGA Cloud service to infringe copyrights. You may not upload, download, store, share, display, stream, distribute, email, link to, transmit or otherwise make available any files, data or content that infringes any copyright or other proprietary rights of any person or entity.</string>
    <!-- text of the Agree button -->
    <string name="copyright_alert_agree_button">Agree</string>
    <!-- text of the Disagree button -->
    <string name="copyright_alert_disagree_button">Disagree</string>
    <!-- Hint how to cancel the download -->
    <string name="download_show_info">Show info</string>
    <!-- Error message when removing public links of nodes. Plural. -->
    <plurals name="context_link_removal_error">
        <item quantity="one">Link removal failed. Please try again later.</item>
        <item quantity="other">Failed to remove some links. Please try again later.</item>
    </plurals>
    <!-- Error message when creating public links of nodes. Plural. -->
    <plurals name="context_link_export_error">
        <item quantity="one">Link creation failed. Please try again later.</item>
        <item quantity="other">Failed to create some links. Please try again later.</item>
    </plurals>
    <!-- Message when some public links were removed successfully. Plural. -->
    <plurals name="context_link_removal_success">
        <item quantity="one">Link removed successfully.</item>
        <item quantity="other">Links removed successfully.</item>
    </plurals>
    <!-- error message -->
    <string name="context_link_action_error">Link action failed. Please try again later.</string>
    <!-- title of the dialog shown when sending or sharing a folder -->
    <string name="title_write_user_email">Write the user’s email</string>
    <!-- title of the screen to see the details of several node attachments -->
    <string name="activity_title_files_attached">Files attached</string>
    <!-- title of the screen to see the details of several contact attachments -->
    <string name="activity_title_contacts_attached">Contacts attached</string>
    <!--  -->
    <string name="alert_user_is_not_contact">The user is not a contact</string>
    <!--  -->
    <string name="camera_uploads_cellular_connection">Use cellular connection</string>
    <!--  -->
    <string name="camera_uploads_upload_videos">Upload Videos</string>
    <!-- Message when an user avatar has been changed successfully -->
    <string name="success_changing_user_avatar">Profile picture updated</string>
    <!-- Message when an error ocurred when changing an user avatar -->
    <string name="error_changing_user_avatar_image_not_available">Error. Selected image does not exist</string>
    <!-- Message when an error ocurred when changing an user avatar -->
    <string name="error_changing_user_avatar">Error when changing the profile picture</string>
    <!-- Message when an user avatar has been deleted successfully -->
    <string name="success_deleting_user_avatar">Profile picture deleted</string>
    <!-- Message when an error ocurred when deleting an user avatar -->
    <string name="error_deleting_user_avatar">Error when deleting the profile picture</string>
    <!-- Message when an error ocurred when changing an user attribute -->
    <string name="error_changing_user_attributes">An error occurred when changing the name</string>
    <!-- Message when an user attribute has been changed successfully -->
    <string name="success_changing_user_attributes">Your name has been successfully updated</string>
    <!-- Message show when a participant has been successfully invited to a group chat -->
    <string name="add_participant_success">Participant added</string>
    <!-- Message show when a participant hasn’t been successfully invited to a group chat -->
    <string name="add_participant_error">Error. Participant not added</string>
    <!-- Message show when a participant has been successfully removed from a group chat -->
    <string name="remove_participant_success">Participant removed</string>
    <!-- Message show when a participant hasn’t been successfully removed from a group chat -->
    <string name="remove_participant_error">Error. Participant not removed</string>
    <!--  -->
    <string name="no_files_selected_warning">No files selected</string>
    <!--  -->
    <string name="attachment_upload_panel_from_cloud">From Cloud Drive</string>
    <!--  -->
    <string name="attachment_upload_panel_contact">Contact</string>
    <!-- Button and title of dialog shown when the user wants to delete permanently their account. -->
    <string name="delete_account">Delete account</string>
    <!-- Text shown in the alert dialog to confirm the deletion of an account -->
    <string name="delete_account_text">If you delete your account you will not be able to access your account data, your MEGA contacts or conversations.\nYou will not be able to undo this action.</string>
    <!-- menu item -->
    <string name="delete_button">Delete</string>
    <!--  -->
    <string name="file_properties_info_info_file">Info</string>
    <!-- Refers to the size of a file. -->
    <string name="file_properties_info_size">Total size</string>
    <!-- header of a status field for what content a user has shared to you -->
    <string name="file_properties_info_content">Contains</string>
    <!--  -->
    <string name="file_properties_shared_folder_public_link_name">Link</string>
    <!-- Refers to access rights for a file folder. -->
    <string name="file_properties_shared_folder_full_access">Full access</string>
    <!-- Label to explain the read only participant permission in the options panel of the group info screen -->
    <string name="file_properties_shared_folder_read_only">Read-only</string>
    <!-- Refers to access rights for a file folder. (with the & needed. Don’t use the symbol itself. Use &) -->
    <string name="file_properties_shared_folder_read_write">Read and write</string>
    <!-- State of an attachment message when the upload is in progress but the queue of transfers is paused. -->
    <string name="attachment_uploading_state_paused">Transfers paused</string>
    <!-- label to indicate the state of an upload in chat -->
    <string name="attachment_uploading_state_uploading">Uploading&#8230;</string>
    <!--  -->
    <string name="attachment_uploading_state_compressing">Compressing&#8230;</string>
    <!--  -->
    <string name="attachment_uploading_state_error">Error. Not sent.</string>
    <!-- When a multiple download is started, some of the files could have already been downloaded before. This message shows the number of files that has already been downloaded and the number of files pending -->
    <string name="already_downloaded_multiple">%d files already downloaded.</string>
    <!-- When a multiple download is started, some of the files could have already been downloaded before. This message shows the number of files that are pending in plural. placeholder: number of files -->
    <string name="pending_multiple">%d files pending.</string>
    <!--  -->
    <string name="contact_is_me">No options available, you have selected yourself</string>
    <!-- Confirmation before deleting one attachment -->
    <string name="confirmation_delete_one_attachment">Remove attachment?</string>
    <!-- Menu option -->
    <string name="general_view_with_revoke">View files (%1$d deleted)</string>
    <!-- Success message when the attachment has been sent to a chat -->
    <string name="success_attaching_node_from_cloud">File sent to %1$s</string>
    <!-- Success message when the attachment has been sent to a many chats -->
    <string name="success_attaching_node_from_cloud_chats">File sent to %1$d chats</string>
    <!-- Error message when the attachment cannot be sent -->
    <string name="error_attaching_node_from_cloud">Error. The file has not been sent</string>
    <!-- Error message when the attachment cannot be sent to any of the selected chats -->
    <string name="error_attaching_node_from_cloud_chats">Error. The file has not been sent to any of the selected chats</string>
    <!-- Error message when the attachment cannot be revoked -->
    <string name="error_revoking_node">Error. The attachment has not been removed</string>
    <!-- settings option -->
    <string name="settings_set_up_automatic_uploads">Set up automatic uploads</string>
    <!-- Message sound option when no sound has been selected for chat notifications -->
    <string name="settings_chat_silent_sound_not">Silent</string>
    <!-- messages string in chat notification -->
    <string name="messages_chat_notification">messages</string>
    <!-- part of the string in incoming shared folder notification -->
    <string name="incoming_folder_notification">from</string>
    <!-- title of incoming shared folder notification -->
    <string name="title_incoming_folder_notification">New shared folder</string>
    <!-- title of the notification for a new incoming contact request -->
    <string name="title_contact_request_notification">New contact request</string>
    <!-- Title of the section to clear the chat content in the Manage chat history screen -->
    <string name="title_properties_chat_clear">Clear chat history</string>
    <!-- Title of the section to remove contact in the Contact Properties screen -->
    <string name="title_properties_remove_contact">Remove contact</string>
    <!-- Title of the section to enable notifications in the Contact Properties screen -->
    <string name="title_properties_chat_notifications_contact">Chat notifications</string>
    <!-- Text shown when the chat history was cleared by someone -->
    <string name="history_cleared_by">[A]%1$s[/A][B] cleared the chat history[/B]</string>
    <!-- Notification title to show the number of unread chats, unread messages -->
    <string name="number_messages_chat_notification">%1$d unread chats</string>
    <!-- Item menu option upon clicking on one or multiple files. -->
    <string name="context_permissions_changing_folder">Changing permissions</string>
    <!-- Item menu option upon clicking on one or multiple files. -->
    <string name="context_removing_contact_folder">Removing contact from shared folder</string>
    <!-- confirmation message before removing a file -->
    <string name="confirmation_move_to_rubbish">Move to Rubbish Bin?</string>
    <!-- confirmation message before removing CU folder -->
    <string name="confirmation_move_cu_folder_to_rubbish">Are you sure you want to move this folder to the Rubbish Bin? This will disable Camera Uploads.</string>
    <!-- Confirmation message before removing MU folder -->
    <string name="confirmation_move_mu_folder_to_rubbish">Are you sure you want to move this folder to the Rubbish Bin? This will disable Secondary Media Uploads.</string>
    <!-- confirmation message before removing a file -->
    <string name="confirmation_move_to_rubbish_plural">Move to Rubbish Bin?</string>
    <!-- confirmation message before removing a file -->
    <string name="confirmation_delete_from_mega">Delete from MEGA?</string>
    <!-- label to indicate the state of an upload in chat -->
    <string name="attachment_uploading_state">Uploading&#8230;</string>
    <!-- Title of the section to enable notifications in the Contact Properties screen -->
    <string name="title_properties_contact_notifications_for_chat">Chat notifications</string>
    <!-- title of the section for achievements -->
    <string name="achievements_title">Achievements</string>
    <!-- subtitle of the section for achievements -->
    <string name="achievements_subtitle">Invite friends and get rewards</string>
    <!-- title of the introduction for the achievements screen -->
    <string name="figures_achievements_text_referrals">%1$s of storage for each successful invite. Valid for 365 days.</string>
    <!-- sentence to detail the figures of storage and transfer quota related to each achievement -->
    <string name="figures_achievements_text">%1$s of storage. Valid for 365 days.</string>
    <!-- title of the section for unlocked rewards -->
    <string name="unlocked_rewards_title">Unlocked rewards</string>
    <!-- title of the section for unlocked storage quota -->
    <string name="unlocked_storage_title">Storage quota</string>
    <!-- title of the section for referral bonuses in achivements section (maximum 24 chars) -->
    <string name="title_referral_bonuses">Invitation bonuses</string>
    <!-- Title of the section for install a mobile app in achivements section (maximum 31 chars) -->
    <string name="title_install_app">Install a MEGA Mobile App</string>
    <!-- Title of the section for add phone number in achivements section (maximum 30 chars) -->
    <string name="title_add_phone">Add phone number</string>
    <!-- title of the section for install megasync in achivements section (maximum 24 chars) -->
    <string name="title_regitration">Registration bonus</string>
    <!-- title of the section for install a mobile app bonuses in achivements section (maximum 24 chars) -->
    <string name="title_install_desktop">Get a MEGA Desktop App</string>
    <!-- Text that indicates that no pictures have been uploaded to the Camera Uploads section -->
    <string name="camera_uploads_empty">No files in Camera Uploads</string>
    <!-- indicates the number of days left related to a achievement -->
    <string name="general_num_days_left">%1$d d left</string>
    <!-- State to indicate an achievement has expired -->
    <string name="expired_label">Expired</string>
    <!-- title of the advanced setting to choose the use of https -->
    <string name="setting_title_use_https_only">Don’t use HTTP</string>
    <!-- subtitle of the advanced setting to choose the use of https -->
    <string name="setting_subtitle_use_https_only">Enable this option only if your transfers don’t start. In normal circumstances HTTP is satisfactory as all transfers are already encrypted.</string>
    <!-- title of screen to invite friends and get an achievement -->
    <string name="title_achievement_invite_friends">How it works</string>
    <!-- first paragraph of screen to invite friends and get an achievement -->
    <string name="first_paragraph_achievement_invite_friends">Invite your friends to create a MEGA Free account and to install a MEGA Mobile App. You will receive free storage as a bonus for every successful signup and app installation.</string>
    <!-- second paragraph of screen to invite friends and get an achievement -->
    <string name="second_paragraph_achievement_invite_friends">Free storage bonus applicable to new invitations only and where MEGA Mobile App or MEGA Desktop App is installed.</string>
    <!-- explanation of screen to invite friends and get an achievement -->
    <string name="card_title_invite_friends">Select contacts from your phone contact list or enter multiple email addresses.</string>
    <!-- title of the dialog to confirm the contact request -->
    <string name="title_confirmation_invite_friends">Invite friends to MEGA</string>
    <!-- Text shown when the user sends a contact invitation -->
    <string name="subtitle_confirmation_invite_friends">Invite sent</string>
    <!-- paragraph of the dialog to confirm the contact request -->
    <string name="paragraph_confirmation_invite_friends">Encourage your friends to register and install a MEGA app. As long as your friend uses the same email address as you’ve entered, you will receive your transfer quota reward.</string>
    <!-- Error shown when the user writes a email with an incorrect format -->
    <string name="invalid_email_to_invite">Email is malformed</string>
    <!-- info paragraph about the achievement install megasync -->
    <string name="paragraph_info_achievement_install_desktop">When you install the MEGA Desktop App you get %1$s of complimentary storage space, valid for 365 days. The MEGA Desktop App is available for Windows, macOS and most Linux distributions.</string>
    <!-- info paragraph about the achievement install mobile app -->
    <string name="paragraph_info_achievement_install_mobile_app">When you install the MEGA Mobile App you get %1$s of complimentary storage space, valid for 365 days. We provide mobile apps for iOS and Android.</string>
    <!-- info paragraph about the achievement ‘add phone number’. Placeholder 1: bonus storage space e.g. 20GB. Placeholder 2: bonus transfer quota e.g. 50GB -->
    <string name="paragraph_info_achievement_add_phone">When you verify your phone number you get %1$s of complimentary storage space, valid for 365 days.</string>
    <!-- info paragraph about the completed achievement install megasync -->
    <string name="result_paragraph_info_achievement_install_desktop">You have received %1$s storage space for installing our MEGA Desktop App.</string>
    <!-- info paragraph about the completed achievement install mobile app -->
    <string name="result_paragraph_info_achievement_install_mobile_app">You have received %1$s storage space for installing the MEGA Mobile App.</string>
    <!-- info paragraph about the completed achievement of ‘add phone number’. Placeholder 1: bonus storage space e.g. 20GB. Placeholder 2: bonus transfer quota e.g. 50GB -->
    <string name="result_paragraph_info_achievement_add_phone">You have received %1$s storage space for verifying your phone number.</string>
    <!-- info paragraph about the completed achievement registration -->
    <string name="result_paragraph_info_achievement_registration">You have received %1$s storage space as your free registration bonus.</string>
    <!-- info paragraph about the completed achievement registration -->
    <string name="expiration_date_for_achievements">Bonus expires in %1$d days</string>
    <!-- menu items -->
    <plurals name="context_share_folders">
        <item quantity="one">Share folder</item>
        <item quantity="other">Share folders</item>
    </plurals>
    <!-- confirmation message before leaving some incoming shared folders -->
    <plurals name="confirmation_leave_share_folder">
        <item quantity="one">If you leave the folder, you will not be able to see it again.</item>
        <item quantity="other">If you leave these folders, you will not be able to see them again.</item>
    </plurals>
    <!-- Info of a contact if there is no folders shared with him -->
    <string name="no_folders_shared">No folders shared</string>
    <!-- Menu item -->
    <string name="settings_help">Help</string>
    <!-- Settings preference title for help centre -->
    <string name="settings_help_centre">Help Centre</string>
    <!-- Settings preference title for send feedback -->
    <string name="settings_help_preference">Send feedback</string>
    <!-- mail subject -->
    <string name="setting_feedback_subject">Android feedback</string>
    <!-- mail body -->
    <string name="setting_feedback_body">Please provide your feedback here:</string>
    <!-- mail body -->
    <string name="settings_feedback_body_device_model">Device model</string>
    <!-- mail body -->
    <string name="settings_feedback_body_android_version">Android version</string>
    <!-- Title of the dialog to create a new text file by inserting the name -->
    <string name="dialog_title_new_text_file">New text file</string>
    <!-- Title of the dialog to create a new file by inserting the name -->
    <string name="dialog_title_new_file">New file</string>
    <!-- Input field description in the create file dialog. -->
    <string name="context_new_file_name">File Name</string>
    <!-- Title of the dialog to create a new link by inserting the name, e.g. when try to share a web link to your Cloud Drive or incoming shares. -->
    <string name="dialog_title_new_link">Link name</string>
    <!-- Input field description in the create link dialog, e.g. when try to share a web link to your Cloud Drive or incoming shares. -->
    <string name="context_new_link_name">Link URL</string>
    <!-- Title of the field subject when a new file is created to upload -->
    <string name="new_file_subject_when_uploading">SUBJECT</string>
    <!-- Title of the field content when a new file is created to upload -->
    <string name="new_file_content_when_uploading">CONTENT</string>
    <!-- Title of the field email when a new contact is created to upload -->
    <string name="new_file_email_when_uploading">EMAIL</string>
    <!-- Item of a menu to forward a message chat to another chatroom -->
    <string name="forward_menu_item">Forward</string>
    <!-- name of the button to attach file from MEGA to another app -->
    <string name="general_attach">Attach</string>
    <!-- when add or share a file with a new contact, it can type by name or mail -->
    <string name="type_contact">Contact’s name or email</string>
    <!-- when add or share a file with a new contact, message displayed to warn that the maximum number has been reached -->
    <string name="max_add_contact">No more contacts can be added at this time</string>
    <!-- when changing the password , the old password and new password are equals -->
    <string name="old_and_new_passwords_equals">The new password cannot be the same as the old password</string>
    <!-- Menu item -->
    <string name="action_search_by_date">Search by date</string>
    <!-- title of a button to apply search by date -->
    <string name="general_apply">Apply</string>
    <!-- title of a button to apply search by month -->
    <string name="general_search_month">Last month</string>
    <!-- title of a button to apply search by year -->
    <string name="general_search_year">Last year</string>
    <!-- title of a Search by date tag -->
    <string name="label_set_day">Set day</string>
    <!-- the user can’t choose this date -->
    <string name="snackbar_search_by_date">Date required is not valid</string>
    <!-- Error shown when the user left a name empty -->
    <string name="empty_name">Invalid name</string>
    <!-- Error shown when the user left names empty and names typed with not allowed characters -->
    <string name="general_incorrect_names">Please correct your filenames before proceeding</string>
    <!-- Error text for invalid characters -->
    <string name="invalid_characters">Invalid characters</string>
    <!-- Error shown when the user writes a character not allowed -->
    <string name="invalid_characters_defined">The following characters are not allowed: ” * / : &lt; &gt; ? \ |</string>
    <!-- Warning show to the user after try to import files to MEGA with empty names. Plural. When more than one file name have this error. -->
    <plurals name="empty_names">
        <item quantity="one">File name cannot be empty.</item>
        <item quantity="other">File names cannot be empty.</item>
    </plurals>
    <!-- Label shown when audio file is playing -->
    <string name="audio_play">Audio File</string>
    <!-- when open PDF Viewer, the pdf that it try to open is damaged or does not exist -->
    <string name="corrupt_pdf_dialog_text">Error. The pdf file is corrupted or does not exist.</string>
    <!-- Label to include info of the user email in the feedback form -->
    <string name="user_account_feedback">User account</string>
    <!-- Label shown in MEGA pdf-viewer when it open a PDF save in smartphone storage -->
    <string name="save_to_mega">Save to my \nCloud Drive</string>
    <!-- Error message when creating a chat one to one with a contact that already has a chat -->
    <string name="chat_already_exists">The chat already exists</string>
    <!-- before sharing a file, has to be downloaded -->
    <string name="not_download">The file has not been downloaded yet</string>
    <!-- Error shown when a user is starting a chat or adding new participants in a group chat and writes a contact mail that has not added -->
    <string name="not_permited_add_email_to_invite">Only MEGA contacts can be added</string>
    <!-- Info label about the connectivity state of the chat -->
    <string name="invalid_connection_state">Reconnecting to chat</string>
    <!-- Message show when a call cannot be established -->
    <string name="call_error">An error has occurred and the call cannot be connected.</string>
    <!-- Title of dialog to evaluate the app -->
    <string name="title_evaluate_the_app_panel">Like the MEGA Mobile App?</string>
    <!-- Label to show rate the app -->
    <string name="rate_the_app_panel">Yes, rate the app</string>
    <!-- Label to show send feedback -->
    <string name="send_feedback_panel">No, send feedback</string>
    <!-- title of the section advanced options on the get link screen -->
    <string name="link_advanced_options">Advanced options</string>
    <!-- Message to show when users deny to permit the permissions to read and write on external storage on setting default download location -->
    <string name="download_requires_permission">MEGA needs read and write permissions to your external storage to download files there.</string>
    <!-- Default download location is on old sd card, but currently the user installed a new SD card, need user to reset download location. -->
    <string name="old_sdcard_unavailable">The old SD card is not available, please set a new download location.</string>
    <!-- Dialog title to ask download to internal storage or external storage. -->
    <string name="title_select_download_location">Choose download location</string>
    <!-- Title of the section to invite contacts if the user has denied the contacts permmissions -->
    <string name="no_contacts_permissions">No contact permissions granted</string>
    <!-- Option of the sliding panel to go to QR code section -->
    <string name="choose_qr_option_panel">My QR code</string>
    <!-- Title of the screen that shows the options to the QR code -->
    <string name="section_qr_code">QR code</string>
    <!-- Option in menu of section  My QR code to reset the QR code -->
    <string name="action_reset_qr">Reset QR code</string>
    <!-- Option in menu of section  My QR code to delete the QR code -->
    <string name="action_delete_qr">Delete QR code</string>
    <!-- Option shown in QR code bottom sheet dialog to save QR code in Cloud Drive -->
    <string name="save_cloud_drive">To Cloud Drive</string>
    <!-- Option shown in QR code bottom sheet dialog to save QR code in File System -->
    <string name="save_file_system">To file system</string>
    <!-- Title of QR code section -->
    <string name="section_my_code">My code</string>
    <!-- Title of QR code scan section -->
    <string name="section_scan_code">Scan code</string>
    <!-- Title of QR code settings that permits or not contacts that scan my QR code will be automatically added to my contact list -->
    <string name="settings_qrcode_autoaccept">Auto-accept</string>
    <!-- Subtitle of QR code settings auto-accept -->
    <string name="setting_subtitle_qrcode_autoccept">MEGA users who scan your QR code will be automatically added to your contact list.</string>
    <!-- Subtitle of QR code settings that reset the code -->
    <string name="setting_subtitle_qrcode_reset">Previous QR code will no longer be valid</string>
    <!-- Text shown when it has been copied the QR code link -->
    <string name="qrcode_link_copied">Link copied to the clipboard</string>
    <!-- Text shown when it has been reseted the QR code successfully -->
    <string name="qrcode_reset_successfully">QR code successfully reset</string>
    <!-- Text shown when it has been deleted the QR code successfully -->
    <string name="qrcode_delete_successfully">QR code successfully deleted</string>
    <!-- Text shown when it has not been reseted the QR code successfully -->
    <string name="qrcode_reset_not_successfully">QR code not reset due to an error. Please try again.</string>
    <!-- Text shown when it has not been delete the QR code successfully -->
    <string name="qrcode_delete_not_successfully">QR code not deleted due to an error. Please try again.</string>
    <!-- Title of dialog shown when a contact request has been sent with QR code -->
    <string name="invite_sent">Invite sent</string>
    <!-- Text of dialog shown when a contact request has been sent. -->
    <string name="invite_sent_text">The user has been invited and will appear in your contact list once accepted.</string>
    <!-- Text of dialog shown when multiple contacts request has been sent -->
    <string name="invite_sent_text_multi">The users have been invited and will appear in your contact list once accepted.</string>
    <!-- Text shown when it tries to share the QR and occurs an error to process the action -->
    <string name="error_share_qr">An error occurred while trying to share the QR file. Perhaps the file does not exist. Please try again later.</string>
    <!-- Text shown when it tries to upload to Cloud Drive the QR and occurs an error to process the action -->
    <string name="error_upload_qr">An error occurred while trying to upload the QR file. Perhaps the file does not exist. Please try again later.</string>
    <!-- Text shown when it tries to download to File System the QR and occurs an error to process the action -->
    <string name="error_download_qr">An error occurred while trying to download the QR file. Perhaps the file does not exist. Please try again later.</string>
    <!-- Text shown when it tries to download to File System the QR and the action has success -->
    <string name="success_download_qr">The QR Code has been downloaded successfully to %s</string>
    <!-- Title of dialog shown when a contact request has not been sent with QR code -->
    <string name="invite_not_sent">Invite not sent</string>
    <!-- Text of dialog shown when a contact request has not been sent with QR code -->
    <string name="invite_not_sent_text">The QR code or contact link is invalid. Please try to scan a valid code or to open a valid link.</string>
    <!-- Text of dialog shown when a contact request has not been sent with QR code because of is already a contact -->
    <string name="invite_not_sent_text_already_contact">The invitation has not been sent. %s is already in your contacts list.</string>
    <!-- Text of dialog shown when a contact request has not been sent with QR code because of some error -->
    <string name="invite_not_sent_text_error">An error occurred and the invitation has not been sent.</string>
    <!-- Text of alert dialog informing that the qr is generating -->
    <string name="generatin_qr">Generating QR code&#8230;</string>
    <!-- Title of QR code scan menu item -->
    <string name="menu_item_scan_code">Scan QR code</string>
    <!-- get the contact link and copy it -->
    <string name="button_copy_link">Copy link</string>
    <!-- Create QR code -->
    <string name="button_create_qr">Create QR code</string>
    <!-- Text shown when it has been created the QR code successfully -->
    <string name="qrcode_create_successfully">QR code successfully created</string>
    <!-- Text shown in QR code scan fragment to help and guide the user in the action -->
    <string name="qrcode_scan_help">Line up the QR code to scan it with your device’s camera</string>
    <!-- positive button on dialog to view a contact -->
    <string name="contact_view">View</string>
    <!-- Item menu option to reproduce audio or video in external reproductors -->
    <string name="external_play">Open with</string>
    <!-- to share a file using Facebook, Whatsapp, etc -->
    <string name="context_share">Share using</string>
    <!-- Message shown if the user choose enable button and he is not logged in -->
    <string name="error_enable_chat_before_login">Please log in before enabling the chat</string>
    <!-- title of a tag to search for a specific period within the search by date option in Camera upload -->
    <string name="label_set_period">Set period</string>
    <!-- Text of the empty screen when there are not chat conversations -->
    <string name="context_empty_chat_recent">[B]Invite friends to [/B][A]Chat[/A][B] and enjoy our encrypted platform with privacy and security[/B]</string>
    <!-- Text of the empty screen when there are not elements in the Rubbish Bin -->
    <string name="context_empty_rubbish_bin">[B]Empty [/B][A]Rubbish Bin[/A]</string>
    <!-- Text of the empty screen when there are not elements in  Inbox -->
    <string name="context_empty_inbox">[B]No files in your [/B][A]Inbox[/A]</string>
    <!-- Text of the empty screen when there are not elements in Cloud Drive -->
    <string name="context_empty_cloud_drive">[B]No files in your [/B][A]Cloud Drive[/A]</string>
    <!-- Text of the empty screen when there are not elements in Saved for Offline -->
    <string name="context_empty_offline">[B]No files [/B][A]Saved for Offline[/A]</string>
    <!-- Text of the empty screen when there are not contacts. No dot at the end because is for an empty state. The format placeholders are to showing it in different colors. -->
    <string name="context_empty_contacts">[B]No [/B][A]Contacts[/A]</string>
    <!-- Message shown when the user has no chats -->
    <string name="recent_chat_empty">[A]No[/A] [B]Conversations[/B]</string>
    <!-- Message shown when the chat is section is loading the conversations -->
    <string name="recent_chat_loading_conversations">[A]Loading[/A] [B]Conversations&#8230;[/B]</string>
    <!-- Text of the empty screen when there are not elements in Incoming -->
    <string name="context_empty_incoming">[B]No [/B][A]Incoming Shared folders[/A]</string>
    <!-- Text of the empty screen when there are not elements in Outgoing -->
    <string name="context_empty_outgoing">[B]No [/B][A]Outgoing Shared folders[/A]</string>
    <!-- Text of the empty screen when there are not elements in Links. Please, keep the place holders to format the string -->
    <string name="context_empty_links">[B]No [/B][A]Public Links[/A][B][/B]</string>
    <!-- Title of the sent requests tab. Capital letters -->
    <string name="tab_sent_requests">Sent requests</string>
    <!-- Title of the received requests tab. Capital letters -->
    <string name="tab_received_requests">Received requests</string>
    <!-- Title dialog overquota error -->
    <string name="overquota_alert_title">Storage quota exceeded</string>
    <!-- error message shown when an account confirmation link or reset password link is invalid for unknown reasons -->
    <string name="invalid_link">Invalid link, please ask for a new valid link</string>
    <!-- error message shown on the link password dialog if the password typed in was wrong -->
    <string name="invalid_link_password">Invalid link password</string>
    <!-- Error message shown when user tries to open a not valid MEGA link -->
    <string name="open_link_not_valid_link">The link you are trying to open is not a valid MEGA link.</string>
    <!-- Message shown when a link is being processing -->
    <string name="processing_link">Processing link&#8230;</string>
    <!-- Message shown when it is creating an acount and it is been introduced a very weak or weak password -->
    <string name="passwd_weak">Your password is easily guessed. Try making your password longer. Combine uppercase and lowercase letters. Add special characters. Do not use names or dictionary words.</string>
    <!-- Message shown when it is creating an acount and it is been introduced a medium password -->
    <string name="passwd_medium">Your password is good enough to proceed, but it is recommended to strengthen your password further.</string>
    <!-- Message shown when it is creating an acount and it is been introduced a good password -->
    <string name="passwd_good">This password will withstand most typical brute-force attacks. Please ensure that you will remember it.</string>
    <!-- Message shown when it is creating an acount and it is been introduced a strong password -->
    <string name="passwd_strong">This password will withstand most sophisticated brute-force attacks. Please ensure that you will remember it.</string>
    <!-- Password very weak -->
    <string name="pass_very_weak">Very weak</string>
    <!-- Password weak -->
    <string name="pass_weak">Weak</string>
    <!-- Password medium -->
    <string name="pass_medium">Medium</string>
    <!-- Password good -->
    <string name="pass_good">Good</string>
    <!-- Password strong -->
    <string name="pass_strong">Strong</string>
    <!-- Text displayed in several parts when there is a call in progress (notification, recent chats list, etc). -->
    <string name="title_notification_call_in_progress">Call in progress</string>
    <!-- Subtitle of the notification shown on the action bar when there is a call in progress -->
    <string name="action_notification_call_in_progress">Tap to go back to the call</string>
    <!-- Button in the notification shown on the action bar when there is a call in progress -->
    <string name="button_notification_call_in_progress">Return to the call</string>
    <!-- When it lists contacts of MEGA, the title of list’s header -->
    <string name="contacts_mega">On MEGA</string>
    <!-- When it lists contacts of phone, the title of list’s header -->
    <string name="contacts_phone">Phone contacts</string>
    <!-- Message error shown when trying to log in on an account has been suspended due to multiple breaches of Terms of Service -->
    <string name="account_suspended_multiple_breaches_ToS">Your account has been suspended due to multiple breaches of MEGA’s Terms of Service. Please check your email inbox.</string>
    <!-- Message error shown when trying to log in on an account has been suspended due to breach of Terms of Service -->
    <string name="account_suspended_breache_ToS">Your account was terminated due to a breach of MEGA\’s Terms of Service including, but not limited to, clause 15.</string>
    <!-- In a chat conversation when you try to send device’s images but images are still loading -->
    <string name="file_storage_loading">Loading files</string>
    <!-- In a chat conversation when you try to send device’s images but there aren’t available images -->
    <string name="file_storage_empty_folder">No files</string>
    <!-- Size in bytes. The placeholder is for the size value, please adjust the position based on linguistics -->
    <string name="label_file_size_byte">%s B</string>
    <!-- Size in kilobytes. The placeholder is for the size value, please adjust the position based on linguistics -->
    <string name="label_file_size_kilo_byte">%s KB</string>
    <!-- Size in megabytes. The placeholder is for the size value, please adjust the position based on linguistics -->
    <string name="label_file_size_mega_byte">%s MB</string>
    <!-- Size in gigabytes. The placeholder is for the size value, please adjust the position based on linguistics -->
    <string name="label_file_size_giga_byte">%s GB</string>
    <!-- Size in terabytes. The placeholder is for the size value, please adjust the position based on linguistics -->
    <string name="label_file_size_tera_byte">%s TB</string>
    <!-- Speed in bytes. The placeholder is for the speed value, please adjust the position based on linguistics -->
    <string name="label_file_speed_byte">%s B/s</string>
    <!-- Speed in kilobytes. The placeholder is for the speed value, please adjust the position based on linguistics -->
    <string name="label_file_speed_kilo_byte">%s KB/s</string>
    <!-- Speed in megabytes. The placeholder is for the speed value, please adjust the position based on linguistics -->
    <string name="label_file_speed_mega_byte">%s MB/s</string>
    <!-- Speed in gigabytes. The placeholder is for the speed value, please adjust the position based on linguistics -->
    <string name="label_file_speed_giga_byte">%s GB/s</string>
    <!-- Speed in terabytes. The placeholder is for the speed value, please adjust the position based on linguistics -->
    <string name="label_file_speed_tera_byte">%s TB/s</string>
    <!-- Size in megabytes. -->
    <string name="label_mega_byte">MB</string>
    <!-- Number of versions of a file shown on the screen info of the file, version items -->
    <plurals name="number_of_versions">
        <item quantity="one">%1$d version</item>
        <item quantity="other">%1$d versions</item>
    </plurals>
    <!-- Title of the section Versions for files -->
    <string name="title_section_versions">Versions</string>
    <!-- Header of the item to show the current version of a file in a list -->
    <string name="header_current_section_item">Current version</string>
    <!--  -->
    <plurals name="header_previous_section_item">
        <item quantity="one">Previous version</item>
        <item quantity="other">Previous versions</item>
    </plurals>
    <!-- option menu to revert a file version -->
    <string name="general_revert">Revert</string>
    <!-- option menu to clear all the previous versions -->
    <string name="menu_item_clear_versions">Clear previous versions</string>
    <!-- Title of the dialog to confirm that a version os going to be deleted, version items -->
    <plurals name="title_dialog_delete_version">
        <item quantity="one">Delete version?</item>
        <item quantity="other">Delete versions?</item>
    </plurals>
    <!-- Content of the dialog to confirm that a version is going to be deleted -->
    <string name="content_dialog_delete_version">This version will be permanently removed.</string>
    <!-- Content of the dialog to confirm that several versions are going to be deleted -->
    <string name="content_dialog_delete_multiple_version">These %d versions will be permanently removed.</string>
    <!-- Title of the notification shown when a file is uploading to a chat -->
    <string name="chat_upload_title_notification">Chat uploading</string>
    <!-- Label for the option on setting to set up the quality of multimedia files uploaded to the chat -->
    <string name="settings_chat_upload_quality">Video quality</string>
    <!-- Label for the option on setting to set up the quality of video files to be uploaded -->
    <string name="settings_video_upload_quality">Video Quality</string>
    <!-- Text shown when the user refuses to permit the storage permission when enable camera upload -->
    <string name="on_refuse_storage_permission">Camera Uploads needs to access your photos and other media on your device. Please go to the settings page and grant permission.</string>
    <!-- Available options for the setting to set up the quality of multimedia files uploaded to the chat or the Camera Uploads -->
    <string-array name="settings_chat_upload_quality_entries">
        <item>Low</item>
        <item>Medium</item>
        <item>High</item>
        <item>Original</item>
    </string-array>
    <!-- Title of the notification for a missed call -->
    <string name="missed_call_notification_title">Missed call</string>
    <!-- Refers to a location of file -->
    <string name="file_properties_info_location">Location</string>
    <!-- Title of the label to show the size of the current files inside a folder -->
    <string name="file_properties_folder_current_versions">Current versions</string>
    <!-- Title of the label to show the size of the versioned files inside a folder -->
    <string name="file_properties_folder_previous_versions">Previous versions</string>
    <!-- Number of versioned files inside a folder shown on the screen info of the folder, version items -->
    <plurals name="number_of_versions_inside_folder">
        <item quantity="one">%1$d versioned file</item>
        <item quantity="other">%1$d versioned files</item>
    </plurals>
    <!-- Confirmation message after forwarding one or several messages, version items -->
    <string name="messages_forwarded_success">Messages forwarded</string>
    <!-- Error message after forwarding one or several messages to several chats -->
    <string name="messages_forwarded_error">Error. Not correctly forwarded</string>
    <!-- Error message if any of the forwarded messages fails, message items -->
    <plurals name="messages_forwarded_partial_error">
        <item quantity="one">Error. %1$d message not successfully forwarded</item>
        <item quantity="other">Error. %1$d messages not successfully forwarded</item>
    </plurals>
    <!-- Error non existing resource after forwarding one or several messages to several chats, message items -->
    <plurals name="messages_forwarded_error_not_available">
        <item quantity="one">Error. The resource is no longer available</item>
        <item quantity="other">Error. The resources are no longer available</item>
    </plurals>
    <!-- The title of fragment Turn on Notifications -->
    <string name="turn_on_notifications_title">Turn on Notifications</string>
    <!-- The subtitle of fragment Turn on Notifications -->
    <string name="turn_on_notifications_subtitle">This way, you will see new messages\non your Android phone instantly.</string>
    <!-- First step to turn on notifications -->
    <string name="turn_on_notifications_first_step">Open Android device [A]Settings[/A]</string>
    <!-- Second step to turn on notifications -->
    <string name="turn_on_notifications_second_step">Open [A]Apps &amp; notifications[/A]</string>
    <!-- Third step to turn on notifications -->
    <string name="turn_on_notifications_third_step">Select [A]MEGA[/A]</string>
    <!-- Fourth step to turn on notifications -->
    <string name="turn_on_notifications_fourth_step">Open [A]App notifications[/A]</string>
    <!-- Fifth step to turn on notifications -->
    <string name="turn_on_notifications_fifth_step">Switch to On and select your preferences</string>
    <!-- Alert message after sending to chat one or several messages to several chats, version items -->
    <plurals name="files_send_to_chat_success">
        <item quantity="one">File sent</item>
        <item quantity="other">Files sent</item>
    </plurals>
    <!-- Error message after sending to chat one or several messages to several chats -->
    <string name="files_send_to_chat_error">Error. Not correctly sent</string>
    <!-- menu option to send a file to a chat -->
    <string name="context_send_file_to_chat">Send to chat</string>
    <!-- Title of the dialog ‘Do you remember your password?’ -->
    <string name="remember_pwd_dialog_title">Do you remember your password?</string>
    <!-- Text of the dialog ‘Recovery Key exported’ when the user wants logout -->
    <string name="remember_pwd_dialog_text_logout">You are about to log out, please test your password to ensure you remember it.\nIf you lose your password, you will lose access to your MEGA data.</string>
    <!-- Text of the dialog ‘Do you remember your password?’ -->
    <string name="remember_pwd_dialog_text">Please test your password to ensure you remember it. If you lose your password, you will lose access to your MEGA data.</string>
    <!-- Dialog option that permits user do not show it again -->
    <string name="general_do_not_show">Do not show again</string>
    <!-- Button of the dialog ‘Do you remember your password?’ that permits user test his password -->
    <string name="remember_pwd_dialog_button_test">Test password</string>
    <!-- Title of the activity that permits user test his password -->
    <string name="test_pwd_title">Test your password</string>
    <!-- Message shown to the user when is testing her password and it is correct -->
    <string name="test_pwd_accepted">Password accepted</string>
    <!-- Message shown to the user when is testing her password and it is wrong -->
    <string name="test_pwd_wrong">Wrong password.\nBack up your Recovery Key as soon as possible!</string>
    <!-- Text of the dialog ‘Recovery Key exported’ when the user wants logout -->
    <string name="recovery_key_exported_dialog_text_logout">You are about to log out, please test your password to ensure you remember it.\nIf you lose your password, you will lose access to your MEGA data.</string>
    <!-- Option that permits user copy to clipboard -->
    <string name="option_copy_to_clipboard">Copy to clipboard</string>
    <!-- Option that permits user export his recovery key -->
    <string name="option_export_recovery_key">Export Recovery Key</string>
    <!-- Option that permits user logout -->
    <string name="proceed_to_logout">Proceed to log out</string>
    <!-- Title of the preference Recovery key on Settings section -->
    <string name="recovery_key_bottom_sheet">Recovery Key</string>
    <!-- Option that permits user save on File System -->
    <string name="option_save_on_filesystem">Save on File System</string>
    <!-- Message shown when something has been copied to clipboard -->
    <string name="message_copied_to_clipboard">Copied to clipboard</string>
    <!-- text of the label to show that you have messages unread in the chat conversation -->
    <string name="message_jump_latest">Jump to latest</string>
    <!-- text of the label to show that you have new messages in the chat conversation -->
    <string name="message_new_messages">New messages</string>
    <!-- Title of the notification shown on the action bar when there is a incoming call -->
    <string name="notification_subtitle_incoming">Incoming call</string>
    <!-- Text for the notification action to launch the incoming call page -->
    <string name="notification_incoming_action">Go to the call</string>
    <!-- Text asking to go to system setting to enable allow display over other apps (needed for calls in Android 10) -->
    <string name="notification_enable_display">MEGA background pop-ups are disabled.\nTap to change the settings.</string>
    <!-- Subtitle to show the number of unread messages on a chat, unread messages -->
    <plurals name="number_unread_messages">
        <item quantity="one">%1$s unread message</item>
        <item quantity="other">%1$s unread messages</item>
    </plurals>
    <!-- Notification title to show the number of unread chats, unread messages -->
    <plurals name="plural_number_messages_chat_notification">
        <item quantity="one">%1$d unread chat</item>
        <item quantity="other">%1$d unread chats</item>
    </plurals>
    <!-- Message shown when a chat is opened and the messages are being recovered -->
    <string name="chat_loading_messages">[A]Loading[/A] [B]Messages&#8230;[/B]</string>
    <!-- Error message shown when opening a file link which doesn’t exist -->
    <string name="general_error_internal_node_not_found">File or folder not found. Are you logged in with a different account in your browser? You can only access files or folders from the account you are currently logged in with in the app</string>
    <!-- menu option to loop video or audio file -->
    <string name="context_loop_video">Loop</string>
    <!-- Title of the category Security options on Settings section -->
    <string name="settings_security_options_title">Security</string>
    <!-- Title of the preference Recovery key on Settings section -->
    <string name="settings_recovery_key_title">Back up Recovery Key</string>
    <!-- Summary of the preference Recovery key on Settings section -->
    <string name="settings_recovery_key_summary">Exporting the Recovery Key and keeping it in a secure location enables you to set a new password without data loss.</string>
    <!-- message when a temporary error on logging in is due to connectivity issues -->
    <string name="login_connectivity_issues">Unable to reach MEGA. Please check your connectivity or try again later.</string>
    <!-- message when a temporary error on logging in is due to servers busy -->
    <string name="login_servers_busy">Servers are too busy. Please wait.</string>
    <!-- message when a temporary error on logging in is due to SDK is waiting for the server to complete a request due to an API lock -->
    <string name="login_API_lock">This process is taking longer than expected. Please wait.</string>
    <!-- message when a temporary error on logging in is due to SDK is waiting for the server to complete a request due to a rate limit -->
    <string name="login_API_rate">Too many requests. Please wait.</string>
    <!-- Message when previous login is being cancelled -->
    <string name="login_in_progress">Cancelling login process. Please wait&#8230;</string>
    <!-- when open audio video player, the file that it try to open is not supported -->
    <string name="unsupported_file_type">Unsupported file type.</string>
    <!-- when open audio video player, the file that it try to open is damaged or does not exist -->
    <string name="corrupt_video_dialog_text">Error. The file is corrupted or does not exist.</string>
    <!-- Title of the screen Playlist -->
    <string name="section_playlist">Playlist</string>
    <!-- Text shown in playlist subtitle item when a file is reproducing -->
    <string name="playlist_state_playing">Now playing&#8230;</string>
    <!-- Text shown in playlist subtitle item when a file is reproducing but it is paused -->
    <string name="playlist_state_paused">Paused</string>
    <!-- Menu option to print the recovery key from Offline section -->
    <string name="context_option_print">Print</string>
    <!-- Message when the recovery key has been successfully saved on the filesystem -->
    <string name="save_MK_confirmation">The Recovery Key has been successfully saved</string>
    <!-- label to indicate that a share is still pending on outgoing shares of a node -->
    <string name="pending_outshare_indicator">(Pending)</string>
    <!-- Title of the dialog to disable the rich links previews on chat -->
    <string name="option_enable_chat_rich_preview">Rich URL Previews</string>
    <!-- Button to allow the rich links previews on chat -->
    <string name="button_always_rich_links">Always Allow</string>
    <!-- Button do not allow now the rich links previews on chat -->
    <string name="button_not_now_rich_links">Not Now</string>
    <!-- Button do not allow the rich links previews on chat -->
    <string name="button_never_rich_links">Never</string>
    <!-- Title of the dialog to enable the rich links previews on chat -->
    <string name="title_enable_rich_links">Enable rich URL previews</string>
    <!-- Text of the dialog to enable the rich links previews on chat -->
    <string name="text_enable_rich_links">Enhance the MEGAchat experience. URL content will be retrieved without end-to-end encryption.</string>
    <!-- Subtitle of a MEGA rich link without the decryption key -->
    <string name="subtitle_mega_rich_link_no_key">Tap to enter the Decryption Key</string>
    <!-- when the user tries to creates a MEGA account or tries to change his password and the password strength is very weak -->
    <string name="error_password">Please enter a stronger password</string>
    <!-- title of the notification for an acceptance of a contact request -->
    <string name="title_acceptance_contact_request_notification">New contact</string>
    <!-- Notification title to show the number of incoming contact request, contact requests -->
    <plurals name="plural_number_contact_request_notification">
        <item quantity="one">%1$d pending contact request</item>
        <item quantity="other">%1$d pending contact requests</item>
    </plurals>
    <!-- title of the notification for a new incoming contact request -->
    <string name="title_new_contact_request_notification">New contact request</string>
    <!-- Hint shown in the field to write a message in the chat screen (chat with customized title) -->
    <string name="type_message_hint_with_title">Write message to “%s”&#8230;</string>
    <!-- Empty state message shown in the screen when there are not any active transfer -->
    <string name="transfers_empty_new">[B]No active[/B][A] Transfers[/A]</string>
    <!-- Empty state message shown in the screen when there are not any active transfer -->
    <string name="completed_transfers_empty_new">[B]No completed[/B][A] Transfers[/A]</string>
    <!-- Empty state text that indicates that a folder is currently empty -->
    <string name="file_browser_empty_folder_new">[B]Empty[/B][A] Folder[/A]</string>
    <!-- Hint shown in the field to write a message in the chat screen (chat with customized title) -->
    <string name="type_message_hint_with_customized_title">Write message to “%s”&#8230;</string>
    <!-- Hint shown in the field to write a message in the chat screen (chat with default title) -->
    <string name="type_message_hint_with_default_title">Write message to %s&#8230;</string>
    <!-- Title of setting Two-Factor Authentication -->
    <string name="settings_2fa">Two-Factor Authentication</string>
    <!-- Subtitle of setting Two-Factor Authentication when the preference is disabled -->
    <string name="setting_subtitle_2fa">Two-Factor Authentication is a second layer of security for your account.</string>
    <!-- Title of the screen Two-Factor Authentication -->
    <string name="title_2fa">Why do you need two-factor authentication?</string>
    <!--  -->
    <string name="two_factor_authentication_explain">Two-factor authentication is a second layer of security for your account. Which means that even if someone knows your password they cannot access it, without also having access to the six digit code only you have access to.</string>
    <!-- Button that permits user begin with the process of enable Two-Factor Authentication -->
    <string name="button_setup_2fa">Begin Setup</string>
    <!-- Text that explain how to do with Two-Factor Authentication QR -->
    <string name="explain_qr_seed_2fa_1">Scan or copy the seed to your Authenticator App.</string>
    <!-- Text that explain how to do with Two-Factor Authentication seed -->
    <string name="explain_qr_seed_2fa_2">Be sure to back up this seed to a safe place in case you lose your device.</string>
    <!-- Text that explain how to confirm Two-Factor Authentication -->
    <string name="explain_confirm_2fa">Please enter the 6-digit code generated by your Authenticator App.</string>
    <!-- Text button -->
    <string name="general_verify">Verify</string>
    <!-- Text button -->
    <string name="general_next">Next</string>
    <!-- Text button -->
    <string name="general_previous">Previous</string>
    <!-- Text of the alert dialog to inform the user when an error occurs when try to enable seed or QR of Two-Factor Authentication -->
    <string name="qr_seed_text_error">An error occurred generating the seed or QR code, please try again.</string>
    <!-- Title of the screen shown when the user enabled correctly Two-Factor Authentication -->
    <string name="title_2fa_enabled">Two-Factor Authentication Enabled</string>
    <!-- Description of the screen shown when the user enabled correctly Two-Factor Authentication -->
    <string name="description_2fa_enabled">Next time you log in to your account you will be asked to enter a 6-digit code provided by your Authenticator App.</string>
    <!-- Recommendation displayed after enable Two-Factor Authentication -->
    <string name="recommendation_2fa_enabled">Please save your <b>Recovery Key</b> in a safe location, to avoid issues in case you lose access to your app, or if you want to disable Two-Factor Authentication.</string>
    <!-- Error shown when a user tries to enable Two-Factor Authentication and introduce an invalid code -->
    <string name="pin_error_2fa">Invalid code</string>
    <!-- Title of screen Lost authenticator decive -->
    <string name="lost_your_authenticator_device">Lost your Authenticator device?</string>
    <!-- Title of screen Login verification with Two-Factor Authentication -->
    <string name="login_verification">Login Verification</string>
    <!-- Subtitle of screen verify Two-Factor Authentication for changing password -->
    <string name="verify_2fa_subtitle_change_password">Change password</string>
    <!-- Subtitle of screen verify Two-Factor Authentication for changing email -->
    <string name="verify_2fa_subtitle_change_email">Change email</string>
    <!-- Subtitle of screen verify Two-Factor Authentication for cancelling account -->
    <string name="verify_2fa_subtitle_delete_account">Delete account</string>
    <!-- Subtitle of screen verify Two-Factor Authentication for disabling Two-Factor Authentication -->
    <string name="verify_2fa_subtitle_diable_2fa">Disable</string>
    <!-- Title of screen Lost authenticator decive -->
    <string name="title_lost_authenticator_device">Lost your Authenticator device?</string>
    <!-- When the user tries to disable Two-Factor Authentication and some error ocurr in the process -->
    <string name="error_disable_2fa">An error occurred trying to disable Two-Factor Authentication. Please try again.</string>
    <!-- When the user tries to enable Two-Factor Authentication and some error ocurr in the process -->
    <string name="error_enable_2fa">An error occurred trying to enable Two-Factor Authentication. Please try again.</string>
    <!-- Title of the dialog shown when a new account is created to suggest user enable Two-Factor Authentication -->
    <string name="title_enable_2fa">Enable Two-Factor Authentication</string>
    <!-- Label shown when it disables the Two-Factor Authentication -->
    <string name="label_2fa_disabled">Two-Factor Authentication Disabled</string>
    <!-- Text of the button which action is to show the authentication apps -->
    <string name="open_app_button">Open in</string>
    <!-- message when trying to open a link that contains the seed to enable Two-Factor Authentication but there isn’t any app that open it -->
    <string name="intent_not_available_2fa">There isn’t any available app to enable Two-Factor Authentication on your device</string>
    <!-- Text button -->
    <string name="general_close">Close</string>
    <!-- Label shown when Two-Factor Authentication has been enabled to alert user that has to back up his Recovery Key before finish the process -->
    <string name="backup_rk_2fa_end">Export your Recovery Key to finish</string>
    <!-- Title of dialog shown when it tries to open an authentication app and there is no installed -->
    <string name="no_authentication_apps_title">Two-Factor Authentication App</string>
    <!-- Message shown to ask user if wants to open Google Play to install some authenticator app -->
    <string name="open_play_store_2fa">Would you like to open Google Play so you can install an Authenticator App?</string>
    <!-- Label Play Store -->
    <string name="play_store_label">Play Store</string>
    <!-- Text shown in an alert explaining how to continue to enable Two-Factor Authentication -->
    <string name="text_2fa_help">You need an authenticator app to enable 2FA on MEGA. You can download and install the Google Authenticator, Duo Mobile, Authy or Microsoft Authenticator app for your phone or tablet.</string>
    <!-- success message when importing multiple files from -->
    <string name="number_correctly_imported_from_chat">%d files shared successfully</string>
    <!-- error message when importing multiple files from chat -->
    <string name="number_no_imported_from_chat">%d files were not shared</string>
    <!-- button’s text to open a full screen image -->
    <string name="preview_content">Preview content</string>
    <!-- message shown when the user clicks on media file chat message, there is no network connection and the file is not been downloaded -->
    <string name="no_network_connection_on_play_file">No network connection. File has not been downloaded and cannot be streamed.</string>
    <!-- message shown when the user open a file, the file is not been opened due to unknown reason -->
    <string name="error_fail_to_open_file_general">Unable to open file.</string>
    <!-- message shown when the user open a file, there is no network connection and the file is not been downloaded -->
    <string name="error_fail_to_open_file_no_network">No network connection. Please reconnect to open the file.</string>
    <!-- message when trying to save for offline a file that already exists -->
    <string name="file_already_exists">File already exists in Saved for Offline</string>
    <!-- Error message if forwarding a message failed, many messages -->
    <plurals name="error_forwarding_messages">
        <item quantity="one">Message not forwarded</item>
        <item quantity="other">Messages not forwarded</item>
    </plurals>
    <!-- Title of the dialog to disable the rich links previews on chat -->
    <string name="title_confirmation_disable_rich_links">Rich URL previews</string>
    <!-- Text of the dialog to disable the rich links previews on chat -->
    <string name="text_confirmation_disable_rich_links">You are disabling rich URL previews. You can re-enable them in Settings. Do you want to continue?</string>
    <!-- Message shown when a call ends. -->
    <string name="call_missed_messages">[A]Missed call[/A]</string>
    <!-- Message shown when a call ends. -->
    <string name="call_rejected_messages">[A]Call was rejected[/A]</string>
    <!-- Message shown when a call ends. -->
    <string name="call_cancelled_messages">[A]Call was cancelled[/A]</string>
    <!-- Message shown when a call ends. -->
    <string name="call_failed_messages">[A]Call failed[/A]</string>
    <!-- Message shown when a call ends. -->
    <string name="call_not_answered_messages">[A]Call was not answered[/A]</string>
    <!-- Indicates that can type a contact email -->
    <string name="contact_email">Contact email</string>
    <!-- When it tries to add a contact in a list an is already added -->
    <string name="contact_not_added">You have already added this contact.</string>
    <!-- Content of a normal message that cannot be recognized -->
    <string name="error_message_invalid_format">Invalid message format</string>
    <!-- Content of a normal message that cannot be recognized -->
    <string name="error_message_invalid_signature">Invalid message signature</string>
    <!-- When the user tries to reproduce a file through streaming and ocurred an error creating it -->
    <string name="error_streaming">An error occurred trying to create the stream</string>
    <!-- Menu option to restore an item from the Rubbish bin -->
    <string name="context_restore">Restore</string>
    <!-- success message when a node was restore from Rubbish bin -->
    <string name="context_correctly_node_restored">Restored to %s</string>
    <!-- error message when a node was restore from Rubbish bin -->
    <string name="context_no_restored">An error occurred. Item not restored.</string>
    <!-- menu item from contact section to send a message to a contact -->
    <string name="context_send_message">Send Message</string>
    <!-- Error message on opening a MEGAdrop folder link -->
    <string name="error_MEGAdrop_not_supported">MEGAdrop folders are not supported yet</string>
    <!-- Pre overquota error dialog when trying to copy or import a file -->
    <string name="pre_overquota_alert_text">This action cannot be completed as it would take you over your current storage limit. Would you like to upgrade your account?</string>
    <!-- Title of the section Archived chats -->
    <string name="archived_chats_title_section">Archived chats</string>
    <!-- Text of the option to show the arhived chat, it shows the number of archived chats -->
    <string name="archived_chats_show_option">Archived chats (%d)</string>
    <!-- Title of the option on the chat list to archive a chat -->
    <string name="archive_chat_option">Archive chat</string>
    <!-- Title of the option on the chat list to unarchive a chat -->
    <string name="unarchive_chat_option">Unarchive chat</string>
    <!-- Confirmation button of the dialog to archive a chat -->
    <string name="general_archive">Archive</string>
    <!-- Confirmation button of the dialog to unarchive a chat -->
    <string name="general_unarchive">Unarchive</string>
    <!-- Message shown when a chat is successfully archived, it shows the name of the chat -->
    <string name="success_archive_chat">%s chat was archived.</string>
    <!-- Error message shown when a chat has not be archived, it shows the name of the chat -->
    <string name="error_archive_chat">Error. %s chat was not archived.</string>
    <!-- Message shown when a chat is successfully unarchived, it shows the name of the chat -->
    <string name="success_unarchive_chat">%s chat was unarchived.</string>
    <!-- Error message shown when a chat has not be unarchived, it shows the name of the chat -->
    <string name="error_unarchive_chat">Error. %s chat was not able to be unarchived.</string>
    <!-- Message shown when the user has no archived chats -->
    <string name="archived_chats_empty">[A]No[/A] [B]Archived Chats[/B]</string>
    <!-- Subtitle of chat screen when the chat is inactive -->
    <string name="inactive_chat">Inactive chat</string>
    <!-- Subtitle of chat screen when the chat is archived -->
    <string name="archived_chat">Archived chat</string>
    <!-- Title of the layout to join a group call from the chat screen -->
    <string name="join_call_layout">Tap to join the call</string>
    <!-- Label shown when the user wants to add contacts into his MEGA account -->
    <string name="invite_contacts">Invite contacts</string>
    <!-- Label shown when the user wants to share something with other contacts -->
    <string name="share_with">Share with</string>
    <!-- Message shown while the contact list from the device and from MEGA is being read and then shown to the user -->
    <string name="contacts_list_empty_text_loading_share">Loading contacts&#8230;</string>
    <!-- Title of the screen New Group -->
    <string name="title_new_group">New group</string>
    <!-- Subtitle of the screen New Group -->
    <string name="subtitle_new_group">Type group name</string>
    <!-- Hint of edittext shown when it is creating a new group to guide user to type the name of the group -->
    <string name="hint_type_group">Name your group</string>
    <!-- Text of the confirm dialog shown when it wants to remove a contact from a chat -->
    <string name="confirmation_delete_contact">Remove %s from this chat?</string>
    <!-- Settings preference title to show file versions info of the account -->
    <string name="settings_file_management_file_versions_title">File versions</string>
    <!-- Settings preference subtitle to show file versions info of the account -->
    <plurals name="settings_file_management_file_versions_subtitle">
        <item quantity="one">1 file version, taking a total of %2$s</item>
        <item quantity="other">%1$d file versions, taking a total of %2$s</item>
    </plurals>
    <!-- Title of the section File management on Settings section -->
    <string name="settings_file_management_category">File Management</string>
    <!-- Option in Settings to delete all the versions of the account -->
    <string name="settings_file_management_delete_versions">Delete all older versions of my files</string>
    <!-- subtitle of the option in Settings to delete all the versions of the account -->
    <string name="settings_file_management_subtitle_delete_versions">All current files will remain. Only historic versions of your files will be deleted.</string>
    <!-- Text of the dialog to delete all the file versions of the account -->
    <string name="text_confirmation_dialog_delete_versions">You are about to delete the version histories of all files. Any file version shared to you from a contact will need to be deleted by them.\n\nPlease note that the current files will not be deleted.</string>
    <!-- success message when deleting all the versions of the account -->
    <string name="success_delete_versions">File versions successfully deleted</string>
    <!-- error message when deleting all the versions of the account -->
    <string name="error_delete_versions">An error occurred while trying to delete all previous versions of your files, please try again later.</string>
    <!-- Title of the option to enable or disable file versioning on Settings section -->
    <string name="settings_enable_file_versioning_title">File Versioning</string>
    <!-- Subtitle of the option to enable or disable file versioning on Settings section -->
    <string name="settings_enable_file_versioning_subtitle">Enable or disable file versioning for your entire account.\nDisabling file versioning does not prevent your contacts from creating new versions in shared folders.</string>
    <!-- section title to select a chat to send a file -->
    <string name="choose_chat">Choose chat</string>
    <!-- Hint shown to guide user on activity add contacts -->
    <string name="type_mail">Tap, enter name or email</string>
    <!-- Text of the confirm dialog shown when it wants to add a contact from a QR scaned -->
    <string name="confirmation_invite_contact">Add %s to your contacts?</string>
    <!-- Text of the confirm dialog shown when it wants to add a contact from a QR scaned and is already added before -->
    <string name="confirmation_not_invite_contact">You have already added the contact %s.</string>
    <!-- Text of the confirm dialog shown when it wants to add a contact from a QR scaned and is already added before -->
    <string name="confirmation_invite_contact_already_added">You have already added the contact %s.</string>
    <!-- Text of the confirm dialog shown when it wants to add a contact from a QR scaned -->
    <string name="confirmation_share_contact">Share with %s?</string>
    <!-- Text button for init a group chat -->
    <string name="new_group_chat_label">New group chat</string>
    <!-- Label shown when the user wants to add contacts into a chat conversation -->
    <string name="send_contacts">Send contacts</string>
    <!-- Title of the alert when the account have been logged out from another client -->
    <string name="title_alert_logged_out">Logged out</string>
    <!-- Text shown to indicate user that his account has already been confirmed -->
    <string name="account_confirmed">Your account has been activated. Please log in.</string>
    <!-- Text shown to indicate user that his account should be confirmed typing his password -->
    <string name="confirm_account">Please enter your password to confirm your account</string>
    <!-- Error shown if a user tries to add their own email address as a contact -->
    <string name="error_own_email_as_contact">There’s no need to add your own email address</string>
    <!-- Error shown when a user tries to enable Two-Factor Authentication and introduce an invalid code -->
    <string name="invalid_code">Invalid code</string>
    <!-- Text of the dialog shown when the storage of a FREE account is almost full -->
    <string name="text_almost_full_warning">Cloud Drive is almost full. Upgrade to Pro and get up to %1$s of storage and %2$s of transfer quota.</string>
    <!-- Text of the dialog shown when the storage of a PRO I or II account is almost full -->
    <string name="text_almost_full_warning_pro_account">Cloud Drive is almost full. Upgrade now and get up to %1$s of storage and %2$s of transfer quota.</string>
    <!-- Text of the dialog shown when the storage of a PRO III account is almost full -->
    <string name="text_almost_full_warning_pro3_account">Cloud Drive is almost full. If you need more storage please contact MEGA support to get a custom plan.</string>
    <!-- Text of the dialog shown when the storage of a FREE account is full -->
    <string name="text_storage_full_warning">Cloud Drive is full. Upgrade to Pro and get up to %1$s of storage and %2$s of transfer quota.</string>
    <!-- Text of the dialog shown when the storage of a PRO I or II account is full -->
    <string name="text_storage_full_warning_pro_account">Cloud Drive is full. Upgrade now and get up to %1$s of storage and %2$s of transfer quota.</string>
    <!-- Text of the dialog shown when the storage of a PRO III account is full -->
    <string name="text_storage_full_warning_pro3_account">Cloud Drive is full. If you need more storage please contact MEGA support to get a custom plan.</string>
    <!-- Button of the dialog shown when the storage is almost full to see the available PRO plans -->
    <string name="button_plans_almost_full_warning">See plans</string>
    <!-- Button of the dialog shown when the storage is almost full to custom a plan -->
    <string name="button_custom_almost_full_warning">Custom plan</string>
    <!-- Button of the dialog shown when the storage is almost full to get bonus -->
    <string name="button_bonus_almost_full_warning">Get Bonus</string>
    <!-- Mail title to upgrade to a custom plan -->
    <string name="title_mail_upgrade_plan">Upgrade to a custom plan</string>
    <!-- Mail subject to upgrade to a custom plan -->
    <string name="subject_mail_upgrade_plan">Ask us how you can upgrade to a custom plan:</string>
    <!-- Used in chat list screen to indicate in a chat list item that the message was sent by me, followed by the message -->
    <string name="word_me">Me:</string>
    <!-- Title of the button in the contact info screen to start an audio call -->
    <string name="call_button">Call</string>
    <!-- Title of the button in the contact info screen to send a message -->
    <string name="message_button">Message</string>
    <!-- Title of the button in the contact info screen to start a video call -->
    <string name="video_button">Video</string>
    <!-- Title of file explorer to send a link -->
    <string name="title_file_explorer_send_link">Send link to&#8230;</string>
    <!-- Title of chat explorer to send a link or file to a chat -->
    <string name="title_chat_explorer">Send to&#8230;</string>
    <!-- Title of cloud explorer to upload a link or file -->
    <string name="title_cloud_explorer">Upload to&#8230;</string>
    <!-- More button in contact info page -->
    <string name="contact_info_button_more">More</string>
    <!-- Section title to select a file to perform an action, more files -->
    <plurals name="plural_select_file">
        <item quantity="one">Choose File</item>
        <item quantity="other">Choose Files</item>
    </plurals>
    <!-- Title of confirmation dialog of sending invitation to a contact -->
    <string name="title_confirm_send_invitation">Invite %1$s?</string>
    <!-- Title of shared folder explorer to choose a folder to perform an action -->
    <string name="title_share_folder_explorer">Choose folder</string>
    <!-- Popup message shown if an user try to login while there is still living transfer -->
    <string name="login_warning_abort_transfers">All transfers will be cancelled, do you want to log in?</string>
    <!-- Popup message shown if an user try to login while there is still living transfer -->
    <string name="logout_warning_abort_transfers">All transfers will be cancelled, do you want to log out?</string>
    <!-- Label to explain the read only participant permission in the options panel of the group info screen -->
    <string name="subtitle_read_only_permissions">Read-only</string>
    <!-- Label shown the total space and the used space in an account -->
    <string name="used_space">[A]%1$s [/A][B]of %2$s used[/B]</string>
    <!-- title of the alert dialog when the user is changing the API URL to staging -->
    <string name="staging_api_url_title">Change to a test server?</string>
    <!-- Text of the alert dialog when the user is changing the API URL to staging -->
    <string name="staging_api_url_text">Are you sure you want to change to a test server? Your account may suffer irrecoverable problems.</string>
    <!-- Title of the confirmation dialog to open the camera app and lose the relay of the local camera on the in progress call -->
    <string name="title_confirmation_open_camera_on_chat">Open camera?</string>
    <!-- Text of the confirmation dialog to open the camera app and lose the relay of the local camera on the in progress call -->
    <string name="confirmation_open_camera_on_chat">If you open the camera, your video transmission will be paused in the current call.</string>
    <!-- Title of the notification when there is unknown activity on the Chat -->
    <string name="notification_chat_undefined_title">Chat activity</string>
    <!-- Content of the notification when there is unknown activity on the Chat -->
    <string name="notification_chat_undefined_content">You may have new messages</string>
    <!-- When app is retrieving push message -->
    <string name="retrieving_message_title">Retrieving message</string>
    <!-- Title of Rubbish bin scheduler option in settings to enable or disable the functionality -->
    <string name="settings_rb_scheduler_enable_title">Rubbish Bin Clearing Scheduler</string>
    <!-- Subtitle of Rubbish bin scheduler option in settings to enable or disable the functionality in free accounts -->
    <string name="settings_rb_scheduler_enable_subtitle">The Rubbish Bin is cleared for you automatically.</string>
    <!-- Title of Rubbish bin scheduler option in settings to enable or disable the functionality in PRO accounts -->
    <string name="settings_rb_scheduler_enable_period_PRO">The minimum period is 7 days.</string>
    <!-- Title of Rubbish bin scheduler option in settings to enable or disable the functionality in PRO accounts -->
    <string name="settings_rb_scheduler_enable_period_FREE">The minimum period is 7 days and your maximum period is 30 days.</string>
    <!-- Sub title of compression queue notification option in settings indicating the size limits. Please keep the placeholders because are to show the size limits including units in runtime. For example: The minimum size is 100MB and the maximum size is 1000MB. -->
    <string name="settings_compression_queue_subtitle">The minimum size is %1$s and the maximum size is %2$s.</string>
    <!-- Title of Rubbish bin scheduler option in settings to set up the number of days of the rubbish bin scheduler -->
    <string name="settings_rb_scheduler_select_days_title">Remove files older than</string>
    <!-- Time in days (plural). The placeholder is for the time value, please adjust the position based on linguistics -->
    <string name="settings_rb_scheduler_select_days_subtitle">%d days</string>
    <!-- Title of popup that userd to set compression queue size (in MB) in settings -->
    <string name="settings_video_compression_queue_size_popup_title">Notify me when size is larger than</string>
    <!-- Title of compression queue size option in settings -->
    <string name="settings_video_compression_queue_size_title">If videos to compress are larger than</string>
    <!-- Text of the alert when a FREE user tries to disable the RB scheduler -->
    <string name="settings_rb_scheduler_alert_disabling">To disable the Rubbish Bin clearing scheduler or set a longer retention period, please subscribe to a Pro plan.</string>
    <!-- Picker text to choose custom retention time. This option indicates several days -->
    <string name="hint_days">days</string>
    <!-- Title of the option to generate a public chat link -->
    <string name="get_chat_link_option">Get chat link</string>
    <!-- Title of the option to manage a public chat link -->
    <string name="manage_chat_link_option">Manage chat link</string>
    <!-- Title of the option to make a public chat private -->
    <string name="make_chat_private_option">Enable Encryption Key Rotation</string>
    <!-- Title of the view to inform that a chat is private -->
    <string name="private_chat">Encryption key rotation enabled</string>
    <!-- Text of the dialog to change a public chat to private (enable encryption key rotation) -->
    <string name="make_chat_private_option_text">Encryption key rotation is slightly more secure, but does not allow you to create a chat link and new participants will not see past messages.</string>
    <!-- Text of the option to change a public chat to private (enable encrypted key rotation) -->
    <string name="make_chat_private_not_available_text">Encryption key rotation is disabled for conversations with more than 100 participants.</string>
    <!-- Warning show to the user when tries to make private a public chat and the chat has more than 100 participants -->
    <string name="warning_make_chat_private">Unable to convert this chat to private because the participants limit has been exceeded.</string>
    <!-- Text shown when a moderator of a chat create a chat link. Please keep the placeholder because is to show the moderator’s name in runtime. -->
    <string name="message_created_chat_link">[A]%1$s[/A][B] created a chat link.[/B]</string>
    <!-- Text shown when a moderator of a chat delete a chat link. Please keep the placeholder because is to show the moderator’s name in runtime. -->
    <string name="message_deleted_chat_link">[A]%1$s[/A][B] removed the chat link.[/B]</string>
    <!-- Title of the option to delete a chat link -->
    <string name="action_delete_link">Delete chat link</string>
    <!-- Title of the alert when a chat link is invalid -->
    <string name="title_alert_chat_link_error">Chat link</string>
    <!-- Text of the dialog to confirm after closing all other sessions -->
    <string name="confirmation_close_sessions_text">This will log you out on all other active sessions except the current one.</string>
    <!-- Title of the dialog to confirm after closing all other sessions -->
    <string name="confirmation_close_sessions_title">Do you want to close all other sessions?</string>
    <!-- Subtitle chat screen for groups with permissions and not archived, Plural of participant. 2 participants -->
    <string name="number_of_participants">%d participants</string>
    <!-- Label of the button to join a chat by a chat link -->
    <string name="action_join">Join</string>
    <!-- Label for observers of a group chat -->
    <string name="observers_chat_label">Observers</string>
    <!-- Message on the title of the chat screen if there were any error loading the chat link -->
    <string name="error_chat_link">Error loading the chat link.</string>
    <!-- Message on the title of the chat screen if there were any error loading the chat link without logging -->
    <string name="error_chat_link_init_error">Error initialising chat when loading the chat link.</string>
    <!-- Message on the alert to preview a chat link if the user is already a participant -->
    <string name="alert_already_participant_chat_link">You are already participating in this chat.</string>
    <!-- Message on the alert to close a chat preview if the link is invalid -->
    <string name="alert_invalid_preview">This chat preview is no longer available. If you leave the preview, you won’t be able to reopen it.</string>
    <!-- Text shown when a moderator changes the chat to private. Please keep the placeholder because is to show the moderator’s name in runtime. -->
    <string name="message_set_chat_private">[A]%1$s[/A][B] enabled encryption key rotation.[/B]</string>
    <!-- error message shown when a chat link is invalid -->
    <string name="invalid_chat_link">This conversation is no longer available</string>
    <!-- When it is creating a new group chat, this option permits to establish it private or public -->
    <string name="ekr_label">Encryption key rotation</string>
    <!-- Text of the dialog to change a public chat to private (enable encryption key rotation) -->
    <string name="ekr_explanation">Encryption key rotation is slightly more secure, but does not allow you to create a chat link and new participants will not see past messages.</string>
    <!-- Text of the dialog to change a public chat to private (enable encryption key rotation) -->
    <string name="subtitle_chat_message_enabled_ERK">Encryption key rotation is slightly more secure, but does not allow you to create a chat link and new participants will not see past messages.</string>
    <!-- Message shown when a contact request has not been sent because the invitation has been sent before -->
    <string name="invite_not_sent_already_sent">The invitation to contact %s has been sent before and can be consulted in the Sent Requests tab.</string>
    <!-- Label shown to indicate the QR is saving in Cloud Drive -->
    <string name="save_qr_cloud_drive">Saving %s in Cloud Drive&#8230;</string>
    <!-- General label for folders -->
    <string name="general_folders">Folders</string>
    <!-- General label for files -->
    <string name="general_files">Files</string>
    <!-- Item menu option upon right click on one or multiple files -->
    <string name="general_save_to_device">Save to device</string>
    <!-- Title of cloud explorer to upload a file -->
    <string name="title_upload_explorer">Upload to MEGA</string>
    <!-- Label choose destination -->
    <string name="choose_destionation">Choose destination</string>
    <!-- Label that indicates show more items -->
    <string name="general_show_more">Show More</string>
    <!-- Label that indicates show less items -->
    <string name="general_show_less">Show Less</string>
    <!-- Subtitle of the historic notification for a new contact request -->
    <string name="notification_new_contact_request">[A]%s [/A][B]sent you a contact request.[/B]</string>
    <!-- Subtitle of the historic notification for a new contact -->
    <string name="notification_new_contact">[A]%s [/A][B]is now a contact.[/B]</string>
    <!-- Subtitle of the historic notification for a new shared folder -->
    <string name="notification_new_shared_folder">[B]New shared folder from [/B][A]%s.[/A]</string>
    <!-- Subtitle of the historic notification for a reminder new contact request -->
    <string name="notification_reminder_contact_request">[A]Reminder: [/A][B]%s [/B][C]sent you a contact request.[/C]</string>
    <!-- Title of the historic notification for a contact request cancelled -->
    <string name="title_contact_request_notification_cancelled">Contact request cancelled</string>
    <!-- Subtitle of the historic notification for contact request cancelled -->
    <string name="subtitle_contact_request_notification_cancelled">[A]%s [/A][B]cancelled the contact request.[/B]</string>
    <!-- Title of the historic notification when an user deletes you as contact -->
    <string name="title_contact_notification_deleted">Contact deleted</string>
    <!-- Subtitle of the historic notification when an user deletes you as contact -->
    <string name="subtitle_contact_notification_deleted">[A]%s [/A][B]deleted you as a contact.[/B]</string>
    <!-- Title of the historic notification when an user blocks you as contact -->
    <string name="title_contact_notification_blocked">Contact blocked</string>
    <!-- Subtitle of the historic notification when an user blocks you as contact -->
    <string name="subtitle_contact_notification_blocked">[A]%s [/A][B]blocked you as a contact.[/B]</string>
    <!-- Item of the navigation title for the notification section when there is any unread -->
    <string name="section_notification_with_unread">Notifications [A](%1$d)[/A]</string>
    <!-- Text shown in the notifications section. When a contact has nickname, nickname (email) will be shown -->
    <string name="section_notification_user_with_nickname">[A]%1$s (%2$s)[/A]</string>
    <!-- Title of the historic notification for an account deleted -->
    <string name="title_account_notification_deleted">Account deleted</string>
    <!-- Subtitle of the historic notification for an account deleted -->
    <string name="subtitle_account_notification_deleted">[B]The account [/B][A]%s[/A][B] has been deleted.[/B]</string>
    <!-- Subtitle of file takedown historic notification -->
    <string name="subtitle_file_takedown_notification">[A]Your publicly shared file [/A][B]%s[/B][C] has been taken down.[/C]</string>
    <!-- Subtitle of folder takedown historic notification -->
    <string name="subtitle_folder_takedown_notification">[A]Your publicly shared folder [/A][B]%s[/B][C] has been taken down.[/C]</string>
    <!-- Popup notification text on mouse-over of taken down file. -->
    <string name="message_file_takedown_pop_out_notification">This file has been the subject of a takedown notice.</string>
    <!-- Popup notification text on mouse-over taken down folder. -->
    <string name="message_folder_takedown_pop_out_notification">This folder has been the subject of a takedown notice.</string>
    <!-- option to dispute taken down file or folder -->
    <string name="dispute_takendown_file">Dispute Takedown</string>
    <!-- Error shown when download a file that has violated ToS/AUP. -->
    <string name="error_download_takendown_node">Not accessible due to ToS or AUP violation</string>
    <!-- Alert shown when some files were not downloaded due to ToS/AUP violation, Plural of taken down files. 2 files -->
    <plurals name="alert_taken_down_files">
        <item quantity="one">%d file was not downloaded due to ToS/AUP violation.</item>
        <item quantity="other">%d files were not downloaded due to ToS/AUP violation.</item>
    </plurals>
    <!-- Subtitle of a file takedown reinstated historic notification -->
    <string name="subtitle_file_takedown_reinstated_notification">[A]Your publicly shared file [/A][B]%s[/B][C] has been reinstated.[/C]</string>
    <!-- Subtitle of a folder takedown reinstated historic notification -->
    <string name="subtitle_folder_takedown_reinstated_notification">[A]Your publicly shared folder [/A][B]%s[/B][C] has been reinstated.[/C]</string>
    <!-- Title of the historic notification for outgoing contact requests -->
    <string name="title_outgoing_contact_request">Sent request</string>
    <!-- Title of the historic notification for incoming contact requests -->
    <string name="title_incoming_contact_request">Received request</string>
    <!-- Subtitle of the historic notification for contact request denied -->
    <string name="subtitle_outgoing_contact_request_denied">[A]%s [/A][B]denied your contact request.[/B]</string>
    <!-- Subtitle of the historic notification for contact request accepted -->
    <string name="subtitle_outgoing_contact_request_accepted">[A]%s [/A][B]accepted your contact request.[/B]</string>
    <!-- Subtitle of the historic notification for deleted shared folders (one or many) -->
    <string name="notification_deleted_shared_folder">[B]Access to folders shared by [/B][A]%s[/A][B] were removed.[/B]</string>
    <!-- Subtitle of the historic notification when a contact leaves a shared folder -->
    <string name="notification_left_shared_folder">[A]%s[/A][B] has left a shared folder.[/B]</string>
    <!-- Subtitle of the historic notification when a contact leaves a shared folder and the name of the folder is known -->
    <string name="notification_left_shared_folder_with_name">[A]%1$s[/A][B] has left the shared folder [/B][A]%2$s.[/A]</string>
    <!-- Subtitle of the historic notification for incoming contact request ignored -->
    <string name="subtitle_incoming_contact_request_ignored">[B]Contact request from [/B][A]%s [/A][B]was ignored[/B]</string>
    <!-- Subtitle of the historic notification for incoming contact request accepted -->
    <string name="subtitle_incoming_contact_request_accepted">[B]Contact request from [/B][A]%s [/A][B]was accepted[/B]</string>
    <!-- Subtitle of the historic notification for incoming contact request declined -->
    <string name="subtitle_incoming_contact_request_denied">[B]Contact request from [/B][A]%s [/A][B]was declined[/B]</string>
    <!-- Subtitle of the Upgrade account section -->
    <string name="type_of_my_account">Your current account is [A]%s[/A]</string>
    <!-- Footnote to clarify the storage space is subject to the achievement program -->
    <string name="footnote_achievements">Subject to your participation in our achievements program.</string>
    <!-- Title label for the current payment method during account upgrading -->
    <string name="payment_method">Payment method</string>
    <!-- title of billing period -->
    <string name="billing_period_title">Billing period</string>
    <!-- Option of one-off (month) billing. Placeholder: purchase price. -->
    <string name="billed_one_off_month">[A]One-off (month)[/A] %s</string>
    <!-- Option of one-off (year) billing. Placeholder: purchase price. -->
    <string name="billed_one_off_year">[A]One-off (year)[/A] %s</string>
    <!-- Option of monthly billing period. Placeholder: purchase price -->
    <string name="billed_monthly_text">[A]Billed monthly[/A] %s/month</string>
    <!-- Option of yearly billing period. Placeholder: purchase price -->
    <string name="billed_yearly_text">[A]Billed yearly[/A] %s/year</string>
    <!-- dialog option cancel in alert dialog -->
    <string name="button_cancel">Cancel</string>
    <!-- dialog option continue in alert dialog -->
    <string name="button_continue">Continue</string>
    <!-- one of the payment methods -->
    <string name="payment_method_google_wallet">[A]Google Pay[/A] (subscription)</string>
    <!-- one of the payment methods -->
    <string name="payment_method_huawei_wallet">[A]HUAWEI Pay[/A] (subscription)</string>
    <!-- Capital letters. Text of the label of a new historic notifications -->
    <string name="new_label_notification_item">NEW</string>
    <!-- When user is on PRO 3 plan, we will display an extra label to notify user that they can still contact support to have a customised plan. -->
    <string name="label_custom_plan">To upgrade your current subscription, please contact our support team for a [A]custom plan[/A].</string>
    <!-- Input field description in the create file dialog. -->
    <string name="context_new_file_name_hint">file name</string>
    <!-- Option in Settings section to enable the last active connection in chat -->
    <string name="option_enable_last_green_chat">Show Last seen&#8230;</string>
    <!-- Subtitle of the option in Settings section to enable the last active connection in chat -->
    <string name="subtitle_option_enable_last_green_chat">Allow your contacts to see the last time you were active on MEGA.</string>
    <!-- title of notification when device is out of storage during camera upload -->
    <string name="title_out_of_space">Not enough storage space</string>
    <!-- message will be shown when there is not enough space to perform camera upload. -->
    <string name="message_out_of_space">Not enough storage space to perform video compression.</string>
    <!-- the title of the notification that displays when compression larger than setting -->
    <string name="title_compression_size_over_limit">Video compression size is too large</string>
    <!-- the content message of the notification that displays when compression larger than setting, placeholder: size in MB -->
    <string name="message_compression_size_over_limit">The total size of the videos to compress exceeds %s, please put your device on charge to continue.</string>
    <!-- Message displayed when the user changes the ‘Keep file names as in the device’ setting -->
    <string name="message_keep_device_name">This setting will take effect the next time Camera Uploads runs</string>
    <!-- Notification message when compressing video to show the compressed percentage. Please, keep the placeholder because it is for adding the percentage value at runtime. -->
    <string name="message_compress_video">%s has been compressed</string>
    <!-- notification title when compressing video -->
    <string name="title_compress_video">Compressing Videos %1$d/%2$d</string>
    <!-- error message pops up when user selected an invalid folder for camera upload -->
    <string name="error_invalid_folder_selected">Invalid folder selected</string>
    <!-- Indicates the content of a folder is 1 folder and 1 file. Middle height point is to separate two fragments of text and it was not to be considered a punctuation mark. -->
    <string name="one_folder_one_file">1 folder · 1 file</string>
    <!-- Indicates the content of a folder is 1 folder and some files. The placeholder is to set the number of files. e.g. 1 folder · 7 files. Middle height point is to separate two fragments of text and it was not to be considered a punctuation mark. -->
    <string name="one_folder_several_files">1 folder · %1$d files</string>
    <!-- on the section notifications indicates the number of files added to a shared folder, Plural of file. 2 files -->
    <plurals name="num_files_with_parameter">
        <item quantity="one">%d file</item>
        <item quantity="other">%d files</item>
    </plurals>
    <!-- on the section notifications indicates the number of folder added to a shared folder, Plural of folder/directory. 2 folders -->
    <plurals name="num_folders_with_parameter">
        <item quantity="one">%d folder</item>
        <item quantity="other">%d folders</item>
    </plurals>
    <!-- Indicates the content of a folder is some folders and some files. Plural of files. e.g. 7 folders · 2 files. Middle height point is to separate two fragments of text and it was not to be considered a punctuation mark. -->
    <plurals name="num_folders_num_files">
        <item quantity="one">%1$d folders · 1 file</item>
        <item quantity="other">%1$d folders · %2$d files</item>
    </plurals>
    <!-- Subtitle of the historic notification for new additions inside an existing shared folder. Placeholders are: email who added the folders or files, number of folders added, number of files added -->
    <string name="subtitle_notification_added_folders_and_files">[A]%1$s[/A][B] added %2$s and %3$s[/B]</string>
    <!-- Subtitle of the historic notification for new additions inside an existing shared folder, Plural of file. 2 files -->
    <plurals name="subtitle_notification_added_files">
        <item quantity="one">[A]%1$s [/A][B]added %2$d file.[/B]</item>
        <item quantity="other">[A]%1$s [/A][B]added %2$d files.[/B]</item>
    </plurals>
    <!-- Subtitle of the historic notification for deletions inside an existing shared folder, Plural of item. 2 items -->
    <plurals name="subtitle_notification_deleted_items">
        <item quantity="one">[A]%1$s [/A][B]deleted %2$d item.[/B]</item>
        <item quantity="other">[A]%1$s [/A][B]deleted %2$d items.[/B]</item>
    </plurals>
    <!-- Subtitle of the historic notification for new additions inside an existing shared folder, Plural of folder. 2 folders -->
    <plurals name="subtitle_notification_added_folders">
        <item quantity="one">[A]%1$s [/A][B]added %2$d folder.[/B]</item>
        <item quantity="other">[A]%1$s [/A][B]added %2$d folders.[/B]</item>
    </plurals>
    <!-- Subtitle chat screen for groups with permissions and not archived, Plural of participant. 2 participants -->
    <plurals name="subtitle_of_group_chat">
        <item quantity="one">%d participant</item>
        <item quantity="other">%d participants</item>
    </plurals>
    <!--  -->
    <string name="custom_subtitle_of_group_chat">%1$s and %2$d more</string>
    <!-- Error when the user tries to get a public chat link for a chat with the default title -->
    <string name="message_error_set_title_get_link">Before you can generate a link for this chat, you need to set a description:</string>
    <!-- success alert when the user copy a chat link to the clipboard -->
    <string name="chat_link_copied_clipboard">Chat link copied to the clipboard</string>
    <!-- Label to show the price of each plan in the upgrade account section -->
    <string name="type_month">[A]From[/A] %s / [A]month[/A] *</string>
    <!-- the meaning of the asterisk in monthly* and annually* payment -->
    <string name="upgrade_comment">* Recurring subscription can be cancelled any time before the renewal date.</string>
    <!-- Message shown when a call starts. -->
    <string name="call_started_messages">Call Started</string>
    <!-- Title of the dialog to inform about a SSL error -->
    <string name="ssl_error_dialog_title">SSL key error</string>
    <!-- Text of the dialog to inform about a SSL error -->
    <string name="ssl_error_dialog_text">MEGA is unable to establish a secure connection using SSL. You may be on a public Wi-Fi network with additional requirements.</string>
    <!-- Text of the empty screen for the notifications section -->
    <string name="context_empty_notifications">[B]No [/B][A]Notifications[/A]</string>
    <!-- Permissions screen title -->
    <string name="general_setup_mega">Set up MEGA</string>
    <!-- Permissions screen explanation -->
    <string name="setup_mega_explanation">MEGA needs your permission to access your media and files for sharing. Other access permissions may be needed for exchanging encrypted messages and to make secure calls.</string>
    <!-- Title of the screen asking permissions for files -->
    <string name="allow_acces_media_title">Allow access to photos, media and files.</string>
    <!-- Subtitle of the screen asking permissions for files -->
    <string name="allow_acces_media_subtitle">MEGA needs your permission to access files for sharing.</string>
    <!-- Title of the screen asking permissions for camera -->
    <string name="allow_acces_camera_title">Enable camera</string>
    <!-- Subtitle of the screen asking permissions for camera -->
    <string name="allow_acces_camera_subtitle">Allow access to your camera to scan documents, take pictures and make video calls.</string>
    <!-- Title of the screen asking permissions for microphone and write in log calls -->
    <string name="allow_acces_calls_title">Enable calls</string>
    <!-- Title of the screen asking permissions for contacts -->
    <string name="allow_acces_contact_title">Grant access to your address book</string>
    <!-- Subtitle of the screen asking permissions for contacts -->
    <string name="allow_acces_contact_subtitle">Easily discover contacts from your address book on MEGA.</string>
    <!-- Explanation under the subtitle of asking permissions for contacts to explain that MEGA will never use the address book data for any other purpose -->
    <string name="allow_access_contact_explanation">MEGA will not use this data for any other purpose and will never interact with your contacts without your consent.</string>
    <!-- Subtitle of the screen asking permissions for microphone -->
    <string name="allow_acces_calls_subtitle_microphone">Allow access to your microphone to make encrypted calls.</string>
    <!-- General enable access -->
    <string name="general_enable_access">Grant access</string>
    <!-- Title of the option on chat info screen to list all the files sent to the chat -->
    <string name="title_chat_shared_files_info">Shared files</string>
    <!-- Error mesage when trying to remove an uploading attachment that has already finished -->
    <string name="error_message_already_sent">Attachment already sent</string>
    <!-- Message shown when a group call ends. -->
    <string name="group_call_ended_message">[A]Group call ended[/A][C]. Duration: [/C]</string>
    <!-- Message to indicate a call has ended and indicate the call duration. -->
    <string name="call_ended_message">[A]Call ended[/A][C]. Duration: [/C]</string>
    <!-- Message that shows the hours of a call when it ends, more hours -->
    <plurals name="plural_call_ended_messages_hours">
        <item quantity="one">[B]%1$s hour[/B]</item>
        <item quantity="other">[B]%1$s hours[/B]</item>
    </plurals>
    <!-- Message that shows the minutes of a call when it ends, more minutes -->
    <plurals name="plural_call_ended_messages_minutes">
        <item quantity="one">[B]%1$s minute[/B]</item>
        <item quantity="other">[B]%1$s minutes[/B]</item>
    </plurals>
    <!-- Message that shows the seconds of a call when it ends, more seconds -->
    <plurals name="plural_call_ended_messages_seconds">
        <item quantity="one">[B]%1$d second[/B]</item>
        <item quantity="other">[B]%1$d seconds[/B]</item>
    </plurals>
    <!-- Message to indicate a call has ended without indicate the call duration. -->
    <string name="call_ended_no_duration_message">[A]Call ended[/A]</string>
    <!-- Message to indicate a group call has ended without indicate the call duration. -->
    <string name="group_call_ended_no_duration_message">[A]Group call ended[/A]</string>
    <!-- String that appears when we show the last activity of a contact, when the last activity was today. For example: Last seen today 11:34a.m. -->
    <string name="last_seen_today">[A]Last seen [/A]today %1$s</string>
    <!-- String that appears when we show the last activity of a contact, but it’s been a long time ago that we don’t see any activity from that user -->
    <string name="last_seen_long_time_ago">[A]Last seen [/A]a long time ago</string>
    <!-- String that appears when we show the last activity of a contact, when the last activity was before today. For example: Last seen March 14th,2018 11:34a.m. -->
    <string name="last_seen_general">[A]Last seen [/A]%1$s %2$s</string>
    <!-- label today -->
    <string name="label_today">Today</string>
    <!-- label yesterday -->
    <string name="label_yesterday">Yesterday</string>
    <!-- label tomorrow -->
    <string name="label_tomorrow">Tomorrow</string>
    <!-- Text of the empty screen for the chat shared files -->
    <string name="context_empty_shared_files">[B]No [/B][A]Shared Files[/A]</string>
    <!-- Text to indicate that a contact has joined a group call -->
    <string name="contact_joined_the_call">%1$s joined the call</string>
    <!-- Text to indicate that a contact has left a group call -->
    <string name="contact_left_the_call">%1$s left the call</string>
    <!-- Warning show when a call cannot start because there are too many participants in the group chat -->
    <string name="call_error_too_many_participants_start">Call cannot start because the maximum number of participants has been exceeded.</string>
    <!-- Message show when a call cannot be established because there are too many participants in the group call -->
    <string name="call_error_too_many_participants">Call cannot be joined as the maximum number of participants has been exceeded.</string>
    <!-- Message show when a call cannot be established because there are too many participants in the group -->
    <string name="call_error_too_many_participants_join">Unable to join the group call due to the maximum number of participants reached</string>
    <!-- Message show when a user cannot activate the video in a group call because the max number of videos has been reached -->
    <string name="call_error_too_many_video">Video call cannot be joined as the maximum number of participants has been exceeded.</string>
    <!-- Message show when a user cannot put the call on hold -->
    <string name="call_error_call_on_hold">Call cannot be put on hold.</string>
    <!-- Error message shown when a file cannot be opened by other app using the open with option menu -->
    <string name="error_open_file_with">An error has occurred and the file cannot be opened with this app.</string>
    <!-- Subtitle of the call screen when a incoming call is just starting -->
    <string name="incoming_call_starting">Incoming call&#8230;</string>
    <!-- Subtitle of the call screen when a outgoing call is just starting -->
    <string name="outgoing_call_starting">Calling&#8230;</string>
    <!-- Content of a invalid meta message -->
    <string name="error_meta_message_invalid">Message contains invalid metadata</string>
    <!-- Title of the activity that sends a location -->
    <string name="title_activity_maps">Send location</string>
    <!-- Label layout on maps activity that permits send current location -->
    <string name="current_location_label">Send your current location</string>
    <!-- Label layout on maps activity that permits send current location. Placeholder is the current location -->
    <string name="current_location_landscape_label">Send your current location: [A]%1$s[/A]</string>
    <!-- Label layout on maps activity indicating nearby places -->
    <string name="nearby_places_label">Nearby places</string>
    <!-- Message shown in a dialog explaining the consequences of accesing the location -->
    <string name="explanation_send_location">This location will be opened using a third party maps provider outside the end-to-end encrypted MEGA platform.</string>
    <!-- Title of the location marker set by the user -->
    <string name="title_marker_maps">Send This Location</string>
    <!-- Label shown when after a maps search and no places were found -->
    <string name="no_places_found">No places were found</string>
    <!-- Title of the dialog shown when the location is disabled -->
    <string name="gps_disabled">The GPS is disabled</string>
    <!-- Text of the dialog shown when the location is disabled for open location settings -->
    <string name="open_location_settings">Would you like to open the location settings?</string>
    <!-- Info shown in the subtitle of each row of the shared files to chat: sender name . date -->
    <string name="second_row_info_item_shared_file_chat">%1$s . %2$s</string>
    <!-- After the user ticketed ’Don’t ask again’ on permission request dialog and denied, tell the user, he/she can still grant MEGA the permission in system settings. -->
    <string name="on_permanently_denied">You still can grant MEGA permissions in your device’s settings</string>
    <!-- Explain why MEGA needs the reading contacts permission when users deny to grant MEGA the permission. -->
    <string name="explanation_for_contacts_permission">If you allow MEGA to access your address book, you will be able to discover your contacts more easily. MEGA will not use this data for any other purpose and will never interact with your contacts without your consent.</string>
    <!-- Confirmation message after forwarding one or several messages, version items -->
    <plurals name="messages_forwarded_success_plural">
        <item quantity="one">Message forwarded</item>
        <item quantity="other">Messages forwarded</item>
    </plurals>
    <!-- Title of a chat message that contains geolocation info -->
    <string name="title_geolocation_message">Pinned Location</string>
    <!-- Alert shown when a num of files have not been sent because of any error occurs, Plural of file. 2 files -->
    <plurals name="num_files_not_send">
        <item quantity="one">%d file was not sent to %d chats</item>
        <item quantity="other">%d files were not sent to %d chats</item>
    </plurals>
    <!-- Alert shown when a num of contacts have not been sent because of any error occurs, Plural of file. 2 files -->
    <plurals name="num_contacts_not_send">
        <item quantity="one">%d contact was not sent to %d chats</item>
        <item quantity="other">%d contacts were not sent to %d chats</item>
    </plurals>
    <!-- Alert shown when a num of messages have not been sent because of any error occurs, Plural of file. 2 files -->
    <plurals name="num_messages_not_send">
        <item quantity="one">%d message was not sent to %d chats</item>
        <item quantity="other">%d messages were not sent to %d chats</item>
    </plurals>
    <!-- How many local contacts have been on MEGA, Plural of local contact. 2 contacts -->
    <plurals name="quantity_of_local_contact">
        <item quantity="one">%d contact found on MEGA</item>
        <item quantity="other">%d contacts found on MEGA</item>
    </plurals>
    <!-- Label displayed on the top of the chat list if none of user’s phone contacts have a MEGA account. In other case here would appear all the user’s phone contacts that have a MEGA account. -->
    <string name="no_local_contacts_on_mega">Invite contact now?</string>
    <!-- To see whom in your local contacts has been on MEGA -->
    <string name="see_local_contacts_on_mega">Discover your contacts on MEGA</string>
    <!-- In APP, text used to ask for access to contacts -->
    <string name="grant_mega_access_contacts">Grant MEGA access to your address book to discover your contacts on MEGA.</string>
    <!-- Getting registered contacts -->
    <string name="get_registered_contacts">Loading contacts on MEGA&#8230;</string>
    <!-- Alert shown when some content have not been sent because of any error occurs -->
    <string name="content_not_send">The content was not sent to %d chats</string>
    <!-- Label shown when a new group chat has been created correctly -->
    <string name="new_group_chat_created">New group chat created successfully</string>
    <!-- Alert shown when some content is sharing with chats and they are processing -->
    <string name="preparing_chats">Preparing files</string>
    <!-- Label indicating some content has been sent as message -->
    <string name="sent_as_message">Sent as a message.</string>
    <!-- Error message when the attachment cannot be sent to any of the selected chats -->
    <string name="error_sent_as_message">Error. The file has not been sent to any of the selected chats</string>
    <!-- Action delete all file versions -->
    <string name="delete_versions">Delete previous versions</string>
    <!-- Title of the dialog shown when it wants to delete the version history of a file -->
    <string name="title_delete_version_history">Delete previous versions?</string>
    <!-- Text of the dialog shown when it wants to delete the version history of a file -->
    <string name="text_delete_version_history">Please note that the current file will not be deleted.</string>
    <!-- Alert shown when the version history was deleted correctly -->
    <string name="version_history_deleted">Previous versions deleted.</string>
    <!-- Alert shown when the version history was deleted erroneously -->
    <string name="version_history_deleted_erroneously">Previous versions not deleted.</string>
    <!-- Confirmation message after deleted file versions, version items -->
    <plurals name="versions_deleted_succesfully">
        <item quantity="one">%d version deleted successfully</item>
        <item quantity="other">%d versions deleted successfully</item>
    </plurals>
    <!-- Alert shown when several versions are not deleted successfully -->
    <plurals name="versions_not_deleted">
        <item quantity="one">%d version not deleted</item>
        <item quantity="other">%d versions not deleted</item>
    </plurals>
    <!-- Alert shown when the user tries to realize some action in chat and has not contacts -->
    <string name="no_contacts_invite">You have no MEGA contacts. Please invite friends from the Contacts section.</string>
    <!-- Invite button for chat top cell -->
    <string name="invite_more">Invite more</string>
    <!-- Title of first tour screen -->
    <string name="title_tour_one">You hold the keys</string>
    <!-- Content of first tour screen -->
    <string name="content_tour_one">Security is why we exist, your files are safe with us behind a well oiled encryption machine where only you can access your files.</string>
    <!-- Title of second tour screen -->
    <string name="title_tour_two">Encrypted chat</string>
    <!-- Content of second tour screen -->
    <string name="content_tour_two">Fully encrypted chat with voice and video calls, group messaging and file sharing integration with your Cloud Drive.</string>
    <!-- Title of third tour screen -->
    <string name="title_tour_three">Create your Network</string>
    <!-- Content of third tour screen -->
    <string name="content_tour_three">Add contacts, create a network, collaborate, and make voice and video calls without ever leaving MEGA</string>
    <!-- Title of fourth tour screen -->
    <string name="title_tour_four">Your Photos in the Cloud</string>
    <!-- Content of fourth tour screen -->
    <string name="content_tour_four">Camera Uploads is an essential feature for any mobile device and we have got you covered. Create your account now.</string>
    <!-- Title of the dialog shown when a pdf required password -->
    <string name="title_pdf_password">Enter your password</string>
    <!-- Text of the dialog shown when a pdf required password -->
    <string name="text_pdf_password">%s is a password protected PDF document. Please enter the password to open the PDF.</string>
    <!-- Error of the dialog shown wen a pdf required password and the user types a wrong password -->
    <string name="error_pdf_password">You have entered the wrong password, please try again.</string>
    <!-- Error of the dialog shown wen a pdf required password and the user has been typed three times a wrong password -->
    <string name="error_max_pdf_password">The password you have entered is not valid.</string>
    <!-- Alert shown when a user tries to open a file from a zip and the file is unknown or has not been possible to unzip correctly -->
    <string name="unknownn_file">It is not possible to open the file. It is an unknown file type or it has not been possible to unzip the file successfully.</string>
    <!-- Alert shown when exists some call and the user tries to play an audio or video -->
    <string name="not_allow_play_alert">It is not possible to play media files while there is a call in progress.</string>
    <!-- Text shown in the list of chats when there is a call in progress but I am not on it -->
    <string name="ongoing_call_messages">Ongoing Call</string>
    <!-- Title of the layout to join a group call from the chat screen. -->
    <string name="join_call_layout_in_group_call">Tap to join current group call.</string>
    <!-- Title of the layout to return to a call -->
    <string name="call_in_progress_layout">Tap to return to call</string>
    <!-- message displayed when you try to start a call but it is not possible because you are already on a call -->
    <string name="not_allowed_to_start_call">You are currently on a call</string>
    <!-- chat message when a participant invites himself to a public chat using a chat link. Please keep the placeholder because is to show the participant’s name in runtime. -->
    <string name="message_joined_public_chat_autoinvitation">[A]%1$s[/A][B] joined the group chat.[/B]</string>
    <!-- Warning that appears prior to remove a chat link on the group info screen. -->
    <string name="context_remove_chat_link_warning_text">This conversation will no longer be accessible through the chat link once it has been removed.</string>
    <!-- Description text of the dialog to generate a public chat link -->
    <string name="context_create_chat_link_warning_text">Encrypted Key Rotation does not allow you to get a chat link without creating a new group chat.</string>
    <!-- Question of the dialog to generate a public chat link -->
    <string name="context_create_chat_link_question_text">Do you want to create a new group chat and get a chat link?</string>
    <!-- Text of the dialog to change a public chat to private (enable encryption key rotation) -->
    <string name="context_make_private_chat_warning_text">Encryption key rotation is slightly more secure, but does not allow you to create a chat link and new participants will not see past messages.</string>
    <!-- Message shown when a user has joined to a public chat successfully -->
    <string name="message_joined_successfully">You have joined the chat successfully.</string>
    <!-- Label that indicates the steps of a wizard -->
    <string name="wizard_steps_indicator">%1$d of %2$d</string>
    <!-- Hint of the Search view -->
    <string name="hint_action_search">Search&#8230;</string>
    <!-- Notification button which is displayed to answer an incoming call if the call screen is not displayed for some reason. -->
    <string name="answer_call_incoming">Answer</string>
    <!-- The text of the notification button that is displayed when there is a call in progress, another call is received and ignored. -->
    <string name="ignore_call_incoming">Ignore</string>
    <!-- Subtitle of the call screen when a user muted the current individual call. The placeholder indicates the user who muted the call -->
    <string name="muted_contact_micro">%s muted this call</string>
    <!-- Subtitle of the call screen when I muted the current individual call -->
    <string name="muted_own_micro">Muted</string>
    <!-- Subtitle of the call screen when the call is on hold -->
    <string name="call_on_hold">Call on hold</string>
    <!-- Subtitle of the call screen when a participant puts the call on hold. The placeholder indicates the user who put the call on hold -->
    <string name="session_on_hold">%s is on hold</string>
    <!-- The text of the notification button that is displayed when I receive a individual call and put the current one on hold and answer the other. -->
    <string name="hold_and_answer_call_incoming">Hold and Answer</string>
    <!-- The text of the notification button that is displayed when I receive a group call and put the current one on hold and answer the other. -->
    <string name="hold_and_join_call_incoming">Hold and Join</string>
    <!-- The text of the notification button that is displayed when I receive a individual call and hang the current one and answer the other. -->
    <string name="end_and_answer_call_incoming">End and Answer</string>
    <!-- The text of the notification button that is displayed when I receive a group call and hand the current one and answer the other. -->
    <string name="end_and_join_call_incoming">End and Join</string>
    <!-- when trying to download a file that is already downloaded in the device and has to copy in another path -->
    <string name="copy_already_downloaded">File already downloaded. Copied to the selected path.</string>
    <!-- Title of the dialog shown when you want to join a group call -->
    <string name="title_join_call">Join call</string>
    <!-- Text of the dialog shown when you want to join a group call -->
    <string name="text_join_call">To join this call you have to end your current call.</string>
    <!-- Text of the dialog shown when you want to join a group call but you are in another active call -->
    <string name="text_join_another_call">To join this call you have to end or hold the current call.</string>
    <!-- Explanation of the dialog shown to share a chat link -->
    <string name="copy_link_explanation">People can join your group by using this link.</string>
    <!-- Label that indicates the creation of a chat link -->
    <string name="new_chat_link_label">New chat link</string>
    <!-- Title of the dialog shown when the user it is creating a chat link and the chat has not title -->
    <string name="enter_group_name">Enter group name</string>
    <!-- Alert shown when the user it is creating a chat link and the chat has not title -->
    <string name="alert_enter_group_name">To create a chat link you must name the group.</string>
    <!-- Text shown when an account doesn’t have any contact added and it’s trying to start a new chat conversation -->
    <string name="invite_contacts_to_start_chat">Invite contacts and start chatting securely with MEGA’s encrypted chat.</string>
    <!-- Text of the empty screen when there are not chat conversations -->
    <string name="recent_chat_empty_text">Start chatting securely with your contacts using end-to-end encryption</string>
    <!-- Text sent to recipients to invite to be contact. Placeholder: contact link url. -->
    <string name="invite_contacts_to_start_chat_text_message">Hi. Have secure conversations on MEGA with me and get 20 GB of free cloud storage. %1$s</string>
    <!-- In some cases, a user may try to get the link for a chat room, but if such is not set by an operator - it would say ‘not link available’ and not auto create it. -->
    <string name="no_chat_link_available">No chat link available.</string>
    <!-- Alert shown when it has been deleted successfully a chat link -->
    <string name="chat_link_deleted">Chat link deleted successfully.</string>
    <!-- The status of pending contact request (ACCEPTED), placeholder is contact request creation time -->
    <string name="contact_request_status_accepted">%1$s (ACCEPTED)</string>
    <!-- The status of pending contact request (DELETED), placeholder is contact request creation time -->
    <string name="contact_request_status_deleted">%1$s (DELETED)</string>
    <!-- The status of pending contact request (DENIED), placeholder is contact request creation time -->
    <string name="contact_request_status_denied">%1$s (DENIED)</string>
    <!-- The status of pending contact request (IGNORED), placeholder is contact request creation time -->
    <string name="contact_request_status_ignored">%1$s (IGNORED)</string>
    <!-- The status of pending contact request (REMINDED), placeholder is contact request creation time -->
    <string name="contact_request_status_reminded">%1$s (REMINDED)</string>
    <!-- The status of pending contact request (PENDING), placeholder is contact request creation time -->
    <string name="contact_request_status_pending">%1$s (PENDING)</string>
    <!-- Message shown when it restored successfully a file version -->
    <string name="version_restored">Version restored successfully.</string>
    <!-- Text to inform that to make a recording you have to keep pressed the record button more than one second -->
    <string name="recording_less_than_second">Tap and hold to record, release to send.</string>
    <!-- label shown when slide to cancel a voice messages -->
    <string name="slide_to_cancel">Slide to cancel</string>
    <!-- Error message when trying to play a voice message that it is not available -->
    <string name="error_message_voice_clip">This voice message is not available</string>
    <!-- Title of popup when user click ‘Share’ button on invite contact page -->
    <string name="invite_contact_chooser_title">Invite a friend via</string>
    <!-- Action button label -->
    <string name="invite_contact_action_button">Invite a friend via&#8230;</string>
    <!-- Message displayed when multiple download starts and all files has already been downloaded before. Placeholder: number of files -->
    <plurals name="file_already_downloaded">
        <item quantity="one">1 file already downloaded.</item>
        <item quantity="other">%d files already downloaded.</item>
    </plurals>
    <!-- When a multiple download is started, some of the files could have already been downloaded before. This message shows the number of files that are pending. Placeholder: number of files -->
    <plurals name="file_pending_download">
        <item quantity="one">1 file pending.</item>
        <item quantity="other">%d files pending.</item>
    </plurals>
    <!-- Title of the login screen -->
    <string name="login_to_mega">Log into MEGA</string>
    <!-- Title of the create account screen -->
    <string name="create_account_title">Create your MEGA account</string>
    <!-- Label to reference a recents section -->
    <string name="recents_label">Recents</string>
    <!-- Label to reference a chats section -->
    <string name="chats_label">Chats</string>
    <!-- Text of the empty screen when there are not elements in Recents -->
    <string name="context_empty_recents">[B]No files in [/B][A]Recents[/A]</string>
    <!-- Title of a recents bucket -->
    <string name="title_bucket">%1$s and %2$d more</string>
    <!-- Title of a media recents bucket that only contains some images -->
    <string name="title_media_bucket_only_images">%d Images</string>
    <!-- Title of a media recents bucket that only contains some videos -->
    <string name="title_media_bucket_only_videos">%d Videos</string>
    <!-- Title of a media recents bucket that contains some images and some videos -->
    <string name="title_media_bucket_images_and_videos">%1$d Images and %2$d Videos</string>
    <!-- Title of a media recents bucket that contains some images and a video -->
    <string name="title_media_bucket_images_and_video">%d Images and 1 Video</string>
    <!-- Title of a media recents bucket that contains an image and some videos -->
    <string name="title_media_bucket_image_and_videos">1 Image and %d Videos</string>
    <!-- Title of a media recents bucket that contains an image and a video -->
    <string name="title_media_bucket_image_and_video">1 Image and 1 Video</string>
    <!-- Label that indicates who uploaded a file into a recents bucket -->
    <string name="create_action_bucket">[A]created by [/A]%s</string>
    <!-- Label that indicates who updated a file into a recents bucket -->
    <string name="update_action_bucket">[A]updated by [/A]%s</string>
    <!-- Used in recents list screen to indicate an action done by me -->
    <string name="bucket_word_me">Me</string>
    <!-- Text to explain the benefits of adding phone number to achievement enabled users. Placeholder 1: bonus storage space e.g. 20GB -->
    <string name="sms_add_phone_number_dialog_msg_achievement_user">Get %1$s free when you add your phone number. This makes it easier for your contacts to find you on MEGA.</string>
    <!-- Text to explain the benefits of adding phone number to non achievement users -->
    <string name="sms_add_phone_number_dialog_msg_non_achievement_user">Add your phone number to MEGA. This makes it easier for your contacts to find you on MEGA.</string>
    <!-- Error message when trying to record a voice message while on a call in progress -->
    <string name="not_allowed_recording_voice_clip">It is not possible to record voice messages while there is a call in progress.</string>
    <!-- Text shown when it tries to upload a voice message and occurs an error to process the action -->
    <string name="error_upload_voice_clip">An error occurred while trying to upload the voice message.</string>
    <!-- Title of the notification shown on the action bar when there is a incoming call -->
    <string name="title_notification_incoming_call">Incoming call</string>
    <!-- Title of the notification shown on the action bar when there is a incoming group call -->
    <string name="title_notification_incoming_group_call">Incoming group call</string>
    <!-- Title of the notification shown on the action bar when there is an individual incoming video call -->
    <string name="title_notification_incoming_individual_video_call">Incoming video call</string>
    <!-- Title of the notification shown on the action bar when there is an individual incoming audio call -->
    <string name="title_notification_incoming_individual_audio_call">Incoming audio call</string>
    <!-- The title of progress dialog when loading web content -->
    <string name="embed_web_browser_loading_title">Loading</string>
    <!-- The message of progress dialog when loading web content -->
    <string name="embed_web_browser_loading_message">Please wait&#8230;</string>
    <!-- Head label to show the business account type -->
    <string name="account_label">Account type</string>
    <!-- Label in My Account section to show user account type -->
    <string name="business_label">Business</string>
    <!-- Business user role -->
    <string name="admin_label">Admin</string>
    <!-- Business user role -->
    <string name="user_label">User</string>
    <!-- General label to show the status of something or someone -->
    <string name="status_label">Status</string>
    <!-- State to indicate something is active (business status account for instance) -->
    <string name="active_label">Active</string>
    <!-- Business account status. Payment is overdue, but the account still active in grace period -->
    <string name="payment_required_label">Payment required</string>
    <!-- Business expired account Overdue payment page header. -->
    <string name="payment_overdue_label">Payment overdue</string>
    <!-- Alert shown to an admin user of a business account in My Account section -->
    <string name="business_management_alert">User management is only available from a desktop web browser.</string>
    <!-- Title of the usage tab in My Account Section -->
    <string name="tab_my_account_usage">Usage</string>
    <!-- Title of usage storage details section in My Account -->
    <string name="usage_storage_details_label">Storage usage breakdown</string>
    <!-- Title of overall usage section in Storage -->
    <string name="overall_usage_label">Overall usage</string>
    <!-- Title of transfer section in Storage -->
    <string name="transfer_label">Transfer</string>
    <!-- Error shown when a Business account user (sub-user or admin) tries to remove a contact which is part of the same Business account. Please, keep the placeholder, it will be replaced with the name or email of the account, for example: Jane Appleseed or ja@mega.nz -->
    <string name="error_remove_business_contact">You cannot remove %1$s as a contact because they are part of your Business account.</string>
    <!-- When logging in during the grace period, the administrator of the Business account will be notified that their payment is overdue, indicating that they need to access MEGA using a desktop browser for more information -->
    <string name="grace_period_admin_alert">A problem occurred with your last payment. Please access MEGA using a desktop browser for more information.</string>
    <!-- A dialog title shown to users when their business account is expired. -->
    <string name="expired_business_title">Your Business account has expired</string>
    <!-- Details shown when a Business account is expired due a payment issue. The account is opened in a view-only mode. -->
    <string name="expired_admin_business_text">There has been a problem processing your payment. MEGA is limited to view only until this issue has been fixed in a desktop web browser.</string>
    <!-- A message which is shown to sub-users of expired business accounts. -->
    <string name="expired_user_business_text">Your account is currently [B]suspended[/B]. You can only browse your data.</string>
    <!-- Message shown when users with a business account (no administrators of a business account) try to enable the Camera Uploads, to advise them that the administrator do have the ability to view their data. -->
    <string name="camera_uploads_business_alert">MEGA cannot access your data. However, your business account administrator can access your Camera Uploads.</string>
    <!-- General label to alert user that somehting went wrong -->
    <string name="general_something_went_wrong_error">Something went wrong</string>
    <!-- A dialog message which is shown to sub-users of expired business accounts. -->
    <string name="expired_user_business_text_2">Contact your business account administrator to resolve the issue and activate your account.</string>
    <!-- Warning message to alert user about logout in My Account section if has offline files. -->
    <string name="logout_warning_offline">When you log out, files from your Offline section will be deleted from your device.</string>
    <!-- Warning message to alert user about logout in My Account section if has transfers in progress. -->
    <string name="logout_warning_transfers">When you log out, ongoing transfers will be cancelled.</string>
    <!-- Warning message to alert user about logout in My Account section if has offline files and transfers in progress. -->
    <string name="logout_warning_offline_and_transfers">When you log out, files from your Offline section will be deleted from your device and ongoing transfers will be cancelled.</string>
    <!-- Label to indicate that a name has not been possible to obtain for some reason -->
    <string name="unknown_name_label">Unknown name</string>
    <!-- Error when renaming a chat title and it is too long -->
    <string name="title_long">Title too long</string>
    <!-- Alert shown to the user when they is trying to create an empty group for attach a file -->
    <string name="error_creating_group_and_attaching_file">Please select one or more contacts.</string>
    <!-- Label showing the number of contacts attached in a chat conversation, placeholder is the number of contacts -->
    <string name="contacts_sent">Sent %s Contacts.</string>
    <!-- Name by default of the folder where the files sent to the chat are stored in the cloud -->
    <string name="my_chat_files_folder">My chat files</string>
    <!-- Error shown when it was not possible to create a folder for any reason -->
    <string name="error_creating_folder">Error. The folder %1$s was not created</string>
    <!-- Title of an alert screen indicating the user has to verify their email -->
    <string name="verify_email_label">Verify your email address</string>
    <!-- Text informing user that their account has been suspended -->
    <string name="account_temporarily_suspended">Your account has been temporarily locked for your safety.</string>
    <!-- Text informing user has to follow the steps of an email to unlock their account -->
    <string name="verify_email_and_follow_steps">Please follow the steps in the [A]verification email[/A] to unlock your account.</string>
    <!-- Question which takes the user to a help screen -->
    <string name="why_am_i_seeing_this">Why am I seeing this?</string>
    <!-- Label of a button which action is resend an email -->
    <string name="resend_email_label">Resend email</string>
    <!-- Error shown when the user tries to resend the email to unblock their account before the time needed to permit send it again -->
    <string name="resend_email_error">Email already sent. Please wait a few minutes before trying again.</string>
    <!-- Title of a helping view about locked accounts -->
    <string name="locked_accounts_label">Locked Accounts</string>
    <!-- Locked accounts description text by an external data breach. This text is 1 of 2 paragraph of a description -->
    <string name="locked_accounts_text_1">It is possible that you are using the same password for your MEGA account as for other services, and that at least one of these other services has suffered a data breach.</string>
    <!-- Locked accounts description text by bad use of user password. This text is 2 of 2 paragraph of a description -->
    <string name="locked_accounts_text_2">Your password leaked and is now being used by bad actors to log into your accounts, including, but not limited to, your MEGA account.</string>
    <!-- Button to add a nickname for a user -->
    <string name="add_nickname">Set Nickname</string>
    <!-- Button to update a nickname for a user -->
    <string name="edit_nickname">Edit Nickname</string>
    <!-- Label showing that a nickname has been added -->
    <string name="snackbar_nickname_added">Nickname added</string>
    <!-- Label showing that a nickname has been added -->
    <string name="snackbar_nickname_removed">Nickname removed</string>
    <!-- Label showing that a nickname has not been added -->
    <string name="error_snackbar_nickname_added">An error occurred while trying to add the nickname</string>
    <!-- title of a dialog to edit or remove the nickname -->
    <string name="nickname_title">Nickname</string>
    <!-- Text related to verified phone number. Used as title or cell description. -->
    <string name="phonenumber_title">Phone number</string>
    <!-- Text shown in a call when it is trying to reconnect after lose the internet connection -->
    <string name="reconnecting_message">Reconnecting</string>
    <!-- Text shown when the Internet connection is retrieved and there is a call is in progress -->
    <string name="connected_message">You are back.</string>
    <!-- Text shown in a call when the own internet connection is of low quality -->
    <string name="poor_internet_connection_message">Poor Internet connection</string>
    <!-- Text is displayed while a voice clip is being recorded -->
    <string name="recording_layout">Recording&#8230;</string>
    <!-- Text shown for the action create new file -->
    <string name="create_new_file_action">Create new file</string>
    <!-- Error title shown when you are trying to do an action with a file or folder and you don’t have the necessary permissions -->
    <string name="permissions_error_label">Permission error</string>
    <!-- Confirmation dialog shown to user when they try to revert a node in an incoming ReadWrite share. -->
    <string name="alert_not_enough_permissions_revert">You do not have the correct permissions to amend this file. Would you like to create a new file?</string>
    <!-- Text shown when the creation of a version as a new file was successful -->
    <string name="version_as_new_file_created">Version was created as a new file successfully.</string>
    <!-- Label indicating a date. Keep the placeholder, is to set the date. -->
    <string name="general_date_label">on %1$s</string>
    <!-- Confirmation before removing the outgoing shares of several folders. Please keep the placeholder is to set the number of folders -->
    <string name="alert_remove_several_shares">Are you sure you want to stop sharing these %1$d folders?</string>
    <!-- Download location label -->
    <string name="download_location">Download location</string>
    <!-- Text asking confirmation for download location -->
    <string name="confirmation_download_location">Always save to this location?</string>
    <!-- Action to show any file in its location -->
    <string name="view_in_folder_label">View in folder</string>
    <!-- Title of a screen to browse files -->
    <string name="browse_files_label">Browse files</string>
    <!-- Title of the File Provider activity -->
    <string name="file_provider_title">Attach from&#8230;</string>
    <!-- Title of an inactive chat which was recently created (today or yesterday). Placeholder is to show the specific creation day. e.g. Chat created today -->
    <string name="inactive_chat_title_2">Chat created %s</string>
    <!-- Title of an inactive chat. Placeholder is to show the creation date and time -->
    <string name="inactive_chat_title">Chat created on %s</string>
    <!-- Title of the chat when multi-selection is activated -->
    <string name="select_message_title">Select messages</string>
    <!-- Storage root label -->
    <string name="storage_root_label">Storage root</string>
    <!-- The label that describes that a transfer failed. -->
    <string name="failed_label">Failed</string>
    <!-- Text warning of transfer over quota -->
    <string name="warning_transfer_over_quota">Your transfers have been interrupted. Upgrade your account or wait %s to continue.</string>
    <!-- Label indicating transfer over quota -->
    <string name="label_transfer_over_quota">Transfer quota exceeded</string>
    <!-- Label indicating storage over quota -->
    <string name="label_storage_over_quota">Storage quota exceeded</string>
    <!-- Label indicating the action ‘upgrate account’ to get more transfer quota -->
    <string name="label_get_more_transfer_quota">Get more transfer quota</string>
    <!-- Warning show to the user when a folder does not exist -->
    <string name="warning_folder_not_exists">The folder does not exist.</string>
    <!-- Warning show to the user when a node does not exist in cloud -->
    <string name="warning_node_not_exists_in_cloud">The file cannot be found in your Cloud Drive.</string>
    <!-- Header text of the Over Disk Quota Paywall warning -->
    <string name="over_disk_quota_paywall_header">Storage Full</string>
    <!-- Title of the Over Disk Quota Paywall warning -->
    <string name="over_disk_quota_paywall_title">Your data is at risk!</string>
    <!-- Text of the Over Disk Quota Paywall warning with multiple email notification. Placeholders: 1 user email, 2 and 3 list of email notification dates, 4 number of files, 5 files size (including units) and 6 required PRO plan -->
    <plurals name="over_disk_quota_paywall_text">
        <item quantity="one">We have contacted you by email to %1$s on %2$s, but you still have %3$s files taking up %4$s in your MEGA account, which requires you to have %5$s.</item>
        <item quantity="other">We have contacted you by email to %1$s on %2$s and %3$s, but you still have %4$s files taking up %5$s in your MEGA account, which requires you to have %6$s.</item>
    </plurals>
    <!-- Text of the Over Disk Quota Paywall warning with no email notification info. Placeholders: 1 user email, 2 number of files, 3 files size (including units) and 4 required PRO plan -->
    <string name="over_disk_quota_paywall_text_no_warning_dates_info">We have contacted you by email to %1$s, but you still have %2$s files taking up %3$s in your MEGA account, which requires you to have %4$s.</string>
    <!-- Text of deletion alert of the Over Disk Quota Paywall warning. Placeholder is for include the time left (including units) in MEGA red color -->
    <string name="over_disk_quota_paywall_deletion_warning">[B]You have [M]%s[/M] left to upgrade[/B]. After that, your data is subject to deletion.</string>
    <!-- Text of deletion alert of the Over Disk Quota Paywall warning if no data available -->
    <string name="over_disk_quota_paywall_deletion_warning_no_data">[B]You have to upgrade[/B]. Your data is currently subject to deletion.</string>
    <!-- Text of deletion alert of the Over Disk Quota Paywall warning if no time left. “save” here means safeguard, protect, and not write to disk. -->
    <string name="over_disk_quota_paywall_deletion_warning_no_time_left">[B]You must act immediately to save your data.[/B]</string>
    <!-- Time in days (plural). The placeholder is for the time value, please adjust the position based on linguistics -->
    <plurals name="label_time_in_days_full">
        <item quantity="one">1 day</item>
        <item quantity="other">%d days</item>
    </plurals>
    <!-- Time in hours. The placeholder is for the time value, please adjust the position based on linguistics -->
    <string name="label_time_in_hours">%dh</string>
    <!-- Time in minutes. The placeholder is for the time value, please adjust the position based on linguistics -->
    <string name="label_time_in_minutes">%dm</string>
    <!-- Time in seconds. The placeholder is for the time value, please adjust the position based on linguistics -->
    <string name="label_time_in_seconds">%ds</string>
    <!-- Title for a section on the fingerprint warning dialog. Below it is a button which will allow the user to verify their contact’s fingerprint credentials. -->
    <string name="label_verify_credentials">Verify credentials</string>
    <!-- Label to indicate that contact’s credentials are not verified. -->
    <string name="label_not_verified">Not verified</string>
    <!-- Label indicating the authenticity credentials of a contact have been verified -->
    <string name="label_verified">Verified</string>
    <!-- ”Verify user” dialog title -->
    <string name="authenticity_credentials_label">Authenticity Credentials</string>
    <!-- ”Verify user” dialog description -->
    <string name="authenticity_credentials_explanation">This is best done in real life by meeting face to face. If you have another already-verified channel such as verified OTR or PGP, you may also use that.</string>
    <!-- Label title above your fingerprint credentials.  A credential in this case is a stored piece of information representing your identity -->
    <string name="label_your_credentials">Your Credentials</string>
    <!-- Button to reset credentials -->
    <string name="action_reset">Reset</string>
    <!-- Warning shown to the user when tries to approve/reset contact credentials and another request of this type is already running. -->
    <string name="already_verifying_credentials">Updating credentials. Please try again later.</string>
    <!-- Info message displayed when the user is joining a chat conversation -->
    <string name="joining_label">Joining&#8230;</string>
    <!-- Info message displayed when the user is leaving a chat conversation -->
    <string name="leaving_label">Leaving&#8230;</string>
    <!-- Text in the confirmation dialog for removing the associated phone number of current account. -->
    <string name="remove_phone_number">Remove your phone number?</string>
    <!-- Text show in a snackbar when phone has successfully reset. -->
    <string name="remove_phone_number_success">Your phone number has been removed successfully.</string>
    <!-- Text show in a snackbar when reset phone number failed. -->
    <string name="remove_phone_number_fail">Failed to remove your phone number.</string>
    <!-- Text hint shown in the global search box which sits on the top of the Homepage screen -->
    <string name="search_hint">Search in MEGA</string>
    <!-- Alert shown when a user tries to reset an account wich is bloqued. -->
    <string name="error_reset_account_blocked">The account you’re trying to reset is blocked.</string>
    <!-- Error message when trying to login and the account is blocked -->
    <string name="error_account_blocked">Your account has been blocked. Please contact support&#64;mega.nz</string>
    <!-- Error message appears to sub-users of a business account when they try to login and they are disabled. -->
    <string name="error_business_disabled">Your account has been deactivated by your administrator. Please contact your business account administrator for further details.</string>
    <!-- An error message which appears to sub-users of a business account when they try to login and they are deleted. -->
    <string name="error_business_removed">Your account has been removed by your administrator. Please contact your business account administrator for further details.</string>
    <!-- Option in bottom sheet dialog for modifying the associated phone number of current account. -->
    <string name="option_modify_phone_number">Modify</string>
    <!-- Option in bottom sheet dialog for modifying the associated phone number of current account. -->
    <string name="title_modify_phone_number">Modify phone number</string>
    <!-- Option in bottom sheet dialog for removing the associated phone number of current account. -->
    <string name="title_remove_phone_number">Remove phone number</string>
    <!-- Message showing to explain what will happen when the operation of -->
    <string name="modify_phone_number_message">This operation will remove your current phone number and start the process of associating a new phone number with your account.</string>
    <!-- Message for action to remove the registered phone number. -->
    <string name="remove_phone_number_message">This will remove your associated phone number from your account. If you later choose to add a phone number you will be required to verify it.</string>
    <!-- Text of an action button indicating something was successful and it can checks it by pressing it -->
    <string name="action_see">See</string>
    <!-- “Verify user” dialog description. Please, keep the placeholder, is to set the name of a contact: Joana’s credentials -->
    <string name="label_contact_credentials">%s’s credentials</string>
    <!-- The label under the button of opening all-documents screen. The space is reduced, so please translate this string as short as possible. -->
    <string name="category_documents">Docs</string>
    <!-- The label under the button of opening all-documents screen -->
    <string name="section_documents">Documents</string>
    <!-- Label of the floating action button of opening the new chat conversation -->
    <string name="fab_label_new_chat">New chat</string>
    <!-- Text that indicates that there’s no image to show in image section -->
    <string name="homepage_empty_hint_photos">[B]No[/B] [A]Images[/A] [B]Found[/B]</string>
    <!-- Text that indicates that there’s no document to show -->
    <string name="homepage_empty_hint_documents">No documents found</string>
    <!-- Text that indicates that there’s no audio to show -->
    <string name="homepage_empty_hint_audio">No audio files found</string>
    <!-- Text that indicates that there’s no video to show -->
    <string name="homepage_empty_hint_video">No videos found</string>
    <!-- Title of the screen to attach GIFs -->
    <string name="search_giphy_title">Search GIPHY</string>
    <!-- Label indicating an empty search of GIFs. The format placeholders are to showing it in different colors. -->
    <string name="empty_search_giphy">No [A]GIFs[/A] found</string>
    <!-- Label indicating there is not available GIFs due to down server -->
    <string name="server_down_giphy">No available GIFs. Please try again later</string>
    <!-- Label indicating the end of Giphy list. The format placeholders are to showing it in different colors. -->
    <string name="end_of_results_giphy">[A]End of[/A] results</string>
    <!-- Title of a dialog to confirm the action of resume all transfers -->
    <string name="warning_resume_transfers">Resume transfers?</string>
    <!-- Option to  resume all transfers -->
    <string name="option_resume_transfers">Resume transfers</string>
    <!-- Option to  cancel a transfer -->
    <string name="option_cancel_transfer">Cancel transfer</string>
    <!-- Message of a dialog to confirm the action of resume all transfers -->
    <string name="warning_message_resume_transfers">Unpause transfers to proceed with your upload.</string>
    <!-- Indicator of the progress in a download/upload. Please, don’t remove the place holders: the first one is to set the percentage, the second one is to set the size of the file. Example 33% of 33.3 MB -->
    <string name="progress_size_indicator">%1$d%% of %2$s</string>
    <!-- Message showing when enable the mode for showing the special information in the chat messages. This action is performed from the settings section, clicking 5 times on the App version option -->
    <string name="show_info_chat_msg_enabled">Debugging info for chat messages enabled</string>
    <!-- Message showing when disable the mode for showing the special information in the chat messages.. This action is performed from the settings section, clicking 5 times on the App version option -->
    <string name="show_info_chat_msg_disabled">Debugging info for chat messages disabled</string>
    <!-- Shows the error when the limit of reactions per user is reached and the user tries to add one more. Keep the placeholder because is to show limit number in runtime. -->
    <string name="limit_reaction_per_user">You have reached the maximum limit of %d reactions.</string>
    <!-- Shows the error when the limit of reactions per message is reached and a user tries to add one more. Keep the placeholder because is to show limit number in runtime. -->
    <string name="limit_reaction_per_message">This message has reached the maximum limit of %d reactions.</string>
    <!-- System message displayed to all chat participants when one of them enables retention history -->
    <string name="retention_history_changed_by">[A]%1$s[/A][B] changed the message clearing time to [/B][A]%2$s[/A][B].[/B]</string>
    <!-- Title of the section to clear the chat content in the Manage chat history screen -->
    <string name="title_properties_clear_chat_history">Clear chat history</string>
    <!-- System message that is shown to all chat participants upon disabling the Retention history -->
    <string name="retention_history_disabled">[A]%1$s[/A][B] disabled message clearing.[/B]</string>
    <!-- Subtitle of the section to clear the chat content in the Manage chat history screen -->
    <string name="subtitle_properties_chat_clear">Delete all messages and files shared in this conversation. This action is irreversible.</string>
    <!-- Title of the history retention option -->
    <string name="title_properties_history_retention">History clearing</string>
    <!-- Subtitle of the history retention option when history retention is disabled -->
    <string name="subtitle_properties_history_retention">Automatically delete messages older than a certain amount of time.</string>
    <!-- Label for the dialog box option to configure history retention. This option will indicate that history retention option is disabled -->
    <string name="history_retention_option_disabled">Disabled</string>
    <!-- Label for the dialog box option to configure history retention. This option will indicate that automatically deleted messages older than one day -->
    <string name="history_retention_option_one_day">One day</string>
    <!-- SLabel for the dialog box option to configure history retention. This option will indicate that automatically deleted messages older than one week -->
    <string name="history_retention_option_one_week">One week</string>
    <!-- Label for the dialog box option to configure history retention. This option will indicate that automatically deleted messages older than one month -->
    <string name="history_retention_option_one_month">One month</string>
    <!-- Label for the dialog box option to configure history retention. This option will indicate that messages older than a custom date will be deleted -->
    <string name="history_retention_option_custom">Custom</string>
    <!-- Title of the Manage chat history screen -->
    <string name="title_properties_manage_chat">Manage chat history</string>
    <!-- Subtitle of the dialogue to select a retention time -->
    <string name="subtitle_properties_manage_chat">Automatically delete messages older than:</string>
    <!-- Text of the confirmation dialog to clear the chat history from Manage chat history section -->
    <string name="confirmation_clear_chat_history">Are you sure you want to clear the full message history of this conversation?</string>
    <!-- Text on the label indicating that the oldest messages of a year will be automatically deleted. -->
    <string name="subtitle_properties_manage_chat_label_year">1 year</string>
    <!-- Picker text to choose custom retention time. This option indicates several hours -->
    <plurals name="retention_time_picker_hours">
        <item quantity="one">hour</item>
        <item quantity="other">hours</item>
    </plurals>
    <!-- Picker text to choose custom retention time. This option indicates several days -->
    <plurals name="retention_time_picker_days">
        <item quantity="one">day</item>
        <item quantity="other">days</item>
    </plurals>
    <!-- Picker text to choose custom retention time. This option indicates several weeks -->
    <plurals name="retention_time_picker_weeks">
        <item quantity="one">week</item>
        <item quantity="other">weeks</item>
    </plurals>
    <!-- Picker text to choose custom retention time. This option indicates several months -->
    <plurals name="retention_time_picker_months">
        <item quantity="one">month</item>
        <item quantity="other">months</item>
    </plurals>
    <!-- Picker text to choose custom retention time. This option indicates a year -->
    <string name="retention_time_picker_year">year</string>
    <!-- Text on the label indicating that That the oldest messages of several hours will be automatically deleted. -->
    <plurals name="subtitle_properties_manage_chat_label_hours">
        <item quantity="one">1 hour</item>
        <item quantity="other">%1$d hours</item>
    </plurals>
    <!-- Text on the label indicating that That the oldest messages of several weeks will be automatically deleted. -->
    <plurals name="subtitle_properties_manage_chat_label_weeks">
        <item quantity="one">1 week</item>
        <item quantity="other">%1$d weeks</item>
    </plurals>
    <!-- Text on the label indicating that That the oldest messages of several months will be automatically deleted. -->
    <plurals name="subtitle_properties_manage_chat_label_months">
        <item quantity="one">1 month</item>
        <item quantity="other">%1$d months</item>
    </plurals>
    <!-- Title indicating the select mode is enabled and ready to select transfers on Transfers section, In progress tab -->
    <string name="title_select_transfers">Select transfers</string>
    <!-- Error shown to inform the priority change of a transfer failed. Please don’t remove the place holder, it’s to set the name of the transfer. Example: The priority change of the transfer “video.mp4” failed. -->
    <string name="change_of_transfer_priority_failed">Unable to change priority of the transfer “%1$s”</string>
    <!-- Title option to send separated the link and decryption key -->
    <string name="option_send_decryption_key_separately">Send decryption key separately</string>
    <!-- Explanation option to send separated the link and decryption key -->
    <string name="explanation_send_decryption_key_separately">Export link and decryption key separately.</string>
    <!-- Label option indicating if it is pressed, an explanation will be shown with more details -->
    <string name="learn_more_option">Learn more</string>
    <!-- Label key referring to a link decryption key -->
    <string name="key_label">Key</string>
    <!-- Button which action is share the decryption key of a link -->
    <string name="button_share_key">Share key</string>
    <!-- Button which action is copy the decryption key of a link -->
    <string name="button_copy_key">Copy key</string>
    <!-- Button which action is copy the password of a link -->
    <string name="button_copy_password">Copy password</string>
    <!-- Confirmation shown informing a key link it’s copied to the clipboard -->
    <string name="key_copied_clipboard">Key copied to the clipboard.</string>
    <!-- Confirmation shown informing a password link it’s copied to the clipboard -->
    <string name="password_copied_clipboard">Password copied to the clipboard.</string>
    <!-- Confirmation shown informing a key link it’s copied to the clipboard -->
    <string name="link_and_key_sent">Link and key successfully sent.</string>
    <!-- Confirmation shown informing a key link it’s copied to the clipboard -->
    <string name="link_and_password_sent">Link and password successfully sent.</string>
    <!-- Title of a warning recommending upgrade to Pro -->
    <string name="upgrade_pro">Upgrade to Pro</string>
    <!-- Explanation of a warning recommending upgrade to Pro in relation to link available options -->
    <string name="link_upgrade_pro_explanation">MEGA Pro users have exclusive access to additional link safety features making your account even more secure.</string>
    <!-- Meaning of links decryption key -->
    <string name="decryption_key_explanation">Our end-to-end encryption system requires a unique key automatically generated for this file or folder. A link with this key is created by default, but you can export the decryption key separately for an added layer of security.</string>
    <!-- Reset password label -->
    <string name="reset_password_label">Reset password</string>
    <!-- Warning show to the user when has enable to send the decryption key of a link separately and tries to share the link -->
    <string name="share_key_warning">Share the key for this link?</string>
    <!-- Warning show to the user when has set a password protection of a link and tries to share the link -->
    <string name="share_password_warning">Share the password for this link?</string>
    <!-- Button which action is share the password of a link -->
    <string name="button_share_password">Share password</string>
    <!-- String to share a link with its decryption key separately. Please keep the place holders, are to set the link and the key. Example: Link: https://mega.nz/file/kC42xRSK#Ud2QsvpIVYmCd1a9QUhk42wXv10jCSyPSWnXEwYX2VE Key: asfAFG3345g -->
    <string name="share_link_with_key">Link: %1$s\n\nKey: %2$s</string>
    <!-- String to share a link protected with password with its password.Please keep the place holders, are to set the link and the password. Example: Link: https://mega.nz/file/kC42xRSK#Ud2QsvpIVYmCd1a9QUhk42wXv10jCSyPSWnXEwYX2VE Password: asfAFG3345g -->
    <string name="share_link_with_password">Link: %1$s\n\nPassword: %2$s</string>
    <!-- Warning show to the user when the app needs permissions to share files and the user has denied them. -->
    <string name="files_required_permissions_warning">MEGA needs your permission to access your files for sharing.</string>
    <!-- Context menu item. Allows user to add file/folder to favourites -->
    <string name="file_properties_favourite">Favourite</string>
    <!-- Context menu item. Allows user to delete file/folder from favourites -->
    <string name="file_properties_unfavourite">Remove favourite</string>
    <!-- Context menu item. Allows to mark file/folder with own color label -->
    <string name="file_properties_label">Label</string>
    <!-- Information text to let’s the user know that they can remove a colour from a folder or file that was already marked. -->
    <string name="action_remove_label">Remove label</string>
    <!-- Title text to show label selector. -->
    <string name="title_label">Label</string>
    <!-- A user can mark a folder or file with red colour. -->
    <string name="label_red">Red</string>
    <!-- A user can mark a folder or file with orange colour. -->
    <string name="label_orange">Orange</string>
    <!-- A user can mark a folder or file with yellow colour. -->
    <string name="label_yellow">Yellow</string>
    <!-- A user can mark a folder or file with green colour. -->
    <string name="label_green">Green</string>
    <!-- A user can mark a folder or file with blue colour. -->
    <string name="label_blue">Blue</string>
    <!-- A user can mark a folder or file with purple colour. -->
    <string name="label_purple">Purple</string>
    <!-- A user can mark a folder or file with grey colour. -->
    <string name="label_grey">Grey</string>
    <!-- Text that indicates the song is now playing -->
    <string name="audio_player_now_playing">Now playing</string>
    <!-- Text that indicates the song is now playing, but paused -->
    <string name="audio_player_now_playing_paused">Now playing (paused)</string>
    <!-- Title of the song info screen -->
    <string name="audio_track_info">Track info</string>
    <!-- Action to get more information -->
    <string name="action_more_information">More Information</string>
    <!-- Preferences screen item title for Cookie Policy -->
    <string name="settings_about_cookie_policy">Cookie Policy</string>
    <!-- Preferences screen item title for cookie settings -->
    <string name="settings_about_cookie_settings">Cookie Settings</string>
    <!-- Cookie dialog title -->
    <string name="dialog_cookie_alert_title">Your privacy</string>
    <!-- Cookie dialog message. Please, keep the placeholders to format the string. -->
    <string name="dialog_cookie_alert_message">We use Cookies and similar technologies (’Cookies’) to provide and enhance your experience with our services. Accept our use of Cookies from the beginning of your visit or customise Cookies in Cookie Settings. Read more in our [A]Cookie Policy[/A].</string>
    <!-- Cookie dialog message showed when there are unsaved settings. -->
    <string name="dialog_cookie_alert_unsaved">Cookie Settings unsaved.</string>
    <!-- Snackbar message showed when there settings has been saved successfully. -->
    <string name="dialog_cookie_snackbar_saved">Cookie Settings changes have been saved</string>
    <!-- Preference screen item title -->
    <string name="preference_cookies_accept">Accept Cookies</string>
    <!-- Preference screen item title -->
    <string name="preference_cookies_essential_title">Essential Cookies</string>
    <!-- Preference screen item summary -->
    <string name="preference_cookies_essential_summary">Essential for providing you important functionality and secure access to our services. For this reason, they do not require consent.</string>
    <!-- Preference screen item title -->
    <string name="preference_cookies_performance_title">Performance and Analytics Cookies</string>
    <!-- Preference screen item summary -->
    <string name="preference_cookies_performance_summary">Help us to understand how you use our services and provide us data that we can use to make improvements. Not accepting these Cookies will mean we will have less data available to us to help design improvements.</string>
    <!-- Preference screen item state description -->
    <string name="preference_cookies_always_on">Always On</string>
    <!-- Menu option that allows the user to scan document and upload it directly to MEGA. -->
    <string name="menu_scan_document">Scan document</string>
    <!-- Message displayed when clicking on a contact attached to the chat that is not my contact -->
    <string name="user_is_not_contact">%s is not in your contact list</string>
    <!-- Option of color theme, light mode. -->
    <string name="theme_light">Light</string>
    <!-- Option of color theme, dark mode. -->
    <string name="theme_dark">Dark</string>
    <!-- Option of color theme, follow the system setting. -->
    <string name="theme_system_default">System default</string>
    <!-- Option of color theme, follow the system battery saver settings. -->
    <string name="theme_battery_saver">Set by Battery Saver</string>
    <!-- Prompt text shows when need to user select SD card root from SAF(Storage Access Framework, a system app). -->
    <string name="ask_for_select_sdcard_root">Please select SD card root.</string>
    <!-- Cloud Drive screen subtitle indicating a destination is required to be selected -->
    <string name="cloud_drive_select_destination">Select destination</string>
    <!-- Warning which alerts the user before discard changes -->
    <string name="discard_changes_warning">Discard changes and close the editor?</string>
    <!-- Action discard -->
    <string name="discard_close_action">Discard and close</string>
    <!-- Label indicating saving a file is in progress -->
    <string name="saving_file">Saving file&#8230;</string>
    <!-- Label indicating a file was created successfully -->
    <string name="file_created">File created</string>
    <!-- Warning indicating a file was not created successfully -->
    <string name="file_creation_failed">File creation failed. Please try again.</string>
    <!-- Label indicating a file was saved to some folder. e.g.: File saved to Cloud Drive. "Cloud Drive" is the only destination for the time being, thus any article isn't needed -->
    <string name="file_saved_to">File saved to %1$s</string>
    <!-- Warning indicating a file was not saved to some folder. e.g.: File not saved to Cloud Drive. Try again -->
    <string name="file_saved_to_failed">File not saved to %1$s. Try again.</string>
    <!-- Label indicating a file was updated successfully -->
    <string name="file_updated">File updated</string>
    <!-- Warning indicating a file was not updated successfully -->
    <string name="file_update_failed">File update failed. Please try again.</string>
    <!-- Warning which alerts the user a file cannot be opened -->
    <string name="error_opening_file">File is too large and can’t be opened or previewed.</string>
    <!-- Error shown when the user writes a file name without extension. The placeholder shows the file extension. e. g. File without extension (.jpg)-->
    <string name="file_without_extension">File without extension (.%1$s)</string>
    <!-- Error shown when the user writes a file name without extension -->
    <string name="file_without_extension_warning">To proceed you need to type a file extension</string>
    <!-- Title of the warning dialog indicating the renamed name file extension is not the same -->
    <string name="file_extension_change_title">File extension change</string>
    <!-- Text of the warning dialog indicating the renamed name file extension is not the same. -->
    <string name="file_extension_change_warning">You might not be able to open this file if you change its extension.</string>
    <!-- Warning which alerts the user a file cannot be created because there is already one with the same name-->
    <string name="same_file_name_warning">There is already a file with the same name</string>
    <!-- Warning which alerts the user an item cannot be created because there is already one with the same name -->
    <string name="same_item_name_warning">There is already an item with the same name</string>
    <!-- Label of the option menu. When clicking this button, the app shows the info of the related item, e.g. file, folder, contact, chat, etc. -->
    <string name="general_info">Info</string>
    <!-- Item menu option upon right click on one image or video to save it to device gallery -->
    <string name="general_save_to_gallery">Save to gallery</string>
    <!-- settings of the Media section -->
    <string name="settings_media">Media</string>
    <!-- settings title of the Media section -->
    <string name="settings_media_audio_files">Audio files</string>
    <!-- Settings hint that indicates the audio will still be played in background if the app is backgrounded -->
    <string name="settings_background_play_hint">Playing on the background</string>
    <!-- Text of the empty screen when there are no elements in Photos -->
    <string name="photos_empty">[B]No[/B] [A]Photos[/A] [B]Found[/B]</string>
    <!-- Text to show as subtitle of Enable camera uploads screen -->
    <string name="enable_cu_subtitle">Automatically back up your photos and videos to your Cloud Drive.</string>
    <!-- Text of a button on Camera Uploads section to show all the content of the section-->
    <string name="all_view_button">All</string>
    <!-- Text of a button on Camera Uploads section to show the content of the section organized by days-->
    <string name="days_view_button">Days</string>
    <!-- Text of a button on Camera Uploads section to show the content of the section organized by months-->
    <string name="months_view_button">Months</string>
    <!-- Text of a button on Camera Uploads section to show the content of the section organized by years-->
    <string name="years_view_button">Years</string>
    <!-- Text to show as a date on Camera Uploads section. Placeholders: [B][/B] are for formatting text; %1$s is for the month; %2$s is for the year. E.g.: "June 2020". -->
    <string name="cu_month_year_date">[B]%1$s[/B] %2$s</string>
    <!-- Text to show as a date on Camera Uploads section. Placeholders: [B][/B] are for formatting text; %1$s is for the day; %2$s is for the month; %3$s is for the year. E.g.: "30 December 2020". -->
    <string name="cu_day_month_year_date">[B]%1$s %2$s[/B] %3$s</string>
    <!-- Text to show on Camera Uploads section, indicating the upload progress. The placeholder %1$d is for set the number of pending uploads. E.g.: "Upload in progress, 300 files pending". -->
    <plurals name="cu_upload_progress">
        <item quantity="one">Upload in progress, 1 file pending</item>
        <item quantity="other">Upload in progress, %1$d files pending</item>
    </plurals>
    <!-- Text to show as production api server option -->
    <string name="production_api_server">Production</string>
    <!-- Title to show in a dialog to change api server -->
    <string name="title_change_server">Change server</string>
    <!-- Show line numbers action -->
    <string name="action_show_line_numbers">Show line numbers</string>
    <!-- Hide line numbers action -->
    <string name="action_hide_line_numbers">Hide line numbers</string>
    <!-- Indicates pagination progress. E.g.: 3/49 -->
    <string name="pagination_progress">%1$s/%2$s</string>
    <!-- An error shown as transfer error when uploading something to an incoming share and the owner’s account is over its storage quota. -->
    <string name="error_share_owner_storage_quota">Share owner is over storage quota.</string>
    <!-- A message shown when uploading, copying or moving something to an incoming share and the owner’s account is over its storage quota. -->
    <string name="warning_share_owner_storage_quota">The file cannot be sent as the target user is over their storage quota.</string>
    <!-- Message displayed when multiple download starts and 1 file has already been downloaded before and 1 file is being downloaded -->
    <string name="file_already_downloaded_and_file_pending_download">1 file already downloaded. 1 file pending.</string>
    <!-- Message displayed when multiple download starts and 1 file has already been downloaded before and multiple files are being downloaded. Placeholder: number of files -->
    <string name="file_already_downloaded_and_files_pending_download">1 file already downloaded. %d files pending.</string>
    <!-- Message displayed when multiple download starts and multiple files have already been downloaded before and 1 file is being downloaded. Placeholder: number of files -->
    <string name="files_already_downloaded_and_file_pending_download">%d files already downloaded. 1 file pending.</string>
    <!-- Message displayed when multiple download starts and multiple files have already been downloaded before and multiple files are being downloaded. Placeholders: number of files -->
    <string name="files_already_downloaded_and_files_pending_download">%1$d files already downloaded. %2$d files pending.</string>
    <!-- Message displayed when 1 node (file or folder) has been successfully moved to the rubbish bin and 1 node has not been moved successfully -->
    <string name="node_correctly_and_node_incorrectly_moved_to_rubbish">1 item moved to the Rubbish Bin successfully and 1 item was not sent successfully</string>
    <!-- Message displayed when 1 node (file or folder) has been successfully moved to the rubbish bin and multiple nodes have not been moved successfully. Placeholder: number of nodes -->
    <string name="node_correctly_and_nodes_incorrectly_moved_to_rubbish">1 item moved to the Rubbish Bin successfully and %d items were not sent successfully</string>
    <!-- Message displayed when multiple nodes (files and folders) have been successfully moved to the rubbish bin and 1 node has not been moved successfully. Placeholder: number of nodes -->
    <string name="nodes_correctly_and_node_incorrectly_moved_to_rubbish">%d items moved to the Rubbish Bin successfully and 1 item was not sent successfully</string>
    <!-- Message displayed when multiple nodes (files and folders) have been successfully moved to the rubbish bin and multiple nodes have not been moved successfully. Placeholders: number of nodes -->
    <string name="nodes_correctly_and_nodes_incorrectly_moved_to_rubbish">%1$d items moved to the Rubbish Bin successfully and %2$d items were not sent successfully</string>
    <!-- Message displayed when 1 node (file or folder) has been successfully restored from the rubbish bin and 1 node has not been restored successfully -->
    <string name="node_correctly_and_node_incorrectly_restored_from_rubbish">1 item restored successfully and 1 item was not restored successfully</string>
    <!-- Message displayed when 1 node (file or folder) has been successfully restored from the rubbish bin and multiple nodes have not been restored successfully. Placeholder: number of nodes -->
    <string name="node_correctly_and_nodes_incorrectly_restored_from_rubbish">1 item restored successfully and %d items were not restored successfully</string>
    <!-- Message displayed when multiple nodes (files and folders) have been successfully restored from the rubbish bin and 1 node has not been restored successfully. Placeholder: number of nodes -->
    <string name="nodes_correctly_and_node_incorrectly_restored_from_rubbish">%d items restored successfully and 1 item was not restored successfully</string>
    <!-- Message displayed when multiple nodes (files and folders) have been successfully restored from the rubbish bin and multiple nodes have not been restored successfully. Placeholders: number of nodes -->
    <string name="nodes_correctly_and_nodes_incorrectly_restored_from_rubbish">%1$d items restored successfully and %2$d items were not restored successfully</string>
    <!-- Message displayed when nodes (files and folders) are being moved to the rubbish bin and all nodes have been successfully moved. Placeholder: number of nodes -->
    <plurals name="number_correctly_moved_to_rubbish">
        <item quantity="one">1 item moved to the Rubbish Bin successfully</item>
        <item quantity="other">%d items moved to the Rubbish Bin successfully</item>
    </plurals>
    <!-- Message displayed when nodes (files and folders) are being moved to the rubbish bin and all nodes have not been successfully moved. Placeholder: number of nodes -->
    <plurals name="number_incorrectly_moved_to_rubbish">
        <item quantity="one">1 item was not moved to the Rubbish Bin successfully</item>
        <item quantity="other">%d items were not moved to the Rubbish Bin successfully</item>
    </plurals>
    <!-- Message displayed when nodes (files and folders) are being restored from the rubbish bin and all nodes have been successfully restored. Placeholder: number of nodes -->
    <plurals name="number_correctly_restored_from_rubbish">
        <item quantity="one">1 item restored successfully</item>
        <item quantity="other">%d items restored successfully</item>
    </plurals>
    <!-- Message displayed when nodes (files and folders) are being restored from the rubbish bin and all nodes have not been successfully restored. Placeholder: number of nodes -->
    <plurals name="number_incorrectly_restored_from_rubbish">
        <item quantity="one">1 item was not restored successfully</item>
        <item quantity="other">%d items were not restored successfully</item>
    </plurals>
    <!-- Button of the warning dialog indicating the renamed name file extension is not the same to confirm the change. -->
    <string name="action_change_anyway">Change anyway</string>
    <!-- String to show the transfer quota and the used space in My Account section. E.g.: -->
    <string name="used_storage_transfer">%1$s / %2$s</string>
    <!-- String to show the transfer quota and the used space in My Account section -->
    <string name="used_storage_transfer_percentage">%1$s%%</string>
    <!-- Size in petabytes. The placeholder is for the size value, please adjust the position based on linguistics -->
    <string name="label_file_size_peta_byte">%1$s PB</string>
    <!-- Size in exabytes. The placeholder is for the size value, please adjust the position based on linguistics -->
    <string name="label_file_size_exa_byte">%1$s EB</string>
    <!-- Title of Add phone number option in My account section -->
    <string name="add_phone_label">Add your phone number</string>
    <!-- Text of the option Backup Recovery Key in My account section -->
    <string name="backup_recovery_key_subtitle">Do you remember your password?\nMEGA cannot reset your password if you forget it.</string>
    <!-- Action to change name -->
    <string name="change_name_action">Change name</string>
    <!-- Action to add photo -->
    <string name="add_photo_action">Add photo</string>
    <!-- Action to add phone number -->
    <string name="add_phone_number_action">Add phone number</string>
    <!-- Warning indicating the app needs write permissions to do any action -->
    <string name="denied_write_permissions">MEGA needs write permissions to your device storage to continue.</string>
    <!-- Date indicating is tomorrow. E.g: Tomorrow, 3 Jul 2021 -->
    <string name="tomorrow_date">Tomorrow, %1$s</string>
    <!-- Title of the confirmation dialog shown when a subscription has been processed successfully -->
    <string name="title_user_purchased_subscription">Awaiting confirmation</string>
    <!-- Number of social connections, showing the number of contacts the user has. E.g.: 37 connections -->
    <plurals name="my_account_connections">
        <item quantity="one">1 connection</item>
        <item quantity="other">%1$d connections</item>
    </plurals>
    <!-- Section name for the “Recently Added Contacts” section. Preferably one word. -->
    <string name="section_recently_added">Recently Added</string>
    <!-- Text of the empty screen when there are not groups. No dot at the end because is for an empty state. The format placeholders are to showing it in different colors. -->
    <string name="context_empty_groups">[B]No [/B][A]Groups[/A]</string>
    <!-- Section name for the “Contact Requests” section. Preferably one word. -->
    <string name="section_requests">Requests</string>
    <!-- Section name for the “Groups” section. Preferably one word. -->
    <string name="section_groups">Groups</string>
    <!-- Text informing links management is only available for single items. -->
    <string name="warning_get_links">Options such as “Send decryption key separately”, “Set expiry date” or “Set password protection” are only available for single items.</string>
    <!-- Action which allows to copy all the links showed in the list. -->
    <string name="action_copy_all">Copy all</string>
    <!-- Confirmation shown informing links have been sent to the selected chats -->
    <plurals name="links_sent">
        <item quantity="one">Link successfully sent.</item>
        <item quantity="other">Links successfully sent.</item>
    </plurals>
    <!-- Confirmation shown informing links have been copied to the clipboard -->
    <plurals name="links_copied_clipboard">
        <item quantity="one">Link copied to the clipboard.</item>
        <item quantity="other">Links copied to the clipboard.</item>
    </plurals>
    <!-- Plural string used as button label or title of the screen to get only one or several links at the same time. -->
    <plurals name="get_links">
        <item quantity="one">Get Link</item>
        <item quantity="other">Get Links</item>
    </plurals>
    <!-- Ask for confirmation before clear offline files -->
    <string name="clear_offline_confirmation">Clear all offline files?</string>
    <!-- Banner text when the call is in progress and I'm the only participant. -->
    <string name="banner_alone_on_the_call">You are the only one here</string>
    <!-- Item menu option upon right click on meeting. -->
    <string name="context_meeting">Meeting</string>
    <!-- Menu option that allows the user to start/join meeting. -->
    <string name="start_join_meeting">Start or Join meeting</string>
    <!-- Label that create a meeting -->
    <string name="new_meeting">New meeting</string>
    <!-- Label that join a meeting -->
    <string name="join_meeting">Join meeting</string>
    <!-- Button that create a meeting -->
    <string name="btn_start_meeting">Start meeting</string>
    <!-- Button that join a meeting as guest -->
    <string name="btn_join_meeting_as_guest">Join as a guest</string>
    <!-- Hint shown to guide user on meeting name -->
    <string name="type_meeting_name">%s’s meeting</string>
    <!-- General label for reject the call. -->
    <string name="general_reject">Hang up</string>
    <!-- General label for microphone -->
    <string name="general_mic">Mic</string>
    <!-- General label for microphone muted -->
    <string name="general_mic_mute">Your microphone is turned off</string>
    <!-- General label for microphone unmuted -->
    <string name="general_mic_unmute">Your microphone is turned on</string>
    <!-- General label for camera -->
    <string name="general_camera">Camera</string>
    <!-- General label for camera enable -->
    <string name="general_camera_enable">Your camera is turned on.</string>
    <!-- General label for camera disable -->
    <string name="general_camera_disable">Your camera is turned off.</string>
    <!-- Label for hold meeting -->
    <string name="meeting_hold">Hold</string>
    <!-- General label for speaker -->
    <string name="general_speaker">Speaker</string>
    <!-- General label for headphone-->
    <string name="general_headphone">Headphones</string>
    <!-- General label for headphone on-->
    <string name="general_headphone_on">Headphones are active</string>
    <!-- General label for speaker on-->
    <string name="general_speaker_on">Your speaker is turned on</string>
    <!-- General label for speaker off-->
    <string name="general_speaker_off">Your speaker is turned off</string>
    <!-- Label for end meeting-->
    <string name="meeting_end">End</string>
    <!-- Invite contacts as participants of the meeting-->
    <string name="invite_participants">Invite participants</string>
    <!-- The number of participants in the meeting-->
    <string name="participants_number">Participants (%d)</string>
    <!-- Pin the participant to speaker view in the meeting-->
    <string name="pin_to_speaker">Display in main view</string>
    <!-- Make the participant as moderator in the meeting-->
    <string name="make_moderator">Make moderator</string>
    <!-- The title of dialog for end meeting confirmation-->
    <string name="title_end_meeting">Leave meeting now?</string>
    <!-- no moderator when the moderator leave meeting-->
    <string name="no_moderator">No moderator</string>
    <!-- assign moderator message when the moderator leave meeting-->
    <string name="assign_moderator_message">Before leaving, please assign one or more new moderators for the meeting.</string>
    <!-- assign moderator option when the moderator leave meeting-->
    <string name="assign_moderator">Make moderator</string>
    <!-- leave anyway option when the moderator leave meeting-->
    <string name="leave_anyway">Leave anyway</string>
    <!-- The message alert user to pick new moderator on assign moderator page-->
    <string name="pick_new_moderator_message">Please assign one or more new moderators.</string>
    <!-- The title of dialog for changing meeting name-->
    <string name="change_meeting_name">Change the meeting name</string>
    <!-- The number of participants in the meeting on meeting info page-->
    <string name="info_participants_number">Participants: %d</string>
    <!-- The name of moderators in the meeting on meeting info page-->
    <string name="info_moderator_name">Moderator: %s</string>
    <!-- The literal meeting link text-->
    <string name="meeting_link">Meeting link</string>
    <!-- Subtitle of the meeting screen-->
    <string name="duration_meeting">Duration</string>
    <!-- The question in on-boarding screen asking if the user is going to join meeting as guest-->
    <string name="join_meeting_as_guest">Join meeting as guest</string>
    <!-- The title of the paste meeting link dialog for guest-->
    <string name="paste_meeting_link_guest_dialog_title">You are invited to a meeting.</string>
    <!-- Tell the guest to paste the meeting link in the edit box-->
    <string name="paste_meeting_link_guest_instruction">Tap the Meeting link sent to you or paste it here</string>
    <!-- Banner text to indicate poor network quality-->
    <string name="slow_connection_meeting">Poor connection quality</string>
    <!-- the message in the alert dialog for notifying the meeting has ended-->
    <string name="meeting_has_ended">Meeting has ended</string>
    <!-- error message shown when a meeting link is not well formed-->
    <string name="invalid_meeting_link_args">Invalid meeting link</string>
    <!-- Warning show to the user when the app needs permissions to start a meeting.-->
    <string name="meeting_permission_info">Access permissions needed for MEGA</string>
    <!-- Message of a dialog to show user the permissions that needed-->
    <string name="meeting_permission_info_message">MEGA needs access to your microphone and camera for meetings.</string>
    <!-- Button to confirm the action of restarting one transfer-->
    <string name="button_permission_info">Got it</string>
    <!-- Warning show to the user when the app needs permissions to get the best meeting experience and the user has denied them.-->
    <string name="meeting_required_permissions_warning">Go to Settings to allow MEGA to access your camera and microphone.</string>
    <!-- The button text in the meeting ended alert dialog. Click the button to open the group chat screen of the meeting-->
    <string name="view_meeting_chat">View meeting chat</string>
    <!-- the content of tips when the user uses the meeting first time-->
    <string name="tip_invite_more_participants">Invite more participants to the meeting. Swipe up to invite.</string>
    <!-- the content of tips when the user enters recent chat page first time-->
    <string name="tip_create_meeting">Tap to create a new meeting</string>
    <!-- the content of tips when the user enters start conversation page first time-->
    <string name="tip_setup_meeting">Quickly set up a MEGA meeting with our new encrypted meeting feature</string>
    <!-- the content of snack bar when the user be the new moderator-->
    <string name="be_new_moderator">You are the new moderator.</string>
    <!-- the content of snack bar when copied meeting link-->
    <string name="copied_meeting_link">Copied meeting link.</string>
    <!-- Title of the layout to join a meeting from the chat screen. -->
    <string name="join_meeting_layout_in_group_call">Tap to join current meeting.</string>
    <!-- Title of fifth tour screen -->
    <string name="title_tour_five">MEGA Meeting</string>
    <!-- Content of fourth tour screen -->
    <string name="content_tour_five">End-to-end encrypted video meeting</string>
    <!-- Error shown when it tries to open an invalid meeting link and the text view is empty -->
    <string name="invalid_meeting_link_empty">Please enter a valid meeting link</string>
    <!-- Guest leave call-->
    <string name="more_than_meeting">More than just meetings</string>
    <!-- the title of join without account on left meeting page-->
    <string name="left_meeting_join_title">Your privacy matters</string>
    <!-- the content of join without account on left meeting page-->
    <string name="left_meeting_join_content">Join the largest secure cloud storage and collaboration platform in the world.</string>
    <!-- the bonus title of join without account on left meeting page-->
    <string name="left_meeting_bonus_title">Get 20 GB for free</string>
    <!-- the bonus content of join without account on left meeting page-->
    <string name="left_meeting_bonus_content">Sign up now and enjoy advanced collaboration features for free.</string>
    <!-- Content of ongoing call for MaterialAlertDialog-->
    <string name="ongoing_call_content">Another call in progress. Please end your current call before making another.</string>
    <!-- The hint text when changing meeting name-->
    <string name="new_meeting_name">New meeting name</string>
    <!-- The content of dialog when failed for creating meeting-->
    <string name="meeting_is_failed_content">Failed to create meeting.</string>
    <!-- Word next to own user’s name on participant list -->
    <string name="meeting_me_text_bracket">%1s [A](me)[/A]</string>
    <!-- Menu item to change from thumbnail view to main view in meeting-->
    <string name="main_view">Main view</string>
    <!-- Warning in Offline section alerting all the Offline files will be deleted after logout. -->
    <string name="offline_warning">Logging out deletes your offline content.</string>
    <!-- Settings category which contains all preferences related to user interface. -->
    <string name="user_interface_setting">User interface</string>
    <!-- Setting which allows to choose the start screen. -->
    <string name="start_screen_setting">Start screen</string>
    <!-- Setting which allows to hide or show the recent activity. -->
    <string name="hide_recent_setting">Hide recent activity</string>
    <!-- Context of a setting which allows to hide or show the recent activity. -->
    <string name="hide_recent_setting_context">Hide recent activity in Home section.</string>
    <!-- Title of a dialog informing the start screen can be modified. -->
    <string name="choose_start_screen_title">Choose your start screen</string>
    <!-- Test of a dialog informing the start screen can be modified. -->
    <string name="choose_start_screen_text">Change settings to choose which screen opens when you next launch the MEGA app.</string>
    <!-- Action button which allows to change a setting. -->
    <string name="change_setting_action">Change setting</string>
    <!-- Subtitle of the settings page where the start screen can be chosen. -->
    <string name="configure_start_screen">Configure default start screen</string>
    <!-- Homepage section. -->
    <string name="home_section">Home</string>
    <!-- Action button which allows to show the recent activity. -->
    <string name="show_activity_action">Show activity</string>
    <!-- Text informing the recent activity is hidden. -->
    <string name="recents_activity_hidden">[B]Recents[/B] activity hidden</string>
    <!-- Alert informing the user can choose the video quality for Camera Uploads Videos -->
    <string name="video_quality_info">You can save space by decreasing the video quality in Camera Uploads settings.</string>
    <!-- Label indicating video original quality -->
    <string name="original_quality">Original quality</string>
    <!-- Settings label which allows to enable or disable fingerprint unlock. -->
    <string name="setting_fingerprint">Fingerprint ID</string>
    <!-- Title of the dialog which allows to enable the fingerprint unlock. -->
    <string name="title_enable_fingerprint">Confirm your fingerprint to unlock</string>
    <!-- Title of the dialog which allows to unlock the app with the fingerprint. -->
    <string name="title_unlock_fingerprint">Unlock using your fingerprint</string>
    <!-- Button of the dialog which allows to unlock the app with the fingerprint. Gives the option to unlock with the passcode instead -->
    <string name="action_use_passcode">Use passcode</string>
    <!-- Message informing the fingerprint was enabled successfully -->
    <string name="confirmation_fingerprint_enabled">Your fingerprint is confirmed</string>
    <!-- Warning indicating an image (GIF) cannot be inserted in an input text. Same string than the one shown by the system when it detects this behaviour on its own. -->
    <string name="image_insertion_not_allowed">MEGA does not support image insertion here</string>
    <!-- The label under the button of viewing all images screen -->
    <string name="section_images">Images</string>
    <!-- Title of the dialog warning the user about disable file versioning. -->
    <string name="disable_versioning_label">Disable file versioning</string>
    <!-- Warning of the dialog informing the user about disable file versioning. -->
    <string name="disable_versioning_warning">Our file versioning feature ensures that we keep older copies of your files around if you replace them with newer versions. If you disable File Versioning you will no longer have this protection; the old copy will be lost when you replace it.</string>
    <!-- Warning informing the user the folder location is trying to open no longer exists. -->
    <string name="location_not_exist">This location no longer exists.</string>
    <!-- Warning shown informing the contact has been previously invited. The placeholder is to show the name of the contact. -->
    <string name="contact_already_invited">You have already invited %1$s</string>
    <!-- Warning shown informing the contact request has been sent and can be managed in sent requests section. -->
    <string name="contact_invited">Invite sent successfully. See sent requests.</string>
    <!-- Message when file available offline. -->
    <string name="file_available_offline">File available Offline</string>
    <!-- Message when file removed from offline. -->
    <string name="file_removed_offline">File removed from Offline</string>
    <!-- Menu option to open a link. Also title of the dialog to open a link. -->
    <string name="action_open_link">Open link</string>
    <!-- error message shown when a chat link is not well formed. -->
    <string name="invalid_chat_link_args">Invalid chat link</string>
    <!-- Menu option to open a chat link. -->
    <string name="action_open_chat_link">Open chat link</string>
    <!-- Hint shown in the open chat link alert dialog. -->
    <string name="hint_enter_chat_link">Enter chat link</string>
    <!-- Hint shown in the open link alert dialog. -->
    <string name="hint_paste_link">Paste link</string>
    <!-- Error shown when it tries to open an invalid file or folder link .-->
    <string name="invalid_file_folder_link">Invalid file or folder link</string>
    <!-- Error shown when it tries to open an invalid file or folder link and the text view is empty. -->
    <string name="invalid_file_folder_link_empty">Please enter a valid file or folder link</string>
    <!-- Error shown when it tries to open an invalid chat link and the text view is empty. -->
    <string name="invalid_chat_link_empty">Please enter a valid chat link</string>
    <!-- Error shown when it tries to open a chat link from the Cloud Drive section. -->
    <string name="valid_chat_link">You have pasted a chat link.</string>
    <!-- Error shown when it tries to open a contact link from the Cloud Drive section. -->
    <string name="valid_contact_link">You have pasted a contact link.</string>
    <!-- Action button to open a contact link.-->
    <string name="action_open_contact_link">Open contact link</string>
    <!-- title for the settings to enable high resolution images when on mobile data -->
    <string name="settings_mobile_data_resoluton_title">Use mobile data to preview high resolution images</string>
    <!-- summary for the settings to enable high resolution images when on mobile data -->
    <string name="settings_mobile_data_resoluton_summary">Allow the use of mobile data to load high resolution images when previewing. If disabled, the original image will only be loaded when you zoom in.</string>
    <!-- If users want to move the root backup folder, all backups underneath it are disabled. Warning dialog will show to confirm -->
    <string name="backup_move_root_folder">You are changing a default backup folder location. This may affect your ability to find your backup folder in the future. Please remember where it is located so that you can find it in the future.</string>
    <!-- If users want to move the sub backup folder, all backups underneath it are disabled. Warning dialog will show to confirm -->
    <string name="backup_move_sub_folder">Moving this folder changes the destination of one or more configured backups and may have unintended consequences. The backups will be turned off for your safety. Backups can be re-enabled with the MEGA Desktop App. Do you want to proceed?</string>
    <!-- If users want to delete the root backup folder, all backups underneath it are disabled. Warning dialog will show to confirm -->
    <string name="backup_remove_root_folder">You are deleting your backups folder. This will remove all the backups you have set. Are you sure you want to do this?</string>
    <!-- If users want to delete the sub backup folder, all backups underneath it are disabled. Warning dialog will show to confirm -->
    <string name="backup_remove_sub_folder">Are you sure you want to delete your backup folder and disable the associated backup?</string>
    <!-- The title of warning dialog for single folder moving -->
    <string name="backup_move_folder_title">Move “%1s”</string>
    <!-- The title of warning dialog for single folder deleting -->
    <string name="backup_remove_folder_title">Move “%1s” to Rubbish Bin</string>
    <!-- The title of warning dialog for multi-folder moving -->
    <string name="backup_move_multiple_folder_title">Move backup folders</string>
    <!-- The title of warning dialog for single folder deleting -->
    <string name="backup_remove_multiple_folder_title">Move backup folders to Rubbish Bin</string>
    <!-- The confirm information of warning dialog for deleting -->
    <string name="backup_disable_confirm">Disable backup</string>
    <!-- The confirm information of warning dialog for moving "My backup" -->
    <string name="backup_move_confirm">Move backup</string>
    <!-- The confirm information of warning dialog for deleting -->
    <string name="backup_action_confirm">Please type “%1s” to confirm this action</string>
    <!-- when checking the input -->
    <string name="error_backup_confirm_dont_match">Text entered does not match</string>
    <!-- The title of confirm dialog for adding item to "My backup" -->
    <string name="backup_add_confirm_title">Add item to “%1s”</string>
    <!-- The title of warning dialog for adding item to "My backup" -->
    <string name="backup_add_item_title">Set up backup</string>
    <!-- If users want to add items to the "My backup" folder, Warning dialog will show to confirm -->
    <string name="backup_add_item_to_root_text">To ensure these items added to your backup folder are automatically synchronised to the MEGA Cloud, please set them up in the MEGA Desktop App.</string>
    <!-- If users want to share items in the "My backup" folder, Warning dialog will show to confirm -->
    <string name="backup_share_permission_title">Read-only</string>
    <!-- If users want to share items in the "My backup" folder, Warning dialog will show to confirm -->
    <string name="backup_share_permission_text">This folder can only be shared as read-only; as this is a backup folder, any changes to its content could disable the backup.</string>
    <!-- If users want to add items to the "My backup" device folder, Warning dialog will show to confirm -->
    <string name="backup_add_item_text">Items in this folder are part of a configured backup and are synchronised to a local folder. Taking this action will break the synchronisation and disable the backup. The backup can be re-enabled with the MEGA Desktop App. Are you sure you want to proceed?</string>
    <!-- Share multi backup folders, show below warning message -->
    <string name="backup_multi_share_permission_text">These folders can only be shared as read-only; as they are backup folders, any changes to their content could disable the backups.</string>
    <!-- Share multi folders mix with backup and non-backup folders, show below warning message -->
    <string name="backup_share_with_root_permission_text">Some folders shared are backup folders and read-only. Do you wish to continue?</string>
    <!-- Indicates the content of the backup folder -->
    <plurals name="num_devices">
        <item quantity="one">%d device</item>
        <item quantity="other">%d devices</item>
    </plurals>
    <!-- Title of the button when you want to answer a one to one call -->
    <string name="title_join_one_to_one_call">Answer call</string>
    <!-- Title of the menu when the select tracks on playlist page-->
    <string name="title_select_tracks">Select tracks</string>
    <!-- Action button to upload files. -->
    <string name="upload_files">Upload files</string>
    <!-- Action button to upload a folder. -->
    <string name="upload_folder">Upload folder</string>
<<<<<<< HEAD
    <!-- Title of the dialog warning the user about cancel uploads. -->
    <string name="cancel_uploads">Cancel uploads</string>
    <!-- Warning alerting user if proceed with the action all the uploads will be cancelled. -->
    <string name="cancel_uploads_warning">Interrupting the upload process will result in all your uploads being cancelled.</string>
    <!-- Button to proceed with action. -->
    <string name="action_proceed">Proceed</string>
=======
    <!-- Text of the dialog warning the user about cancel uploads. -->
    <string name="cancel_uploads">Cancel upload?</string>
    <!-- Title of the Payments screen -->
    <string name="payment">Payment</string>
    <!-- Label indicating payment methods -->
    <string name="payment_methods">Payment methods</string>
    <!-- Button to proceed with a payment -->
    <string name="proceed">Proceed</string>
    <!-- Message informing the upgrade was processed correctly. Placeholder: type of subscription e.g: Pro Lite monthly -->
    <string name="successful_upgrade">Thank you for your %1$s subscription!</string>
    <!-- Pro Lite monthly subscription -->
    <string name="pro_lite_monthly">Pro Lite monthly</string>
    <!-- Pro Lite yearly subscription -->
    <string name="pro_lite_yearly">Pro Lite yearly</string>
    <!-- Pro I monthly subscription -->
    <string name="pro_i_monthly">Pro I monthly</string>
    <!-- Pro I yearly subscription -->
    <string name="pro_i_yearly">Pro I yearly</string>
    <!-- Pro II monthly subscription -->
    <string name="pro_ii_monthly">Pro II monthly</string>
    <!-- Pro II yearly subscription -->
    <string name="pro_ii_yearly">Pro II yearly</string>
    <!-- Pro III monthly subscription -->
    <string name="pro_iii_monthly">Pro III monthly</string>
    <!-- Pro III yearly subscription -->
    <string name="pro_iii_yearly">Pro III yearly</string>
    <!-- Action button which will cancel uploads. -->
    <string name="action_cancel_upload">Cancel upload</string>
    <!-- Action button which will dismiss the dialog and will not cancel the action. -->
    <string name="action_do_not_cancel">Don’t cancel</string>
>>>>>>> edf2ac2b
</resources><|MERGE_RESOLUTION|>--- conflicted
+++ resolved
@@ -4223,14 +4223,6 @@
     <string name="upload_files">Upload files</string>
     <!-- Action button to upload a folder. -->
     <string name="upload_folder">Upload folder</string>
-<<<<<<< HEAD
-    <!-- Title of the dialog warning the user about cancel uploads. -->
-    <string name="cancel_uploads">Cancel uploads</string>
-    <!-- Warning alerting user if proceed with the action all the uploads will be cancelled. -->
-    <string name="cancel_uploads_warning">Interrupting the upload process will result in all your uploads being cancelled.</string>
-    <!-- Button to proceed with action. -->
-    <string name="action_proceed">Proceed</string>
-=======
     <!-- Text of the dialog warning the user about cancel uploads. -->
     <string name="cancel_uploads">Cancel upload?</string>
     <!-- Title of the Payments screen -->
@@ -4261,5 +4253,4 @@
     <string name="action_cancel_upload">Cancel upload</string>
     <!-- Action button which will dismiss the dialog and will not cancel the action. -->
     <string name="action_do_not_cancel">Don’t cancel</string>
->>>>>>> edf2ac2b
 </resources>