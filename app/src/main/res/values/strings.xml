--- conflicted
+++ resolved
@@ -2,15 +2,9 @@
 <resources>
 
     <string name="app_name" context="Not translate">MEGA</string>
-<<<<<<< HEAD
-    <string name="app_version" context="Not translate">3.0.11.4</string>
-    <string name="sdk_version" context="Not translate">755d8d7</string>
-    
-=======
     <string name="app_version" context="Not translate">3.0.11.3</string>
     <string name="sdk_version" context="Not translate">970e65b</string>
 
->>>>>>> 2723cc64
     <string name="full_description_text" context="Full description text of the app in the Google Play page of the app">MEGA is a secure cloud storage service that gives you 50 GB free storage space. Unlike other cloud storage providers, your data is encrypted and decrypted by your client devices only and never by us.\nUpload your files from your smartphone or tablet then search, store, download, stream, view, share, rename or delete your files any time, from any device, anywhere. Share folders with your contacts and see their updates in real time.\nThe encryption process means we cannot access or reset your password so you MUST remember it (unless you have your Master Key backed up) or you will lose access to your stored files.\nInside the app you can upgrade your storage space and bandwidth quota with a monthly or yearly subscription.\nPRO LITE subscription: 4.99 € per month or 49.99 € per year gives you 200 GB of storage space and 1 TB of bandwidth per month.\nPRO I subscription: 9.99 € per month or 99.99 € per year gives you 500 GB of storage space and 2 TB of bandwidth per month.\nPRO II subscription: 19.99 € per month or 199.99 € per year gives you 2 TB of storage space and 4 TB of bandwidth per month.\nPRO III subscription: 29.99 € per month or 299.99 € per year gives you 4 TB of storage space and 8 TB of bandwidth per month.\nSubscriptions are renewed automatically for successive subscription periods of the same duration and at the same price as the initial period chosen. To manage your subscriptions, simply click on the Play Store icon on your handset, sign in with your Google ID (if you haven\'t already done so) and then click on the MEGA app. You\'ll be able to manage your subscription there.\nFor more info, please check our website: \n https://mega.nz/mobile_terms.html \n https://mega.nz/mobile_privacy.html \nNew Terms of Service apply effective from 20 February 2016. See https://mega.nz/TermsOfService2016.pdf \n Note: For desktop access to your files Mega needs to use HTML5 compatible browsers to handle our advanced features. We recommend Mozilla Firefox and Google Chrome. However the mobile versions of browsers cannot access the Mega cloud storage system.</string>
     <string name="short_description_text" context="Short description text of the app in the Google Play page of the app">MEGA is Cloud Storage with Powerful Always-On Privacy. 50GB for free</string>
 
@@ -891,9 +885,7 @@
     <string name="type_message_hint" context="Hint shown in the field to write a message in the chat screen">Type a message</string>
 
     <string name="general_mute" context="button">Mute</string>
-<<<<<<< HEAD
-
-=======
+
     <string name="title_properties_chat_contact_notifications" context="Title of the section to enable notifications in the Contact Properties screen">Notifications</string>
     <string name="title_properties_chat_contact_message_sound" context="Title of the section to choose the sound of incoming messages in the Contact Properties screen">Chat message sound</string>
     <string name="title_properties_chat_contact_call_sound" context="Title of the section to choose the ringtone of incoming calls in the Contact Properties screen">Call ringtone</string>
@@ -902,5 +894,4 @@
 
     <string name="call_ringtone_title" context="Title of the screen to select the ringtone of the calls">Call ringtone</string>
     <string name="notification_sound_title" context="Title of the screen to select the sound of the notifications">Notification sound</string>
->>>>>>> 2723cc64
 </resources>