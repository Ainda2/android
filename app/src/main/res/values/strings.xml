--- conflicted
+++ resolved
@@ -2767,10 +2767,8 @@
     <string name="download_location" context="Download location label">Download location</string>
     <string name="confirmation_download_location" context="Text asking confirmation for download location">Always save to this location?</string>
 
-<<<<<<< HEAD
     <string name="view_in_folder_label" context="Action to show any file in its location">View in folder</string>
     <string name="browse_files_label" context="Title of a screen to browse files">Browse files</string>
-=======
+
     <string name="file_provider_title" context="Title of the File Provider activity">Attach from&#8230;</string>
->>>>>>> b5c5544b
 </resources>