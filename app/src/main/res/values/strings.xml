<?xml version="1.0" encoding="utf-8"?>
<resources>

    <string name="app_name" context="Not translate">MEGA</string>
    <string name="pdf_app_name" context="Not translate">MEGA PDF Viewer</string>
    <string name="app_version" context="Not translate">3.4.0 (211)</string>
    <string name="sdk_version" context="Not translate">f6d80c9</string>
    <string name="karere_version" context="Not translate">b81e831</string>

    <string name="full_description_text" context="Full description text of the app in the Google Play page of the app">MEGA provides user-controlled encrypted cloud storage and chat through standard web browsers, together with dedicated apps for mobile devices. Unlike other cloud storage providers, your data is encrypted and decrypted by your client devices only and never by us.\n\nUpload your files from your smartphone or tablet then search, store, download, stream, view, share, rename or delete your files any time, from any device, anywhere. Share folders with your contacts and see their updates in real time. The encryption process means we cannot access or reset your password so you MUST remember it (unless you have your Recovery Key backed up) or you will lose access to your stored files.\n\nEnd-to-end user-encrypted MEGA video chat allows for total privacy, and has been available through the browser since 2016. It has been extended to our mobile app, with chat history accessible across multiple devices. Users can also easily add files to a chat from their MEGA Cloud Drive.\n\nMEGA offers a generous 50 GB free storage for all registered users with bonus achievements, and offers paid plans with much higher limits:\n\n\nPRO LITE subscription: 4.99 € per month or 49.99 € per year gives you 200 GB of storage space and 1 TB of transfer quota per month.\nPRO I subscription: 9.99 € per month or 99.99 € per year gives you 1 TB of storage space and 2 TB of transfer quota per month.\nPRO II subscription: 19.99 € per month or 199.99 € per year gives you 4 TB of storage space and 8 TB of transfer quota per month.\nPRO III subscription: 29.99 € per month or 299.99 € per year gives you 8 TB of storage space and 16 TB of transfer quota per month.\n\nSubscriptions are renewed automatically for successive subscription periods of the same duration and at the same price as the initial period chosen. To manage your subscriptions, simply click on the Play Store icon on your mobile device, sign in with your Google ID (if you haven’t already done so) and then click on the MEGA app. You’ll be able to manage your subscription there.\n\nApp Permissions:\nWRITE_EXTERNAL_STORAGE -> Download your files from MEGA to your device and upload files from your device to MEGA\nCAMERA -> Take a picture and upload your photos to MEGA\nREAD_CONTACTS -> Easily add contacts from your device as MEGA contacts\nRECORD_AUDIO &amp; CAPTURE_VIDEO_OUTPUT (mic and camera) -> MEGA provides for end-to-end encrypted audio/video calls\n\n\nTo enhance users’ confidence in the MEGA system, all of the client-side code is published, so interested security researchers can evaluate the encryption process. The code of our mobile app is located on: https://github.com/meganz/android\n\nFor more info, please check our website:\nSee https://mega.nz/terms\n\n\nDesktop - https://mega.nz/</string>

    <!--
    <string name="short_description_text" context="Short description text of the app in the Google Play page of the app">MEGA is Cloud Storage with Powerful Always-On Privacy. 50GB for free</string>
    -->

    <string name="general_x_of_x" context="Showing progress of elements. Example: 2 of 10."> of </string>
    <string name="general_yes" context="Answer for confirmation dialog.">Yes</string>
    <string name="general_no" context="Answer for confirmation dialog.">No</string>
    <string name="general_cancel" context="Answer for confirmation dialog.">Cancel</string>
    <string name="general_move_to" context="When moving a file to a location in MEGA. This is the text of the button after selection the destination">Move to</string>
    <string name="general_copy_to" context="When copying a file to a location in MEGA. This is the text of the button after selection the destination">Copy to</string>
    <!--
    <string name="general_import_to" context="When importing a file to a location in MEGA. This is the text of the button after selection the destination">Import to</string>
    -->
    <string name="general_select" context="Selecting a specific location in MEGA. This is the text of the button">Select</string>
    <string name="general_select_to_upload" context="Selecting a specific location in MEGA. This is the text of the button">Select files</string>
    <string name="general_select_to_download" context="Selecting a specific location in MEGA. This is the text of the button">Select folder</string>
    <string name="general_create" context="This is the final button when creating a folder in the dialog where the user inserts the folder name">Create</string>
    <!-- This string is commented in FileStorageActivityLollipop.java
    <string name="general_upload" context="Button text when uploading a file to a previously selected location in MEGA">Upload File</string>
    -->
    <string name="general_download" context="Item menu option upon right click on one or multiple files.">Download</string>
    <string name="general_add" context="button">Add</string>
    <string name="general_move" context="button">Move</string>
    <string name="general_remove" context="button">Remove</string>
    <string name="general_share" context="button">Share</string>
    <!--
    <string name="general_confirm" context="button">Confirm</string>
    -->
    <string name="general_leave" context="button">Leave</string>
    <string name="general_decryp" context="button">Decrypt</string>

    <string name="general_export" context="button">Export</string>

    <!--
    <string name="general_empty" context="Button to delete the contents of the trashbin. Can also be translated as &quot;clear&quot;">Empty</string>
    -->
    <string name="general_loading" context="state previous to import a file">Loading</string>
    <string name="general_importing" context="state while importing the file">Importing</string>
    <string name="general_forwarding" context="state while importing the file">Forwarding</string>
    <string name="general_import" context="Import button. When the user clicks this button the file will be imported to his account.">Import</string>
    <string name="general_storage" context="Text listed before the amount of storage a user gets with a certain package. For example: &quot;1TB Storage&quot;.">Storage</string>
    <string name="general_bandwidth" context="Text listed before the amount of bandwidth a user gets with a certain package. For example: &quot;8TB Bandwidth&quot;. Can also be translated as data transfer.">Transfer Quota</string>
    <string name="general_subscribe" context="Text placed inside the button the user clicks when upgrading to PRO. Meaning: subscribe to this plan">Subscribe</string>
    <!--
    <string name="general_continue" context="Text placed inside the button the user clicks when clicking into the FREE account. Meaning: Continue to the main screen">Continue</string>
    -->
    <string name="general_error_word" context="It will be followed by the error message">Error</string>
    <string name="general_not_yet_implemented" context="when clicking into a menu whose functionality is not yet implemented">Not yet implemented</string>
    <string name="error_no_selection" context="when any file or folder is selected">No file or folder selected</string>
    <string name="general_already_downloaded" context="when trying to download a file that is already downloaded in the device">Already downloaded</string>
    <string name="general_already_uploaded" context="when trying to upload a file that is already uploaded in the folder">already uploaded</string>
    <string name="general_file_info" context="Label of the option menu. When clicking this button, the app shows the info of the file">File info</string>
    <string name="general_folder_info" context="Label of the option menu. When clicking this button, the app shows the info of the folder">Folder info</string>
    <!--
    <string name="general_menu" context="Title when the left menu is opened">Menu</string>
    -->

    <string name="error_general_nodes" context="Error getting the root node">Error. Please, try again.</string>

    <string name="secondary_media_service_error_local_folder" context="Local folder error in Sync Service. There are two syncs for images and videos. This error appears when the secondary media local folder doesn't exist">The secondary media folder does not exist, please choose a new folder</string>
    <string name="no_external_SD_card_detected" context="when no external card exists">No external storage detected</string>
    <string name="no_permissions_upload" context="On clicking menu item upload in a incoming shared folder read only">This folder is read only. You do not have permission to upload</string>

    <string name="remove_key_confirmation" context="confirmation message before removing the previously downloaded MasterKey file">You are removing the previously exported Recovery Key file</string>
    <!--
    <string name="export_key_confirmation" context="confirmation message before downloading to the device the MasterKey file">Security warning! This is a high risk operation. Do you want to continue?</string>
    -->

    <!--
    <string name="more_options_overflow" context="title of the menu for more options for each file (rename, share, copy, move, etc)">More options</string>
    -->
    <string name="confirmation_add_contact" context="confirmation message before sending an invitation to a contact">Do you want to send an invitation to %s?</string>
    <!--
    <string name="confirmation_remove_multiple_contacts" context="confirmation message before removing mutiple contacts">Remove these %d contacts?</string>

    <string name="confirmation_move_to_rubbish" context="confirmation message before removing a file">Move to rubbish bin?</string>
    <string name="confirmation_move_to_rubbish_plural" context="confirmation message before removing a file">Move to rubbish bin?</string>

    <string name="confirmation_delete_from_mega" context="confirmation message before removing a file">Delete from MEGA?</string>
    <string name="confirmation_leave_share_folder" context="confirmation message before leaving an incoming shared folder">If you leave the folder, you will not be able to see it again</string>

    <string name="confirmation_alert" context="confirmation message before removing a file">Please confirm</string>
    -->

    <string name="action_logout" context="Button where the user can sign off or logout">Logout</string>
    <string name="action_add" context="Menu item">Upload</string>
    <string name="action_create_folder" context="Menu item">Create new folder</string>
    <string name="action_open_link" context="Menu item">Open link</string>
    <!--
    <string name="action_upload" context="Button text when choosing the destination location in MEGA">Upload to</string>
    -->

    <string name="action_settings" context="Menu item">Settings</string>
    <string name="action_search" context="Search button">Search</string>
    <string name="action_play" context="Search button">Play</string>
    <string name="action_pause" context="Search button">Pause</string>
    <string name="action_refresh" context="Menu item">Refresh</string>
    <string name="action_sort_by" context="Menu item">Sort by</string>
    <string name="action_help" context="Menu item">Help</string>
    <string name="action_upgrade_account" context="Change from a free account to paying MEGA">Upgrade account</string>
    <string name="upgrading_account_message" context="Message while proceeding to upgrade the account">Upgrading account</string>
    <string name="action_select_all" context="Menu item to select all the elements of a list">Select all</string>
    <string name="action_unselect_all" context="Menu item to unselect all the elements of a list">Clear selection</string>
    <string name="action_grid" context="Menu item to change from list view to grid view">Thumbnail view</string>
    <string name="action_list" context="Menu item to change from grid view to list view">List view</string>
    <string name="action_export_master_key" context="Menu item to let the user export the MasterKey">Backup Recovery Key</string>
    <string name="action_remove_master_key" context="Menu item to let the user remove the MasterKey (previously downloaded)">Remove Recovery Key</string>
    <string name="action_cancel_subscriptions" context="Menu item to let the user cancel subscriptions">Cancel subscription</string>
    <string name="toast_master_key_removed" context="success message when the MasterKey file has been removed">The Recovery Key file has been removed</string>
    <string name="cancel_subscription_ok" context="success message when the subscription has been canceled correctly">The subscription has been cancelled</string>
    <string name="cancel_subscription_error" context="error message when the subscription has not been canceled successfully">We were unable to cancel your subscription. Please contact support&#64;mega.nz for assistance</string>
    <string name="action_kill_all_sessions" context="Menu item to kill all opened sessions">Close other sessions</string>
    <string name="success_kill_all_sessions" context="Message after kill all opened sessions">The remaining sessions have been closed</string>
    <string name="error_kill_all_sessions" context="Message after kill all opened sessions">Error when closing the opened sessions</string>

    <plurals name="general_num_files" context="this is used for example when downloading 1 file or 2 files">
        <item context="Singular of file. 1 file" quantity="one">file</item>
        <item context="Plural of file. 2 files" quantity="other">files</item>
    </plurals>

    <plurals name="general_num_contacts">
        <item context="referring to a contact in the contact list of the user" quantity="one">contact</item>
        <item context="Title of the contact list" quantity="other">contacts</item>
    </plurals>

    <plurals name="general_num_folders">
        <item context="Singular of folder/directory. 1 folder" quantity="one">folder</item>
        <item context="Plural of folder/directory. 2 folders" quantity="other">folders</item>
    </plurals>

    <plurals name="general_num_shared_folders">
        <item context="Title of the incoming shared folders of a user in singular" quantity="one">shared folder</item>
        <item context="Title of the incoming shared folders of a user in plural." quantity="other">shared folders</item>
    </plurals>

    <!--
    <plurals name="general_num_downloads" context="in the notification. When downloading the notification is like 3 downloads.">
        <item context="Item menu option upon clicking on one or multiple files. Singular" quantity="one">download</item>
        <item context="Item menu option upon clicking on one or multiple files. Plural" quantity="other">downloads</item>
    </plurals>
    -->

    <!--
    <plurals name="general_num_uploads">
        <item context="Transfer type description in the active file transfer panel, can either be upload or download. Singular" quantity="one">upload</item>
        <item context="Transfer type description in the active file transfer panel, can either be upload or download. Plural" quantity="other">uploads</item>
    </plurals>
    -->

    <plurals name="general_num_users" context="used for example when a folder is shared with 1 user or 2 users">
        <item context="used for example when a folder is shared with 1 user" quantity="one">contact</item>
        <item context="used for example when a folder is shared with 2 or more users" quantity="other">contacts</item>
    </plurals>

    <!--
    <string name="confirmation_required" context="Alert title before download">Confirmation required</string>
    -->
    <string name="alert_larger_file" context="Alert text before download. Please do not modify the %s placeholder as it will be replaced by the size to be donwloaded">%s will be downloaded.</string>
    <string name="alert_no_app" context="Alert text before download">There is no app to open the file %s. Do you want to continue with the download?</string>
    <string name="checkbox_not_show_again" context="Alert checkbox before download">Do not show again</string>

    <string name="login_text" context="Login button">Login</string>
    <string name="email_text" context="email label">E-mail</string>
    <string name="password_text" context="password label">Password</string>
    <string name="confirm_password_text" context="label shown in the confirmation of the password when creating an account">Confirm password</string>
    <string name="abc" context="in the password edittext the user can see the password or asterisks. ABC shows the letters of the password">ABC</string>
    <!--
    <string name="dots" context="in the password edittext the user can see the password or asterisks. ··· shows asterisks instead of letters">···</string>
    -->
    <string name="new_to_mega" context="This question applies to users that do not have an account on MEGA yet">New to MEGA?</string>
    <string name="create_account" context="label and text button when creating the account">Create account</string>
    <string name="error_enter_email" context="when the user tries to log in MEGA without typing the email">Please enter your email address</string>
    <string name="error_invalid_email" context="error when logging in to MEGA with an invalid email">Invalid email address</string>
    <string name="error_enter_password" context="when the user tries to log in MEGA without typing the password">Please enter your password</string>
    <string name="error_server_connection_problem" context="when the user tries to log in to MEGA without a network connection">No network connection</string>
    <string name="error_server_expired_session" context="when the user tries to log in to MEGA without a valid session">You have been logged out on this device from another location</string>
    <string name="login_generating_key" context="the first step when logging in is calculate the private and public encryption keys">Calculating encryption keys</string>
    <string name="login_connecting_to_server" context="Message displayed while the app is connecting to a MEGA server">Connecting to the server</string>
    <string name="download_updating_filelist" context="Status text when updating the file manager">Updating file list</string>
    <string name="login_confirm_account" context="title of the screen after creating an account when the user has to confirm the password to confirm the account">Confirm account</string>
    <string name="login_querying_signup_link" context="when the user clicks on the link sent by MEGA after creating the account, this message is shown">Checking validation link</string>
    <string name="login_confirming_account" context="Attempting to activate a MEGA account for a user.">Activating account</string>
    <string name="login_preparing_filelist" context="After login, updating the file list, the file list should be processed before showing it to the user">Preparing file list</string>
    <string name="login_before_share" context="when the user tries to share something to MEGA without being logged">Please log in to share with MEGA</string>
    <!--
    <string name="session_problem" context="if a link to a folder cannot be fetched">Problem of retrieving files from the folder</string>
    -->

    <string name="tour_space_title">MEGA Space</string>
    <string name="tour_speed_title">MEGA Speed</string>
    <string name="tour_privacy_title">MEGA Privacy</string>
    <string name="tour_access_title">MEGA Access</string>
    <string name="tour_space_text">Register now and get 50 GB of free space</string>
    <string name="tour_speed_text">Uploads are fast. Quickly share files with everyone</string>
    <string name="tour_privacy_text">Keep all your files safe with MEGA’s end-to-end encryption</string>
    <string name="tour_access_text">Get fully encrypted access anywhere, anytime</string>

    <string name="create_account_text" context="button that allows the user to create an account">Create account</string>
    <string name="name_text" context="Name of the user">Name</string>
    <string name="lastname_text" context="Last name of the user">Last Name</string>
    <string name="tos" context="text placed on the checkbox of acceptation of the Terms of Service">I agree with MEGA’s [A]Terms of Service[/A]</string>
    <string name="already_account" context="Does the user already have a MEGA account">Already have an account?</string>

    <string name="create_account_no_terms" context="warning dialog">You have to accept our Terms of Service</string>
    <string name="error_enter_username" context="Warning dialog">Please enter your name</string>
    <string name="error_enter_userlastname" context="Warning dialog">Please enter your last name</string>
    <string name="error_short_password" context="when creating the account">Password is too short</string>
    <string name="error_passwords_dont_match" context="when creating the account">Passwords do not match</string>
    <string name="error_email_registered" contect="when creating the account">This e-mail address has already registered an account with MEGA</string>

    <!--
    <string name="create_account_confirm_title" context="Title that is shown when e-mail confirmation is still required for the account">Confirmation required</string>
    -->
    <!--
    <string name="create_account_confirm" context="">Please check your e-mail and click the link to login and confirm your account</string>
    -->
    <string name="create_account_creating_account">Connecting to the server: Creating account</string>

    <!--<string name="cancel_transfer_title">Delete Transfer</string>
    -->
    <string name="cancel_transfer_confirmation">Delete this transfer?</string>
    <string name="cancel_all_transfer_confirmation">Delete all transfers?</string>

    <string name="section_cloud_drive" context="The name of every users root drive in the cloud of MEGA. The term \'cloud\' is a new computer term and can probably not be translated. Do not translate &quot;cloud&quot; literal unless your language allows this. Please see http://en.wikipedia.org/wiki/Cloud_computing for your reference.">Cloud drive</string>
    <string name="section_secondary_media_uploads" context="title of the screen where the secondary media images are uploaded">Media uploads</string>
    <string name="section_inbox" context="title of the screen that show the inbox">Inbox</string>
    <string name="section_saved_for_offline" context="title of the screen that shows the files saved for offline in the device">Saved for Offline</string>
    <string name="section_saved_for_offline_new" context="title of the screen that shows the files saved for offline in the device">Offline</string>
    <!--
    <string name="section_shared_with_me" context="title of the screen that shows all the folders that the user shares with other users and viceversa">Shared with me</string>
    -->
    <string name="section_shared_items" context="title of the screen that shows all the shared items">Shared folders</string>
    <string name="section_rubbish_bin" context="The title of the trash bin in the tree of the file manager.">Rubbish bin</string>
    <string name="section_contacts" context="Title of the contact list">Contacts</string>

    <string name="section_contacts_with_notification" context="Item of the navigation title for the contacts section when there is any pending incoming request">Contacts [A](%1$d)[/A]</string>
    <string name="sent_requests_empty" context="the user has not sent any contact request to other users">No sent requests</string>
    <string name="received_requests_empty" context="the user has not received any contact request from other users">No received requests</string>
    <string name="section_transfers" context="Title for the file transfer screen (with the up &amp; download)">Transfers</string>

    <string name="section_account" context="button to the settings of the user\'s account">My Account</string>
    <string name="section_photo_sync" context="title of the screen where the camera images are uploaded">Camera uploads</string>
    <!--
    <string name="used_space" context="Used space &quot;5MB of 100MB&quot;.">%1$s of %2$s</string>
    -->
    <string name="tab_incoming_shares" context="Capital letters. Incoming shared folders. The title of a tab">INCOMING</string>
    <string name="tab_outgoing_shares" context="Capital letters. Outgoing shared folders. The title of a tab">OUTGOING</string>

    <string name="title_incoming_shares_explorer" context="Title of the file explorer in tab INCOMING">Incoming Shares</string>
	<string name="title_incoming_shares_with_explorer" context="Title of the share with file explorer">Incoming Shares with</string>
    <!--
    <string name="choose_folder_explorer" context="Title of the button in Incoming Shares tabs">Choose folder</string>
    -->

    <string name="file_browser_empty_cloud_drive" context="message when there are no files in the Cloud drive">No files in your Cloud Drive</string>
    <!--
    <string name="file_browser_empty_rubbish_bin" context="option to empty rubbish bin">Empty Rubbish Bin</string>
    -->
    <string name="file_browser_empty_folder" context="Text that indicates that a folder is currently empty">Empty Folder</string>

    <!--
    <string name="choose_account_activity" context="Title of the activity Choose Account">Choose Account</string>
    -->

    <!--
    <string name="file_properties_activity" context="Menu item to show the properties dialog of files and or folders.">Properties</string>
    -->
    <string name="file_properties_available_offline" context="The files are available &quot;offline&quot; (without a network Wi-Fi mobile data connection)">Available offline</string>
    <!--
    <string name="file_properties_available_offline_on" context="Button state when a file can be saved for offline.(Capital letters)">ON</string>
    -->
    <!--
    <string name="file_properties_available_offline_off" context="Button state when a file is already saved for offline. (Capital letters)">OFF</string>
    -->
    <string name="file_properties_info_size_file" context="Refers to the size of a file.">Size</string>
    <string name="file_properties_info_modified" context="when was the file modified">Modified</string>
    <!--
    <string name="file_properties_shared_folder_private_folder" context="the folder is private. A public user can\'t access the folder">No public link</string>
    -->
    <string name="file_properties_shared_folder_public_link" context="the label when a folder can be accesed by public users">Public link</string>
    
    <string name="file_properties_shared_folder_permissions" context="Item menu option upon clicking on a file folder. Refers to the permissions of a file folder in the file manager.">Permissions</string>
    <string name="dialog_select_permissions" context="Title of the dialog to choose permissions when sharing.">Share Permissions</string>
    <string name="file_properties_shared_folder_change_permissions" context="menu item">Change permissions</string>
    <string name="file_properties_shared_folder_select_contact" context="when listing all the contacts that shares a folder">Shared with</string>
    <string name="file_properties_send_file_select_contact" context="send a file to a MEGA user">Send to</string>
    <string name="file_properties_owner" context="shows the owner of an incoming shared folder">Owner</string>
    <string name="contact_invite" context="positive button on dialog to invite a contact">Invite</string>
    <string name="contact_reinvite" context="option to reinvite a contact">Reinvite</string>
	<string name="contact_ignore" context="option to ignore a contact invitation">Ignore</string>
	<string name="contact_decline" context="option to decline a contact invitation">Decline</string>
	<string name="contact_accept" context="option to accept a contact invitation">Accept</string>
	<string name="contact_properties_activity" context="title of the contact properties screen">Contact Info</string>	
	<!--
    <string name="contact_file_list_activity" context="header of a status field for what content a user has shared to you">Content</string>
    -->
	<string name="contacts_list_empty_text" context="Adding new relationships (contacts) using the actions.">Add new contacts using the button below</string>	
	<!--
    <string name="no_contacts" context="When an user wants to share a folder but has not any contact yet">There are not contacts in the account. Please add them on the Contacts screen</string>
	-->
	<string name="contacts_explorer_list_empty_text" context="Add new contacts before sharing.">Add a new contact to share</string>
	
	<string name="error_not_enough_free_space" context="Error message">Not enough free space on your device</string>

	<string name="option_link_without_key" context="Alert Dialog to get link">Link without key</string>
	<string name="option_decryption_key" context="Alert Dialog to get link">Decryption key</string>
	
	<!--
    <string name="download_failed" context="Error message">Download failed</string>
    -->
    <!--
	<string name="download_downloaded" context="notification message. Example: 1 file downloaded">downloaded</string>
    -->
    <!--
	<string name="download_downloading" context="Title header on the download page while the file is downloading.">Downloading</string>
	-->
    <!--
	<string name="text_downloading" context="Text located in each fragment when a download is in progress">Transferring</string>
	-->
	<string name="download_preparing_files" context="message before the download or upload start ">Preparing files</string>
    <string name="download_began" context="message when the download starts">Download has started</string>
    <!--
    <string name="download_cancel_downloading" context="Confirmation text when attempting to cancel the download">Do you want to cancel the download?</string>
    -->
    <string name="download_touch_to_cancel" context="Hint how to cancel the download">Touch to cancel</string>
    <string name="download_touch_to_show" context="Hint how to cancel the download">View transfers</string>
    <string name="error_file_size_greater_than_4gb" context="Warning message">Most devices can’t download files greater than 4GB. Your download will probably fail</string>
    <string name="intent_not_available" context="message when trying to open a downloaded file but there isn\'t any app that open that file. Example: a user downloads a pdf but doesn\'t have any app to read a pdf">There isn’t any available app to execute this file on your device</string>

    <string name="context_share_image" context="to share an image using Facebook, Whatsapp, etc">Share image using</string>
    <string name="context_get_link" context="create a link of a file and send it using an app from the device">Share link</string>
    <string name="context_get_link_menu" context="Item menu option upon right click on one or multiple files.">Get link</string>

    <!--<string name="context_manage_link_menu" context="Item menu option upon right click on one or multiple files.">Get link</string>-->

    <string name="context_leave_menu" context="Item menu option upon right click on one or multiple files.">Leave</string>
    <string name="alert_leave_share" context="Title alert before leaving a share.">Leave share</string>
    <string name="context_clean_shares_menu" context="Item menu option upon right click on one or multiple files.">Remove share</string>
    <string name="context_remove_link_menu" context="Item menu option upon right click on one or multiple files.">Remove link</string>
    <string name="context_remove_link_warning_text" context="Warning that appears prior to remove a link of a file.">This link will not be publicly available anymore.</string>
    <string name="context_rename" context="Item menu option upon right click on one or multiple files.">Rename</string>
    <string name="context_open_link_title" context="Item menu option upon right click on one or multiple files.">Open link</string>
    <string name="context_open_link" context="Item menu option upon right click on one or multiple files.">Open</string>
    <string name="context_renaming" context="while renaming a file or folder">Renaming</string>
    <string name="context_preparing_provider" context="while file provider is downloading a file">Preparing file</string>
    <string name="context_download" context="Item menu option upon right click on one or multiple files.">Download</string>

    <!--
    <string name="download_folder" context="Item menu option upon right click on one or multiple files.">Download folder</string>
    -->
    <!--
    <string name="import_folder" context="Item menu option upon right click on one or multiple files.">Import folder</string>
    -->
    <string name="context_move" context="Item menu option upon right click on one or multiple files.">Move</string>
    <string name="context_moving" context="while moving a file or folder">Moving</string>
    <!--
    <string name="context_sharing" context="while sharing a folder">Sharing folder</string>
    -->
    <string name="context_copy" context="Item menu option upon right click on one or multiple files.">Copy</string>
    <string name="context_upload" context="Item menu option upon right click on one or multiple files.">Upload</string>
    <string name="context_copying" context="while copying a file or folder">Copying</string>
    <!--
    <string name="context_creating_link" context="status text">Creating link</string>
    -->
    <!--
    <string name="context_moving_to_trash" context="status text">Moving to Rubbish Bin</string>
    -->
    <string name="context_move_to_trash" context="menu item">Move to rubbish bin</string>
    <string name="context_delete_from_mega" context="menu item">Remove from MEGA</string>
    <string name="context_new_folder_name" context="Input field description in the create folder dialog.">Folder Name</string>
    <string name="context_new_contact_name" context="when adding a new contact. in the dialog">Contact email</string>
    <string name="context_creating_folder" context="status dialog when performing the action">Creating folder</string>
    <!--
    <string name="context_adding_contact" context="Adding a new relationship (contact)">Adding contact</string>
    -->
    <string name="context_download_to" context="Menu item">Save to</string>
    <string name="context_clear_rubbish" context="Menu option title">Clear Rubbish Bin</string>
    <string name="clear_rubbish_confirmation" context="Ask for confirmation before removing all the elements of the rubbish bin">You are about to permanently remove all items from your Rubbish Bin.</string>

    <!--<string name="context_send_link" context="get the link and send it">Send link</string>-->

    <string name="context_send" context="get the link and send it">Send</string>
    <string name="context_send_file_inbox" context="send the file to inbox">Send to contact</string>
    <!--
    <string name="context_copy_link" context="get the link and copy it">Copy link</string>
    -->
    <string name="context_remove" context="Menu option to delete one or multiple selected items.">Remove</string>
    <string name="context_delete_offline" context="Menu option to delete selected items of the offline state">Remove from Offline</string>
    <string name="context_share_folder" context="menu item">Share folder</string>
    <string name="context_send_file" context="menu item">Send file to chat</string>
    <string name="context_send_contact" context="menu item">Share contact to chat</string>
    <string name="context_view_shared_folders" context="open a shared folder">View shared folders</string>
    <string name="context_sharing_folder" context="Item menu option upon clicking on one or multiple files.">Sharing</string>
    <!--
    <string name="remove_all_sharing" context="status text">Removing all sharing contacts</string>
    -->
    <!--
    <string name="leave_incoming_share" context="status text">Leaving shared folder</string>
    -->
    <!--
    <string name="context_camera_folder" context="The location of where the user has the photos/videos stored.">Camera folder</string>
    -->
    <!--
    <string name="context_mega_contacts" context="when sharing a folder, the user can choose a contact from MEGA">MEGA Contacts</string>
    -->
    <!--
    <string name="context_phone_contacts" context="when sharing a folder, the user chan choose a contact from the device">Phone Contacts</string>
    -->
    <string name="context_delete" context="menu item">Delete</string>
    <!--
    <string name="context_more" context="menu item">More</string>
    -->
    <!--
    <string name="context_contact_added" context="success message when adding a contact">Contact added</string>
    -->
    <string name="context_contact_invitation_deleted" context="success message when removing a contact request">Request deleted</string>
    <string name="context_contact_invitation_resent" context="success message when reinvite a contact">Request resent</string>
    <string name="context_contact_request_sent" context="success message when sending a contact request">Request successfully sent to %s. The status can be consulted in the Sent Requests tab.</string>

    <string name="context_contact_removed" context="success message when removing a contact">Contact removed</string>
    <string name="context_contact_not_removed" context="error message">Error. Contact not removed</string>
    <string name="context_permissions_changed" context="success message when chaning the permissionss">Permissions changed</string>
    <string name="context_permissions_not_changed" context="error message">Error. Permissions not changed</string>
    <string name="context_folder_already_exists" context="message when trying to create a folder that already exists">Folder already exists</string>
    <string name="context_contact_already_exists" context="message when trying to create a invite a contact already that is already added">%s is already a contact</string>
    <string name="context_send_no_permission" context="message when trying to send a file without full access">You do not have permission to send this file</string>
    <string name="context_folder_created" context="success message when creating a folder">Folder created</string>
    <string name="context_folder_no_created" context="error message when creating a folder">Error. Folder not created</string>
    <string name="context_correctly_renamed" context="success message when renaming a node">Renamed successfully</string>
    <string name="context_no_renamed" context="error message">Error. Not renamed</string>
    <string name="context_correctly_copied" context="success message when copying a node">Copied successfully</string>
    <!--
    <string name="context_correctly_sent" context="success message when sending a file">File sent</string>
    -->
    <!--
    <string name="context_no_sent" context="error message when sending a file">Error. File not sent</string>
    -->
    <string name="context_correctly_sent_node" context="success message when sending a node to Inbox">Sent to Inbox</string>
    <string name="context_no_sent_node" context="error message when sending a node to Inbox">Error. Not sent to Inbox</string>
    <string name="context_no_copied" context="error message">Error. Not copied</string>
    <string name="context_no_destination_folder" context="message that appears when a user tries to move/copy/upload a file but doesn't choose a destination folder">Please choose a destination folder</string>
    <string name="context_correctly_moved" context="success message when moving a node">Moved successfully</string>
    <string name="number_correctly_moved" context="success message when moving a node">%d items moved successfully</string>
    <string name="number_incorrectly_moved" context="success message when moving a node">%d items were not moved successfully</string>
    <string name="context_correctly_moved_to_rubbish" context="success message when moving a node">Moved to the rubbish bin successfully</string>
    <string name="number_correctly_moved_to_rubbish" context="success message when moving a node">%d items moved to the rubbish bin successfully</string>
    <string name="number_incorrectly_moved_to_rubbish" context="success message when moving a node">&#160;and %d items were not sent successfully</string>
    <string name="context_no_moved" context="error message">Error. Not moved</string>
    <string name="context_correctly_shared" context="success message when sharing a folder">Shared successfully</string>
    <string name="context_no_shared_number" context="error message when sharing a folder">Error. %d shares were not completed</string>
    <string name="context_correctly_shared_removed" context="success message when sharing a folder">Remove shares successfully</string>
    <string name="context_no_shared_number_removed" context="error message when sharing a folder">Error. %d process of removing shares is not completed</string>
    <string name="context_no_shared" context="error message">Error. Not shared</string>
    <string name="context_no_removed_shared" context="error message">Error. Share failed to remove</string>
    <string name="context_remove_sharing" context="success message when removing a sharing">Folder sharing removed</string>
    <string name="context_no_link" context="error message">Link creation failed</string>
    <string name="context_correctly_removed" context="success message when removing a node from MEGA">Deleted successfully</string>
    <string name="context_no_removed" context="error message">Error. Deletion failed</string>
    <string name="number_correctly_removed" context="success message when moving a node">%d items removed successfully from MEGA</string>
    <string name="number_no_removed" context="error message when moving a node">%d items are not removed successfully</string>
    <string name="number_correctly_leaved" context="success message when moving a node">%d folders left successfully</string>
    <string name="number_no_leaved" context="error message when moving a node">%d folders were not left successfully</string>
    <string name="number_correctly_sent" context="success message when sending multiple files">File sent to %d contacts successfully</string>
    <string name="number_no_sent" context="error message when sending multiple files">File was not sent to %d contacts</string>
    <string name="number_correctly_sent_multifile" context="success message when sending multiple files">%d files sent successfully</string>
    <string name="number_no_sent_multifile" context="error message when sending multiple files">%d files failed to send</string>
    <string name="number_correctly_copied" context="success message when sending multiple files">%d items copied successfully</string>
    <string name="number_no_copied" context="error message when sending multiple files">%d items were not copied</string>
    <string name="number_contact_removed" context="success message when removing several contacts">%d contacts removed successfully</string>
    <string name="number_contact_not_removed" context="error message when removing several contacts">%d contacts were not removed</string>
    <string name="number_contact_file_shared_correctly" context="success message when sharing a file with multiple contacts">Folder shared with %d contacts successfully</string>
    <string name="number_contact_file_not_shared_" context="error message when sharing a file with multiple contacts">File can not be shared with %d contacts</string>
    <string name="number_correctly_shared" context="success message when sharing multiple files">%d folders shared successfully</string>
    <string name="number_no_shared" context="error message when sharing multiple files">%d folders were not shared</string>
    <string name="context_correctly_copied_contact" context="success message when sending a file to a contact">Successfully sent to:</string>
    <string name="context_correctly_removed_sharing_contacts" context="success message when removing all the contacts of a shared folder">The folder is no longer shared</string>
    <string name="context_no_removed_sharing_contacts" context="error message when removing all the contacts of a shared folder">Error, the folder is still shared with another contact</string>
    <string name="context_select_one_file" context="option available for just one file">Select just one file</string>
    <string name="rubbish_bin_emptied" context="success message when emptying the RB">Rubbish bin emptied successfully</string>
    <string name="rubbish_bin_no_emptied" context="error message when emptying the RB">Error. The rubbish bin has not been emptied</string>

    <string name="dialog_cancel_subscriptions" context="dialog cancel subscriptions">You are about to cancel your MEGA subscription. Please let us know if there is anything we can do to help you change your mind</string>
    <string name="hint_cancel_subscriptions" context="hint cancel subscriptions dialog">Type feedback here</string>
    <string name="send_cancel_subscriptions" context="send cancel subscriptions dialog">Send</string>
    <!--
    <string name="title_cancel_subscriptions" context="title cancel subscriptions dialog">Cancel Subscription</string>
    -->
    <string name="confirmation_cancel_subscriptions" context="confirmation cancel subscriptions dialog">Thank you for your feedback! Are you sure you want to cancel your MEGA subscription?</string>
    <string name="reason_cancel_subscriptions" context="provide a reason to cancel subscriptions dialog">Your subscription has not been cancelled. Please provide a reason for your cancellation</string>

    <string name="context_node_private" context="success message after removing the public link of a folder">The folder is now private</string>
    <!--
    <string name="context_share_correctly_removed" context="success message after removing a share of a folder. a contact has no access to the folder now">Share removed</string>
    -->

    <string name="menu_new_folder" context="Menu option to create a new folder in the file manager.">New folder</string>
    <string name="menu_add_contact" context="Menu option to add a contact to your contact list.">Add contact</string>
    <string name="menu_add_contact_and_share" context="Menu option to add a contact to your contact list.">Add contact and share</string>
    <!--
    <string name="menu_download_from_link" context="Text that is displayed in the dialog to download a MEGA link inside the app">Download from MEGA link</string>
    -->

    <string name="alert_decryption_key" context="Title of the alert to introduce the decryption key">Decryption Key</string>
    <string name="message_decryption_key" context="Message of the alert to introduce the decryption key">Please enter the decryption key for the link</string>

    <string name="upload_to_image" context="upload to. Then choose an Image file">Image</string>
    <string name="upload_to_audio" context="upload to. Then choose an Audio file">Audio</string>
    <string name="upload_to_video" context="upload to. Then choose a Video file">Video</string>
    <!--
    <string name="upload_to_other" context="upload to. Then choose a file which is not an Image, an Audio or a Video">Other File</string>
    -->
    <string name="upload_to_filesystem" context="upload to. Then choose to browse the file system to choose a file">From file system</string>
    <!--
    <string name="upload_select_file_type" context="title of the dialog for choosing if a user wants to upload an image, an audio, a video or a file from the system">Select file type</string>
    -->
    <!--
    <string name="upload_uploading" context="status text">Uploading</string>
    -->
    <!--
    <string name="upload_touch_to_cancel" context="hint to how to cancel the upload (by touching the notification)">Touch to cancel upload</string>
    -->
    <!--
    <string name="upload_failed" context="error message">Upload failed</string>
    -->
    <string name="upload_uploaded" context="Label for the current uploaded size of a file. For example, 3 files, 50KB uploaded">uploaded</string>
    <!--
    <string name="upload_cancel_uploading" context="Confirmation text for cancelling an upload">Do you want to cancel the upload?</string>
    -->
    <string name="upload_prepare" context="Status text at the beginning of an upload">Processing file</string>
    <string name="error_temporary_unavaible" context="error message when downloading a file">Resource temporarily not available, please try again later</string>
    <string name="upload_can_not_open" context="Error message when the selected file cannot be opened">Cannot open selected file</string>
    <string name="upload_began" context="when an upload starts, a message is shown to the user">Upload has started</string>
    <string name="unzipping_process" context="when a zip file is downloaded and clicked, the app unzips the file. This is the status text while unzipping the file">Unzipping file</string>

    <string name="error_io_problem" context="error message while browsing the local filesystem">Filesystem problem</string>
    <string name="general_error" context="error message while browsing the local filesystem">Error happened when executing the action</string>

    <string name="full_screen_image_viewer_label" context="title of the image gallery">Image viewer</string>

    <!--
    <string name="manager_download_from_link_incorrect" context="Error message when the user entered an incorrect MEGA link format for importing">Incorrect link format</string>
    -->

    <!--
    <string name="my_account_activity" context="Title of the screen where the user account information is shown">Account</string>
    -->
    <!--
    <string name="my_account_total_space" context="Headline for the amount of total storage space">Storage Space</string>
    -->
    <!--
    <string name="my_account_free_space" context="Headline for the amount of storage space is remaining">Free Space</string>
    -->
    <string name="my_account_used_space" context="Headline for the amount of storage space is used">Used Space</string>
    <string name="my_account_change_password" context="menu item">Change password</string>
    <!--
    <string name="warning_out_space" context="Warning in Cloud drive when the user is runningut of space">You\'re running out of space!\n Do you want to upgrade your account?</string>
    -->
    <!--<string name="overquota_alert_title" context="Title dialog overquota error">Storage over quota</string>-->
    <string name="overquota_alert_text" context="Dialog text overquota error">You have exceeded your storage limit. Would you like to upgrade your account?</string>

    <!--
    <string name="op_not_allowed" context="Dialod text overquota error">Operation not allowed</string>
    -->
    <string name="my_account_last_session" context="when did the last session happen">Last session</string>
    <string name="my_account_connections" context="header for the social connections, showing the number of contacts the user has">Connections</string>

    <string name="my_account_changing_password" context="message displayed while the app is changing the password">Changing password</string>
    <string name="my_account_change_password_oldPassword" context="when changing the password, the first edittext is to enter the current password">Current password</string>
    <string name="my_account_change_password_newPassword1" context="when changing the password">New password</string>
    <string name="my_account_change_password_newPassword2" context="when changing the password">Confirm new password</string>
    <!--
    <string name="my_account_change_password_error" context="Error message when the user attempts to change his password (two potential reasons in one error message).">Incorrect current password or the new passwords you provided do not match. Please try again</string>
    -->
    <!--
    <string name="my_account_change_password_error_2" context="Error message when the user attempts to change his password (two potential reasons in one error message).">Incorrect current password. Please try again</string>
    -->
    <!--
    <string name="my_account_change_password_OK" context="Success text">Password changed successfully</string>
    -->
    <string name="my_account_change_password_dont_match" context="when changing the password or creating the account, the password is required twice and check that both times are the same">Password doesn’t match</string>

    <!--
    <string name="upgrade_activity" context="title of the Upgrade screen">PRO Membership</string>
    -->
    <string name="upgrade_select_pricing" context="title of the selection of the pro account wanted">Select membership</string>
    <string name="select_membership_1" context="the user has to decide the way of payment">Monthly or annually recurring</string>

    <!--<string name="select_membership_2" context="button to go to Google Play">Google Play subscription</string>-->

    <string name="no_available_payment_method" context="choose the payment method option when no method is available">At this moment, no method of payment is available for this plan</string>

    <string name="upgrade_per_month" context="button to decide monthly payment. The asterisk is needed">Monthly*</string>
    <string name="upgrade_per_year" context="button to decide annually payment. The asterisk is needed">Annually*</string>

    <string name="upgrade_comment" context="the meaning of the asterisk in monthly* and annually* payment">* recurring subscription can be cancelled anytime before the renewal date</string>

    <string name="file_properties_get_link" context="the user can get the link and it\'s copied to the clipboard">The link has been copied to the clipboard</string>
    <!--
    <string name="file_properties_remove_link" context="the user can remove the public link">The link has been removed</string>
    -->

    <string name="full_image_viewer_not_preview" context="before sharing an image, the preview has to be downloaded">The preview has not been downloaded yet. Please wait</string>

    <string name="log_out_warning" context="alert when clicking a newsignup link being logged">Please, log out before creating the account</string>

    <!--
    <string name="import_correct" context="success message after import a file">Imported successfully</string>
    -->

    <string name="transfers_empty" context="message shown in the screen when there are not any active transfer">No active transfers</string>
    <!--
    <string name="transfers_pause" context="File uploading or downloading has been paused (until the user continues at a later stage)">All transfers are paused</string>
    -->
    <string name="menu_pause_transfers" context="menu item">Pause transfers</string>
    <!--
    <string name="menu_restart_transfers" context="menu item">Restart transfers</string>
    -->
    <string name="menu_cancel_all_transfers" context="menu item">Delete all transfers</string>

    <string name="menu_take_picture" context="menu item">Take picture</string>

    <string name="cam_sync_wifi" context="how to upload the camera images. only when Wi-Fi connected">WiFi only</string>
    <string name="cam_sync_data" context="how to upload the camera images. when Wi-Fi connected and using data plan">WiFi or data plan</string>
    <string name="cam_sync_ok" context="Answer for confirmation dialog.">OK</string>
    <string name="cam_sync_skip" context="skip the step of camera upload">Skip</string>
    <string name="cam_sync_stop" context="skip the step of camera upload">Stop</string>
    <string name="cam_sync_syncing" context="The upload of the user\'s photos orvideos from their specified album is in progress.">Camera Upload in progress</string>
    <string name="cam_sync_cancel_sync" context="confirmation question for cancelling the camera uploads">Do you want to stop Camera Uploads?</string>
    <!--
    <string name="settings_camera_notif_error_no_folder" context="Error message when an unavailable destination folder was selected">Destination folder is unavailable</string>
    -->
    <string name="settings_camera_notif_title" context="title of the notification when camera upload is enabled">Uploading files of media folders</string>
    <!--
    <string name="settings_camera_notif_error" context="notification error">Camera Uploads problem</string>
    -->
    <string name="settings_camera_notif_complete" context="notification camera uploads complete">Camera uploads complete</string>

    <string name="settings_storage" context="Text listed before the amount of storage a user gets with a certain package. For example: &quot;1TB Storage&quot;.">Storage</string>
    <string name="settings_pin_lock" context="settings category title. Below this title, the pin lock settings start">PIN Lock</string>

    <string name="settings_advanced_features" context="Settings category title for cache and offline files">Advanced</string>
    <string name="settings_advanced_features_cache" context="Settings preference title for cache">Clear Cache</string>
    <string name="settings_advanced_features_offline" context="Settings preference title for offline files">Clear Offline Files</string>

    <string name="settings_advanced_features_cancel_account" context="Settings preference title for canceling the account">Cancel your account</string>

    <string name="settings_advanced_features_size" context="Size of files in offline or cache folders">Currently using %s</string>
    <string name="settings_advanced_features_calculating" context="Calculating Size of files in offline or cache folders">Calculating</string>

    <string name="settings_storage_download_location" context="title of the setting to set the default download location">Default download location</string>
    <string name="settings_storage_ask_me_always" context="Whether to always ask the user each time.">Always ask for download location</string>
    <string name="settings_storage_advanced_devices" context="Whether to enable the storage in advanced devices">Display advanced devices (external SD)</string>

    <string-array name="settings_storage_download_location_array" context="if the user has an internal and an external SD card, it has to be set on the settings screen">
        <item context="internal storage option">Internal storage</item>
        <item context="external storage option">External storage</item>
    </string-array>

    <string-array name="add_contact_array" context="choose the way the new user's email is inserted">
        <item context="write option">Write the user’s e-mail</item>
        <item context="import from phone option">Import from device</item>
    </string-array>

    <string name="settings_camera_upload_on" context="settings option">Enable Camera Uploads</string>
    <string name="settings_camera_upload_turn_on" context="settings option">Turn on Camera Uploads</string>
    <string name="settings_camera_upload_off" context="settings option">Disable Camera Uploads</string>
    <string name="settings_camera_upload_how_to_upload" context="settings option. How to upload the camera images: via Wi-Fi only or via Wi-Fi and data plan">How to upload</string>

    <string name="settings_secondary_upload_on" context="The Secondary Media uploads allows to create a second Camera Folder synchronization. Enabling it would imply to choose a new local folder and then, a new destination folder in MEGA. This is the text that appears in the settings option to enable the second synchronization.">Enable Secondary Media uploads</string>
    <string name="settings_secondary_upload_off" context="The Secondary Media uploads allows to create a second Camera Folder synchronization. Disabling it would imply that the current second sync won't be running anymore. This is the text that appears in the settings option to disable the second synchronization.">Disable Secondary Media uploads</string>

    <string name="settings_empty_folder" context="settings option">Choose folder</string>

    <string-array name="settings_camera_upload_how_to_entries" context="the options of how to upload, but in an array. needed for the settings">
        <item context="how to upload the camera images. when Wi-Fi connected and using data plan">WiFi or data plan</item>
        <item context="how to upload the camera images. only when Wi-Fi connected">WiFi only</item>
    </string-array>

    <string name="settings_camera_upload_what_to_upload" context="What kind of files are going to be uploaded: images, videos or both">File Upload</string>

    <string-array name="settings_camera_upload_file_upload_entries" context="the options of what to upload in an array. Needed for the settings">
        <item context="the options of what to upload.">Photos only</item>
        <item context="the options of what to upload.">Videos only</item>
        <item context="the options of what to upload.">Photos and videos</item>
    </string-array>

    <string name="settings_camera_upload_charging" context="Option to choose that the camera sync will only be enable when the device is charging">Only when charging</string>
    <string name="settings_keep_file_names" context="Option to choose that the camera sync will maintain the local file names when uploading">Keep file names as in the device</string>

    <string name="settings_local_camera_upload_folder" context="The location of where the user photos or videos are stored in the device.">Local Camera folder</string>
    <string name="settings_mega_camera_upload_folder" context="The location of where the user photos or videos are stored in MEGA.">MEGA Camera Uploads folder</string>

    <string name="settings_local_secondary_folder" context="The location of where the user photos or videos of the secondary sync are stored in the device.">Local Secondary folder</string>
    <string name="settings_mega_secondary_folder" context="The location of where the user photos or videos of the secondary sync are stored in MEGA.">MEGA Secondary folder</string>

    <string name="settings_camera_upload_only_photos" context="what kind of file are going to be uploaded. Needed for the settings summary">Photos only</string>
    <string name="settings_camera_upload_only_videos" context="what kind of file are going to be uploaded. Needed for the settings summary">Videos only</string>
    <string name="settings_camera_upload_photos_and_videos" context="what kind of file are going to be uploaded. Needed for the settings summary">Photos and videos</string>

    <!--
    <string name="settings_pin_lock_on" context="settings of the pin lock">Enable PIN Lock</string>
    -->
    <!--
    <string name="settings_pin_lock_off" context="settings of the pin lock">Disable PIN Lock</string>
    -->
    <!--
    <string name="settings_pin_lock_code" context="settings of the pin lock">PIN Code</string>
    -->
    <string name="settings_pin_lock_code_not_set" context="status text when no custom photo sync folder has been set">Not set</string>
    <string name="settings_reset_lock_code" context="settings of the pin lock">Reset PIN code</string>
    <string name="settings_pin_lock_switch" context="settings of the pin lock">PIN Lock</string>

    <string name="pin_lock_enter" context="Button after the pin code input field">Enter</string>
    <string name="pin_lock_alert" context="error message when not typing the pin code correctly">Your local files will be deleted and you will be logged out after 10 failed attempts</string>
    <string name="pin_lock_incorrect" context="error message when not typing the pin code correctly">Incorrect code</string>
    <string name="pin_lock_incorrect_alert" context="error message when not typing the pin code correctly">Wrong PIN code, please try again. You have %2d attempts left</string>
    <string name="pin_lock_not_match" context="error message when not typing the pin code correctly (two times)">PIN Codes don’t match</string>
    <string name="unlock_pin_title" context="title of the screen to unlock screen with pin code">Enter your PIN Code</string>
    <string name="unlock_pin_title_2" context="title of the screen to unlock screen with pin code in second round">Re-Enter your PIN Code</string>
    <string name="reset_pin_title" context="title of the screen to unlock screen with pin code">Enter your new PIN Code</string>
    <string name="reset_pin_title_2" context="title of the screen to unlock screen with pin code in second round">Re-Enter your new PIN Code</string>
    <string name="incorrect_pin_activity" context="text of the screen after 10 attemps with a wrong PIN" formatted="false">All your local data will be deleted and you will be logged out in %1d seconds</string>

    <string name="settings_about" context="Caption of a title, in the context of &quot;About MEGA&quot; or &quot;About us&quot;">About</string>
    <string name="settings_about_privacy_policy" context="App means &quot;Application&quot;">Privacy Policy</string>
    <string name="settings_about_terms_of_service" context="App means &quot;Application&quot;">Terms of Service</string>
    <string name="settings_about_gdpr" context="setting menu that links to the GDPR terms">Data Protection Regulation</string>
    <string name="settings_about_app_version" context="App means &quot;Application&quot;">App version</string>
    <string name="settings_about_sdk_version" context="Title of the label where the SDK version is shown">MEGA SDK version</string>
    <string name="settings_about_karere_version" context="Title of the label where the MEGAchat SDK version is shown">MEGAchat SDK version</string>
    <string name="settings_about_code_link_title" context="Link to the public code of the app">View source code</string>

    <string name="january">January</string>
    <string name="february">February</string>
    <string name="march">March</string>
    <string name="april">April</string>
    <string name="may">May</string>
    <string name="june">June</string>
    <string name="july">July</string>
    <string name="august">August</string>
    <string name="september">September</string>
    <string name="october">October</string>
    <string name="november">November</string>
    <string name="december">December</string>

    <string name="zip_browser_activity" context="title of the screen that shows the ZIP files">ZIP Browser</string>

    <!--
    <string name="new_account" context="in login screen to create a new account">Create account now!</string>
    -->

    <string name="my_account_title" context="title of the My Account screen">Account Type</string>
    <string name="renews_on" context="title of the Expiration Date">Renews on&#160;</string>
    <string name="expires_on" context="title of the Expiration Date">Expires on&#160;</string>
    <string name="free_account">Free</string>
    <string name="prolite_account" context="Not translate">Lite</string>
    <string name="pro1_account" context="Not translate">PRO I</string>
    <string name="pro2_account" context="Not translate">PRO II</string>
    <string name="pro3_account" context="Not translate">PRO III</string>

    <!--
    <string name="free_storage" context="Not translate">50 GB</string>
    -->
    <!--
    <string name="free_bandwidth" context="Free bandwich account details">Limited</string>
    -->

    <string name="camera_uploads_created" context="info message shown to the user when the Camera Uploads folder has been created">Camera Uploads folder created</string>

    <!--
    <string name="ZIP_download_permission" context="A compressed file will be downloaded and decompressed.">The ZIP file will be downloaded and unzipped</string>
    -->
    <!--
    <string name="ZIP_unzip_permission" context="A compressed file will be decompressed.">The ZIP file will be unzipped </string>
    -->

    <string name="sortby_owner_mail" context="category in sort by action">Owner’s E-mail</string>
    <string name="sortby_name" context="category in sort by action">Name</string>
    <string name="sortby_name_ascending" context="sort files alphabetically ascending">Ascending</string>
    <string name="sortby_name_descending" context="sort files alphabetically descending">Descending</string>

    <string name="sortby_date" context="category in sort by action">Date</string>
    <string name="sortby_creation_date" context="category in sort by action">Creation Date</string>
    <string name="sortby_modification_date" context="category in sort by action">Modification Date</string>
    <string name="sortby_date_newest" context="sort files by date newest first">Newest</string>
    <string name="sortby_date_oldest" context="sort files by date oldest first">Oldest</string>

    <string name="sortby_size" context="category in sort by action">Size</string>
    <string name="sortby_size_largest_first" context="sort files by size largest first">Largest</string>
    <string name="sortby_size_smallest_first" context="sort files by size smallest first">Smallest</string>

    <string name="per_month" context="in payments, for example: 4.99€ per month">per month</string>
    <string name="per_year" context="in payments, for example: 49.99€ per year">per year</string>

    <string name="billing_details" context="Contextual text in the beginning of the Credit Card Payment">Enter your billing details:</string>
    <string name="address1_cc" context="Hint text of the address1 edittext, which is the first line (of two) of the address">Address 1</string>
    <string name="address2_cc" context="Hint text of the address2 edittext, which is the second line (of two) of the address">Address 2 (optional)</string>
    <string name="city_cc" context="Hint text of the city edittext for billing purposes">City</string>
    <string name="state_cc" context="Hint text of the state or province edittext for billing purposes">State / Province</string>
    <string name="country_cc" context="Hint text of the country edittext for billing purposes">Country</string>
    <string name="postal_code_cc" context="Hint text of the postal code edittext for billing purposes">Postal code</string>

    <string name="payment_details" context="Contextual text in the beginning of the Credit Card Payment">Enter your payment details:</string>
    <string name="first_name_cc" context="Hint text of the first name of the credit card edittext for payment purposes">First name</string>
    <string name="last_name_cc" context="Hint text of the last name of the credit card edittext for payment purposes">Last name</string>
    <string name="credit_card_number_cc" context="Hint text of the credit card number edittext for payment purposes">Credit Card Number</string>
    <string name="month_cc" context="Hint text of the expiration month of the credit card for payment purposes">Month</string>
    <string name="year_cc" context="Hint text of the expiration year of the credit card for payment purposes">Year</string>
    <string name="cvv_cc" context="Hint text of the CVV edittext for payment purposes">CVV</string>

    <string name="proceed_cc" context="Text of the button which proceeds the payment">Proceed</string>

    <string name="account_successfully_upgraded" context="Message shown when the payment of an upgrade has been correct">Account successfully upgraded!</string>
    <string name="account_error_upgraded" context="Message shown when the payment of an upgrade has not been correct">The operation failed. Your credit card has not been charged</string>
    <string name="credit_card_information_error" context="Message shown when the credit card information is not correct">The credit card information was not correct. The credit card will not be charged</string>
    <!--
    <string name="not_upgrade_is_possible" context="Message shown when the user wants to upgrade an account that cannot be upgraded">Your account cannot be upgraded from the app. Please contact support@mega.nz to upgrade your account</string>
    -->

    <string name="pin_lock_type" context="title to choose the type of PIN code">PIN Code Type</string>
    <string name="four_pin_lock" context="PIN with 4 digits">4 digit PIN</string>
    <string name="six_pin_lock" context="PIN with 6 digits">6 digit PIN</string>
    <string name="AN_pin_lock" context="PIN alphanumeric">Alphanumeric PIN</string>

    <string name="settings_enable_logs" context="Confirmation message when enabling logs in the app">Logs are now enabled</string>
    <string name="settings_disable_logs" context="Confirmation message when disabling logs in the app">Logs are now disabled</string>

    <string name="search_open_location" context="Option in the sliding panel to open the folder which contains the file selected after performing a search">Open location</string>
    <string name="servers_busy" context="message when a request cannot be performed because the servers are busy">This process is taking longer than expected. Please wait.</string>

    <string name="my_account_free" context="Label in My Account section to show user account type">Free Account</string>
    <string name="my_account_prolite" context="Label in My Account section to show user account type">Lite Account</string>
    <string name="my_account_pro1" context="Label in My Account section to show user account type">PRO I Account</string>
    <string name="my_account_pro2" context="Label in My Account section to show user account type">PRO II Account</string>
    <string name="my_account_pro3" context="Label in My Account section to show user account type">PRO III Account</string>

    <string name="backup_title" context="Title of the screen to backup the master key">Backup your Recovery Key</string>
    <string name="backup_subtitle" context="Subtitle of the screen to backup the master key">Your password unlocks your Recovery Key</string>

    <string name="backup_first_paragraph" context="First paragraph of the screen to backup the master key">Your data is only readable through a chain of decryption operations that begins with your master encryption key, which we store encrypted with your password. This means that if you lose your password, your Recovery Key can no longer be decrypted, and you can no longer decrypt your data.</string>
    <string name="backup_second_paragraph" context="Second paragraph of the screen to backup the master key">Exporting the Recovery Key and keeping it in a secure location enables you to set a new password without data loss.</string>
    <string name="backup_third_paragraph" context="Third paragraph of the screen to backup the master key">An external attacker cannot gain access to your account with just your key. A password reset requires both the key and access to your e-mail.</string>
    <string name="backup_action" context="Sentence to inform the user the available actions in the screen to backup the master key">Copy the Recovery Key to clipboard or save it as text file</string>

    <string name="save_action" context="Action of the button to save the master key as a text file">Save</string>
    <string name="copy_MK_confirmation" context="Alert message when the master key has been successfully copied to the ClipBoard">The Recovery Key has been successfully copied</string>

    <string name="change_pass" context="Button to change the password">Change</string>

    <string name="general_positive_button" context="Positive button to perform a general action">YES</string>
    <string name="general_negative_button" context="Negative button to perform a general action">NO</string>

    <string name="forgot_pass_menu" context="Option of the overflow menu to show the screen info to reset the password">Forgot password?</string>
    <string name="forgot_pass" context="Button in the Login screen to reset the password">Forgot your password?</string>
    <string name="forgot_pass_first_paragraph" context="First paragraph of the screen when the password has been forgotten">If you have a backup of your Recovery Key, you can reset your password by selecting YES. No data will be lost.</string>
    <string name="forgot_pass_second_paragraph" context="Second paragraph of the screen when the password has been forgotten">You can still export your Recovery Key now if you have an active MEGA session in another browser on this or any other computer. If you don’t, you can no longer decrypt your existing account, but you can start a new one under the same e-mail address by selecting NO.</string>
    <!--
    <string name="forgot_pass_second_paragraph_logged_in" context="Second paragraph of the screen when the password has been forgotten and the user is still logged in">If you don\&apos;t, you can still export your recovery key now in this MEGA session. Please, go back and backup your recovery key.</string>
    -->

    <string name="forgot_pass_action" context="Sentence to ask to the user if he has the master key in the screen when the password has been forgotten">Do you have a backup of your Recovery Key?</string>

    <string name="title_alert_reset_with_MK" context="Title of the alert message to ask for the link to reset the pass with the MK">Great!</string>
    <string name="edit_text_insert_mail" context="Hint of the text where the user can write his e-mail">email goes here</string>
    <string name="text_alert_reset_with_MK" context="Text of the alert message to ask for the link to reset the pass with the MK">Please enter your email address below. You will receive a recovery link that will allow you to submit your Recovery Key and reset your password.</string>

    <string name="edit_text_insert_mk" context="Hint of the text when the user can write his master key">Your Recovery Key goes here</string>

    <string name="edit_text_insert_pass" context="Hint of the text where the user can write his password">password goes here</string>
    <string name="delete_account_text_last_step" context="Text shown in the last alert dialog to confirm the cancellation of an account">This is the last step to cancel your account. You will permanently lose all the data stored in the cloud. Please enter your password below.</string>

    <string name="email_verification_title" context="Title of the alert dialog to inform the user that have to check the email">Email verification</string>
    <string name="email_verification_text" context="Text of the alert dialog to inform the user that have to check the email">Please check your email to proceed.</string>
    <string name="email_verification_text_error" context="Text of the alert dialog to inform the user when an error occurs when cancelling the account">An error occurred, please try again.</string>


    <string name="alert_not_logged_in" context="Alert to inform the user that have to be logged in to perform the action">You must be logged in to perform this action.</string>
    <string name="invalid_string" context="Error when the user leaves empty the password field">Incorrect</string>

    <string name="invalid_email_title" context="Title of the alert dialog when the user tries to recover the pass of a non existing account">Invalid email address</string>
    <string name="invalid_email_text" context="Title of the alert dialog when the user tries to recover the pass of a non existing account">Please check the e-mail address and try again.</string>
    <!--
    <string name="alert_not_logged_out" context="Alert to inform the user that have to be logged out to perform the action">You must be logged out to perform this action.</string>
    -->

    <string name="title_dialog_insert_MK" context="Title of the dialog to write MK after opening the recovery link">Password reset</string>
    <string name="text_dialog_insert_MK" context="Text of the dialog to write MK after opening the recovery link">Please enter your Recovery Key below</string>

    <string name="pass_changed_alert" context="Text of the alert when the pass has been correctly changed">Password changed!</string>

    <string name="park_account_dialog_title" context="Title of the dialog to park an account">Park account</string>
    <string name="park_account_button" context="Button to park an account">Park</string>
    <string name="park_account_title" context="Title of the screen to park an account">Oops!</string>
    <string name="park_account_first_paragraph" context="First paragraph of the screen to park an account">Due to our end-to-end encryption paradigm, you will not be able to access your data without either your password or a backup of your Recovery Key.</string>
    <string name="park_account_second_paragraph" context="Second paragraph of the screen to park an account">You can park your existing account and start a fresh one under the same e-mail address. Your data will be retained for at least 60 days. In case that you recall your parked account’s password, please contact support&#64;mega.nz</string>

    <string name="dialog_park_account" context="Text of the dialog message to ask for the link to park the account">Please enter your email address below. You will receive a recovery link that will allow you to park your account.</string>
    <string name="park_account_text_last_step" context="Text shown in the last alert dialog to park an account">This is the last step to park your account, please enter your new password. Your data will be retained for at least 60 days. If you recall your parked account’s password, please contact support&#64;mega.nz</string>

    <string name="title_enter_new_password" context="Title of the screen to write the new password after opening the recovery link">Enter new password</string>
    <string name="recovery_link_expired" context="Message when the user tries to open a recovery pass link and it has expired">This recovery link has expired, please try again.</string>

    <string name="text_reset_pass_logged_in" context="Text of the alert after opening the recovery link to reset pass being logged.">Your Recovery Key will be used to reset your password. Please, enter your new password.</string>
    <string name="email_verification_text_change_pass" context="Text of the alert dialog to inform the user that have to check the email after clicking the option forgot pass">You will receive a recovery link that will allow you to reset your password.</string>

    <string name="my_account_upgrade_pro" context="Button to upgrade the account to PRO account in My Account Section">Upgrade</string>
    <string name="my_account_upgrade_pro_panel" context="Button to upgrade the account to PRO account in the panel that appears randomly">Upgrade now</string>
    <string name="get_pro_account" context="Message to promote PRO accounts">Improve your cloud capacity![A]Get more space &amp; transfer quota with a PRO account!</string>
    <string name="toast_master_key" context="success message when the MasterKey file has been downloaded">The Recovery Key has been backed up into: %1s.[A]While the file remains in this path, you will find it at the Saved for Offline Section.[A]Note: It will be deleted if you log out, please store it in a safe place.</string>

    <!--
    <string name="next_ime_action" context="Action to pass focus to the next field in a form">Next</string>
    -->

    <string name="mail_already_used" context="Error shown when the user tries to change his mail to one that is already used">Error. This email address is already in use.</string>

    <string name="change_mail_text_last_step" context="Text shown in the last alert dialog to change the email associated to an account">This is the last step to change your email. Please enter your password below.</string>
    <string name="change_mail_title_last_step" context="Title of the alert dialog to change the email associated to an account">Change email</string>

    <!--
    <string name="success_changing_user_mail" context="Message when the user email has been changed successfully">Your email has been correctly updated.</string>
    -->

    <string name="title_new_warning_out_space" context="Iitle of the warning when the user is running out of space">You’re running out of space!</string>
    <string name="new_warning_out_space" context="Text of the warning when the user is running out of space">Take full advantage of your MEGA account by upgrading to PRO.</string>

    <string name="title_options_avatar_panel" context="Iitle of sliding panel to choose the option to edit the profile picture">Edit profile picture</string>
    <string name="take_photo_avatar_panel" context="Option of the sliding panel to change the avatar by taking a new picture">Take picture</string>
    <string name="choose_photo_avatar_panel" context="Option of the sliding panel to change the avatar by choosing an existing picture">Choose picture</string>
    <string name="delete_avatar_panel" context="Option of the sliding panel to delete the existing avatar">Delete picture</string>

    <string name="incorrect_MK" context="Alert when the user introduces his MK to reset pass incorrectly">The key you supplied does not match this account. Please make sure you use the correct Recovery Key and try again.</string>
    <string name="incorrect_MK_title" context="Title of the alert when the user introduces his MK to reset pass incorrectly">Invalid Recovery Key</string>

    <string name="option_full_link" context="Alert Dialog to get link">Link with key</string>

    <string name="recovering_info" context="Message shown meanwhile the app is waiting for a request">Getting info&#8230;</string>

    <string name="email_verification_text_change_mail" context="Text of the alert dialog to inform the user that have to check the email to validate his new email">Your new email address needs to be validated. Please check your email to proceed.</string>

    <string name="confirmation_delete_avatar" context="Confirmation before deleting the avatar of the user's profile">Delete your profile picture?</string>
    <string name="title_edit_profile_info" context="Title of the Dialog to edit the profile attributes of the user's account">Edit</string>

    <string name="title_set_expiry_date" context="Alert Dialog to get link">Set expiry date</string>
    <string name="title_set_password_protection" context="Title of the dialog to get link with password">Set password protection</string>
    <string name="subtitle_set_expiry_date" context="Subtitle of the dialog to get link">(PRO ONLY)</string>
    <string name="set_password_protection_dialog" context="Alert Dialog to get link with password">Set password</string>
    <string name="hint_set_password_protection_dialog" context="Hint of the dialog to get link with password">Enter password</string>
    <string name="hint_confirm_password_protection_dialog" context="Hint of the confirmation dialog to get link with password">Confirm password</string>
    <string name="link_request_status" context="Status text at the beginning of getting a link">Processing&#8230;</string>

    <string name="edit_link_option" context="Option of the sliding panel to edit the link of a node">Manage link</string>

    <string name="old_password_provided_incorrect" context="Error alert dialog shown when changing the password the user provides an incorrect password ">The current password you have provided is incorrect.</string>

    <string name="number_correctly_reinvite_contact_request" context="success message when reinviting multiple contacts">%d reinvite requests sent successfully.</string>

    <string name="number_correctly_delete_contact_request" context="success message when reinviting multiple contacts">%d requests deleted successfully.</string>
    <string name="number_no_delete_contact_request" context="error message when reinviting multiple contacts">%1$d requests successfully deleted but %2$d requests were not deleted.</string>

    <string name="confirmation_delete_contact_request" context="confirmation message before removing a contact request.">Do you want to remove the invitation request to %s?</string>
    <string name="confirmation_remove_multiple_contact_request" context="confirmation message before removing mutiple contact request">Do you want to remove these %d invitation requests?</string>

    <string name="number_correctly_invitation_reply_sent" context="success message when replying to multiple received request">%d request replies sent.</string>
    <string name="number_incorrectly_invitation_reply_sent" context="error message when replying to multiple received request">%1$d request replies successfully sent but %2$d were not sent.</string>

    <plurals name="general_num_request">
        <item context="referring to a invitation request in the Contacts section" quantity="one">request</item>
        <item context="referring to a invitation request in the Contacts section" quantity="other">requests</item>
    </plurals>

    <plurals name="confirmation_remove_outgoing_shares">
        <item context="Confirmation before removing the outgoing shares of a folder" quantity="one">The folder is shared with %1$d contact. Remove share?</item>
        <item context="Confirmation before removing the outgoing shares of a folder" quantity="other">The folder is shared with %1$d contacts. Remove all shares?</item>
    </plurals>

    <string name="error_incorrect_email_or_password" context="Error message when the credentials to login are incorrect.">Invalid email and/or password. Please try again.</string>
    <string name="error_account_suspended" context="Error message when trying to login and the account is suspended.">Your account has been suspended due to Terms of Service violations. Please contact support&#64;mega.nz</string>
    <string name="too_many_attempts_login" context="Error message when to many attempts to login.">Too many failed attempts to login, please wait for an hour.</string>
    <string name="account_not_validated_login" context="Error message when trying to login to an account not validated.">This account has not been validated yet. Please, check your email.</string>

    <string name="general_error_folder_not_found" context="Error message shown when opening a folder link which doesn't exist">Folder link unavailable</string>
    <string name="folder_link_unavaible_ToS_violation" context="Error message shown when opening a folder link which has been removed due to ToS/AUP violation">The folder link has been removed because of a ToS/AUP violation.</string>

    <string name="general_error_file_not_found" context="Error message shown when opening a file link which doesn't exist">File link unavailable</string>
    <string name="file_link_unavaible_ToS_violation" context="Error message shown when opening a file link which has been removed due to ToS/AUP violation">The file link has been removed because of a ToS/AUP violation.</string>

    <string name="confirm_email_text" context="Title of the screen after creating the account. That screen asks the user to confirm the account by checking the email">Awaiting email confirmation</string>
    <string name="confirm_email_explanation" context="Text below the title that explains the user should check the email and click the link to confirm the account">Please check your email and click the link to confirm your account.</string>

    <plurals name="general_num_items">
        <item context="Singular of items which contains a folder. 1 item" quantity="one">item</item>
        <item context="Plural of items which contains a folder. 2 items" quantity="other">items</item>
    </plurals>

    <string name="file_link_unavaible_delete_account" context="Error message shown when opening a file or folder link which account has been removed due to ToS/AUP violation">The associated user account has been terminated due to multiple violations of our Terms of Service.</string>

    <string name="general_error_invalid_decryption_key" context="Error message shown after login into a folder link with an invalid decryption key">The provided decryption key for the folder link is invalid.</string>

    <string name="my_account_my_credentials" context="Title of the label in the my account section. It shows the credentials of the current user so it can be used to be verified by other contacts">My credentials</string>
    <string name="limited_bandwith" context="Word to indicate the limited bandwidth of the free accounts">Limited</string>

    <string name="section_chat" context="Item of the navigation title for the chat section">Chat</string>
    <string name="section_chat_with_notification" context="Item of the navigation title for the chat section when there is any unread message">Chat [A](%1$d)[/A]</string>

    <string name="tab_archive_chat" context="Title of the archived chats tab. Capital letters">Archive</string>
    <!--
    <string name="tab_recent_chat" context="Title of the recent chats tab. Capital letters">RECENT</string>
    -->

    <!--
    <string name="archive_chat_empty" context="Message shown when the user has no archived chats">No archived conversations</string>
    -->
    <string name="recent_chat_enable_chat" context="Message shown when the user has no archived chats">Chat is disabled</string>
    <string name="recent_chat_enable_chat_button" context="Message shown when the user has no archived chats">Enable chat</string>

    <!--
    <string name="get_started_button" context="Button to start using the chat">Get started</string>
    -->

    <string name="recent_chat_empty_invite" context="Message shown when the user has no recent chats">Invite your friends to join you on Chat and enjoy our encrypted platform with privacy and security.</string>
    <!--<string name="recent_chat_empty_enable_chat" context="Message shown when the user has no recent chats">Enable Chat[A]and enjoy our encrypted platform with privacy and security.</string>-->

    <!--
    <string name="videocall_title" context="Title shown in the list of main chat screen for a videocall">Video call</string>
    -->

    <!--
    <plurals name="general_minutes">
        <item context="Singular of minutes. 1 minute" quantity="one">minute</item>
        <item context="Plural of minutes. 2 minute" quantity="other">minutes</item>
    </plurals>
    -->

    <!--
    <plurals name="general_hours">
        <item context="Singular of hours. 1 hour" quantity="one">hour</item>
        <item context="Plural of hours. 2 hours" quantity="other">hours</item>
    </plurals>
    -->

    <!--
    <plurals name="general_seconds">
        <item context="Singular of seconds. 1 second" quantity="one">second</item>
        <item context="Plural of seconds. 2 second" quantity="other">seconds</item>
    </plurals>
    -->

    <string name="initial_hour" context="Initial of the word hour to show the duration of a video or audio call">h</string>
    <string name="initial_minute" context="Initial of the word minute to show the duration of a video or audio call">m</string>
    <string name="initial_second" context="Initial of the word second to show the duration of a video or audio call">s</string>

    <!--
    <string name="videocall_item" context="Info shown about the last action in a chat is a videocall">Video call</string>
    -->

    <string name="selected_items" context="Title shown when multiselection is enable in chat tabs">%d selected</string>

    <string name="remove_contact_shared_folder" context="Message to confirm if the user wants to delete a contact from a shared folder">The contact %s will be removed from the shared folder.</string>
    <string name="remove_multiple_contacts_shared_folder" context="Message to confirm if the user wants to delete a multiple contacts from a shared folder">%d contacts will be removed from the shared folder.</string>

    <string name="number_correctly_removed_from_shared" context="success message when removing a contact from a shared folder">%d contacts removed successfully from the shared folder</string>
    <string name="number_incorrectly_removed_from_shared" context="success message when removing a contact from a shared folder">&#160;and %d contacts were not successfully removed</string>

    <string name="contacts_list_empty_text_loading" context="Message shown while the contact list from the device is being read and then shown to the user">Loading contacts from the phone&#8230;</string>

    <string name="number_correctly_invite_contact_request" context="success message when reinviting multiple contacts">%d invite requests sent successfully.</string>
    <string name="number_no_invite_contact_request" context="error message when reinviting multiple contacts">%1$d invite requests successfully sent but %2$d requests were not sent.</string>

    <string name="chat_me_text_bracket" context="Word next to own user's message in chat screen">%1s (Me)</string>
    <string name="type_message_hint" context="Hint shown in the field to write a message in the chat screen">Type a message</string>

    <string name="general_mute" context="button">Mute</string>
    <string name="general_unmute" context="button">Unmute</string>

    <string name="title_properties_chat_contact_notifications" context="Title of the section to enable notifications in the Contact Properties screen">Notifications</string>
    <string name="title_properties_chat_contact_message_sound" context="Title of the section to choose the sound of incoming messages in the Contact Properties screen">Message sound</string>
    <string name="title_properties_chat_clear_chat" context="Title of the section to clear the chat content in the Contact Properties screen">Clear chat</string>
    <string name="title_properties_chat_share_contact" context="Title of the section to share the contact in the Contact Properties screen">Share contact</string>

    <string name="call_ringtone_title" context="Title of the screen to select the ringtone of the calls">Call ringtone</string>
    <string name="notification_sound_title" context="Title of the screen to select the sound of the notifications">Notification sound</string>

    <string name="confirmation_clear_chat" context="Text of the confirmation dialog to clear the chat history">After cleared, neither %s nor you will be able to see messages of this chat.</string>

    <string name="general_clear" context="Button to clear the chat history">Clear</string>
    <!--
    <string name="login_initializing_chat" context="After login, initializing chat">Initializing chat</string>
    -->

    <string name="clear_history_success" context="Message show when the history of a chat has been successfully deleted">The history of the chat has been cleared</string>
    <string name="clear_history_error" context="Message show when the history of a chat hasn't been successfully deleted">Error. The history of the chat has not been cleared successfully</string>

    <string name="add_participants_menu_item" context="Menu item to add participants to a chat">Add participants</string>
    <string name="remove_participant_menu_item" context="Menu item to remove a participants from a chat">Remove participant</string>

    <string name="mega_info_empty_screen" context="Message about MEGA when there are no message in the chat screen">Protects your chat with end-to-end (user controlled) encryption, providing essential safety assurances:</string>
    <string name="mega_authenticity_empty_screen" context="Message about MEGA when there are no message in the chat screen">The system ensures that the data received is truly from the specified sender, and its content has not been manipulated during transit.</string>
    <string name="mega_confidentiality_empty_screen" context="Message about MEGA when there are no message in the chat screen">Only the author and intended recipients are able to decipher and read the content.</string>

    <string name="title_mega_info_empty_screen" context="Message about MEGA when there are no message in the chat screen">MEGA</string>
    <string name="title_mega_authenticity_empty_screen" context="Message about MEGA when there are no message in the chat screen">Authenticity</string>
    <string name="title_mega_confidentiality_empty_screen" context="Message about MEGA when there are no message in the chat screen">Confidentiality</string>

    <string name="error_not_logged_with_correct_account" context="Error message shown when opening a cancel link with an account that not corresponds to the link">This link is not related to this account. Please, log in with the correct account.</string>
    <string name="cancel_link_expired" context="Message when the user tries to open a cancel link and it has expired">This cancel link has expired, please try again.</string>

    <string name="no_results_found" context="Text shown after searching and no results found">No results were found</string>

    <string name="offline_status" context="Info label about the status of the user">Offline</string>
    <string name="online_status" context="Info label about the status of the user">Online</string>
    <string name="away_status" context="Info label about the status of the user">Away</string>
    <string name="busy_status" context="Info label about the status of the user">Busy</string>
    <string name="invalid_status" context="Info label about the status of the user">No connection</string>

    <string name="text_deleted_message" context="Text shown when a message has been deleted in the chat">This message has been deleted</string>
    <string name="text_deleted_message_by" context="Text shown when a message has been deleted in the chat">[A]This message has been deleted by [/A][B]%1$s[/B]</string>

    <string name="confirmation_delete_several_messages" context="Confirmation before deleting messages">Remove messages?</string>
    <string name="confirmation_delete_one_message" context="Confirmation before deleting one message">Remove message?</string>

    <!--
    <string name="text_cleared_history" context="Text shown when a user cleared the history of a chat"><![CDATA[<font color=\'#060000\'>%1$s</font> <font color=\'#868686\'> cleared the chat history</font>]]></string>
    -->

    <string name="group_chat_label" context="Label for the sliding panel of a group chat">Group chat</string>
    <string name="group_chat_info_label" context="Label for the option of the sliding panel to show the info of a chat group">Group info</string>
    <string name="group_chat_start_conversation_label" context="Label for the option of the sliding panel to start a one to one chat">Start conversation</string>
    <string name="group_chat_edit_profile_label" context="Label for the option of the sliding panel to edit the profile">Edit profile</string>
    <string name="title_properties_chat_leave_chat" context="Title of the section to leave a group content in the Contact Properties screen">Leave Group</string>
    <string name="participants_chat_label" context="Label for participants of a group chat">Participants</string>

    <string name="confirmation_remove_chat_contact" context="confirmation message before removing a contact from a chat.">Remove %s from this chat?</string>

    <string name="observer_permission_label_participants_panel" context="Label to show the participant permission in the options panel of the group info screen">Read-only</string>
    <!--
    <string name="member_permission_label_participants_panel" context="Label to show the participant permission in the options panel of the group info screen">Member</string>
    -->
    <string name="standard_permission_label_participants_panel" context="Label to show the participant permission in the options panel of the group info screen">Standard</string>
    <string name="administrator_permission_label_participants_panel" context="Label to show the participant permission in the options panel of the group info screen">Moderator</string>

    <string name="edited_message_text" context="Text appended to a edited message.">(edited)</string>
    <string name="change_title_option" context="Option in menu to change title of a chat group.">Change title</string>

    <string name="confirmation_leave_group_chat" context="confirmation message before leaving a group chat">If you leave, you will no longer have access to read or send messages.</string>
    <string name="title_confirmation_leave_group_chat" context="title confirmation message before leaving a group chat">Leave group chat?</string>

    <string name="confirmation_clear_group_chat" context="Text of the confirmation dialog to clear a group chat history">All messages and media in this conversation will be cleared.</string>
    <string name="title_confirmation_clear_group_chat" context="Title of the confirmation dialog to clear a group chat history">Clear history?</string>


    <string name="add_participant_error_already_exists" context="Message show when a participant hasn't been successfully invited to a group chat">The participant is already included in this group chat</string>

    <string name="number_correctly_add_participant" context="success message when inviting multiple contacts to a group chat">%d participants were successfully invited</string>
    <string name="number_no_add_participant_request" context="error message when inviting multiple contacts to a group chat">%1$d participants were successfully invited but %2$d participants were not invited.</string>

    <string name="message_permissions_changed" context="chat message when the permissions for a user has been changed">[A]%1$s[/A][B] was changed to [/B][C]%2$s[/C][D] by [/D][E]%3$s[/E]</string>
    <string name="message_add_participant" formatted="false" context="chat message when a participant was added to a group chat">[A]%1$s[/A][B] joined the group chat by invitation from [/B][C]%2$s[/C]</string>
    <string name="message_remove_participant" context="chat message when a participant was removed from a group chat">[A]%1$s[/A][B] was removed from group chat by [/B][C]%2$s[/C]</string>

    <string name="change_title_messages" context="Message shown when a participant change the title of a group chat.">[A]%1$s[/A][B] changed the group chat name to [/B][C]“%2$s”[/C]</string>

    <string name="message_participant_left_group_chat" context="chat message when a participant left a group chat">[A]%1$s[/A][B] left the group chat[/B]</string>

    <string name="manual_retry_alert" context="chat message alert when the message have to been manually">Message not sent. Tap for options</string>

    <string name="chat_status_title" context="settings of the chat to choose the status">Status</string>
    <!--
    <string name="settings_chat_summary_online" context="summary of the status online in settings">You can chat, share files and make calls with your contacts.</string>
    -->
    <!--
    <string name="settings_chat_summary_invisible" context="summary of the status invisible in settings">You can interact with your contacts but you will appear offline for them.</string>
    -->
    <!--
    <string name="settings_chat_summary_offline" context="summary of the status invisible in settings">You will appear offline to your contacts and you will not be able to chat with them.</string>
    -->

    <!--
    <string name="changing_status_to_online_success" context="message shown when the status of the user successfully changed to online">You\'re now online</string>
    -->
    <!--
    <string name="changing_status_to_invisible_success" context="message shown when the status of the user successfully changed to invisible">You\'re now away</string>
    -->

    <!--
    <string name="changing_status_to_offline_success" context="message shown when the status of the user successfully changed to offline">You\'re now offline</string>
    -->
    <!--
    <string name="changing_status_to_busy_success" context="message shown when the status of the user successfully changed to offline">You\'re now busy</string>
    -->
    <string name="changing_status_error" context="message shown when the status of the user coudn't be changed">Error. Your status has not been changed</string>
    <string name="leave_chat_error" context="message shown when a user couldn't leave chat">An error occurred when leaving the chat</string>
    <string name="create_chat_error" context="message shown when a chat has not been created">An error occurred when creating the chat</string>

    <string name="settings_chat_vibration" context="settings of the chat to choose the status">Vibration</string>

    <!--
    <string name="list_message_deleted" context="Text show in list of chats when the last message has been deleted">Message deleted</string>
    -->

    <string name="non_format_text_deleted_message_by" context="Text shown when a message has been deleted in the chat">This message has been deleted by %1$s</string>
    <string name="history_cleared_message" context="Text shown when the chat history was cleared by me">Chat history was cleared</string>
    <string name="non_format_history_cleared_by" context="Text shown when the chat history was cleared by someone">Chat history cleared by %1$s</string>

    <!--
    <string name="non_format_text_cleared_history" context="Text shown when a user cleared the history of a chat">%1$s cleared the chat history</string>
    -->
    <string name="non_format_message_permissions_changed" context="chat message when the permissions for a user has been changed">%1$s was changed to %2$s by %3$s</string>
    <string name="non_format_message_add_participant" formatted="false" context="chat message when a participant was added to a group chat">%1$s was added to this group chat by invitation from %2$s</string>
    <string name="non_format_message_remove_participant" context="chat message when a participant was removed from a group chat">%1$s was removed from group chat by %2$s</string>

    <string name="non_format_change_title_messages" context="Message shown when a participant change the title of a group chat.">%1$s changed the group chat name to “%2$s”</string>

    <string name="non_format_message_participant_left_group_chat" context="chat message when a participant left a group chat">%1$s left the group chat</string>

    <string name="messages_copied_clipboard" context="success alert when the user copy some messages to the clipboard">Copied to the clipboard</string>

    <string name="chat_error_open_title" context="Title of the error dialog when opening a chat">Chat Error!</string>
    <string name="chat_error_open_message" context="Message of the error dialog when opening a chat">The chat could not be opened successfully</string>

    <string name="menu_choose_contact" context="Menu option to add a contact to your contact list.">Choose contact</string>

    <plurals name="general_selection_num_contacts">
        <item context="referring to a contact in the contact list of the user" quantity="one">%1$d contact</item>
        <item context="Title of the contact list" quantity="other">%1$d contacts</item>
    </plurals>

    <string name="error_sharing_folder" context="Message shown when the folder sharing process fails">Error sharing the folder. Please, try again.</string>

    <plurals name="confirmation_remove_contact" context="confirmation message before removing a contact">
        <item context="Singular" quantity="one">All data associated with the selected contact will be permanently lost.</item>
        <item context="Plural" quantity="other">All data associated with the selected contacts will be permanently lost.</item>
    </plurals>

    <plurals name="title_confirmation_remove_contact" context="title of confirmation alert before removing a contact">
        <item context="Singular" quantity="one">Remove contact?</item>
        <item context="Plural" quantity="other">Remove contacts?</item>
    </plurals>

    <!--
    <string name="chat_connection_error" context="error shown when the connection to the chat fails">Chat connection error</string>
    -->

    <string name="message_option_retry" context="option shown when a message could not be sent">Retry</string>

    <string name="title_message_not_sent_options" context="title of the menu for a non sent message">Message not sent</string>

    <string name="no_conversation_history" context="message shown when a chat has no messages">No conversation history</string>

    <plurals name="user_typing" context="title of confirmation alert before removing a contact">
        <item context="Singular" quantity="one">%1$s [A]is typing&#8230;[/A]</item>
        <item context="Plural" quantity="other">%1$s [A]are typing&#8230;[/A]</item>
    </plurals>

    <string name="more_users_typing" context="text that appear when there are more than 2 people writing at that time in a chat. For example User1, user2 and more are typing...">%1$s [A]and more are typing&#8230;[/A]</string>
	<string name="label_more" context="button label more">More</string>
	<string name="label_close" context="button label Close">Close</string>
    <string name="tab_my_account_general" context="Title of the general tab in My Account Section">General</string>
    <string name="tab_my_account_storage" context="Title of the storage tab in My Account Section">Storage</string>

    <string name="account_plan" context="Title of the section about the plan in the storage tab in My Account Section">Plan</string>
    <string name="storage_space" context="Title of the section about the storage space in the storage tab in My Account Section">Storage space</string>
    <string name="transfer_quota" context="Title of the section about the transfer quota in the storage tab in My Account Section">Transfer quota</string>

    <string name="available_space" context="Label in section the storage tab in My Account Section">Available</string>
    <string name="not_available" context="Label in section the storage tab in My Account Section when no info info is received">not available</string>

    <string name="no_bylling_cycle" context="Label in section the storage tab when the account is Free">No billing cycle</string>

    <string name="my_account_of_string" context="String to show the transfer quota and the used space in My Account section">%1$s [A]of %2$s[/A]</string>

    <string name="confirmation_delete_from_save_for_offline" context="confirmation message before removing a something for the Save for offline section">Remove from Save for Offline?</string>

    <string name="recent_chat_empty_no_connection_text" context="Text of chat section when the app has no connection">Chat is disabled and it cannot be enabled without a connection.</string>

    <string name="set_status_option_label" context="Label for the option of action menu to change the chat status">Set status</string>

    <string name="general_dismiss" context="Answer for confirmation dialog.">Dismiss</string>

    <string name="context_invitacion_reply_accepted" context="Accepted request invitacion alert">Invitation accepted</string>
    <string name="context_invitacion_reply_declined" context="Declined request invitacion alert">Invitation declined</string>
    <string name="context_invitacion_reply_ignored" context="Ignored request invitacion alert">Invitation ignored</string>

    <string name="error_message_unrecognizable" context="Content of a normal message that cannot be recognized">Message unrecognizable</string>

    <string name="settings_autoaway_title" context="Title of the settings section to configure the autoaway of chat presence">Auto-away</string>
    <string name="settings_autoaway_subtitle" context="Subtitle of the settings section to configure the autoaway of chat presence">Show me away after an inactivity of</string>
    <string name="settings_autoaway_value" context="Value in the settings section of the autoaway chat presence">%1d minutes</string>

    <string name="settings_persistence_title" context="Title of the settings section to configure the status persistence of chat presence">Status persistence</string>
    <string name="settings_persistence_subtitle" context="Subtitle of the settings section to configure the status persistence of chat presence">Maintain my chosen status appearance even when I have no connected devices</string>

    <string name="title_dialog_set_autoaway_value" context="Title of the dialog to set the value of the auto away preference">Set time limit</string>
    <string name="button_set" context="Button to set a value">Set</string>
    <string name="hint_minutes" context="Button to set a value">minutes</string>

    <!--
    <string name="autoaway_disabled" context="Word to indicated the autoaway is disabled">Disabled</string>
    -->

    <string-array name="settings_status_entries" context="the options of what to upload in an array. Needed for the settings">
        <item context="the options of what to upload.">Online</item>
        <item context="the options of what to upload.">Away</item>
        <item context="the options of what to upload.">Busy</item>
        <item context="the options of what to upload.">Offline</item>
    </string-array>

    <string name="offline_empty_folder" context="Text that indicates that a the offline section is currently empty">No files Saved for Offline</string>

    <string name="general_enable" context="Positive confirmation to enable logs">Enable</string>
    <string name="enable_log_text_dialog" context="Dialog to confirm the action of enabling logs">Logs can contain information related to your account</string>

    <string name="confirmation_to_reconnect" context="Dialog to confirm the reconnect action">Network connection recovered. Connect to MEGA?</string>
    <string name="loading_status" context="Message shown meanwhile the app is waiting for a the chat status">Loading status&#8230;</string>

    <string name="error_editing_message" context="Error when a message cannot be edited">This message cannot be edited</string>

    <plurals name="text_number_transfers" context="Label to show the number of transfers in progress">
        <item context="Singular" quantity="one">%1$d of %2$d file</item>
        <item context="Plural" quantity="other">%1$d of %2$d files</item>
    </plurals>

    <string name="option_to_transfer_manager" context="Label of the modal bottom sheet to Transfer Manager section" formatted="false">View</string>
    <string name="option_to_pause_transfers" context="Label of the modal bottom sheet to pause all transfers">Pause all transfers</string>
    <string name="option_to_resume_transfers" context="Label of the modal bottom sheet to resume all transfers">Resume all transfers</string>
    <string name="option_to_clear_transfers" context="Label of the modal bottom sheet to clear completed transfers">Clear completed</string>
    <string name="menu_pause_individual_transfer" context="Dialog to confirm the action of pausing one transfer">Pause transfer?</string>
    <string name="menu_resume_individual_transfer" context="Dialog to confirm the action of restarting one transfer">Resume transfer?</string>
    <string name="button_resume_individual_transfer" context="Button to confirm the action of restarting one transfer">Resume</string>

    <string name="confirmation_to_clear_completed_transfers" context="Dialog to confirm before removing completed transfers">Clear completed transfers?</string>

    <string name="title_tab_in_progress_transfers" context="Title of the tab section for transfers in progress">In progress</string>
    <string name="title_tab_completed_transfers" context="Title of the tab section for completed transfers">Completed</string>

    <string name="transfer_paused" context="Possible state of a transfer">Paused</string>
    <string name="transfer_queued" context="Possible state of a transfer">Queued</string>
    <!--
    <string name="transfer_canceled" context="Possible state of a transfer">Canceled</string>
    -->
    <string name="transfer_unknown" context="Possible state of a transfer">Unknown</string>

    <string name="paused_transfers_title" context="Title of the panel where the progress of the transfers is shown">Paused transfers</string>

    <string name="completed_transfers_empty" context="message shown in the screen when there are not any active transfer">No completed transfers</string>

    <!--
    <string name="message_transfers_completed" context="Message shown when the pending transfers are completed">Transfers finished</string>
    -->

    <plurals name="upload_service_notification" context="Text of the notification shown when the upload service is running">
        <item context="Singular" quantity="one">Uploading %1$d of %2$d file</item>
        <item context="Plural" quantity="other">Uploading %1$d of %2$d files</item>
    </plurals>

    <plurals name="upload_service_final_notification" context="Text of the notification shown when the upload service has finished">
        <item context="Singular" quantity="one">Uploaded %1$d file</item>
        <item context="Plural" quantity="other">Uploaded %1$d files</item>
    </plurals>

    <string name="general_total_size" context="label for the total file size of multiple files and/or folders (no need to put the colon punctuation in the translation)" formatted="false">Total size: %1$s</string>

    <plurals name="upload_service_failed" context="Text of the notification shown when the upload service has finished with any transfer error">
        <item context="Singular" quantity="one">%1$d file not uploaded</item>
        <item context="Plural" quantity="other">%1$d files not uploaded</item>
    </plurals>

    <plurals name="copied_service_upload" context="Text of the notification shown when the upload service has finished with any copied file instead uploaded">
        <item context="Singular" quantity="one">%1$d file copied</item>
        <item context="Plural" quantity="other">%1$d files copied</item>
    </plurals>

    <plurals name="already_downloaded_service" context="Text of the notification shown when the download service do not download because the file is already on the device">
        <item context="Singular" quantity="one">%1$d file previously downloaded</item>
        <item context="Plural" quantity="other">%1$d files previously downloaded</item>
    </plurals>

    <plurals name="download_service_final_notification" context="Text of the notification shown when the download service has finished">
        <item context="Singular" quantity="one">Downloaded %1$d file</item>
        <item context="Plural" quantity="other">Downloaded %1$d files</item>
    </plurals>

    <plurals name="download_service_final_notification_with_details" context="Text of the notification shown when the download service has finished with any error">
        <item context="Singular" quantity="one">Downloaded %1$d of %2$d file</item>
        <item context="Plural" quantity="other">Downloaded %1$d of %2$d files</item>
    </plurals>

    <plurals name="download_service_failed" context="Text of the notification shown when the download service has finished with any transfer error">
        <item context="Singular" quantity="one">%1$d file not downloaded</item>
        <item context="Plural" quantity="other">%1$d files not downloaded</item>
    </plurals>

    <plurals name="download_service_notification" context="Text of the notification shown when the download service is running">
        <item context="Singular" quantity="one">Downloading %1$d of %2$d file</item>
        <item context="Plural" quantity="other">Downloading %1$d of %2$d files</item>
    </plurals>

    <string name="title_depleted_transfer_overquota" context="Title of the alert when the transfer quota is depleted">Depleted transfer quota</string>
    <string name="text_depleted_transfer_overquota" context="Text of the alert when the transfer quota is depleted">Your queued transfer exceeds the current transfer quota available for your IP address and may therefore be interrupted.</string>
    <string name="plans_depleted_transfer_overquota" context="Button to show plans in the alert when the transfer quota is depleted">See our plans</string>
    <string name="continue_without_account_transfer_overquota" context="Button option of the alert when the transfer quota is depleted">Continue without account</string>

    <plurals name="new_general_num_files" context="this is used for example when downloading 1 file or 2 files">
        <item context="Singular of file. 1 file" quantity="one">%1$d file</item>
        <item context="Plural of file. 2 files" quantity="other">%1$d files</item>
    </plurals>

    <string name="general_view" context="Menu option">View files</string>
    <string name="add_to_cloud" context="Menu option">Add to Cloud Drive</string>
    <string name="save_for_offline" context="Menu option">Save for offline</string>

    <string name="general_view_contacts" context="Menu option">View contacts</string>

    <string name="import_success_message" context="Menu option">Succesfully added to Cloud Drive</string>
    <string name="import_success_error" context="Menu option">Error. Not added to Cloud Drive</string>

    <string name="chat_connecting" context="Label in login screen to inform about the chat initialization proccess">Connecting&#8230;</string>

    <string name="context_contact_already_invited" context="message when trying to invite a contact with a pending request">%s was already invited. Consult your pending requests.</string>

    <string name="confirm_email_misspelled" context="Hint text explaining that you can change the email and resend the create account link to the new email address">If you have misspelt your email address, correct it and click [A]Resend[A].</string>
    <string name="confirm_email_misspelled_resend" context="Button to resend the create account email to a new email address in case the previous email address was misspelled">Resend</string>
    <string name="confirm_email_misspelled_email_sent" context="Text shown after the confirmation email has been sent to the new email address">Email sent</string>

    <string name="copyright_alert_title" context="text_copyright_alert_title">Copyright warning to all users</string>
    <string name="copyright_alert_first_paragraph" context="text_copyright_alert_first_paragraph">MEGA respects the copyrights of others and requires that users of the MEGA cloud service comply with the laws of copyright.</string>
    <string name="copyright_alert_second_paragraph" context="text_copyright_alert_second_paragraph">You are strictly prohibited from using the MEGA cloud service to infringe copyrights. You may not upload, download, store, share, display, stream, distribute, email, link to, transmit or otherwise make available any files, data or content that infringes any copyright or other proprietary rights of any person or entity.</string>
    <string name="copyright_alert_agree_button" context="text of the Agree button">Agree</string>
    <string name="copyright_alert_disagree_button" context="text of the Disagree button">Disagree</string>

    <string name="download_show_info" context="Hint how to cancel the download">Show info</string>

    <string name="context_link_removal_error" context="error message">Link removal failed. Try again later.</string>
    <string name="context_link_action_error" context="error message">Link action failed. Try again later.</string>

    <string name="title_write_user_email" context="title of the dialog shown when sending or sharing a folder">Write the user’s e-mail</string>

    <string name="activity_title_files_attached" context="title of the screen to see the details of several node attachments">Files attached</string>
    <string name="activity_title_contacts_attached" context="title of the screen to see the details of several contact attachments">Contacts attached</string>

    <string name="alert_user_is_not_contact">The user is not a contact</string>

    <string name="camera_uploads_cellular_connection">Use cellular connection</string>
    <string name="camera_uploads_upload_videos">Upload videos</string>

    <string name="success_changing_user_avatar" context="Message when an user avatar has been changed successfully">Profile picture updated</string>
    <string name="error_changing_user_avatar_image_not_available" context="Message when an error ocurred when changing an user avatar">Error. Selected image does not exist</string>
    <string name="error_changing_user_avatar" context="Message when an error ocurred when changing an user avatar">Error when changing the profile picture</string>
    <string name="success_deleting_user_avatar" context="Message when an user avatar has been deleted successfully">Profile picture deleted</string>
    <string name="error_deleting_user_avatar" context="Message when an error ocurred when deleting an user avatar">Error when deleting the profile picture</string>

    <string name="error_changing_user_attributes" context="Message when an error ocurred when changing an user attribute">An error occurred when changing the name</string>
    <string name="success_changing_user_attributes" context="Message when an user attribute has been changed successfully">Your name has been successfully updated</string>

    <string name="add_participant_success" context="Message show when a participant has been successfully invited to a group chat">Participant added</string>
    <string name="add_participant_error" context="Message show when a participant hasn't been successfully invited to a group chat">Error. Participant not added</string>

    <string name="remove_participant_success" context="Message show when a participant has been successfully removed from a group chat">Participant removed</string>
    <string name="remove_participant_error" context="Message show when a participant hasn't been successfully removed from a group chat">Error. Participant not removed</string>

    <string name="no_files_selected_warning">No files selected</string>

    <string name="attachment_upload_panel_from_cloud">From Cloud Drive</string>
    <string name="attachment_upload_panel_contact">Contact</string>
    <string name="attachment_upload_panel_photo">From device</string>

    <string name="delete_account" context="Button and title of dialog shown when the user wants to delete permanently his account">Cancel account</string>
    <string name="delete_account_text" context="Text shown in the alert dialog to confirm the cancellation of an account">If you cancel your account you will not be able to access your account data, your MEGA contacts or conversations.\nYou will not be able to undo this action.</string>
    <string name="delete_button" context="Button in My Account section to confirm the account deletion">Delete</string>

    <string name="file_properties_info_info_file">Info</string>
    <string name="file_properties_info_size" context="Refers to the size of a file.">Total size</string>
    <string name="file_properties_info_content" context="header of a status field for what content a user has shared to you">Contains</string>
    <string name="file_properties_info_added" context="when was the file added in MEGA">Created</string>
    <string name="file_properties_shared_folder_public_link_name">Link</string>

    <string name="file_properties_shared_folder_full_access" context="Refers to access rights for a file folder.">Full access</string>
    <string name="file_properties_shared_folder_read_only" context="Refers to access rights for a file folder.">Read-only</string>
    <string name="file_properties_shared_folder_read_write" context="Refers to access rights for a file folder. (with the &amp; needed. Don\'t use the symbol itself. Use &amp;)">Read &amp; write</string>

    <string name="attachment_uploading_state_uploading">Uploading&#8230;</string>
    <string name="attachment_uploading_state_error">Error. Not sent.</string>

    <string name="already_downloaded_multiple" context="When a multiple download is started, some of the files could have already been downloaded before. This message shows the number of files that has already been downloaded and the number of files pending">%d files already downloaded.</string>
    <string name="pending_multiple" context="When a multiple download is started, some of the files could have already been downloaded before. This message shows the number of files that has already been downloaded and the number of files pending">%d files pending.</string>

    <string name="contact_is_me">No options available, you have selected yourself</string>

    <string name="confirmation_delete_one_attachment" context="Confirmation before deleting one attachment">Remove attachment?</string>

    <string name="general_view_with_revoke" formatted="false" context="Menu option">View files (%1$d deleted)</string>

    <string name="success_attaching_node_from_cloud" context="Success message when the attachment has been sent to a chat">File sent to %1$s</string>
    <string name="success_attaching_node_from_cloud_chats" context="Success message when the attachment has been sent to a many chats">File sent to %1$d chats</string>
    <string name="error_attaching_node_from_cloud" context="Error message when the attachment cannot be sent">Error. The file has not been sent</string>
    <string name="error_attaching_node_from_cloud_chats" context="Error message when the attachment cannot be sent to any of the selected chats">Error. The file has not been sent to any of the selected chats</string>
    <string name="error_revoking_node" context="Error message when the attachment cannot be revoked">Error. The attachment has not been removed</string>

    <string name="settings_set_up_automatic_uploads" context="settings option">Set up automatic uploads</string>

    <string name="settings_chat_silent_sound_not" context="settings option for chat notification">Silent</string>

    <string name="messages_chat_notification" context="messages string in chat notification">messages</string>
    <string name="incoming_folder_notification" context="part of the string in incoming shared folder notification">from</string>
    <string name="title_incoming_folder_notification" context="title of incoming shared folder notification">New shared folder</string>
    <string name="title_contact_request_notification" context="title of contact request notification">New contact request</string>

    <string name="title_properties_chat_clear" context="Title of the section to clear the chat content in the Contact Properties screen">Clear chat history</string>
    <string name="title_properties_remove_contact" context="Title of the section to remove contact in the Contact Properties screen">Remove contact</string>

    <string name="title_properties_chat_notifications_contact" context="Title of the section to enable notifications in the Contact Properties screen">Chat notifications</string>
    <string name="history_cleared_by" context="Text shown when the chat history was cleared by someone">[A]%1$s[/A][B] cleared the chat history[/B]</string>

    <string name="number_messages_chat_notification" formatted="false" context="messages string in chat notification">%1$d unread chats</string>

    <string name="context_permissions_changing_folder" context="Item menu option upon clicking on one or multiple files.">Changing permissions</string>
    <string name="context_removing_contact_folder" context="Item menu option upon clicking on one or multiple files.">Removing contact from shared folder</string>

    <string name="confirmation_move_to_rubbish" context="confirmation message before removing a file">Move to rubbish bin?</string>
    <string name="confirmation_move_to_rubbish_plural" context="confirmation message before removing a file">Move to rubbish bin?</string>
    <string name="confirmation_delete_from_mega" context="confirmation message before removing a file">Delete from MEGA?</string>
    <string name="confirmation_leave_share_folder" context="confirmation message before leaving an incoming shared folder">If you leave the folder, you will not be able to see it again</string>
    <string name="attachment_uploading_state" context="label to indicate the state of an upload in chat">Uploading&#8230;</string>

    <string name="title_properties_contact_notifications_for_chat" context="Title of the section to enable notifications in the Contact Properties screen">Chat notifications</string>

    <string name="achievements_title" context="title of the section for achievements">Achievements</string>
    <string name="achievements_subtitle" context="subtitle of the section for achievements">Invite friends and get rewards</string>

    <string name="button_invite_friends" context="button to invite friends for getting achievements">Invite friends</string>

    <string name="figures_achievements_text_referrals" context="title of the introduction for the achievements screen">Get %1$s of storage and %2$s of transfers for each referral</string>

    <string name="figures_achievements_text" context="sentence to detail the figures of storage and transfer quota related to each achievement">Get %1$s of storage and %2$s of transfers</string>

    <string name="unlocked_rewards_title" context="title of the section for unlocked rewards">Unlocked rewards</string>

    <string name="unlocked_storage_title" context="title of the section for unlocked storage quota">Storage Quota</string>

    <string name="title_referral_bonuses" context="title of the section for referral bonuses in achivements section (maximum 24 chars)">Referral Bonuses</string>
    <string name="title_install_app" context="title of the section for install a mobile app in achivements section (maximum 24 chars)">Install a mobile app</string>
    <string name="title_regitration" context="title of the section for install megasync in achivements section (maximum 24 chars)">Registration bonus</string>
    <string name="title_install_desktop" context="title of the section for install a mobile app bonuses in achivements section (maximum 24 chars)">Install MEGA desktop app</string>
    <string name="title_base_quota" context="title of the section for base quota in achivements section">Account Base Quota</string>
    <string name="camera_uploads_empty" context="Text that indicates that no pictures have been uploaded to the Camera Uploads section">No media on Camera Uploads</string>
    <string name="general_num_days_left" context="indicates the number of days left related to a achievement">%1$d d left</string>
    <string name="expired_achievement" context="state to indicate the achievement has expired">Expired</string>

    <string name="setting_title_use_https_only" context="title of the advanced setting to choose the use of https">Don’t use HTTP</string>
    <string name="setting_subtitle_use_https_only" context="subtitle of the advanced setting to choose the use of https">Enable this option only if your transfers don’t start. In normal circumstances HTTP is satisfactory as all transfers are already encrypted.</string>

    <string name="title_achievement_invite_friends" context="title of screen to invite friends and get an achievement">How it works</string>
    <string name="first_paragraph_achievement_invite_friends" context="first paragraph of screen to invite friends and get an achievement">Invite your friends to create a free MEGA account and install our mobile app. For every successful signup and app install you receive bonus storage and transfer quota.</string>
    <string name="second_paragraph_achievement_invite_friends" context="second paragraph of screen to invite friends and get an achievement">You will not receive credit for inviting someone who has used MEGA previously and you will not be notified about such a rejection. Invited contacts must install the MEGA mobile app or MEGA desktop app on their devices.</string>

    <string name="card_title_invite_friends" context="explanation of screen to invite friends and get an achievement">Select contacts from your phone contact list or enter multiple email addresses.</string>

    <string name="title_confirmation_invite_friends" context="title of the dialog to confirm the contact request">Invite friends to MEGA</string>
    <string name="subtitle_confirmation_invite_friends" context="subtitle of the dialog to confirm the contact request">Thanks! Invitation was sent by email</string>
    <string name="paragraph_confirmation_invite_friends" context="paragraph of the dialog to confirm the contact request">Encourage your friends to register and install a MEGA app. As long as your friend uses the same email address as you’ve entered, you will receive your transfer quota reward.</string>

    <string name="invalid_email_to_invite" context="Error shown when the user writes a email with an incorrect format">Email is malformed</string>

    <string name="paragraph_info_achievement_install_desktop" context="info paragraph about the achievement install megasync">When you install MEGAsync you get %1$s of complimentary storage space plus %2$s of transfer quota, both valid for 180 days. MEGA desktop app is available for Windows, macOS and most Linux distros.</string>
    <string name="paragraph_info_achievement_install_mobile_app" context="info paragraph about the achievement install mobile app">When you install our mobile app you get %1$s of complimentary storage space plus %2$s of transfer quota, both valid for 180 days. We provide mobiles apps for iOS, Android and Windows Phone.</string>

    <string name="result_paragraph_info_achievement_install_desktop" context="info paragraph about the completed achievement install megasync">You have received %1$s storage space and %2$s transfer quota for installing our MEGA desktop app.</string>
    <string name="result_paragraph_info_achievement_install_mobile_app" context="info paragraph about the completed achievement install mobile app">You have received %1$s storage space and %2$s transfer quota for installing our mobile app.</string>
    <string name="result_paragraph_info_achievement_registration" context="info paragraph about the completed achievement registration">You have received %1$s storage space as your free registration bonus.</string>

    <string name="expiration_date_for_achievements" context="info paragraph about the completed achievement registration">Bonus expires in %1$d days</string>

    <plurals name="context_share_folders">
        <item context="menu item" quantity="one">Share folder</item>
        <item context="menu items" quantity="other">Share folders</item>
    </plurals>

    <string name="no_folders_shared" context="Info of a contact if there is no folders shared with him">No folders shared</string>

    <string name="settings_help" context="Settings category title for Help">Help</string>
    <string name="settings_help_preference" context="Settings preference title for send feedback">Send Feedback</string>
    <string name="setting_feedback_subject" context="mail subject">Android feedback</string>
    <string name="setting_feedback_body" context="mail body">Please, write your feedback here:</string>
    <string name="settings_feedback_body_device_model" context="mail body">Device model</string>
    <string name="settings_feedback_body_android_version" context="mail body">Android version</string>

    <string name="dialog_title_new_file" context="Title of the dialog to create a new file by inserting the name">New file</string>
    <string name="context_new_file_name" context="Input field description in the create file dialog.">File Name</string>

    <string name="dialog_title_new_link" context="Title of the dialog to create a new link by inserting the name">Link name</string>
    <string name="context_new_link_name" context="Input field description in the create link dialog.">link.url</string>

    <string name="new_file_subject_when_uploading" context="Title of the field subject when a new file is created to upload">SUBJECT</string>
    <string name="new_file_content_when_uploading" context="Title of the field content when a new file is created to upload">CONTENT</string>
    <string name="new_file_email_when_uploading" context="Title of the field email when a new contact is created to upload">EMAIL</string>

    <!--<string name="context_empty_inbox" context="Title of the empty text when a fragment is empty">No files on your</string>-->
    <!--<string name="context_empty_camera_uploads" context="Title of the empty text when a fragment is empty">No media on</string>-->

    <string name="forward_menu_item" context="Item of a menu to forward a message chat to another chatroom">Forward</string>

    <string name="general_attach" context="name of the button to attach file from MEGA to another app">Attach</string>

    <string name="type_contact" context="when add or share a file with a new contact, it can type by name or mail">Contact’s name or email</string>

    <string name="max_add_contact" context="when add or share a file with a new contact, message displayed to warn that the maximum number has been reached">No more contacts can be added at this time</string>

    <string name="old_and_new_passwords_equals" context="when changing the password , the old password and new password are equals">The new password cannot be the same as the old password</string>

    <string name="action_search_by_date" context="Menu item">Search by date</string>
    <string name="general_apply" context="title of a button to apply search by date">Apply</string>ç
    <string name="general_search_month" context="title of a button to apply search by month">Last month</string>
    <string name="general_search_year" context="title of a button to apply search by year">Last year</string>

    <string name="label_set_day" context="title of a Search by date tag">Set day</string>
    <string name="snackbar_search_by_date" context="the user can't choose this date">Date required is not valid</string>

    <string name="invalid_characters" context="Error when the user writes a character not allowed">Characters not allowed</string>

    <string name="audio_play" context="Label shown when audio file is playing">Audio File</string>

    <string name="corrupt_pdf_dialog_text" context="when open PDF Viewer, the pdf that it try to open is damaged or does not exist">Error. The pdf file is corrupted or does not exist.</string>

    <string name="user_account_feedback" context="Label to include info of the user email in the feedback form">User account</string>

    <string name="save_to_mega" context="Label shown in MEGA pdf-viewer when it open a PDF save in smartphone storage">Save to my \nCloud Drive</string>

    <string name="chat_already_exists" context="Error message when creating a chat one to one with a contact that already has a chat">The chat already exists</string>

    <string name="not_download" context="before sharing a file, has to be downloaded">The file has not been downloaded yet</string>

    <string name="not_permited_add_email_to_invite" context="Error shown when a user is starting a chat or adding new participants in a group chat and writes a contact mail that has not added">Only MEGA contacts can be added</string>

    <string name="invalid_connection_state" context="Info label about the connectivity state of an individual chat">Chat disconnected</string>

    <string name="call_error" context="Message show when a call cannot be established">Error. The call cannot be established</string>

    <string name="title_evaluate_the_app_panel" context="Title of dialog to evaluate the app">Are you happy with this app?</string>
    <string name="rate_the_app_panel" context="Label to show rate the app">Yes, rate the app</string>
    <string name="send_feedback_panel" context="Label to show send feedback">No, send feedback</string>

    <string name="link_advanced_options" context="title of the section advanced options on the get link screen">Advanced options</string>

    <string name="no_contacts_permissions" context="Title of the section to invite contacts if the user has denied the contacts permmissions">No contact permissions granted</string>

    <string name="choose_qr_option_panel" context="Option of the sliding panel to go to QR code section">My QR code</string>
    <string name="section_qr_code" context="Title of the screen that shows the options to the QR code">QR Code</string>
    <string name="action_reset_qr" context="Option in menu of section  My QR code to reset the QR code">Reset QR code</string>
    <string name="action_delete_qr" context="Option in menu of section  My QR code to delete the QR code">Delete QR code</string>
    <string name="save_cloud_drive" context="Option shown in QR code bottom sheet dialog to save QR code in Cloud Drive">To Cloud Drive</string>
    <string name="save_file_system" context="Option shown in QR code bottom sheet dialog to save QR code in File System">To File System</string>
    <string name="section_my_code" context="Title of QR code section">MY CODE</string>
    <string name="section_scan_code" context="Title of QR code scan section">SCAN CODE</string>
    <string name="settings_qrcode_autoaccept" context="Title of QR code settings that permits or not contacts that scan my QR code will be automatically added to my contact list">Auto-Accept</string>
    <string name="setting_subtitle_qrcode_autoccept" context="Subtitle of QR code settings auto-accept">Contacts that scan your QR Code will be automatically added to your contact list.</string>
    <string name="setting_subtitle_qrcode_reset" context="Subtitle of QR code settings that reset the code">Previous QR code will no longer be valid</string>
    <string name="qrcode_link_copied" context="Text shown when it has been copied the QR code link">Link copied to the clipboard</string>
    <string name="qrcode_reset_successfully" context="Text shown when it has been reseted the QR code successfully">QR code successfully reset</string>
    <string name="qrcode_delete_successfully" context="Text shown when it has been deleted the QR code successfully">QR code successfully deleted</string>
    <string name="qrcode_reset_not_successfully" context="Text shown when it has not been reseted the QR code successfully">QR code not reset due to an error. Please, try again.</string>
    <string name="qrcode_delete_not_successfully" context="Text shown when it has not been delete the QR code successfully">QR code not deleted due to an error. Please, try again.</string>
    <string name="invite_sent" context="Title of dialog shown when a contact request has been sent with QR code">Invite sent</string>
    <string name="invite_sent_text" context="Text of dialog shown when a contact request has been sent with QR code">The user %s has been invited and will appear in your contact list once accepted.</string>
    <string name="error_share_qr" context="Text shown when it tries to share the QR and occurs an error to process the action">An error occurred while trying to share the QR file. Perhaps the file does not exist. Please, try again later.</string>
    <string name="error_upload_qr" context="Text shown when it tries to upload to Cloud Drive the QR and occurs an error to process the action">An error occurred while trying to upload the QR file. Perhaps the file does not exist. Please, try again later.</string>
    <string name="error_download_qr" context="Text shown when it tries to download to File System the QR and occurs an error to process the action">An error occurred while trying to download the QR file. Perhaps the file does not exist. Please, try again later.</string>
    <string name="success_download_qr" context="Text shown when it tries to download to File System the QR and the action has success">The QR Code has been downloaded successfully to %s</string>
    <string name="invite_not_sent" context="Title of dialog shown when a contact request has not been sent with QR code">Invite not sent</string>
    <string name="invite_not_sent_text" context="Text of dialog shown when a contact request has not been sent with QR code">The QR code or contact link is invalid. Try to scan a valid code or to open a valid link.</string>
    <string name="invite_not_sent_text_already_contact" context="Text of dialog shown when a contact request has not been sent with QR code because of is already a contact">The invitation has not been sent. %s is already in your contacts list.</string>
    <string name="invite_not_sent_text_error" context="Text of dialog shown when a contact request has not been sent with QR code because of some error">The invitation has not been sent. An error occurred processing it.</string>
    <string name="generatin_qr" context="Text of alert dialog informing that the qr is generating">Generating QR Code&#8230;</string>
    <string name="menu_item_scan_code" context="Title of QR code scan menu item">Scan QR code</string>
    <string name="button_copy_link" context="get the contact link and copy it">Copy link</string>
    <string name="button_create_qr" context="Create QR code">Create QR code</string>
    <string name="qrcode_create_successfully" context="Text shown when it has been created the QR code successfully">QR code successfully created</string>
    <string name="qrcode_scan_help" context="Text shown in QR code scan fragment to help and guide the user in the action">Line up the QR code to scan it with your device’s camera</string>
    <string name="contact_view" context="positive button on dialog to view a contact">View</string>


    <string name="external_play" context="Item menu option to reproduce audio or video in external reproductors">Open with</string>

    <string name="context_share" context="to share a file using Facebook, Whatsapp, etc">Share using</string>

    <string name="error_enable_chat_before_login" context="Message shown if the user choose enable button and he is not logged in">Please, log in before enabling the chat</string>

    <string name="label_set_period" context="title of a tag to search for a specific period within the search by date option in Camera upload">Set period</string>

    <string name="context_empty_chat_recent" context="Text of the empty screen when there are not chat conversations">[B]Invite friends to [/B][A]Chat[/A][B] and enjoy our encrypted platform with privacy and security.[/B]</string>
    <string name="recent_chat_empty_enable_chat" context="Message shown when the user has no recent chats">[C]Enable [/C][B]Chat[/B][A][C] and enjoy our encrypted platform with privacy and security.[/C]</string>

    <string name="context_empty_camera_uploads" context="Text of the empty screen when there are not elements in Camera Uploads">[B]No media on [/B][A]Camera Uploads[/A][B].[/B]</string>
    <string name="context_empty_rubbish_bin" context="Text of the empty screen when there are not elements in the Rubbish Bin">[B]Empty [/B][A]Rubbish Bin[/A][B].[/B]</string>

    <string name="context_empty_inbox" context="Text of the empty screen when there are not elements in Cloud Drive or Inbox">[B]No files on your [/B][A]%1$s[/A][B].[/B]</string>
    <string name="context_empty_offline" context="Text of the empty screen when there are not elements in Saved for Offline">[B]No files [/B][A]%1$s[/A][B].[/B]</string>
    <string name="context_empty_contacts" context="Text of the empty screen when there are not contacts">[B]No [/B][A]%1$s[/A][B].[/B]</string>

    <string name="recent_chat_empty" context="Message shown when the user has no chats">[A]No[/A] [B]Conversations[/B]</string>
    <string name="recent_chat_loading_conversations" context="Message shown when the chat is section is loading the conversations">[A]Loading[/A] [B]Conversations&#8230;[/B]</string>

    <string name="context_empty_incoming" context="Text of the empty screen when there are not elements in Incoming">Incoming Shared folders</string>
    <string name="context_empty_outgoing" context="Text of the empty screen when there are not elements in Outgoing">Outgoing Shared folders</string>

    <string name="tab_sent_requests" context="Title of the sent requests tab. Capital letters">Sent requests</string>
    <string name="tab_received_requests" context="Title of the received requests tab. Capital letters">Received requests</string>
    <string name="overquota_alert_title" context="Title dialog overquota error">Storage quota exceeded</string>

    <string name="invalid_link" context="error message shown when an account confirmation link or reset password link is invalid for unknown reasons">Invalid link, please ask for a new valid link</string>

    <string name="processing_link" context="Message shown when a link is being processing">Processing link&#8230;</string>

    <string name="passwd_weak" context="Message shown when it is creating an acount and it is been introduced a very weak or weak password">Your password is easily guessed. Try making your password longer. Combine uppercase &amp; lowercase letters. Add special characters. Do not use names or dictionary words.</string>
    <string name="passwd_medium" context="Message shown when it is creating an acount and it is been introduced a medium password">Your password is good enough to proceed, but it is recommended to strengthen your password further.</string>
    <string name="passwd_good" context="Message shown when it is creating an acount and it is been introduced a good password">This password will withstand most typical brute-force attacks. Please ensure that you will remember it.</string>
    <string name="passwd_strong" context="Message shown when it is creating an acount and it is been introduced a strong password">This password will withstand most sophisticated brute-force attacks. Please ensure that you will remember it.</string>
    <string name="pass_very_weak" context="Password very weak">Very Weak</string>
    <string name="pass_weak" context="Password weak">Weak</string>
    <string name="pass_medium" context="Password medium">Medium</string>
    <string name="pass_good" context="Password good">Good</string>
    <string name="pass_strong" context="Password strong">Strong</string>

    <string name="title_notification_call_in_progress" context="Title of the notification shown on the action bar when there is a call in progress">Call in progress</string>
    <string name="action_notification_call_in_progress" context="Subtitle of the notification shown on the action bar when there is a call in progress">Click to go back to the call</string>
    <string name="button_notification_call_in_progress" context="Button in the notification shown on the action bar when there is a call in progress">Return to the call</string>

    <string name="contacts_mega" context="When it lists contacts of MEGA, the title of list's header">On MEGA</string>
    <string name="contacts_phone" context="When it lists contacts of phone, the title of list's header">Phone contacts</string>

    <string name="account_suspended_multiple_breaches_ToS" context="Message error shown when trying to log in on an account has been suspended due to multiple breaches of Terms of Service">Your account has been suspended due to multiple breaches of MEGA’s Terms of Service. Please check your email inbox.</string>
    <string name="account_suspended_breache_ToS" context="Message error shown when trying to log in on an account has been suspended due to breach of Terms of Service">Your account was terminated due to a breach of MEGA’s Terms of Service, such as abuse of rights of others; sharing and/or importing illegal data; or system abuse.</string>

    <string name="file_storage_empty_folder" context="In a chat conversation when you try to send device's images but there aren't available images">No files</string>

    <plurals name="number_of_versions" formatted="false" context="Number of versions of a file shown on the screen info of the file">
        <item context="version item" quantity="one">%1$d version</item>
        <item context="version items" quantity="other">%1$d versions</item>
    </plurals>

    <string name="title_section_versions" context="Title of the section Versions for files">Versions</string>

    <string name="header_current_section_item" context="Header of the item to show the current version of a file in a list">Current version</string>
    <plurals name="header_previous_section_item" context="Header of the item to show the previous versions of a file in a list">
        <item context="file item" quantity="one">Previous version</item>
        <item context="file items" quantity="other">Previous versions</item>
    </plurals>

    <string name="general_revert" context="option menu to revert a file version">Revert</string>
    <string name="menu_item_clear_versions" context="option menu to clear all the previous versions">Clear previous versions</string>
    <plurals name="title_dialog_delete_version" context="Title of the dialog to confirm that a version os going to be deleted">
        <item context="version item" quantity="one">Delete version?</item>
        <item context="version items" quantity="other">Delete versions?</item>
    </plurals>

    <string name="content_dialog_delete_version" context="Content of the dialog to confirm that a version is going to be deleted">This version will be permanently removed.</string>
    <string name="content_dialog_delete_multiple_version" context="Content of the dialog to confirm that several versions are going to be deleted">These %d versions will be permanently removed.</string>

    <string name="chat_upload_title_notification" context="Title of the notification shown when a file is uploading to a chat">Chat uploading</string>

    <string name="settings_chat_upload_quality" context="Label for the option on setting to set up the quality of multimedia files uploaded to the chat">Chat media quality</string>

    <string-array name="settings_chat_upload_quality_entries" context="the options for the option on setting to set up the quality of multimedia files uploaded to the chat">
        <item context="the options of what to upload.">Original</item>
        <item context="the options of what to upload.">Medium</item>
    </string-array>

    <string name="missed_call_notification_title" context="Title of the notification for a missed call">Missed call</string>
    <string name="file_properties_info_location" cotext="Refers to a location of file">Location</string>

    <string name="file_properties_folder_current_versions" cotext="Title of the label to show the size of the current files inside a folder">Current versions</string>
    <string name="file_properties_folder_previous_versions" cotext="Title of the label to show the size of the versioned files inside a folder">Previous versions</string>

    <plurals name="number_of_versions_inside_folder" formatted="false" context="Number of versioned files inside a folder shown on the screen info of the folder">
        <item context="version item" quantity="one">%1$d versioned file</item>
        <item context="version items" quantity="other">%1$d versioned files</item>
    </plurals>

    <string name="messages_forwarded_success" context="Alert message after forwarding one or several messages to several chats">Messages forwarded</string>
    <string name="messages_forwarded_error" context="Error message after forwarding one or several messages to several chats">Error. Not correctly forwarded</string>
    <plurals name="messages_forwarded_partial_error" formatted="false" context="Error message if any of the forwarded messages fails">
        <item context="message item" quantity="one">Error. %1$d message not successfully forwarded</item>
        <item context="message items" quantity="other">Error. %1$d messages not successfully forwarded</item>
    </plurals>
    <plurals name="messages_forwarded_error_not_available" formatted="false" context="Error non existing resource after forwarding one or several messages to several chats">
        <item context="message item" quantity="one">Error. The resource is no longer available</item>
        <item context="message items" quantity="other">Error. The resources are no longer available</item>
    </plurals>

    <string name="turn_on_notifications_title" context="The title of fragment Turn on Notifications">Turn on Notifications</string>
    <string name="turn_on_notifications_subtitle" context="The subtitle of fragment Turn on Notifications">This way, you will see new messages\non your Android phone instantly.</string>
    <string name="turn_on_notifications_first_step" context="First step to turn on notifications">Open Android device [A]Settings[/A]</string>
    <string name="turn_on_notifications_second_step" context="Second step to turn on notifications">Open [A]Apps &amp; notifications[/A]</string>
    <string name="turn_on_notifications_third_step" context="Third step to turn on notifications">Select [A]MEGA[/A]</string>
    <string name="turn_on_notifications_fourth_step" context="Fourth step to turn on notifications">Open [A]App notifications[/A]</string>
    <string name="turn_on_notifications_fifth_step" context="Fifth step to turn on notifications">Switch to On and select your preferences</string>

    <plurals name="files_send_to_chat_success" context="Alert message after sending to chat one or several messages to several chats">
        <item context="version item" quantity="one">File sent</item>
        <item context="version items" quantity="other">Files sent</item>
    </plurals>
    <string name="files_send_to_chat_error" context="Error message after sending to chat one or several messages to several chats">Error. Not correctly sent</string>

    <string name="context_send_file_to_chat" context="menu option to send a file to a chat">Send to chat</string>

    <string name="remember_pwd_dialog_title" context="Title of the dialog 'Do you remember your password?'">Do you remember your password?</string>
    <string name="remember_pwd_dialog_text" context="Text of the dialog 'Do you remember your password?'">Please test your password to ensure you remember it. If you lose your password, you will lose access to your MEGA data.</string>
    <string name="remember_pwd_dialog_do_not_show" context="'Do you remember your password?' dialog option that permits user do not show it again">Don’t show me again</string>
    <string name="remember_pwd_dialog_button_test" context="Button of the dialog 'Do you remember your password?' that permits user test his password">Test password</string>
    <string name="test_pwd_title" context="Title of the activity that permits user test his password">Test your password</string>
    <string name="test_pwd_accepted" context="Message shown to the user when is testing her password and it is correct">Password accepted</string>
    <string name="test_pwd_wrong" context="Message shown to the user when is testing her password and it is wrong">Wrong password!\nBackup your Recovery Key as soon as possible!</string>
    <string name="recovery_key_exported_dialog_title" context="Title of the dialog 'Recovery Key exported'">Recovery Key exported</string>
    <string name="recovery_key_exported_dialog_text" context="Text of the dialog 'Recovery Key exported'">The Recovery Key has been exported into the Offline section as MEGARecoveryKey.txt.\nNote: It will be deleted if you log out, please store it in a safe place.</string>
    <string name="recovery_key_exported_dialog_text_logout" context="Text of the dialog 'Recovery Key exported' when the user wants logout">You are about to logout, please test your password to ensure you remember it.\nIf you lose your password, you will lose access to your MEGA data.</string>
    <string name="option_copy_to_clipboard" context="Option that permits user copy to clipboard">Copy to clipboard</string>
    <string name="option_export_recovery_key" context="Option that permits user export his recovery key">Export Recovery Key</string>
    <string name="option_logout_anyway" context="Option that permits user logout">Logout anyway</string>
    <string name="recovery_key_bottom_sheet" context="Title of the bottom sheet dialog 'Recovery Key'">Recovery Key</string>
    <string name="option_save_on_filesystem" context="Option that permits user save on File System">Save on File System</string>
    <string name="message_copied_to_clipboard" context="Message shown when something has been copied to clipboard">Copied to clipboard</string>

    <string name="message_jump_latest" context="text of the label to show that you have messages unread in the chat conversation">Jump to latest</string>
    <string name="message_new_messages" context="text of the label to show that you have new messages in the chat conversation">New messages</string>


    <string name="notification_subtitle_incoming" context="notification subtitle of incoming calls">Incoming call</string>

    <plurals name="number_unread_messages" context="Subtitle to show the number of unread messages on a chat">
        <item context="unread message" quantity="one">%1$s unread message</item>
        <item context="unread messages" quantity="other">%1$s unread messages</item>
    </plurals>

    <plurals name="plural_number_messages_chat_notification" context="Notification title to show the number of unread chats">
        <item context="unread message" quantity="one">%1$d unread chat</item>
        <item context="unread messages" quantity="other">%1$d unread chats</item>
    </plurals>

    <string name="chat_loading_messages" context="Message shown when a chat is opened and the messages are being recovered">[A]Loading[/A] [B]Messages&#8230;[/B]</string>

    <string name="general_error_internal_node_not_found" context="Error message shown when opening a file link which doesn't exist">File or folder not found. Are you logged in with a different account in your browser? You can only access files or folders from the account you are currently logged in with in the app</string>


    <string name="context_loop_video" context="menu option to loop video or audio file">Loop</string>

    <string name="settings_security_options_title" context="Title of the category Security options on Settings section">Security options</string>
    <string name="settings_recovery_key_title" context="Title of the preference Recovery key on Settings section">Recovery Key</string>
    <string name="settings_recovery_key_summary" context="Summary of the preference Recovery key on Settings section">Exporting the Recovery Key and keeping it in a secure location enables you to set a new password without data loss.</string>

    <string name="login_connectivity_issues" context="message when a temporary error on logging in is due to connectivity issues">Unable to reach MEGA. Please check your connectivity or try again later.</string>
    <string name="login_servers_busy" context="message when a temporary error on logging in is due to servers busy">Servers are too busy. Please wait.</string>
    <string name="login_API_lock" context="message when a temporary error on logging in is due to SDK is waiting for the server to complete a request due to an API lock">This process is taking longer than expected. Please wait.</string>
    <string name="login_API_rate" context="message when a temporary error on logging in is due to SDK is waiting for the server to complete a request due to a rate limit ">Too many requests. Please wait.</string>

    <string name="corrupt_video_dialog_text" context="when open audio video player, the file that it try to open is damaged or does not exist">Error. The file is corrupted or does not exist.</string>


    <string name="section_playlist" context="Title of the screen Playlist">Playlist</string>
    <string name="playlist_state_playing" context="Text shown in playlist subtitle item when a file is reproducing">Now playing&#8230;</string>
    <string name="playlist_state_paused" context="Text shown in playlist subtitle item when a file is reproducing but it is paused">Paused</string>

    <string name="context_option_print" context="Menu option to print the recovery key from Offline section">Print</string>

    <string name="save_MK_confirmation" context="Message when the recovery key has been successfully saved on the filesystem">The Recovery Key has been successfully saved</string>

    <string name="pending_outshare_indicator" context="label to indicate that a share is still pending on outgoing shares of a node">(Pending)</string>

    <string name="option_enable_chat_rich_preview" context="Option in Settings section to enable the rick links previews">Rich URL previews</string>

    <string name="button_always_rich_links" context="Button to allow the rich links previews on chat">Always Allow</string>
    <string name="button_not_now_rich_links" context="Button do not allow now the rich links previews on chat">Not Now</string>
    <string name="button_never_rich_links" context="Button do not allow the rich links previews on chat">Never</string>

    <string name="title_enable_rich_links" context="Title of the dialog to enable the rich links previews on chat">Enable rich URL previews</string>

    <string name="text_enable_rich_links" context="Text of the dialog to enable the rich links previews on chat">Enhance the MEGAchat experience. URL content will be retrieved without end-to-end encryption.</string>

    <string name="subtitle_mega_rich_link_no_key" context="Subtitle of a MEGA rich link without the decryption key">Tap to enter the Decryption Key</string>

    <string name="call_starting" context="Subtitle of the call screen when a call is just starting">Calling&#8230;</string>


    <string name="error_password" context="when the user tries to creates a MEGA account or tries to change his password and the password strength is very weak">Please enter a stronger password</string>

    <string name="title_acceptance_contact_request_notification" context="title of the notification for an acceptance of a contact request">New contact</string>
    <string name="title_storage_usage" context="title of usage storage section in Storage">Storage Usage</string>

    <plurals name="plural_number_contact_request_notification" context="Notification title to show the number of incoming contact request">
        <item context="contact request" quantity="one">%1$d pending contact request</item>
        <item context="contact requests" quantity="other">%1$d pending contact requests</item>
    </plurals>

    <string name="title_new_contact_request_notification" context="title of the notification for a new incoming contact request">New contact request</string>

    <string name="type_message_hint_with_title" context="Hint shown in the field to write a message in the chat screen">Write message to “%s”&#8230;</string>
    <string name="transfers_empty_new" context="message shown in the screen when there are not any active transfer">[B]No active[/B][A] Transfers[/A][B].[/B]</string>
    <string name="completed_transfers_empty_new" context="message shown in the screen when there are not any active transfer">[B]No completed[/B][A] Transfers[/A][B].[/B]</string>
    <string name="file_browser_empty_folder_new" context="Text that indicates that a folder is currently empty">[B]Empty[/B][A] Folder[/A][B].[/B]</string>

    <string name="type_message_hint_with_customized_title" context="Hint shown in the field to write a message in the chat screen (chat with customized title)">Write message to “%s”&#8230;</string>
    <string name="type_message_hint_with_default_title" context="Hint shown in the field to write a message in the chat screen (chat with default title)">Write message to %s&#8230;</string>

    <string name="settings_2fa" context="Title of setting Two-Factor Authentication">Two-Factor Authentication</string>
    <string name="setting_subtitle_2fa" context="Subtitle of setting Two-Factor Authentication when the preference is disabled">Two-Factor Authentication is a second layer of security for your account.</string>
    <string name="title_2fa" context="Title of the screen Two-Factor Authentication">Why do you need two-factor authentication?</string>
    <string name="two_factor_authentication_explain">Two-factor authentication is a second layer of security for your account. Which means that even if someone knows your password they cannot access it, without also having access to the six digit code only you have access to.</string>
    <string name="button_setup_2fa" context="Button that permits user begin with the process of enable Two-Factor Authentication">Begin Setup</string>
    <string name="explain_qr_seed_2fa_1" context="Text that explain how to do with Two-Factor Authentication QR">Scan or copy the seed to your Authentication App.</string>
    <string name="explain_qr_seed_2fa_2" context="Text that explain how to do with Two-Factor Authentication seed">Be sure to backup this seed to a safe place in case you lose your phone.</string>
    <string name="explain_confirm_2fa" context="Text that explain how to confirm Two-Factor Authentication">Please enter the code generated by your Authentication App.</string>
    <string name="general_verify" context="Text button">Verify</string>
    <string name="general_next" context="Text button">Next</string>
    <string name="url_qr_2fa" context="URL that is used to generate Two-Factor Authentication QR code. Not translate">otpauth://totp/MEGA:%s?secret=%s&amp;issuer=MEGA</string>
    <string name="qr_seed_text_error" context="Text of the alert dialog to inform the user when an error occurs when try to enable seed or QR of Two-Factor Authentication">An error occurred generating the seed or QR code, please try again.</string>
    <string name="title_2fa_enabled" context="Title of the screen shown when the user enabled correctly Two-Factor Authentication">Two-Factor Authentication Enabled</string>
    <string name="description_2fa_enabled" context="Description of the screen shown when the user enabled correctly Two-Factor Authentication">Next time you login to your account you will be asked to enter a 6-digit code provided by your authentication app.</string>
    <string name="recommendation_2fa_enabled" context="Recommendation for export the Recovery Key shown when the user enabled correctly Two-Factor Authentication">If you lose access to your account after enabling 2FA and you have not backed up your Recovery Key, MEGA can\'t help you gain access to it again.\n<b>Backup your Recovery Key</b></string>
    <string name="pin_error_2fa" context="Error shown when a user tries to enable Two-Factor Authentication and introduce an invalid code">Invalid code</string>
    <string name="lost_your_authenticator_device" context="When a user tries to login with Two-Factor Authentication and lost his device, button that permits get information about how login">Lost your Authenticator device?</string>
    <string name="login_verification" context="Title of screen Login verification with Two-Factor Authentication">Login Verification</string>
    <string name="change_password_verification" context="Title of screen Change password verification with Two-Factor Authentication">Two-Factor Authentication\nChange password</string>
    <string name="cancel_account_verification" context="Title of screen Cancel account verification with Two-Factor Authentication">Two-Factor Authentication\nCancel account</string>
    <string name="change_mail_verification" context="Title of screen Change mail verification with Two-Factor Authentication">Two-Factor Authentication\nChange email</string>
    <string name="disable_2fa_verification" context="Title of screen Disable Two-Factor Authentication">Disable Two-Factor Authentication</string>
    <string name="title_lost_authenticator_device" context="Title of screen Lost authenticator decive">Lost your Authenticator device?</string>
    <string name="error_disable_2fa" context="When the user tries to disable Two-Factor Authentication and some error ocurr in the process">An error occurred trying to disable Two-Factor Authentication. Please try again.</string>
    <string name="error_enable_2fa" context="When the user tries to enable Two-Factor Authentication and some error ocurr in the process">An error occurred trying to enable Two-Factor Authentication. Please try again.</string>
    <string name="title_enable_2fa" context="Title of the dialog shown when a new account is created to suggest user enable Two-Factor Authentication">Enable Two-Factor Authentication</string>
    <string name="label_2fa_disabled" context="Label shown when it disables the Two-Factor Authentication">Two-Factor Authentication Disabled</string>
    <string name="open_app_button" context="Text of the button which action is to show the authentication apps">Open in</string>
    <string name="intent_not_available_2fa" context="message when trying to open a link that contains the seed to enable Two-Factor Authentication but there isn\'t any app that open it">There isn’t any available app to enable Two-Factor Authentication on your device</string>
    <string name="general_close" context="Text button">Close</string>
    <string name="general_rk" context="Text of the file name where the Recovery Key is saved. Not translate">MEGARecoveryKey.txt</string>
    <string name="backup_rk_2fa_end" context="Label shown when Two-Factor Authentication has been enabled to alert user that has to back up his Recovery Key before finish the process">Export your Recovery Key to finish</string>
    <string name="no_authentication_apps_title" context="Title of dialog shown when it tries to open an authentication app and there is no installed">Two-Factor Authentication app</string>
    <string name="open_play_store_2fa" context="Message shown to ask user if wants to open Google Play to install some authenticator app">Would you want to open Google Play to install an Authenticator App?</string>
    <string name="play_store_label" context="Label Play Store">Play Store</string>
    <string name="text_2fa_help" context="Text shown in an alert explaining how to continue to enable Two-Factor Authentication">You need an authenticator app to enable 2FA on MEGA. You can download and install the Google Authenticator, Duo Mobile, Authy or Windows Phone Authenticator app for your phone or tablet.</string>


    <string name="number_correctly_imported_from_chat" context="success message when importing multiple files from">%d files shared successfully</string>
    <string name="number_no_imported_from_chat" context="error message when importing multiple files from chat">%d files were not shared</string>
    <string name="preview_content" context="button's text to open a full screen image">Preview Content</string>

    <string name="no_network_connection_on_play_file" context="message shown when the user clicks on media file chat message, there is no network connection and the file is not been downloaded">The streaming can not be executed and the file has not been downloaded</string>
    <string name="file_already_exists" context="message when trying to save for offline a file that already exists">File already exists in Saved for Offline</string>

    <plurals name="error_forwarding_messages" context="Error message if forwarding a message failed">
        <item context="one message" quantity="one">Message not forwarded</item>
        <item context="many messages" quantity="other">Messages not forwarded</item>
    </plurals>

    <string name="title_confirmation_disable_rich_links" context="Title of the dialog to disable the rich links previews on chat">Rich URL previews</string>
    <string name="text_confirmation_disable_rich_links" context="Text of the dialog to disable the rich links previews on chat">You are disabling rich URL previews permanently. You can re-enable rich URL previews in your settings. Do you want to proceed?</string>

    <string name="call_missed_messages" context="Message shown when a call ends.">[A]Missed call[/A]</string>
    <string name="call_rejected_messages" context="Message shown when a call ends.">[A]Call was rejected[/A]</string>
    <string name="call_cancelled_messages" context="Message shown when a call ends.">[A]Call was cancelled[/A]</string>
    <string name="call_failed_messages" context="Message shown when a call ends.">[A]Call failed[/A]</string>
    <string name="call_not_answered_messages" context="Message shown when a call ends.">[A]Call was not answered[/A]</string>

    <string name="contact_email" context="Indicates that can type a contact email">Contact’s email</string>
    <string name="contact_not_added" context="When it tries to add a contact in a list an is already added">You have already added this contact.</string>

    <plurals name="plural_call_ended_messages_with_minutes" context="Message shown when a call ends.">
        <item context="one minute" quantity="one">[A]Call ended[/A][C]. Duration: [/C][B]%1$s minute[/B]</item>
        <item context="more minutes" quantity="other">[A]Call ended[/A][C]. Duration: [/C][B]%1$s minutes[/B]</item>
    </plurals>

    <plurals name="plural_call_ended_messages_with_one_second" context="Message shown when a call ends.">
        <item context="one minute" quantity="one">[A]Call ended[/A][C]. Duration: [/C][B]%1$d minute, %2$d second[/B]</item>
        <item context="more minutes" quantity="other">[A]Call ended[/A][C]. Duration: [/C][B]%1$d minutes, %2$d second[/B]</item>
    </plurals>

    <plurals name="plural_call_ended_messages_with_more_seconds" context="Message shown when a call ends.">
        <item context="one minute" quantity="one">[A]Call ended[/A][C]. Duration: [/C][B]%1$d minute, %2$d seconds[/B]</item>
        <item context="more minutes" quantity="other">[A]Call ended[/A][C]. Duration: [/C][B]%1$d minutes, %2$d seconds[/B]</item>
    </plurals>

    <plurals name="plural_call_ended_messages_just_seconds" context="Message shown when a call ends.">
        <item context="one second" quantity="one">[A]Call ended[/A][C]. Duration: [/C][B]%1$d second[/B]</item>
        <item context="more seconds" quantity="other">[A]Call ended[/A][C]. Duration: [/C][B]%1$d seconds[/B]</item>
    </plurals>

    <string name="error_message_invalid_format" context="Content of a normal message that cannot be recognized">Invalid message format</string>
    <string name="error_message_invalid_signature" context="Content of a normal message that cannot be recognized">Invalid message signature</string>

    <string name="add_to_cloud_import" context="Menu option">Add to Cloud Drive</string>

    <string name="error_streaming" context="When the user tries to reproduce a file through streaming and ocurred an error creating it">An error occurred trying to create the stream</string>

    <string name="context_restore" context="Menu option to restore an item from the Rubbish bin">Restore</string>

    <string name="context_correctly_node_restored" context="success message when a node was restore from Rubbish bin">Restored to %s</string>
    <string name="context_no_restored" context="error message when a node was restore from Rubbish bin">Error. Not restored</string>

    <string name="context_send_message" context="menu item from contact section to send a message to a contact">Send Message</string>

    <plurals name="plural_contact_sent_to_chats" context="Message shown when a contact is successfully sent to several chats">
        <item context="one contact" quantity="one">Contact sent to chats successfully</item>
        <item context="more contacts" quantity="other">Contacts sent to chats successfully</item>
    </plurals>

    <string name="error_MEGAdrop_not_supported" context="Error message on opening a MEGAdrop folder link">MEGAdrop folders are not supported yet</string>

    <string name="pre_overquota_alert_text" context="Pre overquota error dialog when trying to copy or import a file">This action cannot be completed as it would take you over your current storage limit. Would you like to upgrade your account?</string>

    <string name="archived_chats_title_section" context="Title of the section Archived chats">Archived chats</string>

    <string name="archived_chats_show_option" context="Text of the option to show the arhived chat, it shows the number of archived chats">Archived chats (%d)</string>

    <string name="archive_chat_option" context="Title of the option on the chat list to archive a chat">Archive Chat</string>
    <string name="unarchive_chat_option" context="Title of the option on the chat list to unarchive a chat">Unarchive Chat</string>

    <string name="general_archive" context="Confirmation button of the dialog to archive a chat">Archive</string>
    <string name="general_unarchive" context="Confirmation button of the dialog to unarchive a chat">Unarchive</string>

    <string name="success_archive_chat" context="Message shown when a chat is successfully archived, it shows the name of the chat">%s chat was archived.</string>
    <string name="error_archive_chat" context="Error message shown when a chat has not be archived, it shows the name of the chat">Error. %s chat was not archived.</string>

    <string name="success_unarchive_chat" context="Message shown when a chat is successfully unarchived, it shows the name of the chat">%s chat was unarchived.</string>
    <string name="error_unarchive_chat" context="Error message shown when a chat has not be unarchived, it shows the name of the chat">Error. %s chat was not able to be unarchived.</string>

    <string name="archived_chats_empty" context="Message shown when the user has no archived chats">[A]No[/A] [B]Archived Chats[/B]</string>

    <string name="inactive_chat" context="Subtitle of chat screen when the chat is inactive">Inactive chat</string>
    <string name="archived_chat" context="Subtitle of chat screen when the chat is archived">Archived chat</string>

    <string name="number_incorrectly_restored_from_rubbish" context="error message when restoring several nodes from rubbish">%d items were not restored successfully</string>
    <string name="number_correctly_restored_from_rubbish" context="success message when restoring several nodes from rubbish">%d items restored successfully</string>

    <string name="invite_contacts" context="Label shown when the user wants to add contacts into his MEGA account">Invite contacts</string>
    <string name="share_with" cotext="Label shown when the user wants to share something with other contacts">Share with</string>
    <string name="contacts_list_empty_text_loading_share" context="Message shown while the contact list from the device and from MEGA is being read and then shown to the user">Loading contacts&#8230;</string>
    <string name="title_new_group" context="Title of the screen New Group">New Group</string>
    <string name="subtitle_new_group" context="Subtitle of the screen New Group">Type group name</string>
    <string name="hint_type_group" context="Hint of edittext shown when it is creating a new group to guide user to type the name of the group">Name your group</string>
    <string name="confirmation_delete_contact" context="Text of the confirm dialog shown when it wants to remove a contact from a chat">Remove %s from this chat?</string>

    <string name="settings_file_management_file_versions_title" context="Settings preference title to show file versions info of the account">File versions</string>
    <string name="settings_file_management_file_versions_subtitle" context="Settings preference subtitle to show file versions info of the account">%1d file versions, taking a total of %2s</string>

    <string name="settings_file_management_category" context="Title of the section File management on Settings section">File Management</string>

    <string name="settings_file_management_delete_versions" context="Option in Settings to delete all the versions of the account">Delete all my older versions of files</string>
    <string name="settings_file_management_subtitle_delete_versions" context="subtitle of the option in Settings to delete all the versions of the account">All current files will remain. Only historic versions of your files will be deleted.</string>

    <string name="text_confirmation_dialog_delete_versions" context="Text of the dialog to delete all the file versions of the account">You are about to delete the version histories of all files. Any file version shared to you from a contact will need to be deleted by them.\n\nPlease note that the current files will not be deleted.</string>

    <string name="success_delete_versions" context="success message when deleting all the versions of the account">File versions deleted successfully</string>
    <string name="error_delete_versions" context="error message when deleting all the versions of the account">An error occurred while trying to delete all old versions of your files, please try again later.</string>

    <string name="settings_enable_file_versioning_title" context="Title of the option to enable or disable file versioning on Settings section">File versioning</string>
    <string name="settings_enable_file_versioning_subtitle" context="Subtitle of the option to enable or disable file versioning on Settings section">Enable or disable file versioning for your entire account.\nYou may still receive file versions from shared folders if your contacts have this enabled.</string>
    <string name="choose_chat" context="section title to select a chat to send a file">Choose chat</string>

    <string name="type_mail" context="Hint shown to guide user on activity add contacts">Tap, enter name or email</string>

    <string name="confirmation_invite_contact" context="Text of the confirm dialog shown when it wants to add a contact from a QR scaned">Add %s to your contacts?</string>
    <string name="confirmation_not_invite_contact" context="Text of the confirm dialog shown when it wants to add a contact from a QR scaned and the contact is already a contact">You have already added the contact %s.</string>
    <string name="confirmation_invite_contact_already_added" context="Text of the confirm dialog shown when it wants to add a contact from a QR scaned and is already added before">You have already added the contact %s.</string>
    <string name="confirmation_share_contact" context="Text of the confirm dialog shown when it wants to add a contact from a QR scaned">Share with %s?</string>
    <string name="new_group_chat_label" context="Text button for init a group chat">New group chat</string>
    <string name="add_contacts" context="Label shown when the user wants to add contacts into a chat conversation">Add contacts</string>

    <string name="title_alert_logged_out" context="Title of the alert when the account have been logged out from another client">Logged out</string>
    <string name="account_confirmed" context="Text shown to indicate user that his account has already been confirmed">Your account has been activated. Please log in.</string>
    <string name="confirm_account" context="Text shown to indicate user that his account should be confirmed typing his password">Please enter your password to confirm your account</string>

    <string name="error_own_email_as_contact" context="Error shown if a user tries to add their own email address as a contact">There’s no need to add your own email address</string>

    <string name="invalid_code" context="Error shown when it is scanning a QR code and it is invalid">Invalid code</string>

    <string name="text_almost_full_warning" context="Text of the dialog shown when the storage is almost full">Cloud Drive is almost full. Upgrade to PRO and get up to 8 TB of storage and 16 TB of transfer quota.</string>
    <string name="button_plans_almost_full_warning" context="Button of the dialog shown when the storage is almost full to see the available PRO plans">See plans</string>
    <string name="button_custom_almost_full_warning" context="Button of the dialog shown when the storage is almost full to custom a plan">Custom plan</string>
    <string name="button_bonus_almost_full_warning" context="Button of the dialog shown when the storage is almost full to get bonus">Get Bonus</string>

    <string name="title_mail_upgrade_plan" context="Mail title to upgrade to a custom plan">Upgrade to a custom plan</string>
    <string name="subject_mail_upgrade_plan" context="Mail subject to upgrade to a custom plan">Ask us how you can upgrade to a custom plan:</string>

    <string name="word_me" context="Used in chat list screen to indicate in a chat list item that the message was sent by me, followed by the message">Me:</string>

    <string name="call_button" context="Title of the button in the contact info screen to start an audio call">Call</string>
    <string name="message_button" context="Title of the button in the contact info screen to send a message">Message</string>
    <string name="video_button" context="Title of the button in the contact info screen to start a video call">Video</string>

    <string name="title_chat_explorer" context="Title of chat explorer to send a link or file to a chat">Send to&#8230;</string>
    <string name="title_cloud_explorer" context="Title of cloud explorer to upload a link or file">Upload to&#8230;</string>

	<string name="contact_info_button_more" context="More button in contact info page">More</string>

    <plurals name="plural_select_file" context="Section title to select a file to perform an action">
        <item context="one file" quantity="one">Choose File</item>
        <item context="more files" quantity="other">Choose Files</item>
    </plurals>

    <string name="title_share_folder_explorer" context="Title of shared folder explorer to choose a folder to perform an action">Choose folder</string>

    <string name="login_warning_abort_transfers" context="Popup message shown if an user try to login while there is still living transfer">All transfers will be cancelled, do you want to login?</string>
    <string name="logout_warning_abort_transfers" context="Popup message shown if an user try to login while there is still living transfer">All transfers will be cancelled, do you want to logout?</string>

    <string name="subtitle_read_only_permissions" context="Label to explain the read only participant permission in the options panel of the group info screen">Read only</string>

    <string name="used_space" context="Label shown the total space and the used space in an account">[A]%1$s [/A][B]of %2$s used[/B]</string>

    <string name="staging_api_url_title" context="title of the alert dialog when the user is changing the API URL to staging">Change to a testing server?</string>
    <string name="staging_api_url_text" context="text of the alert dialog when the user is changing the API URL to staging">Are you sure you want to change to a test server? Your account may run irrecoverable problems</string>

    <string name="title_confirmation_open_camera_on_chat" context="Title of the confirmation dialog to open the camera app and lose the relay of the local camera on the in progress call">Open camera?</string>
    <string name="confirmation_open_camera_on_chat" context="Text of the confirmation dialog to open the camera app and lose the relay of the local camera on the in progress call">If you open the camera, your video transmission will be paused in the current call.</string>

    <string name="notification_chat_undefined_title" context="Title of the notification when there is unknown activity on the Chat">Chat activity</string>
    <string name="notification_chat_undefined_content" context="Content of the notification when there is unknown activity on the Chat">You may have new messages</string>

    <string name="settings_rb_scheduler_enable_title" context="Title of Rubbish bin scheduler option in settings to enable or disable the functionality">Rubbish bin clearing scheduler</string>
    <string name="settings_rb_scheduler_enable_subtitle" context="Subtitle of Rubbish bin scheduler option in settings to enable or disable the functionality in free accounts">The Rubbish Bin is cleaned for you automatically.</string>

    <string name="settings_rb_scheduler_enable_period_PRO" context="Title of Rubbish bin scheduler option in settings to enable or disable the functionality in PRO accounts">The minimum period is 7 days.</string>
    <string name="settings_rb_scheduler_enable_period_FREE" context="Title of Rubbish bin scheduler option in settings to enable or disable the functionality in PRO accounts">The minimum period is 7 days and your maximum period is 30 days.</string>

    <string name="settings_rb_scheduler_select_days_title" context="Title of Rubbish bin scheduler option in settings to set up the number of days of the rubbish bin scheduler">Remove files older than</string>
    <string name="settings_rb_scheduler_select_days_subtitle" context="Subtitle of Rubbish bin scheduler option in settings to show the number of days set up to the rubbish bin scheduler">%d days</string>

    <string name="settings_rb_scheduler_alert_disabling" context="Text of the alert when a FREE user tries to disable the RB scheduler">To disable Rubbish bin cleaning scheduler or set a longer retention period you need to subscribe to a PRO plan.</string>

    <string name="hint_days" context="Hint of the field to write the days of the rubbish bin scheduler">days</string>

    <string name="confirmation_close_sessions_text" context="Text of the dialog to confirm after closing all other sessions">This will log you out on all other active sessions except the current one.</string>
    <string name="confirmation_close_sessions_title" context="Title of the dialog to confirm after closing all other sessions">Do you want to close all other sessions?</string>

    <string name="invite_not_sent_already_sent" context="Message shown when a contact request has not been sent because the invitation has been sent before">The invitation to contact %s has been sent before and can be consulted in the Sent Requests tab.</string>

    <string name="general_folders" context="General label for folders">Folders</string>
    <string name="general_files" context="General label for files">Files</string>
    <string name="general_save_to_device" context="Item menu option upon right click on one or multiple files">Save to device</string>

    <string name="title_upload_explorer" context="Title of cloud explorer to upload a file">Upload to MEGA</string>
    <string name="choose_destionation" context="Label choose destination">Choose destination</string>
    <string name="general_show_more" context="Label that indicates show more items">Show more</string>
    <string name="general_show_less" context="Label that indicates show less items">Show less</string>

    <string name="notification_new_contact_request" context="Subtitle of the historic notification for a new contact request">[A]%s [/A][B]sent you a contact request.[/B]</string>
    <string name="notification_new_contact" context="Subtitle of the historic notification for a new contact">[A]%s [/A][B]is now a contact.[/B]</string>
    <string name="notification_new_shared_folder" context="Subtitle of the historic notification for a new shared folder">[B]New shared folder from [/B][A]%s[/A]</string>

    <string name="notification_reminder_contact_request" context="Subtitle of the historic notification for a reminder new contact request">[A]Reminder: [/A][B]%s [/B][C]sent you a contact request.[/C]</string>

    <string name="title_contact_request_notification_cancelled" context="Title of the historic notification for a contact request cancelled">Contact request cancelled</string>
    <string name="subtitle_contact_request_notification_cancelled" context="Subtitle of the historic notification for contact request cancelled">[A]%s [/A][B]cancelled the contact request.[/B]</string>

    <string name="title_contact_notification_deleted" context="Title of the historic notification when an user deletes you as contact">Contact deleted</string>
    <string name="subtitle_contact_notification_deleted" context="Subtitle of the historic notification when an user deletes you as contact">[A]%s [/A][B]deleted you as a contact.[/B]</string>

    <string name="title_contact_notification_blocked" context="Title of the historic notification when an user blocks you as contact">Contact blocked</string>
    <string name="subtitle_contact_notification_blocked" context="Subtitle of the historic notification when an user blocks you as contact">[A]%s [/A][B]blocked you as a contact.[/B]</string>

    <string name="section_notification_with_unread" context="Item of the navigation title for the notification section when there is any unread">Notifications [A](%1$d)[/A]</string>

    <string name="title_account_notification_deleted" context="Title of the historic notification for an account deleted">Account deleted</string>
    <string name="subtitle_account_notification_deleted" context="Subtitle of the historic notification for an account deleted">[A]%s [/A][B]account has been deleted/deactivated.[/B]</string>

    <string name="subtitle_file_takedown_notification" context="Subtitle of folder takedown historic notification">[A]Your publicly shared file [/A][B]%s[/B][C] has been taken down.[/C]</string>
    <string name="subtitle_folder_takedown_notification" context="Subtitle of file takedown historic notification">[A]Your publicly shared folder [/A][B]%s[/B][C] has been taken down.[/C]</string>

    <string name="subtitle_file_takedown_reinstated_notification" context="Subtitle of a folder takedown reinstated historic notification">[A]Your publicly shared file [/A][B]%s[/B][C] has been reinstated.[/C]</string>
    <string name="subtitle_folder_takedown_reinstated_notification" context="Subtitle of a file takedown reinstated historic notification">[A]Your publicly shared folder [/A][B]%s[/B][C] has been reinstated.[/C]</string>

    <string name="title_outgoing_contact_request" context="Title of the historic notification for outgoing contact requests">Sent request</string>
    <string name="title_incoming_contact_request" context="Title of the historic notification for incoming contact requests">Received request</string>

    <string name="subtitle_outgoing_contact_request_denied" context="Subtitle of the historic notification for contact request denied">[A]%s [/A][B]denied your contact request.[/B]</string>
    <string name="subtitle_outgoing_contact_request_accepted" context="Subtitle of the historic notification for contact request accepted">[A]%s [/A][B]accepted your contact request.[/B]</string>

    <string name="notification_deleted_shared_folder" context="Subtitle of the historic notification for a deleted shared folder">[B]Access to folder shared by [/B][A]%s[/A][B] was removed.[/B]</string>

    <string name="subtitle_incoming_contact_request_ignored" context="Subtitle of the historic notification for incoming contact request ignored">[B]Contact request from [/B][A]%s [/A][B]was ignored[/B]</string>
    <string name="subtitle_incoming_contact_request_accepted" context="Subtitle of the historic notification for incoming contact request accepted">[B]Contact request from [/B][A]%s [/A][B]was accepted[/B]</string>
    <string name="subtitle_incoming_contact_request_denied" context="Subtitle of the historic notification for incoming contact request declined">[B]Contact request from [/B][A]%s [/A][B]was declined[/B]</string>

    <plurals name="subtitle_notification_added_files" context="Subtitle of the historic notification for new additions inside an existing shared folder">
        <item context="Singular of file. 1 file" quantity="one">[A]%1$s [/A][B]added %2$d file.[/B]</item>
        <item context="Plural of file. 2 files" quantity="other">[A]%1$s [/A][B]added %2$d files.[/B]</item>
    </plurals>

    <plurals name="subtitle_notification_deleted_files" context="Subtitle of the historic notification for deletions inside an existing shared folder">
        <item context="Singular of file. 1 file" quantity="one">[A]%1$s [/A][B]deleted %2$d file.[/B]</item>
        <item context="Plural of file. 2 files" quantity="other">[A]%1$s [/A][B]deleted %2$d files.[/B]</item>
    </plurals>

    <plurals name="subtitle_notification_added_folders" context="Subtitle of the historic notification for new additions inside an existing shared folder">
        <item context="Singular of folder. 1 folder" quantity="one">[A]%1$s [/A][B]added %2$d folder.[/B]</item>
        <item context="Plural of folder. 2 folders" quantity="other">[A]%1$s [/A][B]added %2$d folders.[/B]</item>
    </plurals>

    <string name="type_of_my_account" context="Subtitle of the Upgrade account section">[A]%s[/A] is your current account</string>
    <string name="type_month" context=" ">[A]From[/A] %s [A]month[/A][B] *[/B]</string>
    <string name="upgrade_account_comment" context="the meaning of the asterisk in month*">[A]* [/A]Recurring subscription can be cancelled anytime before renewal date.</string>

    <string name="footnote_achievements" context="Footnote to clarify the storage space is subject to the achievement program">Subject to your participation in our achievement program.</string>
    <string name="select_payment_method" context="after choosing one PRO plan, the user have to choose the payment method: credit card, fortumo, etc">Payment</string>

    <string name="billing_period_title" context="title of billing period">Billing period</string>
    <string name="billed_monthly_text" context="option of billing period, monthly">[A]Billed monthly[/A] %s /month</string>
    <string name="billed_yearly_text" context="option of billing period, yearly">[A]Billed yearly[/A] %s /year</string>
    <string name="button_cancel" context="dialog option cancel in alert dialog">Cancel</string>
    <string name="button_continue" context="dialog option continue in alert dialog">Continue</string>

    <string name="payment_method_google_wallet" context="one of the payment methods">[A]Google Wallet[/A] (subscription)</string>
    <string name="payment_method_credit_card" context="one of the payment methods">[A]Credit Card[/A] (subscription)</string>
    <string name="payment_method_fortumo" context="one of the payment methods">[A]Mobile Carrier[/A] (one-off)</string>
    <string name="payment_method_centili" context="one of the payment methods">[A]Mobile Carrier[/A] (one-off)</string>

<<<<<<< HEAD
=======
    <string name="new_label_notification_item" context="Capital letters. Text of the label of a new historic notifications">NEW</string>

    <string name="option_enable_last_green_chat" context="Option in Settings section to enable the last active connection in chat">Show last active</string>
    <string name="subtitle_option_enable_last_green_chat" context="Subtitle of the option in Settings section to enable the last active connection in chat">Allow my contacts to see the last time I was active on MEGA. If disabled you wont be able to see the activity status of your contacts.</string>



>>>>>>> f5a01e6b
</resources><|MERGE_RESOLUTION|>--- conflicted
+++ resolved
@@ -433,7 +433,6 @@
     <string name="context_permissions_changed" context="success message when chaning the permissionss">Permissions changed</string>
     <string name="context_permissions_not_changed" context="error message">Error. Permissions not changed</string>
     <string name="context_folder_already_exists" context="message when trying to create a folder that already exists">Folder already exists</string>
-    <string name="context_contact_already_exists" context="message when trying to create a invite a contact already that is already added">%s is already a contact</string>
     <string name="context_send_no_permission" context="message when trying to send a file without full access">You do not have permission to send this file</string>
     <string name="context_folder_created" context="success message when creating a folder">Folder created</string>
     <string name="context_folder_no_created" context="error message when creating a folder">Error. Folder not created</string>
@@ -2221,14 +2220,9 @@
     <string name="payment_method_fortumo" context="one of the payment methods">[A]Mobile Carrier[/A] (one-off)</string>
     <string name="payment_method_centili" context="one of the payment methods">[A]Mobile Carrier[/A] (one-off)</string>
 
-<<<<<<< HEAD
-=======
     <string name="new_label_notification_item" context="Capital letters. Text of the label of a new historic notifications">NEW</string>
 
     <string name="option_enable_last_green_chat" context="Option in Settings section to enable the last active connection in chat">Show last active</string>
     <string name="subtitle_option_enable_last_green_chat" context="Subtitle of the option in Settings section to enable the last active connection in chat">Allow my contacts to see the last time I was active on MEGA. If disabled you wont be able to see the activity status of your contacts.</string>
 
-
-
->>>>>>> f5a01e6b
 </resources>