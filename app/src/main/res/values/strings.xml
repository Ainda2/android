--- conflicted
+++ resolved
@@ -2,15 +2,9 @@
 <resources>
 
     <string name="app_name" context="Not translate">MEGA</string>
-<<<<<<< HEAD
-    <string name="app_version" context="Not translate">3.0.11.3</string>
-    <string name="sdk_version" context="Not translate">970e65b</string>
-
-=======
     <string name="app_version" context="Not translate">3.0.11.5</string>
     <string name="sdk_version" context="Not translate">755d8d7</string>
     
->>>>>>> 2c956aee
     <string name="full_description_text" context="Full description text of the app in the Google Play page of the app">MEGA is a secure cloud storage service that gives you 50 GB free storage space. Unlike other cloud storage providers, your data is encrypted and decrypted by your client devices only and never by us.\nUpload your files from your smartphone or tablet then search, store, download, stream, view, share, rename or delete your files any time, from any device, anywhere. Share folders with your contacts and see their updates in real time.\nThe encryption process means we cannot access or reset your password so you MUST remember it (unless you have your Master Key backed up) or you will lose access to your stored files.\nInside the app you can upgrade your storage space and bandwidth quota with a monthly or yearly subscription.\nPRO LITE subscription: 4.99 € per month or 49.99 € per year gives you 200 GB of storage space and 1 TB of bandwidth per month.\nPRO I subscription: 9.99 € per month or 99.99 € per year gives you 500 GB of storage space and 2 TB of bandwidth per month.\nPRO II subscription: 19.99 € per month or 199.99 € per year gives you 2 TB of storage space and 4 TB of bandwidth per month.\nPRO III subscription: 29.99 € per month or 299.99 € per year gives you 4 TB of storage space and 8 TB of bandwidth per month.\nSubscriptions are renewed automatically for successive subscription periods of the same duration and at the same price as the initial period chosen. To manage your subscriptions, simply click on the Play Store icon on your handset, sign in with your Google ID (if you haven\'t already done so) and then click on the MEGA app. You\'ll be able to manage your subscription there.\nFor more info, please check our website: \n https://mega.nz/mobile_terms.html \n https://mega.nz/mobile_privacy.html \nNew Terms of Service apply effective from 20 February 2016. See https://mega.nz/TermsOfService2016.pdf \n Note: For desktop access to your files Mega needs to use HTML5 compatible browsers to handle our advanced features. We recommend Mozilla Firefox and Google Chrome. However the mobile versions of browsers cannot access the Mega cloud storage system.</string>
     <string name="short_description_text" context="Short description text of the app in the Google Play page of the app">MEGA is Cloud Storage with Powerful Always-On Privacy. 50GB for free</string>
 
@@ -252,28 +246,6 @@
     <string name="file_properties_owner" context="shows the owner of an incoming shared folder">Owner</string>
     <string name="contact_invite" context="positive button on dialog to invite a contact">Invite</string>
     <string name="contact_reinvite" context="option to reinvite a contact">Reinvite</string>
-<<<<<<< HEAD
-    <string name="contact_ignore" context="option to ignore a contact invitation">Ignore</string>
-    <string name="contact_decline" context="option to decline a contact invitation">Decline</string>
-    <string name="contact_accept" context="option to accept a contact invitation">Accept</string>
-    <string name="contact_properties_activity" context="title of the contact properties screen">Contact Info</string>
-    <string name="contact_file_list_activity" context="header of a status field for what content a user has shared to you">Content</string>
-    <string name="contact_shared_files" context="title of the screen where the folders are shown with the contact owner of those folders">Shared Folders with:</string>
-    <string name="contacts_list_empty_text" context="Adding new relationships (contacts) using the actions.">Add new contacts using the button below</string>
-    <string name="no_contacts" context="When an user wants to share a folder but has not any contact yet">There are not contacts in the account. Please add them on the Contacts screen</string>
-    <string name="contacts_explorer_list_empty_text" context="Add new contacts before sharing.">Add a new contact to share</string>
-
-    <string name="error_not_enough_free_space" context="Error message">Not enough free space</string>
-
-    <string name="option_link_without_key" context="Alert Dialog to get link">Link without key</string>
-    <string name="option_decryption_key" context="Alert Dialog to get link">Decryption key</string>
-
-    <string name="download_failed" context="Error message">Download failed</string>
-    <string name="download_downloaded" context="notification message. Example: 1 file downloaded">downloaded</string>
-    <string name="download_downloading" context="Title header on the download page while the file is downloading.">Downloading</string>
-    <string name="text_downloading" context="Text located in each fragment when a download is in progress">Transferring</string>
-    <string name="download_preparing_files" context="message before the download or upload start ">Preparing files</string>
-=======
 	<string name="contact_ignore" context="option to ignore a contact invitation">Ignore</string>
 	<string name="contact_decline" context="option to decline a contact invitation">Decline</string>
 	<string name="contact_accept" context="option to accept a contact invitation">Accept</string>
@@ -294,7 +266,6 @@
 	<string name="download_downloading" context="Title header on the download page while the file is downloading.">Downloading</string>
 	<string name="text_downloading" context="Text located in each fragment when a download is in progress">Transferring</string>
 	<string name="download_preparing_files" context="message before the download or upload start ">Preparing files</string>
->>>>>>> 2c956aee
     <string name="download_began" context="message when the download starts">Download has started</string>
     <string name="download_cancel_downloading" context="Confirmation text when attempting to cancel the download">Do you want to cancel the download?</string>
     <string name="download_touch_to_cancel" context="Hint how to cancel the download">Touch to cancel download</string>
@@ -858,7 +829,6 @@
     <string name="my_account_my_credentials" context="Title of the label in the my account section. It shows the credentials of the current user so it can be used to be verified by other contacts">My credentials</string>
     <string name="limited_bandwith" context="Word to indicate the limited bandwidth of the free accounts">Limited</string>
 
-<<<<<<< HEAD
     <string name="section_chat" context="Title of the screen that shows the chat">Chat</string>
 
     <string name="tab_archive_chat" context="Title of the archived chats tab. Capital letters">Archive</string>
@@ -915,7 +885,7 @@
     <string name="confirmation_clear_chat" context="Text of the confirmation dialog to clear the chat history">Clear all messages?\nAfter cleared, neither %s nor you will be able to see messages of this chat.</string>
 
     <string name="general_clear" context="Button to clear the chat history">Clear</string>
-=======
+
     <string name="remove_contact_shared_folder" context="Message to confirm if the user wants to delete a contact from a shared folder">The contact %s will be removed from the shared folder.</string>
     <string name="remove_multiple_contacts_shared_folder" context="Message to confirm if the user wants to delete a multiple contacts from a shared folder">%d contacts will be removed from the shared folder.</string>
 
@@ -923,5 +893,5 @@
     <string name="number_correctly_removed_from_shared" context="success message when removing a contact from a shared folder">%d contacts removed correctly from the shared folder</string>
     <string name="number_incorrectly_removed_from_shared" context="success message when removing a contact from a shared folder"> and %d contacts were not successfully removed</string>
 
->>>>>>> 2c956aee
+
 </resources>