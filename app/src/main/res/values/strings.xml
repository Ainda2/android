--- conflicted
+++ resolved
@@ -3088,11 +3088,7 @@
     <string name="meeting_link" context="The literal meeting link text">Meeting link</string>
     <string name="paste_meeting_link_instruction" context="Tell the user to paste the meeting link in the edit box">Back to the link and tap it again or paste your meeting link to join</string>
     <string name="invite_to_meeting_dialog_title" context="The title of the paste meeting link dialog for guest"> You are invited to a meeting</string>
-<<<<<<< HEAD
     <string name="duration_meeting" context="Subtitle of the meeting screen ">Duration</string>
-
-
-=======
 
     <string name="onboarding_no_mega_account" context="The question in on-boarding screen asking if the user don't have a mega account">Don\'t have a MEGA account?</string>
     <string name="join_meeting_as_guest" context="The question in on-boarding screen asking if the user is going to join meeting as guest">Join meeting as guest?</string>
@@ -3103,5 +3099,4 @@
 
     <string name="invalid_meeting_link" context="error message shown when a meeting link is invalid">This meeting has ended</string>
     <string name="invalid_meeting_link_args" context="error message shown when a meeting link is not well formed">Invalid meeting link</string>
->>>>>>> 26b0e104
 </resources>