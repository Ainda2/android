--- conflicted
+++ resolved
@@ -1221,7 +1221,10 @@
     <string name="attachment_upload_panel_from_cloud">From Cloud Drive</string>
     <string name="attachment_upload_panel_contact">Contact</string>
 
-<<<<<<< HEAD
+    <string name="delete_account" context="Button in My Account section where the user can delete permanently his account">Delete account</string>
+    <string name="delete_account_text" context="Text shown in the alert dialog to confirm the cancellation of an account">If you delete your account you will permanently lose all the data stored in the cloud. You will not be able to undo this action.</string>
+    <string name="delete_button" context="Button in My Account section to confirm the account deletion">Delete</string>
+
     <string name="file_properties_info_info_file">Info</string>
     <string name="file_properties_info_size" context="Refers to the size of a file.">Total size</string>
     <string name="file_properties_info_content" context="header of a status field for what content a user has shared to you">Contains</string>
@@ -1232,15 +1235,4 @@
     <string name="file_properties_shared_folder_read_only" context="Refers to access rights for a file folder.">READ-ONLY</string>
     <string name="file_properties_shared_folder_read_write" context="Refers to access rights for a file folder. (with the &amp; needed. Don\'t use the symbol itself. Use &amp;)">READ &amp; WRITE</string>
 
-
-
-
-
-
-
-=======
-    <string name="delete_account" context="Button in My Account section where the user can delete permanently his account">Delete account</string>
-    <string name="delete_account_text" context="Text shown in the alert dialog to confirm the cancellation of an account">If you delete your account you will permanently lose all the data stored in the cloud. You will not be able to undo this action.</string>
-    <string name="delete_button" context="Button in My Account section to confirm the account deletion">Delete</string>
->>>>>>> c34cecf3
 </resources>