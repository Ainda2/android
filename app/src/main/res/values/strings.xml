<?xml version="1.0" encoding="utf-8"?>
<resources>
    <!-- PRO Lite account -->
    <string name="prolite_account">Pro Lite</string>
    <!-- Name of the MEGA PDF Viewer. Keep uppercase. -->
    <string name="pdf_app_name">MEGA PDF Viewer</string>
    <!-- Answer for confirmation dialog. -->
    <string name="general_yes">Yes</string>
    <!-- Answer for confirmation dialog. -->
    <string name="general_no">No</string>
    <!-- dialog option cancel in alert dialog -->
    <string name="general_cancel">Cancel</string>
    <!-- When moving a file to a location in MEGA. This is the text of the button after selection the destination -->
    <string name="general_move_to">Move to</string>
    <!-- When copying a file to a location in MEGA. This is the text of the button after selection the destination -->
    <string name="general_copy_to">Copy to</string>
    <!-- Selecting a specific location in MEGA. This is the text of the button -->
    <string name="general_select">Select</string>
    <!-- Selecting a specific location in MEGA. This is the text of the button -->
    <string name="general_select_to_upload">Select files</string>
    <!-- Selecting a specific location in MEGA. This is the text of the button -->
    <string name="general_select_to_download">Select folder</string>
    <!-- This is the final button when creating a folder in the dialog where the user inserts the folder name -->
    <string name="general_create">Create</string>
    <!-- Item menu option upon right click on one or multiple files. -->
    <string name="general_download">Download</string>
    <!-- button -->
    <string name="general_add">Add</string>
    <!-- Item menu option upon right click on one or multiple files. -->
    <string name="general_move">Move</string>
    <!-- Menu option to delete one or multiple selected items. -->
    <string name="general_remove">Remove</string>
    <!-- button -->
    <string name="general_share">Share</string>
    <!-- Item menu option upon right click on one or multiple files. -->
    <string name="general_leave">Leave</string>
    <!-- button -->
    <string name="general_decryp">Decrypt</string>
    <!-- button -->
    <string name="general_export">Export</string>
    <!-- Answer for confirmation dialog. -->
    <string name="general_ok">OK</string>
    <!-- Skip a step of a configuration process. -->
    <string name="general_skip">Skip</string>
    <!-- Label for a button to stop some process. For example stop the Camera Uploads -->
    <string name="general_stop">Stop</string>
    <!-- option shown when a message could not be sent -->
    <string name="general_retry">Retry</string>
    <!-- Button to open the default web browser -->
    <string name="general_open_browser">Open browser</string>
    <!-- The title of progress dialog when loading web content -->
    <string name="general_loading">Loading</string>
    <!-- state while importing the file -->
    <string name="general_importing">Importing</string>
    <!-- state while importing the file -->
    <string name="general_forwarding">Forwarding</string>
    <!-- Menu option to choose to add file or folders to Cloud Drive -->
    <string name="general_import">Import</string>
    <!-- label of storage in upgrade/choose account page, it is being used with a variable, e.g. for LITE user it will show ‘200GB Storage’. -->
    <string name="general_storage">Storage</string>
    <!-- Text listed before the amount of bandwidth a user gets with a certain package. For example: “8TB Bandwidth”. Can also be translated as data transfer. -->
    <string name="general_bandwidth">Transfer Quota</string>
    <!-- Text placed inside the button the user clicks when upgrading to PRO. Meaning: subscribe to this plan -->
    <string name="general_subscribe">Subscribe</string>
    <!-- It will be followed by the error message -->
    <string name="general_error_word">Error</string>
    <!-- when clicking into a menu whose functionality is not yet implemented -->
    <string name="general_not_yet_implemented">Not yet implemented</string>
    <!-- when trying to download a file that is already downloaded in the device -->
    <string name="general_already_downloaded">Already downloaded</string>
    <!-- when trying to upload a file that is already uploaded in the folder -->
    <string name="general_already_uploaded">already uploaded</string>
    <!-- Label of the option menu. When clicking this button, the app shows the info of the file -->
    <string name="general_file_info">File info</string>
    <!-- Label of the option menu. When clicking this button, the app shows the info of the folder -->
    <string name="general_folder_info">Folder info</string>
    <!-- Hint how to cancel the download -->
    <string name="general_show_info">Show info</string>
    <!-- Error getting the root node -->
    <string name="error_general_nodes">Error. Please try again.</string>
    <!-- File name (without extension) of file exported with the recovery key -->
    <string name="general_rk">MEGA-RECOVERYKEY</string>
    <!-- Local folder error in Sync Service. There are two syncs for images and videos. This error appears when the secondary media local folder doesn’t exist -->
    <string name="secondary_media_service_error_local_folder">The secondary media folder does not exist, please choose a new folder</string>
    <!-- when no external card exists -->
    <string name="no_external_SD_card_detected">No external storage detected</string>
    <!-- On clicking menu item upload in a incoming shared folder read only -->
    <string name="no_permissions_upload">This folder is read-only. You do not have permission to upload</string>
    <!-- confirmation message before removing the previously downloaded MasterKey file -->
    <string name="remove_key_confirmation">You are removing the previously exported Recovery Key file</string>
    <!-- confirmation message before sending an invitation to a contact -->
    <string name="confirmation_add_contact">Do you want to send an invitation to %s?</string>
    <!-- Button where the user can sign off or logout -->
    <string name="action_logout">Log&#160;out</string>
    <!-- Item menu option upon right click on one or multiple files. -->
    <string name="action_add">Upload</string>
    <!-- Menu item -->
    <string name="action_create_folder">Create new folder</string>
    <!-- Option which allows create a new text file -->
    <string name="action_create_txt">Create new text file</string>
    <!-- Menu item -->
    <string name="action_settings">Settings</string>
    <!-- Search button -->
    <string name="action_search">Search</string>
    <!-- Select country page title -->
    <string name="action_search_country">Choose your region</string>
    <!-- Alternative text or description text for the “Play” button -->
    <string name="action_play">Play</string>
    <!-- Search button -->
    <string name="action_pause">Pause</string>
    <!-- Menu item -->
    <string name="action_refresh">Refresh</string>
    <!-- Menu item -->
    <string name="action_sort_by">Sort by</string>
    <!-- Menu item -->
    <string name="action_help">Help</string>
    <!-- Change from a free account to paying MEGA -->
    <string name="action_upgrade_account">Upgrade account</string>
    <!-- Message while proceeding to upgrade the account -->
    <string name="upgrading_account_message">Upgrading account</string>
    <!-- Menu item to select all the elements of a list -->
    <string name="action_select_all">Select all</string>
    <!-- Menu item to unselect all the elements of a list -->
    <string name="action_unselect_all">Clear selection</string>
    <!-- Menu item to change from list view to grid view -->
    <string name="action_grid">Thumbnail view</string>
    <!-- Menu item to change from grid view to list view -->
    <string name="action_list">List view</string>
    <!-- Title of the preference Recovery key on Settings section -->
    <string name="action_export_master_key">Back up Recovery Key</string>
    <!-- Menu item to let the user cancel subscriptions -->
    <string name="action_cancel_subscriptions">Cancel subscription</string>
    <!-- success message when the subscription has been canceled correctly -->
    <string name="cancel_subscription_ok">The subscription has been cancelled</string>
    <!-- error message when the subscription has not been canceled successfully -->
    <string name="cancel_subscription_error">We were unable to cancel your subscription. Please contact support&#64;mega.nz for assistance</string>
    <!-- Menu item to kill all opened sessions -->
    <string name="action_kill_all_sessions">Close other sessions</string>
    <!-- Message after kill all opened sessions -->
    <string name="success_kill_all_sessions">The remaining sessions have been closed</string>
    <!-- Message after kill all opened sessions -->
    <string name="error_kill_all_sessions">Error when closing the opened sessions</string>
    <!-- General label for files -->
    <plurals name="general_num_files">
        <item quantity="one">File</item>
        <item quantity="other">Files</item>
    </plurals>
    <!-- Indicates how many contacts a folder is shared with. Plural. e.g. Shared with 7 contacts -->
    <plurals name="general_num_shared_with">
        <item quantity="one">Shared with %1$s</item>
        <item quantity="other">Shared with %1$d contacts</item>
    </plurals>
    <!-- Alert text before download. Please do not modify the %s placeholder as it will be replaced by the size to be donwloaded -->
    <string name="alert_larger_file">%s will be downloaded.</string>
    <!-- Alert text before download -->
    <string name="alert_no_app">There is no app to open the file %s. Do you want to continue with the download?</string>
    <!-- Dialog option that permits user do not show it again -->
    <string name="checkbox_not_show_again">Do not show again</string>
    <!-- Press back while login to cancel current login process. -->
    <string name="confirm_cancel_login">Are you sure that you want to cancel the current login process?</string>
    <!-- Login button -->
    <string name="login_text">Log&#160;in</string>
    <!-- email label -->
    <string name="email_text">Email</string>
    <!-- password label -->
    <string name="password_text">Password</string>
    <!-- Hint of the confirmation dialog to get link with password -->
    <string name="confirm_password_text">Confirm password</string>
    <!-- in the password edittext the user can see the password or asterisks. ABC shows the letters of the password -->
    <string name="abc">ABC</string>
    <!-- This question applies to users that do not have an account on MEGA yet -->
    <string name="new_to_mega">New to MEGA?</string>
    <!-- button that allows the user to create an account -->
    <string name="create_account">Create account</string>
    <!-- when the user tries to log in MEGA without typing the email -->
    <string name="error_enter_email">Please enter your email address</string>
    <!-- Title of the alert dialog when the user tries to recover the pass of a non existing account -->
    <string name="error_invalid_email">Invalid email address</string>
    <!-- when the user tries to log in MEGA without typing the password -->
    <string name="error_enter_password">Please enter your password</string>
    <!-- when the user tries to log in to MEGA without a network connection -->
    <string name="error_server_connection_problem">No network connection</string>
    <!-- when the user tries to log in to MEGA without a valid session -->
    <string name="error_server_expired_session">You have been logged out on this device from another location</string>
    <!-- the first step when logging in is calculate the private and public encryption keys -->
    <string name="login_generating_key">Generating encryption keys</string>
    <!-- Message displayed while the app is connecting to a MEGA server -->
    <string name="login_connecting_to_server">Connecting to the server</string>
    <!-- Status text when updating the file manager -->
    <string name="download_updating_filelist">Updating file list</string>
    <!-- title of the screen after creating an account when the user has to confirm the password to confirm the account -->
    <string name="login_confirm_account">Confirm account</string>
    <!-- when the user clicks on the link sent by MEGA after creating the account, this message is shown -->
    <string name="login_querying_signup_link">Checking validation link</string>
    <!-- Attempting to activate a MEGA account for a user. -->
    <string name="login_confirming_account">Activating account</string>
    <!-- After login, updating the file list, the file list should be processed before showing it to the user -->
    <string name="login_preparing_filelist">Preparing file list</string>
    <!-- when the user tries to share something to MEGA without being logged -->
    <string name="login_before_share">Please log in to share with MEGA</string>
    <!-- This toast message is shown on the login page when an email confirm link is no longer valid. -->
    <string name="reg_link_expired">Your confirmation link is no longer valid. Your account may already be activated or you may have cancelled your registration.</string>
    <!--  -->
    <string name="tour_space_title">MEGA Space</string>
    <!--  -->
    <string name="tour_speed_title">MEGA Speed</string>
    <!--  -->
    <string name="tour_privacy_title">MEGA Privacy</string>
    <!--  -->
    <string name="tour_access_title">MEGA Access</string>
    <!-- Full description text of the app in the Google Play page of the app (character limit 4000) -->
    <string name="tour_space_text">Register now and get 20 GB of free storage</string>
    <!--  -->
    <string name="tour_speed_text">Uploads are fast. Quickly share files with everyone</string>
    <!--  -->
    <string name="tour_privacy_text">Keep all your files safe with MEGA’s end-to-end encryption</string>
    <!--  -->
    <string name="tour_access_text">Get fully encrypted access anywhere, anytime</string>
    <!-- button that allows the user to create an account -->
    <string name="create_account_text">Create account</string>
    <!-- category in sort by action -->
    <string name="name_text">Name</string>
    <!-- First Name of the user -->
    <string name="first_name_text">First Name</string>
    <!-- Last name of the user -->
    <string name="lastname_text">Last Name</string>
    <!-- text placed on the checkbox of acceptation of the Terms of Service -->
    <string name="tos">I agree with MEGA’s [A]Terms of Service[/A]</string>
    <!-- Text placed on the checkbox to make sure user agree that understand the danger of losing password -->
    <string name="top">I understand that [B]if I lose my password, I may lose my data[/B]. Read more about [A]MEGA’s end-to-end encryption[/A].</string>
    <!-- Does the user already have a MEGA account -->
    <string name="already_account">Already have an account?</string>
    <!-- warning dialog -->
    <string name="create_account_no_terms">You have to accept our Terms of Service</string>
    <!-- warning dialog, for user do not tick checkbox of understanding the danger of losing password -->
    <string name="create_account_no_top">You need to agree that you understand the danger of losing your password</string>
    <!-- Warning message when the first name is a required field to submit a form. For example during the create account process. -->
    <string name="error_enter_username">Please enter your first name</string>
    <!-- Warning dialog -->
    <string name="error_enter_userlastname">Please enter your last name.</string>
    <!-- when creating the account -->
    <string name="error_short_password">Password is too short</string>
    <!-- when creating the account -->
    <string name="error_passwords_dont_match">Passwords do not match</string>
    <!-- when creating the account -->
    <string name="error_email_registered">This email address has already registered an account with MEGA</string>
    <!--  -->
    <string name="create_account_creating_account">Connecting to the server: Creating account</string>
    <!--  -->
    <string name="cancel_transfer_confirmation">Cancel this transfer?</string>
    <!--  -->
    <string name="cancel_all_transfer_confirmation">Cancel all transfers?</string>
    <!-- Label for any ‘Cancel all’ button to cancel transfers - (String as short as possible). -->
    <string name="cancel_all_action">Cancel all</string>
    <!-- Warning to confirm remove selected transfers. Plural more than 1 transfer -->
    <plurals name="cancel_selected_transfers">
        <item quantity="one">The selected transfer will be cancelled.</item>
        <item quantity="other">The selected transfers will be cancelled.</item>
    </plurals>
    <!-- The name of every users root drive in the cloud of MEGA. -->
    <string name="section_cloud_drive">Cloud Drive</string>
    <!-- Label to reference a recents section -->
    <string name="section_recents">Recents</string>
    <!-- title of the screen where the secondary media images are uploaded, and name of the folder where the secondary media images are uploaded -->
    <string name="section_secondary_media_uploads">Media Uploads</string>
    <!-- Section name for the “Messages” section.Preferably one word. There is little space for this word. -->
    <string name="section_inbox">Inbox</string>
    <!-- title of the screen that shows the files saved for offline in the device -->
    <string name="section_saved_for_offline">Saved for Offline</string>
    <!-- the options of what to upload in an array. Needed for the settings, the options of what to upload. -->
    <string name="section_saved_for_offline_new">Offline</string>
    <!-- Label showing the location of a node which is not in root navigation level. The first placeholder is the name of the parent folder. The second placeholder is the name of the section in which the file is. e.g. PR reviews and tickets (Cloud Drive) -->
    <string name="location_label">%1$s (%2$s)</string>
    <!-- title of the screen that shows all the shared items -->
    <string name="title_shared_items">Shared items</string>
    <!-- title of the screen that shows all the shared items -->
    <string name="section_shared_items">Shared folders</string>
    <!-- The title of the trash bin in the tree of the file manager. -->
    <string name="section_rubbish_bin">Rubbish Bin</string>
    <!-- Section name for the “Contacts” section.Preferably one word. There is little space for this word. -->
    <string name="section_contacts">Contacts</string>
    <!-- Item of the navigation title for the contacts section when there is any pending incoming request -->
    <string name="section_contacts_with_notification">Contacts [A](%1$d)[/A]</string>
    <!-- Empty state when the user has not sent any contact request to other users -->
    <string name="sent_requests_empty">[B]No [/B][A]sent requests[/A]</string>
    <!-- Empty state when the user has not received any contact request from other users -->
    <string name="received_requests_empty">[B]No [/B][A]received requests[/A]</string>
    <!-- Title for the file transfer screen (with the up & download) -->
    <string name="section_transfers">Transfers</string>
    <!-- Section name for the “My Account” section.Preferably one or two words. There is little space for this. -->
    <string name="section_account">My Account</string>
    <!-- title of the screen where the camera images are uploaded, and name of the folder where camera images are uploaded -->
    <string name="section_photo_sync">Camera Uploads</string>
    <!-- Capital letters. Incoming shared folders. The title of a tab -->
    <string name="tab_incoming_shares">Incoming</string>
    <!-- Capital letters. Outgoing shared folders. The title of a tab -->
    <string name="tab_outgoing_shares">Outgoing</string>
    <!-- Capital letters. Files with link. The title of a tab -->
    <string name="tab_links_shares">Links</string>
    <!-- Label for any ‘Incoming shares’ button, link, text, title, etc. - (String as short as possible). -->
    <string name="title_incoming_shares_explorer">Incoming Shares</string>
    <!-- Title of the share with file explorer -->
    <string name="title_incoming_shares_with_explorer">Incoming shares with</string>
    <!-- message when there are no files in the Cloud drive -->
    <string name="file_browser_empty_cloud_drive">No files in your Cloud Drive</string>
    <!-- Text that indicates that a folder is currently empty -->
    <string name="file_browser_empty_folder">Empty Folder</string>
    <!-- Title of the fragment Choose Account -->
    <string name="choose_account_fragment">CHOOSE ACCOUNT</string>
    <!-- The file are available “offline” (without a network Wi-Fi mobile data connection) -->
    <string name="file_properties_available_offline">Available Offline</string>
    <!-- category in sort by action -->
    <string name="file_properties_info_size_file">Size</string>
    <!-- When the file/folder was last modified -->
    <string name="file_properties_info_last_modified">Last modified</string>
    <!-- Label to display the date and time when a file/folder has been added (uploaded) to MEGA. -->
    <string name="file_properties_info_added">Added</string>
    <!-- the label when a folder can be accesed by public users -->
    <string name="file_properties_shared_folder_public_link">Public link</string>
    <!-- Item menu option upon clicking on a file folder. Refers to the permissions of a file folder in the file manager. -->
    <string name="file_properties_shared_folder_permissions">Permissions</string>
    <!-- Title of the dialog to choose permissions when sharing. -->
    <string name="dialog_select_permissions">Share Permissions</string>
    <!-- menu item -->
    <string name="file_properties_shared_folder_change_permissions">Change permissions</string>
    <!-- when listing all the contacts that shares a folder -->
    <string name="file_properties_shared_folder_select_contact">Shared with</string>
    <!-- send a file to a MEGA user -->
    <string name="file_properties_send_file_select_contact">Send to</string>
    <!-- shows the owner of an incoming shared folder -->
    <string name="file_properties_owner">Owner</string>
    <!-- positive button on dialog to invite a contact -->
    <string name="contact_invite">Invite</string>
    <!-- option to reinvite a contact -->
    <string name="contact_reinvite">Reinvite</string>
    <!-- The text of the notification button that is displayed when there is a call in progress, another call is received and ignored. -->
    <string name="contact_ignore">Ignore</string>
    <!-- option to decline a contact invitation -->
    <string name="contact_decline">Decline</string>
    <!-- option to accept a contact invitation -->
    <string name="contact_accept">Accept</string>
    <!-- Label for the option of the sliding panel to show the contact info -->
    <string name="contact_properties_activity">Contact info</string>
    <!-- Adding new relationships (contacts) using the actions. -->
    <string name="contacts_list_empty_text">Add new contacts using the button below</string>
    <!-- Add new contacts before sharing. -->
    <string name="contacts_explorer_list_empty_text">Add a new contact to share</string>
    <!-- Error message -->
    <string name="error_not_enough_free_space">Not enough free space on your device</string>
    <!-- This is button text on the Get Link dialog. This lets the user get a public file/folder link without the decryption key e.g. https://mega.nz/#!Qo12lSpT. -->
    <string name="option_link_without_key">Link without key</string>
    <!-- Alert Dialog to get link -->
    <string name="option_decryption_key">Decryption key</string>
    <!-- Alert shown when some content is sharing with chats and they are processing -->
    <string name="download_preparing_files">Preparing files</string>
    <!-- Message when many downloads start. Plural more than 1 file. Placeholder is for include the number of downloads in runtime. -->
    <plurals name="download_began">
        <item quantity="one">Download has started</item>
        <item quantity="other">%1$d downloads have started</item>
    </plurals>
    <!-- Message when many downloads finish. Plural more than 1 file. Placeholder is for include the number of downloads in runtime. -->
    <plurals name="download_finish">
        <item quantity="one">Download has finished</item>
        <item quantity="other">%1$d downloads have finished</item>
    </plurals>
    <!-- Message when many uploads start. Plural more than 1 file. Placeholder is for include the number of uploads in runtime. -->
    <plurals name="upload_began">
        <item quantity="one">Upload has started</item>
        <item quantity="other">%1$d uploads have started</item>
    </plurals>
    <!-- Message when many downloads finish. Plural more than 1 file. Placeholder is for include the number of uploads in runtime. -->
    <plurals name="upload_finish">
        <item quantity="one">Upload has finished</item>
        <item quantity="other">%1$d uploads have finished</item>
    </plurals>
    <!-- Warning shown when it tries to download some empty folders. Plural -->
    <plurals name="empty_folders">
        <item quantity="one">Folder is empty.</item>
        <item quantity="other">Folders are empty.</item>
    </plurals>
    <!-- Hint how to cancel the download -->
    <string name="download_touch_to_cancel">Touch to cancel</string>
    <!-- Hint how to cancel the download -->
    <string name="download_touch_to_show">View transfers</string>
    <!-- Warning message -->
    <string name="error_file_size_greater_than_4gb">Most devices can’t download files greater than 4GB. Your download will probably fail</string>
    <!-- message when trying to open a downloaded file but there isn’t any app that open that file. Example: a user downloads a pdf but doesn’t have any app to read a pdf -->
    <string name="intent_not_available">There isn’t any available app to execute this file on your device</string>
    <!-- Message when trying to open a location message but there isn’t any app that open that location. -->
    <string name="intent_not_available_location">There are no apps available on your device to open this location</string>
    <!-- Message displayed when user tries to open a file with a 3rd party app using the option "Open with" but there isn't any app installed in the device which can open that file type, e.g. user tries to open a ".txt" but doesn’t have any installed 3rd party app which supports ".txt" files. -->
    <string name="intent_not_available_file">You may not have any apps installed which support this file type</string>
    <!-- to share an image using Facebook, Whatsapp, etc -->
    <string name="context_share_image">Share image using</string>
    <!-- create a link of a file and send it using an app from the device -->
    <string name="context_get_link">Share link</string>
    <!-- Delete a link label -->
    <string name="context_delete_link">Delete link</string>
    <!-- Item menu option upon right click on one or multiple files. -->
    <string name="context_leave_menu">Leave</string>
    <!-- Title alert before leaving a share. -->
    <string name="alert_leave_share">Leave share</string>
    <!-- Item menu option upon right click on one or multiple files. -->
    <string name="context_clean_shares_menu">Remove share</string>
    <!-- Item menu option upon right click on one or multiple files. -->
    <string name="context_remove_link_menu">Remove link</string>
    <!-- Warning that appears prior to remove a link of a file. Singular. -->
    <string name="context_remove_link_warning_text">This link will not be publicly available anymore.</string>
    <!-- Warning that appears prior to remove links of files. Plural. -->
    <plurals name="remove_links_warning_text">
        <item quantity="one">This link will not be publicly available anymore.</item>
        <item quantity="other">These links will not be publicly available anymore.</item>
    </plurals>
    <!-- Item menu option upon right click on one or multiple files. -->
    <string name="context_rename">Rename</string>
    <!-- Title of a dialog to rename a node. The place holder is to set the current name of the node. -->
    <string name="rename_dialog_title">Rename %1$s</string>
    <!-- Menu option to open a link. Also title of the dialog to open a link. -->
    <string name="context_open_link_title">Open link</string>
    <!-- Item menu option upon right click on one or multiple files. -->
    <string name="context_open_link">Open</string>
    <!-- while renaming a file or folder -->
    <string name="context_renaming">Renaming</string>
    <!-- while file provider is downloading a file -->
    <string name="context_preparing_provider">Preparing file</string>
    <!-- Item menu option upon right click on one or multiple files. -->
    <string name="context_download">Download</string>
    <!-- Item menu option upon right click on one or multiple files. -->
    <string name="context_move">Move</string>
    <!-- while moving a file or folder -->
    <string name="context_moving">Moving</string>
    <!-- Item menu option upon right click on one or multiple files. -->
    <string name="context_copy">Copy</string>
    <!-- Item menu option upon right click on one or multiple files. -->
    <string name="context_upload">Upload</string>
    <!-- while copying a file or folder -->
    <string name="context_copying">Copying</string>
    <!-- menu item -->
    <string name="context_move_to_trash">Move to Rubbish Bin</string>
    <!-- menu item -->
    <string name="context_delete_from_mega">Remove from MEGA</string>
    <!-- Input field description in the create folder dialog. -->
    <string name="context_new_folder_name">Folder Name</string>
    <!-- when adding a new contact. in the dialog -->
    <string name="context_new_contact_name">Contact email</string>
    <!-- status dialog when performing the action -->
    <string name="context_creating_folder">Creating folder</string>
    <!-- Menu item -->
    <string name="context_download_to">Save to</string>
    <!-- Menu option title -->
    <string name="context_clear_rubbish">Clear Rubbish Bin</string>
    <!-- Ask for confirmation before removing all the elements of the rubbish bin -->
    <string name="clear_rubbish_confirmation">You are about to permanently remove all items from your Rubbish Bin.</string>
    <!-- send cancel subscriptions dialog -->
    <string name="context_send">Send</string>
    <!-- send the file to inbox -->
    <string name="context_send_file_inbox">Send to contact</string>
    <!-- Menu option to delete one or multiple selected items. -->
    <string name="context_remove">Remove</string>
    <!-- Menu option to delete selected items of the offline state -->
    <string name="context_delete_offline">Remove from Offline</string>
    <!-- menu item -->
    <string name="context_share_folder">Share folder</string>
    <!-- menu item -->
    <string name="context_send_file">Send file to chat</string>
    <!-- menu item -->
    <string name="context_send_contact">Share contact to chat</string>
    <!-- open a shared folder -->
    <string name="context_view_shared_folders">View shared folders</string>
    <!-- Item menu option upon clicking on one or multiple files. -->
    <string name="context_sharing_folder">Sharing</string>
    <!-- Menu option to manage a shared folder. -->
    <string name="manage_share">Manage share</string>
    <!-- menu item -->
    <string name="context_delete">Delete</string>
    <!-- success message when removing a contact request -->
    <string name="context_contact_invitation_deleted">Request deleted</string>
    <!-- success message when reinvite a contact -->
    <string name="context_contact_invitation_resent">Request resent</string>
    <!-- success message when sending a contact request -->
    <string name="context_contact_request_sent">Request successfully sent to %s. View in Sent requests tab.</string>
    <!-- success message when removing a contact -->
    <string name="context_contact_removed">Contact removed</string>
    <!-- error message -->
    <string name="context_contact_not_removed">Error. Contact not removed</string>
    <!-- success message when chaning the permissionss -->
    <string name="context_permissions_changed">Permissions changed</string>
    <!-- error message -->
    <string name="context_permissions_not_changed">Error. Permissions not changed</string>
    <!-- message when trying to create a folder that already exists -->
    <string name="context_folder_already_exists">Folder already exists</string>
    <!-- message when trying to create a invite a contact already that is already added -->
    <string name="context_contact_already_exists">%s is already a contact</string>
    <!-- message when trying to send a file without full access -->
    <string name="context_send_no_permission">You do not have permission to send this file</string>
    <!-- success message when creating a folder -->
    <string name="context_folder_created">Folder created</string>
    <!-- error message when creating a folder -->
    <string name="context_folder_no_created">Error. Folder not created</string>
    <!-- success message when renaming a node -->
    <string name="context_correctly_renamed">Renamed successfully</string>
    <!-- error message -->
    <string name="context_no_renamed">Error. Not renamed</string>
    <!-- success message when copying a node -->
    <string name="context_correctly_copied">Copied successfully</string>
    <!-- success message when sending a node to Inbox -->
    <string name="context_correctly_sent_node">Sent to Inbox</string>
    <!-- error message when sending a node to Inbox -->
    <string name="context_no_sent_node">Error. Not sent to Inbox</string>
    <!-- error message -->
    <string name="context_no_copied">Error. Not copied</string>
    <!-- message that appears when a user tries to move/copy/upload a file but doesn’t choose a destination folder -->
    <string name="context_no_destination_folder">Please choose a destination folder</string>
    <!-- success message when moving a node -->
    <string name="context_correctly_moved">Moved successfully</string>
    <!-- success message when moving a node -->
    <string name="number_correctly_moved">%d items moved successfully.</string>
    <!-- success message when moving a node -->
    <string name="number_incorrectly_moved">%d items were not moved successfully</string>
    <!-- success message when moving a node -->
    <string name="context_correctly_moved_to_rubbish">Moved to the Rubbish Bin successfully</string>
    <!-- error message -->
    <string name="context_no_moved">Error. Not moved</string>
    <!-- success message when sharing a folder -->
    <string name="context_correctly_shared">Shared successfully</string>
    <!-- error message when sharing a folder -->
    <string name="context_no_shared_number">Error. %d shares were not completed</string>
    <!-- success message when sharing a folder -->
    <string name="context_correctly_shared_removed">Remove shares successfully</string>
    <!-- error message when sharing a folder -->
    <string name="context_no_shared_number_removed">Error. %d process of removing shares is not completed</string>
    <!-- error message -->
    <string name="context_no_shared">Error. Not shared</string>
    <!-- error message -->
    <string name="context_no_removed_shared">Error. Share failed to remove</string>
    <!-- success message when removing a sharing -->
    <string name="context_remove_sharing">Folder sharing removed</string>
    <!-- error message -->
    <string name="context_no_link">Link creation failed</string>
    <!-- success message when removing a node from MEGA -->
    <string name="context_correctly_removed">Deleted successfully</string>
    <!-- error message -->
    <string name="context_no_removed">Error. Deletion failed</string>
    <!-- success message when moving a node -->
    <string name="number_correctly_removed">%d items removed successfully from MEGA</string>
    <!-- error message when moving a node -->
    <string name="number_no_removed">%d items are not removed successfully</string>
    <!-- Success message when left shared folders -->
    <string name="number_correctly_leaved">%d folders left successfully.</string>
    <!-- Message shown when a share has been left -->
    <string name="share_left">Share left</string>
    <!-- error message when moving a node -->
    <string name="number_no_leaved">%d folders were not left successfully</string>
    <!-- success message when sending multiple files -->
    <string name="number_correctly_sent">File sent to %d contacts successfully</string>
    <!-- error message when sending multiple files -->
    <string name="number_no_sent">File was not sent to %d contacts</string>
    <!-- success message when sending multiple files -->
    <string name="number_correctly_sent_multifile">%d files sent successfully</string>
    <!-- error message when sending multiple files -->
    <string name="number_no_sent_multifile">%d files failed to send</string>
    <!-- success message when sending multiple files -->
    <string name="number_correctly_copied">%d items copied successfully</string>
    <!-- error message when sending multiple files -->
    <string name="number_no_copied">%d items were not copied</string>
    <!-- success message when removing several contacts -->
    <string name="number_contact_removed">%d contacts removed successfully</string>
    <!-- error message when removing several contacts -->
    <string name="number_contact_not_removed">%d contacts were not removed</string>
    <!-- success message when sharing a file with multiple contacts -->
    <string name="number_contact_file_shared_correctly">Folder shared with %d contacts successfully</string>
    <!-- success message when sharing multiple files -->
    <string name="number_correctly_shared">%d folders shared successfully</string>
    <!-- error message when sharing multiple files -->
    <string name="number_no_shared">%d folders were not shared</string>
    <!-- success message when sending a file to a contact -->
    <string name="context_correctly_copied_contact">Successfully sent to:</string>
    <!-- success message when removing all the contacts of a shared folder -->
    <string name="context_correctly_removed_sharing_contacts">The folder is no longer shared</string>
    <!-- error message when removing all the contacts of a shared folder -->
    <string name="context_no_removed_sharing_contacts">An error occurred. The folder is still shared with another contact</string>
    <!-- option available for just one file -->
    <string name="context_select_one_file">Select just one file</string>
    <!-- success message when emptying the RB -->
    <string name="rubbish_bin_emptied">Rubbish Bin emptied successfully</string>
    <!-- error message when emptying the RB -->
    <string name="rubbish_bin_no_emptied">An error occurred. The Rubbish Bin has not been emptied</string>
    <!-- dialog cancel subscriptions -->
    <string name="dialog_cancel_subscriptions">You are about to cancel your MEGA subscription. Please let us know if there is anything we can do to help change your mind.</string>
    <!-- hint cancel subscriptions dialog -->
    <string name="hint_cancel_subscriptions">Type feedback here</string>
    <!-- send cancel subscriptions dialog -->
    <string name="send_cancel_subscriptions">Send</string>
    <!-- confirmation cancel subscriptions dialog -->
    <string name="confirmation_cancel_subscriptions">Thank you for your feedback. Are you sure you want to cancel your MEGA subscription?</string>
    <!-- provide a reason to cancel subscriptions dialog -->
    <string name="reason_cancel_subscriptions">Your subscription has not been cancelled. Please provide a reason for your cancellation</string>
    <!-- Confirmation message of the dialog shown when a subscription has been processed successfully -->
    <string name="message_user_purchased_subscription">Thanks. Your payment is processing. Please email us at support&#64;mega.co.nz if you have not received your upgrade within 24 hours.</string>
    <!-- Pop up message shows when user purchased a lower level of subscription -->
    <string name="message_user_purchased_subscription_down_grade">Your new subscription will take effect once the current one expires, the new price will be charged at that time.</string>
    <!-- Pop up message shows when user purchased a subscription with a payment method that can not be processed in real time, e.g. voucher -->
    <string name="message_user_payment_pending">Your subscription will take effect once the payment is processed by Google.</string>
    <!--  -->
    <string name="subscription_type_monthly">Monthly</string>
    <!--  -->
    <string name="subscription_type_yearly">Yearly</string>
    <!-- success message after removing the public link of a folder -->
    <string name="context_node_private">The folder is now private</string>
    <!-- success message after removing a share of a folder. a contact has no access to the folder now -->
    <string name="context_share_correctly_removed">Share removed</string>
    <!-- Menu option to create a new folder in the file manager. -->
    <string name="menu_new_folder">New folder</string>
    <!-- Menu option to add a contact to your contact list. -->
    <string name="menu_add_contact">Add contact</string>
    <!-- Menu option to add a contact to your contact list. -->
    <string name="menu_add_contact_and_share">Add contact and share</string>
    <!-- Title of the alert to introduce the decryption key -->
    <string name="alert_decryption_key">Decryption Key</string>
    <!-- Message of the alert to introduce the decryption key -->
    <string name="message_decryption_key">Please enter the decryption key for the link</string>
    <!-- error message shown on the decryption key dialog if the key typed in was wrong -->
    <string name="invalid_decryption_key">Invalid decryption key</string>
    <!-- upload to. Then choose an Image file -->
    <string name="upload_to_image">Image</string>
    <!-- upload to. Then choose an Audio file -->
    <string name="upload_to_audio">Audio</string>
    <!-- Title of the button in the contact info screen to start a video call -->
    <string name="upload_to_video">Video</string>
    <!-- Label for the current uploaded size of a file. For example, 3 files, 50KB uploaded -->
    <string name="upload_uploaded">uploaded</string>
    <!-- Status text at the beginning of an upload, Status text at the beginning of an upload for 2 or more files -->
    <plurals name="upload_prepare">
        <item quantity="one">Processing file</item>
        <item quantity="other">Processing files</item>
    </plurals>
    <!-- error message when downloading a file -->
    <string name="error_temporary_unavaible">Resource temporarily not available, please try again later</string>
    <!-- Error message when the selected file cannot be opened -->
    <string name="upload_can_not_open">Cannot open selected file</string>
    <!-- when a zip file is downloaded and clicked, the app unzips the file. This is the status text while unzipping the file -->
    <string name="unzipping_process">Unzipping file</string>
    <!-- error message while browsing the local filesystem -->
    <string name="error_io_problem">File system problem</string>
    <!-- error message while browsing the local filesystem -->
    <string name="general_error">Error happened when executing the action</string>
    <!-- title of the image gallery -->
    <string name="full_screen_image_viewer_label">Image viewer</string>
    <!-- Headline for the amount of storage space is used -->
    <string name="my_account_used_space">Used storage space</string>
    <!-- menu item -->
    <string name="my_account_change_password">Change password</string>
    <!-- Dialog text overquota error -->
    <string name="overquota_alert_text">You have exceeded your storage limit. Would you like to upgrade your account?</string>
    <!-- when did the last session happen -->
    <string name="my_account_last_session">Last session</string>
    <!-- message displayed while the app is changing the password -->
    <string name="my_account_changing_password">Changing password</string>
    <!-- when changing the password, the first edittext is to enter the current password -->
    <string name="my_account_change_password_oldPassword">Current password</string>
    <!-- when changing the password -->
    <string name="my_account_change_password_newPassword1">New password</string>
    <!-- when changing the password -->
    <string name="my_account_change_password_newPassword2">Confirm new password</string>
    <!-- when changing the password or creating the account, the password is required twice and check that both times are the same -->
    <string name="my_account_change_password_dont_match">Passwords do not match</string>
    <!-- title of the selection of the pro account wanted -->
    <string name="upgrade_select_pricing">Select plan</string>
    <!-- the user has to decide the way of payment -->
    <string name="select_membership_1">Monthly or annually recurring</string>
    <!-- choose the payment method option when no method is available -->
    <string name="no_available_payment_method">There is no payment method set for this plan currently. Please select one.</string>
    <!-- button to decide monthly payment. The asterisk is needed -->
    <string name="upgrade_per_month">Monthly*</string>
    <!-- button to decide annually payment. The asterisk is needed -->
    <string name="upgrade_per_year">Annually*</string>
    <!-- the user can get the link and it’s copied to the clipboard -->
    <string name="file_properties_get_link">The link has been copied to the clipboard</string>
    <!-- before sharing an image, the preview has to be downloaded -->
    <string name="full_image_viewer_not_preview">The preview has not been downloaded yet. Please wait</string>
    <!-- due to device is low on memory, cannot load an image preview temporarily -->
    <string name="not_load_preview_low_memory">Not enough free memory to display preview. Please try again later.</string>
    <!-- alert when clicking a newsignup link being logged -->
    <string name="log_out_warning">Please log out before creating the account</string>
    <!-- message shown in the screen when there are not any active transfer -->
    <string name="transfers_empty">No active transfers</string>
    <!-- menu item -->
    <string name="menu_pause_transfers">Pause transfers</string>
    <!-- menu item -->
    <string name="menu_cancel_all_transfers">Cancel all transfers</string>
    <!-- Option of the sliding panel to capture a new picture to upload to Cloud Drive or to set as user avatar -->
    <string name="menu_take_picture">Capture</string>
    <!-- Dialog title, to explain why MEGA needs the ’display over other apps’ permission (Android 10) -->
    <string name="ask_for_display_over_title">Allow notifications for incoming MEGA calls</string>
    <!-- Dialog message, to explain why MEGA needs the ’display over other apps’ permission (Android 10) -->
    <string name="ask_for_display_over_msg">Please grant MEGA permission to display over other apps for calls.</string>
    <!-- Prompt text shows when the user doesn’t want to make MEGA grant the ’display over other apps’ permission for now (Android 10) -->
    <string name="ask_for_display_over_explain">You can still manually grant permissions in the device Settings.</string>
    <!-- the options of how to upload, but in an array. needed for the settings, how to upload the camera images. only when Wi-Fi connected -->
    <string name="cam_sync_wifi">Wi-Fi only</string>
    <!-- the options of how to upload, but in an array. needed for the settings, how to upload the camera images. when Wi-Fi connected and using data plan -->
    <string name="cam_sync_data">Wi-Fi or mobile data</string>
    <!-- The upload of the user’s photos orvideos from their specified album is in progress. -->
    <string name="cam_sync_syncing">Camera Uploads in progress</string>
    <!-- confirmation question for cancelling the camera uploads -->
    <string name="cam_sync_cancel_sync">Do you want to stop Camera Uploads?</string>
    <!-- title of the notification when camera upload is enabled -->
    <string name="settings_camera_notif_title">Uploading files of media folders</string>
    <!-- title of the notification when camera upload is checking files -->
    <string name="settings_camera_notif_checking_title">Checking for files to be uploaded</string>
    <!-- title of the notification when camera upload is initializing -->
    <string name="settings_camera_notif_initializing_title">Initialising Camera Uploads</string>
    <!-- title of the notification when camera upload’s primary local folder is unavailable. -->
    <string name="camera_notif_primary_local_unavailable">Camera Uploads have been disabled. Your local folder is unavailable.</string>
    <!-- title of the notification when camera upload’s secondary local folder is unavailable. -->
    <string name="camera_notif_secondary_local_unavailable">Media Uploads have been disabled. Your local folder is unavailable.</string>
    <!-- notification camera uploads complete -->
    <string name="settings_camera_notif_complete">Camera uploads complete</string>
    <!-- settings of the Appearance section -->
    <string name="settings_appearance">Appearance</string>
    <!-- settings of the Features section -->
    <string name="settings_features">Features</string>
    <!-- label of storage in upgrade/choose account page, it is being used with a variable, e.g. for LITE user it will show ‘200GB Storage’. -->
    <string name="settings_storage">Storage</string>
    <!-- Settings of the Passcode -->
    <string name="settings_passcode_lock">Passcode lock</string>
    <!-- Setting to allow the user to select the preferred passcode type -->
    <string name="settings_passcode_option">Passcode options</string>
    <!-- Helper text to explain why we have this `Require me to plug in` setting, placeholder - 100 to 1000 in MB -->
    <string name="settings_camera_upload_charging_helper_label">Video compression uses considerable amounts of power. Please plug in your device to charge if the videos to be compressed are larger than %s.</string>
    <!-- Helper text to explain the things to note if enable the feature of including GPS info -->
    <string name="settings_camera_upload_include_gps_helper_label">If enabled, location information will be included with your pictures. Please be careful when sharing them.</string>
    <!-- Settings category title for cache and offline files -->
    <string name="settings_advanced_features">Advanced</string>
    <!-- Settings preference title for cache -->
    <string name="settings_advanced_features_cache">Clear Cache</string>
    <!-- Settings preference title for offline files -->
    <string name="settings_advanced_features_offline">Clear Offline Files</string>
    <!-- description of switch ‘Open file when download is completed’ -->
    <string name="settings_auto_play_label">Open file when downloaded</string>
    <!-- Settings preference title for delete account -->
    <string name="settings_delete_account">Delete account</string>
    <!-- Size of files in offline or cache folders -->
    <string name="settings_advanced_features_size">Currently using %s</string>
    <!-- Calculating Size of files in offline or cache folders -->
    <string name="settings_advanced_features_calculating">Calculating</string>
    <!-- title of the setting to set the default download location -->
    <string name="settings_storage_download_location">Default download location</string>
    <!-- Whether to always ask the user each time. -->
    <string name="settings_storage_ask_me_always">Always ask for download location</string>
    <!-- Whether to enable the storage in advanced devices -->
    <string name="settings_storage_advanced_devices">Display advanced devices (external SD)</string>
    <!-- Label of button on account page that ask user to add their phone number -->
    <string name="add_phone_number_label">Add a phone number</string>
    <!-- enter verification code page title -->
    <string name="verify_account_title">Verify your account</string>
    <!-- Text to explain to user why to verify phone number (account suspended use case) -->
    <string name="verify_account_helper_locked">Your account has been locked temporarily due to potential abuse. Please verify your phone number to unlock your account.</string>
    <!-- Hint text of the country edittext for billing purposes -->
    <string name="general_country_label">Country</string>
    <!-- Hint text of the region edittext for choosing dial code. -->
    <string name="sms_region_label">Region</string>
    <!-- place holder for enter mobile number field -->
    <string name="verify_account_phone_number_placeholder">Your phone number</string>
    <!-- Button label - go to previous page -->
    <string name="general_back_button">Back</string>
    <!-- button label - quite sms verification use case -->
    <string name="verify_account_not_now_button">Not now</string>
    <!-- Button label - confirm some action -->
    <string name="general_confirm_button">Confirm</string>
    <!-- On “add phone number” page, an error message will be shown if user click next button without select country code. -->
    <string name="verify_account_invalid_country_code">Please select a region code</string>
    <!-- On “Add phone number” page, a toast error message will be shown if the country code cannot be fetched from back end. -->
    <string name="verify_account_not_loading_country_code">Region codes could not be fetched.</string>
    <!-- error message if user click next button without enter a valid phone number -->
    <string name="verify_account_invalid_phone_number">Please supply a valid phone number.</string>
    <!-- Label tell user to enter received txt to below input boxes -->
    <string name="verify_account_enter_txt_label">Please enter the verification code sent to</string>
    <!-- enter verification code page title -->
    <string name="verify_account_enter_code_title">Verify your account</string>
    <!-- error message that will show to user when user entered invalid verification code -->
    <string name="verify_account_incorrect_code">Wrong code. Please try again or resend.</string>
    <!-- text message to remind user to resend verification code -->
    <string name="verify_account_resend_label">Didn’t receive the code?</string>
    <!-- Button to resend the create account email to a new email address in case the previous email address was misspelled -->
    <string name="general_resend_button">Resend</string>
    <!-- error message that will show to user when host detected that the mobile number has been registered already -->
    <string name="verify_account_error_phone_number_register">This number is already associated with a MEGA account.</string>
    <!-- error message that will show to user when user reached the sms verification daily limit -->
    <string name="verify_account_error_reach_limit">You have reached the daily limit</string>
    <!-- error message that will show to user when user reached the sms verification daily limit -->
    <string name="verify_account_error_wrong_code">The verification code doesn’t match.</string>
    <!-- error message that will show to user when code has been verified -->
    <string name="verify_account_error_code_verified">The code has been verified</string>
    <!-- error message that will show to user when user entered invalid verification code -->
    <string name="verify_account_error_invalid_code">Wrong code. Please try again or resend.</string>
    <!-- verify phone number successfully -->
    <string name="verify_account_successfully">Your phone number has been verified successfully</string>
    <!-- If the user has an internal storage and an external SD card, it has to be set on the settings screen, external storage option -->
    <string-array name="settings_storage_download_location_array">
        <item>Internal storage</item>
        <item>External storage</item>
    </string-array>
    <!-- If the user has an internal storage and an external SD card, it has to be set on the settings screen, internal storage option -->
    <string name="internal_storage_label">Internal storage</string>
    <!-- If the user has an internal storage and an external SD card, it has to be set on the settings screen, external storage option -->
    <string name="external_storage_label">External storage</string>
    <!-- choose the way the new user’s email is inserted, import from phone option -->
    <string-array name="add_contact_array">
        <item>Write the user’s email</item>
        <item>Import from device</item>
    </string-array>
    <!-- settings option -->
    <string name="settings_camera_upload_on">Enable Camera Uploads</string>
    <!-- settings option -->
    <string name="settings_camera_upload_turn_on">Turn on Camera Uploads</string>
    <!-- settings option -->
    <string name="settings_camera_upload_off">Disable Camera Uploads</string>
    <!-- settings option. How to upload the camera images: via Wi-Fi only or via Wi-Fi and data plan -->
    <string name="settings_camera_upload_how_to_upload">How to upload</string>
    <!-- The Secondary Media uploads allows to create a second Camera Folder synchronization. Enabling it would imply to choose a new local folder and then, a new destination folder in MEGA. This is the text that appears in the settings option to enable the second synchronization. -->
    <string name="settings_secondary_upload_on">Enable Secondary Media uploads</string>
    <!-- The Secondary Media uploads allows to create a second Camera Folder synchronization. Disabling it would imply that the current second sync won’t be running anymore. This is the text that appears in the settings option to disable the second synchronization. -->
    <string name="settings_secondary_upload_off">Disable Secondary Media uploads</string>
    <!-- Title of shared folder explorer to choose a folder to perform an action -->
    <string name="settings_empty_folder">Choose folder</string>
    <!-- the options of how to upload, but in an array. needed for the settings, how to upload the camera images. only when Wi-Fi connected -->
    <string-array name="settings_camera_upload_how_to_entries">
        <item>Wi-Fi or mobile data</item>
        <item>Wi-Fi only</item>
    </string-array>
    <!-- What kind of files are going to be uploaded: images, videos or both -->
    <string name="settings_camera_upload_what_to_upload">File Upload</string>
    <!-- what kind of file are going to be uploaded. Needed for the settings summary -->
    <string-array name="settings_camera_upload_file_upload_entries">
        <item>Photos only</item>
        <item>Videos only</item>
        <item>Photos and videos</item>
    </string-array>
    <!-- Option to choose that the camera sync will only be enable when the device is charging -->
    <string name="settings_camera_upload_charging">Only when charging</string>
    <!-- Title of ‘Include location tags’ setting option. Once enabled, Camera Uploads will include the location info from pictures those are being uploaded -->
    <string name="settings_camera_upload_include_gps">Include location tags</string>
    <!-- Option to choose that the video compression will only be enable when the device is charging -->
    <string name="settings_camera_upload_require_plug_in">Require me to actively charge my device</string>
    <!-- Option to choose that the camera sync will maintain the local file names when uploading -->
    <string name="settings_keep_file_names">Keep file names as in the device</string>
    <!-- The location of where the user photos or videos are stored in the device. -->
    <string name="settings_local_camera_upload_folder">Local Camera folder</string>
    <!-- The location of where the user photos or videos are stored in MEGA. -->
    <string name="settings_mega_camera_upload_folder">MEGA Camera Uploads folder</string>
    <!-- The location of where the user photos or videos of the secondary sync are stored in the device. -->
    <string name="settings_local_secondary_folder">Local Secondary folder</string>
    <!-- The location of where the user photos or videos of the secondary sync are stored in MEGA. -->
    <string name="settings_mega_secondary_folder">MEGA Secondary folder</string>
    <!-- what kind of file are going to be uploaded. Needed for the settings summary -->
    <string name="settings_camera_upload_only_photos">Photos only</string>
    <!-- what kind of file are going to be uploaded. Needed for the settings summary -->
    <string name="settings_camera_upload_only_videos">Videos only</string>
    <!-- what kind of file are going to be uploaded. Needed for the settings summary -->
    <string name="settings_camera_upload_photos_and_videos">Photos and videos</string>
    <!-- status text when no custom photo sync folder has been set -->
    <string name="settings_pin_lock_code_not_set">Not set</string>
    <!-- Settings of the Passcode -->
    <string name="settings_passcode_lock_switch">Passcode Lock</string>
    <!-- Settings option to change Passcode. -->
    <string name="settings_change_passcode">Change passcode</string>
    <!-- Settings option screen to change Passcode. -->
    <string name="title_change_passcode">Change passcode lock</string>
    <!-- Settings option to set the timer to ask for passcode. -->
    <string name="settings_require_passcode">Require passcode</string>
    <!-- Option available to choose in some context to make an action immediately. -->
    <string name="action_immediately">Immediately</string>
    <!-- Button after the Passcode code input field -->
    <string name="pin_lock_enter">Enter</string>
    <!-- Error message when not typing the Passcode code correctly. Plural. The placeholder indicates the number of failed attempts. E.g. 7 failed passcode attempts -->
    <plurals name="passcode_lock_alert_attempts">
        <item quantity="one">1 failed passcode attempt</item>
        <item quantity="other">%1$d failed passcode attempts</item>
    </plurals>
    <!-- Error message when not typing the Passcode code correctly -->
    <string name="pin_lock_alert">You will be logged out and your offline files will be deleted after 10 failed attempts</string>
    <!-- error message when not typing the Passcode code correctly -->
    <string name="pin_lock_incorrect">Incorrect code</string>
    <!-- Error message when not typing the Passcode correctly and have several attempts left. The placeholder is to display the number of attempts left in runtime. -->
    <plurals name="pin_lock_incorrect_alert">
        <item quantity="one">Wrong Passcode, please try again. You have 1 attempt left</item>
        <item quantity="other">Wrong Passcode, please try again. You have %2d attempts left</item>
    </plurals>
    <!-- Error message when not typing the Passcode correctly (two times) -->
    <string name="pin_lock_not_match">Passcodes did not match. Try again.</string>
    <!-- Title of the screen to unlock screen with Passcode -->
    <string name="unlock_pin_title">Enter your passcode</string>
    <!-- Title of the screen to unlock screen with Passcode in second round -->
    <string name="unlock_pin_title_2">Re-enter your passcode</string>
    <!-- Title of the screen to unlock screen with Passcode -->
    <string name="reset_pin_title">Enter your new passcode</string>
    <!-- Title of the screen to unlock screen with Passcode in second round -->
    <string name="reset_pin_title_2">Re-enter your new passcode</string>
    <!-- Text of the screen after 10 attemps with a wrong Passcode -->
    <string name="incorrect_pin_activity">All your local data will be deleted and you will be logged out in %1d seconds</string>
    <!-- Caption of a title, in the context of “About MEGA” or “About us” -->
    <string name="settings_about">About</string>
    <!-- Preference screen item action button -->
    <string name="settings_about_privacy_policy">Privacy Policy</string>
    <!--  -->
    <string name="settings_about_terms_of_service">Terms of Service</string>
    <!-- App means “Application” -->
    <string name="settings_about_app_version">App version</string>
    <!-- Title of the label where the SDK version is shown -->
    <string name="settings_about_sdk_version">MEGA SDK Version</string>
    <!-- Title of the label where the MEGAchat SDK version is shown -->
    <string name="settings_about_karere_version">MEGAchat SDK Version</string>
    <!-- Link to the public code of the app -->
    <string name="settings_about_code_link_title">View source code</string>
    <!--  -->
    <string name="january">January</string>
    <!--  -->
    <string name="february">February</string>
    <!--  -->
    <string name="march">March</string>
    <!--  -->
    <string name="april">April</string>
    <!--  -->
    <string name="may">May</string>
    <!--  -->
    <string name="june">June</string>
    <!--  -->
    <string name="july">July</string>
    <!--  -->
    <string name="august">August</string>
    <!--  -->
    <string name="september">September</string>
    <!--  -->
    <string name="october">October</string>
    <!--  -->
    <string name="november">November</string>
    <!--  -->
    <string name="december">December</string>
    <!-- title of the screen that shows the ZIP files -->
    <string name="zip_browser_activity">ZIP Browser</string>
    <!-- title of the My Account screen -->
    <string name="my_account_title">Account Type</string>
    <!-- Label to indicate the date when the current subscription renews -->
    <string name="renews_on">Renews on&#160;</string>
    <!-- title of the Expiration Date -->
    <string name="expires_on">Expires on&#160;</string>
    <!--  -->
    <string name="free_account">Free</string>
    <!-- info message shown to the user when the Camera Uploads folder has been created -->
    <string name="camera_uploads_created">Camera Uploads folder created</string>
    <!-- category in sort by action -->
    <string name="sortby_name">Name</string>
    <!-- sort files alphabetically ascending -->
    <string name="sortby_name_ascending">Ascending</string>
    <!-- sort files alphabetically descending -->
    <string name="sortby_name_descending">Descending</string>
    <!-- category in sort by action -->
    <string name="sortby_date">Date</string>
    <!-- category in sort by action -->
    <string name="sortby_creation_date">Creation Date</string>
    <!-- category in sort by action -->
    <string name="sortby_modification_date">Modification Date</string>
    <!-- category in sort by action -->
    <string name="sortby_link_creation_date">Link creation date</string>
    <!-- sort files by date newest first -->
    <string name="sortby_date_newest">Newest</string>
    <!-- sort files by date oldest first -->
    <string name="sortby_date_oldest">Oldest</string>
    <!-- category in sort by action -->
    <string name="sortby_size">Size</string>
    <!-- sort files by size largest first -->
    <string name="sortby_size_largest_first">Largest</string>
    <!-- sort files by size smallest first -->
    <string name="sortby_size_smallest_first">Smallest</string>
    <!-- Title of sort by media type options -->
    <string name="sortby_type">Media type</string>
    <!-- sort option, sort media files by photos first -->
    <string name="sortby_type_photo_first">Photos</string>
    <!-- sort option, sort media files by videos first -->
    <string name="sortby_type_video_first">Videos</string>
    <!-- Title to choose the type of Passcode -->
    <string name="pin_lock_type">Passcode Type</string>
    <!-- Passcode with 4 digits -->
    <string name="four_pin_lock">4 digits</string>
    <!-- Passcode with 6 digits -->
    <string name="six_pin_lock">6 digits</string>
    <!-- Passcode alphanumeric -->
    <string name="AN_pin_lock">Alphanumeric</string>
    <!-- Confirmation message when enabling logs in the app -->
    <string name="settings_enable_logs">Logs are now enabled</string>
    <!-- Confirmation message when disabling logs in the app -->
    <string name="settings_disable_logs">Logs are now disabled</string>
    <!-- Snackbar error message triggered by host error when user is trying to setup MEGA Camera Uploads folder in settings page -->
    <string name="error_unable_to_setup_cloud_folder">Unable to set up MEGA Camera Uploads folder</string>
    <!-- Option in the sliding panel to open the folder which contains the file selected after performing a search -->
    <string name="search_open_location">Open location</string>
    <!-- message when a temporary error on logging in is due to SDK is waiting for the server to complete a request due to an API lock -->
    <string name="servers_busy">This process is taking longer than expected. Please wait.</string>
    <!-- Label in My Account section to show user account type -->
    <string name="my_account_free">Free Account</string>
    <!-- Type of account info added to the feedback email sent to support -->
    <string name="my_account_prolite">Pro Lite Account</string>
    <!-- Label in My Account section to show user account type -->
    <string name="my_account_pro1">Pro I Account</string>
    <!-- Label in My Account section to show user account type -->
    <string name="my_account_pro2">Pro II Account</string>
    <!-- Label in My Account section to show user account type -->
    <string name="my_account_pro3">Pro III Account</string>
    <!-- Type of account info added to the feedback email sent to support -->
    <string name="my_account_prolite_feedback_email">Pro Lite Account</string>
    <!--  -->
    <string name="backup_title">Back up your Recovery Key</string>
    <!-- Subtitle of the screen to backup the master key -->
    <string name="backup_subtitle">Your password unlocks your Recovery Key</string>
    <!-- First paragraph of the screen to backup the master key -->
    <string name="backup_first_paragraph">Your data is only readable through a chain of decryption operations that begins with your master encryption key, which we store encrypted with your password. This means that if you lose your password, your Recovery Key can no longer be decrypted, and you can no longer decrypt your data.</string>
    <!-- Summary of the preference Recovery key on Settings section -->
    <string name="backup_second_paragraph">Exporting the Recovery Key and keeping it in a secure location enables you to set a new password without data loss.</string>
    <!-- Third paragraph of the screen to backup the master key -->
    <string name="backup_third_paragraph">An external attacker cannot gain access to your account with just your key. A password reset requires both the key and access to your email.</string>
    <!-- Sentence to inform the user the available actions in the screen to backup the master key -->
    <string name="backup_action">Copy the Recovery Key to the clipboard or save it as text file.</string>
    <!-- Action of a button to save something -->
    <string name="save_action">Save</string>
    <!-- Alert message when the master key has been successfully copied to the ClipBoard -->
    <string name="copy_MK_confirmation">The Recovery Key has been successfully copied</string>
    <!-- Button to change the password -->
    <string name="change_pass">Change</string>
    <!-- Positive button to perform a general action -->
    <string name="general_positive_button">YES</string>
    <!-- Negative button to perform a general action -->
    <string name="general_negative_button">NO</string>
    <!-- Option of the overflow menu to show the screen info to reset the password -->
    <string name="forgot_pass_menu">Forgot password?</string>
    <!-- Button in the Login screen to reset the password -->
    <string name="forgot_pass">Forgot your password?</string>
    <!-- First paragraph of the screen when the password has been forgotten -->
    <string name="forgot_pass_first_paragraph">If you have a backup of your Recovery Key, you can reset your password by selecting YES. No data will be lost.</string>
    <!-- Second paragraph of the screen when the password has been forgotten -->
    <string name="forgot_pass_second_paragraph">You can still export your Recovery Key now if you have an active MEGA session in another browser on this or any other computer. If you don’t, you can no longer decrypt your existing account, but you can start a new one under the same email address by selecting NO.</string>
    <!-- Sentence to ask to the user if he has the master key in the screen when the password has been forgotten -->
    <string name="forgot_pass_action">Do you have a backup of your Recovery Key?</string>
    <!-- Title of the alert message to ask for the link to reset the pass with the MK -->
    <string name="title_alert_reset_with_MK">Great!</string>
    <!-- Hint of the text where the user can write his e-mail -->
    <string name="edit_text_insert_mail">email goes here</string>
    <!-- Text of the alert message to ask for the link to reset the pass with the MK -->
    <string name="text_alert_reset_with_MK">Please enter your email address below. You will receive a recovery link that will allow you to submit your Recovery Key and reset your password.</string>
    <!-- Hint of the text when the user can write his master key -->
    <string name="edit_text_insert_mk">Your Recovery Key goes here</string>
    <!-- Hint of the text where the user can write his password -->
    <string name="edit_text_insert_pass">password goes here</string>
    <!-- Text shown in the last alert dialog to confirm delete user account -->
    <string name="delete_account_text_last_step">This is the last step to delete your account. You will permanently lose all the data stored in the cloud. Please enter your password below.</string>
    <!-- Title of the alert dialog to inform the user that have to check the email -->
    <string name="email_verification_title">Email verification</string>
    <!-- Text of the alert dialog to inform the user that have to check the email -->
    <string name="email_verification_text">Please check your email to proceed.</string>
    <!-- Text to inform the user when an error occurs -->
    <string name="general_text_error">An error occurred, please try again.</string>
    <!-- Alert to inform the user that have to be logged in to perform the action -->
    <string name="alert_not_logged_in">You must be logged in to perform this action.</string>
    <!-- Error message when a user attempts to change their email without an active login session. -->
    <string name="change_email_not_logged_in">You need to be logged in to complete your email change. Please log in again with your current email address and then tap on your confirmation link again.</string>
    <!-- Text displayed to inform that the email was successfully changed. Please keep the placeholder, it will be replaced with the new email address. -->
    <string name="email_changed">Congratulations, your new email address for this MEGA account is: %1$s</string>
    <!-- Error when the user leaves empty the password field -->
    <string name="invalid_string">Incorrect</string>
    <!-- Text of the toast when the user enters invalid text which is neither a valid phone number nor a valid email -->
    <string name="invalid_input">Invalid input</string>
    <!-- Title of the alert dialog when the user tries to recover the pass of a non existing account -->
    <string name="invalid_email_title">Invalid email address</string>
    <!-- Title of the alert dialog when the user tries to recover the pass of a non existing account -->
    <string name="invalid_email_text">Please check the email address and try again.</string>
    <!-- Title of the dialog to write the Recovery Key after opening the recovery link -->
    <string name="title_dialog_insert_MK">Password reset</string>
    <!-- Text of the dialog to write the Recovery Key after opening the recovery link -->
    <string name="text_dialog_insert_MK">Please enter your Recovery Key below</string>
    <!-- Text of the alert when the pass has been correctly changed -->
    <string name="pass_changed_alert">Your password has been changed.</string>
    <!-- Title of the dialog to park an account -->
    <string name="park_account_dialog_title">Park account</string>
    <!-- Button to park an account -->
    <string name="park_account_button">Park</string>
    <!-- Title of the screen to park an account -->
    <string name="park_account_title">Oops!</string>
    <!-- First paragraph of the screen to park an account -->
    <string name="park_account_first_paragraph">Due to our end-to-end encryption paradigm, you will not be able to access your data without either your password or a backup of your Recovery Key.</string>
    <!-- Second paragraph of the screen to park an account -->
    <string name="park_account_second_paragraph">You can park your existing account and start a fresh one under the same email address. Your data will be retained for at least 60 days. In case that you recall your parked account’s password, please contact support&#64;mega.nz</string>
    <!-- Text of the dialog message to ask for the link to park the account -->
    <string name="dialog_park_account">Please enter your email address below. You will receive a recovery link that will allow you to park your account.</string>
    <!-- Text shown in the last alert dialog to park an account -->
    <string name="park_account_text_last_step">This is the last step to park your account, please enter your new password. Your data will be retained for at least 60 days. If you recall your parked account’s password, please contact support&#64;mega.nz</string>
    <!-- Title of the screen to write the new password after opening the recovery link -->
    <string name="title_enter_new_password">Enter new password</string>
    <!-- Message when the user tries to open a recovery pass link and it has expired -->
    <string name="recovery_link_expired">This recovery link has expired, please try again.</string>
    <!-- Text of the alert after opening the recovery link to reset pass being logged. -->
    <string name="text_reset_pass_logged_in">Your Recovery Key will be used to reset your password. Please enter your new password.</string>
    <!-- Text of the alert dialog to inform the user that have to check the email after clicking the option forgot pass -->
    <string name="email_verification_text_change_pass">You will receive a recovery link that will allow you to reset your password.</string>
    <!-- Button to upgrade the account to PRO account in My Account Section -->
    <string name="my_account_upgrade_pro">Upgrade</string>
    <!-- Button to upgrade the account to PRO account in the panel that appears randomly -->
    <string name="my_account_upgrade_pro_panel">Upgrade now</string>
    <!-- Message to promote PRO accounts -->
    <string name="get_pro_account">Grow your cloud.[A]Get increased storage and transfer quotas with a Pro account.</string>
    <!-- success message when the MasterKey file has been downloaded -->
    <string name="toast_master_key">The MEGA account Recovery Key has been saved to: %1s. [A]You can find the file with your Recovery Key in the Saved for Offline section.[/A] Note: as the file with your Recovery Key will be deleted when you log out, please store it in a safe place outside your MEGA account.</string>
    <!-- Error shown when the user tries to change his mail to one that is already used -->
    <string name="mail_already_used">This email address is already in use. Please use another email address.</string>
    <!-- Error shown when the user tries to change his mail while the user has already requested a confirmation link for that email address -->
    <string name="mail_changed_confirm_requested">You have already requested a confirmation link for that email address.</string>
    <!-- Error shown when the user tries to change his mail while the email is the same as the old -->
    <string name="mail_same_as_old">This is your existing email address.</string>
    <!-- Text shown in the last alert dialog to change the email associated to an account -->
    <string name="change_mail_text_last_step">This is the last step to change your email. Please enter your password below.</string>
    <!-- Title of the alert dialog to change the email associated to an account -->
    <string name="change_mail_title_last_step">Change email</string>
    <!-- Iitle of the warning when the user is running out of space -->
    <string name="title_new_warning_out_space">You are running out of storage space.</string>
    <!-- Text of the warning when the user is running out of space -->
    <string name="new_warning_out_space">Take full advantage of your MEGA account by upgrading to Pro.</string>
    <!-- Iitle of sliding panel to choose the option to edit the profile picture -->
    <string name="title_options_avatar_panel">Edit profile picture</string>
    <!-- Option of the sliding panel to capture a new picture to upload to Cloud Drive or to set as user avatar -->
    <string name="take_photo_avatar_panel">Capture</string>
    <!-- Option of the sliding panel to change the avatar by choosing an existing picture -->
    <string name="choose_photo_avatar_panel">Choose picture</string>
    <!-- Option of the sliding panel to delete the existing avatar -->
    <string name="delete_avatar_panel">Delete picture</string>
    <!-- Alert when the user introduces his MK to reset pass incorrectly -->
    <string name="incorrect_MK">The key you supplied does not match this account. Please make sure you use the correct Recovery Key and try again.</string>
    <!-- Title of the alert when the user introduces his MK to reset pass incorrectly -->
    <string name="incorrect_MK_title">Invalid Recovery Key</string>
    <!-- Alert Dialog to get link -->
    <string name="option_full_link">Link with key</string>
    <!-- Message shown meanwhile the app is waiting for a request -->
    <string name="recovering_info">Getting info&#8230;</string>
    <!-- Text of the alert dialog to inform the user that have to check the email to validate his new email -->
    <string name="email_verification_text_change_mail">Your new email address needs to be validated. Please check your email to proceed.</string>
    <!-- Confirmation before deleting the avatar of the user’s profile -->
    <string name="confirmation_delete_avatar">Delete your profile picture?</string>
    <!-- Title of the Dialog to edit the profile attributes of the user’s account -->
    <string name="title_edit_profile_info">Edit</string>
    <!-- Alert Dialog to get link -->
    <string name="title_set_expiry_date">Set expiry date</string>
    <!-- Title of the dialog to get link with password -->
    <string name="title_set_password_protection">Set password protection</string>
    <!-- Subtitle of the dialog to get link -->
    <string name="subtitle_set_expiry_date">(PRO ONLY)</string>
    <!-- Alert Dialog to get link with password -->
    <string name="set_password_protection_dialog">Set password</string>
    <!-- Hint of the dialog to get link with password -->
    <string name="hint_set_password_protection_dialog">Enter password</string>
    <!-- Hint of the confirmation dialog to get link with password -->
    <string name="hint_confirm_password_protection_dialog">Confirm password</string>
    <!-- Status text at the beginning of getting a link -->
    <string name="link_request_status">Processing&#8230;</string>
    <!-- Option of the sliding panel to edit the link of a node -->
    <string name="edit_link_option">Manage link</string>
    <!-- Error alert dialog shown when changing the password the user provides an incorrect password -->
    <string name="old_password_provided_incorrect">The current password you have provided is incorrect.</string>
    <!-- success message when reinviting multiple contacts -->
    <string name="number_correctly_reinvite_contact_request">%d reinvite requests sent successfully.</string>
    <!-- success message when reinviting multiple contacts -->
    <string name="number_correctly_delete_contact_request">%d requests deleted successfully.</string>
    <!-- error message when reinviting multiple contacts -->
    <string name="number_no_delete_contact_request">%1$d requests successfully deleted but %2$d requests were not deleted.</string>
    <!-- confirmation message before removing a contact request. -->
    <string name="confirmation_delete_contact_request">Do you want to remove the invitation request to %s?</string>
    <!-- confirmation message before removing mutiple contact request -->
    <string name="confirmation_remove_multiple_contact_request">Do you want to remove these %d invitation requests?</string>
    <!-- success message when replying to multiple received request -->
    <string name="number_correctly_invitation_reply_sent">%d request replies sent.</string>
    <!-- error message when replying to multiple received request -->
    <string name="number_incorrectly_invitation_reply_sent">%1$d request replies successfully sent but %2$d were not sent.</string>
    <!-- Referring to a invitation request in the Contacts section. Plural. e.g. 5 requests -->
    <plurals name="general_num_request">
        <item quantity="one">1 request</item>
        <item quantity="other">%1$d requests</item>
    </plurals>
    <!-- Confirmation before removing the outgoing shares of a folder -->
    <plurals name="confirmation_remove_outgoing_shares">
        <item quantity="one">The folder is shared with %1$d contact. Remove share?</item>
        <item quantity="other">The folder is shared with %1$d contacts. Remove all shares?</item>
    </plurals>
    <!-- Error message when the credentials to login are incorrect. -->
    <string name="error_incorrect_email_or_password">Invalid email and/or password. Please try again.</string>
    <!-- Error message when trying to login and the account is suspended. -->
    <string name="error_account_suspended">Your account has been suspended due to Terms of Service violations. Please contact support&#64;mega.nz</string>
    <!-- Error message when to many attempts to login. -->
    <string name="too_many_attempts_login">Too many failed attempts to log in, please wait for an hour.</string>
    <!-- Error message when trying to login to an account not validated. -->
    <string name="account_not_validated_login">This account has not been validated yet. Please check your email.</string>
    <!-- Error message shown when opening a folder link which doesn’t exist -->
    <string name="general_error_folder_not_found">Folder link unavailable</string>
    <!-- Error message shown when opening a folder link which has been removed due to ToS/AUP violation -->
    <string name="folder_link_unavaible_ToS_violation">The folder link has been removed because of a ToS or AUP violation.</string>
    <!-- Error message shown when opening a file link which doesn’t exist -->
    <string name="general_error_file_not_found">File link unavailable</string>
    <!-- Error message shown when opening a file link which has been removed due to ToS/AUP violation -->
    <string name="file_link_unavaible_ToS_violation">The file link has been removed because of a ToS or AUP violation.</string>
    <!-- Error message shown when opening a folder link or file link which has been corrupt or deformed -->
    <string name="link_broken">This URL is corrupt or deformed. The link you are trying to access does not exist.</string>
    <!-- Title of the screen after creating the account. That screen asks the user to confirm the account by checking the email -->
    <string name="confirm_email_text">Awaiting email confirmation</string>
    <!-- Text below the title that explains the user should check the email and click the link to confirm the account -->
    <string name="confirm_email_explanation">Please check your email and tap the link to confirm your account.</string>
    <!-- Plural of items which contains a folder. 2 items -->
    <plurals name="general_num_items">
        <item quantity="one">1 item</item>
        <item quantity="other">%1$d items</item>
    </plurals>
    <!-- Error message shown when opening a file or folder link which account has been removed due to ToS/AUP violation -->
    <string name="file_link_unavaible_delete_account">The associated user account has been terminated due to multiple violations of our Terms of Service.</string>
    <!-- Error message shown after login into a folder link with an invalid decryption key -->
    <string name="general_error_invalid_decryption_key">The provided decryption key for the folder link is invalid.</string>
    <!-- Title of the label in the my account section. It shows the credentials of the current user so it can be used to be verified by other contacts -->
    <string name="my_account_my_credentials">My credentials</string>
    <!-- Word to indicate the limited bandwidth of the free accounts -->
    <string name="limited_bandwith">Limited</string>
    <!-- Item of the navigation title for the chat section -->
    <string name="section_chat">Chat</string>
    <!-- Item of the navigation title for the chat section when there is any unread message -->
    <string name="section_chat_with_notification">Chat [A](%1$d)[/A]</string>
    <!-- Confirmation button of the dialog to archive a chat -->
    <string name="tab_archive_chat">Archive</string>
    <!-- Message shown when the user has no recent chats -->
    <string name="recent_chat_empty_invite">Invite your friends to join you on Chat and enjoy our encrypted platform with privacy and security.</string>
    <!-- Initial of the word hour to show the duration of a video or audio call -->
    <string name="initial_hour">h</string>
    <!-- Initial of the word minute to show the duration of a video or audio call -->
    <string name="initial_minute">m</string>
    <!-- Initial of the word second to show the duration of a video or audio call -->
    <string name="initial_second">s</string>
    <!-- Title shown when multiselection is enable in chat tabs -->
    <string name="selected_items">%d selected</string>
    <!-- Message to confirm if the user wants to delete a contact from a shared folder -->
    <string name="remove_contact_shared_folder">The contact %s will be removed from the shared folder.</string>
    <!-- Message to confirm if the user wants to delete a multiple contacts from a shared folder -->
    <string name="remove_multiple_contacts_shared_folder">%d contacts will be removed from the shared folder.</string>
    <!-- success message when removing a contact from a shared folder -->
    <string name="number_correctly_removed_from_shared">%d contacts removed successfully from the shared folder</string>
    <!-- success message when removing a contact from a shared folder -->
    <string name="number_incorrectly_removed_from_shared">%d contacts were not successfully removed</string>
    <!-- success message when changing permissions of contacts for a shared folder, place holder: number of contacts effected -->
    <string name="number_permission_correctly_changed_from_shared">Successfully updated permissions for %d contacts</string>
    <!-- success message when changing permissions of contacts for a shared folder, place holder: number of contacts effected -->
    <string name="number_permission_incorrectly_changed_from_shared">Failed to update permissions for %d contacts</string>
    <!-- Message shown while the contact list from the device is being read and then shown to the user -->
    <string name="contacts_list_empty_text_loading">Loading contacts from the phone&#8230;</string>
    <!-- Warning message when reinviting multiple contacts -->
    <string name="number_existing_invite_contact_request">%d requests already sent.</string>
    <!-- success message when reinviting multiple contacts -->
    <string name="number_correctly_invite_contact_request">%d invite requests sent successfully.</string>
    <!-- error message when reinviting multiple contacts -->
    <string name="number_no_invite_contact_request">%1$d invite requests successfully sent but %2$d requests were not sent.</string>
    <!-- Word next to own user’s message in chat screen -->
    <string name="chat_me_text_bracket">%1s (Me)</string>
    <!-- Hint shown in the field to write a message in the chat screen -->
    <string name="type_message_hint">Type a message</string>
    <!-- button -->
    <string name="general_mute">Mute</string>
    <!-- button -->
    <string name="general_unmute">Unmute</string>
    <!-- Title of the dialogue to mute the general chat notifications. -->
    <string name="title_dialog_mute_chat_notifications">Do not disturb</string>
    <!-- Subtitle of the dialogue to mute the general chat notifications. -->
    <string name="subtitle_dialog_mute_chat_notifications">Mute chat notifications for</string>
    <!-- Title of the dialogue to mute the notifications of a specific chat. -->
    <string name="title_dialog_mute_chatroom_notifications">Mute notifications</string>
    <!-- Label for the setting option that indicates the general notifications are enabled. -->
    <string name="mute_chat_notification_option_on">On</string>
    <!-- Label for the dialog box option to mute a chat. This option will indicate that notifications for that chat are enabled. -->
    <string name="mute_chatroom_notification_option_off">Off</string>
    <!-- Label for the dialog box option to mute a chat. This option will indicate that chat notifications will be disabled until tomorrow at 8 a.m. -->
    <string name="mute_chatroom_notification_option_until_tomorrow_morning">Until tomorrow morning</string>
    <!-- Label for the dialog box option to mute a chat. This option will indicate that chat notifications will be disabled until today at 8 a.m. -->
    <string name="mute_chatroom_notification_option_until_this_morning">Until this morning</string>
    <!-- Label for the dialog box option to mute a chat. This option will indicate that chat notifications will be disabled until turn it off again. -->
    <string name="mute_chatroom_notification_option_forever">Until I turn them back on</string>
    <!-- Message when a chat has been silenced, for a specific time, successfully. For example: Chat notifications will be muted for 1 hour -->
    <string name="success_muting_a_chat_for_specific_time">Chat notifications will be muted for %s</string>
    <!-- Message to indicate the chat has been muted, until a specific time (24 hours format). Plural, used for any format different to 01:XX, e.g. 14:15 -->
    <plurals name="success_muting_chat_until_specific_time">
        <item quantity="one">Chat notifications will be muted until %1$s</item>
        <item quantity="other">Chat notifications will be muted until %1$s</item>
    </plurals>
    <!-- Message to indicate the chat has been muted, until a specific day and time (24 hours format). Plural, used for any format different to 01:XX, e.g. Chat notifications will be muted until tomorrow at 08:00 -->
    <plurals name="success_muting_chat_until_specific_date_and_time">
        <item quantity="one">Chat notifications will be muted until %1$s at %2$s</item>
        <item quantity="other">Chat notifications will be muted until %1$s at %2$s</item>
    </plurals>
    <!-- Message when select the option Do not disturb but the notifications are already muted -->
    <string name="notifications_are_already_muted">Chat notifications are muted</string>
    <!-- Message when a chat has been unmuted successfully. -->
    <string name="success_unmuting_a_chat">Chat notifications enabled</string>
    <!-- String to indicate the time in 24h format until which a specific chat is muted. Plural, used for any format different to 1:XX, e.g. 14:15 -->
    <plurals name="chat_notifications_muted_until_specific_time">
        <item quantity="one">Muted until %1$s</item>
        <item quantity="other">Muted until %1$s</item>
    </plurals>
    <!-- Title of the section to enable notifications in the Contact Properties screen -->
    <string name="title_properties_chat_contact_notifications">Notifications</string>
    <!-- Title of the section to choose the sound of incoming messages in the Contact Properties screen -->
    <string name="title_properties_chat_contact_message_sound">Message sound</string>
    <!-- Title of the section to clear the chat content in the Contact Properties screen -->
    <string name="title_properties_chat_clear_chat">Clear chat</string>
    <!-- Title of the section to share the contact in the Contact Properties screen -->
    <string name="title_properties_chat_share_contact">Share contact</string>
    <!-- Title of the screen to select the ringtone of the calls -->
    <string name="call_ringtone_title">Call ringtone</string>
    <!-- Title of the screen to select the sound of the notifications -->
    <string name="notification_sound_title">Notification sound</string>
    <!-- Button to clear the chat history -->
    <string name="general_clear">Clear</string>
    <!-- Message show when the history of a chat has been successfully deleted -->
    <string name="clear_history_success">Chat history has been cleared</string>
    <!-- Message show when the history of a chat hasn’t been successfully deleted -->
    <string name="clear_history_error">An error has occurred. The chat history has not been successfully cleared</string>
    <!-- Menu item to add participants to a chat -->
    <string name="add_participants_menu_item">Add participants</string>
    <!-- Menu item to remove a participants from a chat -->
    <string name="remove_participant_menu_item">Remove participant</string>
    <!-- Message about MEGA when there are no message in the chat screen -->
    <string name="mega_info_empty_screen">Protects your chat with end-to-end (user controlled) encryption, providing essential safety assurances:</string>
    <!-- Message about MEGA when there are no message in the chat screen -->
    <string name="mega_authenticity_empty_screen">The system ensures that the data received is truly from the specified sender, and its content has not been manipulated during transit.</string>
    <!-- Message about MEGA when there are no message in the chat screen -->
    <string name="mega_confidentiality_empty_screen">Only the author and intended recipients are able to decipher and read the content.</string>
    <!-- Message about MEGA when there are no message in the chat screen -->
    <string name="title_mega_info_empty_screen">MEGA</string>
    <!-- Message about MEGA when there are no message in the chat screen -->
    <string name="title_mega_authenticity_empty_screen">Authenticity</string>
    <!-- Message about MEGA when there are no message in the chat screen -->
    <string name="title_mega_confidentiality_empty_screen">Confidentiality</string>
    <!-- Error message shown when opening a cancel link with an account that not corresponds to the link -->
    <string name="error_not_logged_with_correct_account">This link is not related to this account. Please log in with the correct account.</string>
    <!-- Message when the user tries to open a cancel link and it has expired -->
    <string name="cancel_link_expired">This cancel link has expired, please try again.</string>
    <!-- Text shown after searching and no results found -->
    <string name="no_results_found">No results were found</string>
    <!-- the options of what to upload in an array. Needed for the settings, the options of what to upload. -->
    <string name="offline_status">Offline</string>
    <!-- the options of what to upload in an array. Needed for the settings, the options of what to upload. -->
    <string name="online_status">Online</string>
    <!-- the options of what to upload in an array. Needed for the settings, the options of what to upload. -->
    <string name="away_status">Away</string>
    <!-- the options of what to upload in an array. Needed for the settings, the options of what to upload. -->
    <string name="busy_status">Busy</string>
    <!-- Info label about the status of the user -->
    <string name="invalid_status">No connection</string>
    <!-- Text shown when a message has been deleted in the chat -->
    <string name="text_deleted_message">This message has been deleted</string>
    <!-- Text shown when a message has been deleted in the chat -->
    <string name="text_deleted_message_by">[A]This message has been deleted by [/A][B]%1$s[/B]</string>
    <!-- Confirmation before deleting messages -->
    <string name="confirmation_delete_several_messages">Remove messages?</string>
    <!-- Confirmation before deleting one message -->
    <string name="confirmation_delete_one_message">Remove message?</string>
    <!-- Label for the sliding panel of a group chat -->
    <string name="group_chat_label">Group chat</string>
    <!-- Label for the option of the sliding panel to show the info of a chat group -->
    <string name="group_chat_info_label">Group info</string>
    <!-- Label for the option of the sliding panel to start a one to one chat -->
    <string name="group_chat_start_conversation_label">Start conversation</string>
    <!-- Label for the option of the sliding panel to edit the profile -->
    <string name="group_chat_edit_profile_label">Edit profile</string>
    <!-- Title of the section to leave a group content in the Contact Properties screen -->
    <string name="title_properties_chat_leave_chat">Leave Group</string>
    <!-- Label for participants of a group chat -->
    <string name="participants_chat_label">Participants</string>
    <!-- Text of the confirm dialog shown when it wants to remove a contact from a chat -->
    <string name="confirmation_remove_chat_contact">Remove %s from this chat?</string>
    <!-- Label to explain the read only participant permission in the options panel of the group info screen -->
    <string name="observer_permission_label_participants_panel">Read-only</string>
    <!-- Label to show the participant permission in the options panel of the group info screen -->
    <string name="standard_permission_label_participants_panel">Standard</string>
    <!-- Label to show the participant permission in the options panel of the group info screen -->
    <string name="administrator_permission_label_participants_panel">Moderator</string>
    <!-- Text appended to a edited message. -->
    <string name="edited_message_text">(edited)</string>
    <!-- Option in menu to change title of a chat group. -->
    <string name="change_title_option">Change title</string>
    <!-- confirmation message before leaving a group chat -->
    <string name="confirmation_leave_group_chat">If you leave, you will no longer have access to read or send messages.</string>
    <!-- title confirmation message before leaving a group chat -->
    <string name="title_confirmation_leave_group_chat">Leave group chat?</string>
    <!-- Message show when a participant hasn’t been successfully invited to a group chat -->
    <string name="add_participant_error_already_exists">The participant is already included in this group chat</string>
    <!-- success message when inviting multiple contacts to a group chat -->
    <string name="number_correctly_add_participant">%d participants were successfully invited</string>
    <!-- error message when inviting multiple contacts to a group chat -->
    <string name="number_no_add_participant_request">%1$d participants were successfully invited but %2$d participants were not invited.</string>
    <!-- chat message when the permissions for a user has been changed -->
    <string name="message_permissions_changed">[A]%1$s[/A][B] was changed to [/B][C]%2$s[/C][D] by [/D][E]%3$s[/E]</string>
    <!-- chat message when a participant was added to a group chat -->
    <string name="message_add_participant">[A]%1$s[/A][B] joined the group chat by invitation from [/B][C]%2$s[/C]</string>
    <!-- chat message when a participant was removed from a group chat -->
    <string name="message_remove_participant">[A]%1$s[/A][B] was removed from group chat by [/B][C]%2$s[/C]</string>
    <!-- Message shown when a participant change the title of a group chat. -->
    <string name="change_title_messages">[A]%1$s[/A][B] changed the group chat name to [/B][C]“%2$s”[/C]</string>
    <!-- chat message when a participant left a group chat -->
    <string name="message_participant_left_group_chat">[A]%1$s[/A][B] left the group chat[/B]</string>
    <!-- chat message alert when the message have to been manually -->
    <string name="manual_retry_alert">Message not sent. Tap for options</string>
    <!-- Chat alert of an attachment message when the upload is in progress but the queue of transfers is paused. -->
    <string name="manual_resume_alert">Transfers paused. Tap to resume.</string>
    <!-- message shown when the status of the user coudn’t be changed -->
    <string name="changing_status_error">Error. Your status has not been changed</string>
    <!-- message shown when a user couldn’t leave chat -->
    <string name="leave_chat_error">An error occurred when leaving the chat</string>
    <!-- message shown when a chat has not been created -->
    <string name="create_chat_error">An error occurred when creating the chat</string>
    <!-- settings of the chat to choose the status -->
    <string name="settings_chat_vibration">Vibration</string>
    <!-- Button text shown on SMS verification page, if the user wants to logout current suspended account and login with another account, user can press this button to logout -->
    <string name="sms_logout">[A]Log out[/A] to switch MEGA accounts</string>
    <!-- On SMS verification page, if the user presses the logout button, a dialog with this text will show to ask for user’s confirmation. -->
    <string name="confirm_logout_from_sms_verification">Are you sure that you want to log out of the current account?</string>
    <!-- Text shown when a message has been deleted in the chat -->
    <string name="non_format_text_deleted_message_by">This message has been deleted by %1$s</string>
    <!-- Text shown when the chat history has been successfully deleted. -->
    <string name="history_cleared_message">Chat history has been cleared</string>
    <!-- Text shown when the chat history was cleared by someone -->
    <string name="non_format_history_cleared_by">Chat history cleared by %1$s</string>
    <!-- chat message when the permissions for a user has been changed -->
    <string name="non_format_message_permissions_changed">%1$s was changed to %2$s by %3$s</string>
    <!-- chat message when a participant was added to a group chat -->
    <string name="non_format_message_add_participant">%1$s was added to this group chat by invitation from %2$s</string>
    <!-- chat message when a participant was removed from a group chat -->
    <string name="non_format_message_remove_participant">%1$s was removed from group chat by %2$s</string>
    <!-- Message shown when a participant change the title of a group chat. -->
    <string name="non_format_change_title_messages">%1$s changed the group chat name to “%2$s”</string>
    <!-- chat message when a participant left a group chat -->
    <string name="non_format_message_participant_left_group_chat">%1$s left the group chat</string>
    <!-- success alert when the user copy some messages to the clipboard -->
    <string name="messages_copied_clipboard">Copied to the clipboard</string>
    <!-- Title of the error dialog when opening a chat -->
    <string name="chat_error_open_title">Chat error</string>
    <!-- Message of the error dialog when opening a chat -->
    <string name="chat_error_open_message">The chat could not be opened successfully</string>
    <!-- Menu option to add a contact to your contact list. -->
    <string name="menu_choose_contact">Choose contact</string>
    <!-- Title of the contact list -->
    <plurals name="general_selection_num_contacts">
        <item quantity="one">%1$d contact</item>
        <item quantity="other">%1$d contacts</item>
    </plurals>
    <!-- Message shown when the folder sharing process fails -->
    <string name="error_sharing_folder">Error sharing the folder. Please try again.</string>
    <!-- confirmation message before removing a contact, Plural -->
    <plurals name="confirmation_remove_contact">
        <item quantity="one">All data associated with the selected contact will be permanently lost.</item>
        <item quantity="other">All data associated with the selected contacts will be permanently lost.</item>
    </plurals>
    <!-- title of confirmation alert before removing a contact, Plural -->
    <plurals name="title_confirmation_remove_contact">
        <item quantity="one">Remove contact?</item>
        <item quantity="other">Remove contacts?</item>
    </plurals>
    <!-- option shown when a message could not be sent -->
    <string name="message_option_retry">Retry</string>
    <!-- title of the menu for a non sent message -->
    <string name="title_message_not_sent_options">Message not sent</string>
    <!-- title of the menu for an uploading message with attachment -->
    <string name="title_message_uploading_options">Uploading attachment</string>
    <!-- message shown when a chat has no messages -->
    <string name="no_conversation_history">No conversation history</string>
    <!-- Text to indicate that one participant is typing or multiple participants are typing at the same time in a chat room. The "%1$s" placeholder is to put the name(s) of the participant(s). The [A][/A] format marks are to put the text in a different color. -->
    <plurals name="user_typing">
        <item quantity="one">%1$s [A]is typing&#8230;[/A]</item>
        <item quantity="other">%1$s [A]are typing&#8230;[/A]</item>
    </plurals>
    <!-- text that appear when there are more than 2 people writing at that time in a chat. For example User1, user2 and more are typing… -->
    <string name="more_users_typing">%1$s [A]and more are typing&#8230;[/A]</string>
    <!-- More button in contact info page -->
    <string name="label_more">More</string>
    <!-- Text button -->
    <string name="label_close">Close</string>
    <!-- Title of the general tab in My Account Section -->
    <string name="tab_my_account_general">General</string>
    <!-- label of storage in upgrade/choose account page, it is being used with a variable, e.g. for LITE user it will show ‘200GB Storage’. -->
    <string name="tab_my_account_storage">Storage</string>
    <!-- label of storage in upgrade/choose account page, it is being used with a variable, e.g. for LITE user it will show ‘200GB Storage’. -->
    <string name="label_storage_upgrade_account">Storage</string>
    <!-- Title of the section about the transfer quota in the storage tab in My Account Section -->
    <string name="label_transfer_quota_upgrade_account">Transfer quota</string>
    <!-- Title of the section about the transfer quota in the storage tab in My Account Section -->
    <string name="label_transfer_quota_achievements">Transfer quota</string>
    <!-- Title of the section about the plan in the storage tab in My Account Section -->
    <string name="account_plan">Plan</string>
    <!-- Title of the section about the storage space in the storage tab in My Account Section -->
    <string name="storage_space">Storage space</string>
    <!-- Title of the section about the transfer quota in the storage tab in My Account Section -->
    <string name="transfer_quota">Transfer quota</string>
    <!-- Label in section the storage tab in My Account Section -->
    <string name="available_space">Available</string>
    <!-- Label in section the storage tab in My Account Section when no info info is received -->
    <string name="not_available">not available</string>
    <!-- Label in section the storage tab when the account is Free -->
    <string name="no_bylling_cycle">No billing cycle</string>
    <!-- String to show the transfer quota and the used space in My Account section -->
    <string name="my_account_of_string">%1$s [A]of %2$s[/A]</string>
    <!-- Confirmation message before removing something from the Offline section. -->
    <string name="confirmation_delete_from_save_for_offline">Remove from Offline?</string>
    <!-- Label for the option of action menu to change the chat status -->
    <string name="set_status_option_label">Set status</string>
    <!-- Label for the option of setting to change the colour theme -->
    <string name="set_color_theme_label">Colour theme</string>
    <!-- Answer for confirmation dialog. -->
    <string name="general_dismiss">Dismiss</string>
    <!-- Label for any ‘Not available’ button, link, text, title, etc. - (String as short as possible). -->
    <string name="general_not_available">Not available</string>
    <!-- Accepted request invitacion alert -->
    <string name="context_invitacion_reply_accepted">Invitation accepted</string>
    <!-- Declined request invitacion alert -->
    <string name="context_invitacion_reply_declined">Invitation declined</string>
    <!-- Ignored request invitacion alert -->
    <string name="context_invitacion_reply_ignored">Invitation ignored</string>
    <!-- Content of a normal message that cannot be recognized -->
    <string name="error_message_unrecognizable">Message unrecognizable</string>
    <!-- Title of the settings section to configure the autoaway of chat presence -->
    <string name="settings_autoaway_title">Auto-away</string>
    <!-- Subtitle of the settings section to configure the autoaway of chat presence -->
    <string name="settings_autoaway_subtitle">Show me away after an inactivity of</string>
    <!-- Value in the settings section of the autoaway chat presence -->
    <string name="settings_autoaway_value">%1d minutes</string>
    <!-- Title of the settings section to configure the status persistence of chat presence -->
    <string name="settings_persistence_title">Status persistence</string>
    <!-- Subtitle of the settings section to configure the status persistence of chat presence -->
    <string name="settings_persistence_subtitle">Maintain my chosen status appearance even when I have no connected devices</string>
    <!-- Title of the dialog to set the value of the auto away preference -->
    <string name="title_dialog_set_autoaway_value">Set time limit</string>
    <!-- Button to set a value -->
    <string name="button_set">Set</string>
    <!-- Button to set a value -->
    <string name="hint_minutes">minutes</string>
    <!-- the options of what to upload in an array. Needed for the settings, the options of what to upload. -->
    <string-array name="settings_status_entries">
        <item>Online</item>
        <item>Away</item>
        <item>Busy</item>
        <item>Offline</item>
    </string-array>
    <!-- Text that indicates that a the offline section is currently empty -->
    <string name="offline_empty_folder">No files Saved for Offline</string>
    <!-- Positive confirmation to enable logs -->
    <string name="general_enable">Enable</string>
    <!-- Positive confirmation to allow MEGA to read contacts book. -->
    <string name="general_allow">Allow</string>
    <!-- Dialog to confirm the action of enabling logs -->
    <string name="enable_log_text_dialog">Logs can contain information related to your account</string>
    <!-- Dialog to confirm the reconnect action -->
    <string name="confirmation_to_reconnect">Network connection recovered. Connect to MEGA?</string>
    <!-- Message shown meanwhile the app is waiting for a the chat status -->
    <string name="loading_status">Loading status&#8230;</string>
    <!-- Error when a message cannot be edited -->
    <string name="error_editing_message">This message cannot be edited</string>
    <!-- Label to show the number of transfers in progress, Plural -->
    <plurals name="text_number_transfers">
        <item quantity="one">%1$d of %2$d file</item>
        <item quantity="other">%1$d of %2$d files</item>
    </plurals>
    <!-- Progress text shown when user stop upload/download and the app is waiting for async response -->
    <string name="label_process_finishing">Process is finishing&#8230;</string>
    <!-- positive button on dialog to view a contact -->
    <string name="option_to_transfer_manager">View</string>
    <!-- Label of the modal bottom sheet to pause all transfers -->
    <string name="option_to_pause_transfers">Pause all transfers</string>
    <!-- Label of the modal bottom sheet to resume all transfers -->
    <string name="option_to_resume_transfers">Resume all transfers</string>
    <!-- Label of the modal bottom sheet to clear completed transfers -->
    <string name="option_to_clear_transfers">Clear all transfers</string>
    <!-- Label indicating action to retry failed or cancelled transfers -->
    <string name="option_to_retry_transfers">Retry all transfers</string>
    <!-- Dialog to confirm the action of pausing one transfer -->
    <string name="menu_pause_individual_transfer">Pause transfer?</string>
    <!-- Dialog to confirm the action of restarting one transfer -->
    <string name="menu_resume_individual_transfer">Resume transfer?</string>
    <!-- Button to confirm the action of restarting one transfer -->
    <string name="button_resume_individual_transfer">Resume</string>
    <!-- Dialog to confirm before removing completed transfers -->
    <string name="confirmation_to_clear_completed_transfers">Clear all transfers?</string>
    <!-- Title of the tab section for transfers in progress -->
    <string name="title_tab_in_progress_transfers">In progress</string>
    <!-- Title of the tab section for completed transfers -->
    <string name="title_tab_completed_transfers">Completed</string>
    <!-- Text shown in playlist subtitle item when a file is reproducing but it is paused -->
    <string name="transfer_paused">Paused</string>
    <!-- Possible state of a transfer -->
    <string name="transfer_queued">Queued</string>
    <!-- Possible state of a transfer. When the transfer is finishing -->
    <string name="transfer_completing">Completing</string>
    <!-- Possible state of a transfer. When the transfer is retrying -->
    <string name="transfer_retrying">Retrying</string>
    <!-- Possible state of a transfer. When the transfer was cancelled -->
    <string name="transfer_cancelled">Cancelled</string>
    <!-- Possible state of a transfer -->
    <string name="transfer_unknown">Unknown</string>
    <!-- Title of the panel where the progress of the transfers is shown -->
    <string name="paused_transfers_title">Paused transfers</string>
    <!-- message shown in the screen when there are not any active transfer -->
    <string name="completed_transfers_empty">No completed transfers</string>
    <!-- Text of the notification shown when the upload service is running: e.g. Uploading files: 1 of 10 -->
    <string name="upload_service_notification">Uploading files: %1$d of %2$d</string>
    <!-- Text of the notification shown when the upload service is paused: e.g. Uploading files: 1 of 10 (paused)-->
    <string name="upload_service_notification_paused">Uploading files: %1$d of %2$d (paused)</string>
    <!-- Text of the notification shown when the upload service has finished, Plural -->
    <plurals name="upload_service_final_notification">
        <item quantity="one">Uploaded %1$d file</item>
        <item quantity="other">Uploaded %1$d files</item>
    </plurals>
    <!-- Text of the notification shown when the upload service has finished, Plural -->
    <plurals name="upload_service_notification_already_uploaded">
        <item quantity="one">1 file already uploaded</item>
        <item quantity="other">%1$d files already uploaded</item>
    </plurals>
    <!-- label for the total file size of multiple files and/or folders (no need to put the colon punctuation in the translation) -->
    <string name="general_total_size">Total size: %1$s</string>
    <!-- Text of the notification shown when the upload service has finished with any transfer error, Plural -->
    <plurals name="upload_service_failed">
        <item quantity="one">%1$d file not uploaded</item>
        <item quantity="other">%1$d files not uploaded</item>
    </plurals>
    <!-- Text of the notification shown when the upload service has finished with any copied file instead uploaded, Plural -->
    <plurals name="copied_service_upload">
        <item quantity="one">%1$d file copied</item>
        <item quantity="other">%1$d files copied</item>
    </plurals>
    <!-- Text of the notification shown when the download service do not download because the file is already on the device, Plural -->
    <plurals name="already_downloaded_service">
        <item quantity="one">%1$d file previously downloaded</item>
        <item quantity="other">%1$d files previously downloaded</item>
    </plurals>
    <!-- Text of the notification shown when the download service has finished, Plural -->
    <plurals name="download_service_final_notification">
        <item quantity="one">Downloaded %1$d file</item>
        <item quantity="other">Downloaded %1$d files</item>
    </plurals>
    <!-- Text of the notification shown when the download service has finished with any error, Plural -->
    <plurals name="download_service_final_notification_with_details">
        <item quantity="one">Downloaded %1$d of %2$d file</item>
        <item quantity="other">Downloaded %1$d of %2$d files</item>
    </plurals>
    <!-- Text of the notification shown when the download service has finished with any transfer error, Plural -->
    <plurals name="download_service_failed">
        <item quantity="one">%1$d file not downloaded</item>
        <item quantity="other">%1$d files not downloaded</item>
    </plurals>
    <!-- Text of the notification shown when the download service is running -->
    <string name="download_service_notification">Downloading files: %1$d of %2$d</string>
    <!-- Text of the notification shown when the download service is paused -->
    <string name="download_service_notification_paused">Downloading files: %1$d of %2$d (paused)</string>
    <!-- Title of the alert when the transfer quota is exceeded. -->
    <string name="title_depleted_transfer_overquota">Insufficient transfer quota</string>
    <!-- Text of the alert when the transfer quota is depleted. The placeholder indicates the time left for the transfer quota to be reset. For instance: 30m 45s -->
    <string name="current_text_depleted_transfer_overquota">Your queued download exceeds the current transfer quota available for your IP address and has therefore been interrupted. Upgrade your account or wait %s to continue.</string>
    <!-- Text of the alert when the transfer quota is depleted. The placeholder indicates the time left for the transfer quota to be reset. For instance: 30m 45s -->
    <string name="text_depleted_transfer_overquota">The transfer quota for this IP address has been exceeded. Upgrade your account or wait %s to continue your download.</string>
    <!-- Button to show plans in the alert when the transfer quota is depleted -->
    <string name="plans_depleted_transfer_overquota">See our plans</string>
    <!-- Button option of the alert when the transfer quota is depleted -->
    <string name="continue_without_account_transfer_overquota">Continue without account</string>
    <!-- this is used for example when downloading 1 file or 2 files, Plural of file. 2 files -->
    <plurals name="new_general_num_files">
        <item quantity="one">%1$d file</item>
        <item quantity="other">%1$d files</item>
    </plurals>
    <!-- Menu option -->
    <string name="general_view">View files</string>
    <!-- Menu option to choose to add file or folders to Cloud Drive -->
    <string name="add_to_cloud">Import</string>
    <!-- Menu option to choose to add file to Cloud Drive in the chat -->
    <string name="add_to_cloud_node_chat">Add to Cloud Drive</string>
    <!-- Menu option -->
    <string name="general_view_contacts">View contacts</string>
    <!-- Message displayed when a file has been successfully imported to Cloud Drive -->
    <string name="import_success_message">Successfully added to Cloud Drive</string>
    <!-- Menu option -->
    <string name="import_success_error">Error. Not added to Cloud Drive</string>
    <!-- Label in login screen to inform about the chat initialization proccess -->
    <string name="chat_connecting">Connecting&#8230;</string>
    <!-- message when trying to invite a contact with a pending request -->
    <string name="context_contact_already_invited">%s was already invited. Consult your pending requests.</string>
    <!-- Hint text explaining that you can change the email and resend the create account link to the new email address -->
    <string name="confirm_email_misspelled">If you have misspelt your email address, correct it and tap [A]Resend[A].</string>
    <!-- Button to resend the create account email to a new email address in case the previous email address was misspelled -->
    <string name="confirm_email_misspelled_resend">Resend</string>
    <!-- Text shown after the confirmation email has been sent to the new email address -->
    <string name="confirm_email_misspelled_email_sent">Email sent</string>
    <!-- text_copyright_alert_title -->
    <string name="copyright_alert_title">Copyright warning to all users</string>
    <!-- text_copyright_alert_first_paragraph -->
    <string name="copyright_alert_first_paragraph">MEGA respects the copyrights of others and requires that users of the MEGA Cloud service comply with the laws of copyright.</string>
    <!-- text_copyright_alert_second_paragraph -->
    <string name="copyright_alert_second_paragraph">You are strictly prohibited from using the MEGA Cloud service to infringe copyrights. You may not upload, download, store, share, display, stream, distribute, email, link to, transmit or otherwise make available any files, data or content that infringes any copyright or other proprietary rights of any person or entity.</string>
    <!-- text of the Agree button -->
    <string name="copyright_alert_agree_button">Agree</string>
    <!-- text of the Disagree button -->
    <string name="copyright_alert_disagree_button">Disagree</string>
    <!-- Hint how to cancel the download -->
    <string name="download_show_info">Show info</string>
    <!-- Error message when removing public links of nodes. Plural. -->
    <plurals name="context_link_removal_error">
        <item quantity="one">Link removal failed. Please try again later.</item>
        <item quantity="other">Failed to remove some links. Please try again later.</item>
    </plurals>
    <!-- Error message when creating public links of nodes. Plural. -->
    <plurals name="context_link_export_error">
        <item quantity="one">Link creation failed. Please try again later.</item>
        <item quantity="other">Failed to create some links. Please try again later.</item>
    </plurals>
    <!-- Message when some public links were removed successfully. Plural. -->
    <plurals name="context_link_removal_success">
        <item quantity="one">Link removed successfully.</item>
        <item quantity="other">Links removed successfully.</item>
    </plurals>
    <!-- error message -->
    <string name="context_link_action_error">Link action failed. Please try again later.</string>
    <!-- title of the dialog shown when sending or sharing a folder -->
    <string name="title_write_user_email">Write the user’s email</string>
    <!-- title of the screen to see the details of several node attachments -->
    <string name="activity_title_files_attached">Files attached</string>
    <!-- title of the screen to see the details of several contact attachments -->
    <string name="activity_title_contacts_attached">Contacts attached</string>
    <!--  -->
    <string name="alert_user_is_not_contact">The user is not a contact</string>
    <!--  -->
    <string name="camera_uploads_cellular_connection">Use cellular connection</string>
    <!--  -->
    <string name="camera_uploads_upload_videos">Upload Videos</string>
    <!-- Message when an user avatar has been changed successfully -->
    <string name="success_changing_user_avatar">Profile picture updated</string>
    <!-- Message when an error ocurred when changing an user avatar -->
    <string name="error_changing_user_avatar_image_not_available">Error. Selected image does not exist</string>
    <!-- Message when an error ocurred when changing an user avatar -->
    <string name="error_changing_user_avatar">Error when changing the profile picture</string>
    <!-- Message when an user avatar has been deleted successfully -->
    <string name="success_deleting_user_avatar">Profile picture deleted</string>
    <!-- Message when an error ocurred when deleting an user avatar -->
    <string name="error_deleting_user_avatar">Error when deleting the profile picture</string>
    <!-- Message when an error ocurred when changing an user attribute -->
    <string name="error_changing_user_attributes">An error occurred when changing the name</string>
    <!-- Message when an user attribute has been changed successfully -->
    <string name="success_changing_user_attributes">Your name has been successfully updated</string>
    <!-- Message show when a participant has been successfully invited to a group chat -->
    <string name="add_participant_success">Participant added</string>
    <!-- Message show when a participant hasn’t been successfully invited to a group chat -->
    <string name="add_participant_error">Error. Participant not added</string>
    <!-- Message show when a participant has been successfully removed from a group chat -->
    <string name="remove_participant_success">Participant removed</string>
    <!-- Message show when a participant hasn’t been successfully removed from a group chat -->
    <string name="remove_participant_error">Error. Participant not removed</string>
    <!--  -->
    <string name="no_files_selected_warning">No files selected</string>
    <!--  -->
    <string name="attachment_upload_panel_from_cloud">From Cloud Drive</string>
    <!--  -->
    <string name="attachment_upload_panel_contact">Contact</string>
    <!-- Button and title of dialog shown when the user wants to delete permanently their account. -->
    <string name="delete_account">Delete account</string>
    <!-- Text shown in the alert dialog to confirm the deletion of an account -->
    <string name="delete_account_text">If you delete your account you will not be able to access your account data, your MEGA contacts or conversations.\nYou will not be able to undo this action.</string>
    <!-- menu item -->
    <string name="delete_button">Delete</string>
    <!--  -->
    <string name="file_properties_info_info_file">Info</string>
    <!-- Refers to the size of a file. -->
    <string name="file_properties_info_size">Total size</string>
    <!-- header of a status field for what content a user has shared to you -->
    <string name="file_properties_info_content">Contains</string>
    <!--  -->
    <string name="file_properties_shared_folder_public_link_name">Link</string>
    <!-- Refers to access rights for a file folder. -->
    <string name="file_properties_shared_folder_full_access">Full access</string>
    <!-- Label to explain the read only participant permission in the options panel of the group info screen -->
    <string name="file_properties_shared_folder_read_only">Read-only</string>
    <!-- Refers to access rights for a file folder. (with the & needed. Don’t use the symbol itself. Use &) -->
    <string name="file_properties_shared_folder_read_write">Read and write</string>
    <!-- State of an attachment message when the upload is in progress but the queue of transfers is paused. -->
    <string name="attachment_uploading_state_paused">Transfers paused</string>
    <!-- label to indicate the state of an upload in chat -->
    <string name="attachment_uploading_state_uploading">Uploading&#8230;</string>
    <!--  -->
    <string name="attachment_uploading_state_compressing">Compressing&#8230;</string>
    <!--  -->
    <string name="attachment_uploading_state_error">Error. Not sent.</string>
    <!-- When a multiple download is started, some of the files could have already been downloaded before. This message shows the number of files that has already been downloaded and the number of files pending -->
    <string name="already_downloaded_multiple">%d files already downloaded.</string>
    <!-- When a multiple download is started, some of the files could have already been downloaded before. This message shows the number of files that are pending in plural. placeholder: number of files -->
    <string name="pending_multiple">%d files pending.</string>
    <!--  -->
    <string name="contact_is_me">No options available, you have selected yourself</string>
    <!-- Confirmation before deleting one attachment -->
    <string name="confirmation_delete_one_attachment">Remove attachment?</string>
    <!-- Menu option -->
    <string name="general_view_with_revoke">View files (%1$d deleted)</string>
    <!-- Success message when the attachment has been sent to a chat -->
    <string name="success_attaching_node_from_cloud">File sent to %1$s</string>
    <!-- Success message when the attachment has been sent to a many chats -->
    <string name="success_attaching_node_from_cloud_chats">File sent to %1$d chats</string>
    <!-- Error message when the attachment cannot be sent -->
    <string name="error_attaching_node_from_cloud">Error. The file has not been sent</string>
    <!-- Error message when the attachment cannot be sent to any of the selected chats -->
    <string name="error_attaching_node_from_cloud_chats">Error. The file has not been sent to any of the selected chats</string>
    <!-- Error message when the attachment cannot be revoked -->
    <string name="error_revoking_node">Error. The attachment has not been removed</string>
    <!-- settings option -->
    <string name="settings_set_up_automatic_uploads">Set up automatic uploads</string>
    <!-- Message sound option when no sound has been selected for chat notifications -->
    <string name="settings_chat_silent_sound_not">Silent</string>
    <!-- messages string in chat notification -->
    <string name="messages_chat_notification">messages</string>
    <!-- part of the string in incoming shared folder notification -->
    <string name="incoming_folder_notification">from</string>
    <!-- title of incoming shared folder notification -->
    <string name="title_incoming_folder_notification">New shared folder</string>
    <!-- title of the notification for a new incoming contact request -->
    <string name="title_contact_request_notification">New contact request</string>
    <!-- Title of the section to clear the chat content in the Manage chat history screen -->
    <string name="title_properties_chat_clear">Clear chat history</string>
    <!-- Title of the section to remove contact in the Contact Properties screen -->
    <string name="title_properties_remove_contact">Remove contact</string>
    <!-- Title of the section to enable notifications in the Contact Properties screen -->
    <string name="title_properties_chat_notifications_contact">Chat notifications</string>
    <!-- Text shown when the chat history was cleared by someone -->
    <string name="history_cleared_by">[A]%1$s[/A][B] cleared the chat history[/B]</string>
    <!-- Notification title to show the number of unread chats, unread messages -->
    <string name="number_messages_chat_notification">%1$d unread chats</string>
    <!-- Item menu option upon clicking on one or multiple files. -->
    <string name="context_permissions_changing_folder">Changing permissions</string>
    <!-- Item menu option upon clicking on one or multiple files. -->
    <string name="context_removing_contact_folder">Removing contact from shared folder</string>
    <!-- confirmation message before removing a file -->
    <string name="confirmation_move_to_rubbish">Move to Rubbish Bin?</string>
    <!-- confirmation message before removing CU folder -->
    <string name="confirmation_move_cu_folder_to_rubbish">Are you sure you want to move this folder to the Rubbish Bin? This will disable Camera Uploads.</string>
    <!-- Confirmation message before removing MU folder -->
    <string name="confirmation_move_mu_folder_to_rubbish">Are you sure you want to move this folder to the Rubbish Bin? This will disable Secondary Media Uploads.</string>
    <!-- confirmation message before removing a file -->
    <string name="confirmation_move_to_rubbish_plural">Move to Rubbish Bin?</string>
    <!-- confirmation message before removing a file -->
    <string name="confirmation_delete_from_mega">Delete from MEGA?</string>
    <!-- label to indicate the state of an upload in chat -->
    <string name="attachment_uploading_state">Uploading&#8230;</string>
    <!-- Title of the section to enable notifications in the Contact Properties screen -->
    <string name="title_properties_contact_notifications_for_chat">Chat notifications</string>
    <!-- title of the section for achievements -->
    <string name="achievements_title">Achievements</string>
    <!-- subtitle of the section for achievements -->
    <string name="achievements_subtitle">Invite friends and get rewards</string>
    <!-- title of the introduction for the achievements screen -->
    <string name="figures_achievements_text_referrals">%1$s of storage for each successful invite. Valid for 365 days.</string>
    <!-- sentence to detail the figures of storage and transfer quota related to each achievement -->
    <string name="figures_achievements_text">%1$s of storage. Valid for 365 days.</string>
    <!-- title of the section for unlocked rewards -->
    <string name="unlocked_rewards_title">Unlocked rewards</string>
    <!-- title of the section for unlocked storage quota -->
    <string name="unlocked_storage_title">Storage quota</string>
    <!-- title of the section for referral bonuses in achivements section (maximum 24 chars) -->
    <string name="title_referral_bonuses">Invitation bonuses</string>
    <!-- Title of the section for install a mobile app in achivements section (maximum 31 chars) -->
    <string name="title_install_app">Install a MEGA Mobile App</string>
    <!-- Title of the section for add phone number in achivements section (maximum 30 chars) -->
    <string name="title_add_phone">Add phone number</string>
    <!-- title of the section for install megasync in achivements section (maximum 24 chars) -->
    <string name="title_regitration">Registration bonus</string>
    <!-- title of the section for install a mobile app bonuses in achivements section (maximum 24 chars) -->
    <string name="title_install_desktop">Get a MEGA Desktop App</string>
    <!-- Text that indicates that no pictures have been uploaded to the Camera Uploads section -->
    <string name="camera_uploads_empty">No files in Camera Uploads</string>
    <!-- indicates the number of days left related to a achievement -->
    <string name="general_num_days_left">%1$d d left</string>
    <!-- State to indicate an achievement has expired -->
    <string name="expired_label">Expired</string>
    <!-- title of the advanced setting to choose the use of https -->
    <string name="setting_title_use_https_only">Don’t use HTTP</string>
    <!-- subtitle of the advanced setting to choose the use of https -->
    <string name="setting_subtitle_use_https_only">Enable this option only if your transfers don’t start. In normal circumstances HTTP is satisfactory as all transfers are already encrypted.</string>
    <!-- title of screen to invite friends and get an achievement -->
    <string name="title_achievement_invite_friends">How it works</string>
    <!-- first paragraph of screen to invite friends and get an achievement -->
    <string name="first_paragraph_achievement_invite_friends">Invite your friends to create a MEGA Free account and to install a MEGA Mobile App. You will receive free storage as a bonus for every successful signup and app installation.</string>
    <!-- second paragraph of screen to invite friends and get an achievement -->
    <string name="second_paragraph_achievement_invite_friends">Free storage bonus applicable to new invitations only and where MEGA Mobile App or MEGA Desktop App is installed.</string>
    <!-- explanation of screen to invite friends and get an achievement -->
    <string name="card_title_invite_friends">Select contacts from your phone contact list or enter multiple email addresses.</string>
    <!-- title of the dialog to confirm the contact request -->
    <string name="title_confirmation_invite_friends">Invite friends to MEGA</string>
    <!-- Text shown when the user sends a contact invitation -->
    <string name="subtitle_confirmation_invite_friends">Invite sent</string>
    <!-- paragraph of the dialog to confirm the contact request -->
    <string name="paragraph_confirmation_invite_friends">Encourage your friends to register and install a MEGA app. As long as your friend uses the same email address as you’ve entered, you will receive your transfer quota reward.</string>
    <!-- Error shown when the user writes a email with an incorrect format -->
    <string name="invalid_email_to_invite">Email is malformed</string>
    <!-- info paragraph about the achievement install megasync -->
    <string name="paragraph_info_achievement_install_desktop">When you install the MEGA Desktop App you get %1$s of complimentary storage space, valid for 365 days. The MEGA Desktop App is available for Windows, macOS and most Linux distributions.</string>
    <!-- info paragraph about the achievement install mobile app -->
    <string name="paragraph_info_achievement_install_mobile_app">When you install the MEGA Mobile App you get %1$s of complimentary storage space, valid for 365 days. We provide mobile apps for iOS and Android.</string>
    <!-- info paragraph about the achievement ‘add phone number’. Placeholder 1: bonus storage space e.g. 20GB. Placeholder 2: bonus transfer quota e.g. 50GB -->
    <string name="paragraph_info_achievement_add_phone">When you verify your phone number you get %1$s of complimentary storage space, valid for 365 days.</string>
    <!-- info paragraph about the completed achievement install megasync -->
    <string name="result_paragraph_info_achievement_install_desktop">You have received %1$s storage space for installing our MEGA Desktop App.</string>
    <!-- info paragraph about the completed achievement install mobile app -->
    <string name="result_paragraph_info_achievement_install_mobile_app">You have received %1$s storage space for installing the MEGA Mobile App.</string>
    <!-- info paragraph about the completed achievement of ‘add phone number’. Placeholder 1: bonus storage space e.g. 20GB. Placeholder 2: bonus transfer quota e.g. 50GB -->
    <string name="result_paragraph_info_achievement_add_phone">You have received %1$s storage space for verifying your phone number.</string>
    <!-- info paragraph about the completed achievement registration -->
    <string name="result_paragraph_info_achievement_registration">You have received %1$s storage space as your free registration bonus.</string>
    <!-- info paragraph about the completed achievement registration -->
    <string name="expiration_date_for_achievements">Bonus expires in %1$d days</string>
    <!-- menu items -->
    <plurals name="context_share_folders">
        <item quantity="one">Share folder</item>
        <item quantity="other">Share folders</item>
    </plurals>
    <!-- confirmation message before leaving some incoming shared folders -->
    <plurals name="confirmation_leave_share_folder">
        <item quantity="one">If you leave the folder, you will not be able to see it again.</item>
        <item quantity="other">If you leave these folders, you will not be able to see them again.</item>
    </plurals>
    <!-- Info of a contact if there is no folders shared with him -->
    <string name="no_folders_shared">No folders shared</string>
    <!-- Menu item -->
    <string name="settings_help">Help</string>
    <!-- Settings preference title for help centre -->
    <string name="settings_help_centre">Help Centre</string>
    <!-- Settings preference title for send feedback -->
    <string name="settings_help_preference">Send feedback</string>
    <!-- mail subject -->
    <string name="setting_feedback_subject">Android feedback</string>
    <!-- mail body -->
    <string name="setting_feedback_body">Please provide your feedback here:</string>
    <!-- mail body -->
    <string name="settings_feedback_body_device_model">Device model</string>
    <!-- mail body -->
    <string name="settings_feedback_body_android_version">Android version</string>
    <!-- Title of the dialog to create a new text file by inserting the name -->
    <string name="dialog_title_new_text_file">New text file</string>
    <!-- Title of the dialog to create a new file by inserting the name -->
    <string name="dialog_title_new_file">New file</string>
    <!-- Input field description in the create file dialog. -->
    <string name="context_new_file_name">File Name</string>
    <!-- Title of the dialog to create a new link by inserting the name, e.g. when try to share a web link to your Cloud Drive or incoming shares. -->
    <string name="dialog_title_new_link">Link name</string>
    <!-- Input field description in the create link dialog, e.g. when try to share a web link to your Cloud Drive or incoming shares. -->
    <string name="context_new_link_name">Link URL</string>
    <!-- Title of the field subject when a new file is created to upload -->
    <string name="new_file_subject_when_uploading">SUBJECT</string>
    <!-- Title of the field content when a new file is created to upload -->
    <string name="new_file_content_when_uploading">CONTENT</string>
    <!-- Title of the field email when a new contact is created to upload -->
    <string name="new_file_email_when_uploading">EMAIL</string>
    <!-- Item of a menu to forward a message chat to another chatroom -->
    <string name="forward_menu_item">Forward</string>
    <!-- name of the button to attach file from MEGA to another app -->
    <string name="general_attach">Attach</string>
    <!-- when add or share a file with a new contact, it can type by name or mail -->
    <string name="type_contact">Contact’s name or email</string>
    <!-- when add or share a file with a new contact, message displayed to warn that the maximum number has been reached -->
    <string name="max_add_contact">No more contacts can be added at this time</string>
    <!-- when changing the password , the old password and new password are equals -->
    <string name="old_and_new_passwords_equals">The new password cannot be the same as the old password</string>
    <!-- Menu item -->
    <string name="action_search_by_date">Search by date</string>
    <!-- title of a button to apply search by date -->
    <string name="general_apply">Apply</string>
    <!-- title of a button to apply search by month -->
    <string name="general_search_month">Last month</string>
    <!-- title of a button to apply search by year -->
    <string name="general_search_year">Last year</string>
    <!-- title of a Search by date tag -->
    <string name="label_set_day">Set day</string>
    <!-- the user can’t choose this date -->
    <string name="snackbar_search_by_date">Date required is not valid</string>
    <!-- Error shown when the user left a name empty -->
    <string name="empty_name">Invalid name</string>
    <!-- Error shown when the user left names empty and names typed with not allowed characters -->
    <string name="general_incorrect_names">Please correct your filenames before proceeding</string>
    <!-- Error text for invalid characters -->
    <string name="invalid_characters">Invalid characters</string>
    <!-- Error shown when the user writes a character not allowed -->
    <string name="invalid_characters_defined">The following characters are not allowed: ” * / : &lt; &gt; ? \ |</string>
    <!-- Warning show to the user after try to import files to MEGA with empty names. Plural. When more than one file name have this error. -->
    <plurals name="empty_names">
        <item quantity="one">File name cannot be empty.</item>
        <item quantity="other">File names cannot be empty.</item>
    </plurals>
    <!-- Label shown when audio file is playing -->
    <string name="audio_play">Audio File</string>
    <!-- when open PDF Viewer, the pdf that it try to open is damaged or does not exist -->
    <string name="corrupt_pdf_dialog_text">Error. The pdf file is corrupted or does not exist.</string>
    <!-- Label to include info of the user email in the feedback form -->
    <string name="user_account_feedback">User account</string>
    <!-- Label shown in MEGA pdf-viewer when it open a PDF save in smartphone storage -->
    <string name="save_to_mega">Save to my \nCloud Drive</string>
    <!-- Error message when creating a chat one to one with a contact that already has a chat -->
    <string name="chat_already_exists">The chat already exists</string>
    <!-- before sharing a file, has to be downloaded -->
    <string name="not_download">The file has not been downloaded yet</string>
    <!-- Error shown when a user is starting a chat or adding new participants in a group chat and writes a contact mail that has not added -->
    <string name="not_permited_add_email_to_invite">Only MEGA contacts can be added</string>
    <!-- Info label about the connectivity state of the chat -->
    <string name="invalid_connection_state">Reconnecting to chat</string>
    <!-- Message show when a call cannot be established -->
    <string name="call_error">An error has occurred and the call cannot be connected.</string>
    <!-- Title of dialog to evaluate the app -->
    <string name="title_evaluate_the_app_panel">Like the MEGA Mobile App?</string>
    <!-- Label to show rate the app -->
    <string name="rate_the_app_panel">Yes, rate the app</string>
    <!-- Label to show send feedback -->
    <string name="send_feedback_panel">No, send feedback</string>
    <!-- title of the section advanced options on the get link screen -->
    <string name="link_advanced_options">Advanced options</string>
    <!-- Message to show when users deny to permit the permissions to read and write on external storage on setting default download location -->
    <string name="download_requires_permission">MEGA needs read and write permissions to your external storage to download files there.</string>
    <!-- Default download location is on old sd card, but currently the user installed a new SD card, need user to reset download location. -->
    <string name="old_sdcard_unavailable">The old SD card is not available, please set a new download location.</string>
    <!-- Dialog title to ask download to internal storage or external storage. -->
    <string name="title_select_download_location">Choose download location</string>
    <!-- Title of the section to invite contacts if the user has denied the contacts permmissions -->
    <string name="no_contacts_permissions">No contact permissions granted</string>
    <!-- Option of the sliding panel to go to QR code section -->
    <string name="choose_qr_option_panel">My QR code</string>
    <!-- Title of the screen that shows the options to the QR code -->
    <string name="section_qr_code">QR code</string>
    <!-- Option in menu of section  My QR code to reset the QR code -->
    <string name="action_reset_qr">Reset QR code</string>
    <!-- Option in menu of section  My QR code to delete the QR code -->
    <string name="action_delete_qr">Delete QR code</string>
    <!-- Option shown in QR code bottom sheet dialog to save QR code in Cloud Drive -->
    <string name="save_cloud_drive">To Cloud Drive</string>
    <!-- Option shown in QR code bottom sheet dialog to save QR code in File System -->
    <string name="save_file_system">To file system</string>
    <!-- Title of QR code section -->
    <string name="section_my_code">My code</string>
    <!-- Title of QR code scan section -->
    <string name="section_scan_code">Scan code</string>
    <!-- Title of QR code settings that permits or not contacts that scan my QR code will be automatically added to my contact list -->
    <string name="settings_qrcode_autoaccept">Auto-accept</string>
    <!-- Subtitle of QR code settings auto-accept -->
    <string name="setting_subtitle_qrcode_autoccept">MEGA users who scan your QR code will be automatically added to your contact list.</string>
    <!-- Subtitle of QR code settings that reset the code -->
    <string name="setting_subtitle_qrcode_reset">Previous QR code will no longer be valid</string>
    <!-- Text shown when it has been copied the QR code link -->
    <string name="qrcode_link_copied">Link copied to the clipboard</string>
    <!-- Text shown when it has been reseted the QR code successfully -->
    <string name="qrcode_reset_successfully">QR code successfully reset</string>
    <!-- Text shown when it has been deleted the QR code successfully -->
    <string name="qrcode_delete_successfully">QR code successfully deleted</string>
    <!-- Text shown when it has not been reseted the QR code successfully -->
    <string name="qrcode_reset_not_successfully">QR code not reset due to an error. Please try again.</string>
    <!-- Text shown when it has not been delete the QR code successfully -->
    <string name="qrcode_delete_not_successfully">QR code not deleted due to an error. Please try again.</string>
    <!-- Title of dialog shown when a contact request has been sent with QR code -->
    <string name="invite_sent">Invite sent</string>
    <!-- Text of dialog shown when a contact request has been sent. -->
    <string name="invite_sent_text">The user has been invited and will appear in your contact list once accepted.</string>
    <!-- Text of dialog shown when multiple contacts request has been sent -->
    <string name="invite_sent_text_multi">The users have been invited and will appear in your contact list once accepted.</string>
    <!-- Text shown when it tries to share the QR and occurs an error to process the action -->
    <string name="error_share_qr">An error occurred while trying to share the QR file. Perhaps the file does not exist. Please try again later.</string>
    <!-- Text shown when it tries to upload to Cloud Drive the QR and occurs an error to process the action -->
    <string name="error_upload_qr">An error occurred while trying to upload the QR file. Perhaps the file does not exist. Please try again later.</string>
    <!-- Text shown when it tries to download to File System the QR and occurs an error to process the action -->
    <string name="error_download_qr">An error occurred while trying to download the QR file. Perhaps the file does not exist. Please try again later.</string>
    <!-- Text shown when it tries to download to File System the QR and the action has success -->
    <string name="success_download_qr">The QR Code has been downloaded successfully to %s</string>
    <!-- Title of dialog shown when a contact request has not been sent with QR code -->
    <string name="invite_not_sent">Invite not sent</string>
    <!-- Text of dialog shown when a contact request has not been sent with QR code -->
    <string name="invite_not_sent_text">The QR code or contact link is invalid. Please try to scan a valid code or to open a valid link.</string>
    <!-- Text of dialog shown when a contact request has not been sent with QR code because of is already a contact -->
    <string name="invite_not_sent_text_already_contact">The invitation has not been sent. %s is already in your contacts list.</string>
    <!-- Text of dialog shown when a contact request has not been sent with QR code because of some error -->
    <string name="invite_not_sent_text_error">An error occurred and the invitation has not been sent.</string>
    <!-- Text of alert dialog informing that the qr is generating -->
    <string name="generatin_qr">Generating QR code&#8230;</string>
    <!-- Title of QR code scan menu item -->
    <string name="menu_item_scan_code">Scan QR code</string>
    <!-- get the contact link and copy it -->
    <string name="button_copy_link">Copy link</string>
    <!-- Create QR code -->
    <string name="button_create_qr">Create QR code</string>
    <!-- Text shown when it has been created the QR code successfully -->
    <string name="qrcode_create_successfully">QR code successfully created</string>
    <!-- Text shown in QR code scan fragment to help and guide the user in the action -->
    <string name="qrcode_scan_help">Line up the QR code to scan it with your device’s camera</string>
    <!-- positive button on dialog to view a contact -->
    <string name="contact_view">View</string>
    <!-- Item menu option to reproduce audio or video in external reproductors -->
    <string name="external_play">Open with</string>
    <!-- to share a file using Facebook, Whatsapp, etc -->
    <string name="context_share">Share using</string>
    <!-- Message shown if the user choose enable button and he is not logged in -->
    <string name="error_enable_chat_before_login">Please log in before enabling the chat</string>
    <!-- title of a tag to search for a specific period within the search by date option in Camera upload -->
    <string name="label_set_period">Set period</string>
    <!-- Text of the empty screen when there are not chat conversations -->
    <string name="context_empty_chat_recent">[B]Invite friends to [/B][A]Chat[/A][B] and enjoy our encrypted platform with privacy and security[/B]</string>
    <!-- Text of the empty screen when there are not elements in the Rubbish Bin -->
    <string name="context_empty_rubbish_bin">[B]Empty [/B][A]Rubbish Bin[/A]</string>
    <!-- Text of the empty screen when there are not elements in  Inbox -->
    <string name="context_empty_inbox">[B]No files in your [/B][A]Inbox[/A]</string>
    <!-- Text of the empty screen when there are not elements in Cloud Drive -->
    <string name="context_empty_cloud_drive">[B]No files in your [/B][A]Cloud Drive[/A]</string>
    <!-- Text of the empty screen when there are not elements in Saved for Offline -->
    <string name="context_empty_offline">[B]No files [/B][A]Saved for Offline[/A]</string>
    <!-- Text of the empty screen when there are not contacts. No dot at the end because is for an empty state. The format placeholders are to showing it in different colors. -->
    <string name="context_empty_contacts">[B]No [/B][A]Contacts[/A]</string>
    <!-- Message shown when the user has no chats -->
    <string name="recent_chat_empty">[A]No[/A] [B]Conversations[/B]</string>
    <!-- Message shown when the chat is section is loading the conversations -->
    <string name="recent_chat_loading_conversations">[A]Loading[/A] [B]Conversations&#8230;[/B]</string>
    <!-- Text of the empty screen when there are not elements in Incoming -->
    <string name="context_empty_incoming">[B]No [/B][A]Incoming Shared folders[/A]</string>
    <!-- Text of the empty screen when there are not elements in Outgoing -->
    <string name="context_empty_outgoing">[B]No [/B][A]Outgoing Shared folders[/A]</string>
    <!-- Text of the empty screen when there are not elements in Links. Please, keep the place holders to format the string -->
    <string name="context_empty_links">[B]No [/B][A]Public Links[/A][B][/B]</string>
    <!-- Title of the sent requests tab. Capital letters -->
    <string name="tab_sent_requests">Sent requests</string>
    <!-- Title of the received requests tab. Capital letters -->
    <string name="tab_received_requests">Received requests</string>
    <!-- Title dialog overquota error -->
    <string name="overquota_alert_title">Storage quota exceeded</string>
    <!-- error message shown when an account confirmation link or reset password link is invalid for unknown reasons -->
    <string name="invalid_link">Invalid link, please ask for a new valid link</string>
    <!-- error message shown on the link password dialog if the password typed in was wrong -->
    <string name="invalid_link_password">Invalid link password</string>
    <!-- Error message shown when user tries to open a not valid MEGA link -->
    <string name="open_link_not_valid_link">The link you are trying to open is not a valid MEGA link.</string>
    <!-- Message shown when a link is being processing -->
    <string name="processing_link">Processing link&#8230;</string>
    <!-- Message shown when it is creating an acount and it is been introduced a very weak or weak password -->
    <string name="passwd_weak">Your password is easily guessed. Try making your password longer. Combine uppercase and lowercase letters. Add special characters. Do not use names or dictionary words.</string>
    <!-- Message shown when it is creating an acount and it is been introduced a medium password -->
    <string name="passwd_medium">Your password is good enough to proceed, but it is recommended to strengthen your password further.</string>
    <!-- Message shown when it is creating an acount and it is been introduced a good password -->
    <string name="passwd_good">This password will withstand most typical brute-force attacks. Please ensure that you will remember it.</string>
    <!-- Message shown when it is creating an acount and it is been introduced a strong password -->
    <string name="passwd_strong">This password will withstand most sophisticated brute-force attacks. Please ensure that you will remember it.</string>
    <!-- Password very weak -->
    <string name="pass_very_weak">Very weak</string>
    <!-- Password weak -->
    <string name="pass_weak">Weak</string>
    <!-- Password medium -->
    <string name="pass_medium">Medium</string>
    <!-- Password good -->
    <string name="pass_good">Good</string>
    <!-- Password strong -->
    <string name="pass_strong">Strong</string>
    <!-- Text displayed in several parts when there is a call in progress (notification, recent chats list, etc). -->
    <string name="title_notification_call_in_progress">Call in progress</string>
    <!-- Subtitle of the notification shown on the action bar when there is a call in progress -->
    <string name="action_notification_call_in_progress">Tap to go back to the call</string>
    <!-- Button in the notification shown on the action bar when there is a call in progress -->
    <string name="button_notification_call_in_progress">Return to the call</string>
    <!-- When it lists contacts of MEGA, the title of list’s header -->
    <string name="contacts_mega">On MEGA</string>
    <!-- When it lists contacts of phone, the title of list’s header -->
    <string name="contacts_phone">Phone contacts</string>
    <!-- Message error shown when trying to log in on an account has been suspended due to multiple breaches of Terms of Service -->
    <string name="account_suspended_multiple_breaches_ToS">Your account has been suspended due to multiple breaches of MEGA’s Terms of Service. Please check your email inbox.</string>
    <!-- Message error shown when trying to log in on an account has been suspended due to breach of Terms of Service -->
    <string name="account_suspended_breache_ToS">Your account was terminated due to a breach of MEGA\’s Terms of Service including, but not limited to, clause 15.</string>
    <!-- In a chat conversation when you try to send device’s images but images are still loading -->
    <string name="file_storage_loading">Loading files</string>
    <!-- In a chat conversation when you try to send device’s images but there aren’t available images -->
    <string name="file_storage_empty_folder">No files</string>
    <!-- Size in bytes. The placeholder is for the size value, please adjust the position based on linguistics -->
    <string name="label_file_size_byte">%s B</string>
    <!-- Size in kilobytes. The placeholder is for the size value, please adjust the position based on linguistics -->
    <string name="label_file_size_kilo_byte">%s KB</string>
    <!-- Size in megabytes. The placeholder is for the size value, please adjust the position based on linguistics -->
    <string name="label_file_size_mega_byte">%s MB</string>
    <!-- Size in gigabytes. The placeholder is for the size value, please adjust the position based on linguistics -->
    <string name="label_file_size_giga_byte">%s GB</string>
    <!-- Size in terabytes. The placeholder is for the size value, please adjust the position based on linguistics -->
    <string name="label_file_size_tera_byte">%s TB</string>
    <!-- Speed in bytes. The placeholder is for the speed value, please adjust the position based on linguistics -->
    <string name="label_file_speed_byte">%s B/s</string>
    <!-- Speed in kilobytes. The placeholder is for the speed value, please adjust the position based on linguistics -->
    <string name="label_file_speed_kilo_byte">%s KB/s</string>
    <!-- Speed in megabytes. The placeholder is for the speed value, please adjust the position based on linguistics -->
    <string name="label_file_speed_mega_byte">%s MB/s</string>
    <!-- Speed in gigabytes. The placeholder is for the speed value, please adjust the position based on linguistics -->
    <string name="label_file_speed_giga_byte">%s GB/s</string>
    <!-- Speed in terabytes. The placeholder is for the speed value, please adjust the position based on linguistics -->
    <string name="label_file_speed_tera_byte">%s TB/s</string>
    <!-- Size in megabytes. -->
    <string name="label_mega_byte">MB</string>
    <!-- Number of versions of a file shown on the screen info of the file, version items -->
    <plurals name="number_of_versions">
        <item quantity="one">%1$d version</item>
        <item quantity="other">%1$d versions</item>
    </plurals>
    <!-- Title of the section Versions for files -->
    <string name="title_section_versions">Versions</string>
    <!-- Header of the item to show the current version of a file in a list -->
    <string name="header_current_section_item">Current version</string>
    <!--  -->
    <plurals name="header_previous_section_item">
        <item quantity="one">Previous version</item>
        <item quantity="other">Previous versions</item>
    </plurals>
    <!-- option menu to revert a file version -->
    <string name="general_revert">Revert</string>
    <!-- option menu to clear all the previous versions -->
    <string name="menu_item_clear_versions">Clear previous versions</string>
    <!-- Title of the dialog to confirm that a version os going to be deleted, version items -->
    <plurals name="title_dialog_delete_version">
        <item quantity="one">Delete version?</item>
        <item quantity="other">Delete versions?</item>
    </plurals>
    <!-- Content of the dialog to confirm that a version is going to be deleted -->
    <string name="content_dialog_delete_version">This version will be permanently removed.</string>
    <!-- Content of the dialog to confirm that several versions are going to be deleted -->
    <string name="content_dialog_delete_multiple_version">These %d versions will be permanently removed.</string>
    <!-- Title of the notification shown when a file is uploading to a chat -->
    <string name="chat_upload_title_notification">Chat uploading</string>
    <!-- Label for the option on setting to set up the quality of multimedia files uploaded to the chat -->
    <string name="settings_chat_upload_quality">Video quality</string>
    <!-- Label for the option on setting to set up the quality of video files to be uploaded -->
    <string name="settings_video_upload_quality">Video Quality</string>
    <!-- Text shown when the user refuses to permit the storage permission when enable camera upload -->
    <string name="on_refuse_storage_permission">Camera Uploads needs to access your photos and other media on your device. Please go to the settings page and grant permission.</string>
    <!-- Available options for the setting to set up the quality of multimedia files uploaded to the chat or the Camera Uploads -->
    <string-array name="settings_chat_upload_quality_entries">
        <item>Low</item>
        <item>Medium</item>
        <item>High</item>
        <item>Original</item>
    </string-array>
    <!-- Title of the notification for a missed call -->
    <string name="missed_call_notification_title">Missed call</string>
    <!-- Refers to a location of file -->
    <string name="file_properties_info_location">Location</string>
    <!-- Title of the label to show the size of the current files inside a folder -->
    <string name="file_properties_folder_current_versions">Current versions</string>
    <!-- Title of the label to show the size of the versioned files inside a folder -->
    <string name="file_properties_folder_previous_versions">Previous versions</string>
    <!-- Number of versioned files inside a folder shown on the screen info of the folder, version items -->
    <plurals name="number_of_versions_inside_folder">
        <item quantity="one">%1$d versioned file</item>
        <item quantity="other">%1$d versioned files</item>
    </plurals>
    <!-- Confirmation message after forwarding one or several messages, version items -->
    <string name="messages_forwarded_success">Messages forwarded</string>
    <!-- Error message after forwarding one or several messages to several chats -->
    <string name="messages_forwarded_error">Error. Not correctly forwarded</string>
    <!-- Error message if any of the forwarded messages fails, message items -->
    <plurals name="messages_forwarded_partial_error">
        <item quantity="one">Error. %1$d message not successfully forwarded</item>
        <item quantity="other">Error. %1$d messages not successfully forwarded</item>
    </plurals>
    <!-- Error non existing resource after forwarding one or several messages to several chats, message items -->
    <plurals name="messages_forwarded_error_not_available">
        <item quantity="one">Error. The resource is no longer available</item>
        <item quantity="other">Error. The resources are no longer available</item>
    </plurals>
    <!-- The title of fragment Turn on Notifications -->
    <string name="turn_on_notifications_title">Turn on Notifications</string>
    <!-- The subtitle of fragment Turn on Notifications -->
    <string name="turn_on_notifications_subtitle">This way, you will see new messages\non your Android phone instantly.</string>
    <!-- First step to turn on notifications -->
    <string name="turn_on_notifications_first_step">Open Android device [A]Settings[/A]</string>
    <!-- Second step to turn on notifications -->
    <string name="turn_on_notifications_second_step">Open [A]Apps &amp; notifications[/A]</string>
    <!-- Third step to turn on notifications -->
    <string name="turn_on_notifications_third_step">Select [A]MEGA[/A]</string>
    <!-- Fourth step to turn on notifications -->
    <string name="turn_on_notifications_fourth_step">Open [A]App notifications[/A]</string>
    <!-- Fifth step to turn on notifications -->
    <string name="turn_on_notifications_fifth_step">Switch to On and select your preferences</string>
    <!-- Alert message after sending to chat one or several messages to several chats, version items -->
    <plurals name="files_send_to_chat_success">
        <item quantity="one">File sent</item>
        <item quantity="other">Files sent</item>
    </plurals>
    <!-- Error message after sending to chat one or several messages to several chats -->
    <string name="files_send_to_chat_error">Error. Not correctly sent</string>
    <!-- menu option to send a file to a chat -->
    <string name="context_send_file_to_chat">Send to chat</string>
    <!-- Title of the dialog ‘Do you remember your password?’ -->
    <string name="remember_pwd_dialog_title">Do you remember your password?</string>
    <!-- Text of the dialog ‘Recovery Key exported’ when the user wants logout -->
    <string name="remember_pwd_dialog_text_logout">You are about to log out, please test your password to ensure you remember it.\nIf you lose your password, you will lose access to your MEGA data.</string>
    <!-- Text of the dialog ‘Do you remember your password?’ -->
    <string name="remember_pwd_dialog_text">Please test your password to ensure you remember it. If you lose your password, you will lose access to your MEGA data.</string>
    <!-- Dialog option that permits user do not show it again -->
    <string name="general_do_not_show">Do not show again</string>
    <!-- Button of the dialog ‘Do you remember your password?’ that permits user test his password -->
    <string name="remember_pwd_dialog_button_test">Test password</string>
    <!-- Title of the activity that permits user test his password -->
    <string name="test_pwd_title">Test your password</string>
    <!-- Message shown to the user when is testing her password and it is correct -->
    <string name="test_pwd_accepted">Password accepted</string>
    <!-- Message shown to the user when is testing her password and it is wrong -->
    <string name="test_pwd_wrong">Wrong password.\nBack up your Recovery Key as soon as possible!</string>
    <!-- Text of the dialog ‘Recovery Key exported’ when the user wants logout -->
    <string name="recovery_key_exported_dialog_text_logout">You are about to log out, please test your password to ensure you remember it.\nIf you lose your password, you will lose access to your MEGA data.</string>
    <!-- Option that permits user copy to clipboard -->
    <string name="option_copy_to_clipboard">Copy to clipboard</string>
    <!-- Option that permits user export his recovery key -->
    <string name="option_export_recovery_key">Export Recovery Key</string>
    <!-- Option that permits user logout -->
    <string name="proceed_to_logout">Proceed to log out</string>
    <!-- Title of the preference Recovery key on Settings section -->
    <string name="recovery_key_bottom_sheet">Recovery Key</string>
    <!-- Option that permits user save on File System -->
    <string name="option_save_on_filesystem">Save on File System</string>
    <!-- Message shown when something has been copied to clipboard -->
    <string name="message_copied_to_clipboard">Copied to clipboard</string>
    <!-- text of the label to show that you have messages unread in the chat conversation -->
    <string name="message_jump_latest">Jump to latest</string>
    <!-- text of the label to show that you have new messages in the chat conversation -->
    <string name="message_new_messages">New messages</string>
    <!-- Title of the notification shown on the action bar when there is a incoming call -->
    <string name="notification_subtitle_incoming">Incoming call</string>
    <!-- Text for the notification action to launch the incoming call page -->
    <string name="notification_incoming_action">Go to the call</string>
    <!-- Text asking to go to system setting to enable allow display over other apps (needed for calls in Android 10) -->
    <string name="notification_enable_display">MEGA background pop-ups are disabled.\nTap to change the settings.</string>
    <!-- Subtitle to show the number of unread messages on a chat, unread messages -->
    <plurals name="number_unread_messages">
        <item quantity="one">%1$s unread message</item>
        <item quantity="other">%1$s unread messages</item>
    </plurals>
    <!-- Notification title to show the number of unread chats, unread messages -->
    <plurals name="plural_number_messages_chat_notification">
        <item quantity="one">%1$d unread chat</item>
        <item quantity="other">%1$d unread chats</item>
    </plurals>
    <!-- Message shown when a chat is opened and the messages are being recovered -->
    <string name="chat_loading_messages">[A]Loading[/A] [B]Messages&#8230;[/B]</string>
    <!-- Error message shown when opening a file link which doesn’t exist -->
    <string name="general_error_internal_node_not_found">File or folder not found. Are you logged in with a different account in your browser? You can only access files or folders from the account you are currently logged in with in the app</string>
    <!-- menu option to loop video or audio file -->
    <string name="context_loop_video">Loop</string>
    <!-- Title of the category Security options on Settings section -->
    <string name="settings_security_options_title">Security</string>
    <!-- Title of the preference Recovery key on Settings section -->
    <string name="settings_recovery_key_title">Back up Recovery Key</string>
    <!-- Summary of the preference Recovery key on Settings section -->
    <string name="settings_recovery_key_summary">Exporting the Recovery Key and keeping it in a secure location enables you to set a new password without data loss.</string>
    <!-- message when a temporary error on logging in is due to connectivity issues -->
    <string name="login_connectivity_issues">Unable to reach MEGA. Please check your connectivity or try again later.</string>
    <!-- message when a temporary error on logging in is due to servers busy -->
    <string name="login_servers_busy">Servers are too busy. Please wait.</string>
    <!-- message when a temporary error on logging in is due to SDK is waiting for the server to complete a request due to an API lock -->
    <string name="login_API_lock">This process is taking longer than expected. Please wait.</string>
    <!-- message when a temporary error on logging in is due to SDK is waiting for the server to complete a request due to a rate limit -->
    <string name="login_API_rate">Too many requests. Please wait.</string>
    <!-- Message when previous login is being cancelled -->
    <string name="login_in_progress">Cancelling login process. Please wait&#8230;</string>
    <!-- when open audio video player, the file that it try to open is not supported -->
    <string name="unsupported_file_type">Unsupported file type.</string>
    <!-- when open audio video player, the file that it try to open is damaged or does not exist -->
    <string name="corrupt_video_dialog_text">Error. The file is corrupted or does not exist.</string>
    <!-- Title of the screen Playlist -->
    <string name="section_playlist">Playlist</string>
    <!-- Text shown in playlist subtitle item when a file is reproducing -->
    <string name="playlist_state_playing">Now playing&#8230;</string>
    <!-- Text shown in playlist subtitle item when a file is reproducing but it is paused -->
    <string name="playlist_state_paused">Paused</string>
    <!-- Menu option to print the recovery key from Offline section -->
    <string name="context_option_print">Print</string>
    <!-- Message when the recovery key has been successfully saved on the filesystem -->
    <string name="save_MK_confirmation">The Recovery Key has been successfully saved</string>
    <!-- label to indicate that a share is still pending on outgoing shares of a node -->
    <string name="pending_outshare_indicator">(Pending)</string>
    <!-- Title of the dialog to disable the rich links previews on chat -->
    <string name="option_enable_chat_rich_preview">Rich URL Previews</string>
    <!-- Button to allow the rich links previews on chat -->
    <string name="button_always_rich_links">Always Allow</string>
    <!-- Button do not allow now the rich links previews on chat -->
    <string name="button_not_now_rich_links">Not Now</string>
    <!-- Button do not allow the rich links previews on chat -->
    <string name="button_never_rich_links">Never</string>
    <!-- Title of the dialog to enable the rich links previews on chat -->
    <string name="title_enable_rich_links">Enable rich URL previews</string>
    <!-- Text of the dialog to enable the rich links previews on chat -->
    <string name="text_enable_rich_links">Enhance the MEGAchat experience. URL content will be retrieved without end-to-end encryption.</string>
    <!-- Subtitle of a MEGA rich link without the decryption key -->
    <string name="subtitle_mega_rich_link_no_key">Tap to enter the Decryption Key</string>
    <!-- when the user tries to creates a MEGA account or tries to change his password and the password strength is very weak -->
    <string name="error_password">Please enter a stronger password</string>
    <!-- title of the notification for an acceptance of a contact request -->
    <string name="title_acceptance_contact_request_notification">New contact</string>
    <!-- Notification title to show the number of incoming contact request, contact requests -->
    <plurals name="plural_number_contact_request_notification">
        <item quantity="one">%1$d pending contact request</item>
        <item quantity="other">%1$d pending contact requests</item>
    </plurals>
    <!-- title of the notification for a new incoming contact request -->
    <string name="title_new_contact_request_notification">New contact request</string>
    <!-- Hint shown in the field to write a message in the chat screen (chat with customized title) -->
    <string name="type_message_hint_with_title">Write message to “%s”&#8230;</string>
    <!-- Empty state message shown in the screen when there are not any active transfer -->
    <string name="transfers_empty_new">[B]No active[/B][A] Transfers[/A]</string>
    <!-- Empty state message shown in the screen when there are not any active transfer -->
    <string name="completed_transfers_empty_new">[B]No completed[/B][A] Transfers[/A]</string>
    <!-- Empty state text that indicates that a folder is currently empty -->
    <string name="file_browser_empty_folder_new">[B]Empty[/B][A] Folder[/A]</string>
    <!-- Hint shown in the field to write a message in the chat screen (chat with customized title) -->
    <string name="type_message_hint_with_customized_title">Write message to “%s”&#8230;</string>
    <!-- Hint shown in the field to write a message in the chat screen (chat with default title) -->
    <string name="type_message_hint_with_default_title">Write message to %s&#8230;</string>
    <!-- Title of setting Two-Factor Authentication -->
    <string name="settings_2fa">Two-Factor Authentication</string>
    <!-- Subtitle of setting Two-Factor Authentication when the preference is disabled -->
    <string name="setting_subtitle_2fa">Two-Factor Authentication is a second layer of security for your account.</string>
    <!-- Title of the screen Two-Factor Authentication -->
    <string name="title_2fa">Why do you need two-factor authentication?</string>
    <!--  -->
    <string name="two_factor_authentication_explain">Two-factor authentication is a second layer of security for your account. Which means that even if someone knows your password they cannot access it, without also having access to the six digit code only you have access to.</string>
    <!-- Button that permits user begin with the process of enable Two-Factor Authentication -->
    <string name="button_setup_2fa">Begin Setup</string>
    <!-- Text that explain how to do with Two-Factor Authentication QR -->
    <string name="explain_qr_seed_2fa_1">Scan or copy the seed to your Authenticator App.</string>
    <!-- Text that explain how to do with Two-Factor Authentication seed -->
    <string name="explain_qr_seed_2fa_2">Be sure to back up this seed to a safe place in case you lose your device.</string>
    <!-- Text that explain how to confirm Two-Factor Authentication -->
    <string name="explain_confirm_2fa">Please enter the 6-digit code generated by your Authenticator App.</string>
    <!-- Text button -->
    <string name="general_verify">Verify</string>
    <!-- Text button -->
    <string name="general_next">Next</string>
    <!-- Text button -->
    <string name="general_previous">Previous</string>
    <!-- Text of the alert dialog to inform the user when an error occurs when try to enable seed or QR of Two-Factor Authentication -->
    <string name="qr_seed_text_error">An error occurred generating the seed or QR code, please try again.</string>
    <!-- Title of the screen shown when the user enabled correctly Two-Factor Authentication -->
    <string name="title_2fa_enabled">Two-Factor Authentication Enabled</string>
    <!-- Description of the screen shown when the user enabled correctly Two-Factor Authentication -->
    <string name="description_2fa_enabled">Next time you log in to your account you will be asked to enter a 6-digit code provided by your Authenticator App.</string>
    <!-- Recommendation displayed after enable Two-Factor Authentication -->
    <string name="recommendation_2fa_enabled">Please save your <b>Recovery Key</b> in a safe location, to avoid issues in case you lose access to your app, or if you want to disable Two-Factor Authentication.</string>
    <!-- Error shown when a user tries to enable Two-Factor Authentication and introduce an invalid code -->
    <string name="pin_error_2fa">Invalid code</string>
    <!-- Title of screen Lost authenticator decive -->
    <string name="lost_your_authenticator_device">Lost your Authenticator device?</string>
    <!-- Title of screen Login verification with Two-Factor Authentication -->
    <string name="login_verification">Login Verification</string>
    <!-- Subtitle of screen verify Two-Factor Authentication for changing password -->
    <string name="verify_2fa_subtitle_change_password">Change password</string>
    <!-- Subtitle of screen verify Two-Factor Authentication for changing email -->
    <string name="verify_2fa_subtitle_change_email">Change email</string>
    <!-- Subtitle of screen verify Two-Factor Authentication for cancelling account -->
    <string name="verify_2fa_subtitle_delete_account">Delete account</string>
    <!-- Subtitle of screen verify Two-Factor Authentication for disabling Two-Factor Authentication -->
    <string name="verify_2fa_subtitle_diable_2fa">Disable</string>
    <!-- Title of screen Lost authenticator decive -->
    <string name="title_lost_authenticator_device">Lost your Authenticator device?</string>
    <!-- When the user tries to disable Two-Factor Authentication and some error ocurr in the process -->
    <string name="error_disable_2fa">An error occurred trying to disable Two-Factor Authentication. Please try again.</string>
    <!-- When the user tries to enable Two-Factor Authentication and some error ocurr in the process -->
    <string name="error_enable_2fa">An error occurred trying to enable Two-Factor Authentication. Please try again.</string>
    <!-- Title of the dialog shown when a new account is created to suggest user enable Two-Factor Authentication -->
    <string name="title_enable_2fa">Enable Two-Factor Authentication</string>
    <!-- Label shown when it disables the Two-Factor Authentication -->
    <string name="label_2fa_disabled">Two-Factor Authentication Disabled</string>
    <!-- Text of the button which action is to show the authentication apps -->
    <string name="open_app_button">Open in</string>
    <!-- message when trying to open a link that contains the seed to enable Two-Factor Authentication but there isn’t any app that open it -->
    <string name="intent_not_available_2fa">There isn’t any available app to enable Two-Factor Authentication on your device</string>
    <!-- Text button -->
    <string name="general_close">Close</string>
    <!-- Label shown when Two-Factor Authentication has been enabled to alert user that has to back up his Recovery Key before finish the process -->
    <string name="backup_rk_2fa_end">Export your Recovery Key to finish</string>
    <!-- Title of dialog shown when it tries to open an authentication app and there is no installed -->
    <string name="no_authentication_apps_title">Two-Factor Authentication App</string>
    <!-- Message shown to ask user if wants to open Google Play to install some authenticator app -->
    <string name="open_play_store_2fa">Would you like to open Google Play so you can install an Authenticator App?</string>
    <!-- Label Play Store -->
    <string name="play_store_label">Play Store</string>
    <!-- Text shown in an alert explaining how to continue to enable Two-Factor Authentication -->
    <string name="text_2fa_help">You need an authenticator app to enable 2FA on MEGA. You can download and install the Google Authenticator, Duo Mobile, Authy or Microsoft Authenticator app for your phone or tablet.</string>
    <!-- success message when importing multiple files from -->
    <string name="number_correctly_imported_from_chat">%d files shared successfully</string>
    <!-- error message when importing multiple files from chat -->
    <string name="number_no_imported_from_chat">%d files were not shared</string>
    <!-- button’s text to open a full screen image -->
    <string name="preview_content">Preview content</string>
    <!-- message shown when the user clicks on media file chat message, there is no network connection and the file is not been downloaded -->
    <string name="no_network_connection_on_play_file">No network connection. File has not been downloaded and cannot be streamed.</string>
    <!-- message shown when the user open a file, the file is not been opened due to unknown reason -->
    <string name="error_fail_to_open_file_general">Unable to open file.</string>
    <!-- message shown when the user open a file, there is no network connection and the file is not been downloaded -->
    <string name="error_fail_to_open_file_no_network">No network connection. Please reconnect to open the file.</string>
    <!-- message when trying to save for offline a file that already exists -->
    <string name="file_already_exists">File already exists in Saved for Offline</string>
    <!-- Error message if forwarding a message failed, many messages -->
    <plurals name="error_forwarding_messages">
        <item quantity="one">Message not forwarded</item>
        <item quantity="other">Messages not forwarded</item>
    </plurals>
    <!-- Title of the dialog to disable the rich links previews on chat -->
    <string name="title_confirmation_disable_rich_links">Rich URL previews</string>
    <!-- Text of the dialog to disable the rich links previews on chat -->
    <string name="text_confirmation_disable_rich_links">You are disabling rich URL previews. You can re-enable them in Settings. Do you want to continue?</string>
    <!-- Message shown when a call ends. -->
    <string name="call_missed_messages">[A]Missed call[/A]</string>
    <!-- Message shown when a call ends. -->
    <string name="call_rejected_messages">[A]Call was rejected[/A]</string>
    <!-- Message shown when a call ends. -->
    <string name="call_cancelled_messages">[A]Call was cancelled[/A]</string>
    <!-- Message shown when a call ends. -->
    <string name="call_failed_messages">[A]Call failed[/A]</string>
    <!-- Message shown when a call ends. -->
    <string name="call_not_answered_messages">[A]Call was not answered[/A]</string>
    <!-- Indicates that can type a contact email -->
    <string name="contact_email">Contact email</string>
    <!-- When it tries to add a contact in a list an is already added -->
    <string name="contact_not_added">You have already added this contact.</string>
    <!-- Content of a normal message that cannot be recognized -->
    <string name="error_message_invalid_format">Invalid message format</string>
    <!-- Content of a normal message that cannot be recognized -->
    <string name="error_message_invalid_signature">Invalid message signature</string>
    <!-- When the user tries to reproduce a file through streaming and ocurred an error creating it -->
    <string name="error_streaming">An error occurred trying to create the stream</string>
    <!-- Menu option to restore an item from the Rubbish bin -->
    <string name="context_restore">Restore</string>
    <!-- success message when a node was restore from Rubbish bin -->
    <string name="context_correctly_node_restored">Restored to %s</string>
    <!-- error message when a node was restore from Rubbish bin -->
    <string name="context_no_restored">An error occurred. Item not restored.</string>
    <!-- menu item from contact section to send a message to a contact -->
    <string name="context_send_message">Send Message</string>
    <!-- Error message on opening a MEGAdrop folder link -->
    <string name="error_MEGAdrop_not_supported">MEGAdrop folders are not supported yet</string>
    <!-- Pre overquota error dialog when trying to copy or import a file -->
    <string name="pre_overquota_alert_text">This action cannot be completed as it would take you over your current storage limit. Would you like to upgrade your account?</string>
    <!-- Title of the section Archived chats -->
    <string name="archived_chats_title_section">Archived chats</string>
    <!-- Text of the option to show the arhived chat, it shows the number of archived chats -->
    <string name="archived_chats_show_option">Archived chats (%d)</string>
    <!-- Title of the option on the chat list to archive a chat -->
    <string name="archive_chat_option">Archive chat</string>
    <!-- Title of the option on the chat list to unarchive a chat -->
    <string name="unarchive_chat_option">Unarchive chat</string>
    <!-- Confirmation button of the dialog to archive a chat -->
    <string name="general_archive">Archive</string>
    <!-- Confirmation button of the dialog to unarchive a chat -->
    <string name="general_unarchive">Unarchive</string>
    <!-- Message shown when a chat is successfully archived, it shows the name of the chat -->
    <string name="success_archive_chat">%s chat was archived.</string>
    <!-- Error message shown when a chat has not be archived, it shows the name of the chat -->
    <string name="error_archive_chat">Error. %s chat was not archived.</string>
    <!-- Message shown when a chat is successfully unarchived, it shows the name of the chat -->
    <string name="success_unarchive_chat">%s chat was unarchived.</string>
    <!-- Error message shown when a chat has not be unarchived, it shows the name of the chat -->
    <string name="error_unarchive_chat">Error. %s chat was not able to be unarchived.</string>
    <!-- Message shown when the user has no archived chats -->
    <string name="archived_chats_empty">[A]No[/A] [B]Archived Chats[/B]</string>
    <!-- Subtitle of chat screen when the chat is inactive -->
    <string name="inactive_chat">Inactive chat</string>
    <!-- Subtitle of chat screen when the chat is archived -->
    <string name="archived_chat">Archived chat</string>
    <!-- Title of the layout to join a group call from the chat screen -->
    <string name="join_call_layout">Tap to join the call</string>
    <!-- Label shown when the user wants to add contacts into his MEGA account -->
    <string name="invite_contacts">Invite contacts</string>
    <!-- Label shown when the user wants to share something with other contacts -->
    <string name="share_with">Share with</string>
    <!-- Message shown while the contact list from the device and from MEGA is being read and then shown to the user -->
    <string name="contacts_list_empty_text_loading_share">Loading contacts&#8230;</string>
    <!-- Title of the screen New Group -->
    <string name="title_new_group">New group</string>
    <!-- Subtitle of the screen New Group -->
    <string name="subtitle_new_group">Type group name</string>
    <!-- Hint of edittext shown when it is creating a new group to guide user to type the name of the group -->
    <string name="hint_type_group">Name your group</string>
    <!-- Text of the confirm dialog shown when it wants to remove a contact from a chat -->
    <string name="confirmation_delete_contact">Remove %s from this chat?</string>
    <!-- Settings preference title to show file versions info of the account -->
    <string name="settings_file_management_file_versions_title">File versions</string>
    <!-- Settings preference subtitle to show file versions info of the account -->
    <plurals name="settings_file_management_file_versions_subtitle">
        <item quantity="one">1 file version, taking a total of %2$s</item>
        <item quantity="other">%1$d file versions, taking a total of %2$s</item>
    </plurals>
    <!-- Title of the section File management on Settings section -->
    <string name="settings_file_management_category">File Management</string>
    <!-- Option in Settings to delete all the versions of the account -->
    <string name="settings_file_management_delete_versions">Delete all older versions of my files</string>
    <!-- subtitle of the option in Settings to delete all the versions of the account -->
    <string name="settings_file_management_subtitle_delete_versions">All current files will remain. Only historic versions of your files will be deleted.</string>
    <!-- Text of the dialog to delete all the file versions of the account -->
    <string name="text_confirmation_dialog_delete_versions">You are about to delete the version histories of all files. Any file version shared to you from a contact will need to be deleted by them.\n\nPlease note that the current files will not be deleted.</string>
    <!-- success message when deleting all the versions of the account -->
    <string name="success_delete_versions">File versions successfully deleted</string>
    <!-- error message when deleting all the versions of the account -->
    <string name="error_delete_versions">An error occurred while trying to delete all previous versions of your files, please try again later.</string>
    <!-- Title of the option to enable or disable file versioning on Settings section -->
    <string name="settings_enable_file_versioning_title">File Versioning</string>
    <!-- Subtitle of the option to enable or disable file versioning on Settings section -->
    <string name="settings_enable_file_versioning_subtitle">Enable or disable file versioning for your entire account.\nDisabling file versioning does not prevent your contacts from creating new versions in shared folders.</string>
    <!-- section title to select a chat to send a file -->
    <string name="choose_chat">Choose chat</string>
    <!-- Hint shown to guide user on activity add contacts -->
    <string name="type_mail">Tap, enter name or email</string>
    <!-- Text of the confirm dialog shown when it wants to add a contact from a QR scaned -->
    <string name="confirmation_invite_contact">Add %s to your contacts?</string>
    <!-- Text of the confirm dialog shown when it wants to add a contact from a QR scaned and is already added before -->
    <string name="confirmation_not_invite_contact">You have already added the contact %s.</string>
    <!-- Text of the confirm dialog shown when it wants to add a contact from a QR scaned and is already added before -->
    <string name="confirmation_invite_contact_already_added">You have already added the contact %s.</string>
    <!-- Text of the confirm dialog shown when it wants to add a contact from a QR scaned -->
    <string name="confirmation_share_contact">Share with %s?</string>
    <!-- Text button for init a group chat -->
    <string name="new_group_chat_label">New group chat</string>
    <!-- Label shown when the user wants to add contacts into a chat conversation -->
    <string name="send_contacts">Send contacts</string>
    <!-- Title of the alert when the account have been logged out from another client -->
    <string name="title_alert_logged_out">Logged out</string>
    <!-- Text shown to indicate user that his account has already been confirmed -->
    <string name="account_confirmed">Your account has been activated. Please log in.</string>
    <!-- Text shown to indicate user that his account should be confirmed typing his password -->
    <string name="confirm_account">Please enter your password to confirm your account</string>
    <!-- Error shown if a user tries to add their own email address as a contact -->
    <string name="error_own_email_as_contact">There’s no need to add your own email address</string>
    <!-- Error shown when a user tries to enable Two-Factor Authentication and introduce an invalid code -->
    <string name="invalid_code">Invalid code</string>
    <!-- Text of the dialog shown when the storage of a FREE account is almost full -->
    <string name="text_almost_full_warning">Cloud Drive is almost full. Upgrade to Pro and get up to %1$s of storage and %2$s of transfer quota.</string>
    <!-- Text of the dialog shown when the storage of a PRO I or II account is almost full -->
    <string name="text_almost_full_warning_pro_account">Cloud Drive is almost full. Upgrade now and get up to %1$s of storage and %2$s of transfer quota.</string>
    <!-- Text of the dialog shown when the storage of a PRO III account is almost full -->
    <string name="text_almost_full_warning_pro3_account">Cloud Drive is almost full. If you need more storage please contact MEGA support to get a custom plan.</string>
    <!-- Text of the dialog shown when the storage of a FREE account is full -->
    <string name="text_storage_full_warning">Cloud Drive is full. Upgrade to Pro and get up to %1$s of storage and %2$s of transfer quota.</string>
    <!-- Text of the dialog shown when the storage of a PRO I or II account is full -->
    <string name="text_storage_full_warning_pro_account">Cloud Drive is full. Upgrade now and get up to %1$s of storage and %2$s of transfer quota.</string>
    <!-- Text of the dialog shown when the storage of a PRO III account is full -->
    <string name="text_storage_full_warning_pro3_account">Cloud Drive is full. If you need more storage please contact MEGA support to get a custom plan.</string>
    <!-- Button of the dialog shown when the storage is almost full to see the available PRO plans -->
    <string name="button_plans_almost_full_warning">See plans</string>
    <!-- Button of the dialog shown when the storage is almost full to custom a plan -->
    <string name="button_custom_almost_full_warning">Custom plan</string>
    <!-- Button of the dialog shown when the storage is almost full to get bonus -->
    <string name="button_bonus_almost_full_warning">Get Bonus</string>
    <!-- Mail title to upgrade to a custom plan -->
    <string name="title_mail_upgrade_plan">Upgrade to a custom plan</string>
    <!-- Mail subject to upgrade to a custom plan -->
    <string name="subject_mail_upgrade_plan">Ask us how you can upgrade to a custom plan:</string>
    <!-- Used in chat list screen to indicate in a chat list item that the message was sent by me, followed by the message -->
    <string name="word_me">Me:</string>
    <!-- Title of the button in the contact info screen to start an audio call -->
    <string name="call_button">Call</string>
    <!-- Title of the button in the contact info screen to send a message -->
    <string name="message_button">Message</string>
    <!-- Title of the button in the contact info screen to start a video call -->
    <string name="video_button">Video</string>
    <!-- Title of file explorer to send a link -->
    <string name="title_file_explorer_send_link">Send link to&#8230;</string>
    <!-- Title of chat explorer to send a link or file to a chat -->
    <string name="title_chat_explorer">Send to&#8230;</string>
    <!-- Title of cloud explorer to upload a link or file -->
    <string name="title_cloud_explorer">Upload to&#8230;</string>
    <!-- More button in contact info page -->
    <string name="contact_info_button_more">More</string>
    <!-- Section title to select a file to perform an action, more files -->
    <plurals name="plural_select_file">
        <item quantity="one">Choose File</item>
        <item quantity="other">Choose Files</item>
    </plurals>
    <!-- Title of confirmation dialog of sending invitation to a contact -->
    <string name="title_confirm_send_invitation">Invite %1$s?</string>
    <!-- Title of shared folder explorer to choose a folder to perform an action -->
    <string name="title_share_folder_explorer">Choose folder</string>
    <!-- Popup message shown if an user try to login while there is still living transfer -->
    <string name="login_warning_abort_transfers">All transfers will be cancelled, do you want to log in?</string>
    <!-- Popup message shown if an user try to login while there is still living transfer -->
    <string name="logout_warning_abort_transfers">All transfers will be cancelled, do you want to log out?</string>
    <!-- Label to explain the read only participant permission in the options panel of the group info screen -->
    <string name="subtitle_read_only_permissions">Read-only</string>
    <!-- Label shown the total space and the used space in an account -->
    <string name="used_space">[A]%1$s [/A][B]of %2$s used[/B]</string>
    <!-- title of the alert dialog when the user is changing the API URL to staging -->
    <string name="staging_api_url_title">Change to a test server?</string>
    <!-- Text of the alert dialog when the user is changing the API URL to staging -->
    <string name="staging_api_url_text">Are you sure you want to change to a test server? Your account may suffer irrecoverable problems.</string>
    <!-- Title of the confirmation dialog to open the camera app and lose the relay of the local camera on the in progress call -->
    <string name="title_confirmation_open_camera_on_chat">Open camera?</string>
    <!-- Text of the confirmation dialog to open the camera app and lose the relay of the local camera on the in progress call -->
    <string name="confirmation_open_camera_on_chat">If you open the camera, your video transmission will be paused in the current call.</string>
    <!-- Title of the notification when there is unknown activity on the Chat -->
    <string name="notification_chat_undefined_title">Chat activity</string>
    <!-- Content of the notification when there is unknown activity on the Chat -->
    <string name="notification_chat_undefined_content">You may have new messages</string>
    <!-- When app is retrieving push message -->
    <string name="retrieving_message_title">Retrieving message</string>
    <!-- Title of Rubbish bin scheduler option in settings to enable or disable the functionality -->
    <string name="settings_rb_scheduler_enable_title">Rubbish Bin Clearing Scheduler</string>
    <!-- Subtitle of Rubbish bin scheduler option in settings to enable or disable the functionality in free accounts -->
    <string name="settings_rb_scheduler_enable_subtitle">The Rubbish Bin is cleared for you automatically.</string>
    <!-- Title of Rubbish bin scheduler option in settings to enable or disable the functionality in PRO accounts -->
    <string name="settings_rb_scheduler_enable_period_PRO">The minimum period is 7 days.</string>
    <!-- Title of Rubbish bin scheduler option in settings to enable or disable the functionality in PRO accounts -->
    <string name="settings_rb_scheduler_enable_period_FREE">The minimum period is 7 days and your maximum period is 30 days.</string>
    <!-- Sub title of compression queue notification option in settings indicating the size limits. Please keep the placeholders because are to show the size limits including units in runtime. For example: The minimum size is 100MB and the maximum size is 1000MB. -->
    <string name="settings_compression_queue_subtitle">The minimum size is %1$s and the maximum size is %2$s.</string>
    <!-- Title of Rubbish bin scheduler option in settings to set up the number of days of the rubbish bin scheduler -->
    <string name="settings_rb_scheduler_select_days_title">Remove files older than</string>
    <!-- Time in days (plural). The placeholder is for the time value, please adjust the position based on linguistics -->
    <string name="settings_rb_scheduler_select_days_subtitle">%d days</string>
    <!-- Title of popup that userd to set compression queue size (in MB) in settings -->
    <string name="settings_video_compression_queue_size_popup_title">Notify me when size is larger than</string>
    <!-- Title of compression queue size option in settings -->
    <string name="settings_video_compression_queue_size_title">If videos to compress are larger than</string>
    <!-- Text of the alert when a FREE user tries to disable the RB scheduler -->
    <string name="settings_rb_scheduler_alert_disabling">To disable the Rubbish Bin clearing scheduler or set a longer retention period, please subscribe to a Pro plan.</string>
    <!-- Picker text to choose custom retention time. This option indicates several days -->
    <string name="hint_days">days</string>
    <!-- Title of the option to generate a public chat link -->
    <string name="get_chat_link_option">Get chat link</string>
    <!-- Title of the option to manage a public chat link -->
    <string name="manage_chat_link_option">Manage chat link</string>
    <!-- Title of the option to make a public chat private -->
    <string name="make_chat_private_option">Enable Encryption Key Rotation</string>
    <!-- Title of the view to inform that a chat is private -->
    <string name="private_chat">Encryption key rotation enabled</string>
    <!-- Text of the dialog to change a public chat to private (enable encryption key rotation) -->
    <string name="make_chat_private_option_text">Encryption key rotation is slightly more secure, but does not allow you to create a chat link and new participants will not see past messages.</string>
    <!-- Text of the option to change a public chat to private (enable encrypted key rotation) -->
    <string name="make_chat_private_not_available_text">Encryption key rotation is disabled for conversations with more than 100 participants.</string>
    <!-- Warning show to the user when tries to make private a public chat and the chat has more than 100 participants -->
    <string name="warning_make_chat_private">Unable to convert this chat to private because the participants limit has been exceeded.</string>
    <!-- Text shown when a moderator of a chat create a chat link. Please keep the placeholder because is to show the moderator’s name in runtime. -->
    <string name="message_created_chat_link">[A]%1$s[/A][B] created a chat link.[/B]</string>
    <!-- Text shown when a moderator of a chat delete a chat link. Please keep the placeholder because is to show the moderator’s name in runtime. -->
    <string name="message_deleted_chat_link">[A]%1$s[/A][B] removed the chat link.[/B]</string>
    <!-- Title of the option to delete a chat link -->
    <string name="action_delete_link">Delete chat link</string>
    <!-- Title of the alert when a chat link is invalid -->
    <string name="title_alert_chat_link_error">Chat link</string>
    <!-- Text of the dialog to confirm after closing all other sessions -->
    <string name="confirmation_close_sessions_text">This will log you out on all other active sessions except the current one.</string>
    <!-- Title of the dialog to confirm after closing all other sessions -->
    <string name="confirmation_close_sessions_title">Do you want to close all other sessions?</string>
    <!-- Subtitle chat screen for groups with permissions and not archived, Plural of participant. 2 participants -->
    <string name="number_of_participants">%d participants</string>
    <!-- Label of the button to join a chat by a chat link -->
    <string name="action_join">Join</string>
    <!-- Label for observers of a group chat -->
    <string name="observers_chat_label">Observers</string>
    <!-- Message on the title of the chat screen if there were any error loading the chat link -->
    <string name="error_chat_link">Error loading the chat link.</string>
    <!-- Message on the title of the chat screen if there were any error loading the chat link without logging -->
    <string name="error_chat_link_init_error">Error initialising chat when loading the chat link.</string>
    <!-- Message on the alert to preview a chat link if the user is already a participant -->
    <string name="alert_already_participant_chat_link">You are already participating in this chat.</string>
    <!-- Message on the alert to close a chat preview if the link is invalid -->
    <string name="alert_invalid_preview">This chat preview is no longer available. If you leave the preview, you won’t be able to reopen it.</string>
    <!-- Text shown when a moderator changes the chat to private. Please keep the placeholder because is to show the moderator’s name in runtime. -->
    <string name="message_set_chat_private">[A]%1$s[/A][B] enabled encryption key rotation.[/B]</string>
    <!-- error message shown when a chat link is invalid -->
    <string name="invalid_chat_link">This conversation is no longer available</string>
    <!-- When it is creating a new group chat, this option permits to establish it private or public -->
    <string name="ekr_label">Encryption key rotation</string>
    <!-- Text of the dialog to change a public chat to private (enable encryption key rotation) -->
    <string name="ekr_explanation">Encryption key rotation is slightly more secure, but does not allow you to create a chat link and new participants will not see past messages.</string>
    <!-- Text of the dialog to change a public chat to private (enable encryption key rotation) -->
    <string name="subtitle_chat_message_enabled_ERK">Encryption key rotation is slightly more secure, but does not allow you to create a chat link and new participants will not see past messages.</string>
    <!-- Message shown when a contact request has not been sent because the invitation has been sent before -->
    <string name="invite_not_sent_already_sent">The invitation to contact %s has been sent before and can be consulted in the Sent Requests tab.</string>
    <!-- Label shown to indicate the QR is saving in Cloud Drive -->
    <string name="save_qr_cloud_drive">Saving %s in Cloud Drive&#8230;</string>
    <!-- General label for folders -->
    <string name="general_folders">Folders</string>
    <!-- General label for files -->
    <string name="general_files">Files</string>
    <!-- Item menu option upon right click on one or multiple files -->
    <string name="general_save_to_device">Save to device</string>
    <!-- Title of cloud explorer to upload a file -->
    <string name="title_upload_explorer">Upload to MEGA</string>
    <!-- Label choose destination -->
    <string name="choose_destionation">Choose destination</string>
    <!-- Label that indicates show more items -->
    <string name="general_show_more">Show More</string>
    <!-- Label that indicates show less items -->
    <string name="general_show_less">Show Less</string>
    <!-- Subtitle of the historic notification for a new contact request -->
    <string name="notification_new_contact_request">[A]%s [/A][B]sent you a contact request.[/B]</string>
    <!-- Subtitle of the historic notification for a new contact -->
    <string name="notification_new_contact">[A]%s [/A][B]is now a contact.[/B]</string>
    <!-- Subtitle of the historic notification for a new shared folder -->
    <string name="notification_new_shared_folder">[B]New shared folder from [/B][A]%s.[/A]</string>
    <!-- Subtitle of the historic notification for a reminder new contact request -->
    <string name="notification_reminder_contact_request">[A]Reminder: [/A][B]%s [/B][C]sent you a contact request.[/C]</string>
    <!-- Title of the historic notification for a contact request cancelled -->
    <string name="title_contact_request_notification_cancelled">Contact request cancelled</string>
    <!-- Subtitle of the historic notification for contact request cancelled -->
    <string name="subtitle_contact_request_notification_cancelled">[A]%s [/A][B]cancelled the contact request.[/B]</string>
    <!-- Title of the historic notification when an user deletes you as contact -->
    <string name="title_contact_notification_deleted">Contact deleted</string>
    <!-- Subtitle of the historic notification when an user deletes you as contact -->
    <string name="subtitle_contact_notification_deleted">[A]%s [/A][B]deleted you as a contact.[/B]</string>
    <!-- Title of the historic notification when an user blocks you as contact -->
    <string name="title_contact_notification_blocked">Contact blocked</string>
    <!-- Subtitle of the historic notification when an user blocks you as contact -->
    <string name="subtitle_contact_notification_blocked">[A]%s [/A][B]blocked you as a contact.[/B]</string>
    <!-- Item of the navigation title for the notification section when there is any unread -->
    <string name="section_notification_with_unread">Notifications [A](%1$d)[/A]</string>
    <!-- Text shown in the notifications section. When a contact has nickname, nickname (email) will be shown -->
    <string name="section_notification_user_with_nickname">[A]%1$s (%2$s)[/A]</string>
    <!-- Title of the historic notification for an account deleted -->
    <string name="title_account_notification_deleted">Account deleted</string>
    <!-- Subtitle of the historic notification for an account deleted -->
    <string name="subtitle_account_notification_deleted">[B]The account [/B][A]%s[/A][B] has been deleted.[/B]</string>
    <!-- Subtitle of file takedown historic notification -->
    <string name="subtitle_file_takedown_notification">[A]Your publicly shared file [/A][B]%s[/B][C] has been taken down.[/C]</string>
    <!-- Subtitle of folder takedown historic notification -->
    <string name="subtitle_folder_takedown_notification">[A]Your publicly shared folder [/A][B]%s[/B][C] has been taken down.[/C]</string>
    <!-- Popup notification text on mouse-over of taken down file. -->
    <string name="message_file_takedown_pop_out_notification">This file has been the subject of a takedown notice.</string>
    <!-- Popup notification text on mouse-over taken down folder. -->
    <string name="message_folder_takedown_pop_out_notification">This folder has been the subject of a takedown notice.</string>
    <!-- option to dispute taken down file or folder -->
    <string name="dispute_takendown_file">Dispute Takedown</string>
    <!-- Error shown when download a file that has violated ToS/AUP. -->
    <string name="error_download_takendown_node">Not accessible due to ToS or AUP violation</string>
    <!-- Alert shown when some files were not downloaded due to ToS/AUP violation, Plural of taken down files. 2 files -->
    <plurals name="alert_taken_down_files">
        <item quantity="one">%d file was not downloaded due to ToS/AUP violation.</item>
        <item quantity="other">%d files were not downloaded due to ToS/AUP violation.</item>
    </plurals>
    <!-- Subtitle of a file takedown reinstated historic notification -->
    <string name="subtitle_file_takedown_reinstated_notification">[A]Your publicly shared file [/A][B]%s[/B][C] has been reinstated.[/C]</string>
    <!-- Subtitle of a folder takedown reinstated historic notification -->
    <string name="subtitle_folder_takedown_reinstated_notification">[A]Your publicly shared folder [/A][B]%s[/B][C] has been reinstated.[/C]</string>
    <!-- Title of the historic notification for outgoing contact requests -->
    <string name="title_outgoing_contact_request">Sent request</string>
    <!-- Title of the historic notification for incoming contact requests -->
    <string name="title_incoming_contact_request">Received request</string>
    <!-- Subtitle of the historic notification for contact request denied -->
    <string name="subtitle_outgoing_contact_request_denied">[A]%s [/A][B]denied your contact request.[/B]</string>
    <!-- Subtitle of the historic notification for contact request accepted -->
    <string name="subtitle_outgoing_contact_request_accepted">[A]%s [/A][B]accepted your contact request.[/B]</string>
    <!-- Subtitle of the historic notification for deleted shared folders (one or many) -->
    <string name="notification_deleted_shared_folder">[B]Access to folders shared by [/B][A]%s[/A][B] were removed.[/B]</string>
    <!-- Subtitle of the historic notification when a contact leaves a shared folder -->
    <string name="notification_left_shared_folder">[A]%s[/A][B] has left a shared folder.[/B]</string>
    <!-- Subtitle of the historic notification when a contact leaves a shared folder and the name of the folder is known -->
    <string name="notification_left_shared_folder_with_name">[A]%1$s[/A][B] has left the shared folder [/B][A]%2$s.[/A]</string>
    <!-- Subtitle of the historic notification for incoming contact request ignored -->
    <string name="subtitle_incoming_contact_request_ignored">[B]Contact request from [/B][A]%s [/A][B]was ignored[/B]</string>
    <!-- Subtitle of the historic notification for incoming contact request accepted -->
    <string name="subtitle_incoming_contact_request_accepted">[B]Contact request from [/B][A]%s [/A][B]was accepted[/B]</string>
    <!-- Subtitle of the historic notification for incoming contact request declined -->
    <string name="subtitle_incoming_contact_request_denied">[B]Contact request from [/B][A]%s [/A][B]was declined[/B]</string>
    <!-- Subtitle of the Upgrade account section -->
    <string name="type_of_my_account">Your current account is [A]%s[/A]</string>
    <!-- Footnote to clarify the storage space is subject to the achievement program -->
    <string name="footnote_achievements">Subject to your participation in our achievements program.</string>
    <!-- Title label for the current payment method during account upgrading -->
    <string name="payment_method">Payment method</string>
    <!-- title of billing period -->
    <string name="billing_period_title">Billing period</string>
    <!-- Option of one-off (month) billing. Placeholder: purchase price. -->
    <string name="billed_one_off_month">[A]One-off (month)[/A] %s</string>
    <!-- Option of one-off (year) billing. Placeholder: purchase price. -->
    <string name="billed_one_off_year">[A]One-off (year)[/A] %s</string>
    <!-- Option of monthly billing period. Placeholder: purchase price -->
    <string name="billed_monthly_text">[A]Monthly[/A] %s/month</string>
    <!-- Option of yearly billing period. Placeholder: purchase price -->
    <string name="billed_yearly_text">[A]Yearly[/A] %s/year</string>
    <!-- dialog option cancel in alert dialog -->
    <string name="button_cancel">Cancel</string>
    <!-- dialog option continue in alert dialog -->
    <string name="button_continue">Continue</string>
    <!-- one of the payment methods -->
    <string name="payment_method_google_wallet">[A]Google Pay[/A] (subscription)</string>
    <!-- one of the payment methods -->
    <string name="payment_method_huawei_wallet">[A]HUAWEI Pay[/A] (subscription)</string>
    <!-- Capital letters. Text of the label of a new historic notifications -->
    <string name="new_label_notification_item">NEW</string>
    <!-- When user is on PRO 3 plan, we will display an extra label to notify user that they can still contact support to have a customised plan. -->
    <string name="label_custom_plan">To upgrade your current subscription, please contact our support team for a [A]custom plan[/A].</string>
    <!-- Input field description in the create file dialog. -->
    <string name="context_new_file_name_hint">file name</string>
    <!-- Option in Settings section to enable the last active connection in chat -->
    <string name="option_enable_last_green_chat">Show Last seen&#8230;</string>
    <!-- Subtitle of the option in Settings section to enable the last active connection in chat -->
    <string name="subtitle_option_enable_last_green_chat">Allow your contacts to see the last time you were active on MEGA.</string>
    <!-- title of notification when device is out of storage during camera upload -->
    <string name="title_out_of_space">Not enough storage space</string>
    <!-- message will be shown when there is not enough space to perform camera upload. -->
    <string name="message_out_of_space">Not enough storage space to perform video compression.</string>
    <!-- the title of the notification that displays when compression larger than setting -->
    <string name="title_compression_size_over_limit">Video compression size is too large</string>
    <!-- the content message of the notification that displays when compression larger than setting, placeholder: size in MB -->
    <string name="message_compression_size_over_limit">The total size of the videos to compress exceeds %s, please put your device on charge to continue.</string>
    <!-- Message displayed when the user changes the ‘Keep file names as in the device’ setting -->
    <string name="message_keep_device_name">This setting will take effect the next time Camera Uploads runs</string>
    <!-- Notification message when compressing video to show the compressed percentage. Please, keep the placeholder because it is for adding the percentage value at runtime. -->
    <string name="message_compress_video">%s has been compressed</string>
    <!-- notification title when compressing video -->
    <string name="title_compress_video">Compressing Videos %1$d/%2$d</string>
    <!-- error message pops up when user selected an invalid folder for camera upload -->
    <string name="error_invalid_folder_selected">Invalid folder selected</string>
    <!-- Indicates the content of a folder is 1 folder and 1 file. Middle height point is to separate two fragments of text and it was not to be considered a punctuation mark. -->
    <string name="one_folder_one_file">1 folder · 1 file</string>
    <!-- Indicates the content of a folder is 1 folder and some files. The placeholder is to set the number of files. e.g. 1 folder · 7 files. Middle height point is to separate two fragments of text and it was not to be considered a punctuation mark. -->
    <string name="one_folder_several_files">1 folder · %1$d files</string>
    <!-- on the section notifications indicates the number of files added to a shared folder, Plural of file. 2 files -->
    <plurals name="num_files_with_parameter">
        <item quantity="one">%d file</item>
        <item quantity="other">%d files</item>
    </plurals>
    <!-- on the section notifications indicates the number of folder added to a shared folder, Plural of folder/directory. 2 folders -->
    <plurals name="num_folders_with_parameter">
        <item quantity="one">%d folder</item>
        <item quantity="other">%d folders</item>
    </plurals>
    <!-- Indicates the content of a folder is some folders and some files. Plural of files. e.g. 7 folders · 2 files. Middle height point is to separate two fragments of text and it was not to be considered a punctuation mark. -->
    <plurals name="num_folders_num_files">
        <item quantity="one">%1$d folders · 1 file</item>
        <item quantity="other">%1$d folders · %2$d files</item>
    </plurals>
    <!-- Subtitle of the historic notification for new additions inside an existing shared folder. Placeholders are: email who added the folders or files, number of folders added, number of files added -->
    <string name="subtitle_notification_added_folders_and_files">[A]%1$s[/A][B] added %2$s and %3$s[/B]</string>
    <!-- Subtitle of the historic notification for new additions inside an existing shared folder, Plural of file. 2 files -->
    <plurals name="subtitle_notification_added_files">
        <item quantity="one">[A]%1$s [/A][B]added %2$d file.[/B]</item>
        <item quantity="other">[A]%1$s [/A][B]added %2$d files.[/B]</item>
    </plurals>
    <!-- Subtitle of the historic notification for deletions inside an existing shared folder, Plural of item. 2 items -->
    <plurals name="subtitle_notification_deleted_items">
        <item quantity="one">[A]%1$s [/A][B]deleted %2$d item.[/B]</item>
        <item quantity="other">[A]%1$s [/A][B]deleted %2$d items.[/B]</item>
    </plurals>
    <!-- Subtitle of the historic notification for new additions inside an existing shared folder, Plural of folder. 2 folders -->
    <plurals name="subtitle_notification_added_folders">
        <item quantity="one">[A]%1$s [/A][B]added %2$d folder.[/B]</item>
        <item quantity="other">[A]%1$s [/A][B]added %2$d folders.[/B]</item>
    </plurals>
    <!-- Subtitle chat screen for groups with permissions and not archived, Plural of participant. 2 participants -->
    <plurals name="subtitle_of_group_chat">
        <item quantity="one">%d participant</item>
        <item quantity="other">%d participants</item>
    </plurals>
    <!--  -->
    <string name="custom_subtitle_of_group_chat">%1$s and %2$d more</string>
    <!-- Error when the user tries to get a public chat link for a chat with the default title -->
    <string name="message_error_set_title_get_link">Before you can generate a link for this chat, you need to set a description:</string>
    <!-- success alert when the user copy a chat link to the clipboard -->
    <string name="chat_link_copied_clipboard">Chat link copied to the clipboard</string>
    <!-- Label to show the price of each plan in the upgrade account section -->
    <string name="type_month">[A]From[/A] %s / [A]month[/A] *</string>
    <!-- the meaning of the asterisk in monthly* and annually* payment -->
    <string name="upgrade_comment">* Recurring subscription can be cancelled any time before the renewal date.</string>
    <!-- Message shown when a call starts. -->
    <string name="call_started_messages">Call Started</string>
    <!-- Title of the dialog to inform about a SSL error -->
    <string name="ssl_error_dialog_title">SSL key error</string>
    <!-- Text of the dialog to inform about a SSL error -->
    <string name="ssl_error_dialog_text">MEGA is unable to establish a secure connection using SSL. You may be on a public Wi-Fi network with additional requirements.</string>
    <!-- Text of the empty screen for the notifications section -->
    <string name="context_empty_notifications">[B]No [/B][A]Notifications[/A]</string>
    <!-- Permissions screen title -->
    <string name="general_setup_mega">Set up MEGA</string>
    <!-- Permissions screen explanation -->
    <string name="setup_mega_explanation">MEGA needs your permission to access your media and files for sharing. Other access permissions may be needed for exchanging encrypted messages and to make secure calls.</string>
    <!-- Title of the screen asking permissions for files -->
    <string name="allow_acces_media_title">Allow access to photos, media and files.</string>
    <!-- Subtitle of the screen asking permissions for files -->
    <string name="allow_acces_media_subtitle">MEGA needs your permission to access files for sharing.</string>
    <!-- Title of the screen asking permissions for camera -->
    <string name="allow_acces_camera_title">Enable camera</string>
    <!-- Subtitle of the screen asking permissions for camera -->
    <string name="allow_acces_camera_subtitle">Allow access to your camera to scan documents, take pictures and make video calls.</string>
    <!-- Title of the screen asking permissions for microphone and write in log calls -->
    <string name="allow_acces_calls_title">Enable calls</string>
    <!-- Title of the screen asking permissions for contacts -->
    <string name="allow_acces_contact_title">Grant access to your address book</string>
    <!-- Subtitle of the screen asking permissions for contacts -->
    <string name="allow_acces_contact_subtitle">Easily discover contacts from your address book on MEGA.</string>
    <!-- Explanation under the subtitle of asking permissions for contacts to explain that MEGA will never use the address book data for any other purpose -->
    <string name="allow_access_contact_explanation">MEGA will not use this data for any other purpose and will never interact with your contacts without your consent.</string>
    <!-- Subtitle of the screen asking permissions for microphone -->
    <string name="allow_acces_calls_subtitle_microphone">Allow access to your microphone to make encrypted calls.</string>
    <!-- General enable access -->
    <string name="general_enable_access">Grant access</string>
    <!-- Title of the option on chat info screen to list all the files sent to the chat -->
    <string name="title_chat_shared_files_info">Shared files</string>
    <!-- Error mesage when trying to remove an uploading attachment that has already finished -->
    <string name="error_message_already_sent">Attachment already sent</string>
    <!-- Message shown when a group call ends. -->
    <string name="group_call_ended_message">[A]Group call ended[/A][C]. Duration: [/C]</string>
    <!-- Message to indicate a call has ended and indicate the call duration. -->
    <string name="call_ended_message">[A]Call ended[/A][C]. Duration: [/C]</string>
    <!-- Message that shows the hours of a call when it ends, more hours -->
    <plurals name="plural_call_ended_messages_hours">
        <item quantity="one">[B]%1$s hour[/B]</item>
        <item quantity="other">[B]%1$s hours[/B]</item>
    </plurals>
    <!-- Message that shows the minutes of a call when it ends, more minutes -->
    <plurals name="plural_call_ended_messages_minutes">
        <item quantity="one">[B]%1$s minute[/B]</item>
        <item quantity="other">[B]%1$s minutes[/B]</item>
    </plurals>
    <!-- Message that shows the seconds of a call when it ends, more seconds -->
    <plurals name="plural_call_ended_messages_seconds">
        <item quantity="one">[B]%1$d second[/B]</item>
        <item quantity="other">[B]%1$d seconds[/B]</item>
    </plurals>
    <!-- Message to indicate a call has ended without indicate the call duration. -->
    <string name="call_ended_no_duration_message">[A]Call ended[/A]</string>
    <!-- Message to indicate a group call has ended without indicate the call duration. -->
    <string name="group_call_ended_no_duration_message">[A]Group call ended[/A]</string>
    <!-- String that appears when we show the last activity of a contact, when the last activity was today. For example: Last seen today 11:34a.m. -->
    <string name="last_seen_today">[A]Last seen [/A]today %1$s</string>
    <!-- String that appears when we show the last activity of a contact, but it’s been a long time ago that we don’t see any activity from that user -->
    <string name="last_seen_long_time_ago">[A]Last seen [/A]a long time ago</string>
    <!-- String that appears when we show the last activity of a contact, when the last activity was before today. For example: Last seen March 14th,2018 11:34a.m. -->
    <string name="last_seen_general">[A]Last seen [/A]%1$s %2$s</string>
    <!-- label today -->
    <string name="label_today">Today</string>
    <!-- label yesterday -->
    <string name="label_yesterday">Yesterday</string>
    <!-- label tomorrow -->
    <string name="label_tomorrow">Tomorrow</string>
    <!-- Text of the empty screen for the chat shared files -->
    <string name="context_empty_shared_files">[B]No [/B][A]Shared Files[/A]</string>
    <!-- Text to indicate that a contact has joined a group call -->
    <string name="contact_joined_the_call">%1$s joined the call</string>
    <!-- Text to indicate that a contact has left a group call -->
    <string name="contact_left_the_call">%1$s left the call</string>
    <!-- Warning show when a call cannot start because there are too many participants in the group chat -->
    <string name="call_error_too_many_participants_start">Call cannot start because the maximum number of participants has been exceeded.</string>
    <!-- Message show when a call cannot be established because there are too many participants in the group call -->
    <string name="call_error_too_many_participants">Call cannot be joined as the maximum number of participants has been exceeded.</string>
    <!-- Message show when a call cannot be established because there are too many participants in the group -->
    <string name="call_error_too_many_participants_join">Unable to join the group call due to the maximum number of participants reached</string>
    <!-- Message show when a user cannot activate the video in a group call because the max number of videos has been reached -->
    <string name="call_error_too_many_video">Video call cannot be joined as the maximum number of participants has been exceeded.</string>
    <!-- Message show when a user cannot put the call on hold -->
    <string name="call_error_call_on_hold">Call cannot be put on hold.</string>
    <!-- Error message shown when a file cannot be opened by other app using the open with option menu -->
    <string name="error_open_file_with">An error has occurred and the file cannot be opened with this app.</string>
    <!-- Subtitle of the call screen when a incoming call is just starting -->
    <string name="incoming_call_starting">Incoming call&#8230;</string>
    <!-- Subtitle of the call screen when a outgoing call is just starting -->
    <string name="outgoing_call_starting">Calling&#8230;</string>
    <!-- Content of a invalid meta message -->
    <string name="error_meta_message_invalid">Message contains invalid metadata</string>
    <!-- Title of the activity that sends a location -->
    <string name="title_activity_maps">Send location</string>
    <!-- Label layout on maps activity that permits send current location -->
    <string name="current_location_label">Send your current location</string>
    <!-- Label layout on maps activity that permits send current location. Placeholder is the current location -->
    <string name="current_location_landscape_label">Send your current location: [A]%1$s[/A]</string>
    <!-- Label layout on maps activity indicating nearby places -->
    <string name="nearby_places_label">Nearby places</string>
    <!-- Message shown in a dialog explaining the consequences of accesing the location -->
    <string name="explanation_send_location">This location will be opened using a third party maps provider outside the end-to-end encrypted MEGA platform.</string>
    <!-- Title of the location marker set by the user -->
    <string name="title_marker_maps">Send This Location</string>
    <!-- Label shown when after a maps search and no places were found -->
    <string name="no_places_found">No places were found</string>
    <!-- Title of the dialog shown when the location is disabled -->
    <string name="gps_disabled">The GPS is disabled</string>
    <!-- Text of the dialog shown when the location is disabled for open location settings -->
    <string name="open_location_settings">Would you like to open the location settings?</string>
    <!-- Info shown in the subtitle of each row of the shared files to chat: sender name . date -->
    <string name="second_row_info_item_shared_file_chat">%1$s . %2$s</string>
    <!-- After the user ticketed ’Don’t ask again’ on permission request dialog and denied, tell the user, he/she can still grant MEGA the permission in system settings. -->
    <string name="on_permanently_denied">You still can grant MEGA permissions in your device’s settings</string>
    <!-- Explain why MEGA needs the reading contacts permission when users deny to grant MEGA the permission. -->
    <string name="explanation_for_contacts_permission">If you allow MEGA to access your address book, you will be able to discover your contacts more easily. MEGA will not use this data for any other purpose and will never interact with your contacts without your consent.</string>
    <!-- Confirmation message after forwarding one or several messages, version items -->
    <plurals name="messages_forwarded_success_plural">
        <item quantity="one">Message forwarded</item>
        <item quantity="other">Messages forwarded</item>
    </plurals>
    <!-- Title of a chat message that contains geolocation info -->
    <string name="title_geolocation_message">Pinned Location</string>
    <!-- Alert shown when a num of files have not been sent because of any error occurs, Plural of file. 2 files -->
    <plurals name="num_files_not_send">
        <item quantity="one">%d file was not sent to %d chats</item>
        <item quantity="other">%d files were not sent to %d chats</item>
    </plurals>
    <!-- Alert shown when a num of contacts have not been sent because of any error occurs, Plural of file. 2 files -->
    <plurals name="num_contacts_not_send">
        <item quantity="one">%d contact was not sent to %d chats</item>
        <item quantity="other">%d contacts were not sent to %d chats</item>
    </plurals>
    <!-- Alert shown when a num of messages have not been sent because of any error occurs, Plural of file. 2 files -->
    <plurals name="num_messages_not_send">
        <item quantity="one">%d message was not sent to %d chats</item>
        <item quantity="other">%d messages were not sent to %d chats</item>
    </plurals>
    <!-- How many local contacts have been on MEGA, Plural of local contact. 2 contacts -->
    <plurals name="quantity_of_local_contact">
        <item quantity="one">%d contact found on MEGA</item>
        <item quantity="other">%d contacts found on MEGA</item>
    </plurals>
    <!-- Label displayed on the top of the chat list if none of user’s phone contacts have a MEGA account. In other case here would appear all the user’s phone contacts that have a MEGA account. -->
    <string name="no_local_contacts_on_mega">Invite contact now?</string>
    <!-- To see whom in your local contacts has been on MEGA -->
    <string name="see_local_contacts_on_mega">Discover your contacts on MEGA</string>
    <!-- In APP, text used to ask for access to contacts -->
    <string name="grant_mega_access_contacts">Grant MEGA access to your address book to discover your contacts on MEGA.</string>
    <!-- Getting registered contacts -->
    <string name="get_registered_contacts">Loading contacts on MEGA&#8230;</string>
    <!-- Alert shown when some content have not been sent because of any error occurs -->
    <string name="content_not_send">The content was not sent to %d chats</string>
    <!-- Label shown when a new group chat has been created correctly -->
    <string name="new_group_chat_created">New group chat created successfully</string>
    <!-- Alert shown when some content is sharing with chats and they are processing -->
    <string name="preparing_chats">Preparing files</string>
    <!-- Label indicating some content has been sent as message -->
    <string name="sent_as_message">Sent as a message.</string>
    <!-- Error message when the attachment cannot be sent to any of the selected chats -->
    <string name="error_sent_as_message">Error. The file has not been sent to any of the selected chats</string>
    <!-- Action delete all file versions -->
    <string name="delete_versions">Delete previous versions</string>
    <!-- Title of the dialog shown when it wants to delete the version history of a file -->
    <string name="title_delete_version_history">Delete previous versions?</string>
    <!-- Text of the dialog shown when it wants to delete the version history of a file -->
    <string name="text_delete_version_history">Please note that the current file will not be deleted.</string>
    <!-- Alert shown when the version history was deleted correctly -->
    <string name="version_history_deleted">Previous versions deleted.</string>
    <!-- Alert shown when the version history was deleted erroneously -->
    <string name="version_history_deleted_erroneously">Previous versions not deleted.</string>
    <!-- Confirmation message after deleted file versions, version items -->
    <plurals name="versions_deleted_succesfully">
        <item quantity="one">%d version deleted successfully</item>
        <item quantity="other">%d versions deleted successfully</item>
    </plurals>
    <!-- Alert shown when several versions are not deleted successfully -->
    <plurals name="versions_not_deleted">
        <item quantity="one">%d version not deleted</item>
        <item quantity="other">%d versions not deleted</item>
    </plurals>
    <!-- Alert shown when the user tries to realize some action in chat and has not contacts -->
    <string name="no_contacts_invite">You have no MEGA contacts. Please invite friends from the Contacts section.</string>
    <!-- Invite button for chat top cell -->
    <string name="invite_more">Invite more</string>
    <!-- Title of first tour screen -->
    <string name="title_tour_one">You hold the keys</string>
    <!-- Content of first tour screen -->
    <string name="content_tour_one">Security is why we exist, your files are safe with us behind a well oiled encryption machine where only you can access your files.</string>
    <!-- Title of second tour screen -->
    <string name="title_tour_two">Encrypted chat</string>
    <!-- Content of second tour screen -->
    <string name="content_tour_two">Fully encrypted chat with voice and video calls, group messaging and file sharing integration with your Cloud Drive.</string>
    <!-- Title of third tour screen -->
    <string name="title_tour_three">Create your Network</string>
    <!-- Content of third tour screen -->
    <string name="content_tour_three">Add contacts, create a network, collaborate, and make voice and video calls without ever leaving MEGA</string>
    <!-- Title of fourth tour screen -->
    <string name="title_tour_four">Your Photos in the Cloud</string>
    <!-- Content of fourth tour screen -->
    <string name="content_tour_four">Camera Uploads is an essential feature for any mobile device and we have got you covered. Create your account now.</string>
    <!-- Title of the dialog shown when a pdf required password -->
    <string name="title_pdf_password">Enter your password</string>
    <!-- Text of the dialog shown when a pdf required password -->
    <string name="text_pdf_password">%s is a password protected PDF document. Please enter the password to open the PDF.</string>
    <!-- Error of the dialog shown wen a pdf required password and the user types a wrong password -->
    <string name="error_pdf_password">You have entered the wrong password, please try again.</string>
    <!-- Error of the dialog shown wen a pdf required password and the user has been typed three times a wrong password -->
    <string name="error_max_pdf_password">The password you have entered is not valid.</string>
    <!-- Alert shown when a user tries to open a file from a zip and the file is unknown or has not been possible to unzip correctly -->
    <string name="unknownn_file">It is not possible to open the file. It is an unknown file type or it has not been possible to unzip the file successfully.</string>
    <!-- Alert shown when exists some call and the user tries to play an audio or video -->
    <string name="not_allow_play_alert">It is not possible to play media files while there is a call in progress.</string>
    <!-- Text shown in the list of chats when there is a call in progress but I am not on it -->
    <string name="ongoing_call_messages">Ongoing Call</string>
    <!-- Title of the layout to join a group call from the chat screen. -->
    <string name="join_call_layout_in_group_call">Tap to join current group call.</string>
    <!-- Title of the layout to return to a call -->
    <string name="call_in_progress_layout">Tap to return to call</string>
    <!-- message displayed when you try to start a call but it is not possible because you are already on a call -->
    <string name="not_allowed_to_start_call">You are currently on a call</string>
    <!-- chat message when a participant invites himself to a public chat using a chat link. Please keep the placeholder because is to show the participant’s name in runtime. -->
    <string name="message_joined_public_chat_autoinvitation">[A]%1$s[/A][B] joined the group chat.[/B]</string>
    <!-- Warning that appears prior to remove a chat link on the group info screen. -->
    <string name="context_remove_chat_link_warning_text">This conversation will no longer be accessible through the chat link once it has been removed.</string>
    <!-- Description text of the dialog to generate a public chat link -->
    <string name="context_create_chat_link_warning_text">Encrypted Key Rotation does not allow you to get a chat link without creating a new group chat.</string>
    <!-- Question of the dialog to generate a public chat link -->
    <string name="context_create_chat_link_question_text">Do you want to create a new group chat and get a chat link?</string>
    <!-- Text of the dialog to change a public chat to private (enable encryption key rotation) -->
    <string name="context_make_private_chat_warning_text">Encryption key rotation is slightly more secure, but does not allow you to create a chat link and new participants will not see past messages.</string>
    <!-- Message shown when a user has joined to a public chat successfully -->
    <string name="message_joined_successfully">You have joined the chat successfully.</string>
    <!-- Label that indicates the steps of a wizard -->
    <string name="wizard_steps_indicator">%1$d of %2$d</string>
    <!-- Hint of the Search view -->
    <string name="hint_action_search">Search&#8230;</string>
    <!-- Notification button which is displayed to answer an incoming call if the call screen is not displayed for some reason. -->
    <string name="answer_call_incoming">Answer</string>
    <!-- The text of the notification button that is displayed when there is a call in progress, another call is received and ignored. -->
    <string name="ignore_call_incoming">Ignore</string>
    <!-- Subtitle of the call screen when a user muted the current individual call. The placeholder indicates the user who muted the call -->
    <string name="muted_contact_micro">%s muted this call</string>
    <!-- Subtitle of the call screen when I muted the current individual call -->
    <string name="muted_own_micro">Muted</string>
    <!-- Subtitle of the call screen when the call is on hold -->
    <string name="call_on_hold">Call on hold</string>
    <!-- Subtitle of the call screen when a participant puts the call on hold. The placeholder indicates the user who put the call on hold -->
    <string name="session_on_hold">%s is on hold</string>
    <!-- The text of the notification button that is displayed when I receive a individual call and put the current one on hold and answer the other. -->
    <string name="hold_and_answer_call_incoming">Hold and Answer</string>
    <!-- The text of the notification button that is displayed when I receive a group call and put the current one on hold and answer the other. -->
    <string name="hold_and_join_call_incoming">Hold and Join</string>
    <!-- The text of the notification button that is displayed when I receive a individual call and hang the current one and answer the other. -->
    <string name="end_and_answer_call_incoming">End and Answer</string>
    <!-- The text of the notification button that is displayed when I receive a group call and hand the current one and answer the other. -->
    <string name="end_and_join_call_incoming">End and Join</string>
    <!-- when trying to download a file that is already downloaded in the device and has to copy in another path -->
    <string name="copy_already_downloaded">File already downloaded. Copied to the selected path.</string>
    <!-- Title of the dialog shown when you want to join a group call -->
    <string name="title_join_call">Join call</string>
    <!-- Text of the dialog shown when you want to join a group call -->
    <string name="text_join_call">To join this call you have to end your current call.</string>
    <!-- Text of the dialog shown when you want to join a group call but you are in another active call -->
    <string name="text_join_another_call">To join this call you have to end or hold the current call.</string>
    <!-- Explanation of the dialog shown to share a chat link -->
    <string name="copy_link_explanation">People can join your group by using this link.</string>
    <!-- Label that indicates the creation of a chat link -->
    <string name="new_chat_link_label">New chat link</string>
    <!-- Title of the dialog shown when the user it is creating a chat link and the chat has not title -->
    <string name="enter_group_name">Enter group name</string>
    <!-- Alert shown when the user it is creating a chat link and the chat has not title -->
    <string name="alert_enter_group_name">To create a chat link you must name the group.</string>
    <!-- Text shown when an account doesn’t have any contact added and it’s trying to start a new chat conversation -->
    <string name="invite_contacts_to_start_chat">Invite contacts and start chatting securely with MEGA’s encrypted chat.</string>
    <!-- Text of the empty screen when there are not chat conversations -->
    <string name="recent_chat_empty_text">Start chatting securely with your contacts using end-to-end encryption</string>
    <!-- Text sent to recipients to invite to be contact. Placeholder: contact link url. -->
    <string name="invite_contacts_to_start_chat_text_message">Hi. Have secure conversations on MEGA with me and get 20 GB of free cloud storage. %1$s</string>
    <!-- In some cases, a user may try to get the link for a chat room, but if such is not set by an operator - it would say ‘not link available’ and not auto create it. -->
    <string name="no_chat_link_available">No chat link available.</string>
    <!-- Alert shown when it has been deleted successfully a chat link -->
    <string name="chat_link_deleted">Chat link deleted successfully.</string>
    <!-- The status of pending contact request (ACCEPTED), placeholder is contact request creation time -->
    <string name="contact_request_status_accepted">%1$s (ACCEPTED)</string>
    <!-- The status of pending contact request (DELETED), placeholder is contact request creation time -->
    <string name="contact_request_status_deleted">%1$s (DELETED)</string>
    <!-- The status of pending contact request (DENIED), placeholder is contact request creation time -->
    <string name="contact_request_status_denied">%1$s (DENIED)</string>
    <!-- The status of pending contact request (IGNORED), placeholder is contact request creation time -->
    <string name="contact_request_status_ignored">%1$s (IGNORED)</string>
    <!-- The status of pending contact request (REMINDED), placeholder is contact request creation time -->
    <string name="contact_request_status_reminded">%1$s (REMINDED)</string>
    <!-- The status of pending contact request (PENDING), placeholder is contact request creation time -->
    <string name="contact_request_status_pending">%1$s (PENDING)</string>
    <!-- Message shown when it restored successfully a file version -->
    <string name="version_restored">Version restored successfully.</string>
    <!-- Text to inform that to make a recording you have to keep pressed the record button more than one second -->
    <string name="recording_less_than_second">Tap and hold to record, release to send.</string>
    <!-- label shown when slide to cancel a voice messages -->
    <string name="slide_to_cancel">Slide to cancel</string>
    <!-- Error message when trying to play a voice message that it is not available -->
    <string name="error_message_voice_clip">This voice message is not available</string>
    <!-- Title of popup when user click ‘Share’ button on invite contact page -->
    <string name="invite_contact_chooser_title">Invite a friend via</string>
    <!-- Action button label -->
    <string name="invite_contact_action_button">Invite a friend via&#8230;</string>
    <!-- Message displayed when multiple download starts and all files has already been downloaded before. Placeholder: number of files -->
    <plurals name="file_already_downloaded">
        <item quantity="one">1 file already downloaded.</item>
        <item quantity="other">%d files already downloaded.</item>
    </plurals>
    <!-- When a multiple download is started, some of the files could have already been downloaded before. This message shows the number of files that are pending. Placeholder: number of files -->
    <plurals name="file_pending_download">
        <item quantity="one">1 file pending.</item>
        <item quantity="other">%d files pending.</item>
    </plurals>
    <!-- Title of the login screen -->
    <string name="login_to_mega">Log into MEGA</string>
    <!-- Title of the create account screen -->
    <string name="create_account_title">Create your MEGA account</string>
    <!-- Label to reference a recents section -->
    <string name="recents_label">Recents</string>
    <!-- Label to reference a chats section -->
    <string name="chats_label">Chats</string>
    <!-- Text of the empty screen when there are not elements in Recents -->
    <string name="context_empty_recents">[B]No files in [/B][A]Recents[/A]</string>
    <!-- Title of a recents bucket -->
    <string name="title_bucket">%1$s and %2$d more</string>
    <!-- Title of a media recents bucket that only contains some images -->
    <string name="title_media_bucket_only_images">%d Images</string>
    <!-- Title of a media recents bucket that only contains some videos -->
    <string name="title_media_bucket_only_videos">%d Videos</string>
    <!-- Title of a media recents bucket that contains some images and some videos -->
    <string name="title_media_bucket_images_and_videos">%1$d Images and %2$d Videos</string>
    <!-- Title of a media recents bucket that contains some images and a video -->
    <string name="title_media_bucket_images_and_video">%d Images and 1 Video</string>
    <!-- Title of a media recents bucket that contains an image and some videos -->
    <string name="title_media_bucket_image_and_videos">1 Image and %d Videos</string>
    <!-- Title of a media recents bucket that contains an image and a video -->
    <string name="title_media_bucket_image_and_video">1 Image and 1 Video</string>
    <!-- Label that indicates who uploaded a file into a recents bucket -->
    <string name="create_action_bucket">[A]created by [/A]%s</string>
    <!-- Label that indicates who updated a file into a recents bucket -->
    <string name="update_action_bucket">[A]updated by [/A]%s</string>
    <!-- Used in recents list screen to indicate an action done by me -->
    <string name="bucket_word_me">Me</string>
    <!-- Text to explain the benefits of adding phone number to achievement enabled users. Placeholder 1: bonus storage space e.g. 20GB -->
    <string name="sms_add_phone_number_dialog_msg_achievement_user">Get %1$s free when you add your phone number. This makes it easier for your contacts to find you on MEGA.</string>
    <!-- Text to explain the benefits of adding phone number to non achievement users -->
    <string name="sms_add_phone_number_dialog_msg_non_achievement_user">Add your phone number to MEGA. This makes it easier for your contacts to find you on MEGA.</string>
    <!-- Error message when trying to record a voice message while on a call in progress -->
    <string name="not_allowed_recording_voice_clip">It is not possible to record voice messages while there is a call in progress.</string>
    <!-- Text shown when it tries to upload a voice message and occurs an error to process the action -->
    <string name="error_upload_voice_clip">An error occurred while trying to upload the voice message.</string>
    <!-- Title of the notification shown on the action bar when there is a incoming call -->
    <string name="title_notification_incoming_call">Incoming call</string>
    <!-- Title of the notification shown on the action bar when there is a incoming group call -->
    <string name="title_notification_incoming_group_call">Incoming group call</string>
    <!-- Title of the notification shown on the action bar when there is an individual incoming video call -->
    <string name="title_notification_incoming_individual_video_call">Incoming video call</string>
    <!-- Title of the notification shown on the action bar when there is an individual incoming audio call -->
    <string name="title_notification_incoming_individual_audio_call">Incoming audio call</string>
    <!-- The title of progress dialog when loading web content -->
    <string name="embed_web_browser_loading_title">Loading</string>
    <!-- The message of progress dialog when loading web content -->
    <string name="embed_web_browser_loading_message">Please wait&#8230;</string>
    <!-- Head label to show the business account type -->
    <string name="account_label">Account type</string>
    <!-- Label in My Account section to show user account type -->
    <string name="business_label">Business</string>
    <!-- Business user role -->
    <string name="admin_label">Admin</string>
    <!-- Business user role -->
    <string name="user_label">User</string>
    <!-- General label to show the status of something or someone -->
    <string name="status_label">Status</string>
    <!-- State to indicate something is active (business status account for instance) -->
    <string name="active_label">Active</string>
    <!-- Business account status. Payment is overdue, but the account still active in grace period -->
    <string name="payment_required_label">Payment required</string>
    <!-- Business expired account Overdue payment page header. -->
    <string name="payment_overdue_label">Payment overdue</string>
    <!-- Alert shown to an admin user of a business account in My Account section -->
    <string name="business_management_alert">User management is only available from a desktop web browser.</string>
    <!-- Title of the usage tab in My Account Section -->
    <string name="tab_my_account_usage">Usage</string>
    <!-- Title of usage storage details section in My Account -->
    <string name="usage_storage_details_label">Storage usage breakdown</string>
    <!-- Title of overall usage section in Storage -->
    <string name="overall_usage_label">Overall usage</string>
    <!-- Title of transfer section in Storage -->
    <string name="transfer_label">Transfer</string>
    <!-- Error shown when a Business account user (sub-user or admin) tries to remove a contact which is part of the same Business account. Please, keep the placeholder, it will be replaced with the name or email of the account, for example: Jane Appleseed or ja@mega.nz -->
    <string name="error_remove_business_contact">You cannot remove %1$s as a contact because they are part of your Business account.</string>
    <!-- When logging in during the grace period, the administrator of the Business account will be notified that their payment is overdue, indicating that they need to access MEGA using a desktop browser for more information -->
    <string name="grace_period_admin_alert">A problem occurred with your last payment. Please access MEGA using a desktop browser for more information.</string>
    <!-- A dialog title shown to users when their business account is expired. -->
    <string name="expired_business_title">Your Business account has expired</string>
    <!-- Details shown when a Business account is expired due a payment issue. The account is opened in a view-only mode. -->
    <string name="expired_admin_business_text">There has been a problem processing your payment. MEGA is limited to view only until this issue has been fixed in a desktop web browser.</string>
    <!-- A message which is shown to sub-users of expired business accounts. -->
    <string name="expired_user_business_text">Your account is currently [B]suspended[/B]. You can only browse your data.</string>
    <!-- Message shown when users with a business account (no administrators of a business account) try to enable the Camera Uploads, to advise them that the administrator do have the ability to view their data. -->
    <string name="camera_uploads_business_alert">MEGA cannot access your data. However, your business account administrator can access your Camera Uploads.</string>
    <!-- General label to alert user that somehting went wrong -->
    <string name="general_something_went_wrong_error">Something went wrong</string>
    <!-- A dialog message which is shown to sub-users of expired business accounts. -->
    <string name="expired_user_business_text_2">Contact your business account administrator to resolve the issue and activate your account.</string>
    <!-- Warning message to alert user about logout in My Account section if has offline files. -->
    <string name="logout_warning_offline">When you log out, files from your Offline section will be deleted from your device.</string>
    <!-- Warning message to alert user about logout in My Account section if has transfers in progress. -->
    <string name="logout_warning_transfers">When you log out, ongoing transfers will be cancelled.</string>
    <!-- Warning message to alert user about logout in My Account section if has offline files and transfers in progress. -->
    <string name="logout_warning_offline_and_transfers">When you log out, files from your Offline section will be deleted from your device and ongoing transfers will be cancelled.</string>
    <!-- Label to indicate that a name has not been possible to obtain for some reason -->
    <string name="unknown_name_label">Unknown name</string>
    <!-- Error when renaming a chat title and it is too long -->
    <string name="title_long">Title too long</string>
    <!-- Alert shown to the user when they is trying to create an empty group for attach a file -->
    <string name="error_creating_group_and_attaching_file">Please select one or more contacts.</string>
    <!-- Label showing the number of contacts attached in a chat conversation, placeholder is the number of contacts -->
    <string name="contacts_sent">Sent %s Contacts.</string>
    <!-- Name by default of the folder where the files sent to the chat are stored in the cloud -->
    <string name="my_chat_files_folder">My chat files</string>
    <!-- Error shown when it was not possible to create a folder for any reason -->
    <string name="error_creating_folder">Error. The folder %1$s was not created</string>
    <!-- Title of an alert screen indicating the user has to verify their email -->
    <string name="verify_email_label">Verify your email address</string>
    <!-- Text informing user that their account has been suspended -->
    <string name="account_temporarily_suspended">Your account has been temporarily locked for your safety.</string>
    <!-- Text informing user has to follow the steps of an email to unlock their account -->
    <string name="verify_email_and_follow_steps">Please follow the steps in the [A]verification email[/A] to unlock your account.</string>
    <!-- Question which takes the user to a help screen -->
    <string name="why_am_i_seeing_this">Why am I seeing this?</string>
    <!-- Label of a button which action is resend an email -->
    <string name="resend_email_label">Resend email</string>
    <!-- Error shown when the user tries to resend the email to unblock their account before the time needed to permit send it again -->
    <string name="resend_email_error">Email already sent. Please wait a few minutes before trying again.</string>
    <!-- Title of a helping view about locked accounts -->
    <string name="locked_accounts_label">Locked Accounts</string>
    <!-- Locked accounts description text by an external data breach. This text is 1 of 2 paragraph of a description -->
    <string name="locked_accounts_text_1">It is possible that you are using the same password for your MEGA account as for other services, and that at least one of these other services has suffered a data breach.</string>
    <!-- Locked accounts description text by bad use of user password. This text is 2 of 2 paragraph of a description -->
    <string name="locked_accounts_text_2">Your password leaked and is now being used by bad actors to log into your accounts, including, but not limited to, your MEGA account.</string>
    <!-- Button to add a nickname for a user -->
    <string name="add_nickname">Set Nickname</string>
    <!-- Button to update a nickname for a user -->
    <string name="edit_nickname">Edit Nickname</string>
    <!-- Label showing that a nickname has been added -->
    <string name="snackbar_nickname_added">Nickname added</string>
    <!-- Label showing that a nickname has been added -->
    <string name="snackbar_nickname_removed">Nickname removed</string>
    <!-- Label showing that a nickname has not been added -->
    <string name="error_snackbar_nickname_added">An error occurred while trying to add the nickname</string>
    <!-- title of a dialog to edit or remove the nickname -->
    <string name="nickname_title">Nickname</string>
    <!-- Text related to verified phone number. Used as title or cell description. -->
    <string name="phonenumber_title">Phone number</string>
    <!-- Text shown in a call when it is trying to reconnect after lose the internet connection -->
    <string name="reconnecting_message">Reconnecting</string>
    <!-- Text shown when the Internet connection is retrieved and there is a call is in progress -->
    <string name="connected_message">You are back.</string>
    <!-- Text shown in a call when the own internet connection is of low quality -->
    <string name="poor_internet_connection_message">Poor Internet connection</string>
    <!-- Text is displayed while a voice clip is being recorded -->
    <string name="recording_layout">Recording&#8230;</string>
    <!-- Text shown for the action create new file -->
    <string name="create_new_file_action">Create new file</string>
    <!-- Error title shown when you are trying to do an action with a file or folder and you don’t have the necessary permissions -->
    <string name="permissions_error_label">Permission error</string>
    <!-- Confirmation dialog shown to user when they try to revert a node in an incoming ReadWrite share. -->
    <string name="alert_not_enough_permissions_revert">You do not have the correct permissions to amend this file. Would you like to create a new file?</string>
    <!-- Text shown when the creation of a version as a new file was successful -->
    <string name="version_as_new_file_created">Version was created as a new file successfully.</string>
    <!-- Label indicating a date. Keep the placeholder, is to set the date. -->
    <string name="general_date_label">on %1$s</string>
    <!-- Confirmation before removing the outgoing shares of several folders. Please keep the placeholder is to set the number of folders -->
    <string name="alert_remove_several_shares">Are you sure you want to stop sharing these %1$d folders?</string>
    <!-- Download location label -->
    <string name="download_location">Download location</string>
    <!-- Text asking confirmation for download location -->
    <string name="confirmation_download_location">Always save to this location?</string>
    <!-- Action to show any file in its location -->
    <string name="view_in_folder_label">View in folder</string>
    <!-- Title of a screen to browse files -->
    <string name="browse_files_label">Browse files</string>
    <!-- Title of the File Provider activity -->
    <string name="file_provider_title">Attach from&#8230;</string>
    <!-- Title of an inactive chat which was recently created (today or yesterday). Placeholder is to show the specific creation day. e.g. Chat created today -->
    <string name="inactive_chat_title_2">Chat created %s</string>
    <!-- Title of an inactive chat. Placeholder is to show the creation date and time -->
    <string name="inactive_chat_title">Chat created on %s</string>
    <!-- Title of the chat when multi-selection is activated -->
    <string name="select_message_title">Select messages</string>
    <!-- Storage root label -->
    <string name="storage_root_label">Storage root</string>
    <!-- The label that describes that a transfer failed. -->
    <string name="failed_label">Failed</string>
    <!-- Text warning of transfer over quota -->
    <string name="warning_transfer_over_quota">Your transfers have been interrupted. Upgrade your account or wait %s to continue.</string>
    <!-- Label indicating transfer over quota -->
    <string name="label_transfer_over_quota">Transfer quota exceeded</string>
    <!-- Label indicating storage over quota -->
    <string name="label_storage_over_quota">Storage quota exceeded</string>
    <!-- Label indicating the action ‘upgrate account’ to get more transfer quota -->
    <string name="label_get_more_transfer_quota">Get more transfer quota</string>
    <!-- Warning show to the user when a folder does not exist -->
    <string name="warning_folder_not_exists">The folder does not exist.</string>
    <!-- Warning show to the user when a node does not exist in cloud -->
    <string name="warning_node_not_exists_in_cloud">The file cannot be found in your Cloud Drive.</string>
    <!-- Header text of the Over Disk Quota Paywall warning -->
    <string name="over_disk_quota_paywall_header">Storage Full</string>
    <!-- Title of the Over Disk Quota Paywall warning -->
    <string name="over_disk_quota_paywall_title">Your data is at risk!</string>
    <!-- Text of the Over Disk Quota Paywall warning with multiple email notification. Placeholders: 1 user email, 2 and 3 list of email notification dates, 4 number of files, 5 files size (including units) and 6 required PRO plan -->
    <plurals name="over_disk_quota_paywall_text">
        <item quantity="one">We have contacted you by email to %1$s on %2$s, but you still have %3$s files taking up %4$s in your MEGA account, which requires you to have %5$s.</item>
        <item quantity="other">We have contacted you by email to %1$s on %2$s and %3$s, but you still have %4$s files taking up %5$s in your MEGA account, which requires you to have %6$s.</item>
    </plurals>
    <!-- Text of the Over Disk Quota Paywall warning with no email notification info. Placeholders: 1 user email, 2 number of files, 3 files size (including units) and 4 required PRO plan -->
    <string name="over_disk_quota_paywall_text_no_warning_dates_info">We have contacted you by email to %1$s, but you still have %2$s files taking up %3$s in your MEGA account, which requires you to have %4$s.</string>
    <!-- Text of deletion alert of the Over Disk Quota Paywall warning. Placeholder is for include the time left (including units) in MEGA red color -->
    <string name="over_disk_quota_paywall_deletion_warning">[B]You have [M]%s[/M] left to upgrade[/B]. After that, your data is subject to deletion.</string>
    <!-- Text of deletion alert of the Over Disk Quota Paywall warning if no data available -->
    <string name="over_disk_quota_paywall_deletion_warning_no_data">[B]You have to upgrade[/B]. Your data is currently subject to deletion.</string>
    <!-- Text of deletion alert of the Over Disk Quota Paywall warning if no time left. “save” here means safeguard, protect, and not write to disk. -->
    <string name="over_disk_quota_paywall_deletion_warning_no_time_left">[B]You must act immediately to save your data.[/B]</string>
    <!-- Time in days (plural). The placeholder is for the time value, please adjust the position based on linguistics -->
    <plurals name="label_time_in_days_full">
        <item quantity="one">1 day</item>
        <item quantity="other">%d days</item>
    </plurals>
    <!-- Time in hours. The placeholder is for the time value, please adjust the position based on linguistics -->
    <string name="label_time_in_hours">%dh</string>
    <!-- Time in minutes. The placeholder is for the time value, please adjust the position based on linguistics -->
    <string name="label_time_in_minutes">%dm</string>
    <!-- Time in seconds. The placeholder is for the time value, please adjust the position based on linguistics -->
    <string name="label_time_in_seconds">%ds</string>
    <!-- Title for a section on the fingerprint warning dialog. Below it is a button which will allow the user to verify their contact’s fingerprint credentials. -->
    <string name="label_verify_credentials">Verify credentials</string>
    <!-- Label to indicate that contact’s credentials are not verified. -->
    <string name="label_not_verified">Not verified</string>
    <!-- Label indicating the authenticity credentials of a contact have been verified -->
    <string name="label_verified">Verified</string>
    <!-- ”Verify user” dialog title -->
    <string name="authenticity_credentials_label">Authenticity Credentials</string>
    <!-- ”Verify user” dialog description -->
    <string name="authenticity_credentials_explanation">This is best done in real life by meeting face to face. If you have another already-verified channel such as verified OTR or PGP, you may also use that.</string>
    <!-- Label title above your fingerprint credentials.  A credential in this case is a stored piece of information representing your identity -->
    <string name="label_your_credentials">Your Credentials</string>
    <!-- Button to reset credentials -->
    <string name="action_reset">Reset</string>
    <!-- Warning shown to the user when tries to approve/reset contact credentials and another request of this type is already running. -->
    <string name="already_verifying_credentials">Updating credentials. Please try again later.</string>
    <!-- Info message displayed when the user is joining a chat conversation -->
    <string name="joining_label">Joining&#8230;</string>
    <!-- Info message displayed when the user is leaving a chat conversation -->
    <string name="leaving_label">Leaving&#8230;</string>
    <!-- Text in the confirmation dialog for removing the associated phone number of current account. -->
    <string name="remove_phone_number">Remove your phone number?</string>
    <!-- Text show in a snackbar when phone has successfully reset. -->
    <string name="remove_phone_number_success">Your phone number has been removed successfully.</string>
    <!-- Text show in a snackbar when reset phone number failed. -->
    <string name="remove_phone_number_fail">Failed to remove your phone number.</string>
    <!-- Text hint shown in the global search box which sits on the top of the Homepage screen -->
    <string name="search_hint">Search in MEGA</string>
    <!-- Alert shown when a user tries to reset an account wich is bloqued. -->
    <string name="error_reset_account_blocked">The account you’re trying to reset is blocked.</string>
    <!-- Error message when trying to login and the account is blocked -->
    <string name="error_account_blocked">Your account has been blocked. Please contact support&#64;mega.nz</string>
    <!-- Error message appears to sub-users of a business account when they try to login and they are disabled. -->
    <string name="error_business_disabled">Your account has been deactivated by your administrator. Please contact your business account administrator for further details.</string>
    <!-- An error message which appears to sub-users of a business account when they try to login and they are deleted. -->
    <string name="error_business_removed">Your account has been removed by your administrator. Please contact your business account administrator for further details.</string>
    <!-- Option in bottom sheet dialog for modifying the associated phone number of current account. -->
    <string name="option_modify_phone_number">Modify</string>
    <!-- Option in bottom sheet dialog for modifying the associated phone number of current account. -->
    <string name="title_modify_phone_number">Modify phone number</string>
    <!-- Option in bottom sheet dialog for removing the associated phone number of current account. -->
    <string name="title_remove_phone_number">Remove phone number</string>
    <!-- Message showing to explain what will happen when the operation of -->
    <string name="modify_phone_number_message">This operation will remove your current phone number and start the process of associating a new phone number with your account.</string>
    <!-- Message for action to remove the registered phone number. -->
    <string name="remove_phone_number_message">This will remove your associated phone number from your account. If you later choose to add a phone number you will be required to verify it.</string>
    <!-- Text of an action button indicating something was successful and it can checks it by pressing it -->
    <string name="action_see">See</string>
    <!-- “Verify user” dialog description. Please, keep the placeholder, is to set the name of a contact: Joana’s credentials -->
    <string name="label_contact_credentials">%s’s credentials</string>
    <!-- The label under the button of opening all-documents screen. The space is reduced, so please translate this string as short as possible. -->
    <string name="category_documents">Docs</string>
    <!-- The label under the button of opening all-documents screen -->
    <string name="section_documents">Documents</string>
    <!-- Label of the floating action button of opening the new chat conversation -->
    <string name="fab_label_new_chat">New chat</string>
    <!-- Text that indicates that there’s no image to show in image section -->
    <string name="homepage_empty_hint_photos">[B]No[/B] [A]Images[/A] [B]Found[/B]</string>
    <!-- Text that indicates that there’s no document to show -->
    <string name="homepage_empty_hint_documents">No documents found</string>
    <!-- Text that indicates that there’s no audio to show -->
    <string name="homepage_empty_hint_audio">No audio files found</string>
    <!-- Text that indicates that there’s no video to show -->
    <string name="homepage_empty_hint_video">No videos found</string>
    <!-- Title of the screen to attach GIFs -->
    <string name="search_giphy_title">Search GIPHY</string>
    <!-- Label indicating an empty search of GIFs. The format placeholders are to showing it in different colors. -->
    <string name="empty_search_giphy">No [A]GIFs[/A] found</string>
    <!-- Label indicating there is not available GIFs due to down server -->
    <string name="server_down_giphy">No available GIFs. Please try again later</string>
    <!-- Label indicating the end of Giphy list. The format placeholders are to showing it in different colors. -->
    <string name="end_of_results_giphy">[A]End of[/A] results</string>
    <!-- Title of a dialog to confirm the action of resume all transfers -->
    <string name="warning_resume_transfers">Resume transfers?</string>
    <!-- Option to  resume all transfers -->
    <string name="option_resume_transfers">Resume transfers</string>
    <!-- Option to  cancel a transfer -->
    <string name="option_cancel_transfer">Cancel transfer</string>
    <!-- Message of a dialog to confirm the action of resume all transfers -->
    <string name="warning_message_resume_transfers">Unpause transfers to proceed with your upload.</string>
    <!-- Indicator of the progress in a download/upload. Please, don’t remove the place holders: the first one is to set the percentage, the second one is to set the size of the file. Example 33% of 33.3 MB -->
    <string name="progress_size_indicator">%1$d%% of %2$s</string>
    <!-- Message showing when enable the mode for showing the special information in the chat messages. This action is performed from the settings section, clicking 5 times on the App version option -->
    <string name="show_info_chat_msg_enabled">Debugging info for chat messages enabled</string>
    <!-- Message showing when disable the mode for showing the special information in the chat messages.. This action is performed from the settings section, clicking 5 times on the App version option -->
    <string name="show_info_chat_msg_disabled">Debugging info for chat messages disabled</string>
    <!-- Shows the error when the limit of reactions per user is reached and the user tries to add one more. Keep the placeholder because is to show limit number in runtime. -->
    <string name="limit_reaction_per_user">You have reached the maximum limit of %d reactions.</string>
    <!-- Shows the error when the limit of reactions per message is reached and a user tries to add one more. Keep the placeholder because is to show limit number in runtime. -->
    <string name="limit_reaction_per_message">This message has reached the maximum limit of %d reactions.</string>
    <!-- System message displayed to all chat participants when one of them enables retention history -->
    <string name="retention_history_changed_by">[A]%1$s[/A][B] changed the message clearing time to [/B][A]%2$s[/A][B].[/B]</string>
    <!-- Title of the section to clear the chat content in the Manage chat history screen -->
    <string name="title_properties_clear_chat_history">Clear chat history</string>
    <!-- System message that is shown to all chat participants upon disabling the Retention history -->
    <string name="retention_history_disabled">[A]%1$s[/A][B] disabled message clearing.[/B]</string>
    <!-- Subtitle of the section to clear the chat content in the Manage chat history screen -->
    <string name="subtitle_properties_chat_clear">Delete all messages and files shared in this conversation. This action is irreversible.</string>
    <!-- Title of the history retention option -->
    <string name="title_properties_history_retention">History clearing</string>
    <!-- Subtitle of the history retention option when history retention is disabled -->
    <string name="subtitle_properties_history_retention">Automatically delete messages older than a certain amount of time.</string>
    <!-- Label for the dialog box option to configure history retention. This option will indicate that history retention option is disabled -->
    <string name="history_retention_option_disabled">Disabled</string>
    <!-- Label for the dialog box option to configure history retention. This option will indicate that automatically deleted messages older than one day -->
    <string name="history_retention_option_one_day">One day</string>
    <!-- SLabel for the dialog box option to configure history retention. This option will indicate that automatically deleted messages older than one week -->
    <string name="history_retention_option_one_week">One week</string>
    <!-- Label for the dialog box option to configure history retention. This option will indicate that automatically deleted messages older than one month -->
    <string name="history_retention_option_one_month">One month</string>
    <!-- Label for the dialog box option to configure history retention. This option will indicate that messages older than a custom date will be deleted -->
    <string name="history_retention_option_custom">Custom</string>
    <!-- Title of the Manage chat history screen -->
    <string name="title_properties_manage_chat">Manage chat history</string>
    <!-- Subtitle of the dialogue to select a retention time -->
    <string name="subtitle_properties_manage_chat">Automatically delete messages older than:</string>
    <!-- Text of the confirmation dialog to clear the chat history from Manage chat history section -->
    <string name="confirmation_clear_chat_history">Are you sure you want to clear the full message history of this conversation?</string>
    <!-- Text on the label indicating that the oldest messages of a year will be automatically deleted. -->
    <string name="subtitle_properties_manage_chat_label_year">1 year</string>
    <!-- Picker text to choose custom retention time. This option indicates several hours -->
    <plurals name="retention_time_picker_hours">
        <item quantity="one">hour</item>
        <item quantity="other">hours</item>
    </plurals>
    <!-- Picker text to choose custom retention time. This option indicates several days -->
    <plurals name="retention_time_picker_days">
        <item quantity="one">day</item>
        <item quantity="other">days</item>
    </plurals>
    <!-- Picker text to choose custom retention time. This option indicates several weeks -->
    <plurals name="retention_time_picker_weeks">
        <item quantity="one">week</item>
        <item quantity="other">weeks</item>
    </plurals>
    <!-- Picker text to choose custom retention time. This option indicates several months -->
    <plurals name="retention_time_picker_months">
        <item quantity="one">month</item>
        <item quantity="other">months</item>
    </plurals>
    <!-- Picker text to choose custom retention time. This option indicates a year -->
    <string name="retention_time_picker_year">year</string>
    <!-- Text on the label indicating that That the oldest messages of several hours will be automatically deleted. -->
    <plurals name="subtitle_properties_manage_chat_label_hours">
        <item quantity="one">1 hour</item>
        <item quantity="other">%1$d hours</item>
    </plurals>
    <!-- Text on the label indicating that That the oldest messages of several weeks will be automatically deleted. -->
    <plurals name="subtitle_properties_manage_chat_label_weeks">
        <item quantity="one">1 week</item>
        <item quantity="other">%1$d weeks</item>
    </plurals>
    <!-- Text on the label indicating that That the oldest messages of several months will be automatically deleted. -->
    <plurals name="subtitle_properties_manage_chat_label_months">
        <item quantity="one">1 month</item>
        <item quantity="other">%1$d months</item>
    </plurals>
    <!-- Title indicating the select mode is enabled and ready to select transfers on Transfers section, In progress tab -->
    <string name="title_select_transfers">Select transfers</string>
    <!-- Error shown to inform the priority change of a transfer failed. Please don’t remove the place holder, it’s to set the name of the transfer. Example: The priority change of the transfer “video.mp4” failed. -->
    <string name="change_of_transfer_priority_failed">Unable to change priority of the transfer “%1$s”</string>
    <!-- Title option to send separated the link and decryption key -->
    <string name="option_send_decryption_key_separately">Send decryption key separately</string>
    <!-- Explanation option to send separated the link and decryption key -->
    <string name="explanation_send_decryption_key_separately">Export link and decryption key separately.</string>
    <!-- Label option indicating if it is pressed, an explanation will be shown with more details -->
    <string name="learn_more_option">Learn more</string>
    <!-- Label key referring to a link decryption key -->
    <string name="key_label">Key</string>
    <!-- Button which action is share the decryption key of a link -->
    <string name="button_share_key">Share key</string>
    <!-- Button which action is copy the decryption key of a link -->
    <string name="button_copy_key">Copy key</string>
    <!-- Button which action is copy the password of a link -->
    <string name="button_copy_password">Copy password</string>
    <!-- Confirmation shown informing a key link it’s copied to the clipboard -->
    <string name="key_copied_clipboard">Key copied to the clipboard.</string>
    <!-- Confirmation shown informing a password link it’s copied to the clipboard -->
    <string name="password_copied_clipboard">Password copied to the clipboard.</string>
    <!-- Confirmation shown informing a key link it’s copied to the clipboard -->
    <string name="link_and_key_sent">Link and key successfully sent.</string>
    <!-- Confirmation shown informing a key link it’s copied to the clipboard -->
    <string name="link_and_password_sent">Link and password successfully sent.</string>
    <!-- Title of a warning recommending upgrade to Pro -->
    <string name="upgrade_pro">Upgrade to Pro</string>
    <!-- Explanation of a warning recommending upgrade to Pro in relation to link available options -->
    <string name="link_upgrade_pro_explanation">MEGA Pro users have exclusive access to additional link safety features making your account even more secure.</string>
    <!-- Meaning of links decryption key -->
    <string name="decryption_key_explanation">Our end-to-end encryption system requires a unique key automatically generated for this file or folder. A link with this key is created by default, but you can export the decryption key separately for an added layer of security.</string>
    <!-- Reset password label -->
    <string name="reset_password_label">Reset password</string>
    <!-- Warning show to the user when has enable to send the decryption key of a link separately and tries to share the link -->
    <string name="share_key_warning">Share the key for this link?</string>
    <!-- Warning show to the user when has set a password protection of a link and tries to share the link -->
    <string name="share_password_warning">Share the password for this link?</string>
    <!-- Button which action is share the password of a link -->
    <string name="button_share_password">Share password</string>
    <!-- String to share a link with its decryption key separately. Please keep the place holders, are to set the link and the key. Example: Link: https://mega.nz/file/kC42xRSK#Ud2QsvpIVYmCd1a9QUhk42wXv10jCSyPSWnXEwYX2VE Key: asfAFG3345g -->
    <string name="share_link_with_key">Link: %1$s\n\nKey: %2$s</string>
    <!-- String to share a link protected with password with its password.Please keep the place holders, are to set the link and the password. Example: Link: https://mega.nz/file/kC42xRSK#Ud2QsvpIVYmCd1a9QUhk42wXv10jCSyPSWnXEwYX2VE Password: asfAFG3345g -->
    <string name="share_link_with_password">Link: %1$s\n\nPassword: %2$s</string>
    <!-- Warning show to the user when the app needs permissions to share files and the user has denied them. -->
    <string name="files_required_permissions_warning">MEGA needs your permission to access your files for sharing.</string>
    <!-- Context menu item. Allows user to add file/folder to favourites -->
    <string name="file_properties_favourite">Favourite</string>
    <!-- Context menu item. Allows user to delete file/folder from favourites -->
    <string name="file_properties_unfavourite">Remove favourite</string>
    <!-- Context menu item. Allows to mark file/folder with own color label -->
    <string name="file_properties_label">Label</string>
    <!-- Information text to let’s the user know that they can remove a colour from a folder or file that was already marked. -->
    <string name="action_remove_label">Remove label</string>
    <!-- Title text to show label selector. -->
    <string name="title_label">Label</string>
    <!-- A user can mark a folder or file with red colour. -->
    <string name="label_red">Red</string>
    <!-- A user can mark a folder or file with orange colour. -->
    <string name="label_orange">Orange</string>
    <!-- A user can mark a folder or file with yellow colour. -->
    <string name="label_yellow">Yellow</string>
    <!-- A user can mark a folder or file with green colour. -->
    <string name="label_green">Green</string>
    <!-- A user can mark a folder or file with blue colour. -->
    <string name="label_blue">Blue</string>
    <!-- A user can mark a folder or file with purple colour. -->
    <string name="label_purple">Purple</string>
    <!-- A user can mark a folder or file with grey colour. -->
    <string name="label_grey">Grey</string>
    <!-- Text that indicates the song is now playing -->
    <string name="audio_player_now_playing">Now playing</string>
    <!-- Text that indicates the song is now playing, but paused -->
    <string name="audio_player_now_playing_paused">Now playing (paused)</string>
    <!-- Title of the song info screen -->
    <string name="audio_track_info">Track info</string>
    <!-- Action to get more information -->
    <string name="action_more_information">More Information</string>
    <!-- Preferences screen item title for Cookie Policy -->
    <string name="settings_about_cookie_policy">Cookie Policy</string>
    <!-- Preferences screen item title for cookie settings -->
    <string name="settings_about_cookie_settings">Cookie Settings</string>
    <!-- Cookie dialog title -->
    <string name="dialog_cookie_alert_title">Your privacy</string>
    <!-- Cookie dialog message. Please, keep the placeholders to format the string. -->
    <string name="dialog_cookie_alert_message">We use Cookies and similar technologies (’Cookies’) to provide and enhance your experience with our services. Accept our use of Cookies from the beginning of your visit or customise Cookies in Cookie Settings. Read more in our [A]Cookie Policy[/A].</string>
    <!-- Cookie dialog message showed when there are unsaved settings. -->
    <string name="dialog_cookie_alert_unsaved">Cookie Settings unsaved.</string>
    <!-- Snackbar message showed when there settings has been saved successfully. -->
    <string name="dialog_cookie_snackbar_saved">Cookie Settings changes have been saved</string>
    <!-- Preference screen item title -->
    <string name="preference_cookies_accept">Accept Cookies</string>
    <!-- Preference screen item title -->
    <string name="preference_cookies_essential_title">Essential Cookies</string>
    <!-- Preference screen item summary -->
    <string name="preference_cookies_essential_summary">Essential for providing you important functionality and secure access to our services. For this reason, they do not require consent.</string>
    <!-- Preference screen item title -->
    <string name="preference_cookies_performance_title">Performance and Analytics Cookies</string>
    <!-- Preference screen item summary -->
    <string name="preference_cookies_performance_summary">Help us to understand how you use our services and provide us data that we can use to make improvements. Not accepting these Cookies will mean we will have less data available to us to help design improvements.</string>
    <!-- Preference screen item state description -->
    <string name="preference_cookies_always_on">Always On</string>
    <!-- Menu option that allows the user to scan document and upload it directly to MEGA. -->
    <string name="menu_scan_document">Scan document</string>
    <!-- Message displayed when clicking on a contact attached to the chat that is not my contact -->
    <string name="user_is_not_contact">%s is not in your contact list</string>
    <!-- Option of color theme, light mode. -->
    <string name="theme_light">Light</string>
    <!-- Option of color theme, dark mode. -->
    <string name="theme_dark">Dark</string>
    <!-- Option of color theme, follow the system setting. -->
    <string name="theme_system_default">System default</string>
    <!-- Option of color theme, follow the system battery saver settings. -->
    <string name="theme_battery_saver">Set by Battery Saver</string>
    <!-- Prompt text shows when need to user select SD card root from SAF(Storage Access Framework, a system app). -->
    <string name="ask_for_select_sdcard_root">Please select SD card root.</string>
    <!-- Cloud Drive screen subtitle indicating a destination is required to be selected -->
    <string name="cloud_drive_select_destination">Select destination</string>
    <!-- Warning which alerts the user before discard changes -->
    <string name="discard_changes_warning">Discard changes and close the editor?</string>
    <!-- Action discard -->
    <string name="discard_close_action">Discard and close</string>
    <!-- Label indicating saving a file is in progress -->
    <string name="saving_file">Saving file&#8230;</string>
    <!-- Label indicating a file was created successfully -->
    <string name="file_created">File created</string>
    <!-- Warning indicating a file was not created successfully -->
    <string name="file_creation_failed">File creation failed. Please try again.</string>
    <!-- Label indicating a file was saved to some folder. e.g.: File saved to Cloud Drive. "Cloud Drive" is the only destination for the time being, thus any article isn't needed -->
    <string name="file_saved_to">File saved to %1$s</string>
    <!-- Warning indicating a file was not saved to some folder. e.g.: File not saved to Cloud Drive. Try again -->
    <string name="file_saved_to_failed">File not saved to %1$s. Try again.</string>
    <!-- Label indicating a file was updated successfully -->
    <string name="file_updated">File updated</string>
    <!-- Warning indicating a file was not updated successfully -->
    <string name="file_update_failed">File update failed. Please try again.</string>
    <!-- Warning which alerts the user a file cannot be opened -->
    <string name="error_opening_file">File is too large and can’t be opened or previewed.</string>
    <!-- Error shown when the user writes a file name without extension. The placeholder shows the file extension. e. g. File without extension (.jpg)-->
    <string name="file_without_extension">File without extension (.%1$s)</string>
    <!-- Error shown when the user writes a file name without extension -->
    <string name="file_without_extension_warning">To proceed you need to type a file extension</string>
    <!-- Title of the warning dialog indicating the renamed name file extension is not the same -->
    <string name="file_extension_change_title">File extension change</string>
    <!-- Text of the warning dialog indicating the renamed name file extension is not the same. -->
    <string name="file_extension_change_warning">You might not be able to open this file if you change its extension.</string>
    <!-- Warning which alerts the user a file cannot be created because there is already one with the same name-->
    <string name="same_file_name_warning">There is already a file with the same name</string>
    <!-- Warning which alerts the user an item cannot be created because there is already one with the same name -->
    <string name="same_item_name_warning">There is already an item with the same name</string>
    <!-- Label of the option menu. When clicking this button, the app shows the info of the related item, e.g. file, folder, contact, chat, etc. -->
    <string name="general_info">Info</string>
    <!-- Item menu option upon right click on one image or video to save it to device gallery -->
    <string name="general_save_to_gallery">Save to gallery</string>
    <!-- settings of the Media section -->
    <string name="settings_media">Media</string>
    <!-- settings title of the Media section -->
    <string name="settings_media_audio_files">Audio files</string>
    <!-- Settings hint that indicates the audio will still be played in background if the app is backgrounded -->
    <string name="settings_background_play_hint">Playing on the background</string>
    <!-- Text of the empty screen when there are no elements in Photos -->
    <string name="photos_empty">[B]No[/B] [A]Photos[/A] [B]Found[/B]</string>
    <!-- Text to show as subtitle of Enable camera uploads screen -->
    <string name="enable_cu_subtitle">Automatically back up your photos and videos to your Cloud Drive.</string>
    <!-- Text of a button on Camera Uploads section to show all the content of the section-->
    <string name="all_view_button">All</string>
    <!-- Text of a button on Camera Uploads section to show the content of the section organized by days-->
    <string name="days_view_button">Days</string>
    <!-- Text of a button on Camera Uploads section to show the content of the section organized by months-->
    <string name="months_view_button">Months</string>
    <!-- Text of a button on Camera Uploads section to show the content of the section organized by years-->
    <string name="years_view_button">Years</string>
    <!-- Text to show as a date on Camera Uploads section. Placeholders: [B][/B] are for formatting text; %1$s is for the month; %2$s is for the year. E.g.: "June 2020". -->
    <string name="cu_month_year_date">[B]%1$s[/B] %2$s</string>
    <!-- Text to show as a date on Camera Uploads section. Placeholders: [B][/B] are for formatting text; %1$s is for the day; %2$s is for the month; %3$s is for the year. E.g.: "30 December 2020". -->
    <string name="cu_day_month_year_date">[B]%1$s %2$s[/B] %3$s</string>
    <!-- Text to show on Camera Uploads section, indicating the upload progress. The placeholder %1$d is for set the number of pending uploads. E.g.: "Upload in progress, 300 files pending". -->
    <plurals name="cu_upload_progress">
        <item quantity="one">Upload in progress, 1 file pending</item>
        <item quantity="other">Upload in progress, %1$d files pending</item>
    </plurals>
    <!-- Text to show as production api server option -->
    <string name="production_api_server">Production</string>
    <!-- Title to show in a dialog to change api server -->
    <string name="title_change_server">Change server</string>
    <!-- Show line numbers action -->
    <string name="action_show_line_numbers">Show line numbers</string>
    <!-- Hide line numbers action -->
    <string name="action_hide_line_numbers">Hide line numbers</string>
    <!-- Indicates pagination progress. E.g.: 3/49 -->
    <string name="pagination_progress">%1$s/%2$s</string>
    <!-- An error shown as transfer error when uploading something to an incoming share and the owner’s account is over its storage quota. -->
    <string name="error_share_owner_storage_quota">Share owner is over storage quota.</string>
    <!-- A message shown when uploading, copying or moving something to an incoming share and the owner’s account is over its storage quota. -->
    <string name="warning_share_owner_storage_quota">The file cannot be sent as the target user is over their storage quota.</string>
    <!-- Message displayed when multiple download starts and 1 file has already been downloaded before and 1 file is being downloaded -->
    <string name="file_already_downloaded_and_file_pending_download">1 file already downloaded. 1 file pending.</string>
    <!-- Message displayed when multiple download starts and 1 file has already been downloaded before and multiple files are being downloaded. Placeholder: number of files -->
    <string name="file_already_downloaded_and_files_pending_download">1 file already downloaded. %d files pending.</string>
    <!-- Message displayed when multiple download starts and multiple files have already been downloaded before and 1 file is being downloaded. Placeholder: number of files -->
    <string name="files_already_downloaded_and_file_pending_download">%d files already downloaded. 1 file pending.</string>
    <!-- Message displayed when multiple download starts and multiple files have already been downloaded before and multiple files are being downloaded. Placeholders: number of files -->
    <string name="files_already_downloaded_and_files_pending_download">%1$d files already downloaded. %2$d files pending.</string>
    <!-- Message displayed when 1 node (file or folder) has been successfully moved to the rubbish bin and 1 node has not been moved successfully -->
    <string name="node_correctly_and_node_incorrectly_moved_to_rubbish">1 item moved to the Rubbish Bin successfully and 1 item was not sent successfully</string>
    <!-- Message displayed when 1 node (file or folder) has been successfully moved to the rubbish bin and multiple nodes have not been moved successfully. Placeholder: number of nodes -->
    <string name="node_correctly_and_nodes_incorrectly_moved_to_rubbish">1 item moved to the Rubbish Bin successfully and %d items were not sent successfully</string>
    <!-- Message displayed when multiple nodes (files and folders) have been successfully moved to the rubbish bin and 1 node has not been moved successfully. Placeholder: number of nodes -->
    <string name="nodes_correctly_and_node_incorrectly_moved_to_rubbish">%d items moved to the Rubbish Bin successfully and 1 item was not sent successfully</string>
    <!-- Message displayed when multiple nodes (files and folders) have been successfully moved to the rubbish bin and multiple nodes have not been moved successfully. Placeholders: number of nodes -->
    <string name="nodes_correctly_and_nodes_incorrectly_moved_to_rubbish">%1$d items moved to the Rubbish Bin successfully and %2$d items were not sent successfully</string>
    <!-- Message displayed when 1 node (file or folder) has been successfully restored from the rubbish bin and 1 node has not been restored successfully -->
    <string name="node_correctly_and_node_incorrectly_restored_from_rubbish">1 item restored successfully and 1 item was not restored successfully</string>
    <!-- Message displayed when 1 node (file or folder) has been successfully restored from the rubbish bin and multiple nodes have not been restored successfully. Placeholder: number of nodes -->
    <string name="node_correctly_and_nodes_incorrectly_restored_from_rubbish">1 item restored successfully and %d items were not restored successfully</string>
    <!-- Message displayed when multiple nodes (files and folders) have been successfully restored from the rubbish bin and 1 node has not been restored successfully. Placeholder: number of nodes -->
    <string name="nodes_correctly_and_node_incorrectly_restored_from_rubbish">%d items restored successfully and 1 item was not restored successfully</string>
    <!-- Message displayed when multiple nodes (files and folders) have been successfully restored from the rubbish bin and multiple nodes have not been restored successfully. Placeholders: number of nodes -->
    <string name="nodes_correctly_and_nodes_incorrectly_restored_from_rubbish">%1$d items restored successfully and %2$d items were not restored successfully</string>
    <!-- Message displayed when nodes (files and folders) are being moved to the rubbish bin and all nodes have been successfully moved. Placeholder: number of nodes -->
    <plurals name="number_correctly_moved_to_rubbish">
        <item quantity="one">1 item moved to the Rubbish Bin successfully</item>
        <item quantity="other">%d items moved to the Rubbish Bin successfully</item>
    </plurals>
    <!-- Message displayed when nodes (files and folders) are being moved to the rubbish bin and all nodes have not been successfully moved. Placeholder: number of nodes -->
    <plurals name="number_incorrectly_moved_to_rubbish">
        <item quantity="one">1 item was not moved to the Rubbish Bin successfully</item>
        <item quantity="other">%d items were not moved to the Rubbish Bin successfully</item>
    </plurals>
    <!-- Message displayed when nodes (files and folders) are being restored from the rubbish bin and all nodes have been successfully restored. Placeholder: number of nodes -->
    <plurals name="number_correctly_restored_from_rubbish">
        <item quantity="one">1 item restored successfully</item>
        <item quantity="other">%d items restored successfully</item>
    </plurals>
    <!-- Message displayed when nodes (files and folders) are being restored from the rubbish bin and all nodes have not been successfully restored. Placeholder: number of nodes -->
    <plurals name="number_incorrectly_restored_from_rubbish">
        <item quantity="one">1 item was not restored successfully</item>
        <item quantity="other">%d items were not restored successfully</item>
    </plurals>
    <!-- Button of the warning dialog indicating the renamed name file extension is not the same to confirm the change. -->
    <string name="action_change_anyway">Change anyway</string>
    <!-- String to show the transfer quota and the used space in My Account section. E.g.: -->
    <string name="used_storage_transfer">%1$s / %2$s</string>
    <!-- String to show the transfer quota and the used space in My Account section -->
    <string name="used_storage_transfer_percentage">%1$s%%</string>
    <!-- Size in petabytes. The placeholder is for the size value, please adjust the position based on linguistics -->
    <string name="label_file_size_peta_byte">%1$s PB</string>
    <!-- Size in exabytes. The placeholder is for the size value, please adjust the position based on linguistics -->
    <string name="label_file_size_exa_byte">%1$s EB</string>
    <!-- Title of Add phone number option in My account section -->
    <string name="add_phone_label">Add your phone number</string>
    <!-- Text of the option Backup Recovery Key in My account section -->
    <string name="backup_recovery_key_subtitle">Do you remember your password?\nMEGA cannot reset your password if you forget it.</string>
    <!-- Action to change name -->
    <string name="change_name_action">Change name</string>
    <!-- Action to add photo -->
    <string name="add_photo_action">Add photo</string>
    <!-- Action to add phone number -->
    <string name="add_phone_number_action">Add phone number</string>
    <!-- Warning indicating the app needs write permissions to do any action -->
    <string name="denied_write_permissions">MEGA needs write permissions to your device storage to continue.</string>
    <!-- Date indicating is tomorrow. E.g: Tomorrow, 3 Jul 2021 -->
    <string name="tomorrow_date">Tomorrow, %1$s</string>
    <!-- Title of the confirmation dialog shown when a subscription has been processed successfully -->
    <string name="title_user_purchased_subscription">Awaiting confirmation</string>
    <!-- Number of social connections, showing the number of contacts the user has. E.g.: 37 connections -->
    <plurals name="my_account_connections">
        <item quantity="one">1 connection</item>
        <item quantity="other">%1$d connections</item>
    </plurals>
    <!-- Section name for the “Recently Added Contacts” section. Preferably one word. -->
    <string name="section_recently_added">Recently Added</string>
    <!-- Text of the empty screen when there are not groups. No dot at the end because is for an empty state. The format placeholders are to showing it in different colors. -->
    <string name="context_empty_groups">[B]No [/B][A]Groups[/A]</string>
    <!-- Section name for the “Contact Requests” section. Preferably one word. -->
    <string name="section_requests">Requests</string>
    <!-- Section name for the “Groups” section. Preferably one word. -->
    <string name="section_groups">Groups</string>
    <!-- Text informing links management is only available for single items. -->
    <string name="warning_get_links">Options such as “Send decryption key separately”, “Set expiry date” or “Set password protection” are only available for single items.</string>
    <!-- Action which allows to copy all the links showed in the list. -->
    <string name="action_copy_all">Copy all</string>
    <!-- Confirmation shown informing links have been sent to the selected chats -->
    <plurals name="links_sent">
        <item quantity="one">Link successfully sent.</item>
        <item quantity="other">Links successfully sent.</item>
    </plurals>
    <!-- Confirmation shown informing links have been copied to the clipboard -->
    <plurals name="links_copied_clipboard">
        <item quantity="one">Link copied to the clipboard.</item>
        <item quantity="other">Links copied to the clipboard.</item>
    </plurals>
    <!-- Plural string used as button label or title of the screen to get only one or several links at the same time. -->
    <plurals name="get_links">
        <item quantity="one">Get Link</item>
        <item quantity="other">Get Links</item>
    </plurals>
    <!-- Ask for confirmation before clear offline files -->
    <string name="clear_offline_confirmation">Clear all offline files?</string>
    <!-- Banner text when the call is in progress and I'm the only participant. -->
    <string name="banner_alone_on_the_call">You are the only one here</string>
    <!-- Item menu option upon right click on meeting. -->
    <string name="context_meeting">Meeting</string>
    <!-- Menu option that allows the user to start/join meeting. -->
    <string name="start_join_meeting">Start or Join meeting</string>
    <!-- Label that create a meeting -->
    <string name="new_meeting">New meeting</string>
    <!-- Label that join a meeting -->
    <string name="join_meeting">Join meeting</string>
    <!-- Button that create a meeting -->
    <string name="btn_start_meeting">Start meeting</string>
    <!-- Button that join a meeting as guest -->
    <string name="btn_join_meeting_as_guest">Join as a guest</string>
    <!-- Hint shown to guide user on meeting name -->
    <string name="type_meeting_name">%s’s meeting</string>
    <!-- General label for reject the call. -->
    <string name="general_reject">Hang up</string>
    <!-- General label for microphone -->
    <string name="general_mic">Mic</string>
    <!-- General label for microphone muted -->
    <string name="general_mic_mute">Your microphone is turned off</string>
    <!-- General label for microphone unmuted -->
    <string name="general_mic_unmute">Your microphone is turned on</string>
    <!-- General label for camera -->
    <string name="general_camera">Camera</string>
    <!-- General label for camera enable -->
    <string name="general_camera_enable">Your camera is turned on.</string>
    <!-- General label for camera disable -->
    <string name="general_camera_disable">Your camera is turned off.</string>
    <!-- Label for hold meeting -->
    <string name="meeting_hold">Hold</string>
    <!-- General label for speaker -->
    <string name="general_speaker">Speaker</string>
    <!-- General label for headphone-->
    <string name="general_headphone">Headphones</string>
    <!-- General label for headphone on-->
    <string name="general_headphone_on">Headphones are active</string>
    <!-- General label for speaker on-->
    <string name="general_speaker_on">Your speaker is turned on</string>
    <!-- General label for speaker off-->
    <string name="general_speaker_off">Your speaker is turned off</string>
    <!-- Label for end meeting-->
    <string name="meeting_end">End</string>
    <!-- Invite contacts as participants of the meeting-->
    <string name="invite_participants">Invite participants</string>
    <!-- The number of participants in the meeting-->
    <string name="participants_number">Participants (%d)</string>
    <!-- Pin the participant to speaker view in the meeting-->
    <string name="pin_to_speaker">Display in main view</string>
    <!-- Make the participant as moderator in the meeting-->
    <string name="make_moderator">Make moderator</string>
    <!-- The title of dialog for end meeting confirmation-->
    <string name="title_end_meeting">Leave meeting now?</string>
    <!-- no moderator when the moderator leave meeting-->
    <string name="no_moderator">No moderator</string>
    <!-- assign moderator message when the moderator leave meeting-->
    <string name="assign_moderator_message">Before leaving, please assign one or more new moderators for the meeting.</string>
    <!-- assign moderator option when the moderator leave meeting-->
    <string name="assign_moderator">Make moderator</string>
    <!-- leave anyway option when the moderator leave meeting-->
    <string name="leave_anyway">Leave anyway</string>
    <!-- The message alert user to pick new moderator on assign moderator page-->
    <string name="pick_new_moderator_message">Please assign one or more new moderators.</string>
    <!-- The title of dialog for changing meeting name-->
    <string name="change_meeting_name">Change the meeting name</string>
    <!-- The number of participants in the meeting on meeting info page-->
    <string name="info_participants_number">Participants: %d</string>
    <!-- The name of moderators in the meeting on meeting info page-->
    <string name="info_moderator_name">Moderator: %s</string>
    <!-- The literal meeting link text-->
    <string name="meeting_link">Meeting link</string>
    <!-- Subtitle of the meeting screen-->
    <string name="duration_meeting">Duration</string>
    <!-- The question in on-boarding screen asking if the user is going to join meeting as guest-->
    <string name="join_meeting_as_guest">Join meeting as guest</string>
    <!-- The title of the paste meeting link dialog for guest-->
    <string name="paste_meeting_link_guest_dialog_title">You are invited to a meeting.</string>
    <!-- Tell the guest to paste the meeting link in the edit box-->
    <string name="paste_meeting_link_guest_instruction">Tap the Meeting link sent to you or paste it here</string>
    <!-- Banner text to indicate poor network quality-->
    <string name="slow_connection_meeting">Poor connection quality</string>
    <!-- the message in the alert dialog for notifying the meeting has ended-->
    <string name="meeting_has_ended">Meeting has ended</string>
    <!-- error message shown when a meeting link is not well formed-->
    <string name="invalid_meeting_link_args">Invalid meeting link</string>
    <!-- Warning show to the user when the app needs permissions to start a meeting.-->
    <string name="meeting_permission_info">Access permissions needed for MEGA</string>
    <!-- Message of a dialog to show user the permissions that needed-->
    <string name="meeting_permission_info_message">MEGA needs access to your microphone and camera for meetings.</string>
    <!-- Button to confirm the action of restarting one transfer-->
    <string name="button_permission_info">Got it</string>
    <!-- Warning show to the user when the app needs permissions to get the best meeting experience and the user has denied them.-->
    <string name="meeting_required_permissions_warning">Go to Settings to allow MEGA to access your camera and microphone.</string>
    <!-- The button text in the meeting ended alert dialog. Click the button to open the group chat screen of the meeting-->
    <string name="view_meeting_chat">View meeting chat</string>
    <!-- the content of tips when the user uses the meeting first time-->
    <string name="tip_invite_more_participants">Invite more participants to the meeting. Swipe up to invite.</string>
    <!-- the content of tips when the user enters recent chat page first time-->
    <string name="tip_create_meeting">Tap to create a new meeting</string>
    <!-- the content of tips when the user enters start conversation page first time-->
    <string name="tip_setup_meeting">Quickly set up a MEGA meeting with our new encrypted meeting feature</string>
    <!-- the content of snack bar when the user be the new moderator-->
    <string name="be_new_moderator">You are the new moderator.</string>
    <!-- the content of snack bar when copied meeting link-->
    <string name="copied_meeting_link">Copied meeting link.</string>
    <!-- Title of the layout to join a meeting from the chat screen. -->
    <string name="join_meeting_layout_in_group_call">Tap to join current meeting.</string>
    <!-- Title of fifth tour screen -->
    <string name="title_tour_five">MEGA Meeting</string>
    <!-- Content of fourth tour screen -->
    <string name="content_tour_five">End-to-end encrypted video meeting</string>
    <!-- Error shown when it tries to open an invalid meeting link and the text view is empty -->
    <string name="invalid_meeting_link_empty">Please enter a valid meeting link</string>
    <!-- Guest leave call-->
    <string name="more_than_meeting">More than just meetings</string>
    <!-- the title of join without account on left meeting page-->
    <string name="left_meeting_join_title">Your privacy matters</string>
    <!-- the content of join without account on left meeting page-->
    <string name="left_meeting_join_content">Join the largest secure cloud storage and collaboration platform in the world.</string>
    <!-- the bonus title of join without account on left meeting page-->
    <string name="left_meeting_bonus_title">Get 20 GB for free</string>
    <!-- the bonus content of join without account on left meeting page-->
    <string name="left_meeting_bonus_content">Sign up now and enjoy advanced collaboration features for free.</string>
    <!-- Content of ongoing call for MaterialAlertDialog-->
    <string name="ongoing_call_content">Another call in progress. Please end your current call before making another.</string>
    <!-- The hint text when changing meeting name-->
    <string name="new_meeting_name">New meeting name</string>
    <!-- The content of dialog when failed for creating meeting-->
    <string name="meeting_is_failed_content">Failed to create meeting.</string>
    <!-- Word next to own user’s name on participant list -->
    <string name="meeting_me_text_bracket">%1s [A](me)[/A]</string>
    <!-- Menu item to change from thumbnail view to main view in meeting-->
    <string name="main_view">Main view</string>
    <!-- Warning in Offline section alerting all the Offline files will be deleted after logout. -->
    <string name="offline_warning">Logging out deletes your offline content.</string>
    <!-- Settings category which contains all preferences related to user interface. -->
    <string name="user_interface_setting">User interface</string>
    <!-- Setting which allows to choose the start screen. -->
    <string name="start_screen_setting">Start screen</string>
    <!-- Setting which allows to hide or show the recent activity. -->
    <string name="hide_recent_setting">Hide recent activity</string>
    <!-- Context of a setting which allows to hide or show the recent activity. -->
    <string name="hide_recent_setting_context">Hide recent activity in Home section.</string>
    <!-- Title of a dialog informing the start screen can be modified. -->
    <string name="choose_start_screen_title">Choose your start screen</string>
    <!-- Test of a dialog informing the start screen can be modified. -->
    <string name="choose_start_screen_text">Change settings to choose which screen opens when you next launch the MEGA app.</string>
    <!-- Action button which allows to change a setting. -->
    <string name="change_setting_action">Change setting</string>
    <!-- Subtitle of the settings page where the start screen can be chosen. -->
    <string name="configure_start_screen">Configure default start screen</string>
    <!-- Homepage section. -->
    <string name="home_section">Home</string>
    <!-- Action button which allows to show the recent activity. -->
    <string name="show_activity_action">Show activity</string>
    <!-- Text informing the recent activity is hidden. -->
    <string name="recents_activity_hidden">[B]Recents[/B] activity hidden</string>
    <!-- Alert informing the user can choose the video quality for Camera Uploads Videos -->
    <string name="video_quality_info">You can save space by decreasing the video quality in Camera Uploads settings.</string>
    <!-- Label indicating video original quality -->
    <string name="original_quality">Original quality</string>
    <!-- Settings label which allows to enable or disable fingerprint unlock. -->
    <string name="setting_fingerprint">Fingerprint ID</string>
    <!-- Title of the dialog which allows to enable the fingerprint unlock. -->
    <string name="title_enable_fingerprint">Confirm your fingerprint to unlock</string>
    <!-- Title of the dialog which allows to unlock the app with the fingerprint. -->
    <string name="title_unlock_fingerprint">Unlock using your fingerprint</string>
    <!-- Button of the dialog which allows to unlock the app with the fingerprint. Gives the option to unlock with the passcode instead -->
    <string name="action_use_passcode">Use passcode</string>
    <!-- Message informing the fingerprint was enabled successfully -->
    <string name="confirmation_fingerprint_enabled">Your fingerprint is confirmed</string>
    <!-- Warning indicating an image (GIF) cannot be inserted in an input text. Same string than the one shown by the system when it detects this behaviour on its own. -->
    <string name="image_insertion_not_allowed">MEGA does not support image insertion here</string>
    <!-- The label under the button of viewing all images screen -->
    <string name="section_images">Images</string>
    <!-- Title of the dialog warning the user about disable file versioning. -->
    <string name="disable_versioning_label">Disable file versioning</string>
    <!-- Warning of the dialog informing the user about disable file versioning. -->
    <string name="disable_versioning_warning">Our file versioning feature ensures that we keep older copies of your files around if you replace them with newer versions. If you disable File Versioning you will no longer have this protection; the old copy will be lost when you replace it.</string>
    <!-- Warning informing the user the folder location is trying to open no longer exists. -->
    <string name="location_not_exist">This location no longer exists.</string>
    <!-- Warning shown informing the contact has been previously invited. The placeholder is to show the name of the contact. -->
    <string name="contact_already_invited">You have already invited %1$s</string>
    <!-- Warning shown informing the contact request has been sent and can be managed in sent requests section. -->
    <string name="contact_invited">Invite sent successfully. See sent requests.</string>
    <!-- Title of the menu when the select tracks on playlist page-->
    <string name="title_select_tracks">Select tracks</string>
    <!-- Message when file available offline. -->
    <string name="file_available_offline">File available Offline</string>
    <!-- Message when file removed from offline. -->
    <string name="file_removed_offline">File removed from Offline</string>
    <!-- Menu option to open a link. Also title of the dialog to open a link. -->
    <string name="action_open_link">Open link</string>
    <!-- error message shown when a chat link is not well formed. -->
    <string name="invalid_chat_link_args">Invalid chat link</string>
    <!-- Menu option to open a chat link. -->
    <string name="action_open_chat_link">Open chat link</string>
    <!-- Hint shown in the open chat link alert dialog. -->
    <string name="hint_enter_chat_link">Enter chat link</string>
    <!-- Hint shown in the open link alert dialog. -->
    <string name="hint_paste_link">Paste link</string>
    <!-- Error shown when it tries to open an invalid file or folder link .-->
    <string name="invalid_file_folder_link">Invalid file or folder link</string>
    <!-- Error shown when it tries to open an invalid file or folder link and the text view is empty. -->
    <string name="invalid_file_folder_link_empty">Please enter a valid file or folder link</string>
    <!-- Error shown when it tries to open an invalid chat link and the text view is empty. -->
    <string name="invalid_chat_link_empty">Please enter a valid chat link</string>
    <!-- Error shown when it tries to open a chat link from the Cloud Drive section. -->
    <string name="valid_chat_link">You have pasted a chat link.</string>
    <!-- Error shown when it tries to open a contact link from the Cloud Drive section. -->
    <string name="valid_contact_link">You have pasted a contact link.</string>
    <!-- Action button to open a contact link.-->
    <string name="action_open_contact_link">Open contact link</string>
    <!-- title for the settings to enable high resolution images when on mobile data -->
    <string name="settings_mobile_data_resoluton_title">Use mobile data to preview high resolution images</string>
    <!-- summary for the settings to enable high resolution images when on mobile data -->
    <string name="settings_mobile_data_resoluton_summary">Allow the use of mobile data to load high resolution images when previewing. If disabled, the original image will only be loaded when you zoom in.</string>
    <!-- If users want to move the root backup folder, all backups underneath it are disabled. Warning dialog will show to confirm -->
    <string name="backup_move_root_folder">You are changing a default backup folder location. This may affect your ability to find your backup folder in the future. Please remember where it is located so that you can find it in the future.</string>
    <!-- If users want to move the sub backup folder, all backups underneath it are disabled. Warning dialog will show to confirm -->
    <string name="backup_move_sub_folder">Moving this folder changes the destination of one or more configured backups and may have unintended consequences. The backups will be turned off for your safety. Backups can be re-enabled with the MEGA Desktop App. Do you want to proceed?</string>
    <!-- If users want to delete the root backup folder, all backups underneath it are disabled. Warning dialog will show to confirm -->
    <string name="backup_remove_root_folder">You are deleting your backups folder. This will remove all the backups you have set. Are you sure you want to do this?</string>
    <!-- If users want to delete the sub backup folder, all backups underneath it are disabled. Warning dialog will show to confirm -->
    <string name="backup_remove_sub_folder">Are you sure you want to delete your backup folder and disable the associated backup?</string>
    <!-- The title of warning dialog for single folder moving -->
    <string name="backup_move_folder_title">Move “%1s”</string>
    <!-- The title of warning dialog for single folder deleting -->
    <string name="backup_remove_folder_title">Move “%1s” to Rubbish Bin</string>
    <!-- The title of warning dialog for multi-folder moving -->
    <string name="backup_move_multiple_folder_title">Move backup folders</string>
    <!-- The title of warning dialog for single folder deleting -->
    <string name="backup_remove_multiple_folder_title">Move backup folders to Rubbish Bin</string>
    <!-- The confirm information of warning dialog for deleting -->
    <string name="backup_disable_confirm">Disable backup</string>
    <!-- The confirm information of warning dialog for moving "My backup" -->
    <string name="backup_move_confirm">Move backup</string>
    <!-- The confirm information of warning dialog for deleting -->
    <string name="backup_action_confirm">Please type “%1s” to confirm this action</string>
    <!-- when checking the input -->
    <string name="error_backup_confirm_dont_match">Text entered does not match</string>
    <!-- The title of confirm dialog for adding item to "My backup" -->
    <string name="backup_add_confirm_title">Add item to “%1s”</string>
    <!-- The title of warning dialog for adding item to "My backup" -->
    <string name="backup_add_item_title">Set up backup</string>
    <!-- If users want to add items to the "My backup" folder, Warning dialog will show to confirm -->
    <string name="backup_add_item_to_root_text">To ensure these items added to your backup folder are automatically synchronised to the MEGA Cloud, please set them up in the MEGA Desktop App.</string>
    <!-- If users want to share items in the "My backup" folder, Warning dialog will show to confirm -->
    <string name="backup_share_permission_title">Read-only</string>
    <!-- If users want to share items in the "My backup" folder, Warning dialog will show to confirm -->
    <string name="backup_share_permission_text">This folder can only be shared as read-only; as this is a backup folder, any changes to its content could disable the backup.</string>
    <!-- If users want to add items to the "My backup" device folder, Warning dialog will show to confirm -->
    <string name="backup_add_item_text">Items in this folder are part of a configured backup and are synchronised to a local folder. Taking this action will break the synchronisation and disable the backup. The backup can be re-enabled with the MEGA Desktop App. Are you sure you want to proceed?</string>
    <!-- Share multi backup folders, show below warning message -->
    <string name="backup_multi_share_permission_text">These folders can only be shared as read-only; as they are backup folders, any changes to their content could disable the backups.</string>
    <!-- Share multi folders mix with backup and non-backup folders, show below warning message -->
    <string name="backup_share_with_root_permission_text">Some folders shared are backup folders and read-only. Do you wish to continue?</string>
<<<<<<< HEAD
    <!-- Warning indicating the billing is not available and giving some indications to continue with the upgrade. -->
    <string name="upgrade_billing_warning">We are unable to proceed with the billing. If you are using a dual app, please consider to login without it. If not, try to upgrade through web browser.</string>
=======
    <!-- Indicates the content of the backup folder -->
    <plurals name="num_devices">
        <item quantity="one">%d device</item>
        <item quantity="other">%d devices</item>
    </plurals>
    <!-- Title of the button when you want to answer a one to one call -->
    <string name="title_join_one_to_one_call">Answer call</string>
    <!-- Action button to upload files. -->
    <string name="upload_files">Upload files</string>
    <!-- Action button to upload a folder. -->
    <string name="upload_folder">Upload folder</string>
    <!-- Title of the dialog warning the user about cancel uploads. -->
    <string name="cancel_uploads">Cancel uploads</string>
    <!-- Warning alerting user if proceed with the action all the uploads will be cancelled. -->
    <string name="cancel_uploads_warning">Interrupting the upload process will result on all your uploads being cancelled.</string>
    <!-- Button to proceed with action. -->
    <string name="action_proceed">Proceed</string>
>>>>>>> fdfbad93
</resources><|MERGE_RESOLUTION|>--- conflicted
+++ resolved
@@ -4212,10 +4212,6 @@
     <string name="backup_multi_share_permission_text">These folders can only be shared as read-only; as they are backup folders, any changes to their content could disable the backups.</string>
     <!-- Share multi folders mix with backup and non-backup folders, show below warning message -->
     <string name="backup_share_with_root_permission_text">Some folders shared are backup folders and read-only. Do you wish to continue?</string>
-<<<<<<< HEAD
-    <!-- Warning indicating the billing is not available and giving some indications to continue with the upgrade. -->
-    <string name="upgrade_billing_warning">We are unable to proceed with the billing. If you are using a dual app, please consider to login without it. If not, try to upgrade through web browser.</string>
-=======
     <!-- Indicates the content of the backup folder -->
     <plurals name="num_devices">
         <item quantity="one">%d device</item>
@@ -4233,5 +4229,6 @@
     <string name="cancel_uploads_warning">Interrupting the upload process will result on all your uploads being cancelled.</string>
     <!-- Button to proceed with action. -->
     <string name="action_proceed">Proceed</string>
->>>>>>> fdfbad93
+    <!-- Warning indicating the billing is not available and giving some indications to continue with the upgrade. -->
+    <string name="upgrade_billing_warning">We are unable to proceed with the billing. If you are using a dual app, please consider to login without it. If not, try to upgrade through web browser.</string>
 </resources>