--- conflicted
+++ resolved
@@ -3969,17 +3969,14 @@
         <item quantity="one">Upload in progress, 1 file pending</item>
         <item quantity="other">Upload in progress, %1$d files pending</item>
     </plurals>
-<<<<<<< HEAD
+    <!-- Text to show as production api server option -->
+    <string name="production_api_server">Production</string>
+    <!-- Title to show in a dialog to change api server -->
+    <string name="title_change_server">Change server</string>
     <!-- Show line numbers action -->
     <string name="action_show_line_numbers">Show line numbers</string>
     <!-- Hide line numbers action -->
     <string name="action_hide_line_numbers">Hide line numbers</string>
     <!-- Indicates pagination progress. E.g.: 3/49 -->
     <string name="pagination_progress">%1$s/%2$s</string>
-=======
-    <!-- Text to show as production api server option -->
-    <string name="production_api_server">Production</string>
-    <!-- Title to show in a dialog to change api server -->
-    <string name="title_change_server">Change server</string>
->>>>>>> e75cf4dd
 </resources>