<?xml version="1.0" encoding="utf-8"?>
<resources>

    <string name="app_name" context="Not translate">MEGA</string>
    <string name="pdf_app_name" context="Not translate">MEGA PDF Viewer</string>
    <string name="app_version" context="Not translate">3.6 (221)</string>
    <string name="sdk_version" context="Not translate">0fbbaa4</string>
    <string name="karere_version" context="Not translate">f5b7c78</string>

    <string name="full_description_text" context="Full description text of the app in the Google Play page of the app">MEGA provides user-controlled encrypted cloud storage and chat through standard web browsers, together with dedicated apps for mobile devices. Unlike other cloud storage providers, your data is encrypted and decrypted by your client devices only and never by us.\n\nUpload your files from your smartphone or tablet then search, store, download, stream, view, share, rename or delete your files any time, from any device, anywhere. Share folders with your contacts and see their updates in real time. The encryption process means we cannot access or reset your password so you MUST remember it (unless you have your Recovery Key backed up) or you will lose access to your stored files.\n\nEnd-to-end user-encrypted MEGA video chat allows for total privacy, and has been available through the browser since 2016. It has been extended to our mobile app, with chat history accessible across multiple devices. Users can also easily add files to a chat from their MEGA Cloud Drive.\n\nMEGA offers a generous 50 GB free storage for all registered users with bonus achievements, and offers paid plans with much higher limits:\n\n\nPRO LITE subscription: 4.99 € per month or 49.99 € per year gives you 200 GB of storage space and 1 TB of transfer quota per month.\nPRO I subscription: 9.99 € per month or 99.99 € per year gives you 1 TB of storage space and 2 TB of transfer quota per month.\nPRO II subscription: 19.99 € per month or 199.99 € per year gives you 4 TB of storage space and 8 TB of transfer quota per month.\nPRO III subscription: 29.99 € per month or 299.99 € per year gives you 8 TB of storage space and 16 TB of transfer quota per month.\n\nSubscriptions are renewed automatically for successive subscription periods of the same duration and at the same price as the initial period chosen. To manage your subscriptions, simply click on the Play Store icon on your mobile device, sign in with your Google ID (if you haven’t already done so) and then click on the MEGA app. You’ll be able to manage your subscription there.\n\nApp Permissions:\nWRITE_EXTERNAL_STORAGE -> Download your files from MEGA to your device and upload files from your device to MEGA\nCAMERA -> Take a picture and upload your photos to MEGA\nREAD_CONTACTS -> Easily add contacts from your device as MEGA contacts\nRECORD_AUDIO &amp; CAPTURE_VIDEO_OUTPUT (mic and camera) -> MEGA provides for end-to-end encrypted audio/video calls\n\n\nTo enhance users’ confidence in the MEGA system, all of the client-side code is published, so interested security researchers can evaluate the encryption process. The code of our mobile app is located on: https://github.com/meganz/android\n\nFor more info, please check our website:\nSee https://mega.nz/terms\n\n\nDesktop - https://mega.nz/</string>

    <!--
    <string name="short_description_text" context="Short description text of the app in the Google Play page of the app">MEGA is Cloud Storage with Powerful Always-On Privacy. 50GB for free</string>
    -->

    <string name="general_x_of_x" context="Showing progress of elements. Example: 2 of 10."> of </string>
    <string name="general_yes" context="Answer for confirmation dialog.">Yes</string>
    <string name="general_no" context="Answer for confirmation dialog.">No</string>
    <string name="general_cancel" context="Answer for confirmation dialog.">Cancel</string>
    <string name="general_move_to" context="When moving a file to a location in MEGA. This is the text of the button after selection the destination">Move to</string>
    <string name="general_copy_to" context="When copying a file to a location in MEGA. This is the text of the button after selection the destination">Copy to</string>
    <!--
    <string name="general_import_to" context="When importing a file to a location in MEGA. This is the text of the button after selection the destination">Import to</string>
    -->
    <string name="general_select" context="Selecting a specific location in MEGA. This is the text of the button">Select</string>
    <string name="general_select_to_upload" context="Selecting a specific location in MEGA. This is the text of the button">Select files</string>
    <string name="general_select_to_download" context="Selecting a specific location in MEGA. This is the text of the button">Select folder</string>
    <string name="general_create" context="This is the final button when creating a folder in the dialog where the user inserts the folder name">Create</string>
    <!-- This string is commented in FileStorageActivityLollipop.java
    <string name="general_upload" context="Button text when uploading a file to a previously selected location in MEGA">Upload File</string>
    -->
    <string name="general_download" context="Item menu option upon right click on one or multiple files.">Download</string>
    <string name="general_add" context="button">Add</string>
    <string name="general_move" context="button">Move</string>
    <string name="general_remove" context="button">Remove</string>
    <string name="general_share" context="button">Share</string>
    <!--
    <string name="general_confirm" context="button">Confirm</string>
    -->
    <string name="general_leave" context="button">Leave</string>
    <string name="general_decryp" context="button">Decrypt</string>

    <string name="general_export" context="button">Export</string>

    <string name="general_retry" context="Button to try retry some action">Retry</string>
    <string name="general_open_browser" context="Button to open the default web browser">Open browser</string>

    <!--
    <string name="general_empty" context="Button to delete the contents of the trashbin. Can also be translated as &quot;clear&quot;">Empty</string>
    -->
    <string name="general_loading" context="state previous to import a file">Loading</string>
    <string name="general_importing" context="state while importing the file">Importing</string>
    <string name="general_forwarding" context="state while importing the file">Forwarding</string>
    <string name="general_import" context="Import button. When the user clicks this button the file will be imported to his account.">Import</string>
    <string name="general_storage" context="Text listed before the amount of storage a user gets with a certain package. For example: &quot;1TB Storage&quot;.">Storage</string>
    <string name="general_bandwidth" context="Text listed before the amount of bandwidth a user gets with a certain package. For example: &quot;8TB Bandwidth&quot;. Can also be translated as data transfer.">Transfer Quota</string>
    <string name="general_subscribe" context="Text placed inside the button the user clicks when upgrading to PRO. Meaning: subscribe to this plan">Subscribe</string>
    <!--
    <string name="general_continue" context="Text placed inside the button the user clicks when clicking into the FREE account. Meaning: Continue to the main screen">Continue</string>
    -->
    <string name="general_error_word" context="It will be followed by the error message">Error</string>
    <string name="general_not_yet_implemented" context="when clicking into a menu whose functionality is not yet implemented">Not yet implemented</string>
    <string name="error_no_selection" context="when any file or folder is selected">No file or folder selected</string>
    <string name="general_already_downloaded" context="when trying to download a file that is already downloaded in the device">Already downloaded</string>
    <string name="general_already_uploaded" context="when trying to upload a file that is already uploaded in the folder">already uploaded</string>
    <string name="general_file_info" context="Label of the option menu. When clicking this button, the app shows the info of the file">File info</string>
    <string name="general_folder_info" context="Label of the option menu. When clicking this button, the app shows the info of the folder">Folder info</string>
    <!--
    <string name="general_menu" context="Title when the left menu is opened">Menu</string>
    -->
    <string name="general_show_info" context="Label of a button/notification to show info about something">Show info</string>

    <string name="error_general_nodes" context="Error getting the root node">Error. Please, try again.</string>

    <string name="secondary_media_service_error_local_folder" context="Local folder error in Sync Service. There are two syncs for images and videos. This error appears when the secondary media local folder doesn't exist">The secondary media folder does not exist, please choose a new folder</string>
    <string name="no_external_SD_card_detected" context="when no external card exists">No external storage detected</string>
    <string name="no_permissions_upload" context="On clicking menu item upload in a incoming shared folder read only">This folder is read only. You do not have permission to upload</string>

    <string name="remove_key_confirmation" context="confirmation message before removing the previously downloaded MasterKey file">You are removing the previously exported Recovery Key file</string>
    <!--
    <string name="export_key_confirmation" context="confirmation message before downloading to the device the MasterKey file">Security warning! This is a high risk operation. Do you want to continue?</string>
    -->

    <!--
    <string name="more_options_overflow" context="title of the menu for more options for each file (rename, share, copy, move, etc)">More options</string>
    -->
    <string name="confirmation_add_contact" context="confirmation message before sending an invitation to a contact">Do you want to send an invitation to %s?</string>
    <!--
    <string name="confirmation_remove_multiple_contacts" context="confirmation message before removing mutiple contacts">Remove these %d contacts?</string>

    <string name="confirmation_move_to_rubbish" context="confirmation message before removing a file">Move to rubbish bin?</string>
    <string name="confirmation_move_to_rubbish_plural" context="confirmation message before removing a file">Move to rubbish bin?</string>

    <string name="confirmation_delete_from_mega" context="confirmation message before removing a file">Delete from MEGA?</string>
    <string name="confirmation_leave_share_folder" context="confirmation message before leaving an incoming shared folder">If you leave the folder, you will not be able to see it again</string>

    <string name="confirmation_alert" context="confirmation message before removing a file">Please confirm</string>
    -->

    <string name="action_logout" context="Button where the user can sign off or logout">Logout</string>
    <string name="action_add" context="Menu item">Upload</string>
    <string name="action_create_folder" context="Menu item">Create new folder</string>
    <string name="action_open_link" context="Menu item">Open link</string>
    <!--
    <string name="action_upload" context="Button text when choosing the destination location in MEGA">Upload to</string>
    -->

    <string name="action_settings" context="Menu item">Settings</string>
    <string name="action_search" context="Search button">Search</string>
    <string name="action_play" context="Search button">Play</string>
    <string name="action_pause" context="Search button">Pause</string>
    <string name="action_refresh" context="Menu item">Refresh</string>
    <string name="action_sort_by" context="Menu item">Sort by</string>
    <string name="action_help" context="Menu item">Help</string>
    <string name="action_upgrade_account" context="Change from a free account to paying MEGA">Upgrade account</string>
    <string name="upgrading_account_message" context="Message while proceeding to upgrade the account">Upgrading account</string>
    <string name="action_select_all" context="Menu item to select all the elements of a list">Select all</string>
    <string name="action_unselect_all" context="Menu item to unselect all the elements of a list">Clear selection</string>
    <string name="action_grid" context="Menu item to change from list view to grid view">Thumbnail view</string>
    <string name="action_list" context="Menu item to change from grid view to list view">List view</string>
    <string name="action_export_master_key" context="Menu item to let the user export the MasterKey">Backup Recovery Key</string>
    <string name="action_remove_master_key" context="Menu item to let the user remove the MasterKey (previously downloaded)">Remove Recovery Key</string>
    <string name="action_cancel_subscriptions" context="Menu item to let the user cancel subscriptions">Cancel subscription</string>
    <string name="toast_master_key_removed" context="success message when the MasterKey file has been removed">The Recovery Key file has been removed</string>
    <string name="cancel_subscription_ok" context="success message when the subscription has been canceled correctly">The subscription has been cancelled</string>
    <string name="cancel_subscription_error" context="error message when the subscription has not been canceled successfully">We were unable to cancel your subscription. Please contact support&#64;mega.nz for assistance</string>
    <string name="action_kill_all_sessions" context="Menu item to kill all opened sessions">Close other sessions</string>
    <string name="success_kill_all_sessions" context="Message after kill all opened sessions">The remaining sessions have been closed</string>
    <string name="error_kill_all_sessions" context="Message after kill all opened sessions">Error when closing the opened sessions</string>

    <plurals name="general_num_files" context="this is used for example when downloading 1 file or 2 files">
        <item context="Singular of file. 1 file" quantity="one">file</item>
        <item context="Plural of file. 2 files" quantity="other">files</item>
    </plurals>

    <plurals name="general_num_contacts">
        <item context="referring to a contact in the contact list of the user" quantity="one">contact</item>
        <item context="Title of the contact list" quantity="other">contacts</item>
    </plurals>

    <plurals name="general_num_folders">
        <item context="Singular of folder/directory. 1 folder" quantity="one">folder</item>
        <item context="Plural of folder/directory. 2 folders" quantity="other">folders</item>
    </plurals>

    <plurals name="general_num_shared_folders">
        <item context="Title of the incoming shared folders of a user in singular" quantity="one">shared folder</item>
        <item context="Title of the incoming shared folders of a user in plural." quantity="other">shared folders</item>
    </plurals>

    <!--
    <plurals name="general_num_downloads" context="in the notification. When downloading the notification is like 3 downloads.">
        <item context="Item menu option upon clicking on one or multiple files. Singular" quantity="one">download</item>
        <item context="Item menu option upon clicking on one or multiple files. Plural" quantity="other">downloads</item>
    </plurals>
    -->

    <!--
    <plurals name="general_num_uploads">
        <item context="Transfer type description in the active file transfer panel, can either be upload or download. Singular" quantity="one">upload</item>
        <item context="Transfer type description in the active file transfer panel, can either be upload or download. Plural" quantity="other">uploads</item>
    </plurals>
    -->

    <plurals name="general_num_users" context="used for example when a folder is shared with 1 user or 2 users">
        <item context="used for example when a folder is shared with 1 user" quantity="one">contact</item>
        <item context="used for example when a folder is shared with 2 or more users" quantity="other">contacts</item>
    </plurals>

    <!--
    <string name="confirmation_required" context="Alert title before download">Confirmation required</string>
    -->
    <string name="alert_larger_file" context="Alert text before download. Please do not modify the %s placeholder as it will be replaced by the size to be donwloaded">%s will be downloaded.</string>
    <string name="alert_no_app" context="Alert text before download">There is no app to open the file %s. Do you want to continue with the download?</string>
    <string name="checkbox_not_show_again" context="Alert checkbox before download">Do not show again</string>

    <string name="login_text" context="Login button">Login</string>
    <string name="email_text" context="email label">Email</string>
    <string name="password_text" context="password label">Password</string>
    <string name="confirm_password_text" context="label shown in the confirmation of the password when creating an account">Confirm password</string>
    <string name="abc" context="in the password edittext the user can see the password or asterisks. ABC shows the letters of the password">ABC</string>
    <!--
    <string name="dots" context="in the password edittext the user can see the password or asterisks. ··· shows asterisks instead of letters">···</string>
    -->
    <string name="new_to_mega" context="This question applies to users that do not have an account on MEGA yet">New to MEGA?</string>
    <string name="create_account" context="label and text button when creating the account">Create account</string>
    <string name="error_enter_email" context="when the user tries to log in MEGA without typing the email">Please enter your email address</string>
    <string name="error_invalid_email" context="error when logging in to MEGA with an invalid email">Invalid email address</string>
    <string name="error_enter_password" context="when the user tries to log in MEGA without typing the password">Please enter your password</string>
    <string name="error_server_connection_problem" context="when the user tries to log in to MEGA without a network connection">No network connection</string>
    <string name="error_server_expired_session" context="when the user tries to log in to MEGA without a valid session">You have been logged out on this device from another location</string>
    <string name="login_generating_key" context="the first step when logging in is calculate the private and public encryption keys">Calculating encryption keys</string>
    <string name="login_connecting_to_server" context="Message displayed while the app is connecting to a MEGA server">Connecting to the server</string>
    <string name="download_updating_filelist" context="Status text when updating the file manager">Updating file list</string>
    <string name="login_confirm_account" context="title of the screen after creating an account when the user has to confirm the password to confirm the account">Confirm account</string>
    <string name="login_querying_signup_link" context="when the user clicks on the link sent by MEGA after creating the account, this message is shown">Checking validation link</string>
    <string name="login_confirming_account" context="Attempting to activate a MEGA account for a user.">Activating account</string>
    <string name="login_preparing_filelist" context="After login, updating the file list, the file list should be processed before showing it to the user">Preparing file list</string>
    <string name="login_before_share" context="when the user tries to share something to MEGA without being logged">Please log in to share with MEGA</string>
    <!--
    <string name="session_problem" context="if a link to a folder cannot be fetched">Problem of retrieving files from the folder</string>
    -->

    <string name="tour_space_title">MEGA Space</string>
    <string name="tour_speed_title">MEGA Speed</string>
    <string name="tour_privacy_title">MEGA Privacy</string>
    <string name="tour_access_title">MEGA Access</string>
    <string name="tour_space_text">Register now and get 50 GB* of free space</string>
    <string name="tour_speed_text">Uploads are fast. Quickly share files with everyone</string>
    <string name="tour_privacy_text">Keep all your files safe with MEGA’s end-to-end encryption</string>
    <string name="tour_access_text">Get fully encrypted access anywhere, anytime</string>

    <string name="create_account_text" context="button that allows the user to create an account">Create account</string>
    <string name="name_text" context="Name of the user">Name</string>
    <string name="lastname_text" context="Last name of the user">Last Name</string>
    <string name="tos" context="text placed on the checkbox of acceptation of the Terms of Service">I agree with MEGA’s [A]Terms of Service[/A]</string>
    <string name="already_account" context="Does the user already have a MEGA account">Already have an account?</string>

    <string name="create_account_no_terms" context="warning dialog">You have to accept our Terms of Service</string>
    <string name="error_enter_username" context="Warning dialog">Please enter your name</string>
    <string name="error_enter_userlastname" context="Warning dialog">Please enter your last name.</string>
    <string name="error_short_password" context="when creating the account">Password is too short</string>
    <string name="error_passwords_dont_match" context="when creating the account">Passwords do not match</string>
    <string name="error_email_registered" contect="when creating the account">This email address has already registered an account with MEGA</string>

    <!--
    <string name="create_account_confirm_title" context="Title that is shown when e-mail confirmation is still required for the account">Confirmation required</string>
    -->
    <!--
    <string name="create_account_confirm" context="">Please check your e-mail and click the link to login and confirm your account</string>
    -->
    <string name="create_account_creating_account">Connecting to the server: Creating account</string>

    <!--<string name="cancel_transfer_title">Delete Transfer</string>
    -->
    <string name="cancel_transfer_confirmation">Delete this transfer?</string>
    <string name="cancel_all_transfer_confirmation">Delete all transfers?</string>

    <string name="section_cloud_drive" context="The name of every users root drive in the cloud of MEGA. The term \'cloud\' is a new computer term and can probably not be translated. Do not translate &quot;cloud&quot; literal unless your language allows this. Please see http://en.wikipedia.org/wiki/Cloud_computing for your reference.">Cloud drive</string>
    <string name="section_secondary_media_uploads" context="title of the screen where the secondary media images are uploaded">Media uploads</string>
    <string name="section_inbox" context="title of the screen that show the inbox">Inbox</string>
    <string name="section_saved_for_offline" context="title of the screen that shows the files saved for offline in the device">Saved for Offline</string>
    <string name="section_saved_for_offline_new" context="title of the screen that shows the files saved for offline in the device">Offline</string>
    <!--
    <string name="section_shared_with_me" context="title of the screen that shows all the folders that the user shares with other users and viceversa">Shared with me</string>
    -->
    <string name="section_shared_items" context="title of the screen that shows all the shared items">Shared folders</string>
    <string name="section_rubbish_bin" context="The title of the trash bin in the tree of the file manager.">Rubbish bin</string>
    <string name="section_contacts" context="Title of the contact list">Contacts</string>

    <string name="section_contacts_with_notification" context="Item of the navigation title for the contacts section when there is any pending incoming request">Contacts [A](%1$d)[/A]</string>
    <string name="sent_requests_empty" context="the user has not sent any contact request to other users">No sent requests</string>
    <string name="received_requests_empty" context="the user has not received any contact request from other users">No received requests</string>
    <string name="section_transfers" context="Title for the file transfer screen (with the up &amp; download)">Transfers</string>

    <string name="section_account" context="button to the settings of the user\'s account">My Account</string>
    <string name="section_photo_sync" context="title of the screen where the camera images are uploaded">Camera uploads</string>
    <!--
    <string name="used_space" context="Used space &quot;5MB of 100MB&quot;.">%1$s of %2$s</string>
    -->
    <string name="tab_incoming_shares" context="Capital letters. Incoming shared folders. The title of a tab">INCOMING</string>
    <string name="tab_outgoing_shares" context="Capital letters. Outgoing shared folders. The title of a tab">OUTGOING</string>

    <string name="title_incoming_shares_explorer" context="Title of the file explorer in tab INCOMING">Incoming Shares</string>
	<string name="title_incoming_shares_with_explorer" context="Title of the share with file explorer">Incoming shares with</string>
    <!--
    <string name="choose_folder_explorer" context="Title of the button in Incoming Shares tabs">Choose folder</string>
    -->

    <string name="file_browser_empty_cloud_drive" context="message when there are no files in the Cloud drive">No files in your Cloud Drive</string>
    <!--
    <string name="file_browser_empty_rubbish_bin" context="option to empty rubbish bin">Empty Rubbish Bin</string>
    -->
    <string name="file_browser_empty_folder" context="Text that indicates that a folder is currently empty">Empty Folder</string>

    <string name="choose_account_fragment" context="Title of the fragment Choose Account">CHOOSE ACCOUNT</string>

    <!--
    <string name="file_properties_activity" context="Menu item to show the properties dialog of files and or folders.">Properties</string>
    -->
    <string name="file_properties_available_offline" context="The files are available &quot;offline&quot; (without a network Wi-Fi mobile data connection)">Available offline</string>
    <!--
    <string name="file_properties_available_offline_on" context="Button state when a file can be saved for offline.(Capital letters)">ON</string>
    -->
    <!--
    <string name="file_properties_available_offline_off" context="Button state when a file is already saved for offline. (Capital letters)">OFF</string>
    -->
    <string name="file_properties_info_size_file" context="Refers to the size of a file.">Size</string>
    <string name="file_properties_info_modified" context="when was the file modified">Modified</string>
    <string name="file_properties_info_added" context="when was the file added in MEGA">Created</string>
    <string name="file_properties_info_created" context="when the file was created">Created</string>
    <!--
    <string name="file_properties_shared_folder_private_folder" context="the folder is private. A public user can\'t access the folder">No public link</string>
    -->
    <string name="file_properties_shared_folder_public_link" context="the label when a folder can be accesed by public users">Public link</string>

    <string name="file_properties_shared_folder_permissions" context="Item menu option upon clicking on a file folder. Refers to the permissions of a file folder in the file manager.">Permissions</string>
    <string name="dialog_select_permissions" context="Title of the dialog to choose permissions when sharing.">Share Permissions</string>
    <string name="file_properties_shared_folder_change_permissions" context="menu item">Change permissions</string>
    <string name="file_properties_shared_folder_select_contact" context="when listing all the contacts that shares a folder">Shared with</string>
    <string name="file_properties_send_file_select_contact" context="send a file to a MEGA user">Send to</string>
    <string name="file_properties_owner" context="shows the owner of an incoming shared folder">Owner</string>
    <string name="contact_invite" context="positive button on dialog to invite a contact">Invite</string>
    <string name="contact_reinvite" context="option to reinvite a contact">Reinvite</string>
	<string name="contact_ignore" context="option to ignore a contact invitation">Ignore</string>
	<string name="contact_decline" context="option to decline a contact invitation">Decline</string>
	<string name="contact_accept" context="option to accept a contact invitation">Accept</string>
	<string name="contact_properties_activity" context="title of the contact properties screen">Contact Info</string>	
	<!--
    <string name="contact_file_list_activity" context="header of a status field for what content a user has shared to you">Content</string>
    -->
	<string name="contacts_list_empty_text" context="Adding new relationships (contacts) using the actions.">Add new contacts using the button below</string>	
	<!--
    <string name="no_contacts" context="When an user wants to share a folder but has not any contact yet">There are not contacts in the account. Please add them on the Contacts screen</string>
	-->
	<string name="contacts_explorer_list_empty_text" context="Add new contacts before sharing.">Add a new contact to share</string>
	
	<string name="error_not_enough_free_space" context="Error message">Not enough free space on your device</string>

	<string name="option_link_without_key" context="Alert Dialog to get link">Link without key</string>
	<string name="option_decryption_key" context="Alert Dialog to get link">Decryption key</string>
	
	<!--
    <string name="download_failed" context="Error message">Download failed</string>
    -->
    <!--
	<string name="download_downloaded" context="notification message. Example: 1 file downloaded">downloaded</string>
    -->
    <!--
	<string name="download_downloading" context="Title header on the download page while the file is downloading.">Downloading</string>
	-->
    <!--
	<string name="text_downloading" context="Text located in each fragment when a download is in progress">Transferring</string>
	-->
	<string name="download_preparing_files" context="message before the download or upload start ">Preparing files</string>
    <string name="download_began" context="message when the download starts">Download has started</string>
    <!--
    <string name="download_cancel_downloading" context="Confirmation text when attempting to cancel the download">Do you want to cancel the download?</string>
    -->
    <string name="download_touch_to_cancel" context="Hint how to cancel the download">Touch to cancel</string>
    <string name="download_touch_to_show" context="Hint how to cancel the download">View transfers</string>
    <string name="error_file_size_greater_than_4gb" context="Warning message">Most devices can’t download files greater than 4GB. Your download will probably fail</string>
    <string name="intent_not_available" context="message when trying to open a downloaded file but there isn\'t any app that open that file. Example: a user downloads a pdf but doesn\'t have any app to read a pdf">There isn’t any available app to execute this file on your device</string>

    <string name="context_share_image" context="to share an image using Facebook, Whatsapp, etc">Share image using</string>
    <string name="context_get_link" context="create a link of a file and send it using an app from the device">Share link</string>
    <string name="context_get_link_menu" context="Item menu option upon right click on one or multiple files.">Get link</string>

    <!--<string name="context_manage_link_menu" context="Item menu option upon right click on one or multiple files.">Get link</string>-->

    <string name="context_leave_menu" context="Item menu option upon right click on one or multiple files.">Leave</string>
    <string name="alert_leave_share" context="Title alert before leaving a share.">Leave share</string>
    <string name="context_clean_shares_menu" context="Item menu option upon right click on one or multiple files.">Remove share</string>
    <string name="context_remove_link_menu" context="Item menu option upon right click on one or multiple files.">Remove link</string>
    <string name="context_remove_link_warning_text" context="Warning that appears prior to remove a link of a file.">This link will not be publicly available anymore.</string>
    <string name="context_rename" context="Item menu option upon right click on one or multiple files.">Rename</string>
    <string name="context_open_link_title" context="Item menu option upon right click on one or multiple files.">Open link</string>
    <string name="context_open_link" context="Item menu option upon right click on one or multiple files.">Open</string>
    <string name="context_renaming" context="while renaming a file or folder">Renaming</string>
    <string name="context_preparing_provider" context="while file provider is downloading a file">Preparing file</string>
    <string name="context_download" context="Item menu option upon right click on one or multiple files.">Download</string>

    <!--
    <string name="download_folder" context="Item menu option upon right click on one or multiple files.">Download folder</string>
    -->
    <!--
    <string name="import_folder" context="Item menu option upon right click on one or multiple files.">Import folder</string>
    -->
    <string name="context_move" context="Item menu option upon right click on one or multiple files.">Move</string>
    <string name="context_moving" context="while moving a file or folder">Moving</string>
    <!--
    <string name="context_sharing" context="while sharing a folder">Sharing folder</string>
    -->
    <string name="context_copy" context="Item menu option upon right click on one or multiple files.">Copy</string>
    <string name="context_upload" context="Item menu option upon right click on one or multiple files.">Upload</string>
    <string name="context_copying" context="while copying a file or folder">Copying</string>
    <!--
    <string name="context_creating_link" context="status text">Creating link</string>
    -->
    <!--
    <string name="context_moving_to_trash" context="status text">Moving to Rubbish Bin</string>
    -->
    <string name="context_move_to_trash" context="menu item">Move to rubbish bin</string>
    <string name="context_delete_from_mega" context="menu item">Remove from MEGA</string>
    <string name="context_new_folder_name" context="Input field description in the create folder dialog.">Folder Name</string>
    <string name="context_new_contact_name" context="when adding a new contact. in the dialog">Contact email</string>
    <string name="context_creating_folder" context="status dialog when performing the action">Creating folder</string>
    <!--
    <string name="context_adding_contact" context="Adding a new relationship (contact)">Adding contact</string>
    -->
    <string name="context_download_to" context="Menu item">Save to</string>
    <string name="context_clear_rubbish" context="Menu option title">Clear Rubbish Bin</string>
    <string name="clear_rubbish_confirmation" context="Ask for confirmation before removing all the elements of the rubbish bin">You are about to permanently remove all items from your Rubbish Bin.</string>

    <!--<string name="context_send_link" context="get the link and send it">Send link</string>-->

    <string name="context_send" context="get the link and send it">Send</string>
    <string name="context_send_file_inbox" context="send the file to inbox">Send to contact</string>
    <!--
    <string name="context_copy_link" context="get the link and copy it">Copy link</string>
    -->
    <string name="context_remove" context="Menu option to delete one or multiple selected items.">Remove</string>
    <string name="context_delete_offline" context="Menu option to delete selected items of the offline state">Remove from Offline</string>
    <string name="context_share_folder" context="menu item">Share folder</string>
    <string name="context_send_file" context="menu item">Send file to chat</string>
    <string name="context_send_contact" context="menu item">Share contact to chat</string>
    <string name="context_view_shared_folders" context="open a shared folder">View shared folders</string>
    <string name="context_sharing_folder" context="Item menu option upon clicking on one or multiple files.">Sharing</string>
    <!--
    <string name="remove_all_sharing" context="status text">Removing all sharing contacts</string>
    -->
    <!--
    <string name="leave_incoming_share" context="status text">Leaving shared folder</string>
    -->
    <!--
    <string name="context_camera_folder" context="The location of where the user has the photos/videos stored.">Camera folder</string>
    -->
    <!--
    <string name="context_mega_contacts" context="when sharing a folder, the user can choose a contact from MEGA">MEGA Contacts</string>
    -->
    <!--
    <string name="context_phone_contacts" context="when sharing a folder, the user chan choose a contact from the device">Phone Contacts</string>
    -->
    <string name="context_delete" context="menu item">Delete</string>
    <!--
    <string name="context_more" context="menu item">More</string>
    -->
    <!--
    <string name="context_contact_added" context="success message when adding a contact">Contact added</string>
    -->
    <string name="context_contact_invitation_deleted" context="success message when removing a contact request">Request deleted</string>
    <string name="context_contact_invitation_resent" context="success message when reinvite a contact">Request resent</string>
    <string name="context_contact_request_sent" context="success message when sending a contact request">Request successfully sent to %s. The status can be consulted in the Sent Requests tab.</string>

    <string name="context_contact_removed" context="success message when removing a contact">Contact removed</string>
    <string name="context_contact_not_removed" context="error message">Error. Contact not removed</string>
    <string name="context_permissions_changed" context="success message when chaning the permissionss">Permissions changed</string>
    <string name="context_permissions_not_changed" context="error message">Error. Permissions not changed</string>
    <string name="context_folder_already_exists" context="message when trying to create a folder that already exists">Folder already exists</string>
    <string name="context_contact_already_exists" context="message when trying to create a invite a contact already that is already added">%s is already a contact</string>
    <string name="context_send_no_permission" context="message when trying to send a file without full access">You do not have permission to send this file</string>
    <string name="context_folder_created" context="success message when creating a folder">Folder created</string>
    <string name="context_folder_no_created" context="error message when creating a folder">Error. Folder not created</string>
    <string name="context_correctly_renamed" context="success message when renaming a node">Renamed successfully</string>
    <string name="context_no_renamed" context="error message">Error. Not renamed</string>
    <string name="context_correctly_copied" context="success message when copying a node">Copied successfully</string>
    <!--
    <string name="context_correctly_sent" context="success message when sending a file">File sent</string>
    -->
    <!--
    <string name="context_no_sent" context="error message when sending a file">Error. File not sent</string>
    -->
    <string name="context_correctly_sent_node" context="success message when sending a node to Inbox">Sent to Inbox</string>
    <string name="context_no_sent_node" context="error message when sending a node to Inbox">Error. Not sent to Inbox</string>
    <string name="context_no_copied" context="error message">Error. Not copied</string>
    <string name="context_no_destination_folder" context="message that appears when a user tries to move/copy/upload a file but doesn't choose a destination folder">Please choose a destination folder</string>
    <string name="context_correctly_moved" context="success message when moving a node">Moved successfully</string>
    <string name="number_correctly_moved" context="success message when moving a node">%d items moved successfully</string>
    <string name="number_incorrectly_moved" context="success message when moving a node">%d items were not moved successfully</string>
    <string name="context_correctly_moved_to_rubbish" context="success message when moving a node">Moved to the rubbish bin successfully</string>
    <string name="number_correctly_moved_to_rubbish" context="success message when moving a node">%d items moved to the rubbish bin successfully</string>
    <string name="number_incorrectly_moved_to_rubbish" context="success message when moving a node">&#160;and %d items were not sent successfully</string>
    <string name="context_no_moved" context="error message">Error. Not moved</string>
    <string name="context_correctly_shared" context="success message when sharing a folder">Shared successfully</string>
    <string name="context_no_shared_number" context="error message when sharing a folder">Error. %d shares were not completed</string>
    <string name="context_correctly_shared_removed" context="success message when sharing a folder">Remove shares successfully</string>
    <string name="context_no_shared_number_removed" context="error message when sharing a folder">Error. %d process of removing shares is not completed</string>
    <string name="context_no_shared" context="error message">Error. Not shared</string>
    <string name="context_no_removed_shared" context="error message">Error. Share failed to remove</string>
    <string name="context_remove_sharing" context="success message when removing a sharing">Folder sharing removed</string>
    <string name="context_no_link" context="error message">Link creation failed</string>
    <string name="context_correctly_removed" context="success message when removing a node from MEGA">Deleted successfully</string>
    <string name="context_no_removed" context="error message">Error. Deletion failed</string>
    <string name="number_correctly_removed" context="success message when moving a node">%d items removed successfully from MEGA</string>
    <string name="number_no_removed" context="error message when moving a node">%d items are not removed successfully</string>
    <string name="number_correctly_leaved" context="success message when moving a node">%d folders left successfully</string>
    <string name="number_no_leaved" context="error message when moving a node">%d folders were not left successfully</string>
    <string name="number_correctly_sent" context="success message when sending multiple files">File sent to %d contacts successfully</string>
    <string name="number_no_sent" context="error message when sending multiple files">File was not sent to %d contacts</string>
    <string name="number_correctly_sent_multifile" context="success message when sending multiple files">%d files sent successfully</string>
    <string name="number_no_sent_multifile" context="error message when sending multiple files">%d files failed to send</string>
    <string name="number_correctly_copied" context="success message when sending multiple files">%d items copied successfully</string>
    <string name="number_no_copied" context="error message when sending multiple files">%d items were not copied</string>
    <string name="number_contact_removed" context="success message when removing several contacts">%d contacts removed successfully</string>
    <string name="number_contact_not_removed" context="error message when removing several contacts">%d contacts were not removed</string>
    <string name="number_contact_file_shared_correctly" context="success message when sharing a file with multiple contacts">Folder shared with %d contacts successfully</string>
    <string name="number_contact_file_not_shared_" context="error message when sharing a file with multiple contacts">File can not be shared with %d contacts</string>
    <string name="number_correctly_shared" context="success message when sharing multiple files">%d folders shared successfully</string>
    <string name="number_no_shared" context="error message when sharing multiple files">%d folders were not shared</string>
    <string name="context_correctly_copied_contact" context="success message when sending a file to a contact">Successfully sent to:</string>
    <string name="context_correctly_removed_sharing_contacts" context="success message when removing all the contacts of a shared folder">The folder is no longer shared</string>
    <string name="context_no_removed_sharing_contacts" context="error message when removing all the contacts of a shared folder">Error, the folder is still shared with another contact</string>
    <string name="context_select_one_file" context="option available for just one file">Select just one file</string>
    <string name="rubbish_bin_emptied" context="success message when emptying the RB">Rubbish bin emptied successfully</string>
    <string name="rubbish_bin_no_emptied" context="error message when emptying the RB">Error. The rubbish bin has not been emptied</string>

    <string name="dialog_cancel_subscriptions" context="dialog cancel subscriptions">You are about to cancel your MEGA subscription. Please let us know if there is anything we can do to help you change your mind</string>
    <string name="hint_cancel_subscriptions" context="hint cancel subscriptions dialog">Type feedback here</string>
    <string name="send_cancel_subscriptions" context="send cancel subscriptions dialog">Send</string>
    <!--
    <string name="title_cancel_subscriptions" context="title cancel subscriptions dialog">Cancel Subscription</string>
    -->
    <string name="confirmation_cancel_subscriptions" context="confirmation cancel subscriptions dialog">Thank you for your feedback! Are you sure you want to cancel your MEGA subscription?</string>
    <string name="reason_cancel_subscriptions" context="provide a reason to cancel subscriptions dialog">Your subscription has not been cancelled. Please provide a reason for your cancellation</string>

    <string name="context_node_private" context="success message after removing the public link of a folder">The folder is now private</string>
    <!--
    <string name="context_share_correctly_removed" context="success message after removing a share of a folder. a contact has no access to the folder now">Share removed</string>
    -->

    <string name="menu_new_folder" context="Menu option to create a new folder in the file manager.">New folder</string>
    <string name="menu_add_contact" context="Menu option to add a contact to your contact list.">Add contact</string>
    <string name="menu_add_contact_and_share" context="Menu option to add a contact to your contact list.">Add contact and share</string>
    <!--
    <string name="menu_download_from_link" context="Text that is displayed in the dialog to download a MEGA link inside the app">Download from MEGA link</string>
    -->

    <string name="alert_decryption_key" context="Title of the alert to introduce the decryption key">Decryption Key</string>
    <string name="message_decryption_key" context="Message of the alert to introduce the decryption key">Please enter the decryption key for the link</string>

    <string name="upload_to_image" context="upload to. Then choose an Image file">Image</string>
    <string name="upload_to_audio" context="upload to. Then choose an Audio file">Audio</string>
    <string name="upload_to_video" context="upload to. Then choose a Video file">Video</string>
    <!--
    <string name="upload_to_other" context="upload to. Then choose a file which is not an Image, an Audio or a Video">Other File</string>
    -->
    <string name="upload_to_filesystem" context="upload to. Then choose to browse the file system to choose a file">Pick from File System</string>
    <!--
    <string name="upload_select_file_type" context="title of the dialog for choosing if a user wants to upload an image, an audio, a video or a file from the system">Select file type</string>
    -->
    <!--
    <string name="upload_uploading" context="status text">Uploading</string>
    -->
    <!--
    <string name="upload_touch_to_cancel" context="hint to how to cancel the upload (by touching the notification)">Touch to cancel upload</string>
    -->
    <!--
    <string name="upload_failed" context="error message">Upload failed</string>
    -->
    <string name="upload_uploaded" context="Label for the current uploaded size of a file. For example, 3 files, 50KB uploaded">uploaded</string>
    <!--
    <string name="upload_cancel_uploading" context="Confirmation text for cancelling an upload">Do you want to cancel the upload?</string>
    -->
    <string name="upload_prepare" context="Status text at the beginning of an upload">Processing file</string>
    <string name="error_temporary_unavaible" context="error message when downloading a file">Resource temporarily not available, please try again later</string>
    <string name="upload_can_not_open" context="Error message when the selected file cannot be opened">Cannot open selected file</string>
    <string name="upload_began" context="when an upload starts, a message is shown to the user">Upload has started</string>
    <string name="unzipping_process" context="when a zip file is downloaded and clicked, the app unzips the file. This is the status text while unzipping the file">Unzipping file</string>

    <string name="error_io_problem" context="error message while browsing the local filesystem">Filesystem problem</string>
    <string name="general_error" context="error message while browsing the local filesystem">Error happened when executing the action</string>

    <string name="full_screen_image_viewer_label" context="title of the image gallery">Image viewer</string>

    <!--
    <string name="manager_download_from_link_incorrect" context="Error message when the user entered an incorrect MEGA link format for importing">Incorrect link format</string>
    -->

    <!--
    <string name="my_account_activity" context="Title of the screen where the user account information is shown">Account</string>
    -->
    <!--
    <string name="my_account_total_space" context="Headline for the amount of total storage space">Storage Space</string>
    -->
    <!--
    <string name="my_account_free_space" context="Headline for the amount of storage space is remaining">Free Space</string>
    -->
    <string name="my_account_used_space" context="Headline for the amount of storage space is used">Used Space</string>
    <string name="my_account_change_password" context="menu item">Change password</string>
    <!--
    <string name="warning_out_space" context="Warning in Cloud drive when the user is runningut of space">You\'re running out of space!\n Do you want to upgrade your account?</string>
    -->
    <!--<string name="overquota_alert_title" context="Title dialog overquota error">Storage over quota</string>-->
    <string name="overquota_alert_text" context="Dialog text overquota error">You have exceeded your storage limit. Would you like to upgrade your account?</string>

    <!--
    <string name="op_not_allowed" context="Dialod text overquota error">Operation not allowed</string>
    -->
    <string name="my_account_last_session" context="when did the last session happen">Last session</string>
    <string name="my_account_connections" context="header for the social connections, showing the number of contacts the user has">Connections</string>

    <string name="my_account_changing_password" context="message displayed while the app is changing the password">Changing password</string>
    <string name="my_account_change_password_oldPassword" context="when changing the password, the first edittext is to enter the current password">Current password</string>
    <string name="my_account_change_password_newPassword1" context="when changing the password">New password</string>
    <string name="my_account_change_password_newPassword2" context="when changing the password">Confirm new password</string>
    <!--
    <string name="my_account_change_password_error" context="Error message when the user attempts to change his password (two potential reasons in one error message).">Incorrect current password or the new passwords you provided do not match. Please try again</string>
    -->
    <!--
    <string name="my_account_change_password_error_2" context="Error message when the user attempts to change his password (two potential reasons in one error message).">Incorrect current password. Please try again</string>
    -->
    <!--
    <string name="my_account_change_password_OK" context="Success text">Password changed successfully</string>
    -->
    <string name="my_account_change_password_dont_match" context="when changing the password or creating the account, the password is required twice and check that both times are the same">Password doesn’t match</string>

    <!--
    <string name="upgrade_activity" context="title of the Upgrade screen">PRO Membership</string>
    -->
    <string name="upgrade_select_pricing" context="title of the selection of the pro account wanted">Select membership</string>
    <string name="select_membership_1" context="the user has to decide the way of payment">Monthly or annually recurring</string>

    <!--<string name="select_membership_2" context="button to go to Google Play">Google Play subscription</string>-->

    <string name="no_available_payment_method" context="choose the payment method option when no method is available">At this moment, no method of payment is available for this plan</string>

    <string name="upgrade_per_month" context="button to decide monthly payment. The asterisk is needed">Monthly*</string>
    <string name="upgrade_per_year" context="button to decide annually payment. The asterisk is needed">Annually*</string>

    <string name="file_properties_get_link" context="the user can get the link and it\'s copied to the clipboard">The link has been copied to the clipboard</string>
    <!--
    <string name="file_properties_remove_link" context="the user can remove the public link">The link has been removed</string>
    -->

    <string name="full_image_viewer_not_preview" context="before sharing an image, the preview has to be downloaded">The preview has not been downloaded yet. Please wait</string>

    <string name="log_out_warning" context="alert when clicking a newsignup link being logged">Please, log out before creating the account</string>

    <!--
    <string name="import_correct" context="success message after import a file">Imported successfully</string>
    -->

    <string name="transfers_empty" context="message shown in the screen when there are not any active transfer">No active transfers</string>
    <!--
    <string name="transfers_pause" context="File uploading or downloading has been paused (until the user continues at a later stage)">All transfers are paused</string>
    -->
    <string name="menu_pause_transfers" context="menu item">Pause transfers</string>
    <!--
    <string name="menu_restart_transfers" context="menu item">Restart transfers</string>
    -->
    <string name="menu_cancel_all_transfers" context="menu item">Delete all transfers</string>

    <string name="menu_take_picture" context="menu item">Take picture</string>

    <string name="cam_sync_wifi" context="how to upload the camera images. only when Wi-Fi connected">WiFi only</string>
    <string name="cam_sync_data" context="how to upload the camera images. when Wi-Fi connected and using data plan">WiFi or data plan</string>
    <string name="cam_sync_ok" context="Answer for confirmation dialog.">OK</string>
    <string name="cam_sync_skip" context="skip the step of camera upload">Skip</string>
    <string name="cam_sync_stop" context="skip the step of camera upload">Stop</string>
    <string name="cam_sync_syncing" context="The upload of the user\'s photos orvideos from their specified album is in progress.">Camera Upload in progress</string>
    <string name="cam_sync_cancel_sync" context="confirmation question for cancelling the camera uploads">Do you want to stop Camera Uploads?</string>
    <!--
    <string name="settings_camera_notif_error_no_folder" context="Error message when an unavailable destination folder was selected">Destination folder is unavailable</string>
    -->
    <string name="settings_camera_notif_title" context="title of the notification when camera upload is enabled">Uploading files of media folders</string>
    <!--
    <string name="settings_camera_notif_error" context="notification error">Camera Uploads problem</string>
    -->
    <string name="settings_camera_notif_complete" context="notification camera uploads complete">Camera uploads complete</string>

    <string name="settings_storage" context="Text listed before the amount of storage a user gets with a certain package. For example: &quot;1TB Storage&quot;.">Storage</string>
    <string name="settings_pin_lock" context="settings category title. Below this title, the pin lock settings start">PIN Lock</string>

    <string name="settings_advanced_features" context="Settings category title for cache and offline files">Advanced</string>
    <string name="settings_advanced_features_cache" context="Settings preference title for cache">Clear Cache</string>
    <string name="settings_advanced_features_offline" context="Settings preference title for offline files">Clear Offline Files</string>

    <string name="settings_advanced_features_cancel_account" context="Settings preference title for canceling the account">Cancel your account</string>

    <string name="settings_advanced_features_size" context="Size of files in offline or cache folders">Currently using %s</string>
    <string name="settings_advanced_features_calculating" context="Calculating Size of files in offline or cache folders">Calculating</string>

    <string name="settings_storage_download_location" context="title of the setting to set the default download location">Default download location</string>
    <string name="settings_storage_ask_me_always" context="Whether to always ask the user each time.">Always ask for download location</string>
    <string name="settings_storage_advanced_devices" context="Whether to enable the storage in advanced devices">Display advanced devices (external SD)</string>

    <string-array name="settings_storage_download_location_array" context="if the user has an internal and an external SD card, it has to be set on the settings screen">
        <item context="internal storage option">Internal storage</item>
        <item context="external storage option">External storage</item>
    </string-array>

    <string-array name="add_contact_array" context="choose the way the new user's email is inserted">
        <item context="write option">Write the user’s email</item>
        <item context="import from phone option">Import from device</item>
    </string-array>

    <string name="settings_camera_upload_on" context="settings option">Enable Camera Uploads</string>
    <string name="settings_camera_upload_turn_on" context="settings option">Turn on Camera Uploads</string>
    <string name="settings_camera_upload_off" context="settings option">Disable Camera Uploads</string>
    <string name="settings_camera_upload_how_to_upload" context="settings option. How to upload the camera images: via Wi-Fi only or via Wi-Fi and data plan">How to upload</string>

    <string name="settings_secondary_upload_on" context="The Secondary Media uploads allows to create a second Camera Folder synchronization. Enabling it would imply to choose a new local folder and then, a new destination folder in MEGA. This is the text that appears in the settings option to enable the second synchronization.">Enable Secondary Media uploads</string>
    <string name="settings_secondary_upload_off" context="The Secondary Media uploads allows to create a second Camera Folder synchronization. Disabling it would imply that the current second sync won't be running anymore. This is the text that appears in the settings option to disable the second synchronization.">Disable Secondary Media uploads</string>

    <string name="settings_empty_folder" context="settings option">Choose folder</string>

    <string-array name="settings_camera_upload_how_to_entries" context="the options of how to upload, but in an array. needed for the settings">
        <item context="how to upload the camera images. when Wi-Fi connected and using data plan">WiFi or data plan</item>
        <item context="how to upload the camera images. only when Wi-Fi connected">WiFi only</item>
    </string-array>

    <string name="settings_camera_upload_what_to_upload" context="What kind of files are going to be uploaded: images, videos or both">File Upload</string>

    <string-array name="settings_camera_upload_file_upload_entries" context="the options of what to upload in an array. Needed for the settings">
        <item context="the options of what to upload.">Photos only</item>
        <item context="the options of what to upload.">Videos only</item>
        <item context="the options of what to upload.">Photos and videos</item>
    </string-array>

    <string name="settings_camera_upload_charging" context="Option to choose that the camera sync will only be enable when the device is charging">Only when charging</string>
    <string name="settings_keep_file_names" context="Option to choose that the camera sync will maintain the local file names when uploading">Keep file names as in the device</string>

    <string name="settings_local_camera_upload_folder" context="The location of where the user photos or videos are stored in the device.">Local Camera folder</string>
    <string name="settings_mega_camera_upload_folder" context="The location of where the user photos or videos are stored in MEGA.">MEGA Camera Uploads folder</string>

    <string name="settings_local_secondary_folder" context="The location of where the user photos or videos of the secondary sync are stored in the device.">Local Secondary folder</string>
    <string name="settings_mega_secondary_folder" context="The location of where the user photos or videos of the secondary sync are stored in MEGA.">MEGA Secondary folder</string>

    <string name="settings_camera_upload_only_photos" context="what kind of file are going to be uploaded. Needed for the settings summary">Photos only</string>
    <string name="settings_camera_upload_only_videos" context="what kind of file are going to be uploaded. Needed for the settings summary">Videos only</string>
    <string name="settings_camera_upload_photos_and_videos" context="what kind of file are going to be uploaded. Needed for the settings summary">Photos and videos</string>

    <!--
    <string name="settings_pin_lock_on" context="settings of the pin lock">Enable PIN Lock</string>
    -->
    <!--
    <string name="settings_pin_lock_off" context="settings of the pin lock">Disable PIN Lock</string>
    -->
    <!--
    <string name="settings_pin_lock_code" context="settings of the pin lock">PIN Code</string>
    -->
    <string name="settings_pin_lock_code_not_set" context="status text when no custom photo sync folder has been set">Not set</string>
    <string name="settings_reset_lock_code" context="settings of the pin lock">Reset PIN code</string>
    <string name="settings_pin_lock_switch" context="settings of the pin lock">PIN Lock</string>

    <string name="pin_lock_enter" context="Button after the pin code input field">Enter</string>
    <string name="pin_lock_alert" context="error message when not typing the pin code correctly">Your local files will be deleted and you will be logged out after 10 failed attempts</string>
    <string name="pin_lock_incorrect" context="error message when not typing the pin code correctly">Incorrect code</string>
    <string name="pin_lock_incorrect_alert" context="error message when not typing the pin code correctly">Wrong PIN code, please try again. You have %2d attempts left</string>
    <string name="pin_lock_not_match" context="error message when not typing the pin code correctly (two times)">PIN Codes don’t match</string>
    <string name="unlock_pin_title" context="title of the screen to unlock screen with pin code">Enter your PIN Code</string>
    <string name="unlock_pin_title_2" context="title of the screen to unlock screen with pin code in second round">Re-Enter your PIN Code</string>
    <string name="reset_pin_title" context="title of the screen to unlock screen with pin code">Enter your new PIN Code</string>
    <string name="reset_pin_title_2" context="title of the screen to unlock screen with pin code in second round">Re-Enter your new PIN Code</string>
    <string name="incorrect_pin_activity" context="text of the screen after 10 attemps with a wrong PIN" formatted="false">All your local data will be deleted and you will be logged out in %1d seconds</string>

    <string name="settings_about" context="Caption of a title, in the context of &quot;About MEGA&quot; or &quot;About us&quot;">About</string>
    <string name="settings_about_privacy_policy" context="App means &quot;Application&quot;">Privacy Policy</string>
    <string name="settings_about_terms_of_service" context="App means &quot;Application&quot;">Terms of Service</string>
    <string name="settings_about_gdpr" context="setting menu that links to the GDPR terms">Data Protection Regulation</string>
    <string name="settings_about_app_version" context="App means &quot;Application&quot;">App version</string>
    <string name="settings_about_sdk_version" context="Title of the label where the SDK version is shown">MEGA SDK version</string>
    <string name="settings_about_karere_version" context="Title of the label where the MEGAchat SDK version is shown">MEGAchat SDK version</string>
    <string name="settings_about_code_link_title" context="Link to the public code of the app">View source code</string>

    <string name="january">January</string>
    <string name="february">February</string>
    <string name="march">March</string>
    <string name="april">April</string>
    <string name="may">May</string>
    <string name="june">June</string>
    <string name="july">July</string>
    <string name="august">August</string>
    <string name="september">September</string>
    <string name="october">October</string>
    <string name="november">November</string>
    <string name="december">December</string>

    <string name="zip_browser_activity" context="title of the screen that shows the ZIP files">ZIP Browser</string>

    <!--
    <string name="new_account" context="in login screen to create a new account">Create account now!</string>
    -->

    <string name="my_account_title" context="title of the My Account screen">Account Type</string>
    <string name="renews_on" context="title of the Expiration Date">Renews on&#160;</string>
    <string name="expires_on" context="title of the Expiration Date">Expires on&#160;</string>
    <string name="free_account">FREE</string>
    <string name="prolite_account" context="Not translate">Lite</string>
    <string name="pro1_account" context="Not translate">PRO I</string>
    <string name="pro2_account" context="Not translate">PRO II</string>
    <string name="pro3_account" context="Not translate">PRO III</string>

    <!--
    <string name="free_storage" context="Not translate">50 GB</string>
    -->
    <!--
    <string name="free_bandwidth" context="Free bandwich account details">Limited</string>
    -->

    <string name="camera_uploads_created" context="info message shown to the user when the Camera Uploads folder has been created">Camera Uploads folder created</string>

    <!--
    <string name="ZIP_download_permission" context="A compressed file will be downloaded and decompressed.">The ZIP file will be downloaded and unzipped</string>
    -->
    <!--
    <string name="ZIP_unzip_permission" context="A compressed file will be decompressed.">The ZIP file will be unzipped </string>
    -->

    <string name="sortby_owner_mail" context="category in sort by action">Owner’s Email</string>
    <string name="sortby_name" context="category in sort by action">Name</string>
    <string name="sortby_name_ascending" context="sort files alphabetically ascending">Ascending</string>
    <string name="sortby_name_descending" context="sort files alphabetically descending">Descending</string>

    <string name="sortby_date" context="category in sort by action">Date</string>
    <string name="sortby_creation_date" context="category in sort by action">Creation Date</string>
    <string name="sortby_modification_date" context="category in sort by action">Modification Date</string>
    <string name="sortby_date_newest" context="sort files by date newest first">Newest</string>
    <string name="sortby_date_oldest" context="sort files by date oldest first">Oldest</string>

    <string name="sortby_size" context="category in sort by action">Size</string>
    <string name="sortby_size_largest_first" context="sort files by size largest first">Largest</string>
    <string name="sortby_size_smallest_first" context="sort files by size smallest first">Smallest</string>

    <string name="per_month" context="in payments, for example: 4.99€ per month">per month</string>
    <string name="per_year" context="in payments, for example: 49.99€ per year">per year</string>

    <string name="billing_details" context="Contextual text in the beginning of the Credit Card Payment">Enter your billing details:</string>
    <string name="address1_cc" context="Hint text of the address1 edittext, which is the first line (of two) of the address">Address 1</string>
    <string name="address2_cc" context="Hint text of the address2 edittext, which is the second line (of two) of the address">Address 2 (optional)</string>
    <string name="city_cc" context="Hint text of the city edittext for billing purposes">City</string>
    <string name="state_cc" context="Hint text of the state or province edittext for billing purposes">State / Province</string>
    <string name="country_cc" context="Hint text of the country edittext for billing purposes">Country</string>
    <string name="postal_code_cc" context="Hint text of the postal code edittext for billing purposes">Postal code</string>

    <string name="payment_details" context="Contextual text in the beginning of the Credit Card Payment">Enter your payment details:</string>
    <string name="first_name_cc" context="Hint text of the first name of the credit card edittext for payment purposes">First name</string>
    <string name="last_name_cc" context="Hint text of the last name of the credit card edittext for payment purposes">Last name</string>
    <string name="credit_card_number_cc" context="Hint text of the credit card number edittext for payment purposes">Credit Card Number</string>
    <string name="month_cc" context="Hint text of the expiration month of the credit card for payment purposes">Month</string>
    <string name="year_cc" context="Hint text of the expiration year of the credit card for payment purposes">Year</string>
    <string name="cvv_cc" context="Hint text of the CVV edittext for payment purposes">CVV</string>

    <string name="proceed_cc" context="Text of the button which proceeds the payment">Proceed</string>

    <string name="account_successfully_upgraded" context="Message shown when the payment of an upgrade has been correct">Account successfully upgraded!</string>
    <string name="account_error_upgraded" context="Message shown when the payment of an upgrade has not been correct">The operation failed. Your credit card has not been charged</string>
    <string name="credit_card_information_error" context="Message shown when the credit card information is not correct">The credit card information was not correct. The credit card will not be charged</string>
    <!--
    <string name="not_upgrade_is_possible" context="Message shown when the user wants to upgrade an account that cannot be upgraded">Your account cannot be upgraded from the app. Please contact support@mega.nz to upgrade your account</string>
    -->

    <string name="pin_lock_type" context="title to choose the type of PIN code">PIN Code Type</string>
    <string name="four_pin_lock" context="PIN with 4 digits">4 digit PIN</string>
    <string name="six_pin_lock" context="PIN with 6 digits">6 digit PIN</string>
    <string name="AN_pin_lock" context="PIN alphanumeric">Alphanumeric PIN</string>

    <string name="settings_enable_logs" context="Confirmation message when enabling logs in the app">Logs are now enabled</string>
    <string name="settings_disable_logs" context="Confirmation message when disabling logs in the app">Logs are now disabled</string>

    <string name="search_open_location" context="Option in the sliding panel to open the folder which contains the file selected after performing a search">Open location</string>
    <string name="servers_busy" context="message when a request cannot be performed because the servers are busy">This process is taking longer than expected. Please wait.</string>

    <string name="my_account_free" context="Label in My Account section to show user account type">Free Account</string>
    <string name="my_account_prolite" context="Label in My Account section to show user account type">Lite Account</string>
    <string name="my_account_pro1" context="Label in My Account section to show user account type">PRO I Account</string>
    <string name="my_account_pro2" context="Label in My Account section to show user account type">PRO II Account</string>
    <string name="my_account_pro3" context="Label in My Account section to show user account type">PRO III Account</string>

    <string name="my_account_prolite_feedback_email" context="Type of account info added to the feedback email sent to support">PRO Lite Account</string>

    <string name="backup_title" context="Title of the screen to backup the master key">Backup your Recovery Key</string>
    <string name="backup_subtitle" context="Subtitle of the screen to backup the master key">Your password unlocks your Recovery Key</string>

    <string name="backup_first_paragraph" context="First paragraph of the screen to backup the master key">Your data is only readable through a chain of decryption operations that begins with your master encryption key, which we store encrypted with your password. This means that if you lose your password, your Recovery Key can no longer be decrypted, and you can no longer decrypt your data.</string>
    <string name="backup_second_paragraph" context="Second paragraph of the screen to backup the master key">Exporting the Recovery Key and keeping it in a secure location enables you to set a new password without data loss.</string>
    <string name="backup_third_paragraph" context="Third paragraph of the screen to backup the master key">An external attacker cannot gain access to your account with just your key. A password reset requires both the key and access to your email.</string>
    <string name="backup_action" context="Sentence to inform the user the available actions in the screen to backup the master key">Copy the Recovery Key to clipboard or save it as text file</string>

    <string name="save_action" context="Action of the button to save the master key as a text file">Save</string>
    <string name="copy_MK_confirmation" context="Alert message when the master key has been successfully copied to the ClipBoard">The Recovery Key has been successfully copied</string>

    <string name="change_pass" context="Button to change the password">Change</string>

    <string name="general_positive_button" context="Positive button to perform a general action">YES</string>
    <string name="general_negative_button" context="Negative button to perform a general action">NO</string>

    <string name="forgot_pass_menu" context="Option of the overflow menu to show the screen info to reset the password">Forgot password?</string>
    <string name="forgot_pass" context="Button in the Login screen to reset the password">Forgot your password?</string>
    <string name="forgot_pass_first_paragraph" context="First paragraph of the screen when the password has been forgotten">If you have a backup of your Recovery Key, you can reset your password by selecting YES. No data will be lost.</string>
    <string name="forgot_pass_second_paragraph" context="Second paragraph of the screen when the password has been forgotten">You can still export your Recovery Key now if you have an active MEGA session in another browser on this or any other computer. If you don’t, you can no longer decrypt your existing account, but you can start a new one under the same email address by selecting NO.</string>
    <!--
    <string name="forgot_pass_second_paragraph_logged_in" context="Second paragraph of the screen when the password has been forgotten and the user is still logged in">If you don\&apos;t, you can still export your recovery key now in this MEGA session. Please, go back and backup your recovery key.</string>
    -->

    <string name="forgot_pass_action" context="Sentence to ask to the user if he has the master key in the screen when the password has been forgotten">Do you have a backup of your Recovery Key?</string>

    <string name="title_alert_reset_with_MK" context="Title of the alert message to ask for the link to reset the pass with the MK">Great!</string>
    <string name="edit_text_insert_mail" context="Hint of the text where the user can write his e-mail">email goes here</string>
    <string name="text_alert_reset_with_MK" context="Text of the alert message to ask for the link to reset the pass with the MK">Please enter your email address below. You will receive a recovery link that will allow you to submit your Recovery Key and reset your password.</string>

    <string name="edit_text_insert_mk" context="Hint of the text when the user can write his master key">Your Recovery Key goes here</string>

    <string name="edit_text_insert_pass" context="Hint of the text where the user can write his password">password goes here</string>
    <string name="delete_account_text_last_step" context="Text shown in the last alert dialog to confirm the cancellation of an account">This is the last step to cancel your account. You will permanently lose all the data stored in the cloud. Please enter your password below.</string>

    <string name="email_verification_title" context="Title of the alert dialog to inform the user that have to check the email">Email verification</string>
    <string name="email_verification_text" context="Text of the alert dialog to inform the user that have to check the email">Please check your email to proceed.</string>
    <string name="email_verification_text_error" context="Text of the alert dialog to inform the user when an error occurs when cancelling the account">An error occurred, please try again.</string>


    <string name="alert_not_logged_in" context="Alert to inform the user that have to be logged in to perform the action">You must be logged in to perform this action.</string>
    <string name="invalid_string" context="Error when the user leaves empty the password field">Incorrect</string>

    <string name="invalid_email_title" context="Title of the alert dialog when the user tries to recover the pass of a non existing account">Invalid email address</string>
    <string name="invalid_email_text" context="Title of the alert dialog when the user tries to recover the pass of a non existing account">Please check the email address and try again.</string>
    <!--
    <string name="alert_not_logged_out" context="Alert to inform the user that have to be logged out to perform the action">You must be logged out to perform this action.</string>
    -->

    <string name="title_dialog_insert_MK" context="Title of the dialog to write MK after opening the recovery link">Password reset</string>
    <string name="text_dialog_insert_MK" context="Text of the dialog to write MK after opening the recovery link">Please enter your Recovery Key below</string>

    <string name="pass_changed_alert" context="Text of the alert when the pass has been correctly changed">Password changed!</string>

    <string name="park_account_dialog_title" context="Title of the dialog to park an account">Park account</string>
    <string name="park_account_button" context="Button to park an account">Park</string>
    <string name="park_account_title" context="Title of the screen to park an account">Oops!</string>
    <string name="park_account_first_paragraph" context="First paragraph of the screen to park an account">Due to our end-to-end encryption paradigm, you will not be able to access your data without either your password or a backup of your Recovery Key.</string>
    <string name="park_account_second_paragraph" context="Second paragraph of the screen to park an account">You can park your existing account and start a fresh one under the same email address. Your data will be retained for at least 60 days. In case that you recall your parked account’s password, please contact support&#64;mega.nz</string>

    <string name="dialog_park_account" context="Text of the dialog message to ask for the link to park the account">Please enter your email address below. You will receive a recovery link that will allow you to park your account.</string>
    <string name="park_account_text_last_step" context="Text shown in the last alert dialog to park an account">This is the last step to park your account, please enter your new password. Your data will be retained for at least 60 days. If you recall your parked account’s password, please contact support&#64;mega.nz</string>

    <string name="title_enter_new_password" context="Title of the screen to write the new password after opening the recovery link">Enter new password</string>
    <string name="recovery_link_expired" context="Message when the user tries to open a recovery pass link and it has expired">This recovery link has expired, please try again.</string>

    <string name="text_reset_pass_logged_in" context="Text of the alert after opening the recovery link to reset pass being logged.">Your Recovery Key will be used to reset your password. Please, enter your new password.</string>
    <string name="email_verification_text_change_pass" context="Text of the alert dialog to inform the user that have to check the email after clicking the option forgot pass">You will receive a recovery link that will allow you to reset your password.</string>

    <string name="my_account_upgrade_pro" context="Button to upgrade the account to PRO account in My Account Section">Upgrade</string>
    <string name="my_account_upgrade_pro_panel" context="Button to upgrade the account to PRO account in the panel that appears randomly">Upgrade now</string>
    <string name="get_pro_account" context="Message to promote PRO accounts">Improve your cloud capacity![A]Get more space &amp; transfer quota with a PRO account!</string>
    <string name="toast_master_key" context="success message when the MasterKey file has been downloaded">The Recovery Key has been backed up into: %1s.[A]While the file remains in this path, you will find it at the Saved for Offline Section.[A]Note: It will be deleted if you log out, please store it in a safe place.</string>

    <!--
    <string name="next_ime_action" context="Action to pass focus to the next field in a form">Next</string>
    -->

    <string name="mail_already_used" context="Error shown when the user tries to change his mail to one that is already used">Error. This email address is already in use.</string>

    <string name="change_mail_text_last_step" context="Text shown in the last alert dialog to change the email associated to an account">This is the last step to change your email. Please enter your password below.</string>
    <string name="change_mail_title_last_step" context="Title of the alert dialog to change the email associated to an account">Change email</string>

    <!--
    <string name="success_changing_user_mail" context="Message when the user email has been changed successfully">Your email has been correctly updated.</string>
    -->

    <string name="title_new_warning_out_space" context="Iitle of the warning when the user is running out of space">You’re running out of space!</string>
    <string name="new_warning_out_space" context="Text of the warning when the user is running out of space">Take full advantage of your MEGA account by upgrading to PRO.</string>

    <string name="title_options_avatar_panel" context="Iitle of sliding panel to choose the option to edit the profile picture">Edit profile picture</string>
    <string name="take_photo_avatar_panel" context="Option of the sliding panel to change the avatar by taking a new picture">Take picture</string>
    <string name="choose_photo_avatar_panel" context="Option of the sliding panel to change the avatar by choosing an existing picture">Choose picture</string>
    <string name="delete_avatar_panel" context="Option of the sliding panel to delete the existing avatar">Delete picture</string>

    <string name="incorrect_MK" context="Alert when the user introduces his MK to reset pass incorrectly">The key you supplied does not match this account. Please make sure you use the correct Recovery Key and try again.</string>
    <string name="incorrect_MK_title" context="Title of the alert when the user introduces his MK to reset pass incorrectly">Invalid Recovery Key</string>

    <string name="option_full_link" context="Alert Dialog to get link">Link with key</string>

    <string name="recovering_info" context="Message shown meanwhile the app is waiting for a request">Getting info&#8230;</string>

    <string name="email_verification_text_change_mail" context="Text of the alert dialog to inform the user that have to check the email to validate his new email">Your new email address needs to be validated. Please check your email to proceed.</string>

    <string name="confirmation_delete_avatar" context="Confirmation before deleting the avatar of the user's profile">Delete your profile picture?</string>
    <string name="title_edit_profile_info" context="Title of the Dialog to edit the profile attributes of the user's account">Edit</string>

    <string name="title_set_expiry_date" context="Alert Dialog to get link">Set expiry date</string>
    <string name="title_set_password_protection" context="Title of the dialog to get link with password">Set password protection</string>
    <string name="subtitle_set_expiry_date" context="Subtitle of the dialog to get link">(PRO ONLY)</string>
    <string name="set_password_protection_dialog" context="Alert Dialog to get link with password">Set password</string>
    <string name="hint_set_password_protection_dialog" context="Hint of the dialog to get link with password">Enter password</string>
    <string name="hint_confirm_password_protection_dialog" context="Hint of the confirmation dialog to get link with password">Confirm password</string>
    <string name="link_request_status" context="Status text at the beginning of getting a link">Processing&#8230;</string>

    <string name="edit_link_option" context="Option of the sliding panel to edit the link of a node">Manage link</string>

    <string name="old_password_provided_incorrect" context="Error alert dialog shown when changing the password the user provides an incorrect password ">The current password you have provided is incorrect.</string>

    <string name="number_correctly_reinvite_contact_request" context="success message when reinviting multiple contacts">%d reinvite requests sent successfully.</string>

    <string name="number_correctly_delete_contact_request" context="success message when reinviting multiple contacts">%d requests deleted successfully.</string>
    <string name="number_no_delete_contact_request" context="error message when reinviting multiple contacts">%1$d requests successfully deleted but %2$d requests were not deleted.</string>

    <string name="confirmation_delete_contact_request" context="confirmation message before removing a contact request.">Do you want to remove the invitation request to %s?</string>
    <string name="confirmation_remove_multiple_contact_request" context="confirmation message before removing mutiple contact request">Do you want to remove these %d invitation requests?</string>

    <string name="number_correctly_invitation_reply_sent" context="success message when replying to multiple received request">%d request replies sent.</string>
    <string name="number_incorrectly_invitation_reply_sent" context="error message when replying to multiple received request">%1$d request replies successfully sent but %2$d were not sent.</string>

    <plurals name="general_num_request">
        <item context="referring to a invitation request in the Contacts section" quantity="one">request</item>
        <item context="referring to a invitation request in the Contacts section" quantity="other">requests</item>
    </plurals>

    <plurals name="confirmation_remove_outgoing_shares">
        <item context="Confirmation before removing the outgoing shares of a folder" quantity="one">The folder is shared with %1$d contact. Remove share?</item>
        <item context="Confirmation before removing the outgoing shares of a folder" quantity="other">The folder is shared with %1$d contacts. Remove all shares?</item>
    </plurals>

    <string name="error_incorrect_email_or_password" context="Error message when the credentials to login are incorrect.">Invalid email and/or password. Please try again.</string>
    <string name="error_account_suspended" context="Error message when trying to login and the account is suspended.">Your account has been suspended due to Terms of Service violations. Please contact support&#64;mega.nz</string>
    <string name="too_many_attempts_login" context="Error message when to many attempts to login.">Too many failed attempts to login, please wait for an hour.</string>
    <string name="account_not_validated_login" context="Error message when trying to login to an account not validated.">This account has not been validated yet. Please, check your email.</string>

    <string name="general_error_folder_not_found" context="Error message shown when opening a folder link which doesn't exist">Folder link unavailable</string>
    <string name="folder_link_unavaible_ToS_violation" context="Error message shown when opening a folder link which has been removed due to ToS/AUP violation">The folder link has been removed because of a ToS/AUP violation.</string>

    <string name="general_error_file_not_found" context="Error message shown when opening a file link which doesn't exist">File link unavailable</string>
    <string name="file_link_unavaible_ToS_violation" context="Error message shown when opening a file link which has been removed due to ToS/AUP violation">The file link has been removed because of a ToS/AUP violation.</string>

    <string name="confirm_email_text" context="Title of the screen after creating the account. That screen asks the user to confirm the account by checking the email">Awaiting email confirmation</string>
    <string name="confirm_email_explanation" context="Text below the title that explains the user should check the email and click the link to confirm the account">Please check your email and click the link to confirm your account.</string>

    <plurals name="general_num_items">
        <item context="Singular of items which contains a folder. 1 item" quantity="one">item</item>
        <item context="Plural of items which contains a folder. 2 items" quantity="other">items</item>
    </plurals>

    <string name="file_link_unavaible_delete_account" context="Error message shown when opening a file or folder link which account has been removed due to ToS/AUP violation">The associated user account has been terminated due to multiple violations of our Terms of Service.</string>

    <string name="general_error_invalid_decryption_key" context="Error message shown after login into a folder link with an invalid decryption key">The provided decryption key for the folder link is invalid.</string>

    <string name="my_account_my_credentials" context="Title of the label in the my account section. It shows the credentials of the current user so it can be used to be verified by other contacts">My credentials</string>
    <string name="limited_bandwith" context="Word to indicate the limited bandwidth of the free accounts">Limited</string>

    <string name="section_chat" context="Item of the navigation title for the chat section">Chat</string>
    <string name="section_chat_with_notification" context="Item of the navigation title for the chat section when there is any unread message">Chat [A](%1$d)[/A]</string>

    <string name="tab_archive_chat" context="Title of the archived chats tab. Capital letters">Archive</string>
    <!--
    <string name="tab_recent_chat" context="Title of the recent chats tab. Capital letters">RECENT</string>
    -->

    <!--
    <string name="archive_chat_empty" context="Message shown when the user has no archived chats">No archived conversations</string>
    -->
    <string name="recent_chat_enable_chat" context="Message shown when the user has no archived chats">Chat is disabled</string>
    <string name="recent_chat_enable_chat_button" context="Message shown when the user has no archived chats">Enable chat</string>

    <!--
    <string name="get_started_button" context="Button to start using the chat">Get started</string>
    -->

    <string name="recent_chat_empty_invite" context="Message shown when the user has no recent chats">Invite your friends to join you on Chat and enjoy our encrypted platform with privacy and security.</string>
    <!--<string name="recent_chat_empty_enable_chat" context="Message shown when the user has no recent chats">Enable Chat[A]and enjoy our encrypted platform with privacy and security.</string>-->

    <!--
    <string name="videocall_title" context="Title shown in the list of main chat screen for a videocall">Video call</string>
    -->

    <!--
    <plurals name="general_minutes">
        <item context="Singular of minutes. 1 minute" quantity="one">minute</item>
        <item context="Plural of minutes. 2 minute" quantity="other">minutes</item>
    </plurals>
    -->

    <!--
    <plurals name="general_hours">
        <item context="Singular of hours. 1 hour" quantity="one">hour</item>
        <item context="Plural of hours. 2 hours" quantity="other">hours</item>
    </plurals>
    -->

    <!--
    <plurals name="general_seconds">
        <item context="Singular of seconds. 1 second" quantity="one">second</item>
        <item context="Plural of seconds. 2 second" quantity="other">seconds</item>
    </plurals>
    -->

    <string name="initial_hour" context="Initial of the word hour to show the duration of a video or audio call">h</string>
    <string name="initial_minute" context="Initial of the word minute to show the duration of a video or audio call">m</string>
    <string name="initial_second" context="Initial of the word second to show the duration of a video or audio call">s</string>

    <!--
    <string name="videocall_item" context="Info shown about the last action in a chat is a videocall">Video call</string>
    -->

    <string name="selected_items" context="Title shown when multiselection is enable in chat tabs">%d selected</string>

    <string name="remove_contact_shared_folder" context="Message to confirm if the user wants to delete a contact from a shared folder">The contact %s will be removed from the shared folder.</string>
    <string name="remove_multiple_contacts_shared_folder" context="Message to confirm if the user wants to delete a multiple contacts from a shared folder">%d contacts will be removed from the shared folder.</string>

    <string name="number_correctly_removed_from_shared" context="success message when removing a contact from a shared folder">%d contacts removed successfully from the shared folder</string>
    <string name="number_incorrectly_removed_from_shared" context="success message when removing a contact from a shared folder">&#160;and %d contacts were not successfully removed</string>

    <string name="contacts_list_empty_text_loading" context="Message shown while the contact list from the device is being read and then shown to the user">Loading contacts from the phone&#8230;</string>

    <string name="number_correctly_invite_contact_request" context="success message when reinviting multiple contacts">%d invite requests sent successfully.</string>
    <string name="number_no_invite_contact_request" context="error message when reinviting multiple contacts">%1$d invite requests successfully sent but %2$d requests were not sent.</string>

    <string name="chat_me_text_bracket" context="Word next to own user's message in chat screen">%1s (Me)</string>
    <string name="type_message_hint" context="Hint shown in the field to write a message in the chat screen">Type a message</string>

    <string name="general_mute" context="button">Mute</string>
    <string name="general_unmute" context="button">Unmute</string>

    <string name="title_properties_chat_contact_notifications" context="Title of the section to enable notifications in the Contact Properties screen">Notifications</string>
    <string name="title_properties_chat_contact_message_sound" context="Title of the section to choose the sound of incoming messages in the Contact Properties screen">Message sound</string>
    <string name="title_properties_chat_clear_chat" context="Title of the section to clear the chat content in the Contact Properties screen">Clear chat</string>
    <string name="title_properties_chat_share_contact" context="Title of the section to share the contact in the Contact Properties screen">Share contact</string>

    <string name="call_ringtone_title" context="Title of the screen to select the ringtone of the calls">Call ringtone</string>
    <string name="notification_sound_title" context="Title of the screen to select the sound of the notifications">Notification sound</string>

    <string name="confirmation_clear_chat" context="Text of the confirmation dialog to clear the chat history">After cleared, neither %s nor you will be able to see messages of this chat.</string>

    <string name="general_clear" context="Button to clear the chat history">Clear</string>
    <!--
    <string name="login_initializing_chat" context="After login, initializing chat">Initializing chat</string>
    -->

    <string name="clear_history_success" context="Message show when the history of a chat has been successfully deleted">The history of the chat has been cleared</string>
    <string name="clear_history_error" context="Message show when the history of a chat hasn't been successfully deleted">Error. The history of the chat has not been cleared successfully</string>

    <string name="add_participants_menu_item" context="Menu item to add participants to a chat">Add participants</string>
    <string name="remove_participant_menu_item" context="Menu item to remove a participants from a chat">Remove participant</string>

    <string name="mega_info_empty_screen" context="Message about MEGA when there are no message in the chat screen">Protects your chat with end-to-end (user controlled) encryption, providing essential safety assurances:</string>
    <string name="mega_authenticity_empty_screen" context="Message about MEGA when there are no message in the chat screen">The system ensures that the data received is truly from the specified sender, and its content has not been manipulated during transit.</string>
    <string name="mega_confidentiality_empty_screen" context="Message about MEGA when there are no message in the chat screen">Only the author and intended recipients are able to decipher and read the content.</string>

    <string name="title_mega_info_empty_screen" context="Message about MEGA when there are no message in the chat screen">MEGA</string>
    <string name="title_mega_authenticity_empty_screen" context="Message about MEGA when there are no message in the chat screen">Authenticity</string>
    <string name="title_mega_confidentiality_empty_screen" context="Message about MEGA when there are no message in the chat screen">Confidentiality</string>

    <string name="error_not_logged_with_correct_account" context="Error message shown when opening a cancel link with an account that not corresponds to the link">This link is not related to this account. Please, log in with the correct account.</string>
    <string name="cancel_link_expired" context="Message when the user tries to open a cancel link and it has expired">This cancel link has expired, please try again.</string>

    <string name="no_results_found" context="Text shown after searching and no results found">No results were found</string>

    <string name="offline_status" context="Info label about the status of the user">Offline</string>
    <string name="online_status" context="Info label about the status of the user">Online</string>
    <string name="away_status" context="Info label about the status of the user">Away</string>
    <string name="busy_status" context="Info label about the status of the user">Busy</string>
    <string name="invalid_status" context="Info label about the status of the user">No connection</string>

    <string name="text_deleted_message" context="Text shown when a message has been deleted in the chat">This message has been deleted</string>
    <string name="text_deleted_message_by" context="Text shown when a message has been deleted in the chat">[A]This message has been deleted by [/A][B]%1$s[/B]</string>

    <string name="confirmation_delete_several_messages" context="Confirmation before deleting messages">Remove messages?</string>
    <string name="confirmation_delete_one_message" context="Confirmation before deleting one message">Remove message?</string>

    <!--
    <string name="text_cleared_history" context="Text shown when a user cleared the history of a chat"><![CDATA[<font color=\'#060000\'>%1$s</font> <font color=\'#868686\'> cleared the chat history</font>]]></string>
    -->

    <string name="group_chat_label" context="Label for the sliding panel of a group chat">Group chat</string>
    <string name="group_chat_info_label" context="Label for the option of the sliding panel to show the info of a chat group">Group info</string>
    <string name="group_chat_start_conversation_label" context="Label for the option of the sliding panel to start a one to one chat">Start conversation</string>
    <string name="group_chat_edit_profile_label" context="Label for the option of the sliding panel to edit the profile">Edit profile</string>
    <string name="title_properties_chat_leave_chat" context="Title of the section to leave a group content in the Contact Properties screen">Leave Group</string>
    <string name="participants_chat_label" context="Label for participants of a group chat">Participants</string>

    <string name="confirmation_remove_chat_contact" context="confirmation message before removing a contact from a chat.">Remove %s from this chat?</string>

    <string name="observer_permission_label_participants_panel" context="Label to show the participant permission in the options panel of the group info screen">Read-only</string>
    <!--
    <string name="member_permission_label_participants_panel" context="Label to show the participant permission in the options panel of the group info screen">Member</string>
    -->
    <string name="standard_permission_label_participants_panel" context="Label to show the participant permission in the options panel of the group info screen">Standard</string>
    <string name="administrator_permission_label_participants_panel" context="Label to show the participant permission in the options panel of the group info screen">Moderator</string>

    <string name="edited_message_text" context="Text appended to a edited message.">(edited)</string>
    <string name="change_title_option" context="Option in menu to change title of a chat group.">Change title</string>

    <string name="confirmation_leave_group_chat" context="confirmation message before leaving a group chat">If you leave, you will no longer have access to read or send messages.</string>
    <string name="title_confirmation_leave_group_chat" context="title confirmation message before leaving a group chat">Leave group chat?</string>

    <string name="confirmation_clear_group_chat" context="Text of the confirmation dialog to clear a group chat history">All messages and media in this conversation will be cleared.</string>
    <string name="title_confirmation_clear_group_chat" context="Title of the confirmation dialog to clear a group chat history">Clear history?</string>


    <string name="add_participant_error_already_exists" context="Message show when a participant hasn't been successfully invited to a group chat">The participant is already included in this group chat</string>

    <string name="number_correctly_add_participant" context="success message when inviting multiple contacts to a group chat">%d participants were successfully invited</string>
    <string name="number_no_add_participant_request" context="error message when inviting multiple contacts to a group chat">%1$d participants were successfully invited but %2$d participants were not invited.</string>

    <string name="message_permissions_changed" context="chat message when the permissions for a user has been changed">[A]%1$s[/A][B] was changed to [/B][C]%2$s[/C][D] by [/D][E]%3$s[/E]</string>
    <string name="message_add_participant" formatted="false" context="chat message when a participant was added to a group chat">[A]%1$s[/A][B] joined the group chat by invitation from [/B][C]%2$s[/C]</string>
    <string name="message_remove_participant" context="chat message when a participant was removed from a group chat">[A]%1$s[/A][B] was removed from group chat by [/B][C]%2$s[/C]</string>

    <string name="change_title_messages" context="Message shown when a participant change the title of a group chat.">[A]%1$s[/A][B] changed the group chat name to [/B][C]“%2$s”[/C]</string>

    <string name="message_participant_left_group_chat" context="chat message when a participant left a group chat">[A]%1$s[/A][B] left the group chat[/B]</string>

    <string name="manual_retry_alert" context="chat message alert when the message have to been manually">Message not sent. Tap for options</string>

    <string name="chat_status_title" context="settings of the chat to choose the status">Status</string>
    <!--
    <string name="settings_chat_summary_online" context="summary of the status online in settings">You can chat, share files and make calls with your contacts.</string>
    -->
    <!--
    <string name="settings_chat_summary_invisible" context="summary of the status invisible in settings">You can interact with your contacts but you will appear offline for them.</string>
    -->
    <!--
    <string name="settings_chat_summary_offline" context="summary of the status invisible in settings">You will appear offline to your contacts and you will not be able to chat with them.</string>
    -->

    <!--
    <string name="changing_status_to_online_success" context="message shown when the status of the user successfully changed to online">You\'re now online</string>
    -->
    <!--
    <string name="changing_status_to_invisible_success" context="message shown when the status of the user successfully changed to invisible">You\'re now away</string>
    -->

    <!--
    <string name="changing_status_to_offline_success" context="message shown when the status of the user successfully changed to offline">You\'re now offline</string>
    -->
    <!--
    <string name="changing_status_to_busy_success" context="message shown when the status of the user successfully changed to offline">You\'re now busy</string>
    -->
    <string name="changing_status_error" context="message shown when the status of the user coudn't be changed">Error. Your status has not been changed</string>
    <string name="leave_chat_error" context="message shown when a user couldn't leave chat">An error occurred when leaving the chat</string>
    <string name="create_chat_error" context="message shown when a chat has not been created">An error occurred when creating the chat</string>

    <string name="settings_chat_vibration" context="settings of the chat to choose the status">Vibration</string>

    <!--
    <string name="list_message_deleted" context="Text show in list of chats when the last message has been deleted">Message deleted</string>
    -->

    <string name="non_format_text_deleted_message_by" context="Text shown when a message has been deleted in the chat">This message has been deleted by %1$s</string>
    <string name="history_cleared_message" context="Text shown when the chat history was cleared by me">Chat history was cleared</string>
    <string name="non_format_history_cleared_by" context="Text shown when the chat history was cleared by someone">Chat history cleared by %1$s</string>

    <!--
    <string name="non_format_text_cleared_history" context="Text shown when a user cleared the history of a chat">%1$s cleared the chat history</string>
    -->
    <string name="non_format_message_permissions_changed" context="chat message when the permissions for a user has been changed">%1$s was changed to %2$s by %3$s</string>
    <string name="non_format_message_add_participant" formatted="false" context="chat message when a participant was added to a group chat">%1$s was added to this group chat by invitation from %2$s</string>
    <string name="non_format_message_remove_participant" context="chat message when a participant was removed from a group chat">%1$s was removed from group chat by %2$s</string>

    <string name="non_format_change_title_messages" context="Message shown when a participant change the title of a group chat.">%1$s changed the group chat name to “%2$s”</string>

    <string name="non_format_message_participant_left_group_chat" context="chat message when a participant left a group chat">%1$s left the group chat</string>

    <string name="messages_copied_clipboard" context="success alert when the user copy some messages to the clipboard">Copied to the clipboard</string>

    <string name="chat_error_open_title" context="Title of the error dialog when opening a chat">Chat Error!</string>
    <string name="chat_error_open_message" context="Message of the error dialog when opening a chat">The chat could not be opened successfully</string>

    <string name="menu_choose_contact" context="Menu option to add a contact to your contact list.">Choose contact</string>

    <plurals name="general_selection_num_contacts">
        <item context="referring to a contact in the contact list of the user" quantity="one">%1$d contact</item>
        <item context="Title of the contact list" quantity="other">%1$d contacts</item>
    </plurals>

    <string name="error_sharing_folder" context="Message shown when the folder sharing process fails">Error sharing the folder. Please, try again.</string>

    <plurals name="confirmation_remove_contact" context="confirmation message before removing a contact">
        <item context="Singular" quantity="one">All data associated with the selected contact will be permanently lost.</item>
        <item context="Plural" quantity="other">All data associated with the selected contacts will be permanently lost.</item>
    </plurals>

    <plurals name="title_confirmation_remove_contact" context="title of confirmation alert before removing a contact">
        <item context="Singular" quantity="one">Remove contact?</item>
        <item context="Plural" quantity="other">Remove contacts?</item>
    </plurals>

    <!--
    <string name="chat_connection_error" context="error shown when the connection to the chat fails">Chat connection error</string>
    -->

    <string name="message_option_retry" context="option shown when a message could not be sent">Retry</string>

    <string name="title_message_not_sent_options" context="title of the menu for a non sent message">Message not sent</string>
    <string name="title_message_uploading_options" context="title of the menu for an uploading message with attachment">Uploading attachment</string>

    <string name="no_conversation_history" context="message shown when a chat has no messages">No conversation history</string>

    <plurals name="user_typing" context="title of confirmation alert before removing a contact">
        <item context="Singular" quantity="one">%1$s [A]is typing&#8230;[/A]</item>
        <item context="Plural" quantity="other">%1$s [A]are typing&#8230;[/A]</item>
    </plurals>

    <string name="more_users_typing" context="text that appear when there are more than 2 people writing at that time in a chat. For example User1, user2 and more are typing...">%1$s [A]and more are typing&#8230;[/A]</string>
	<string name="label_more" context="button label more">More</string>
	<string name="label_close" context="button label Close">Close</string>
    <string name="tab_my_account_general" context="Title of the general tab in My Account Section">General</string>
    <string name="tab_my_account_storage" context="Title of the storage tab in My Account Section">Storage</string>

    <string name="account_plan" context="Title of the section about the plan in the storage tab in My Account Section">Plan</string>
    <string name="storage_space" context="Title of the section about the storage space in the storage tab in My Account Section">Storage space</string>
    <string name="transfer_quota" context="Title of the section about the transfer quota in the storage tab in My Account Section">Transfer quota</string>

    <string name="available_space" context="Label in section the storage tab in My Account Section">Available</string>
    <string name="not_available" context="Label in section the storage tab in My Account Section when no info info is received">not available</string>

    <string name="no_bylling_cycle" context="Label in section the storage tab when the account is Free">No billing cycle</string>

    <string name="my_account_of_string" context="String to show the transfer quota and the used space in My Account section">%1$s [A]of %2$s[/A]</string>

    <string name="confirmation_delete_from_save_for_offline" context="confirmation message before removing a something for the Save for offline section">Remove from Save for Offline?</string>

    <string name="recent_chat_empty_no_connection_text" context="Text of chat section when the app has no connection">Chat is disabled and it cannot be enabled without a connection.</string>

    <string name="set_status_option_label" context="Label for the option of action menu to change the chat status">Set status</string>

    <string name="general_dismiss" context="Answer for confirmation dialog.">Dismiss</string>

    <string name="context_invitacion_reply_accepted" context="Accepted request invitacion alert">Invitation accepted</string>
    <string name="context_invitacion_reply_declined" context="Declined request invitacion alert">Invitation declined</string>
    <string name="context_invitacion_reply_ignored" context="Ignored request invitacion alert">Invitation ignored</string>

    <string name="error_message_unrecognizable" context="Content of a normal message that cannot be recognized">Message unrecognizable</string>

    <string name="settings_autoaway_title" context="Title of the settings section to configure the autoaway of chat presence">Auto-away</string>
    <string name="settings_autoaway_subtitle" context="Subtitle of the settings section to configure the autoaway of chat presence">Show me away after an inactivity of</string>
    <string name="settings_autoaway_value" context="Value in the settings section of the autoaway chat presence">%1d minutes</string>

    <string name="settings_persistence_title" context="Title of the settings section to configure the status persistence of chat presence">Status persistence</string>
    <string name="settings_persistence_subtitle" context="Subtitle of the settings section to configure the status persistence of chat presence">Maintain my chosen status appearance even when I have no connected devices</string>

    <string name="title_dialog_set_autoaway_value" context="Title of the dialog to set the value of the auto away preference">Set time limit</string>
    <string name="button_set" context="Button to set a value">Set</string>
    <string name="hint_minutes" context="Button to set a value">minutes</string>

    <!--
    <string name="autoaway_disabled" context="Word to indicated the autoaway is disabled">Disabled</string>
    -->

    <string-array name="settings_status_entries" context="the options of what to upload in an array. Needed for the settings">
        <item context="the options of what to upload.">Online</item>
        <item context="the options of what to upload.">Away</item>
        <item context="the options of what to upload.">Busy</item>
        <item context="the options of what to upload.">Offline</item>
    </string-array>

    <string name="offline_empty_folder" context="Text that indicates that a the offline section is currently empty">No files Saved for Offline</string>

    <string name="general_enable" context="Positive confirmation to enable logs">Enable</string>
    <string name="enable_log_text_dialog" context="Dialog to confirm the action of enabling logs">Logs can contain information related to your account</string>

    <string name="confirmation_to_reconnect" context="Dialog to confirm the reconnect action">Network connection recovered. Connect to MEGA?</string>
    <string name="loading_status" context="Message shown meanwhile the app is waiting for a the chat status">Loading status&#8230;</string>

    <string name="error_editing_message" context="Error when a message cannot be edited">This message cannot be edited</string>

    <plurals name="text_number_transfers" context="Label to show the number of transfers in progress">
        <item context="Singular" quantity="one">%1$d of %2$d file</item>
        <item context="Plural" quantity="other">%1$d of %2$d files</item>
    </plurals>

    <string name="option_to_transfer_manager" context="Label of the modal bottom sheet to Transfer Manager section" formatted="false">View</string>
    <string name="option_to_pause_transfers" context="Label of the modal bottom sheet to pause all transfers">Pause all transfers</string>
    <string name="option_to_resume_transfers" context="Label of the modal bottom sheet to resume all transfers">Resume all transfers</string>
    <string name="option_to_clear_transfers" context="Label of the modal bottom sheet to clear completed transfers">Clear completed</string>
    <string name="menu_pause_individual_transfer" context="Dialog to confirm the action of pausing one transfer">Pause transfer?</string>
    <string name="menu_resume_individual_transfer" context="Dialog to confirm the action of restarting one transfer">Resume transfer?</string>
    <string name="button_resume_individual_transfer" context="Button to confirm the action of restarting one transfer">Resume</string>

    <string name="confirmation_to_clear_completed_transfers" context="Dialog to confirm before removing completed transfers">Clear completed transfers?</string>

    <string name="title_tab_in_progress_transfers" context="Title of the tab section for transfers in progress">In progress</string>
    <string name="title_tab_completed_transfers" context="Title of the tab section for completed transfers">Completed</string>

    <string name="transfer_paused" context="Possible state of a transfer">Paused</string>
    <string name="transfer_queued" context="Possible state of a transfer">Queued</string>
    <!--
    <string name="transfer_canceled" context="Possible state of a transfer">Canceled</string>
    -->
    <string name="transfer_unknown" context="Possible state of a transfer">Unknown</string>

    <string name="paused_transfers_title" context="Title of the panel where the progress of the transfers is shown">Paused transfers</string>

    <string name="completed_transfers_empty" context="message shown in the screen when there are not any active transfer">No completed transfers</string>

    <!--
    <string name="message_transfers_completed" context="Message shown when the pending transfers are completed">Transfers finished</string>
    -->

    <plurals name="upload_service_notification" context="Text of the notification shown when the upload service is running">
        <item context="Singular" quantity="one">Uploading %1$d of %2$d file</item>
        <item context="Plural" quantity="other">Uploading %1$d of %2$d files</item>
    </plurals>

    <plurals name="upload_service_final_notification" context="Text of the notification shown when the upload service has finished">
        <item context="Singular" quantity="one">Uploaded %1$d file</item>
        <item context="Plural" quantity="other">Uploaded %1$d files</item>
    </plurals>

    <string name="general_total_size" context="label for the total file size of multiple files and/or folders (no need to put the colon punctuation in the translation)" formatted="false">Total size: %1$s</string>

    <plurals name="upload_service_failed" context="Text of the notification shown when the upload service has finished with any transfer error">
        <item context="Singular" quantity="one">%1$d file not uploaded</item>
        <item context="Plural" quantity="other">%1$d files not uploaded</item>
    </plurals>

    <plurals name="copied_service_upload" context="Text of the notification shown when the upload service has finished with any copied file instead uploaded">
        <item context="Singular" quantity="one">%1$d file copied</item>
        <item context="Plural" quantity="other">%1$d files copied</item>
    </plurals>

    <plurals name="already_downloaded_service" context="Text of the notification shown when the download service do not download because the file is already on the device">
        <item context="Singular" quantity="one">%1$d file previously downloaded</item>
        <item context="Plural" quantity="other">%1$d files previously downloaded</item>
    </plurals>

    <plurals name="download_service_final_notification" context="Text of the notification shown when the download service has finished">
        <item context="Singular" quantity="one">Downloaded %1$d file</item>
        <item context="Plural" quantity="other">Downloaded %1$d files</item>
    </plurals>

    <plurals name="download_service_final_notification_with_details" context="Text of the notification shown when the download service has finished with any error">
        <item context="Singular" quantity="one">Downloaded %1$d of %2$d file</item>
        <item context="Plural" quantity="other">Downloaded %1$d of %2$d files</item>
    </plurals>

    <plurals name="download_service_failed" context="Text of the notification shown when the download service has finished with any transfer error">
        <item context="Singular" quantity="one">%1$d file not downloaded</item>
        <item context="Plural" quantity="other">%1$d files not downloaded</item>
    </plurals>

    <plurals name="download_service_notification" context="Text of the notification shown when the download service is running">
        <item context="Singular" quantity="one">Downloading %1$d of %2$d file</item>
        <item context="Plural" quantity="other">Downloading %1$d of %2$d files</item>
    </plurals>

    <string name="title_depleted_transfer_overquota" context="Title of the alert when the transfer quota is depleted">Depleted transfer quota</string>
    <string name="text_depleted_transfer_overquota" context="Text of the alert when the transfer quota is depleted">Your queued transfer exceeds the current transfer quota available for your IP address and may therefore be interrupted.</string>
    <string name="plans_depleted_transfer_overquota" context="Button to show plans in the alert when the transfer quota is depleted">See our plans</string>
    <string name="continue_without_account_transfer_overquota" context="Button option of the alert when the transfer quota is depleted">Continue without account</string>

    <plurals name="new_general_num_files" context="this is used for example when downloading 1 file or 2 files">
        <item context="Singular of file. 1 file" quantity="one">%1$d file</item>
        <item context="Plural of file. 2 files" quantity="other">%1$d files</item>
    </plurals>

    <string name="general_view" context="Menu option">View files</string>
    <string name="add_to_cloud" context="Menu option">Add to Cloud Drive</string>
    <string name="save_for_offline" context="Menu option">Save for offline</string>

    <string name="general_view_contacts" context="Menu option">View contacts</string>

    <string name="import_success_message" context="Menu option">Succesfully added to Cloud Drive</string>
    <string name="import_success_error" context="Menu option">Error. Not added to Cloud Drive</string>

    <string name="chat_connecting" context="Label in login screen to inform about the chat initialization proccess">Connecting&#8230;</string>

    <string name="context_contact_already_invited" context="message when trying to invite a contact with a pending request">%s was already invited. Consult your pending requests.</string>

    <string name="confirm_email_misspelled" context="Hint text explaining that you can change the email and resend the create account link to the new email address">If you have misspelt your email address, correct it and click [A]Resend[A].</string>
    <string name="confirm_email_misspelled_resend" context="Button to resend the create account email to a new email address in case the previous email address was misspelled">Resend</string>
    <string name="confirm_email_misspelled_email_sent" context="Text shown after the confirmation email has been sent to the new email address">Email sent</string>

    <string name="copyright_alert_title" context="text_copyright_alert_title">Copyright warning to all users</string>
    <string name="copyright_alert_first_paragraph" context="text_copyright_alert_first_paragraph">MEGA respects the copyrights of others and requires that users of the MEGA cloud service comply with the laws of copyright.</string>
    <string name="copyright_alert_second_paragraph" context="text_copyright_alert_second_paragraph">You are strictly prohibited from using the MEGA cloud service to infringe copyrights. You may not upload, download, store, share, display, stream, distribute, email, link to, transmit or otherwise make available any files, data or content that infringes any copyright or other proprietary rights of any person or entity.</string>
    <string name="copyright_alert_agree_button" context="text of the Agree button">Agree</string>
    <string name="copyright_alert_disagree_button" context="text of the Disagree button">Disagree</string>

    <string name="download_show_info" context="Hint how to cancel the download">Show info</string>

    <string name="context_link_removal_error" context="error message">Link removal failed. Try again later.</string>
    <string name="context_link_action_error" context="error message">Link action failed. Try again later.</string>

    <string name="title_write_user_email" context="title of the dialog shown when sending or sharing a folder">Write the user’s email</string>

    <string name="activity_title_files_attached" context="title of the screen to see the details of several node attachments">Files attached</string>
    <string name="activity_title_contacts_attached" context="title of the screen to see the details of several contact attachments">Contacts attached</string>

    <string name="alert_user_is_not_contact">The user is not a contact</string>

    <string name="camera_uploads_cellular_connection">Use cellular connection</string>
    <string name="camera_uploads_upload_videos">Upload videos</string>

    <string name="success_changing_user_avatar" context="Message when an user avatar has been changed successfully">Profile picture updated</string>
    <string name="error_changing_user_avatar_image_not_available" context="Message when an error ocurred when changing an user avatar">Error. Selected image does not exist</string>
    <string name="error_changing_user_avatar" context="Message when an error ocurred when changing an user avatar">Error when changing the profile picture</string>
    <string name="success_deleting_user_avatar" context="Message when an user avatar has been deleted successfully">Profile picture deleted</string>
    <string name="error_deleting_user_avatar" context="Message when an error ocurred when deleting an user avatar">Error when deleting the profile picture</string>

    <string name="error_changing_user_attributes" context="Message when an error ocurred when changing an user attribute">An error occurred when changing the name</string>
    <string name="success_changing_user_attributes" context="Message when an user attribute has been changed successfully">Your name has been successfully updated</string>

    <string name="add_participant_success" context="Message show when a participant has been successfully invited to a group chat">Participant added</string>
    <string name="add_participant_error" context="Message show when a participant hasn't been successfully invited to a group chat">Error. Participant not added</string>

    <string name="remove_participant_success" context="Message show when a participant has been successfully removed from a group chat">Participant removed</string>
    <string name="remove_participant_error" context="Message show when a participant hasn't been successfully removed from a group chat">Error. Participant not removed</string>

    <string name="no_files_selected_warning">No files selected</string>

    <string name="attachment_upload_panel_from_cloud">From Cloud Drive</string>
    <string name="attachment_upload_panel_contact">Contact</string>
    <string name="attachment_upload_panel_photo">From device</string>

    <string name="delete_account" context="Button and title of dialog shown when the user wants to delete permanently his account">Cancel account</string>
    <string name="delete_account_text" context="Text shown in the alert dialog to confirm the cancellation of an account">If you cancel your account you will not be able to access your account data, your MEGA contacts or conversations.\nYou will not be able to undo this action.</string>
    <string name="delete_button" context="Button in My Account section to confirm the account deletion">Delete</string>

    <string name="file_properties_info_info_file">Info</string>
    <string name="file_properties_info_size" context="Refers to the size of a file.">Total size</string>
    <string name="file_properties_info_content" context="header of a status field for what content a user has shared to you">Contains</string>
    <string name="file_properties_shared_folder_public_link_name">Link</string>

    <string name="file_properties_shared_folder_full_access" context="Refers to access rights for a file folder.">Full access</string>
    <string name="file_properties_shared_folder_read_only" context="Refers to access rights for a file folder.">Read-only</string>
    <string name="file_properties_shared_folder_read_write" context="Refers to access rights for a file folder. (with the &amp; needed. Don\'t use the symbol itself. Use &amp;)">Read &amp; write</string>

    <string name="attachment_uploading_state_uploading">Uploading&#8230;</string>
    <string name="attachment_uploading_state_error">Error. Not sent.</string>

    <string name="already_downloaded_multiple" context="When a multiple download is started, some of the files could have already been downloaded before. This message shows the number of files that has already been downloaded and the number of files pending">%d files already downloaded.</string>
    <string name="pending_multiple" context="When a multiple download is started, some of the files could have already been downloaded before. This message shows the number of files that has already been downloaded and the number of files pending">%d files pending.</string>

    <string name="contact_is_me">No options available, you have selected yourself</string>

    <string name="confirmation_delete_one_attachment" context="Confirmation before deleting one attachment">Remove attachment?</string>

    <string name="general_view_with_revoke" formatted="false" context="Menu option">View files (%1$d deleted)</string>

    <string name="success_attaching_node_from_cloud" context="Success message when the attachment has been sent to a chat">File sent to %1$s</string>
    <string name="success_attaching_node_from_cloud_chats" context="Success message when the attachment has been sent to a many chats">File sent to %1$d chats</string>
    <string name="error_attaching_node_from_cloud" context="Error message when the attachment cannot be sent">Error. The file has not been sent</string>
    <string name="error_attaching_node_from_cloud_chats" context="Error message when the attachment cannot be sent to any of the selected chats">Error. The file has not been sent to any of the selected chats</string>
    <string name="error_revoking_node" context="Error message when the attachment cannot be revoked">Error. The attachment has not been removed</string>

    <string name="settings_set_up_automatic_uploads" context="settings option">Set up automatic uploads</string>

    <string name="settings_chat_silent_sound_not" context="settings option for chat notification">Silent</string>

    <string name="messages_chat_notification" context="messages string in chat notification">messages</string>
    <string name="incoming_folder_notification" context="part of the string in incoming shared folder notification">from</string>
    <string name="title_incoming_folder_notification" context="title of incoming shared folder notification">New shared folder</string>
    <string name="title_contact_request_notification" context="title of contact request notification">New contact request</string>

    <string name="title_properties_chat_clear" context="Title of the section to clear the chat content in the Contact Properties screen">Clear chat history</string>
    <string name="title_properties_remove_contact" context="Title of the section to remove contact in the Contact Properties screen">Remove contact</string>

    <string name="title_properties_chat_notifications_contact" context="Title of the section to enable notifications in the Contact Properties screen">Chat notifications</string>
    <string name="history_cleared_by" context="Text shown when the chat history was cleared by someone">[A]%1$s[/A][B] cleared the chat history[/B]</string>

    <string name="number_messages_chat_notification" formatted="false" context="messages string in chat notification">%1$d unread chats</string>

    <string name="context_permissions_changing_folder" context="Item menu option upon clicking on one or multiple files.">Changing permissions</string>
    <string name="context_removing_contact_folder" context="Item menu option upon clicking on one or multiple files.">Removing contact from shared folder</string>

    <string name="confirmation_move_to_rubbish" context="confirmation message before removing a file">Move to rubbish bin?</string>
    <string name="confirmation_move_to_rubbish_plural" context="confirmation message before removing a file">Move to rubbish bin?</string>
    <string name="confirmation_delete_from_mega" context="confirmation message before removing a file">Delete from MEGA?</string>
    <string name="confirmation_leave_share_folder" context="confirmation message before leaving an incoming shared folder">If you leave the folder, you will not be able to see it again</string>
    <string name="attachment_uploading_state" context="label to indicate the state of an upload in chat">Uploading&#8230;</string>

    <string name="title_properties_contact_notifications_for_chat" context="Title of the section to enable notifications in the Contact Properties screen">Chat notifications</string>

    <string name="achievements_title" context="title of the section for achievements">Achievements</string>
    <string name="achievements_subtitle" context="subtitle of the section for achievements">Invite friends and get rewards</string>

    <string name="button_invite_friends" context="button to invite friends for getting achievements">Invite friends</string>

    <string name="figures_achievements_text_referrals" context="title of the introduction for the achievements screen">Get %1$s of storage and %2$s of transfers for each referral</string>

    <string name="figures_achievements_text" context="sentence to detail the figures of storage and transfer quota related to each achievement">Get %1$s of storage and %2$s of transfers</string>

    <string name="unlocked_rewards_title" context="title of the section for unlocked rewards">Unlocked rewards</string>

    <string name="unlocked_storage_title" context="title of the section for unlocked storage quota">Storage Quota</string>

    <string name="title_referral_bonuses" context="title of the section for referral bonuses in achivements section (maximum 24 chars)">Referral Bonuses</string>
    <string name="title_install_app" context="title of the section for install a mobile app in achivements section (maximum 24 chars)">Install a mobile app</string>
    <string name="title_regitration" context="title of the section for install megasync in achivements section (maximum 24 chars)">Registration bonus</string>
    <string name="title_install_desktop" context="title of the section for install a mobile app bonuses in achivements section (maximum 24 chars)">Install MEGA desktop app</string>
    <string name="title_base_quota" context="title of the section for base quota in achivements section">Account Base Quota</string>
    <string name="camera_uploads_empty" context="Text that indicates that no pictures have been uploaded to the Camera Uploads section">No media on Camera Uploads</string>
    <string name="general_num_days_left" context="indicates the number of days left related to a achievement">%1$d d left</string>
    <string name="expired_achievement" context="state to indicate the achievement has expired">Expired</string>

    <string name="setting_title_use_https_only" context="title of the advanced setting to choose the use of https">Don’t use HTTP</string>
    <string name="setting_subtitle_use_https_only" context="subtitle of the advanced setting to choose the use of https">Enable this option only if your transfers don’t start. In normal circumstances HTTP is satisfactory as all transfers are already encrypted.</string>

    <string name="title_achievement_invite_friends" context="title of screen to invite friends and get an achievement">How it works</string>
    <string name="first_paragraph_achievement_invite_friends" context="first paragraph of screen to invite friends and get an achievement">Invite your friends to create a free MEGA account and install our mobile app. For every successful signup and app install you receive bonus storage and transfer quota.</string>
    <string name="second_paragraph_achievement_invite_friends" context="second paragraph of screen to invite friends and get an achievement">You will not receive credit for inviting someone who has used MEGA previously and you will not be notified about such a rejection. Invited contacts must install the MEGA mobile app or MEGA desktop app on their devices.</string>

    <string name="card_title_invite_friends" context="explanation of screen to invite friends and get an achievement">Select contacts from your phone contact list or enter multiple email addresses.</string>

    <string name="title_confirmation_invite_friends" context="title of the dialog to confirm the contact request">Invite friends to MEGA</string>
    <string name="subtitle_confirmation_invite_friends" context="subtitle of the dialog to confirm the contact request">Thanks! Invitation was sent by email</string>
    <string name="paragraph_confirmation_invite_friends" context="paragraph of the dialog to confirm the contact request">Encourage your friends to register and install a MEGA app. As long as your friend uses the same email address as you’ve entered, you will receive your transfer quota reward.</string>

    <string name="invalid_email_to_invite" context="Error shown when the user writes a email with an incorrect format">Email is malformed</string>

    <string name="paragraph_info_achievement_install_desktop" context="info paragraph about the achievement install megasync">When you install MEGAsync you get %1$s of complimentary storage space plus %2$s of transfer quota, both valid for 180 days. MEGA desktop app is available for Windows, macOS and most Linux distros.</string>
    <string name="paragraph_info_achievement_install_mobile_app" context="info paragraph about the achievement install mobile app">When you install our mobile app you get %1$s of complimentary storage space plus %2$s of transfer quota, both valid for 180 days. We provide mobiles apps for iOS, Android and Windows Phone.</string>

    <string name="result_paragraph_info_achievement_install_desktop" context="info paragraph about the completed achievement install megasync">You have received %1$s storage space and %2$s transfer quota for installing our MEGA desktop app.</string>
    <string name="result_paragraph_info_achievement_install_mobile_app" context="info paragraph about the completed achievement install mobile app">You have received %1$s storage space and %2$s transfer quota for installing our mobile app.</string>
    <string name="result_paragraph_info_achievement_registration" context="info paragraph about the completed achievement registration">You have received %1$s storage space as your free registration bonus.</string>

    <string name="expiration_date_for_achievements" context="info paragraph about the completed achievement registration">Bonus expires in %1$d days</string>

    <plurals name="context_share_folders">
        <item context="menu item" quantity="one">Share folder</item>
        <item context="menu items" quantity="other">Share folders</item>
    </plurals>

    <string name="no_folders_shared" context="Info of a contact if there is no folders shared with him">No folders shared</string>

    <string name="settings_help" context="Settings category title for Help">Help</string>
    <string name="settings_help_preference" context="Settings preference title for send feedback">Send Feedback</string>
    <string name="setting_feedback_subject" context="mail subject">Android feedback</string>
    <string name="setting_feedback_body" context="mail body">Please, write your feedback here:</string>
    <string name="settings_feedback_body_device_model" context="mail body">Device model</string>
    <string name="settings_feedback_body_android_version" context="mail body">Android version</string>

    <string name="dialog_title_new_file" context="Title of the dialog to create a new file by inserting the name">New file</string>
    <string name="context_new_file_name" context="Input field description in the create file dialog.">File Name</string>

    <string name="dialog_title_new_link" context="Title of the dialog to create a new link by inserting the name">Link name</string>
    <string name="context_new_link_name" context="Input field description in the create link dialog.">Link URL</string>

    <string name="new_file_subject_when_uploading" context="Title of the field subject when a new file is created to upload">SUBJECT</string>
    <string name="new_file_content_when_uploading" context="Title of the field content when a new file is created to upload">CONTENT</string>
    <string name="new_file_email_when_uploading" context="Title of the field email when a new contact is created to upload">EMAIL</string>

    <!--<string name="context_empty_inbox" context="Title of the empty text when a fragment is empty">No files on your</string>-->
    <!--<string name="context_empty_camera_uploads" context="Title of the empty text when a fragment is empty">No media on</string>-->

    <string name="forward_menu_item" context="Item of a menu to forward a message chat to another chatroom">Forward</string>

    <string name="general_attach" context="name of the button to attach file from MEGA to another app">Attach</string>

    <string name="type_contact" context="when add or share a file with a new contact, it can type by name or mail">Contact’s name or email</string>

    <string name="max_add_contact" context="when add or share a file with a new contact, message displayed to warn that the maximum number has been reached">No more contacts can be added at this time</string>

    <string name="old_and_new_passwords_equals" context="when changing the password , the old password and new password are equals">The new password cannot be the same as the old password</string>

    <string name="action_search_by_date" context="Menu item">Search by date</string>
    <string name="general_apply" context="title of a button to apply search by date">Apply</string>ç
    <string name="general_search_month" context="title of a button to apply search by month">Last month</string>
    <string name="general_search_year" context="title of a button to apply search by year">Last year</string>

    <string name="label_set_day" context="title of a Search by date tag">Set day</string>
    <string name="snackbar_search_by_date" context="the user can't choose this date">Date required is not valid</string>

    <string name="invalid_characters" context="Error when the user writes a character not allowed">Characters not allowed</string>

    <string name="audio_play" context="Label shown when audio file is playing">Audio File</string>

    <string name="corrupt_pdf_dialog_text" context="when open PDF Viewer, the pdf that it try to open is damaged or does not exist">Error. The pdf file is corrupted or does not exist.</string>

    <string name="user_account_feedback" context="Label to include info of the user email in the feedback form">User account</string>

    <string name="save_to_mega" context="Label shown in MEGA pdf-viewer when it open a PDF save in smartphone storage">Save to my \nCloud Drive</string>

    <string name="chat_already_exists" context="Error message when creating a chat one to one with a contact that already has a chat">The chat already exists</string>

    <string name="not_download" context="before sharing a file, has to be downloaded">The file has not been downloaded yet</string>

    <string name="not_permited_add_email_to_invite" context="Error shown when a user is starting a chat or adding new participants in a group chat and writes a contact mail that has not added">Only MEGA contacts can be added</string>

    <string name="invalid_connection_state" context="Info label about the connectivity state of an individual chat">Chat disconnected</string>

    <string name="call_error" context="Message show when a call cannot be established">Error. The call cannot be established</string>

    <string name="title_evaluate_the_app_panel" context="Title of dialog to evaluate the app">Are you happy with this app?</string>
    <string name="rate_the_app_panel" context="Label to show rate the app">Yes, rate the app</string>
    <string name="send_feedback_panel" context="Label to show send feedback">No, send feedback</string>

    <string name="link_advanced_options" context="title of the section advanced options on the get link screen">Advanced options</string>

    <string name="no_contacts_permissions" context="Title of the section to invite contacts if the user has denied the contacts permmissions">No contact permissions granted</string>

    <string name="choose_qr_option_panel" context="Option of the sliding panel to go to QR code section">My QR code</string>
    <string name="section_qr_code" context="Title of the screen that shows the options to the QR code">QR Code</string>
    <string name="action_reset_qr" context="Option in menu of section  My QR code to reset the QR code">Reset QR code</string>
    <string name="action_delete_qr" context="Option in menu of section  My QR code to delete the QR code">Delete QR code</string>
    <string name="save_cloud_drive" context="Option shown in QR code bottom sheet dialog to save QR code in Cloud Drive">To Cloud Drive</string>
    <string name="save_file_system" context="Option shown in QR code bottom sheet dialog to save QR code in File System">To File System</string>
    <string name="section_my_code" context="Title of QR code section">MY CODE</string>
    <string name="section_scan_code" context="Title of QR code scan section">SCAN CODE</string>
    <string name="settings_qrcode_autoaccept" context="Title of QR code settings that permits or not contacts that scan my QR code will be automatically added to my contact list">Auto-Accept</string>
    <string name="setting_subtitle_qrcode_autoccept" context="Subtitle of QR code settings auto-accept">Contacts that scan your QR Code will be automatically added to your contact list.</string>
    <string name="setting_subtitle_qrcode_reset" context="Subtitle of QR code settings that reset the code">Previous QR code will no longer be valid</string>
    <string name="qrcode_link_copied" context="Text shown when it has been copied the QR code link">Link copied to the clipboard</string>
    <string name="qrcode_reset_successfully" context="Text shown when it has been reseted the QR code successfully">QR code successfully reset</string>
    <string name="qrcode_delete_successfully" context="Text shown when it has been deleted the QR code successfully">QR code successfully deleted</string>
    <string name="qrcode_reset_not_successfully" context="Text shown when it has not been reseted the QR code successfully">QR code not reset due to an error. Please, try again.</string>
    <string name="qrcode_delete_not_successfully" context="Text shown when it has not been delete the QR code successfully">QR code not deleted due to an error. Please, try again.</string>
    <string name="invite_sent" context="Title of dialog shown when a contact request has been sent with QR code">Invite sent</string>
    <string name="invite_sent_text" context="Text of dialog shown when a contact request has been sent with QR code">The user %s has been invited and will appear in your contact list once accepted.</string>
    <string name="error_share_qr" context="Text shown when it tries to share the QR and occurs an error to process the action">An error occurred while trying to share the QR file. Perhaps the file does not exist. Please, try again later.</string>
    <string name="error_upload_qr" context="Text shown when it tries to upload to Cloud Drive the QR and occurs an error to process the action">An error occurred while trying to upload the QR file. Perhaps the file does not exist. Please, try again later.</string>
    <string name="error_download_qr" context="Text shown when it tries to download to File System the QR and occurs an error to process the action">An error occurred while trying to download the QR file. Perhaps the file does not exist. Please, try again later.</string>
    <string name="success_download_qr" context="Text shown when it tries to download to File System the QR and the action has success">The QR Code has been downloaded successfully to %s</string>
    <string name="invite_not_sent" context="Title of dialog shown when a contact request has not been sent with QR code">Invite not sent</string>
    <string name="invite_not_sent_text" context="Text of dialog shown when a contact request has not been sent with QR code">The QR code or contact link is invalid. Try to scan a valid code or to open a valid link.</string>
    <string name="invite_not_sent_text_already_contact" context="Text of dialog shown when a contact request has not been sent with QR code because of is already a contact">The invitation has not been sent. %s is already in your contacts list.</string>
    <string name="invite_not_sent_text_error" context="Text of dialog shown when a contact request has not been sent with QR code because of some error">The invitation has not been sent. An error occurred processing it.</string>
    <string name="generatin_qr" context="Text of alert dialog informing that the qr is generating">Generating QR Code&#8230;</string>
    <string name="menu_item_scan_code" context="Title of QR code scan menu item">Scan QR code</string>
    <string name="button_copy_link" context="get the contact link and copy it">Copy link</string>
    <string name="button_create_qr" context="Create QR code">Create QR code</string>
    <string name="qrcode_create_successfully" context="Text shown when it has been created the QR code successfully">QR code successfully created</string>
    <string name="qrcode_scan_help" context="Text shown in QR code scan fragment to help and guide the user in the action">Line up the QR code to scan it with your device’s camera</string>
    <string name="contact_view" context="positive button on dialog to view a contact">View</string>


    <string name="external_play" context="Item menu option to reproduce audio or video in external reproductors">Open with</string>

    <string name="context_share" context="to share a file using Facebook, Whatsapp, etc">Share using</string>

    <string name="error_enable_chat_before_login" context="Message shown if the user choose enable button and he is not logged in">Please, log in before enabling the chat</string>

    <string name="label_set_period" context="title of a tag to search for a specific period within the search by date option in Camera upload">Set period</string>

    <string name="context_empty_chat_recent" context="Text of the empty screen when there are not chat conversations">[B]Invite friends to [/B][A]Chat[/A][B] and enjoy our encrypted platform with privacy and security.[/B]</string>
    <string name="recent_chat_empty_enable_chat" context="Message shown when the user has no recent chats">[C]Enable [/C][B]Chat[/B][A][C] and enjoy our encrypted platform with privacy and security.[/C]</string>

    <string name="context_empty_camera_uploads" context="Text of the empty screen when there are not elements in Camera Uploads">[B]No media on [/B][A]Camera Uploads[/A][B].[/B]</string>
    <string name="context_empty_rubbish_bin" context="Text of the empty screen when there are not elements in the Rubbish Bin">[B]Empty [/B][A]Rubbish Bin[/A][B].[/B]</string>

    <string name="context_empty_inbox" context="Text of the empty screen when there are not elements in Cloud Drive or Inbox">[B]No files on your [/B][A]%1$s[/A][B].[/B]</string>
    <string name="context_empty_offline" context="Text of the empty screen when there are not elements in Saved for Offline">[B]No files [/B][A]%1$s[/A][B].[/B]</string>
    <string name="context_empty_contacts" context="Text of the empty screen when there are not contacts">[B]No [/B][A]%1$s[/A][B].[/B]</string>

    <string name="recent_chat_empty" context="Message shown when the user has no chats">[A]No[/A] [B]Conversations[/B]</string>
    <string name="recent_chat_loading_conversations" context="Message shown when the chat is section is loading the conversations">[A]Loading[/A] [B]Conversations&#8230;[/B]</string>

    <string name="context_empty_incoming" context="Text of the empty screen when there are not elements in Incoming">Incoming Shared folders</string>
    <string name="context_empty_outgoing" context="Text of the empty screen when there are not elements in Outgoing">Outgoing Shared folders</string>

    <string name="tab_sent_requests" context="Title of the sent requests tab. Capital letters">Sent requests</string>
    <string name="tab_received_requests" context="Title of the received requests tab. Capital letters">Received requests</string>
    <string name="overquota_alert_title" context="Title dialog overquota error">Storage quota exceeded</string>

    <string name="invalid_link" context="error message shown when an account confirmation link or reset password link is invalid for unknown reasons">Invalid link, please ask for a new valid link</string>

    <string name="processing_link" context="Message shown when a link is being processing">Processing link&#8230;</string>

    <string name="passwd_weak" context="Message shown when it is creating an acount and it is been introduced a very weak or weak password">Your password is easily guessed. Try making your password longer. Combine uppercase &amp; lowercase letters. Add special characters. Do not use names or dictionary words.</string>
    <string name="passwd_medium" context="Message shown when it is creating an acount and it is been introduced a medium password">Your password is good enough to proceed, but it is recommended to strengthen your password further.</string>
    <string name="passwd_good" context="Message shown when it is creating an acount and it is been introduced a good password">This password will withstand most typical brute-force attacks. Please ensure that you will remember it.</string>
    <string name="passwd_strong" context="Message shown when it is creating an acount and it is been introduced a strong password">This password will withstand most sophisticated brute-force attacks. Please ensure that you will remember it.</string>
    <string name="pass_very_weak" context="Password very weak">Very Weak</string>
    <string name="pass_weak" context="Password weak">Weak</string>
    <string name="pass_medium" context="Password medium">Medium</string>
    <string name="pass_good" context="Password good">Good</string>
    <string name="pass_strong" context="Password strong">Strong</string>

    <string name="title_notification_call_in_progress" context="Title of the notification shown on the action bar when there is a call in progress">Call in progress</string>
    <string name="action_notification_call_in_progress" context="Subtitle of the notification shown on the action bar when there is a call in progress">Click to go back to the call</string>
    <string name="button_notification_call_in_progress" context="Button in the notification shown on the action bar when there is a call in progress">Return to the call</string>

    <string name="contacts_mega" context="When it lists contacts of MEGA, the title of list's header">On MEGA</string>
    <string name="contacts_phone" context="When it lists contacts of phone, the title of list's header">Phone contacts</string>

    <string name="account_suspended_multiple_breaches_ToS" context="Message error shown when trying to log in on an account has been suspended due to multiple breaches of Terms of Service">Your account has been suspended due to multiple breaches of MEGA’s Terms of Service. Please check your email inbox.</string>
    <string name="account_suspended_breache_ToS" context="Message error shown when trying to log in on an account has been suspended due to breach of Terms of Service">Your account was terminated due to a breach of MEGA’s Terms of Service, such as abuse of rights of others; sharing and/or importing illegal data; or system abuse.</string>

    <string name="file_storage_empty_folder" context="In a chat conversation when you try to send device's images but there aren't available images">No files</string>

    <plurals name="number_of_versions" formatted="false" context="Number of versions of a file shown on the screen info of the file">
        <item context="version item" quantity="one">%1$d version</item>
        <item context="version items" quantity="other">%1$d versions</item>
    </plurals>

    <string name="title_section_versions" context="Title of the section Versions for files">Versions</string>

    <string name="header_current_section_item" context="Header of the item to show the current version of a file in a list">Current version</string>
    <plurals name="header_previous_section_item" context="Header of the item to show the previous versions of a file in a list">
        <item context="file item" quantity="one">Previous version</item>
        <item context="file items" quantity="other">Previous versions</item>
    </plurals>

    <string name="general_revert" context="option menu to revert a file version">Revert</string>
    <string name="menu_item_clear_versions" context="option menu to clear all the previous versions">Clear previous versions</string>
    <plurals name="title_dialog_delete_version" context="Title of the dialog to confirm that a version os going to be deleted">
        <item context="version item" quantity="one">Delete version?</item>
        <item context="version items" quantity="other">Delete versions?</item>
    </plurals>

    <string name="content_dialog_delete_version" context="Content of the dialog to confirm that a version is going to be deleted">This version will be permanently removed.</string>
    <string name="content_dialog_delete_multiple_version" context="Content of the dialog to confirm that several versions are going to be deleted">These %d versions will be permanently removed.</string>

    <string name="chat_upload_title_notification" context="Title of the notification shown when a file is uploading to a chat">Chat uploading</string>

    <string name="settings_chat_upload_quality" context="Label for the option on setting to set up the quality of multimedia files uploaded to the chat">Chat media quality</string>

    <string-array name="settings_chat_upload_quality_entries" context="the options for the option on setting to set up the quality of multimedia files uploaded to the chat">
        <item context="the options of what to upload.">Original</item>
        <item context="the options of what to upload.">Medium</item>
    </string-array>

    <string name="missed_call_notification_title" context="Title of the notification for a missed call">Missed call</string>
    <string name="file_properties_info_location" cotext="Refers to a location of file">Location</string>

    <string name="file_properties_folder_current_versions" cotext="Title of the label to show the size of the current files inside a folder">Current versions</string>
    <string name="file_properties_folder_previous_versions" cotext="Title of the label to show the size of the versioned files inside a folder">Previous versions</string>

    <plurals name="number_of_versions_inside_folder" formatted="false" context="Number of versioned files inside a folder shown on the screen info of the folder">
        <item context="version item" quantity="one">%1$d versioned file</item>
        <item context="version items" quantity="other">%1$d versioned files</item>
    </plurals>

    <string name="messages_forwarded_success" context="Alert message after forwarding one or several messages to several chats">Messages forwarded</string>
    <string name="messages_forwarded_error" context="Error message after forwarding one or several messages to several chats">Error. Not correctly forwarded</string>
    <plurals name="messages_forwarded_partial_error" formatted="false" context="Error message if any of the forwarded messages fails">
        <item context="message item" quantity="one">Error. %1$d message not successfully forwarded</item>
        <item context="message items" quantity="other">Error. %1$d messages not successfully forwarded</item>
    </plurals>
    <plurals name="messages_forwarded_error_not_available" formatted="false" context="Error non existing resource after forwarding one or several messages to several chats">
        <item context="message item" quantity="one">Error. The resource is no longer available</item>
        <item context="message items" quantity="other">Error. The resources are no longer available</item>
    </plurals>

    <string name="turn_on_notifications_title" context="The title of fragment Turn on Notifications">Turn on Notifications</string>
    <string name="turn_on_notifications_subtitle" context="The subtitle of fragment Turn on Notifications">This way, you will see new messages\non your Android phone instantly.</string>
    <string name="turn_on_notifications_first_step" context="First step to turn on notifications">Open Android device [A]Settings[/A]</string>
    <string name="turn_on_notifications_second_step" context="Second step to turn on notifications">Open [A]Apps &amp; notifications[/A]</string>
    <string name="turn_on_notifications_third_step" context="Third step to turn on notifications">Select [A]MEGA[/A]</string>
    <string name="turn_on_notifications_fourth_step" context="Fourth step to turn on notifications">Open [A]App notifications[/A]</string>
    <string name="turn_on_notifications_fifth_step" context="Fifth step to turn on notifications">Switch to On and select your preferences</string>

    <plurals name="files_send_to_chat_success" context="Alert message after sending to chat one or several messages to several chats">
        <item context="version item" quantity="one">File sent</item>
        <item context="version items" quantity="other">Files sent</item>
    </plurals>
    <string name="files_send_to_chat_error" context="Error message after sending to chat one or several messages to several chats">Error. Not correctly sent</string>

    <string name="context_send_file_to_chat" context="menu option to send a file to a chat">Send to chat</string>

    <string name="remember_pwd_dialog_title" context="Title of the dialog 'Do you remember your password?'">Do you remember your password?</string>
    <string name="remember_pwd_dialog_text" context="Text of the dialog 'Do you remember your password?'">Please test your password to ensure you remember it. If you lose your password, you will lose access to your MEGA data.</string>
    <string name="remember_pwd_dialog_do_not_show" context="'Do you remember your password?' dialog option that permits user do not show it again">Don’t show me again</string>
    <string name="remember_pwd_dialog_button_test" context="Button of the dialog 'Do you remember your password?' that permits user test his password">Test password</string>
    <string name="test_pwd_title" context="Title of the activity that permits user test his password">Test your password</string>
    <string name="test_pwd_accepted" context="Message shown to the user when is testing her password and it is correct">Password accepted</string>
    <string name="test_pwd_wrong" context="Message shown to the user when is testing her password and it is wrong">Wrong password!\nBackup your Recovery Key as soon as possible!</string>
    <string name="recovery_key_exported_dialog_title" context="Title of the dialog 'Recovery Key exported'">Recovery Key exported</string>
    <string name="recovery_key_exported_dialog_text" context="Text of the dialog 'Recovery Key exported'">The Recovery Key has been exported into the Offline section as MEGARecoveryKey.txt.\nNote: It will be deleted if you log out, please store it in a safe place.</string>
    <string name="recovery_key_exported_dialog_text_logout" context="Text of the dialog 'Recovery Key exported' when the user wants logout">You are about to logout, please test your password to ensure you remember it.\nIf you lose your password, you will lose access to your MEGA data.</string>
    <string name="option_copy_to_clipboard" context="Option that permits user copy to clipboard">Copy to clipboard</string>
    <string name="option_export_recovery_key" context="Option that permits user export his recovery key">Export Recovery Key</string>
    <string name="option_logout_anyway" context="Option that permits user logout">Logout anyway</string>
    <string name="recovery_key_bottom_sheet" context="Title of the bottom sheet dialog 'Recovery Key'">Recovery Key</string>
    <string name="option_save_on_filesystem" context="Option that permits user save on File System">Save on File System</string>
    <string name="message_copied_to_clipboard" context="Message shown when something has been copied to clipboard">Copied to clipboard</string>

    <string name="message_jump_latest" context="text of the label to show that you have messages unread in the chat conversation">Jump to latest</string>
    <string name="message_new_messages" context="text of the label to show that you have new messages in the chat conversation">New messages</string>


    <string name="notification_subtitle_incoming" context="notification subtitle of incoming calls">Incoming call</string>

    <plurals name="number_unread_messages" context="Subtitle to show the number of unread messages on a chat">
        <item context="unread message" quantity="one">%1$s unread message</item>
        <item context="unread messages" quantity="other">%1$s unread messages</item>
    </plurals>

    <plurals name="plural_number_messages_chat_notification" context="Notification title to show the number of unread chats">
        <item context="unread message" quantity="one">%1$d unread chat</item>
        <item context="unread messages" quantity="other">%1$d unread chats</item>
    </plurals>

    <string name="chat_loading_messages" context="Message shown when a chat is opened and the messages are being recovered">[A]Loading[/A] [B]Messages&#8230;[/B]</string>

    <string name="general_error_internal_node_not_found" context="Error message shown when opening a file link which doesn't exist">File or folder not found. Are you logged in with a different account in your browser? You can only access files or folders from the account you are currently logged in with in the app</string>


    <string name="context_loop_video" context="menu option to loop video or audio file">Loop</string>

    <string name="settings_security_options_title" context="Title of the category Security options on Settings section">Security options</string>
    <string name="settings_recovery_key_title" context="Title of the preference Recovery key on Settings section">Recovery Key</string>
    <string name="settings_recovery_key_summary" context="Summary of the preference Recovery key on Settings section">Exporting the Recovery Key and keeping it in a secure location enables you to set a new password without data loss.</string>

    <string name="login_connectivity_issues" context="message when a temporary error on logging in is due to connectivity issues">Unable to reach MEGA. Please check your connectivity or try again later.</string>
    <string name="login_servers_busy" context="message when a temporary error on logging in is due to servers busy">Servers are too busy. Please wait.</string>
    <string name="login_API_lock" context="message when a temporary error on logging in is due to SDK is waiting for the server to complete a request due to an API lock">This process is taking longer than expected. Please wait.</string>
    <string name="login_API_rate" context="message when a temporary error on logging in is due to SDK is waiting for the server to complete a request due to a rate limit ">Too many requests. Please wait.</string>

    <string name="corrupt_video_dialog_text" context="when open audio video player, the file that it try to open is damaged or does not exist">Error. The file is corrupted or does not exist.</string>


    <string name="section_playlist" context="Title of the screen Playlist">Playlist</string>
    <string name="playlist_state_playing" context="Text shown in playlist subtitle item when a file is reproducing">Now playing&#8230;</string>
    <string name="playlist_state_paused" context="Text shown in playlist subtitle item when a file is reproducing but it is paused">Paused</string>

    <string name="context_option_print" context="Menu option to print the recovery key from Offline section">Print</string>

    <string name="save_MK_confirmation" context="Message when the recovery key has been successfully saved on the filesystem">The Recovery Key has been successfully saved</string>

    <string name="pending_outshare_indicator" context="label to indicate that a share is still pending on outgoing shares of a node">(Pending)</string>

    <string name="option_enable_chat_rich_preview" context="Option in Settings section to enable the rick links previews">Rich URL previews</string>

    <string name="button_always_rich_links" context="Button to allow the rich links previews on chat">Always Allow</string>
    <string name="button_not_now_rich_links" context="Button do not allow now the rich links previews on chat">Not Now</string>
    <string name="button_never_rich_links" context="Button do not allow the rich links previews on chat">Never</string>

    <string name="title_enable_rich_links" context="Title of the dialog to enable the rich links previews on chat">Enable rich URL previews</string>

    <string name="text_enable_rich_links" context="Text of the dialog to enable the rich links previews on chat">Enhance the MEGAchat experience. URL content will be retrieved without end-to-end encryption.</string>

    <string name="subtitle_mega_rich_link_no_key" context="Subtitle of a MEGA rich link without the decryption key">Tap to enter the Decryption Key</string>

    <string name="call_starting" context="Subtitle of the call screen when a call is just starting">Calling&#8230;</string>


    <string name="error_password" context="when the user tries to creates a MEGA account or tries to change his password and the password strength is very weak">Please enter a stronger password</string>

    <string name="title_acceptance_contact_request_notification" context="title of the notification for an acceptance of a contact request">New contact</string>
    <string name="title_storage_usage" context="title of usage storage section in Storage">Storage Usage</string>

    <plurals name="plural_number_contact_request_notification" context="Notification title to show the number of incoming contact request">
        <item context="contact request" quantity="one">%1$d pending contact request</item>
        <item context="contact requests" quantity="other">%1$d pending contact requests</item>
    </plurals>

    <string name="title_new_contact_request_notification" context="title of the notification for a new incoming contact request">New contact request</string>

    <string name="type_message_hint_with_title" context="Hint shown in the field to write a message in the chat screen">Write message to “%s”&#8230;</string>
    <string name="transfers_empty_new" context="message shown in the screen when there are not any active transfer">[B]No active[/B][A] Transfers[/A][B].[/B]</string>
    <string name="completed_transfers_empty_new" context="message shown in the screen when there are not any active transfer">[B]No completed[/B][A] Transfers[/A][B].[/B]</string>
    <string name="file_browser_empty_folder_new" context="Text that indicates that a folder is currently empty">[B]Empty[/B][A] Folder[/A][B].[/B]</string>

    <string name="type_message_hint_with_customized_title" context="Hint shown in the field to write a message in the chat screen (chat with customized title)">Write message to “%s”&#8230;</string>
    <string name="type_message_hint_with_default_title" context="Hint shown in the field to write a message in the chat screen (chat with default title)">Write message to %s&#8230;</string>

    <string name="settings_2fa" context="Title of setting Two-Factor Authentication">Two-Factor Authentication</string>
    <string name="setting_subtitle_2fa" context="Subtitle of setting Two-Factor Authentication when the preference is disabled">Two-Factor Authentication is a second layer of security for your account.</string>
    <string name="title_2fa" context="Title of the screen Two-Factor Authentication">Why do you need two-factor authentication?</string>
    <string name="two_factor_authentication_explain">Two-factor authentication is a second layer of security for your account. Which means that even if someone knows your password they cannot access it, without also having access to the six digit code only you have access to.</string>
    <string name="button_setup_2fa" context="Button that permits user begin with the process of enable Two-Factor Authentication">Begin Setup</string>
    <string name="explain_qr_seed_2fa_1" context="Text that explain how to do with Two-Factor Authentication QR">Scan or copy the seed to your Authenticator App.</string>
    <string name="explain_qr_seed_2fa_2" context="Text that explain how to do with Two-Factor Authentication seed">Be sure to backup this seed to a safe place in case you lose your device.</string>
    <string name="explain_confirm_2fa" context="Text that explain how to confirm Two-Factor Authentication">Please enter the 6-digit code generated by your Authenticator App.</string>
    <string name="general_verify" context="Text button">Verify</string>
    <string name="general_next" context="Text button">Next</string>
    <string name="url_qr_2fa" context="URL that is used to generate Two-Factor Authentication QR code. Not translate">otpauth://totp/MEGA:%s?secret=%s&amp;issuer=MEGA</string>
    <string name="qr_seed_text_error" context="Text of the alert dialog to inform the user when an error occurs when try to enable seed or QR of Two-Factor Authentication">An error occurred generating the seed or QR code, please try again.</string>
    <string name="title_2fa_enabled" context="Title of the screen shown when the user enabled correctly Two-Factor Authentication">Two-Factor Authentication Enabled</string>
    <string name="description_2fa_enabled" context="Description of the screen shown when the user enabled correctly Two-Factor Authentication">Next time you login to your account you will be asked to enter a 6-digit code provided by your Authenticator App.</string>
    <string name="recommendation_2fa_enabled" context="Recommendation for export the Recovery Key shown when the user enabled correctly Two-Factor Authentication">If you lose access to your account after enabling 2FA and you have not backed up your Recovery Key, MEGA can\'t help you gain access to it again.\n<b>Backup your Recovery Key</b></string>
    <string name="pin_error_2fa" context="Error shown when a user tries to enable Two-Factor Authentication and introduce an invalid code">Invalid code</string>
    <string name="lost_your_authenticator_device" context="When a user tries to login with Two-Factor Authentication and lost his device, button that permits get information about how login">Lost your Authenticator device?</string>
    <string name="login_verification" context="Title of screen Login verification with Two-Factor Authentication">Login Verification</string>
    <string name="change_password_verification" context="Title of screen Change password verification with Two-Factor Authentication">Two-Factor Authentication\nChange password</string>
    <string name="cancel_account_verification" context="Title of screen Cancel account verification with Two-Factor Authentication">Two-Factor Authentication\nCancel account</string>
    <string name="change_mail_verification" context="Title of screen Change mail verification with Two-Factor Authentication">Two-Factor Authentication\nChange email</string>
    <string name="disable_2fa_verification" context="Title of screen Disable Two-Factor Authentication">Disable Two-Factor Authentication</string>
    <string name="title_lost_authenticator_device" context="Title of screen Lost authenticator decive">Lost your Authenticator device?</string>
    <string name="error_disable_2fa" context="When the user tries to disable Two-Factor Authentication and some error ocurr in the process">An error occurred trying to disable Two-Factor Authentication. Please try again.</string>
    <string name="error_enable_2fa" context="When the user tries to enable Two-Factor Authentication and some error ocurr in the process">An error occurred trying to enable Two-Factor Authentication. Please try again.</string>
    <string name="title_enable_2fa" context="Title of the dialog shown when a new account is created to suggest user enable Two-Factor Authentication">Enable Two-Factor Authentication</string>
    <string name="label_2fa_disabled" context="Label shown when it disables the Two-Factor Authentication">Two-Factor Authentication Disabled</string>
    <string name="open_app_button" context="Text of the button which action is to show the authentication apps">Open in</string>
    <string name="intent_not_available_2fa" context="message when trying to open a link that contains the seed to enable Two-Factor Authentication but there isn\'t any app that open it">There isn’t any available app to enable Two-Factor Authentication on your device</string>
    <string name="general_close" context="Text button">Close</string>
    <string name="general_rk" context="Text of the file name where the Recovery Key is saved. Not translate">MEGARecoveryKey.txt</string>
    <string name="backup_rk_2fa_end" context="Label shown when Two-Factor Authentication has been enabled to alert user that has to back up his Recovery Key before finish the process">Export your Recovery Key to finish</string>
    <string name="no_authentication_apps_title" context="Title of dialog shown when it tries to open an authentication app and there is no installed">Authenticator App</string>
    <string name="open_play_store_2fa" context="Message shown to ask user if wants to open Google Play to install some authenticator app">Would you want to open Google Play to install an Authenticator App?</string>
    <string name="play_store_label" context="Label Play Store">Play Store</string>
    <string name="text_2fa_help" context="Text shown in an alert explaining how to continue to enable Two-Factor Authentication">You need an authenticator app to enable 2FA on MEGA. You can download and install the Google Authenticator, Duo Mobile, Authy or Microsoft Authenticator app for your phone or tablet.</string>


    <string name="number_correctly_imported_from_chat" context="success message when importing multiple files from">%d files shared successfully</string>
    <string name="number_no_imported_from_chat" context="error message when importing multiple files from chat">%d files were not shared</string>
    <string name="preview_content" context="button's text to open a full screen image">Preview Content</string>

    <string name="no_network_connection_on_play_file" context="message shown when the user clicks on media file chat message, there is no network connection and the file is not been downloaded">The streaming can not be executed and the file has not been downloaded</string>
    <string name="file_already_exists" context="message when trying to save for offline a file that already exists">File already exists in Saved for Offline</string>

    <plurals name="error_forwarding_messages" context="Error message if forwarding a message failed">
        <item context="one message" quantity="one">Message not forwarded</item>
        <item context="many messages" quantity="other">Messages not forwarded</item>
    </plurals>

    <string name="title_confirmation_disable_rich_links" context="Title of the dialog to disable the rich links previews on chat">Rich URL previews</string>
    <string name="text_confirmation_disable_rich_links" context="Text of the dialog to disable the rich links previews on chat">You are disabling rich URL previews permanently. You can re-enable rich URL previews in your settings. Do you want to proceed?</string>

    <string name="call_missed_messages" context="Message shown when a call ends.">[A]Missed call[/A]</string>
    <string name="call_rejected_messages" context="Message shown when a call ends.">[A]Call was rejected[/A]</string>
    <string name="call_cancelled_messages" context="Message shown when a call ends.">[A]Call was cancelled[/A]</string>
    <string name="call_failed_messages" context="Message shown when a call ends.">[A]Call failed[/A]</string>
    <string name="call_not_answered_messages" context="Message shown when a call ends.">[A]Call was not answered[/A]</string>

    <string name="contact_email" context="Indicates that can type a contact email">Contact’s email</string>
    <string name="contact_not_added" context="When it tries to add a contact in a list an is already added">You have already added this contact.</string>

    <string name="error_message_invalid_format" context="Content of a normal message that cannot be recognized">Invalid message format</string>
    <string name="error_message_invalid_signature" context="Content of a normal message that cannot be recognized">Invalid message signature</string>

    <string name="add_to_cloud_import" context="Menu option">Add to Cloud Drive</string>

    <string name="error_streaming" context="When the user tries to reproduce a file through streaming and ocurred an error creating it">An error occurred trying to create the stream</string>

    <string name="context_restore" context="Menu option to restore an item from the Rubbish bin">Restore</string>

    <string name="context_correctly_node_restored" context="success message when a node was restore from Rubbish bin">Restored to %s</string>
    <string name="context_no_restored" context="error message when a node was restore from Rubbish bin">Error. Not restored</string>

    <string name="context_send_message" context="menu item from contact section to send a message to a contact">Send Message</string>

    <plurals name="plural_contact_sent_to_chats" context="Message shown when a contact is successfully sent to several chats">
        <item context="one contact" quantity="one">Contact sent to chats successfully</item>
        <item context="more contacts" quantity="other">Contacts sent to chats successfully</item>
    </plurals>

    <string name="error_MEGAdrop_not_supported" context="Error message on opening a MEGAdrop folder link">MEGAdrop folders are not supported yet</string>

    <string name="pre_overquota_alert_text" context="Pre overquota error dialog when trying to copy or import a file">This action cannot be completed as it would take you over your current storage limit. Would you like to upgrade your account?</string>

    <string name="archived_chats_title_section" context="Title of the section Archived chats">Archived chats</string>

    <string name="archived_chats_show_option" context="Text of the option to show the arhived chat, it shows the number of archived chats">Archived chats (%d)</string>

    <string name="archive_chat_option" context="Title of the option on the chat list to archive a chat">Archive Chat</string>
    <string name="unarchive_chat_option" context="Title of the option on the chat list to unarchive a chat">Unarchive Chat</string>

    <string name="general_archive" context="Confirmation button of the dialog to archive a chat">Archive</string>
    <string name="general_unarchive" context="Confirmation button of the dialog to unarchive a chat">Unarchive</string>

    <string name="success_archive_chat" context="Message shown when a chat is successfully archived, it shows the name of the chat">%s chat was archived.</string>
    <string name="error_archive_chat" context="Error message shown when a chat has not be archived, it shows the name of the chat">Error. %s chat was not archived.</string>

    <string name="success_unarchive_chat" context="Message shown when a chat is successfully unarchived, it shows the name of the chat">%s chat was unarchived.</string>
    <string name="error_unarchive_chat" context="Error message shown when a chat has not be unarchived, it shows the name of the chat">Error. %s chat was not able to be unarchived.</string>

    <string name="archived_chats_empty" context="Message shown when the user has no archived chats">[A]No[/A] [B]Archived Chats[/B]</string>

    <string name="inactive_chat" context="Subtitle of chat screen when the chat is inactive">Inactive chat</string>
    <string name="archived_chat" context="Subtitle of chat screen when the chat is archived">Archived chat</string>

    <string name="number_incorrectly_restored_from_rubbish" context="error message when restoring several nodes from rubbish">%d items were not restored successfully</string>
    <string name="number_correctly_restored_from_rubbish" context="success message when restoring several nodes from rubbish">%d items restored successfully</string>

    <string name="call_in_progress_layout" context="Title of the layout to return to a call from the chat screen">Tap to return to the call</string>
    <string name="join_call_layout" context="Title of the layout to join a group call from the chat screen">Tap to join to the call</string>

    <string name="invite_contacts" context="Label shown when the user wants to add contacts into his MEGA account">Invite contacts</string>
    <string name="share_with" cotext="Label shown when the user wants to share something with other contacts">Share with</string>
    <string name="contacts_list_empty_text_loading_share" context="Message shown while the contact list from the device and from MEGA is being read and then shown to the user">Loading contacts&#8230;</string>
    <string name="title_new_group" context="Title of the screen New Group">New Group</string>
    <string name="subtitle_new_group" context="Subtitle of the screen New Group">Type group name</string>
    <string name="hint_type_group" context="Hint of edittext shown when it is creating a new group to guide user to type the name of the group">Name your group</string>
    <string name="confirmation_delete_contact" context="Text of the confirm dialog shown when it wants to remove a contact from a chat">Remove %s from this chat?</string>

    <string name="settings_file_management_file_versions_title" context="Settings preference title to show file versions info of the account">File versions</string>
    <string name="settings_file_management_file_versions_subtitle" context="Settings preference subtitle to show file versions info of the account">%1d file versions, taking a total of %2s</string>

    <string name="settings_file_management_category" context="Title of the section File management on Settings section">File Management</string>

    <string name="settings_file_management_delete_versions" context="Option in Settings to delete all the versions of the account">Delete all older versions of my files</string>
    <string name="settings_file_management_subtitle_delete_versions" context="subtitle of the option in Settings to delete all the versions of the account">All current files will remain. Only historic versions of your files will be deleted.</string>

    <string name="text_confirmation_dialog_delete_versions" context="Text of the dialog to delete all the file versions of the account">You are about to delete the version histories of all files. Any file version shared to you from a contact will need to be deleted by them.\n\nPlease note that the current files will not be deleted.</string>

    <string name="success_delete_versions" context="success message when deleting all the versions of the account">File versions deleted successfully</string>
    <string name="error_delete_versions" context="error message when deleting all the versions of the account">An error occurred while trying to delete all old versions of your files, please try again later.</string>

    <string name="settings_enable_file_versioning_title" context="Title of the option to enable or disable file versioning on Settings section">File versioning</string>
    <string name="settings_enable_file_versioning_subtitle" context="Subtitle of the option to enable or disable file versioning on Settings section">Enable or disable file versioning for your entire account.\nYou may still receive file versions from shared folders if your contacts have this enabled.</string>
    <string name="choose_chat" context="section title to select a chat to send a file">Choose chat</string>

    <string name="type_mail" context="Hint shown to guide user on activity add contacts">Tap, enter name or email</string>

    <string name="confirmation_invite_contact" context="Text of the confirm dialog shown when it wants to add a contact from a QR scaned">Add %s to your contacts?</string>
    <string name="confirmation_not_invite_contact" context="Text of the confirm dialog shown when it wants to add a contact from a QR scaned and the contact is already a contact">You have already added the contact %s.</string>
    <string name="confirmation_invite_contact_already_added" context="Text of the confirm dialog shown when it wants to add a contact from a QR scaned and is already added before">You have already added the contact %s.</string>
    <string name="confirmation_share_contact" context="Text of the confirm dialog shown when it wants to add a contact from a QR scaned">Share with %s?</string>
    <string name="new_group_chat_label" context="Text button for init a group chat">New group chat</string>
    <string name="add_contacts" context="Label shown when the user wants to add contacts into a chat conversation">Add contacts</string>

    <string name="title_alert_logged_out" context="Title of the alert when the account have been logged out from another client">Logged out</string>
    <string name="account_confirmed" context="Text shown to indicate user that his account has already been confirmed">Your account has been activated. Please log in.</string>
    <string name="confirm_account" context="Text shown to indicate user that his account should be confirmed typing his password">Please enter your password to confirm your account</string>

    <string name="error_own_email_as_contact" context="Error shown if a user tries to add their own email address as a contact">There’s no need to add your own email address</string>

    <string name="invalid_code" context="Error shown when it is scanning a QR code and it is invalid">Invalid code</string>

    <string name="text_almost_full_warning" context="Text of the dialog shown when the storage of a FREE account is almost full">Cloud Drive is almost full. Upgrade to PRO and get up to 8 TB of storage and 16 TB of transfer quota.</string>
    <string name="text_almost_full_warning_pro_account" context="Text of the dialog shown when the storage of a PRO I or II account is almost full">Cloud Drive is almost full. Upgrade now and get up to 8 TB of storage and 16 TB of transfer quota.</string>
    <string name="text_almost_full_warning_pro3_account" context="Text of the dialog shown when the storage of a PRO III account is almost full">Cloud Drive is almost full. If you need more storage please contact MEGA support to get a customized plan.</string>
    <string name="text_storage_full_warning" context="Text of the dialog shown when the storage of a FREE account is full">Cloud Drive is full. Upgrade to PRO and get up to 8 TB of storage and 16 TB of transfer quota.</string>
    <string name="text_storage_full_warning_pro_account" context="Text of the dialog shown when the storage of a PRO I or II account is full">Cloud Drive is full. Upgrade now and get up to 8 TB of storage and 16 TB of transfer quota.</string>
    <string name="text_storage_full_warning_pro3_account" context="Text of the dialog shown when the storage of a PRO III account is full">Cloud Drive is full. If you need more storage please contact MEGA support to get a customized plan.</string>
    <string name="button_plans_almost_full_warning" context="Button of the dialog shown when the storage is almost full to see the available PRO plans">See plans</string>
    <string name="button_custom_almost_full_warning" context="Button of the dialog shown when the storage is almost full to custom a plan">Custom plan</string>
    <string name="button_bonus_almost_full_warning" context="Button of the dialog shown when the storage is almost full to get bonus">Get Bonus</string>

    <string name="title_mail_upgrade_plan" context="Mail title to upgrade to a custom plan">Upgrade to a custom plan</string>
    <string name="subject_mail_upgrade_plan" context="Mail subject to upgrade to a custom plan">Ask us how you can upgrade to a custom plan:</string>

    <string name="word_me" context="Used in chat list screen to indicate in a chat list item that the message was sent by me, followed by the message">Me:</string>

    <string name="call_button" context="Title of the button in the contact info screen to start an audio call">Call</string>
    <string name="message_button" context="Title of the button in the contact info screen to send a message">Message</string>
    <string name="video_button" context="Title of the button in the contact info screen to start a video call">Video</string>

    <string name="title_chat_explorer" context="Title of chat explorer to send a link or file to a chat">Send to&#8230;</string>
    <string name="title_cloud_explorer" context="Title of cloud explorer to upload a link or file">Upload to&#8230;</string>

	<string name="contact_info_button_more" context="More button in contact info page">More</string>

    <plurals name="plural_select_file" context="Section title to select a file to perform an action">
        <item context="one file" quantity="one">Choose File</item>
        <item context="more files" quantity="other">Choose Files</item>
    </plurals>

    <string name="title_share_folder_explorer" context="Title of shared folder explorer to choose a folder to perform an action">Choose folder</string>

    <string name="login_warning_abort_transfers" context="Popup message shown if an user try to login while there is still living transfer">All transfers will be cancelled, do you want to login?</string>
    <string name="logout_warning_abort_transfers" context="Popup message shown if an user try to login while there is still living transfer">All transfers will be cancelled, do you want to logout?</string>

    <string name="subtitle_read_only_permissions" context="Label to explain the read only participant permission in the options panel of the group info screen">Read only</string>

    <string name="used_space" context="Label shown the total space and the used space in an account">[A]%1$s [/A][B]of %2$s used[/B]</string>

    <string name="staging_api_url_title" context="title of the alert dialog when the user is changing the API URL to staging">Change to a test server?</string>
    <string name="staging_api_url_text" context="text of the alert dialog when the user is changing the API URL to staging">Are you sure you want to change to a test server? Your account may suffer irrecoverable problems</string>

    <string name="title_confirmation_open_camera_on_chat" context="Title of the confirmation dialog to open the camera app and lose the relay of the local camera on the in progress call">Open camera?</string>
    <string name="confirmation_open_camera_on_chat" context="Text of the confirmation dialog to open the camera app and lose the relay of the local camera on the in progress call">If you open the camera, your video transmission will be paused in the current call.</string>

    <string name="notification_chat_undefined_title" context="Title of the notification when there is unknown activity on the Chat">Chat activity</string>
    <string name="notification_chat_undefined_content" context="Content of the notification when there is unknown activity on the Chat">You may have new messages</string>

    <string name="settings_rb_scheduler_enable_title" context="Title of Rubbish bin scheduler option in settings to enable or disable the functionality">Rubbish-Bin Cleaning Scheduler:</string>
    <string name="settings_rb_scheduler_enable_subtitle" context="Subtitle of Rubbish bin scheduler option in settings to enable or disable the functionality in free accounts">The Rubbish Bin is cleaned for you automatically.</string>

    <string name="settings_rb_scheduler_enable_period_PRO" context="Title of Rubbish bin scheduler option in settings to enable or disable the functionality in PRO accounts">The minimum period is 7 days.</string>
    <string name="settings_rb_scheduler_enable_period_FREE" context="Title of Rubbish bin scheduler option in settings to enable or disable the functionality in PRO accounts">The minimum period is 7 days and your maximum period is 30 days.</string>

    <string name="settings_rb_scheduler_select_days_title" context="Title of Rubbish bin scheduler option in settings to set up the number of days of the rubbish bin scheduler">Remove files older than</string>
    <string name="settings_rb_scheduler_select_days_subtitle" context="Subtitle of Rubbish bin scheduler option in settings to show the number of days set up to the rubbish bin scheduler">%d days</string>

    <string name="settings_rb_scheduler_alert_disabling" context="Text of the alert when a FREE user tries to disable the RB scheduler">To disable the Rubbish-Bin Cleaning Scheduler or set a longer retention period, you need to subscribe to a PRO plan.</string>

    <string name="hint_days" context="Hint of the field to write the days of the rubbish bin scheduler">days</string>

    <string name="confirmation_close_sessions_text" context="Text of the dialog to confirm after closing all other sessions">This will log you out on all other active sessions except the current one.</string>
    <string name="confirmation_close_sessions_title" context="Title of the dialog to confirm after closing all other sessions">Do you want to close all other sessions?</string>

    <string name="invite_not_sent_already_sent" context="Message shown when a contact request has not been sent because the invitation has been sent before">The invitation to contact %s has been sent before and can be consulted in the Sent Requests tab.</string>

    <string name="save_qr_cloud_drive" context="Label shown to indicate the QR is saving in Cloud Drive">Saving %s in Cloud Drive&#8230;</string>

    <string name="general_folders" context="General label for folders">Folders</string>
    <string name="general_files" context="General label for files">Files</string>
    <string name="general_save_to_device" context="Item menu option upon right click on one or multiple files">Save to device</string>

    <string name="title_upload_explorer" context="Title of cloud explorer to upload a file">Upload to MEGA</string>
    <string name="choose_destionation" context="Label choose destination">Choose destination</string>
    <string name="general_show_more" context="Label that indicates show more items">Show More</string>
    <string name="general_show_less" context="Label that indicates show less items">Show Less</string>

    <string name="notification_new_contact_request" context="Subtitle of the historic notification for a new contact request">[A]%s [/A][B]sent you a contact request.[/B]</string>
    <string name="notification_new_contact" context="Subtitle of the historic notification for a new contact">[A]%s [/A][B]is now a contact.[/B]</string>
    <string name="notification_new_shared_folder" context="Subtitle of the historic notification for a new shared folder">[B]New shared folder from [/B][A]%s.[/A]</string>

    <string name="notification_reminder_contact_request" context="Subtitle of the historic notification for a reminder new contact request">[A]Reminder: [/A][B]%s [/B][C]sent you a contact request.[/C]</string>

    <string name="title_contact_request_notification_cancelled" context="Title of the historic notification for a contact request cancelled">Contact request cancelled</string>
    <string name="subtitle_contact_request_notification_cancelled" context="Subtitle of the historic notification for contact request cancelled">[A]%s [/A][B]cancelled the contact request.[/B]</string>

    <string name="title_contact_notification_deleted" context="Title of the historic notification when an user deletes you as contact">Contact deleted</string>
    <string name="subtitle_contact_notification_deleted" context="Subtitle of the historic notification when an user deletes you as contact">[A]%s [/A][B]deleted you as a contact.[/B]</string>

    <string name="title_contact_notification_blocked" context="Title of the historic notification when an user blocks you as contact">Contact blocked</string>
    <string name="subtitle_contact_notification_blocked" context="Subtitle of the historic notification when an user blocks you as contact">[A]%s [/A][B]blocked you as a contact.[/B]</string>

    <string name="section_notification_with_unread" context="Item of the navigation title for the notification section when there is any unread">Notifications [A](%1$d)[/A]</string>

    <string name="title_account_notification_deleted" context="Title of the historic notification for an account deleted">Account deleted</string>
    <string name="subtitle_account_notification_deleted" context="Subtitle of the historic notification for an account deleted">[A]%s [/A][B]account has been deleted/deactivated.[/B]</string>

    <string name="subtitle_file_takedown_notification" context="Subtitle of file takedown historic notification">[A]Your publicly shared file [/A][B]%s[/B][C] has been taken down.[/C]</string>
    <string name="subtitle_folder_takedown_notification" context="Subtitle of folder takedown historic notification">[A]Your publicly shared folder [/A][B]%s[/B][C] has been taken down.[/C]</string>

    <string name="subtitle_file_takedown_reinstated_notification" context="Subtitle of a file takedown reinstated historic notification">[A]Your publicly shared file [/A][B]%s[/B][C] has been reinstated.[/C]</string>
    <string name="subtitle_folder_takedown_reinstated_notification" context="Subtitle of a folder takedown reinstated historic notification">[A]Your publicly shared folder [/A][B]%s[/B][C] has been reinstated.[/C]</string>

    <string name="title_outgoing_contact_request" context="Title of the historic notification for outgoing contact requests">Sent request</string>
    <string name="title_incoming_contact_request" context="Title of the historic notification for incoming contact requests">Received request</string>

    <string name="subtitle_outgoing_contact_request_denied" context="Subtitle of the historic notification for contact request denied">[A]%s [/A][B]denied your contact request.[/B]</string>
    <string name="subtitle_outgoing_contact_request_accepted" context="Subtitle of the historic notification for contact request accepted">[A]%s [/A][B]accepted your contact request.[/B]</string>

    <string name="notification_deleted_shared_folder" context="Subtitle of the historic notification for deleted shared folders (one or many)">[B]Access to folders shared by [/B][A]%s[/A][B] were removed.[/B]</string>
    <string name="notification_left_shared_folder" context="Subtitle of the historic notification when a contact leaves a shared folder">[A]%s[/A][B] has left a shared folder.[/B]</string>
    <string name="notification_left_shared_folder_with_name" context="Subtitle of the historic notification when a contact leaves a shared folder and the name of the folder is known">[A]%1$s[/A][B] has left the shared folder [/B][A]%2$s.[/A]</string>

    <string name="subtitle_incoming_contact_request_ignored" context="Subtitle of the historic notification for incoming contact request ignored">[B]Contact request from [/B][A]%s [/A][B]was ignored[/B]</string>
    <string name="subtitle_incoming_contact_request_accepted" context="Subtitle of the historic notification for incoming contact request accepted">[B]Contact request from [/B][A]%s [/A][B]was accepted[/B]</string>
    <string name="subtitle_incoming_contact_request_denied" context="Subtitle of the historic notification for incoming contact request declined">[B]Contact request from [/B][A]%s [/A][B]was declined[/B]</string>

    <string name="type_of_my_account" context="Subtitle of the Upgrade account section">Your current account is [A]%s[/A]</string>
    <string name="footnote_achievements" context="Footnote to clarify the storage space is subject to the achievement program">* Subject to your participation in our achievement program</string>
    <string name="select_payment_method" context="after choosing one PRO plan, the user have to choose the payment method: credit card, fortumo, etc">Select payment method</string>

    <string name="billing_period_title" context="title of billing period">Billing period</string>
    <string name="billed_monthly_text" context="option of billing period, monthly">[A]Billed monthly[/A] %s /month</string>
    <string name="billed_yearly_text" context="option of billing period, yearly">[A]Billed yearly[/A] %s /year</string>
    <string name="button_cancel" context="dialog option cancel in alert dialog">Cancel</string>
    <string name="button_continue" context="dialog option continue in alert dialog">Continue</string>

    <string name="payment_method_google_wallet" context="one of the payment methods">[A]Google Pay[/A] (subscription)</string>
    <string name="payment_method_credit_card" context="one of the payment methods">[A]Credit Card[/A] (subscription)</string>
    <string name="payment_method_fortumo" context="one of the payment methods">[A]Mobile Carrier[/A] (one-off)</string>
    <string name="payment_method_centili" context="one of the payment methods">[A]Mobile Carrier[/A] (one-off)</string>

    <string name="new_label_notification_item" context="Capital letters. Text of the label of a new historic notifications">NEW</string>

    <string name="context_new_file_name_hint" context="Input field description in the create file dialog.">file name</string>

    <string name="error_autoaway" context="Label shown when it types a wrong value setting the auto-away">Invalid value for auto-away, it should be greater than 0.</string>

    <string name="option_enable_last_green_chat" context="Option in Settings section to enable the last active connection in chat">Show Last seen&#8230;</string>
    <string name="subtitle_option_enable_last_green_chat" context="Subtitle of the option in Settings section to enable the last active connection in chat">Allow your contacts to see the last time you were active on MEGA.</string>

    <plurals name="num_files_with_parameter" context="on the section notifications indicates the number of files added to a shared folder">
        <item context="Singular of file. 1 file" quantity="one">%d file</item>
        <item context="Plural of file. 2 files" quantity="other">%d files</item>
    </plurals>

    <plurals name="num_folders_with_parameter" context="on the section notifications indicates the number of folder added to a shared folder">
        <item context="Singular of folder/directory. 1 folder" quantity="one">%d folder</item>
        <item context="Plural of folder/directory. 2 folders" quantity="other">%d folders</item>
    </plurals>

    <string name="subtitle_notification_added_folders_and_files" context="Subtitle of the historic notification for new additions inside an existing shared folder. Placeholders are: email who added the folders or files, number of folders added, number of files added">[A]%1$s[/A][B] added %2$s and %3$s[/B]</string>

    <plurals name="subtitle_notification_added_files" context="Subtitle of the historic notification for new additions inside an existing shared folder">
        <item context="Singular of file. 1 file" quantity="one">[A]%1$s [/A][B]added %2$d file.[/B]</item>
        <item context="Plural of file. 2 files" quantity="other">[A]%1$s [/A][B]added %2$d files.[/B]</item>
    </plurals>

    <plurals name="subtitle_notification_deleted_items" context="Subtitle of the historic notification for deletions inside an existing shared folder">
        <item context="Singular of item. 1 item" quantity="one">[A]%1$s [/A][B]deleted %2$d item.[/B]</item>
        <item context="Plural of item. 2 items" quantity="other">[A]%1$s [/A][B]deleted %2$d items.[/B]</item>
    </plurals>

    <plurals name="subtitle_notification_added_folders" context="Subtitle of the historic notification for new additions inside an existing shared folder">
        <item context="Singular of folder. 1 folder" quantity="one">[A]%1$s [/A][B]added %2$d folder.[/B]</item>
        <item context="Plural of folder. 2 folders" quantity="other">[A]%1$s [/A][B]added %2$d folders.[/B]</item>
    </plurals>

    <plurals name="subtitle_of_group_chat" context="Subtitle chat screen for groups with permissions and not archived">
        <item context="Singular of participant. 1 participant" quantity="one">%d participant</item>
        <item context="Plural of participant. 2 participants" quantity="other">%d participants</item>
    </plurals>

    <string name="type_month" context="Label to show the price of each plan in the upgrade account section">[A]From[/A] %s / [A]month[/A] *</string>
    <string name="upgrade_comment" context="the meaning of the asterisk in monthly* and annually* payment">* Recurring subscription can be cancelled any time before the renewal date.</string>
    <string name="call_started_messages" context="Message shown when a call starts.">Call started</string>

    <string name="ssl_error_dialog_title" context="Title of the dialog to inform about a SSL error">SSL certificate error</string>
    <string name="ssl_error_dialog_text" context="Text of the dialog to inform about a SSL error">MEGA is unable to connect securely through SSL. You might be on public WiFi with additional requirements.</string>

    <string name="context_empty_notifications" context="Text of the empty screen for the notifications section">[B]No [/B][A]Notifications[/A][B].[/B]</string>

    <string name="title_chat_shared_files_info" context="Title of the option on chat info screen to list all the files sent to the chat">Shared files</string>

    <string name="error_message_already_sent" context="Error mesage when trying to remove an uploading attachment that has already finished">Attachment already sent</string>

    <string name="call_ended_message" context="Message shown when a call ends.">[A]Call ended[/A][C]. Duration: [/C]</string>
    <plurals name="plural_call_ended_messages_hours" context="Message that shows the hours of a call when it ends">
        <item context="one hour" quantity="one">[B]%1$s hour[/B]</item>
        <item context="more hours" quantity="other">[B]%1$s hours[/B]</item>
    </plurals>
    <plurals name="plural_call_ended_messages_minutes" context="Message that shows the minutes of a call when it ends">
        <item context="one minute" quantity="one">[B]%1$s minute[/B]</item>
        <item context="more minutes" quantity="other">[B]%1$s minutes[/B]</item>
    </plurals>
    <plurals name="plural_call_ended_messages_seconds" context="Message that shows the seconds of a call when it ends">
        <item context="one second" quantity="one">[B]%1$d second[/B]</item>
        <item context="more seconds" quantity="other">[B]%1$d seconds[/B]</item>
    </plurals>

    <string name="last_seen_today" context="String that appears when we show the last activity of a contact, when the last activity was today. For example: Last seen today 11:34a.m.">Last seen today %1$s</string>
    <string name="last_seen_long_time_ago" context="String that appears when we show the last activity of a contact, but it's been a long time ago that we don't see any activity from that user">Last seen a long time ago</string>
    <string name="last_seen_general" context="String that appears when we show the last activity of a contact, when the last activity was before today. For example: Last seen March 14th,2018 11:34a.m. ">Last seen %1$s %2$s</string>

    <string name="context_empty_shared_files" context="Text of the empty screen for the chat shared files">[B]No [/B][A]Shared Files[/A][B].[/B]</string>

    <string name="contact_joined_the_call" context="Text to indicate that a contact has joined a group call">joined the call</string>
    <string name="contact_left_the_call" context="Text to indicate that a contact has left a group call">left the call</string>

    <string name="call_error_too_many_participants" context="Message show when a call cannot be established because there are too many participants in the group call">Error. No more participants are allowed in this group call.</string>
    <string name="call_error_too_many_video" context="Message show when a user cannot activate the video in a group call because the max number of videos has been reached">Error. No more video are allowed in this group call.</string>

    <string name="error_open_file_with" context="Error message shown when a file cannot be opened by other app using the open with option menu">Error. The file cannot be opened.</string>

    <string name="second_row_info_item_shared_file_chat" context="Info shown in the subtitle of each row of the shared files to chat: sender name . date">%1$s . %2$s</string>

    <plurals name="messages_forwarded_success_plural" formatted="false" context="Confirmation message after forwarding one or several messages">
        <item context="version item" quantity="one">Message forwarded</item>
        <item context="version items" quantity="other">Messages forwarded</item>
    </plurals>

    <string name="title_pdf_password" context="Title of the dialog shown when a pdf required password">Type password</string>
    <string name="text_pdf_password" context="Text of the dialog shown when a pdf required password">%s is protected. Enter the document opening password.</string>
    <string name="error_pdf_password" context="Error of the dialog shown wen a pdf required password and the user types a wrong password">Wrong password. Try again.</string>
    <string name="error_max_pdf_password" context="Error of the dialog shown wen a pdf required password and the user has been typed three times a wrong password">The password is not valid.</string>
<<<<<<< HEAD

    <string name="unknownn_file" context="Alert shown when a user tries to open a file from a zip and the file is unknown or has not been possible to unzip correctly">TIs not possible to open the file clicked. Is a unknown file or has not been possible to unzip correctly.</string>
=======
    
    <string name="not_allow_play_alert" context="Alert shown when exists some call and the user tries to play an audio or video">It is not possible to play content while there is a call in progress.</string>
>>>>>>> 429eb085
</resources><|MERGE_RESOLUTION|>--- conflicted
+++ resolved
@@ -2292,11 +2292,9 @@
     <string name="text_pdf_password" context="Text of the dialog shown when a pdf required password">%s is protected. Enter the document opening password.</string>
     <string name="error_pdf_password" context="Error of the dialog shown wen a pdf required password and the user types a wrong password">Wrong password. Try again.</string>
     <string name="error_max_pdf_password" context="Error of the dialog shown wen a pdf required password and the user has been typed three times a wrong password">The password is not valid.</string>
-<<<<<<< HEAD
 
     <string name="unknownn_file" context="Alert shown when a user tries to open a file from a zip and the file is unknown or has not been possible to unzip correctly">TIs not possible to open the file clicked. Is a unknown file or has not been possible to unzip correctly.</string>
-=======
     
     <string name="not_allow_play_alert" context="Alert shown when exists some call and the user tries to play an audio or video">It is not possible to play content while there is a call in progress.</string>
->>>>>>> 429eb085
+
 </resources>