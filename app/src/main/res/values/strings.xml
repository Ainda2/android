--- conflicted
+++ resolved
@@ -4174,12 +4174,6 @@
     <string name="main_view">Main view</string>
     <!-- Warning in Offline section alerting all the Offline files will be deleted after logout. -->
     <string name="offline_warning">Logging out deletes your offline content.</string>
-<<<<<<< HEAD
-    <!-- title for the settings to enable high resolution images when on mobile data -->
-    <string name="settings_mobile_data_resoluton_title">Use mobile data to preview high resolution images</string>
-    <!-- summary for the settings to enable high resolution images when on mobile data -->
-    <string name="settings_mobile_data_resoluton_summary">Use mobile data to load high resolution images when previewing. If disabled, the original image will only be loaded when you zoom in.</string>
-=======
     <!-- Settings category which contains all preferences related to user interface. -->
     <string name="user_interface_setting">User interface</string>
     <!-- Setting which allows to choose the start screen. -->
@@ -4202,5 +4196,8 @@
     <string name="show_activity_action">Show activity</string>
     <!-- Text informing the recent activity is hidden. -->
     <string name="recents_activity_hidden">[B]Recents[/B] activity hidden</string>
->>>>>>> a7640752
+    <!-- title for the settings to enable high resolution images when on mobile data -->
+    <string name="settings_mobile_data_resoluton_title">Use mobile data to preview high resolution images</string>
+    <!-- summary for the settings to enable high resolution images when on mobile data -->
+    <string name="settings_mobile_data_resoluton_summary">Use mobile data to load high resolution images when previewing. If disabled, the original image will only be loaded when you zoom in.</string>
 </resources>