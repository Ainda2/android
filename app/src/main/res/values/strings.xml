<?xml version="1.0" encoding="utf-8"?>
<resources>

    <string name="app_name" context="Not translate">MEGA</string>
    <string name="pdf_app_name" context="Not translate">MEGA PDF Viewer</string>
    <string name="app_version" context="Not translate">3.5 (216)</string>
    <string name="sdk_version" context="Not translate">4911017</string>
    <string name="karere_version" context="Not translate">b5fadce</string>

    <string name="full_description_text" context="Full description text of the app in the Google Play page of the app">MEGA provides user-controlled encrypted cloud storage and chat through standard web browsers, together with dedicated apps for mobile devices. Unlike other cloud storage providers, your data is encrypted and decrypted by your client devices only and never by us.\n\nUpload your files from your smartphone or tablet then search, store, download, stream, view, share, rename or delete your files any time, from any device, anywhere. Share folders with your contacts and see their updates in real time. The encryption process means we cannot access or reset your password so you MUST remember it (unless you have your Recovery Key backed up) or you will lose access to your stored files.\n\nEnd-to-end user-encrypted MEGA video chat allows for total privacy, and has been available through the browser since 2016. It has been extended to our mobile app, with chat history accessible across multiple devices. Users can also easily add files to a chat from their MEGA Cloud Drive.\n\nMEGA offers a generous 50 GB free storage for all registered users with bonus achievements, and offers paid plans with much higher limits:\n\n\nPRO LITE subscription: 4.99 € per month or 49.99 € per year gives you 200 GB of storage space and 1 TB of transfer quota per month.\nPRO I subscription: 9.99 € per month or 99.99 € per year gives you 1 TB of storage space and 2 TB of transfer quota per month.\nPRO II subscription: 19.99 € per month or 199.99 € per year gives you 4 TB of storage space and 8 TB of transfer quota per month.\nPRO III subscription: 29.99 € per month or 299.99 € per year gives you 8 TB of storage space and 16 TB of transfer quota per month.\n\nSubscriptions are renewed automatically for successive subscription periods of the same duration and at the same price as the initial period chosen. To manage your subscriptions, simply click on the Play Store icon on your mobile device, sign in with your Google ID (if you haven’t already done so) and then click on the MEGA app. You’ll be able to manage your subscription there.\n\nApp Permissions:\nWRITE_EXTERNAL_STORAGE -> Download your files from MEGA to your device and upload files from your device to MEGA\nCAMERA -> Take a picture and upload your photos to MEGA\nREAD_CONTACTS -> Easily add contacts from your device as MEGA contacts\nRECORD_AUDIO &amp; CAPTURE_VIDEO_OUTPUT (mic and camera) -> MEGA provides for end-to-end encrypted audio/video calls\n\n\nTo enhance users’ confidence in the MEGA system, all of the client-side code is published, so interested security researchers can evaluate the encryption process. The code of our mobile app is located on: https://github.com/meganz/android\n\nFor more info, please check our website:\nSee https://mega.nz/terms\n\n\nDesktop - https://mega.nz/</string>

    <!--
    <string name="short_description_text" context="Short description text of the app in the Google Play page of the app">MEGA is Cloud Storage with Powerful Always-On Privacy. 50GB for free</string>
    -->

    <string name="general_x_of_x" context="Showing progress of elements. Example: 2 of 10."> of </string>
    <string name="general_yes" context="Answer for confirmation dialog.">Yes</string>
    <string name="general_no" context="Answer for confirmation dialog.">No</string>
    <string name="general_cancel" context="Answer for confirmation dialog.">Cancel</string>
    <string name="general_move_to" context="When moving a file to a location in MEGA. This is the text of the button after selection the destination">Move to</string>
    <string name="general_copy_to" context="When copying a file to a location in MEGA. This is the text of the button after selection the destination">Copy to</string>
    <!--
    <string name="general_import_to" context="When importing a file to a location in MEGA. This is the text of the button after selection the destination">Import to</string>
    -->
    <string name="general_select" context="Selecting a specific location in MEGA. This is the text of the button">Select</string>
    <string name="general_select_to_upload" context="Selecting a specific location in MEGA. This is the text of the button">Select files</string>
    <string name="general_select_to_download" context="Selecting a specific location in MEGA. This is the text of the button">Select folder</string>
    <string name="general_create" context="This is the final button when creating a folder in the dialog where the user inserts the folder name">Create</string>
    <!-- This string is commented in FileStorageActivityLollipop.java
    <string name="general_upload" context="Button text when uploading a file to a previously selected location in MEGA">Upload File</string>
    -->
    <string name="general_download" context="Item menu option upon right click on one or multiple files.">Download</string>
    <string name="general_add" context="button">Add</string>
    <string name="general_move" context="button">Move</string>
    <string name="general_remove" context="button">Remove</string>
    <string name="general_share" context="button">Share</string>
    <!--
    <string name="general_confirm" context="button">Confirm</string>
    -->
    <string name="general_leave" context="button">Leave</string>
    <string name="general_decryp" context="button">Decrypt</string>

    <string name="general_export" context="button">Export</string>

    <string name="general_retry" context="Button to try retry some action">Retry</string>
    <string name="general_open_browser" context="Button to open the default web browser">Open browser</string>

    <!--
    <string name="general_empty" context="Button to delete the contents of the trashbin. Can also be translated as &quot;clear&quot;">Empty</string>
    -->
    <string name="general_loading" context="state previous to import a file">Loading</string>
    <string name="general_importing" context="state while importing the file">Importing</string>
    <string name="general_forwarding" context="state while importing the file">Forwarding</string>
    <string name="general_import" context="Import button. When the user clicks this button the file will be imported to his account.">Import</string>
    <string name="general_storage" context="Text listed before the amount of storage a user gets with a certain package. For example: &quot;1TB Storage&quot;.">Storage</string>
    <string name="general_bandwidth" context="Text listed before the amount of bandwidth a user gets with a certain package. For example: &quot;8TB Bandwidth&quot;. Can also be translated as data transfer.">Transfer Quota</string>
    <string name="general_subscribe" context="Text placed inside the button the user clicks when upgrading to PRO. Meaning: subscribe to this plan">Subscribe</string>
    <!--
    <string name="general_continue" context="Text placed inside the button the user clicks when clicking into the FREE account. Meaning: Continue to the main screen">Continue</string>
    -->
    <string name="general_error_word" context="It will be followed by the error message">Error</string>
    <string name="general_not_yet_implemented" context="when clicking into a menu whose functionality is not yet implemented">Not yet implemented</string>
    <string name="error_no_selection" context="when any file or folder is selected">No file or folder selected</string>
    <string name="general_already_downloaded" context="when trying to download a file that is already downloaded in the device">Already downloaded</string>
    <string name="general_already_uploaded" context="when trying to upload a file that is already uploaded in the folder">already uploaded</string>
    <string name="general_file_info" context="Label of the option menu. When clicking this button, the app shows the info of the file">File info</string>
    <string name="general_folder_info" context="Label of the option menu. When clicking this button, the app shows the info of the folder">Folder info</string>
    <!--
    <string name="general_menu" context="Title when the left menu is opened">Menu</string>
    -->

    <string name="error_general_nodes" context="Error getting the root node">Error. Please, try again.</string>

    <string name="secondary_media_service_error_local_folder" context="Local folder error in Sync Service. There are two syncs for images and videos. This error appears when the secondary media local folder doesn't exist">The secondary media folder does not exist, please choose a new folder</string>
    <string name="no_external_SD_card_detected" context="when no external card exists">No external storage detected</string>
    <string name="no_permissions_upload" context="On clicking menu item upload in a incoming shared folder read only">This folder is read only. You do not have permission to upload</string>

    <string name="remove_key_confirmation" context="confirmation message before removing the previously downloaded MasterKey file">You are removing the previously exported Recovery Key file</string>
    <!--
    <string name="export_key_confirmation" context="confirmation message before downloading to the device the MasterKey file">Security warning! This is a high risk operation. Do you want to continue?</string>
    -->

    <!--
    <string name="more_options_overflow" context="title of the menu for more options for each file (rename, share, copy, move, etc)">More options</string>
    -->
    <string name="confirmation_add_contact" context="confirmation message before sending an invitation to a contact">Do you want to send an invitation to %s?</string>
    <!--
    <string name="confirmation_remove_multiple_contacts" context="confirmation message before removing mutiple contacts">Remove these %d contacts?</string>

    <string name="confirmation_move_to_rubbish" context="confirmation message before removing a file">Move to rubbish bin?</string>
    <string name="confirmation_move_to_rubbish_plural" context="confirmation message before removing a file">Move to rubbish bin?</string>

    <string name="confirmation_delete_from_mega" context="confirmation message before removing a file">Delete from MEGA?</string>
    <string name="confirmation_leave_share_folder" context="confirmation message before leaving an incoming shared folder">If you leave the folder, you will not be able to see it again</string>

    <string name="confirmation_alert" context="confirmation message before removing a file">Please confirm</string>
    -->

    <string name="action_logout" context="Button where the user can sign off or logout">Logout</string>
    <string name="action_add" context="Menu item">Upload</string>
    <string name="action_create_folder" context="Menu item">Create new folder</string>
    <string name="action_open_link" context="Menu item">Open link</string>
    <!--
    <string name="action_upload" context="Button text when choosing the destination location in MEGA">Upload to</string>
    -->

    <string name="action_settings" context="Menu item">Settings</string>
    <string name="action_search" context="Search button">Search</string>
    <string name="action_play" context="Search button">Play</string>
    <string name="action_pause" context="Search button">Pause</string>
    <string name="action_refresh" context="Menu item">Refresh</string>
    <string name="action_sort_by" context="Menu item">Sort by</string>
    <string name="action_help" context="Menu item">Help</string>
    <string name="action_upgrade_account" context="Change from a free account to paying MEGA">Upgrade account</string>
    <string name="upgrading_account_message" context="Message while proceeding to upgrade the account">Upgrading account</string>
    <string name="action_select_all" context="Menu item to select all the elements of a list">Select all</string>
    <string name="action_unselect_all" context="Menu item to unselect all the elements of a list">Clear selection</string>
    <string name="action_grid" context="Menu item to change from list view to grid view">Thumbnail view</string>
    <string name="action_list" context="Menu item to change from grid view to list view">List view</string>
    <string name="action_export_master_key" context="Menu item to let the user export the MasterKey">Backup Recovery Key</string>
    <string name="action_remove_master_key" context="Menu item to let the user remove the MasterKey (previously downloaded)">Remove Recovery Key</string>
    <string name="action_cancel_subscriptions" context="Menu item to let the user cancel subscriptions">Cancel subscription</string>
    <string name="toast_master_key_removed" context="success message when the MasterKey file has been removed">The Recovery Key file has been removed</string>
    <string name="cancel_subscription_ok" context="success message when the subscription has been canceled correctly">The subscription has been cancelled</string>
    <string name="cancel_subscription_error" context="error message when the subscription has not been canceled successfully">We were unable to cancel your subscription. Please contact support&#64;mega.nz for assistance</string>
    <string name="action_kill_all_sessions" context="Menu item to kill all opened sessions">Close other sessions</string>
    <string name="success_kill_all_sessions" context="Message after kill all opened sessions">The remaining sessions have been closed</string>
    <string name="error_kill_all_sessions" context="Message after kill all opened sessions">Error when closing the opened sessions</string>

    <plurals name="general_num_files" context="this is used for example when downloading 1 file or 2 files">
        <item context="Singular of file. 1 file" quantity="one">file</item>
        <item context="Plural of file. 2 files" quantity="other">files</item>
    </plurals>

    <plurals name="general_num_contacts">
        <item context="referring to a contact in the contact list of the user" quantity="one">contact</item>
        <item context="Title of the contact list" quantity="other">contacts</item>
    </plurals>

    <plurals name="general_num_folders">
        <item context="Singular of folder/directory. 1 folder" quantity="one">folder</item>
        <item context="Plural of folder/directory. 2 folders" quantity="other">folders</item>
    </plurals>

    <plurals name="general_num_shared_folders">
        <item context="Title of the incoming shared folders of a user in singular" quantity="one">shared folder</item>
        <item context="Title of the incoming shared folders of a user in plural." quantity="other">shared folders</item>
    </plurals>

    <!--
    <plurals name="general_num_downloads" context="in the notification. When downloading the notification is like 3 downloads.">
        <item context="Item menu option upon clicking on one or multiple files. Singular" quantity="one">download</item>
        <item context="Item menu option upon clicking on one or multiple files. Plural" quantity="other">downloads</item>
    </plurals>
    -->

    <!--
    <plurals name="general_num_uploads">
        <item context="Transfer type description in the active file transfer panel, can either be upload or download. Singular" quantity="one">upload</item>
        <item context="Transfer type description in the active file transfer panel, can either be upload or download. Plural" quantity="other">uploads</item>
    </plurals>
    -->

    <plurals name="general_num_users" context="used for example when a folder is shared with 1 user or 2 users">
        <item context="used for example when a folder is shared with 1 user" quantity="one">contact</item>
        <item context="used for example when a folder is shared with 2 or more users" quantity="other">contacts</item>
    </plurals>

    <!--
    <string name="confirmation_required" context="Alert title before download">Confirmation required</string>
    -->
    <string name="alert_larger_file" context="Alert text before download. Please do not modify the %s placeholder as it will be replaced by the size to be donwloaded">%s will be downloaded.</string>
    <string name="alert_no_app" context="Alert text before download">There is no app to open the file %s. Do you want to continue with the download?</string>
    <string name="checkbox_not_show_again" context="Alert checkbox before download">Do not show again</string>

    <string name="login_text" context="Login button">Login</string>
    <string name="email_text" context="email label">E-mail</string>
    <string name="password_text" context="password label">Password</string>
    <string name="confirm_password_text" context="label shown in the confirmation of the password when creating an account">Confirm password</string>
    <string name="abc" context="in the password edittext the user can see the password or asterisks. ABC shows the letters of the password">ABC</string>
    <!--
    <string name="dots" context="in the password edittext the user can see the password or asterisks. ··· shows asterisks instead of letters">···</string>
    -->
    <string name="new_to_mega" context="This question applies to users that do not have an account on MEGA yet">New to MEGA?</string>
    <string name="create_account" context="label and text button when creating the account">Create account</string>
    <string name="error_enter_email" context="when the user tries to log in MEGA without typing the email">Please enter your email address</string>
    <string name="error_invalid_email" context="error when logging in to MEGA with an invalid email">Invalid email address</string>
    <string name="error_enter_password" context="when the user tries to log in MEGA without typing the password">Please enter your password</string>
    <string name="error_server_connection_problem" context="when the user tries to log in to MEGA without a network connection">No network connection</string>
    <string name="error_server_expired_session" context="when the user tries to log in to MEGA without a valid session">You have been logged out on this device from another location</string>
    <string name="login_generating_key" context="the first step when logging in is calculate the private and public encryption keys">Calculating encryption keys</string>
    <string name="login_connecting_to_server" context="Message displayed while the app is connecting to a MEGA server">Connecting to the server</string>
    <string name="download_updating_filelist" context="Status text when updating the file manager">Updating file list</string>
    <string name="login_confirm_account" context="title of the screen after creating an account when the user has to confirm the password to confirm the account">Confirm account</string>
    <string name="login_querying_signup_link" context="when the user clicks on the link sent by MEGA after creating the account, this message is shown">Checking validation link</string>
    <string name="login_confirming_account" context="Attempting to activate a MEGA account for a user.">Activating account</string>
    <string name="login_preparing_filelist" context="After login, updating the file list, the file list should be processed before showing it to the user">Preparing file list</string>
    <string name="login_before_share" context="when the user tries to share something to MEGA without being logged">Please log in to share with MEGA</string>
    <!--
    <string name="session_problem" context="if a link to a folder cannot be fetched">Problem of retrieving files from the folder</string>
    -->

    <string name="tour_space_title">MEGA Space</string>
    <string name="tour_speed_title">MEGA Speed</string>
    <string name="tour_privacy_title">MEGA Privacy</string>
    <string name="tour_access_title">MEGA Access</string>
    <string name="tour_space_text">Register now and get 50 GB* of free space</string>
    <string name="tour_speed_text">Uploads are fast. Quickly share files with everyone</string>
    <string name="tour_privacy_text">Keep all your files safe with MEGA’s end-to-end encryption</string>
    <string name="tour_access_text">Get fully encrypted access anywhere, anytime</string>

    <string name="create_account_text" context="button that allows the user to create an account">Create account</string>
    <string name="name_text" context="Name of the user">Name</string>
    <string name="lastname_text" context="Last name of the user">Last Name</string>
    <string name="tos" context="text placed on the checkbox of acceptation of the Terms of Service">I agree with MEGA’s [A]Terms of Service[/A]</string>
    <string name="already_account" context="Does the user already have a MEGA account">Already have an account?</string>

    <string name="create_account_no_terms" context="warning dialog">You have to accept our Terms of Service</string>
    <string name="error_enter_username" context="Warning dialog">Please enter your name</string>
    <string name="error_enter_userlastname" context="Warning dialog">Please enter your last name</string>
    <string name="error_short_password" context="when creating the account">Password is too short</string>
    <string name="error_passwords_dont_match" context="when creating the account">Passwords do not match</string>
    <string name="error_email_registered" contect="when creating the account">This e-mail address has already registered an account with MEGA</string>

    <!--
    <string name="create_account_confirm_title" context="Title that is shown when e-mail confirmation is still required for the account">Confirmation required</string>
    -->
    <!--
    <string name="create_account_confirm" context="">Please check your e-mail and click the link to login and confirm your account</string>
    -->
    <string name="create_account_creating_account">Connecting to the server: Creating account</string>

    <!--<string name="cancel_transfer_title">Delete Transfer</string>
    -->
    <string name="cancel_transfer_confirmation">Delete this transfer?</string>
    <string name="cancel_all_transfer_confirmation">Delete all transfers?</string>

    <string name="section_cloud_drive" context="The name of every users root drive in the cloud of MEGA. The term \'cloud\' is a new computer term and can probably not be translated. Do not translate &quot;cloud&quot; literal unless your language allows this. Please see http://en.wikipedia.org/wiki/Cloud_computing for your reference.">Cloud drive</string>
    <string name="section_secondary_media_uploads" context="title of the screen where the secondary media images are uploaded">Media uploads</string>
    <string name="section_inbox" context="title of the screen that show the inbox">Inbox</string>
    <string name="section_saved_for_offline" context="title of the screen that shows the files saved for offline in the device">Saved for Offline</string>
    <string name="section_saved_for_offline_new" context="title of the screen that shows the files saved for offline in the device">Offline</string>
    <!--
    <string name="section_shared_with_me" context="title of the screen that shows all the folders that the user shares with other users and viceversa">Shared with me</string>
    -->
    <string name="section_shared_items" context="title of the screen that shows all the shared items">Shared folders</string>
    <string name="section_rubbish_bin" context="The title of the trash bin in the tree of the file manager.">Rubbish bin</string>
    <string name="section_contacts" context="Title of the contact list">Contacts</string>

    <string name="section_contacts_with_notification" context="Item of the navigation title for the contacts section when there is any pending incoming request">Contacts [A](%1$d)[/A]</string>
    <string name="sent_requests_empty" context="the user has not sent any contact request to other users">No sent requests</string>
    <string name="received_requests_empty" context="the user has not received any contact request from other users">No received requests</string>
    <string name="section_transfers" context="Title for the file transfer screen (with the up &amp; download)">Transfers</string>

    <string name="section_account" context="button to the settings of the user\'s account">My Account</string>
    <string name="section_photo_sync" context="title of the screen where the camera images are uploaded">Camera uploads</string>
    <!--
    <string name="used_space" context="Used space &quot;5MB of 100MB&quot;.">%1$s of %2$s</string>
    -->
    <string name="tab_incoming_shares" context="Capital letters. Incoming shared folders. The title of a tab">INCOMING</string>
    <string name="tab_outgoing_shares" context="Capital letters. Outgoing shared folders. The title of a tab">OUTGOING</string>

    <string name="title_incoming_shares_explorer" context="Title of the file explorer in tab INCOMING">Incoming Shares</string>
	<string name="title_incoming_shares_with_explorer" context="Title of the share with file explorer">Incoming Shares with</string>
    <!--
    <string name="choose_folder_explorer" context="Title of the button in Incoming Shares tabs">Choose folder</string>
    -->

    <string name="file_browser_empty_cloud_drive" context="message when there are no files in the Cloud drive">No files in your Cloud Drive</string>
    <!--
    <string name="file_browser_empty_rubbish_bin" context="option to empty rubbish bin">Empty Rubbish Bin</string>
    -->
    <string name="file_browser_empty_folder" context="Text that indicates that a folder is currently empty">Empty Folder</string>

    <string name="choose_account_fragment" context="Title of the fragment Choose Account">CHOOSE ACCOUNT</string>

    <!--
    <string name="file_properties_activity" context="Menu item to show the properties dialog of files and or folders.">Properties</string>
    -->
    <string name="file_properties_available_offline" context="The files are available &quot;offline&quot; (without a network Wi-Fi mobile data connection)">Available offline</string>
    <!--
    <string name="file_properties_available_offline_on" context="Button state when a file can be saved for offline.(Capital letters)">ON</string>
    -->
    <!--
    <string name="file_properties_available_offline_off" context="Button state when a file is already saved for offline. (Capital letters)">OFF</string>
    -->
    <string name="file_properties_info_size_file" context="Refers to the size of a file.">Size</string>
    <string name="file_properties_info_modified" context="when was the file modified">Modified</string>
    <string name="file_properties_info_added" context="when was the file added in MEGA">Added</string>
    <string name="file_properties_info_created" context="when the file was created">Created</string>
    <!--
    <string name="file_properties_shared_folder_private_folder" context="the folder is private. A public user can\'t access the folder">No public link</string>
    -->
    <string name="file_properties_shared_folder_public_link" context="the label when a folder can be accesed by public users">Public link</string>

    <string name="file_properties_shared_folder_permissions" context="Item menu option upon clicking on a file folder. Refers to the permissions of a file folder in the file manager.">Permissions</string>
    <string name="dialog_select_permissions" context="Title of the dialog to choose permissions when sharing.">Share Permissions</string>
    <string name="file_properties_shared_folder_change_permissions" context="menu item">Change permissions</string>
    <string name="file_properties_shared_folder_select_contact" context="when listing all the contacts that shares a folder">Shared with</string>
    <string name="file_properties_send_file_select_contact" context="send a file to a MEGA user">Send to</string>
    <string name="file_properties_owner" context="shows the owner of an incoming shared folder">Owner</string>
    <string name="contact_invite" context="positive button on dialog to invite a contact">Invite</string>
    <string name="contact_reinvite" context="option to reinvite a contact">Reinvite</string>
	<string name="contact_ignore" context="option to ignore a contact invitation">Ignore</string>
	<string name="contact_decline" context="option to decline a contact invitation">Decline</string>
	<string name="contact_accept" context="option to accept a contact invitation">Accept</string>
	<string name="contact_properties_activity" context="title of the contact properties screen">Contact Info</string>	
	<!--
    <string name="contact_file_list_activity" context="header of a status field for what content a user has shared to you">Content</string>
    -->
	<string name="contacts_list_empty_text" context="Adding new relationships (contacts) using the actions.">Add new contacts using the button below</string>	
	<!--
    <string name="no_contacts" context="When an user wants to share a folder but has not any contact yet">There are not contacts in the account. Please add them on the Contacts screen</string>
	-->
	<string name="contacts_explorer_list_empty_text" context="Add new contacts before sharing.">Add a new contact to share</string>
	
	<string name="error_not_enough_free_space" context="Error message">Not enough free space on your device</string>

	<string name="option_link_without_key" context="Alert Dialog to get link">Link without key</string>
	<string name="option_decryption_key" context="Alert Dialog to get link">Decryption key</string>
	
	<!--
    <string name="download_failed" context="Error message">Download failed</string>
    -->
    <!--
	<string name="download_downloaded" context="notification message. Example: 1 file downloaded">downloaded</string>
    -->
    <!--
	<string name="download_downloading" context="Title header on the download page while the file is downloading.">Downloading</string>
	-->
    <!--
	<string name="text_downloading" context="Text located in each fragment when a download is in progress">Transferring</string>
	-->
	<string name="download_preparing_files" context="message before the download or upload start ">Preparing files</string>
    <string name="download_began" context="message when the download starts">Download has started</string>
    <!--
    <string name="download_cancel_downloading" context="Confirmation text when attempting to cancel the download">Do you want to cancel the download?</string>
    -->
    <string name="download_touch_to_cancel" context="Hint how to cancel the download">Touch to cancel</string>
    <string name="download_touch_to_show" context="Hint how to cancel the download">View transfers</string>
    <string name="error_file_size_greater_than_4gb" context="Warning message">Most devices can’t download files greater than 4GB. Your download will probably fail</string>
    <string name="intent_not_available" context="message when trying to open a downloaded file but there isn\'t any app that open that file. Example: a user downloads a pdf but doesn\'t have any app to read a pdf">There isn’t any available app to execute this file on your device</string>

    <string name="context_share_image" context="to share an image using Facebook, Whatsapp, etc">Share image using</string>
    <string name="context_get_link" context="create a link of a file and send it using an app from the device">Share link</string>
    <string name="context_get_link_menu" context="Item menu option upon right click on one or multiple files.">Get link</string>

    <!--<string name="context_manage_link_menu" context="Item menu option upon right click on one or multiple files.">Get link</string>-->

    <string name="context_leave_menu" context="Item menu option upon right click on one or multiple files.">Leave</string>
    <string name="alert_leave_share" context="Title alert before leaving a share.">Leave share</string>
    <string name="context_clean_shares_menu" context="Item menu option upon right click on one or multiple files.">Remove share</string>
    <string name="context_remove_link_menu" context="Item menu option upon right click on one or multiple files.">Remove link</string>
    <string name="context_remove_link_warning_text" context="Warning that appears prior to remove a link of a file.">This link will not be publicly available anymore.</string>
    <string name="context_rename" context="Item menu option upon right click on one or multiple files.">Rename</string>
    <string name="context_open_link_title" context="Item menu option upon right click on one or multiple files.">Open link</string>
    <string name="context_open_link" context="Item menu option upon right click on one or multiple files.">Open</string>
    <string name="context_renaming" context="while renaming a file or folder">Renaming</string>
    <string name="context_preparing_provider" context="while file provider is downloading a file">Preparing file</string>
    <string name="context_download" context="Item menu option upon right click on one or multiple files.">Download</string>

    <!--
    <string name="download_folder" context="Item menu option upon right click on one or multiple files.">Download folder</string>
    -->
    <!--
    <string name="import_folder" context="Item menu option upon right click on one or multiple files.">Import folder</string>
    -->
    <string name="context_move" context="Item menu option upon right click on one or multiple files.">Move</string>
    <string name="context_moving" context="while moving a file or folder">Moving</string>
    <!--
    <string name="context_sharing" context="while sharing a folder">Sharing folder</string>
    -->
    <string name="context_copy" context="Item menu option upon right click on one or multiple files.">Copy</string>
    <string name="context_upload" context="Item menu option upon right click on one or multiple files.">Upload</string>
    <string name="context_copying" context="while copying a file or folder">Copying</string>
    <!--
    <string name="context_creating_link" context="status text">Creating link</string>
    -->
    <!--
    <string name="context_moving_to_trash" context="status text">Moving to Rubbish Bin</string>
    -->
    <string name="context_move_to_trash" context="menu item">Move to rubbish bin</string>
    <string name="context_delete_from_mega" context="menu item">Remove from MEGA</string>
    <string name="context_new_folder_name" context="Input field description in the create folder dialog.">Folder Name</string>
    <string name="context_new_contact_name" context="when adding a new contact. in the dialog">Contact email</string>
    <string name="context_creating_folder" context="status dialog when performing the action">Creating folder</string>
    <!--
    <string name="context_adding_contact" context="Adding a new relationship (contact)">Adding contact</string>
    -->
    <string name="context_download_to" context="Menu item">Save to</string>
    <string name="context_clear_rubbish" context="Menu option title">Clear Rubbish Bin</string>
    <string name="clear_rubbish_confirmation" context="Ask for confirmation before removing all the elements of the rubbish bin">You are about to permanently remove all items from your Rubbish Bin.</string>

    <!--<string name="context_send_link" context="get the link and send it">Send link</string>-->

    <string name="context_send" context="get the link and send it">Send</string>
    <string name="context_send_file_inbox" context="send the file to inbox">Send to contact</string>
    <!--
    <string name="context_copy_link" context="get the link and copy it">Copy link</string>
    -->
    <string name="context_remove" context="Menu option to delete one or multiple selected items.">Remove</string>
    <string name="context_delete_offline" context="Menu option to delete selected items of the offline state">Remove from Offline</string>
    <string name="context_share_folder" context="menu item">Share folder</string>
    <string name="context_send_file" context="menu item">Send file to chat</string>
    <string name="context_send_contact" context="menu item">Share contact to chat</string>
    <string name="context_view_shared_folders" context="open a shared folder">View shared folders</string>
    <string name="context_sharing_folder" context="Item menu option upon clicking on one or multiple files.">Sharing</string>
    <!--
    <string name="remove_all_sharing" context="status text">Removing all sharing contacts</string>
    -->
    <!--
    <string name="leave_incoming_share" context="status text">Leaving shared folder</string>
    -->
    <!--
    <string name="context_camera_folder" context="The location of where the user has the photos/videos stored.">Camera folder</string>
    -->
    <!--
    <string name="context_mega_contacts" context="when sharing a folder, the user can choose a contact from MEGA">MEGA Contacts</string>
    -->
    <!--
    <string name="context_phone_contacts" context="when sharing a folder, the user chan choose a contact from the device">Phone Contacts</string>
    -->
    <string name="context_delete" context="menu item">Delete</string>
    <!--
    <string name="context_more" context="menu item">More</string>
    -->
    <!--
    <string name="context_contact_added" context="success message when adding a contact">Contact added</string>
    -->
    <string name="context_contact_invitation_deleted" context="success message when removing a contact request">Request deleted</string>
    <string name="context_contact_invitation_resent" context="success message when reinvite a contact">Request resent</string>
    <string name="context_contact_request_sent" context="success message when sending a contact request">Request successfully sent to %s. The status can be consulted in the Sent Requests tab.</string>

    <string name="context_contact_removed" context="success message when removing a contact">Contact removed</string>
    <string name="context_contact_not_removed" context="error message">Error. Contact not removed</string>
    <string name="context_permissions_changed" context="success message when chaning the permissionss">Permissions changed</string>
    <string name="context_permissions_not_changed" context="error message">Error. Permissions not changed</string>
    <string name="context_folder_already_exists" context="message when trying to create a folder that already exists">Folder already exists</string>
    <string name="context_contact_already_exists" context="message when trying to create a invite a contact already that is already added">%s is already a contact</string>
    <string name="context_send_no_permission" context="message when trying to send a file without full access">You do not have permission to send this file</string>
    <string name="context_folder_created" context="success message when creating a folder">Folder created</string>
    <string name="context_folder_no_created" context="error message when creating a folder">Error. Folder not created</string>
    <string name="context_correctly_renamed" context="success message when renaming a node">Renamed successfully</string>
    <string name="context_no_renamed" context="error message">Error. Not renamed</string>
    <string name="context_correctly_copied" context="success message when copying a node">Copied successfully</string>
    <!--
    <string name="context_correctly_sent" context="success message when sending a file">File sent</string>
    -->
    <!--
    <string name="context_no_sent" context="error message when sending a file">Error. File not sent</string>
    -->
    <string name="context_correctly_sent_node" context="success message when sending a node to Inbox">Sent to Inbox</string>
    <string name="context_no_sent_node" context="error message when sending a node to Inbox">Error. Not sent to Inbox</string>
    <string name="context_no_copied" context="error message">Error. Not copied</string>
    <string name="context_no_destination_folder" context="message that appears when a user tries to move/copy/upload a file but doesn't choose a destination folder">Please choose a destination folder</string>
    <string name="context_correctly_moved" context="success message when moving a node">Moved successfully</string>
    <string name="number_correctly_moved" context="success message when moving a node">%d items moved successfully</string>
    <string name="number_incorrectly_moved" context="success message when moving a node">%d items were not moved successfully</string>
    <string name="context_correctly_moved_to_rubbish" context="success message when moving a node">Moved to the rubbish bin successfully</string>
    <string name="number_correctly_moved_to_rubbish" context="success message when moving a node">%d items moved to the rubbish bin successfully</string>
    <string name="number_incorrectly_moved_to_rubbish" context="success message when moving a node">&#160;and %d items were not sent successfully</string>
    <string name="context_no_moved" context="error message">Error. Not moved</string>
    <string name="context_correctly_shared" context="success message when sharing a folder">Shared successfully</string>
    <string name="context_no_shared_number" context="error message when sharing a folder">Error. %d shares were not completed</string>
    <string name="context_correctly_shared_removed" context="success message when sharing a folder">Remove shares successfully</string>
    <string name="context_no_shared_number_removed" context="error message when sharing a folder">Error. %d process of removing shares is not completed</string>
    <string name="context_no_shared" context="error message">Error. Not shared</string>
    <string name="context_no_removed_shared" context="error message">Error. Share failed to remove</string>
    <string name="context_remove_sharing" context="success message when removing a sharing">Folder sharing removed</string>
    <string name="context_no_link" context="error message">Link creation failed</string>
    <string name="context_correctly_removed" context="success message when removing a node from MEGA">Deleted successfully</string>
    <string name="context_no_removed" context="error message">Error. Deletion failed</string>
    <string name="number_correctly_removed" context="success message when moving a node">%d items removed successfully from MEGA</string>
    <string name="number_no_removed" context="error message when moving a node">%d items are not removed successfully</string>
    <string name="number_correctly_leaved" context="success message when moving a node">%d folders left successfully</string>
    <string name="number_no_leaved" context="error message when moving a node">%d folders were not left successfully</string>
    <string name="number_correctly_sent" context="success message when sending multiple files">File sent to %d contacts successfully</string>
    <string name="number_no_sent" context="error message when sending multiple files">File was not sent to %d contacts</string>
    <string name="number_correctly_sent_multifile" context="success message when sending multiple files">%d files sent successfully</string>
    <string name="number_no_sent_multifile" context="error message when sending multiple files">%d files failed to send</string>
    <string name="number_correctly_copied" context="success message when sending multiple files">%d items copied successfully</string>
    <string name="number_no_copied" context="error message when sending multiple files">%d items were not copied</string>
    <string name="number_contact_removed" context="success message when removing several contacts">%d contacts removed successfully</string>
    <string name="number_contact_not_removed" context="error message when removing several contacts">%d contacts were not removed</string>
    <string name="number_contact_file_shared_correctly" context="success message when sharing a file with multiple contacts">Folder shared with %d contacts successfully</string>
    <string name="number_contact_file_not_shared_" context="error message when sharing a file with multiple contacts">File can not be shared with %d contacts</string>
    <string name="number_correctly_shared" context="success message when sharing multiple files">%d folders shared successfully</string>
    <string name="number_no_shared" context="error message when sharing multiple files">%d folders were not shared</string>
    <string name="context_correctly_copied_contact" context="success message when sending a file to a contact">Successfully sent to:</string>
    <string name="context_correctly_removed_sharing_contacts" context="success message when removing all the contacts of a shared folder">The folder is no longer shared</string>
    <string name="context_no_removed_sharing_contacts" context="error message when removing all the contacts of a shared folder">Error, the folder is still shared with another contact</string>
    <string name="context_select_one_file" context="option available for just one file">Select just one file</string>
    <string name="rubbish_bin_emptied" context="success message when emptying the RB">Rubbish bin emptied successfully</string>
    <string name="rubbish_bin_no_emptied" context="error message when emptying the RB">Error. The rubbish bin has not been emptied</string>

    <string name="dialog_cancel_subscriptions" context="dialog cancel subscriptions">You are about to cancel your MEGA subscription. Please let us know if there is anything we can do to help you change your mind</string>
    <string name="hint_cancel_subscriptions" context="hint cancel subscriptions dialog">Type feedback here</string>
    <string name="send_cancel_subscriptions" context="send cancel subscriptions dialog">Send</string>
    <!--
    <string name="title_cancel_subscriptions" context="title cancel subscriptions dialog">Cancel Subscription</string>
    -->
    <string name="confirmation_cancel_subscriptions" context="confirmation cancel subscriptions dialog">Thank you for your feedback! Are you sure you want to cancel your MEGA subscription?</string>
    <string name="reason_cancel_subscriptions" context="provide a reason to cancel subscriptions dialog">Your subscription has not been cancelled. Please provide a reason for your cancellation</string>

    <string name="context_node_private" context="success message after removing the public link of a folder">The folder is now private</string>
    <!--
    <string name="context_share_correctly_removed" context="success message after removing a share of a folder. a contact has no access to the folder now">Share removed</string>
    -->

    <string name="menu_new_folder" context="Menu option to create a new folder in the file manager.">New folder</string>
    <string name="menu_add_contact" context="Menu option to add a contact to your contact list.">Add contact</string>
    <string name="menu_add_contact_and_share" context="Menu option to add a contact to your contact list.">Add contact and share</string>
    <!--
    <string name="menu_download_from_link" context="Text that is displayed in the dialog to download a MEGA link inside the app">Download from MEGA link</string>
    -->

    <string name="alert_decryption_key" context="Title of the alert to introduce the decryption key">Decryption Key</string>
    <string name="message_decryption_key" context="Message of the alert to introduce the decryption key">Please enter the decryption key for the link</string>

    <string name="upload_to_image" context="upload to. Then choose an Image file">Image</string>
    <string name="upload_to_audio" context="upload to. Then choose an Audio file">Audio</string>
    <string name="upload_to_video" context="upload to. Then choose a Video file">Video</string>
    <!--
    <string name="upload_to_other" context="upload to. Then choose a file which is not an Image, an Audio or a Video">Other File</string>
    -->
    <string name="upload_to_filesystem" context="upload to. Then choose to browse the file system to choose a file">From file system</string>
    <!--
    <string name="upload_select_file_type" context="title of the dialog for choosing if a user wants to upload an image, an audio, a video or a file from the system">Select file type</string>
    -->
    <!--
    <string name="upload_uploading" context="status text">Uploading</string>
    -->
    <!--
    <string name="upload_touch_to_cancel" context="hint to how to cancel the upload (by touching the notification)">Touch to cancel upload</string>
    -->
    <!--
    <string name="upload_failed" context="error message">Upload failed</string>
    -->
    <string name="upload_uploaded" context="Label for the current uploaded size of a file. For example, 3 files, 50KB uploaded">uploaded</string>
    <!--
    <string name="upload_cancel_uploading" context="Confirmation text for cancelling an upload">Do you want to cancel the upload?</string>
    -->
    <string name="upload_prepare" context="Status text at the beginning of an upload">Processing file</string>
    <string name="error_temporary_unavaible" context="error message when downloading a file">Resource temporarily not available, please try again later</string>
    <string name="upload_can_not_open" context="Error message when the selected file cannot be opened">Cannot open selected file</string>
    <string name="upload_began" context="when an upload starts, a message is shown to the user">Upload has started</string>
    <string name="unzipping_process" context="when a zip file is downloaded and clicked, the app unzips the file. This is the status text while unzipping the file">Unzipping file</string>

    <string name="error_io_problem" context="error message while browsing the local filesystem">Filesystem problem</string>
    <string name="general_error" context="error message while browsing the local filesystem">Error happened when executing the action</string>

    <string name="full_screen_image_viewer_label" context="title of the image gallery">Image viewer</string>

    <!--
    <string name="manager_download_from_link_incorrect" context="Error message when the user entered an incorrect MEGA link format for importing">Incorrect link format</string>
    -->

    <!--
    <string name="my_account_activity" context="Title of the screen where the user account information is shown">Account</string>
    -->
    <!--
    <string name="my_account_total_space" context="Headline for the amount of total storage space">Storage Space</string>
    -->
    <!--
    <string name="my_account_free_space" context="Headline for the amount of storage space is remaining">Free Space</string>
    -->
    <string name="my_account_used_space" context="Headline for the amount of storage space is used">Used Space</string>
    <string name="my_account_change_password" context="menu item">Change password</string>
    <!--
    <string name="warning_out_space" context="Warning in Cloud drive when the user is runningut of space">You\'re running out of space!\n Do you want to upgrade your account?</string>
    -->
    <!--<string name="overquota_alert_title" context="Title dialog overquota error">Storage over quota</string>-->
    <string name="overquota_alert_text" context="Dialog text overquota error">You have exceeded your storage limit. Would you like to upgrade your account?</string>

    <!--
    <string name="op_not_allowed" context="Dialod text overquota error">Operation not allowed</string>
    -->
    <string name="my_account_last_session" context="when did the last session happen">Last session</string>
    <string name="my_account_connections" context="header for the social connections, showing the number of contacts the user has">Connections</string>

    <string name="my_account_changing_password" context="message displayed while the app is changing the password">Changing password</string>
    <string name="my_account_change_password_oldPassword" context="when changing the password, the first edittext is to enter the current password">Current password</string>
    <string name="my_account_change_password_newPassword1" context="when changing the password">New password</string>
    <string name="my_account_change_password_newPassword2" context="when changing the password">Confirm new password</string>
    <!--
    <string name="my_account_change_password_error" context="Error message when the user attempts to change his password (two potential reasons in one error message).">Incorrect current password or the new passwords you provided do not match. Please try again</string>
    -->
    <!--
    <string name="my_account_change_password_error_2" context="Error message when the user attempts to change his password (two potential reasons in one error message).">Incorrect current password. Please try again</string>
    -->
    <!--
    <string name="my_account_change_password_OK" context="Success text">Password changed successfully</string>
    -->
    <string name="my_account_change_password_dont_match" context="when changing the password or creating the account, the password is required twice and check that both times are the same">Password doesn’t match</string>

    <!--
    <string name="upgrade_activity" context="title of the Upgrade screen">PRO Membership</string>
    -->
    <string name="upgrade_select_pricing" context="title of the selection of the pro account wanted">Select membership</string>
    <string name="select_membership_1" context="the user has to decide the way of payment">Monthly or annually recurring</string>

    <!--<string name="select_membership_2" context="button to go to Google Play">Google Play subscription</string>-->

    <string name="no_available_payment_method" context="choose the payment method option when no method is available">At this moment, no method of payment is available for this plan</string>

    <string name="upgrade_per_month" context="button to decide monthly payment. The asterisk is needed">Monthly*</string>
    <string name="upgrade_per_year" context="button to decide annually payment. The asterisk is needed">Annually*</string>

    <string name="file_properties_get_link" context="the user can get the link and it\'s copied to the clipboard">The link has been copied to the clipboard</string>
    <!--
    <string name="file_properties_remove_link" context="the user can remove the public link">The link has been removed</string>
    -->

    <string name="full_image_viewer_not_preview" context="before sharing an image, the preview has to be downloaded">The preview has not been downloaded yet. Please wait</string>

    <string name="log_out_warning" context="alert when clicking a newsignup link being logged">Please, log out before creating the account</string>

    <!--
    <string name="import_correct" context="success message after import a file">Imported successfully</string>
    -->

    <string name="transfers_empty" context="message shown in the screen when there are not any active transfer">No active transfers</string>
    <!--
    <string name="transfers_pause" context="File uploading or downloading has been paused (until the user continues at a later stage)">All transfers are paused</string>
    -->
    <string name="menu_pause_transfers" context="menu item">Pause transfers</string>
    <!--
    <string name="menu_restart_transfers" context="menu item">Restart transfers</string>
    -->
    <string name="menu_cancel_all_transfers" context="menu item">Delete all transfers</string>

    <string name="menu_take_picture" context="menu item">Take picture</string>

    <string name="cam_sync_wifi" context="how to upload the camera images. only when Wi-Fi connected">WiFi only</string>
    <string name="cam_sync_data" context="how to upload the camera images. when Wi-Fi connected and using data plan">WiFi or data plan</string>
    <string name="cam_sync_ok" context="Answer for confirmation dialog.">OK</string>
    <string name="cam_sync_skip" context="skip the step of camera upload">Skip</string>
    <string name="cam_sync_stop" context="skip the step of camera upload">Stop</string>
    <string name="cam_sync_syncing" context="The upload of the user\'s photos orvideos from their specified album is in progress.">Camera Upload in progress</string>
    <string name="cam_sync_cancel_sync" context="confirmation question for cancelling the camera uploads">Do you want to stop Camera Uploads?</string>
    <!--
    <string name="settings_camera_notif_error_no_folder" context="Error message when an unavailable destination folder was selected">Destination folder is unavailable</string>
    -->
    <string name="settings_camera_notif_title" context="title of the notification when camera upload is enabled">Uploading files of media folders</string>
    <!--
    <string name="settings_camera_notif_error" context="notification error">Camera Uploads problem</string>
    -->
    <string name="settings_camera_notif_complete" context="notification camera uploads complete">Camera uploads complete</string>

    <string name="settings_storage" context="Text listed before the amount of storage a user gets with a certain package. For example: &quot;1TB Storage&quot;.">Storage</string>
    <string name="settings_pin_lock" context="settings category title. Below this title, the pin lock settings start">PIN Lock</string>

    <string name="settings_advanced_features" context="Settings category title for cache and offline files">Advanced</string>
    <string name="settings_advanced_features_cache" context="Settings preference title for cache">Clear Cache</string>
    <string name="settings_advanced_features_offline" context="Settings preference title for offline files">Clear Offline Files</string>

    <string name="settings_advanced_features_cancel_account" context="Settings preference title for canceling the account">Cancel your account</string>

    <string name="settings_advanced_features_size" context="Size of files in offline or cache folders">Currently using %s</string>
    <string name="settings_advanced_features_calculating" context="Calculating Size of files in offline or cache folders">Calculating</string>

    <string name="settings_storage_download_location" context="title of the setting to set the default download location">Default download location</string>
    <string name="settings_storage_ask_me_always" context="Whether to always ask the user each time.">Always ask for download location</string>
    <string name="settings_storage_advanced_devices" context="Whether to enable the storage in advanced devices">Display advanced devices (external SD)</string>

    <string-array name="settings_storage_download_location_array" context="if the user has an internal and an external SD card, it has to be set on the settings screen">
        <item context="internal storage option">Internal storage</item>
        <item context="external storage option">External storage</item>
    </string-array>

    <string-array name="add_contact_array" context="choose the way the new user's email is inserted">
        <item context="write option">Write the user’s e-mail</item>
        <item context="import from phone option">Import from device</item>
    </string-array>

    <string name="settings_camera_upload_on" context="settings option">Enable Camera Uploads</string>
    <string name="settings_camera_upload_turn_on" context="settings option">Turn on Camera Uploads</string>
    <string name="settings_camera_upload_off" context="settings option">Disable Camera Uploads</string>
    <string name="settings_camera_upload_how_to_upload" context="settings option. How to upload the camera images: via Wi-Fi only or via Wi-Fi and data plan">How to upload</string>

    <string name="settings_secondary_upload_on" context="The Secondary Media uploads allows to create a second Camera Folder synchronization. Enabling it would imply to choose a new local folder and then, a new destination folder in MEGA. This is the text that appears in the settings option to enable the second synchronization.">Enable Secondary Media uploads</string>
    <string name="settings_secondary_upload_off" context="The Secondary Media uploads allows to create a second Camera Folder synchronization. Disabling it would imply that the current second sync won't be running anymore. This is the text that appears in the settings option to disable the second synchronization.">Disable Secondary Media uploads</string>

    <string name="settings_empty_folder" context="settings option">Choose folder</string>

    <string-array name="settings_camera_upload_how_to_entries" context="the options of how to upload, but in an array. needed for the settings">
        <item context="how to upload the camera images. when Wi-Fi connected and using data plan">WiFi or data plan</item>
        <item context="how to upload the camera images. only when Wi-Fi connected">WiFi only</item>
    </string-array>

    <string name="settings_camera_upload_what_to_upload" context="What kind of files are going to be uploaded: images, videos or both">File Upload</string>

    <string-array name="settings_camera_upload_file_upload_entries" context="the options of what to upload in an array. Needed for the settings">
        <item context="the options of what to upload.">Photos only</item>
        <item context="the options of what to upload.">Videos only</item>
        <item context="the options of what to upload.">Photos and videos</item>
    </string-array>

    <string name="settings_camera_upload_charging" context="Option to choose that the camera sync will only be enable when the device is charging">Only when charging</string>
    <string name="settings_keep_file_names" context="Option to choose that the camera sync will maintain the local file names when uploading">Keep file names as in the device</string>

    <string name="settings_local_camera_upload_folder" context="The location of where the user photos or videos are stored in the device.">Local Camera folder</string>
    <string name="settings_mega_camera_upload_folder" context="The location of where the user photos or videos are stored in MEGA.">MEGA Camera Uploads folder</string>

    <string name="settings_local_secondary_folder" context="The location of where the user photos or videos of the secondary sync are stored in the device.">Local Secondary folder</string>
    <string name="settings_mega_secondary_folder" context="The location of where the user photos or videos of the secondary sync are stored in MEGA.">MEGA Secondary folder</string>

    <string name="settings_camera_upload_only_photos" context="what kind of file are going to be uploaded. Needed for the settings summary">Photos only</string>
    <string name="settings_camera_upload_only_videos" context="what kind of file are going to be uploaded. Needed for the settings summary">Videos only</string>
    <string name="settings_camera_upload_photos_and_videos" context="what kind of file are going to be uploaded. Needed for the settings summary">Photos and videos</string>

    <!--
    <string name="settings_pin_lock_on" context="settings of the pin lock">Enable PIN Lock</string>
    -->
    <!--
    <string name="settings_pin_lock_off" context="settings of the pin lock">Disable PIN Lock</string>
    -->
    <!--
    <string name="settings_pin_lock_code" context="settings of the pin lock">PIN Code</string>
    -->
    <string name="settings_pin_lock_code_not_set" context="status text when no custom photo sync folder has been set">Not set</string>
    <string name="settings_reset_lock_code" context="settings of the pin lock">Reset PIN code</string>
    <string name="settings_pin_lock_switch" context="settings of the pin lock">PIN Lock</string>

    <string name="pin_lock_enter" context="Button after the pin code input field">Enter</string>
    <string name="pin_lock_alert" context="error message when not typing the pin code correctly">Your local files will be deleted and you will be logged out after 10 failed attempts</string>
    <string name="pin_lock_incorrect" context="error message when not typing the pin code correctly">Incorrect code</string>
    <string name="pin_lock_incorrect_alert" context="error message when not typing the pin code correctly">Wrong PIN code, please try again. You have %2d attempts left</string>
    <string name="pin_lock_not_match" context="error message when not typing the pin code correctly (two times)">PIN Codes don’t match</string>
    <string name="unlock_pin_title" context="title of the screen to unlock screen with pin code">Enter your PIN Code</string>
    <string name="unlock_pin_title_2" context="title of the screen to unlock screen with pin code in second round">Re-Enter your PIN Code</string>
    <string name="reset_pin_title" context="title of the screen to unlock screen with pin code">Enter your new PIN Code</string>
    <string name="reset_pin_title_2" context="title of the screen to unlock screen with pin code in second round">Re-Enter your new PIN Code</string>
    <string name="incorrect_pin_activity" context="text of the screen after 10 attemps with a wrong PIN" formatted="false">All your local data will be deleted and you will be logged out in %1d seconds</string>

    <string name="settings_about" context="Caption of a title, in the context of &quot;About MEGA&quot; or &quot;About us&quot;">About</string>
    <string name="settings_about_privacy_policy" context="App means &quot;Application&quot;">Privacy Policy</string>
    <string name="settings_about_terms_of_service" context="App means &quot;Application&quot;">Terms of Service</string>
    <string name="settings_about_gdpr" context="setting menu that links to the GDPR terms">Data Protection Regulation</string>
    <string name="settings_about_app_version" context="App means &quot;Application&quot;">App version</string>
    <string name="settings_about_sdk_version" context="Title of the label where the SDK version is shown">MEGA SDK version</string>
    <string name="settings_about_karere_version" context="Title of the label where the MEGAchat SDK version is shown">MEGAchat SDK version</string>
    <string name="settings_about_code_link_title" context="Link to the public code of the app">View source code</string>

    <string name="january">January</string>
    <string name="february">February</string>
    <string name="march">March</string>
    <string name="april">April</string>
    <string name="may">May</string>
    <string name="june">June</string>
    <string name="july">July</string>
    <string name="august">August</string>
    <string name="september">September</string>
    <string name="october">October</string>
    <string name="november">November</string>
    <string name="december">December</string>

    <string name="zip_browser_activity" context="title of the screen that shows the ZIP files">ZIP Browser</string>

    <!--
    <string name="new_account" context="in login screen to create a new account">Create account now!</string>
    -->

    <string name="my_account_title" context="title of the My Account screen">Account Type</string>
    <string name="renews_on" context="title of the Expiration Date">Renews on&#160;</string>
    <string name="expires_on" context="title of the Expiration Date">Expires on&#160;</string>
    <string name="free_account">Free</string>
    <string name="prolite_account" context="Not translate">Lite</string>
    <string name="pro1_account" context="Not translate">PRO I</string>
    <string name="pro2_account" context="Not translate">PRO II</string>
    <string name="pro3_account" context="Not translate">PRO III</string>

    <!--
    <string name="free_storage" context="Not translate">50 GB</string>
    -->
    <!--
    <string name="free_bandwidth" context="Free bandwich account details">Limited</string>
    -->

    <string name="camera_uploads_created" context="info message shown to the user when the Camera Uploads folder has been created">Camera Uploads folder created</string>

    <!--
    <string name="ZIP_download_permission" context="A compressed file will be downloaded and decompressed.">The ZIP file will be downloaded and unzipped</string>
    -->
    <!--
    <string name="ZIP_unzip_permission" context="A compressed file will be decompressed.">The ZIP file will be unzipped </string>
    -->

    <string name="sortby_owner_mail" context="category in sort by action">Owner’s E-mail</string>
    <string name="sortby_name" context="category in sort by action">Name</string>
    <string name="sortby_name_ascending" context="sort files alphabetically ascending">Ascending</string>
    <string name="sortby_name_descending" context="sort files alphabetically descending">Descending</string>

    <string name="sortby_date" context="category in sort by action">Date</string>
    <string name="sortby_creation_date" context="category in sort by action">Creation Date</string>
    <string name="sortby_modification_date" context="category in sort by action">Modification Date</string>
    <string name="sortby_date_newest" context="sort files by date newest first">Newest</string>
    <string name="sortby_date_oldest" context="sort files by date oldest first">Oldest</string>

    <string name="sortby_size" context="category in sort by action">Size</string>
    <string name="sortby_size_largest_first" context="sort files by size largest first">Largest</string>
    <string name="sortby_size_smallest_first" context="sort files by size smallest first">Smallest</string>

    <string name="per_month" context="in payments, for example: 4.99€ per month">per month</string>
    <string name="per_year" context="in payments, for example: 49.99€ per year">per year</string>

    <string name="billing_details" context="Contextual text in the beginning of the Credit Card Payment">Enter your billing details:</string>
    <string name="address1_cc" context="Hint text of the address1 edittext, which is the first line (of two) of the address">Address 1</string>
    <string name="address2_cc" context="Hint text of the address2 edittext, which is the second line (of two) of the address">Address 2 (optional)</string>
    <string name="city_cc" context="Hint text of the city edittext for billing purposes">City</string>
    <string name="state_cc" context="Hint text of the state or province edittext for billing purposes">State / Province</string>
    <string name="country_cc" context="Hint text of the country edittext for billing purposes">Country</string>
    <string name="postal_code_cc" context="Hint text of the postal code edittext for billing purposes">Postal code</string>

    <string name="payment_details" context="Contextual text in the beginning of the Credit Card Payment">Enter your payment details:</string>
    <string name="first_name_cc" context="Hint text of the first name of the credit card edittext for payment purposes">First name</string>
    <string name="last_name_cc" context="Hint text of the last name of the credit card edittext for payment purposes">Last name</string>
    <string name="credit_card_number_cc" context="Hint text of the credit card number edittext for payment purposes">Credit Card Number</string>
    <string name="month_cc" context="Hint text of the expiration month of the credit card for payment purposes">Month</string>
    <string name="year_cc" context="Hint text of the expiration year of the credit card for payment purposes">Year</string>
    <string name="cvv_cc" context="Hint text of the CVV edittext for payment purposes">CVV</string>

    <string name="proceed_cc" context="Text of the button which proceeds the payment">Proceed</string>

    <string name="account_successfully_upgraded" context="Message shown when the payment of an upgrade has been correct">Account successfully upgraded!</string>
    <string name="account_error_upgraded" context="Message shown when the payment of an upgrade has not been correct">The operation failed. Your credit card has not been charged</string>
    <string name="credit_card_information_error" context="Message shown when the credit card information is not correct">The credit card information was not correct. The credit card will not be charged</string>
    <!--
    <string name="not_upgrade_is_possible" context="Message shown when the user wants to upgrade an account that cannot be upgraded">Your account cannot be upgraded from the app. Please contact support@mega.nz to upgrade your account</string>
    -->

    <string name="pin_lock_type" context="title to choose the type of PIN code">PIN Code Type</string>
    <string name="four_pin_lock" context="PIN with 4 digits">4 digit PIN</string>
    <string name="six_pin_lock" context="PIN with 6 digits">6 digit PIN</string>
    <string name="AN_pin_lock" context="PIN alphanumeric">Alphanumeric PIN</string>

    <string name="settings_enable_logs" context="Confirmation message when enabling logs in the app">Logs are now enabled</string>
    <string name="settings_disable_logs" context="Confirmation message when disabling logs in the app">Logs are now disabled</string>

    <string name="search_open_location" context="Option in the sliding panel to open the folder which contains the file selected after performing a search">Open location</string>
    <string name="servers_busy" context="message when a request cannot be performed because the servers are busy">This process is taking longer than expected. Please wait.</string>

    <string name="my_account_free" context="Label in My Account section to show user account type">Free Account</string>
    <string name="my_account_prolite" context="Label in My Account section to show user account type">Lite Account</string>
    <string name="my_account_pro1" context="Label in My Account section to show user account type">PRO I Account</string>
    <string name="my_account_pro2" context="Label in My Account section to show user account type">PRO II Account</string>
    <string name="my_account_pro3" context="Label in My Account section to show user account type">PRO III Account</string>

    <string name="my_account_prolite_feedback_email" context="Type of account info added to the feedback email sent to support">PRO Lite Account</string>

    <string name="backup_title" context="Title of the screen to backup the master key">Backup your Recovery Key</string>
    <string name="backup_subtitle" context="Subtitle of the screen to backup the master key">Your password unlocks your Recovery Key</string>

    <string name="backup_first_paragraph" context="First paragraph of the screen to backup the master key">Your data is only readable through a chain of decryption operations that begins with your master encryption key, which we store encrypted with your password. This means that if you lose your password, your Recovery Key can no longer be decrypted, and you can no longer decrypt your data.</string>
    <string name="backup_second_paragraph" context="Second paragraph of the screen to backup the master key">Exporting the Recovery Key and keeping it in a secure location enables you to set a new password without data loss.</string>
    <string name="backup_third_paragraph" context="Third paragraph of the screen to backup the master key">An external attacker cannot gain access to your account with just your key. A password reset requires both the key and access to your e-mail.</string>
    <string name="backup_action" context="Sentence to inform the user the available actions in the screen to backup the master key">Copy the Recovery Key to clipboard or save it as text file</string>

    <string name="save_action" context="Action of the button to save the master key as a text file">Save</string>
    <string name="copy_MK_confirmation" context="Alert message when the master key has been successfully copied to the ClipBoard">The Recovery Key has been successfully copied</string>

    <string name="change_pass" context="Button to change the password">Change</string>

    <string name="general_positive_button" context="Positive button to perform a general action">YES</string>
    <string name="general_negative_button" context="Negative button to perform a general action">NO</string>

    <string name="forgot_pass_menu" context="Option of the overflow menu to show the screen info to reset the password">Forgot password?</string>
    <string name="forgot_pass" context="Button in the Login screen to reset the password">Forgot your password?</string>
    <string name="forgot_pass_first_paragraph" context="First paragraph of the screen when the password has been forgotten">If you have a backup of your Recovery Key, you can reset your password by selecting YES. No data will be lost.</string>
    <string name="forgot_pass_second_paragraph" context="Second paragraph of the screen when the password has been forgotten">You can still export your Recovery Key now if you have an active MEGA session in another browser on this or any other computer. If you don’t, you can no longer decrypt your existing account, but you can start a new one under the same e-mail address by selecting NO.</string>
    <!--
    <string name="forgot_pass_second_paragraph_logged_in" context="Second paragraph of the screen when the password has been forgotten and the user is still logged in">If you don\&apos;t, you can still export your recovery key now in this MEGA session. Please, go back and backup your recovery key.</string>
    -->

    <string name="forgot_pass_action" context="Sentence to ask to the user if he has the master key in the screen when the password has been forgotten">Do you have a backup of your Recovery Key?</string>

    <string name="title_alert_reset_with_MK" context="Title of the alert message to ask for the link to reset the pass with the MK">Great!</string>
    <string name="edit_text_insert_mail" context="Hint of the text where the user can write his e-mail">email goes here</string>
    <string name="text_alert_reset_with_MK" context="Text of the alert message to ask for the link to reset the pass with the MK">Please enter your email address below. You will receive a recovery link that will allow you to submit your Recovery Key and reset your password.</string>

    <string name="edit_text_insert_mk" context="Hint of the text when the user can write his master key">Your Recovery Key goes here</string>

    <string name="edit_text_insert_pass" context="Hint of the text where the user can write his password">password goes here</string>
    <string name="delete_account_text_last_step" context="Text shown in the last alert dialog to confirm the cancellation of an account">This is the last step to cancel your account. You will permanently lose all the data stored in the cloud. Please enter your password below.</string>

    <string name="email_verification_title" context="Title of the alert dialog to inform the user that have to check the email">Email verification</string>
    <string name="email_verification_text" context="Text of the alert dialog to inform the user that have to check the email">Please check your email to proceed.</string>
    <string name="email_verification_text_error" context="Text of the alert dialog to inform the user when an error occurs when cancelling the account">An error occurred, please try again.</string>


    <string name="alert_not_logged_in" context="Alert to inform the user that have to be logged in to perform the action">You must be logged in to perform this action.</string>
    <string name="invalid_string" context="Error when the user leaves empty the password field">Incorrect</string>

    <string name="invalid_email_title" context="Title of the alert dialog when the user tries to recover the pass of a non existing account">Invalid email address</string>
    <string name="invalid_email_text" context="Title of the alert dialog when the user tries to recover the pass of a non existing account">Please check the e-mail address and try again.</string>
    <!--
    <string name="alert_not_logged_out" context="Alert to inform the user that have to be logged out to perform the action">You must be logged out to perform this action.</string>
    -->

    <string name="title_dialog_insert_MK" context="Title of the dialog to write MK after opening the recovery link">Password reset</string>
    <string name="text_dialog_insert_MK" context="Text of the dialog to write MK after opening the recovery link">Please enter your Recovery Key below</string>

    <string name="pass_changed_alert" context="Text of the alert when the pass has been correctly changed">Password changed!</string>

    <string name="park_account_dialog_title" context="Title of the dialog to park an account">Park account</string>
    <string name="park_account_button" context="Button to park an account">Park</string>
    <string name="park_account_title" context="Title of the screen to park an account">Oops!</string>
    <string name="park_account_first_paragraph" context="First paragraph of the screen to park an account">Due to our end-to-end encryption paradigm, you will not be able to access your data without either your password or a backup of your Recovery Key.</string>
    <string name="park_account_second_paragraph" context="Second paragraph of the screen to park an account">You can park your existing account and start a fresh one under the same e-mail address. Your data will be retained for at least 60 days. In case that you recall your parked account’s password, please contact support&#64;mega.nz</string>

    <string name="dialog_park_account" context="Text of the dialog message to ask for the link to park the account">Please enter your email address below. You will receive a recovery link that will allow you to park your account.</string>
    <string name="park_account_text_last_step" context="Text shown in the last alert dialog to park an account">This is the last step to park your account, please enter your new password. Your data will be retained for at least 60 days. If you recall your parked account’s password, please contact support&#64;mega.nz</string>

    <string name="title_enter_new_password" context="Title of the screen to write the new password after opening the recovery link">Enter new password</string>
    <string name="recovery_link_expired" context="Message when the user tries to open a recovery pass link and it has expired">This recovery link has expired, please try again.</string>

    <string name="text_reset_pass_logged_in" context="Text of the alert after opening the recovery link to reset pass being logged.">Your Recovery Key will be used to reset your password. Please, enter your new password.</string>
    <string name="email_verification_text_change_pass" context="Text of the alert dialog to inform the user that have to check the email after clicking the option forgot pass">You will receive a recovery link that will allow you to reset your password.</string>

    <string name="my_account_upgrade_pro" context="Button to upgrade the account to PRO account in My Account Section">Upgrade</string>
    <string name="my_account_upgrade_pro_panel" context="Button to upgrade the account to PRO account in the panel that appears randomly">Upgrade now</string>
    <string name="get_pro_account" context="Message to promote PRO accounts">Improve your cloud capacity![A]Get more space &amp; transfer quota with a PRO account!</string>
    <string name="toast_master_key" context="success message when the MasterKey file has been downloaded">The Recovery Key has been backed up into: %1s.[A]While the file remains in this path, you will find it at the Saved for Offline Section.[A]Note: It will be deleted if you log out, please store it in a safe place.</string>

    <!--
    <string name="next_ime_action" context="Action to pass focus to the next field in a form">Next</string>
    -->

    <string name="mail_already_used" context="Error shown when the user tries to change his mail to one that is already used">Error. This email address is already in use.</string>

    <string name="change_mail_text_last_step" context="Text shown in the last alert dialog to change the email associated to an account">This is the last step to change your email. Please enter your password below.</string>
    <string name="change_mail_title_last_step" context="Title of the alert dialog to change the email associated to an account">Change email</string>

    <!--
    <string name="success_changing_user_mail" context="Message when the user email has been changed successfully">Your email has been correctly updated.</string>
    -->

    <string name="title_new_warning_out_space" context="Iitle of the warning when the user is running out of space">You’re running out of space!</string>
    <string name="new_warning_out_space" context="Text of the warning when the user is running out of space">Take full advantage of your MEGA account by upgrading to PRO.</string>

    <string name="title_options_avatar_panel" context="Iitle of sliding panel to choose the option to edit the profile picture">Edit profile picture</string>
    <string name="take_photo_avatar_panel" context="Option of the sliding panel to change the avatar by taking a new picture">Take picture</string>
    <string name="choose_photo_avatar_panel" context="Option of the sliding panel to change the avatar by choosing an existing picture">Choose picture</string>
    <string name="delete_avatar_panel" context="Option of the sliding panel to delete the existing avatar">Delete picture</string>

    <string name="incorrect_MK" context="Alert when the user introduces his MK to reset pass incorrectly">The key you supplied does not match this account. Please make sure you use the correct Recovery Key and try again.</string>
    <string name="incorrect_MK_title" context="Title of the alert when the user introduces his MK to reset pass incorrectly">Invalid Recovery Key</string>

    <string name="option_full_link" context="Alert Dialog to get link">Link with key</string>

    <string name="recovering_info" context="Message shown meanwhile the app is waiting for a request">Getting info&#8230;</string>

    <string name="email_verification_text_change_mail" context="Text of the alert dialog to inform the user that have to check the email to validate his new email">Your new email address needs to be validated. Please check your email to proceed.</string>

    <string name="confirmation_delete_avatar" context="Confirmation before deleting the avatar of the user's profile">Delete your profile picture?</string>
    <string name="title_edit_profile_info" context="Title of the Dialog to edit the profile attributes of the user's account">Edit</string>

    <string name="title_set_expiry_date" context="Alert Dialog to get link">Set expiry date</string>
    <string name="title_set_password_protection" context="Title of the dialog to get link with password">Set password protection</string>
    <string name="subtitle_set_expiry_date" context="Subtitle of the dialog to get link">(PRO ONLY)</string>
    <string name="set_password_protection_dialog" context="Alert Dialog to get link with password">Set password</string>
    <string name="hint_set_password_protection_dialog" context="Hint of the dialog to get link with password">Enter password</string>
    <string name="hint_confirm_password_protection_dialog" context="Hint of the confirmation dialog to get link with password">Confirm password</string>
    <string name="link_request_status" context="Status text at the beginning of getting a link">Processing&#8230;</string>

    <string name="edit_link_option" context="Option of the sliding panel to edit the link of a node">Manage link</string>

    <string name="old_password_provided_incorrect" context="Error alert dialog shown when changing the password the user provides an incorrect password ">The current password you have provided is incorrect.</string>

    <string name="number_correctly_reinvite_contact_request" context="success message when reinviting multiple contacts">%d reinvite requests sent successfully.</string>

    <string name="number_correctly_delete_contact_request" context="success message when reinviting multiple contacts">%d requests deleted successfully.</string>
    <string name="number_no_delete_contact_request" context="error message when reinviting multiple contacts">%1$d requests successfully deleted but %2$d requests were not deleted.</string>

    <string name="confirmation_delete_contact_request" context="confirmation message before removing a contact request.">Do you want to remove the invitation request to %s?</string>
    <string name="confirmation_remove_multiple_contact_request" context="confirmation message before removing mutiple contact request">Do you want to remove these %d invitation requests?</string>

    <string name="number_correctly_invitation_reply_sent" context="success message when replying to multiple received request">%d request replies sent.</string>
    <string name="number_incorrectly_invitation_reply_sent" context="error message when replying to multiple received request">%1$d request replies successfully sent but %2$d were not sent.</string>

    <plurals name="general_num_request">
        <item context="referring to a invitation request in the Contacts section" quantity="one">request</item>
        <item context="referring to a invitation request in the Contacts section" quantity="other">requests</item>
    </plurals>

    <plurals name="confirmation_remove_outgoing_shares">
        <item context="Confirmation before removing the outgoing shares of a folder" quantity="one">The folder is shared with %1$d contact. Remove share?</item>
        <item context="Confirmation before removing the outgoing shares of a folder" quantity="other">The folder is shared with %1$d contacts. Remove all shares?</item>
    </plurals>

    <string name="error_incorrect_email_or_password" context="Error message when the credentials to login are incorrect.">Invalid email and/or password. Please try again.</string>
    <string name="error_account_suspended" context="Error message when trying to login and the account is suspended.">Your account has been suspended due to Terms of Service violations. Please contact support&#64;mega.nz</string>
    <string name="too_many_attempts_login" context="Error message when to many attempts to login.">Too many failed attempts to login, please wait for an hour.</string>
    <string name="account_not_validated_login" context="Error message when trying to login to an account not validated.">This account has not been validated yet. Please, check your email.</string>

    <string name="general_error_folder_not_found" context="Error message shown when opening a folder link which doesn't exist">Folder link unavailable</string>
    <string name="folder_link_unavaible_ToS_violation" context="Error message shown when opening a folder link which has been removed due to ToS/AUP violation">The folder link has been removed because of a ToS/AUP violation.</string>

    <string name="general_error_file_not_found" context="Error message shown when opening a file link which doesn't exist">File link unavailable</string>
    <string name="file_link_unavaible_ToS_violation" context="Error message shown when opening a file link which has been removed due to ToS/AUP violation">The file link has been removed because of a ToS/AUP violation.</string>

    <string name="confirm_email_text" context="Title of the screen after creating the account. That screen asks the user to confirm the account by checking the email">Awaiting email confirmation</string>
    <string name="confirm_email_explanation" context="Text below the title that explains the user should check the email and click the link to confirm the account">Please check your email and click the link to confirm your account.</string>

    <plurals name="general_num_items">
        <item context="Singular of items which contains a folder. 1 item" quantity="one">item</item>
        <item context="Plural of items which contains a folder. 2 items" quantity="other">items</item>
    </plurals>

    <string name="file_link_unavaible_delete_account" context="Error message shown when opening a file or folder link which account has been removed due to ToS/AUP violation">The associated user account has been terminated due to multiple violations of our Terms of Service.</string>

    <string name="general_error_invalid_decryption_key" context="Error message shown after login into a folder link with an invalid decryption key">The provided decryption key for the folder link is invalid.</string>

    <string name="my_account_my_credentials" context="Title of the label in the my account section. It shows the credentials of the current user so it can be used to be verified by other contacts">My credentials</string>
    <string name="limited_bandwith" context="Word to indicate the limited bandwidth of the free accounts">Limited</string>

    <string name="section_chat" context="Item of the navigation title for the chat section">Chat</string>
    <string name="section_chat_with_notification" context="Item of the navigation title for the chat section when there is any unread message">Chat [A](%1$d)[/A]</string>

    <string name="tab_archive_chat" context="Title of the archived chats tab. Capital letters">Archive</string>
    <!--
    <string name="tab_recent_chat" context="Title of the recent chats tab. Capital letters">RECENT</string>
    -->

    <!--
    <string name="archive_chat_empty" context="Message shown when the user has no archived chats">No archived conversations</string>
    -->
    <string name="recent_chat_enable_chat" context="Message shown when the user has no archived chats">Chat is disabled</string>
    <string name="recent_chat_enable_chat_button" context="Message shown when the user has no archived chats">Enable chat</string>

    <!--
    <string name="get_started_button" context="Button to start using the chat">Get started</string>
    -->

    <string name="recent_chat_empty_invite" context="Message shown when the user has no recent chats">Invite your friends to join you on Chat and enjoy our encrypted platform with privacy and security.</string>
    <!--<string name="recent_chat_empty_enable_chat" context="Message shown when the user has no recent chats">Enable Chat[A]and enjoy our encrypted platform with privacy and security.</string>-->

    <!--
    <string name="videocall_title" context="Title shown in the list of main chat screen for a videocall">Video call</string>
    -->

    <!--
    <plurals name="general_minutes">
        <item context="Singular of minutes. 1 minute" quantity="one">minute</item>
        <item context="Plural of minutes. 2 minute" quantity="other">minutes</item>
    </plurals>
    -->

    <!--
    <plurals name="general_hours">
        <item context="Singular of hours. 1 hour" quantity="one">hour</item>
        <item context="Plural of hours. 2 hours" quantity="other">hours</item>
    </plurals>
    -->

    <!--
    <plurals name="general_seconds">
        <item context="Singular of seconds. 1 second" quantity="one">second</item>
        <item context="Plural of seconds. 2 second" quantity="other">seconds</item>
    </plurals>
    -->

    <string name="initial_hour" context="Initial of the word hour to show the duration of a video or audio call">h</string>
    <string name="initial_minute" context="Initial of the word minute to show the duration of a video or audio call">m</string>
    <string name="initial_second" context="Initial of the word second to show the duration of a video or audio call">s</string>

    <!--
    <string name="videocall_item" context="Info shown about the last action in a chat is a videocall">Video call</string>
    -->

    <string name="selected_items" context="Title shown when multiselection is enable in chat tabs">%d selected</string>

    <string name="remove_contact_shared_folder" context="Message to confirm if the user wants to delete a contact from a shared folder">The contact %s will be removed from the shared folder.</string>
    <string name="remove_multiple_contacts_shared_folder" context="Message to confirm if the user wants to delete a multiple contacts from a shared folder">%d contacts will be removed from the shared folder.</string>

    <string name="number_correctly_removed_from_shared" context="success message when removing a contact from a shared folder">%d contacts removed successfully from the shared folder</string>
    <string name="number_incorrectly_removed_from_shared" context="success message when removing a contact from a shared folder">&#160;and %d contacts were not successfully removed</string>

    <string name="contacts_list_empty_text_loading" context="Message shown while the contact list from the device is being read and then shown to the user">Loading contacts from the phone&#8230;</string>

    <string name="number_correctly_invite_contact_request" context="success message when reinviting multiple contacts">%d invite requests sent successfully.</string>
    <string name="number_no_invite_contact_request" context="error message when reinviting multiple contacts">%1$d invite requests successfully sent but %2$d requests were not sent.</string>

    <string name="chat_me_text_bracket" context="Word next to own user's message in chat screen">%1s (Me)</string>
    <string name="type_message_hint" context="Hint shown in the field to write a message in the chat screen">Type a message</string>

    <string name="general_mute" context="button">Mute</string>
    <string name="general_unmute" context="button">Unmute</string>

    <string name="title_properties_chat_contact_notifications" context="Title of the section to enable notifications in the Contact Properties screen">Notifications</string>
    <string name="title_properties_chat_contact_message_sound" context="Title of the section to choose the sound of incoming messages in the Contact Properties screen">Message sound</string>
    <string name="title_properties_chat_clear_chat" context="Title of the section to clear the chat content in the Contact Properties screen">Clear chat</string>
    <string name="title_properties_chat_share_contact" context="Title of the section to share the contact in the Contact Properties screen">Share contact</string>

    <string name="call_ringtone_title" context="Title of the screen to select the ringtone of the calls">Call ringtone</string>
    <string name="notification_sound_title" context="Title of the screen to select the sound of the notifications">Notification sound</string>

    <string name="confirmation_clear_chat" context="Text of the confirmation dialog to clear the chat history">After cleared, neither %s nor you will be able to see messages of this chat.</string>

    <string name="general_clear" context="Button to clear the chat history">Clear</string>
    <!--
    <string name="login_initializing_chat" context="After login, initializing chat">Initializing chat</string>
    -->

    <string name="clear_history_success" context="Message show when the history of a chat has been successfully deleted">The history of the chat has been cleared</string>
    <string name="clear_history_error" context="Message show when the history of a chat hasn't been successfully deleted">Error. The history of the chat has not been cleared successfully</string>

    <string name="add_participants_menu_item" context="Menu item to add participants to a chat">Add participants</string>
    <string name="remove_participant_menu_item" context="Menu item to remove a participants from a chat">Remove participant</string>

    <string name="mega_info_empty_screen" context="Message about MEGA when there are no message in the chat screen">Protects your chat with end-to-end (user controlled) encryption, providing essential safety assurances:</string>
    <string name="mega_authenticity_empty_screen" context="Message about MEGA when there are no message in the chat screen">The system ensures that the data received is truly from the specified sender, and its content has not been manipulated during transit.</string>
    <string name="mega_confidentiality_empty_screen" context="Message about MEGA when there are no message in the chat screen">Only the author and intended recipients are able to decipher and read the content.</string>

    <string name="title_mega_info_empty_screen" context="Message about MEGA when there are no message in the chat screen">MEGA</string>
    <string name="title_mega_authenticity_empty_screen" context="Message about MEGA when there are no message in the chat screen">Authenticity</string>
    <string name="title_mega_confidentiality_empty_screen" context="Message about MEGA when there are no message in the chat screen">Confidentiality</string>

    <string name="error_not_logged_with_correct_account" context="Error message shown when opening a cancel link with an account that not corresponds to the link">This link is not related to this account. Please, log in with the correct account.</string>
    <string name="cancel_link_expired" context="Message when the user tries to open a cancel link and it has expired">This cancel link has expired, please try again.</string>

    <string name="no_results_found" context="Text shown after searching and no results found">No results were found</string>

    <string name="offline_status" context="Info label about the status of the user">Offline</string>
    <string name="online_status" context="Info label about the status of the user">Online</string>
    <string name="away_status" context="Info label about the status of the user">Away</string>
    <string name="busy_status" context="Info label about the status of the user">Busy</string>
    <string name="invalid_status" context="Info label about the status of the user">No connection</string>

    <string name="text_deleted_message" context="Text shown when a message has been deleted in the chat">This message has been deleted</string>
    <string name="text_deleted_message_by" context="Text shown when a message has been deleted in the chat">[A]This message has been deleted by [/A][B]%1$s[/B]</string>

    <string name="confirmation_delete_several_messages" context="Confirmation before deleting messages">Remove messages?</string>
    <string name="confirmation_delete_one_message" context="Confirmation before deleting one message">Remove message?</string>

    <!--
    <string name="text_cleared_history" context="Text shown when a user cleared the history of a chat"><![CDATA[<font color=\'#060000\'>%1$s</font> <font color=\'#868686\'> cleared the chat history</font>]]></string>
    -->

    <string name="group_chat_label" context="Label for the sliding panel of a group chat">Group chat</string>
    <string name="group_chat_info_label" context="Label for the option of the sliding panel to show the info of a chat group">Group info</string>
    <string name="group_chat_start_conversation_label" context="Label for the option of the sliding panel to start a one to one chat">Start conversation</string>
    <string name="group_chat_edit_profile_label" context="Label for the option of the sliding panel to edit the profile">Edit profile</string>
    <string name="title_properties_chat_leave_chat" context="Title of the section to leave a group content in the Contact Properties screen">Leave Group</string>
    <string name="participants_chat_label" context="Label for participants of a group chat">Participants</string>

    <string name="confirmation_remove_chat_contact" context="confirmation message before removing a contact from a chat.">Remove %s from this chat?</string>

    <string name="observer_permission_label_participants_panel" context="Label to show the participant permission in the options panel of the group info screen">Read-only</string>
    <!--
    <string name="member_permission_label_participants_panel" context="Label to show the participant permission in the options panel of the group info screen">Member</string>
    -->
    <string name="standard_permission_label_participants_panel" context="Label to show the participant permission in the options panel of the group info screen">Standard</string>
    <string name="administrator_permission_label_participants_panel" context="Label to show the participant permission in the options panel of the group info screen">Moderator</string>

    <string name="edited_message_text" context="Text appended to a edited message.">(edited)</string>
    <string name="change_title_option" context="Option in menu to change title of a chat group.">Change title</string>

    <string name="confirmation_leave_group_chat" context="confirmation message before leaving a group chat">If you leave, you will no longer have access to read or send messages.</string>
    <string name="title_confirmation_leave_group_chat" context="title confirmation message before leaving a group chat">Leave group chat?</string>

    <string name="confirmation_clear_group_chat" context="Text of the confirmation dialog to clear a group chat history">All messages and media in this conversation will be cleared.</string>
    <string name="title_confirmation_clear_group_chat" context="Title of the confirmation dialog to clear a group chat history">Clear history?</string>


    <string name="add_participant_error_already_exists" context="Message show when a participant hasn't been successfully invited to a group chat">The participant is already included in this group chat</string>

    <string name="number_correctly_add_participant" context="success message when inviting multiple contacts to a group chat">%d participants were successfully invited</string>
    <string name="number_no_add_participant_request" context="error message when inviting multiple contacts to a group chat">%1$d participants were successfully invited but %2$d participants were not invited.</string>

    <string name="message_permissions_changed" context="chat message when the permissions for a user has been changed">[A]%1$s[/A][B] was changed to [/B][C]%2$s[/C][D] by [/D][E]%3$s[/E]</string>
    <string name="message_add_participant" formatted="false" context="chat message when a participant was added to a group chat">[A]%1$s[/A][B] joined the group chat by invitation from [/B][C]%2$s[/C]</string>
    <string name="message_remove_participant" context="chat message when a participant was removed from a group chat">[A]%1$s[/A][B] was removed from group chat by [/B][C]%2$s[/C]</string>

    <string name="change_title_messages" context="Message shown when a participant change the title of a group chat.">[A]%1$s[/A][B] changed the group chat name to [/B][C]“%2$s”[/C]</string>

    <string name="message_participant_left_group_chat" context="chat message when a participant left a group chat">[A]%1$s[/A][B] left the group chat[/B]</string>

    <string name="manual_retry_alert" context="chat message alert when the message have to been manually">Message not sent. Tap for options</string>

    <string name="chat_status_title" context="settings of the chat to choose the status">Status</string>
    <!--
    <string name="settings_chat_summary_online" context="summary of the status online in settings">You can chat, share files and make calls with your contacts.</string>
    -->
    <!--
    <string name="settings_chat_summary_invisible" context="summary of the status invisible in settings">You can interact with your contacts but you will appear offline for them.</string>
    -->
    <!--
    <string name="settings_chat_summary_offline" context="summary of the status invisible in settings">You will appear offline to your contacts and you will not be able to chat with them.</string>
    -->

    <!--
    <string name="changing_status_to_online_success" context="message shown when the status of the user successfully changed to online">You\'re now online</string>
    -->
    <!--
    <string name="changing_status_to_invisible_success" context="message shown when the status of the user successfully changed to invisible">You\'re now away</string>
    -->

    <!--
    <string name="changing_status_to_offline_success" context="message shown when the status of the user successfully changed to offline">You\'re now offline</string>
    -->
    <!--
    <string name="changing_status_to_busy_success" context="message shown when the status of the user successfully changed to offline">You\'re now busy</string>
    -->
    <string name="changing_status_error" context="message shown when the status of the user coudn't be changed">Error. Your status has not been changed</string>
    <string name="leave_chat_error" context="message shown when a user couldn't leave chat">An error occurred when leaving the chat</string>
    <string name="create_chat_error" context="message shown when a chat has not been created">An error occurred when creating the chat</string>

    <string name="settings_chat_vibration" context="settings of the chat to choose the status">Vibration</string>

    <!--
    <string name="list_message_deleted" context="Text show in list of chats when the last message has been deleted">Message deleted</string>
    -->

    <string name="non_format_text_deleted_message_by" context="Text shown when a message has been deleted in the chat">This message has been deleted by %1$s</string>
    <string name="history_cleared_message" context="Text shown when the chat history was cleared by me">Chat history was cleared</string>
    <string name="non_format_history_cleared_by" context="Text shown when the chat history was cleared by someone">Chat history cleared by %1$s</string>

    <!--
    <string name="non_format_text_cleared_history" context="Text shown when a user cleared the history of a chat">%1$s cleared the chat history</string>
    -->
    <string name="non_format_message_permissions_changed" context="chat message when the permissions for a user has been changed">%1$s was changed to %2$s by %3$s</string>
    <string name="non_format_message_add_participant" formatted="false" context="chat message when a participant was added to a group chat">%1$s was added to this group chat by invitation from %2$s</string>
    <string name="non_format_message_remove_participant" context="chat message when a participant was removed from a group chat">%1$s was removed from group chat by %2$s</string>

    <string name="non_format_change_title_messages" context="Message shown when a participant change the title of a group chat.">%1$s changed the group chat name to “%2$s”</string>

    <string name="non_format_message_participant_left_group_chat" context="chat message when a participant left a group chat">%1$s left the group chat</string>

    <string name="messages_copied_clipboard" context="success alert when the user copy some messages to the clipboard">Copied to the clipboard</string>

    <string name="chat_error_open_title" context="Title of the error dialog when opening a chat">Chat Error!</string>
    <string name="chat_error_open_message" context="Message of the error dialog when opening a chat">The chat could not be opened successfully</string>

    <string name="menu_choose_contact" context="Menu option to add a contact to your contact list.">Choose contact</string>

    <plurals name="general_selection_num_contacts">
        <item context="referring to a contact in the contact list of the user" quantity="one">%1$d contact</item>
        <item context="Title of the contact list" quantity="other">%1$d contacts</item>
    </plurals>

    <string name="error_sharing_folder" context="Message shown when the folder sharing process fails">Error sharing the folder. Please, try again.</string>

    <plurals name="confirmation_remove_contact" context="confirmation message before removing a contact">
        <item context="Singular" quantity="one">All data associated with the selected contact will be permanently lost.</item>
        <item context="Plural" quantity="other">All data associated with the selected contacts will be permanently lost.</item>
    </plurals>

    <plurals name="title_confirmation_remove_contact" context="title of confirmation alert before removing a contact">
        <item context="Singular" quantity="one">Remove contact?</item>
        <item context="Plural" quantity="other">Remove contacts?</item>
    </plurals>

    <!--
    <string name="chat_connection_error" context="error shown when the connection to the chat fails">Chat connection error</string>
    -->

    <string name="message_option_retry" context="option shown when a message could not be sent">Retry</string>

    <string name="title_message_not_sent_options" context="title of the menu for a non sent message">Message not sent</string>
    <string name="title_message_uploading_options" context="title of the menu for an uploading message with attachment">Attachment uploading</string>

    <string name="no_conversation_history" context="message shown when a chat has no messages">No conversation history</string>

    <plurals name="user_typing" context="title of confirmation alert before removing a contact">
        <item context="Singular" quantity="one">%1$s [A]is typing&#8230;[/A]</item>
        <item context="Plural" quantity="other">%1$s [A]are typing&#8230;[/A]</item>
    </plurals>

    <string name="more_users_typing" context="text that appear when there are more than 2 people writing at that time in a chat. For example User1, user2 and more are typing...">%1$s [A]and more are typing&#8230;[/A]</string>
	<string name="label_more" context="button label more">More</string>
	<string name="label_close" context="button label Close">Close</string>
    <string name="tab_my_account_general" context="Title of the general tab in My Account Section">General</string>
    <string name="tab_my_account_storage" context="Title of the storage tab in My Account Section">Storage</string>

    <string name="account_plan" context="Title of the section about the plan in the storage tab in My Account Section">Plan</string>
    <string name="storage_space" context="Title of the section about the storage space in the storage tab in My Account Section">Storage space</string>
    <string name="transfer_quota" context="Title of the section about the transfer quota in the storage tab in My Account Section">Transfer quota</string>

    <string name="available_space" context="Label in section the storage tab in My Account Section">Available</string>
    <string name="not_available" context="Label in section the storage tab in My Account Section when no info info is received">not available</string>

    <string name="no_bylling_cycle" context="Label in section the storage tab when the account is Free">No billing cycle</string>

    <string name="my_account_of_string" context="String to show the transfer quota and the used space in My Account section">%1$s [A]of %2$s[/A]</string>

    <string name="confirmation_delete_from_save_for_offline" context="confirmation message before removing a something for the Save for offline section">Remove from Save for Offline?</string>

    <string name="recent_chat_empty_no_connection_text" context="Text of chat section when the app has no connection">Chat is disabled and it cannot be enabled without a connection.</string>

    <string name="set_status_option_label" context="Label for the option of action menu to change the chat status">Set status</string>

    <string name="general_dismiss" context="Answer for confirmation dialog.">Dismiss</string>

    <string name="context_invitacion_reply_accepted" context="Accepted request invitacion alert">Invitation accepted</string>
    <string name="context_invitacion_reply_declined" context="Declined request invitacion alert">Invitation declined</string>
    <string name="context_invitacion_reply_ignored" context="Ignored request invitacion alert">Invitation ignored</string>

    <string name="error_message_unrecognizable" context="Content of a normal message that cannot be recognized">Message unrecognizable</string>

    <string name="settings_autoaway_title" context="Title of the settings section to configure the autoaway of chat presence">Auto-away</string>
    <string name="settings_autoaway_subtitle" context="Subtitle of the settings section to configure the autoaway of chat presence">Show me away after an inactivity of</string>
    <string name="settings_autoaway_value" context="Value in the settings section of the autoaway chat presence">%1d minutes</string>

    <string name="settings_persistence_title" context="Title of the settings section to configure the status persistence of chat presence">Status persistence</string>
    <string name="settings_persistence_subtitle" context="Subtitle of the settings section to configure the status persistence of chat presence">Maintain my chosen status appearance even when I have no connected devices</string>

    <string name="title_dialog_set_autoaway_value" context="Title of the dialog to set the value of the auto away preference">Set time limit</string>
    <string name="button_set" context="Button to set a value">Set</string>
    <string name="hint_minutes" context="Button to set a value">minutes</string>

    <!--
    <string name="autoaway_disabled" context="Word to indicated the autoaway is disabled">Disabled</string>
    -->

    <string-array name="settings_status_entries" context="the options of what to upload in an array. Needed for the settings">
        <item context="the options of what to upload.">Online</item>
        <item context="the options of what to upload.">Away</item>
        <item context="the options of what to upload.">Busy</item>
        <item context="the options of what to upload.">Offline</item>
    </string-array>

    <string name="offline_empty_folder" context="Text that indicates that a the offline section is currently empty">No files Saved for Offline</string>

    <string name="general_enable" context="Positive confirmation to enable logs">Enable</string>
    <string name="enable_log_text_dialog" context="Dialog to confirm the action of enabling logs">Logs can contain information related to your account</string>

    <string name="confirmation_to_reconnect" context="Dialog to confirm the reconnect action">Network connection recovered. Connect to MEGA?</string>
    <string name="loading_status" context="Message shown meanwhile the app is waiting for a the chat status">Loading status&#8230;</string>

    <string name="error_editing_message" context="Error when a message cannot be edited">This message cannot be edited</string>

    <plurals name="text_number_transfers" context="Label to show the number of transfers in progress">
        <item context="Singular" quantity="one">%1$d of %2$d file</item>
        <item context="Plural" quantity="other">%1$d of %2$d files</item>
    </plurals>

    <string name="option_to_transfer_manager" context="Label of the modal bottom sheet to Transfer Manager section" formatted="false">View</string>
    <string name="option_to_pause_transfers" context="Label of the modal bottom sheet to pause all transfers">Pause all transfers</string>
    <string name="option_to_resume_transfers" context="Label of the modal bottom sheet to resume all transfers">Resume all transfers</string>
    <string name="option_to_clear_transfers" context="Label of the modal bottom sheet to clear completed transfers">Clear completed</string>
    <string name="menu_pause_individual_transfer" context="Dialog to confirm the action of pausing one transfer">Pause transfer?</string>
    <string name="menu_resume_individual_transfer" context="Dialog to confirm the action of restarting one transfer">Resume transfer?</string>
    <string name="button_resume_individual_transfer" context="Button to confirm the action of restarting one transfer">Resume</string>

    <string name="confirmation_to_clear_completed_transfers" context="Dialog to confirm before removing completed transfers">Clear completed transfers?</string>

    <string name="title_tab_in_progress_transfers" context="Title of the tab section for transfers in progress">In progress</string>
    <string name="title_tab_completed_transfers" context="Title of the tab section for completed transfers">Completed</string>

    <string name="transfer_paused" context="Possible state of a transfer">Paused</string>
    <string name="transfer_queued" context="Possible state of a transfer">Queued</string>
    <!--
    <string name="transfer_canceled" context="Possible state of a transfer">Canceled</string>
    -->
    <string name="transfer_unknown" context="Possible state of a transfer">Unknown</string>

    <string name="paused_transfers_title" context="Title of the panel where the progress of the transfers is shown">Paused transfers</string>

    <string name="completed_transfers_empty" context="message shown in the screen when there are not any active transfer">No completed transfers</string>

    <!--
    <string name="message_transfers_completed" context="Message shown when the pending transfers are completed">Transfers finished</string>
    -->

    <plurals name="upload_service_notification" context="Text of the notification shown when the upload service is running">
        <item context="Singular" quantity="one">Uploading %1$d of %2$d file</item>
        <item context="Plural" quantity="other">Uploading %1$d of %2$d files</item>
    </plurals>

    <plurals name="upload_service_final_notification" context="Text of the notification shown when the upload service has finished">
        <item context="Singular" quantity="one">Uploaded %1$d file</item>
        <item context="Plural" quantity="other">Uploaded %1$d files</item>
    </plurals>

    <string name="general_total_size" context="label for the total file size of multiple files and/or folders (no need to put the colon punctuation in the translation)" formatted="false">Total size: %1$s</string>

    <plurals name="upload_service_failed" context="Text of the notification shown when the upload service has finished with any transfer error">
        <item context="Singular" quantity="one">%1$d file not uploaded</item>
        <item context="Plural" quantity="other">%1$d files not uploaded</item>
    </plurals>

    <plurals name="copied_service_upload" context="Text of the notification shown when the upload service has finished with any copied file instead uploaded">
        <item context="Singular" quantity="one">%1$d file copied</item>
        <item context="Plural" quantity="other">%1$d files copied</item>
    </plurals>

    <plurals name="already_downloaded_service" context="Text of the notification shown when the download service do not download because the file is already on the device">
        <item context="Singular" quantity="one">%1$d file previously downloaded</item>
        <item context="Plural" quantity="other">%1$d files previously downloaded</item>
    </plurals>

    <plurals name="download_service_final_notification" context="Text of the notification shown when the download service has finished">
        <item context="Singular" quantity="one">Downloaded %1$d file</item>
        <item context="Plural" quantity="other">Downloaded %1$d files</item>
    </plurals>

    <plurals name="download_service_final_notification_with_details" context="Text of the notification shown when the download service has finished with any error">
        <item context="Singular" quantity="one">Downloaded %1$d of %2$d file</item>
        <item context="Plural" quantity="other">Downloaded %1$d of %2$d files</item>
    </plurals>

    <plurals name="download_service_failed" context="Text of the notification shown when the download service has finished with any transfer error">
        <item context="Singular" quantity="one">%1$d file not downloaded</item>
        <item context="Plural" quantity="other">%1$d files not downloaded</item>
    </plurals>

    <plurals name="download_service_notification" context="Text of the notification shown when the download service is running">
        <item context="Singular" quantity="one">Downloading %1$d of %2$d file</item>
        <item context="Plural" quantity="other">Downloading %1$d of %2$d files</item>
    </plurals>

    <string name="title_depleted_transfer_overquota" context="Title of the alert when the transfer quota is depleted">Depleted transfer quota</string>
    <string name="text_depleted_transfer_overquota" context="Text of the alert when the transfer quota is depleted">Your queued transfer exceeds the current transfer quota available for your IP address and may therefore be interrupted.</string>
    <string name="plans_depleted_transfer_overquota" context="Button to show plans in the alert when the transfer quota is depleted">See our plans</string>
    <string name="continue_without_account_transfer_overquota" context="Button option of the alert when the transfer quota is depleted">Continue without account</string>

    <plurals name="new_general_num_files" context="this is used for example when downloading 1 file or 2 files">
        <item context="Singular of file. 1 file" quantity="one">%1$d file</item>
        <item context="Plural of file. 2 files" quantity="other">%1$d files</item>
    </plurals>

    <string name="general_view" context="Menu option">View files</string>
    <string name="add_to_cloud" context="Menu option">Add to Cloud Drive</string>
    <string name="save_for_offline" context="Menu option">Save for offline</string>

    <string name="general_view_contacts" context="Menu option">View contacts</string>

    <string name="import_success_message" context="Menu option">Succesfully added to Cloud Drive</string>
    <string name="import_success_error" context="Menu option">Error. Not added to Cloud Drive</string>

    <string name="chat_connecting" context="Label in login screen to inform about the chat initialization proccess">Connecting&#8230;</string>

    <string name="context_contact_already_invited" context="message when trying to invite a contact with a pending request">%s was already invited. Consult your pending requests.</string>

    <string name="confirm_email_misspelled" context="Hint text explaining that you can change the email and resend the create account link to the new email address">If you have misspelt your email address, correct it and click [A]Resend[A].</string>
    <string name="confirm_email_misspelled_resend" context="Button to resend the create account email to a new email address in case the previous email address was misspelled">Resend</string>
    <string name="confirm_email_misspelled_email_sent" context="Text shown after the confirmation email has been sent to the new email address">Email sent</string>

    <string name="copyright_alert_title" context="text_copyright_alert_title">Copyright warning to all users</string>
    <string name="copyright_alert_first_paragraph" context="text_copyright_alert_first_paragraph">MEGA respects the copyrights of others and requires that users of the MEGA cloud service comply with the laws of copyright.</string>
    <string name="copyright_alert_second_paragraph" context="text_copyright_alert_second_paragraph">You are strictly prohibited from using the MEGA cloud service to infringe copyrights. You may not upload, download, store, share, display, stream, distribute, email, link to, transmit or otherwise make available any files, data or content that infringes any copyright or other proprietary rights of any person or entity.</string>
    <string name="copyright_alert_agree_button" context="text of the Agree button">Agree</string>
    <string name="copyright_alert_disagree_button" context="text of the Disagree button">Disagree</string>

    <string name="download_show_info" context="Hint how to cancel the download">Show info</string>

    <string name="context_link_removal_error" context="error message">Link removal failed. Try again later.</string>
    <string name="context_link_action_error" context="error message">Link action failed. Try again later.</string>

    <string name="title_write_user_email" context="title of the dialog shown when sending or sharing a folder">Write the user’s e-mail</string>

    <string name="activity_title_files_attached" context="title of the screen to see the details of several node attachments">Files attached</string>
    <string name="activity_title_contacts_attached" context="title of the screen to see the details of several contact attachments">Contacts attached</string>

    <string name="alert_user_is_not_contact">The user is not a contact</string>

    <string name="camera_uploads_cellular_connection">Use cellular connection</string>
    <string name="camera_uploads_upload_videos">Upload videos</string>

    <string name="success_changing_user_avatar" context="Message when an user avatar has been changed successfully">Profile picture updated</string>
    <string name="error_changing_user_avatar_image_not_available" context="Message when an error ocurred when changing an user avatar">Error. Selected image does not exist</string>
    <string name="error_changing_user_avatar" context="Message when an error ocurred when changing an user avatar">Error when changing the profile picture</string>
    <string name="success_deleting_user_avatar" context="Message when an user avatar has been deleted successfully">Profile picture deleted</string>
    <string name="error_deleting_user_avatar" context="Message when an error ocurred when deleting an user avatar">Error when deleting the profile picture</string>

    <string name="error_changing_user_attributes" context="Message when an error ocurred when changing an user attribute">An error occurred when changing the name</string>
    <string name="success_changing_user_attributes" context="Message when an user attribute has been changed successfully">Your name has been successfully updated</string>

    <string name="add_participant_success" context="Message show when a participant has been successfully invited to a group chat">Participant added</string>
    <string name="add_participant_error" context="Message show when a participant hasn't been successfully invited to a group chat">Error. Participant not added</string>

    <string name="remove_participant_success" context="Message show when a participant has been successfully removed from a group chat">Participant removed</string>
    <string name="remove_participant_error" context="Message show when a participant hasn't been successfully removed from a group chat">Error. Participant not removed</string>

    <string name="no_files_selected_warning">No files selected</string>

    <string name="attachment_upload_panel_from_cloud">From Cloud Drive</string>
    <string name="attachment_upload_panel_contact">Contact</string>
    <string name="attachment_upload_panel_photo">From device</string>

    <string name="delete_account" context="Button and title of dialog shown when the user wants to delete permanently his account">Cancel account</string>
    <string name="delete_account_text" context="Text shown in the alert dialog to confirm the cancellation of an account">If you cancel your account you will not be able to access your account data, your MEGA contacts or conversations.\nYou will not be able to undo this action.</string>
    <string name="delete_button" context="Button in My Account section to confirm the account deletion">Delete</string>

    <string name="file_properties_info_info_file">Info</string>
    <string name="file_properties_info_size" context="Refers to the size of a file.">Total size</string>
    <string name="file_properties_info_content" context="header of a status field for what content a user has shared to you">Contains</string>
    <string name="file_properties_shared_folder_public_link_name">Link</string>

    <string name="file_properties_shared_folder_full_access" context="Refers to access rights for a file folder.">Full access</string>
    <string name="file_properties_shared_folder_read_only" context="Refers to access rights for a file folder.">Read-only</string>
    <string name="file_properties_shared_folder_read_write" context="Refers to access rights for a file folder. (with the &amp; needed. Don\'t use the symbol itself. Use &amp;)">Read &amp; write</string>

    <string name="attachment_uploading_state_uploading">Uploading&#8230;</string>
    <string name="attachment_uploading_state_error">Error. Not sent.</string>

    <string name="already_downloaded_multiple" context="When a multiple download is started, some of the files could have already been downloaded before. This message shows the number of files that has already been downloaded and the number of files pending">%d files already downloaded.</string>
    <string name="pending_multiple" context="When a multiple download is started, some of the files could have already been downloaded before. This message shows the number of files that has already been downloaded and the number of files pending">%d files pending.</string>

    <string name="contact_is_me">No options available, you have selected yourself</string>

    <string name="confirmation_delete_one_attachment" context="Confirmation before deleting one attachment">Remove attachment?</string>

    <string name="general_view_with_revoke" formatted="false" context="Menu option">View files (%1$d deleted)</string>

    <string name="success_attaching_node_from_cloud" context="Success message when the attachment has been sent to a chat">File sent to %1$s</string>
    <string name="success_attaching_node_from_cloud_chats" context="Success message when the attachment has been sent to a many chats">File sent to %1$d chats</string>
    <string name="error_attaching_node_from_cloud" context="Error message when the attachment cannot be sent">Error. The file has not been sent</string>
    <string name="error_attaching_node_from_cloud_chats" context="Error message when the attachment cannot be sent to any of the selected chats">Error. The file has not been sent to any of the selected chats</string>
    <string name="error_revoking_node" context="Error message when the attachment cannot be revoked">Error. The attachment has not been removed</string>

    <string name="settings_set_up_automatic_uploads" context="settings option">Set up automatic uploads</string>

    <string name="settings_chat_silent_sound_not" context="settings option for chat notification">Silent</string>

    <string name="messages_chat_notification" context="messages string in chat notification">messages</string>
    <string name="incoming_folder_notification" context="part of the string in incoming shared folder notification">from</string>
    <string name="title_incoming_folder_notification" context="title of incoming shared folder notification">New shared folder</string>
    <string name="title_contact_request_notification" context="title of contact request notification">New contact request</string>

    <string name="title_properties_chat_clear" context="Title of the section to clear the chat content in the Contact Properties screen">Clear chat history</string>
    <string name="title_properties_remove_contact" context="Title of the section to remove contact in the Contact Properties screen">Remove contact</string>

    <string name="title_properties_chat_notifications_contact" context="Title of the section to enable notifications in the Contact Properties screen">Chat notifications</string>
    <string name="history_cleared_by" context="Text shown when the chat history was cleared by someone">[A]%1$s[/A][B] cleared the chat history[/B]</string>

    <string name="number_messages_chat_notification" formatted="false" context="messages string in chat notification">%1$d unread chats</string>

    <string name="context_permissions_changing_folder" context="Item menu option upon clicking on one or multiple files.">Changing permissions</string>
    <string name="context_removing_contact_folder" context="Item menu option upon clicking on one or multiple files.">Removing contact from shared folder</string>

    <string name="confirmation_move_to_rubbish" context="confirmation message before removing a file">Move to rubbish bin?</string>
    <string name="confirmation_move_to_rubbish_plural" context="confirmation message before removing a file">Move to rubbish bin?</string>
    <string name="confirmation_delete_from_mega" context="confirmation message before removing a file">Delete from MEGA?</string>
    <string name="confirmation_leave_share_folder" context="confirmation message before leaving an incoming shared folder">If you leave the folder, you will not be able to see it again</string>
    <string name="attachment_uploading_state" context="label to indicate the state of an upload in chat">Uploading&#8230;</string>

    <string name="title_properties_contact_notifications_for_chat" context="Title of the section to enable notifications in the Contact Properties screen">Chat notifications</string>

    <string name="achievements_title" context="title of the section for achievements">Achievements</string>
    <string name="achievements_subtitle" context="subtitle of the section for achievements">Invite friends and get rewards</string>

    <string name="button_invite_friends" context="button to invite friends for getting achievements">Invite friends</string>

    <string name="figures_achievements_text_referrals" context="title of the introduction for the achievements screen">Get %1$s of storage and %2$s of transfers for each referral</string>

    <string name="figures_achievements_text" context="sentence to detail the figures of storage and transfer quota related to each achievement">Get %1$s of storage and %2$s of transfers</string>

    <string name="unlocked_rewards_title" context="title of the section for unlocked rewards">Unlocked rewards</string>

    <string name="unlocked_storage_title" context="title of the section for unlocked storage quota">Storage Quota</string>

    <string name="title_referral_bonuses" context="title of the section for referral bonuses in achivements section (maximum 24 chars)">Referral Bonuses</string>
    <string name="title_install_app" context="title of the section for install a mobile app in achivements section (maximum 24 chars)">Install our mobile app</string>
    <string name="title_regitration" context="title of the section for install megasync in achivements section (maximum 24 chars)">Registration bonus</string>
    <string name="title_install_desktop" context="title of the section for install a mobile app bonuses in achivements section (maximum 24 chars)">Install MEGA desktop app</string>
    <string name="title_base_quota" context="title of the section for base quota in achivements section">Account Base Quota</string>
    <string name="camera_uploads_empty" context="Text that indicates that no pictures have been uploaded to the Camera Uploads section">No media on Camera Uploads</string>
    <string name="general_num_days_left" context="indicates the number of days left related to a achievement">%1$d d left</string>
    <string name="expired_achievement" context="state to indicate the achievement has expired">Expired</string>

    <string name="setting_title_use_https_only" context="title of the advanced setting to choose the use of https">Don’t use HTTP</string>
    <string name="setting_subtitle_use_https_only" context="subtitle of the advanced setting to choose the use of https">Enable this option only if your transfers don’t start. In normal circumstances HTTP is satisfactory as all transfers are already encrypted.</string>

    <string name="title_achievement_invite_friends" context="title of screen to invite friends and get an achievement">How it works</string>
    <string name="first_paragraph_achievement_invite_friends" context="first paragraph of screen to invite friends and get an achievement">Invite your friends to create a free MEGA account and install our mobile app. For every successful signup and app install you receive bonus storage and transfer quota.</string>
    <string name="second_paragraph_achievement_invite_friends" context="second paragraph of screen to invite friends and get an achievement">You will not receive credit for inviting someone who has used MEGA previously and you will not be notified about such a rejection. Invited contacts must install the MEGA mobile app or MEGA desktop app on their devices.</string>

    <string name="card_title_invite_friends" context="explanation of screen to invite friends and get an achievement">Select contacts from your phone contact list or enter multiple email addresses.</string>

    <string name="title_confirmation_invite_friends" context="title of the dialog to confirm the contact request">Invite friends to MEGA</string>
    <string name="subtitle_confirmation_invite_friends" context="subtitle of the dialog to confirm the contact request">Thanks! Invitation was sent by email</string>
    <string name="paragraph_confirmation_invite_friends" context="paragraph of the dialog to confirm the contact request">Encourage your friends to register and install a MEGA app. As long as your friend uses the same email address as you’ve entered, you will receive your transfer quota reward.</string>

    <string name="invalid_email_to_invite" context="Error shown when the user writes a email with an incorrect format">Email is malformed</string>

    <string name="paragraph_info_achievement_install_desktop" context="info paragraph about the achievement install megasync">When you install MEGAsync you get %1$s of complimentary storage space plus %2$s of transfer quota, both valid for 180 days. MEGA desktop app is available for Windows, macOS and most Linux distros.</string>
    <string name="paragraph_info_achievement_install_mobile_app" context="info paragraph about the achievement install mobile app">When you install our mobile app you get %1$s of complimentary storage space plus %2$s of transfer quota, both valid for 180 days. We provide mobiles apps for iOS, Android and Windows Phone.</string>

    <string name="result_paragraph_info_achievement_install_desktop" context="info paragraph about the completed achievement install megasync">You have received %1$s storage space and %2$s transfer quota for installing our MEGA desktop app.</string>
    <string name="result_paragraph_info_achievement_install_mobile_app" context="info paragraph about the completed achievement install mobile app">You have received %1$s storage space and %2$s transfer quota for installing our mobile app.</string>
    <string name="result_paragraph_info_achievement_registration" context="info paragraph about the completed achievement registration">You have received %1$s storage space as your free registration bonus.</string>

    <string name="expiration_date_for_achievements" context="info paragraph about the completed achievement registration">Bonus expires in %1$d days</string>

    <plurals name="context_share_folders">
        <item context="menu item" quantity="one">Share folder</item>
        <item context="menu items" quantity="other">Share folders</item>
    </plurals>

    <string name="no_folders_shared" context="Info of a contact if there is no folders shared with him">No folders shared</string>

    <string name="settings_help" context="Settings category title for Help">Help</string>
    <string name="settings_help_preference" context="Settings preference title for send feedback">Send Feedback</string>
    <string name="setting_feedback_subject" context="mail subject">Android feedback</string>
    <string name="setting_feedback_body" context="mail body">Please, write your feedback here:</string>
    <string name="settings_feedback_body_device_model" context="mail body">Device model</string>
    <string name="settings_feedback_body_android_version" context="mail body">Android version</string>

    <string name="dialog_title_new_file" context="Title of the dialog to create a new file by inserting the name">New file</string>
    <string name="context_new_file_name" context="Input field description in the create file dialog.">File Name</string>

    <string name="dialog_title_new_link" context="Title of the dialog to create a new link by inserting the name">Link name</string>
    <string name="context_new_link_name" context="Input field description in the create link dialog.">link.url</string>

    <string name="new_file_subject_when_uploading" context="Title of the field subject when a new file is created to upload">SUBJECT</string>
    <string name="new_file_content_when_uploading" context="Title of the field content when a new file is created to upload">CONTENT</string>
    <string name="new_file_email_when_uploading" context="Title of the field email when a new contact is created to upload">EMAIL</string>

    <!--<string name="context_empty_inbox" context="Title of the empty text when a fragment is empty">No files on your</string>-->
    <!--<string name="context_empty_camera_uploads" context="Title of the empty text when a fragment is empty">No media on</string>-->

    <string name="forward_menu_item" context="Item of a menu to forward a message chat to another chatroom">Forward</string>

    <string name="general_attach" context="name of the button to attach file from MEGA to another app">Attach</string>

    <string name="type_contact" context="when add or share a file with a new contact, it can type by name or mail">Contact’s name or email</string>

    <string name="max_add_contact" context="when add or share a file with a new contact, message displayed to warn that the maximum number has been reached">No more contacts can be added at this time</string>

    <string name="old_and_new_passwords_equals" context="when changing the password , the old password and new password are equals">The new password cannot be the same as the old password</string>

    <string name="action_search_by_date" context="Menu item">Search by date</string>
    <string name="general_apply" context="title of a button to apply search by date">Apply</string>ç
    <string name="general_search_month" context="title of a button to apply search by month">Last month</string>
    <string name="general_search_year" context="title of a button to apply search by year">Last year</string>

    <string name="label_set_day" context="title of a Search by date tag">Set day</string>
    <string name="snackbar_search_by_date" context="the user can't choose this date">Date required is not valid</string>

    <string name="invalid_characters" context="Error when the user writes a character not allowed">Characters not allowed</string>

    <string name="audio_play" context="Label shown when audio file is playing">Audio File</string>

    <string name="corrupt_pdf_dialog_text" context="when open PDF Viewer, the pdf that it try to open is damaged or does not exist">Error. The pdf file is corrupted or does not exist.</string>

    <string name="user_account_feedback" context="Label to include info of the user email in the feedback form">User account</string>

    <string name="save_to_mega" context="Label shown in MEGA pdf-viewer when it open a PDF save in smartphone storage">Upload to \nMEGA</string>

    <string name="chat_already_exists" context="Error message when creating a chat one to one with a contact that already has a chat">The chat already exists</string>

    <string name="not_download" context="before sharing a file, has to be downloaded">The file has not been downloaded yet</string>

    <string name="not_permited_add_email_to_invite" context="Error shown when a user is starting a chat or adding new participants in a group chat and writes a contact mail that has not added">Only MEGA contacts can be added</string>

    <string name="invalid_connection_state" context="Info label about the connectivity state of an individual chat">Chat disconnected</string>

    <string name="call_error" context="Message show when a call cannot be established">Error. The call cannot be established</string>

    <string name="title_evaluate_the_app_panel" context="Title of dialog to evaluate the app">Are you happy with this app?</string>
    <string name="rate_the_app_panel" context="Label to show rate the app">Yes, rate the app</string>
    <string name="send_feedback_panel" context="Label to show send feedback">No, send feedback</string>

    <string name="link_advanced_options" context="title of the section advanced options on the get link screen">Advanced options</string>

    <string name="no_contacts_permissions" context="Title of the section to invite contacts if the user has denied the contacts permmissions">No contact permissions granted</string>

    <string name="choose_qr_option_panel" context="Option of the sliding panel to go to QR code section">My QR code</string>
    <string name="section_qr_code" context="Title of the screen that shows the options to the QR code">QR Code</string>
    <string name="action_reset_qr" context="Option in menu of section  My QR code to reset the QR code">Reset QR code</string>
    <string name="action_delete_qr" context="Option in menu of section  My QR code to delete the QR code">Delete QR code</string>
    <string name="save_cloud_drive" context="Option shown in QR code bottom sheet dialog to save QR code in Cloud Drive">To Cloud Drive</string>
    <string name="save_file_system" context="Option shown in QR code bottom sheet dialog to save QR code in File System">To File System</string>
    <string name="section_my_code" context="Title of QR code section">MY CODE</string>
    <string name="section_scan_code" context="Title of QR code scan section">SCAN CODE</string>
    <string name="settings_qrcode_autoaccept" context="Title of QR code settings that permits or not contacts that scan my QR code will be automatically added to my contact list">Auto-Accept</string>
    <string name="setting_subtitle_qrcode_autoccept" context="Subtitle of QR code settings auto-accept">Contacts that scan your QR Code will be automatically added to your contact list.</string>
    <string name="setting_subtitle_qrcode_reset" context="Subtitle of QR code settings that reset the code">Previous QR code will no longer be valid</string>
    <string name="qrcode_link_copied" context="Text shown when it has been copied the QR code link">Link copied to the clipboard</string>
    <string name="qrcode_reset_successfully" context="Text shown when it has been reseted the QR code successfully">QR code successfully reset</string>
    <string name="qrcode_delete_successfully" context="Text shown when it has been deleted the QR code successfully">QR code successfully deleted</string>
    <string name="qrcode_reset_not_successfully" context="Text shown when it has not been reseted the QR code successfully">QR code not reset due to any error. Please, try again.</string>
    <string name="qrcode_delete_not_successfully" context="Text shown when it has not been delete the QR code successfully">QR code not delete due to any error. Please, try again.</string>
    <string name="invite_sent" context="Title of dialog shown when a contact request has been sent with QR code">Invite sent</string>
    <string name="invite_sent_text" context="Text of dialog shown when a contact request has been sent with QR code">The user %s has been invited and will appear in your contact list once accepted.</string>
    <string name="error_share_qr" context="Text shown when it tries to share the QR and occurs an error to process the action">An error occurred while trying to share the QR file. Perhaps the file does not exist. Please, try again later.</string>
    <string name="error_upload_qr" context="Text shown when it tries to upload to Cloud Drive the QR and occurs an error to process the action">An error occurred while trying to upload the QR file. Perhaps the file does not exist. Please, try again later.</string>
    <string name="error_download_qr" context="Text shown when it tries to download to File System the QR and occurs an error to process the action">An error occurred while trying to download the QR file. Perhaps the file does not exist. Please, try again later.</string>
    <string name="success_download_qr" context="Text shown when it tries to download to File System the QR and the action has success">The QR Code has been downloaded successfully to %s</string>
    <string name="invite_not_sent" context="Title of dialog shown when a contact request has not been sent with QR code">Invite not sent</string>
    <string name="invite_not_sent_text" context="Text of dialog shown when a contact request has not been sent with QR code">The QR code or contact link is invalid. Try to scan a valid code or to open a valid link.</string>
    <string name="invite_not_sent_text_already_contact" context="Text of dialog shown when a contact request has not been sent with QR code because of is already a contact">The invitation has not been sent. %s is already in your contacts list.</string>
    <string name="invite_not_sent_text_error" context="Text of dialog shown when a contact request has not been sent with QR code because of some error">The invitation has not been sent. An error occurred processing it.</string>
    <string name="generatin_qr" context="Text of alert dialog informing that the qr is generating">Generating QR Code&#8230;</string>
    <string name="menu_item_scan_code" context="Title of QR code scan menu item">Scan QR code</string>
    <string name="button_copy_link" context="get the contact link and copy it">Copy link</string>
    <string name="button_create_qr" context="Create QR code">Create QR code</string>
    <string name="qrcode_create_successfully" context="Text shown when it has been created the QR code successfully">QR code successfully created</string>
    <string name="qrcode_scan_help" context="Text shown in QR code scan fragment to help and guide the user in the action">Line up the QR code to scan it with your device’s camera</string>
    <string name="contact_view" context="positive button on dialog to view a contact">View</string>


    <string name="external_play" context="Item menu option to reproduce audio or video in external reproductors">Open with</string>

    <string name="context_share" context="to share a file using Facebook, Whatsapp, etc">Share using</string>

    <string name="error_enable_chat_before_login" context="Message shown if the user choose enable button and he is not logged in">Please, log in before enabling the chat</string>

    <string name="label_set_period" context="title of a tag to search for a specific period within the search by date option in Camera upload">Set period</string>

    <string name="context_empty_chat_recent" context="Text of the empty screen when there are not chat conversations">[B]Invite friends to [/B][A]Chat[/A][B] and enjoy our encrypted platform with privacy and security.[/B]</string>
    <string name="recent_chat_empty_enable_chat" context="Message shown when the user has no recent chats">[C]Enable [/C][B]Chat[/B][A][C] and enjoy our encrypted platform with privacy and security.[/C]</string>

    <string name="context_empty_camera_uploads" context="Text of the empty screen when there are not elements in Camera Uploads">[B]No media on [/B][A]Camera Uploads[/A][B].[/B]</string>
    <string name="context_empty_rubbish_bin" context="Text of the empty screen when there are not elements in the Rubbish Bin">[B]Empty [/B][A]Rubbish Bin[/A][B].[/B]</string>

    <string name="context_empty_inbox" context="Text of the empty screen when there are not elements in Cloud Drive or Inbox">[B]No files on your [/B][A]%1$s[/A][B].[/B]</string>
    <string name="context_empty_offline" context="Text of the empty screen when there are not elements in Saved for Offline">[B]No files [/B][A]%1$s[/A][B].[/B]</string>
    <string name="context_empty_contacts" context="Text of the empty screen when there are not contacts">[B]No [/B][A]%1$s[/A][B].[/B]</string>

    <string name="recent_chat_empty" context="Message shown when the user has no chats">[A]No[/A] [B]Conversations[/B]</string>
    <string name="recent_chat_loading_conversations" context="Message shown when the chat is section is loading the conversations">[A]Loading[/A] [B]Conversations&#8230;[/B]</string>

    <string name="context_empty_incoming" context="Text of the empty screen when there are not elements in Incoming">Incoming Shared folders</string>
    <string name="context_empty_outgoing" context="Text of the empty screen when there are not elements in Outgoing">Outgoing Shared folders</string>

    <string name="tab_sent_requests" context="Title of the sent requests tab. Capital letters">Sent requests</string>
    <string name="tab_received_requests" context="Title of the received requests tab. Capital letters">Received requests</string>
    <string name="overquota_alert_title" context="Title dialog overquota error">Storage quota exceeded</string>

    <string name="invalid_link" context="error message shown when an account confirmation link or reset password link is invalid for unknown reasons">Invalid link, please ask for a new valid link</string>

    <string name="processing_link" context="Message shown when a link is being processing">Processing link&#8230;</string>

    <string name="passwd_weak" context="Message shown when it is creating an acount and it is been introduced a very weak or weak password">Your password is easily guessed. Try making your password longer. Combine uppercase &amp; lowercase letters. Add special characters. Do not use names or dictionary words.</string>
    <string name="passwd_medium" context="Message shown when it is creating an acount and it is been introduced a medium password">Your password is good enough to proceed, but it is recommended to strengthen your password further.</string>
    <string name="passwd_good" context="Message shown when it is creating an acount and it is been introduced a good password">This password will withstand most typical brute-force attacks. Please ensure that you will remember it.</string>
    <string name="passwd_strong" context="Message shown when it is creating an acount and it is been introduced a strong password">This password will withstand most sophisticated brute-force attacks. Please ensure that you will remember it.</string>
    <string name="pass_very_weak" context="Password very weak">Very Weak</string>
    <string name="pass_weak" context="Password weak">Weak</string>
    <string name="pass_medium" context="Password medium">Medium</string>
    <string name="pass_good" context="Password good">Good</string>
    <string name="pass_strong" context="Password strong">Strong</string>

    <string name="title_notification_call_in_progress" context="Title of the notification shown on the action bar when there is a call in progress">Call in progress</string>
    <string name="action_notification_call_in_progress" context="Subtitle of the notification shown on the action bar when there is a call in progress">Click to go back to the call</string>
    <string name="button_notification_call_in_progress" context="Button in the notification shown on the action bar when there is a call in progress">Return to the call</string>

    <string name="contacts_mega" context="When it lists contacts of MEGA, the title of list's header">On MEGA</string>
    <string name="contacts_phone" context="When it lists contacts of phone, the title of list's header">Phone contacts</string>

    <string name="account_suspended_multiple_breaches_ToS" context="Message error shown when trying to log in on an account has been suspended due to multiple breaches of Terms of Service">Your account has been suspended due to multiple breaches of MEGA’s Terms of Service. Please check your email inbox.</string>
    <string name="account_suspended_breache_ToS" context="Message error shown when trying to log in on an account has been suspended due to breach of Terms of Service">Your account was terminated due to a breach of MEGA’s Terms of Service, such as abuse of rights of others; sharing and/or importing illegal data; or system abuse.</string>

    <string name="file_storage_empty_folder" context="In a chat conversation when you try to send device's images but there aren't available images">No files</string>

    <plurals name="number_of_versions" formatted="false" context="Number of versions of a file shown on the screen info of the file">
        <item context="version item" quantity="one">%1$d version</item>
        <item context="version items" quantity="other">%1$d versions</item>
    </plurals>

    <string name="title_section_versions" context="Title of the section Versions for files">Versions</string>

    <string name="header_current_section_item" context="Header of the item to show the current version of a file in a list">Current version</string>
    <plurals name="header_previous_section_item" context="Header of the item to show the previous versions of a file in a list">
        <item context="file item" quantity="one">Previous version</item>
        <item context="file items" quantity="other">Previous versions</item>
    </plurals>

    <string name="general_revert" context="option menu to revert a file version">Revert</string>
    <string name="menu_item_clear_versions" context="option menu to clear all the previous versions">Clear previous versions</string>
    <plurals name="title_dialog_delete_version" context="Title of the dialog to confirm that a version os going to be deleted">
        <item context="version item" quantity="one">Delete version?</item>
        <item context="version items" quantity="other">Delete versions?</item>
    </plurals>

    <string name="content_dialog_delete_version" context="Content of the dialog to confirm that a version is going to be deleted">This version will be permanently removed.</string>
    <string name="content_dialog_delete_multiple_version" context="Content of the dialog to confirm that several versions are going to be deleted">These %d versions will be permanently removed.</string>

    <string name="chat_upload_title_notification" context="Title of the notification shown when a file is uploading to a chat">Chat uploading</string>

    <string name="settings_chat_upload_quality" context="Label for the option on setting to set up the quality of multimedia files uploaded to the chat">Chat media quality</string>

    <string-array name="settings_chat_upload_quality_entries" context="the options for the option on setting to set up the quality of multimedia files uploaded to the chat">
        <item context="the options of what to upload.">Original</item>
        <item context="the options of what to upload.">Medium</item>
    </string-array>

    <string name="missed_call_notification_title" context="Title of the notification for a missed call">Missed call</string>
    <string name="file_properties_info_location" cotext="Refers to a location of file">Location</string>

    <string name="file_properties_folder_current_versions" cotext="Title of the label to show the size of the current files inside a folder">Current versions</string>
    <string name="file_properties_folder_previous_versions" cotext="Title of the label to show the size of the versioned files inside a folder">Previous versions</string>

    <plurals name="number_of_versions_inside_folder" formatted="false" context="Number of versioned files inside a folder shown on the screen info of the folder">
        <item context="version item" quantity="one">%1$d versioned file</item>
        <item context="version items" quantity="other">%1$d versioned files</item>
    </plurals>

    <string name="messages_forwarded_success" context="Alert message after forwarding one or several messages to several chats">Messages forwarded</string>
    <string name="messages_forwarded_error" context="Error message after forwarding one or several messages to several chats">Error. Not correctly forwarded</string>
    <plurals name="messages_forwarded_partial_error" formatted="false" context="Error message if any of the forwarded messages fails">
        <item context="message item" quantity="one">Error. %1$d message not successfully forwarded</item>
        <item context="message items" quantity="other">Error. %1$d messages not successfully forwarded</item>
    </plurals>
    <plurals name="messages_forwarded_error_not_available" formatted="false" context="Error non existing resource after forwarding one or several messages to several chats">
        <item context="message item" quantity="one">Error. The resource is no longer available</item>
        <item context="message items" quantity="other">Error. The resources are no longer available</item>
    </plurals>

    <string name="turn_on_notifications_title" context="The title of fragment Turn on Notifications">Turn on Notifications</string>
    <string name="turn_on_notifications_subtitle" context="The subtitle of fragment Turn on Notifications">This way, you will see new messages\non your Android phone instantly.</string>
    <string name="turn_on_notifications_first_step" context="First step to turn on notifications">Open Android device [A]Settings[/A]</string>
    <string name="turn_on_notifications_second_step" context="Second step to turn on notifications">Open [A]Apps &amp; notifications[/A]</string>
    <string name="turn_on_notifications_third_step" context="Third step to turn on notifications">Select [A]MEGA[/A]</string>
    <string name="turn_on_notifications_fourth_step" context="Fourth step to turn on notifications">Open [A]App notifications[/A]</string>
    <string name="turn_on_notifications_fifth_step" context="Fifth step to turn on notifications">Switch to On and select your preferences</string>

    <plurals name="files_send_to_chat_success" context="Alert message after sending to chat one or several messages to several chats">
        <item context="version item" quantity="one">File sent</item>
        <item context="version items" quantity="other">Files sent</item>
    </plurals>
    <string name="files_send_to_chat_error" context="Error message after sending to chat one or several messages to several chats">Error. Not correctly sent</string>

    <string name="context_send_file_to_chat" context="menu option to send a file to a chat">Send to chat</string>

    <string name="remember_pwd_dialog_title" context="Title of the dialog 'Do you remember your password?'">Do you remember your password?</string>
    <string name="remember_pwd_dialog_text" context="Text of the dialog 'Do you remember your password?'">Please test your password to ensure you remember it. If you lose your password, you will lose access to your MEGA data.</string>
    <string name="remember_pwd_dialog_do_not_show" context="'Do you remember your password?' dialog option that permits user do not show it again">Don’t show me again</string>
    <string name="remember_pwd_dialog_button_test" context="Button of the dialog 'Do you remember your password?' that permits user test his password">Test password</string>
    <string name="test_pwd_title" context="Title of the activity that permits user test his password">Test your password</string>
    <string name="test_pwd_accepted" context="Message shown to the user when is testing her password and it is correct">Password accepted</string>
    <string name="test_pwd_wrong" context="Message shown to the user when is testing her password and it is wrong">Wrong password!\nBackup your Recovery Key as soon as possible!</string>
    <string name="recovery_key_exported_dialog_title" context="Title of the dialog 'Recovery Key exported'">Recovery Key exported</string>
    <string name="recovery_key_exported_dialog_text" context="Text of the dialog 'Recovery Key exported'">The Recovery Key has been exported into the Offline section as MEGARecoveryKey.txt.\nNote: It will be deleted if you log out, please store it in a safe place.</string>
    <string name="recovery_key_exported_dialog_text_logout" context="Text of the dialog 'Recovery Key exported' when the user wants logout">You are about to logout, please test your password to ensure you remember it.\nIf you lose your password, you will lose access to your MEGA data.</string>
    <string name="option_copy_to_clipboard" context="Option that permits user copy to clipboard">Copy to clipboard</string>
    <string name="option_export_recovery_key" context="Option that permits user export his recovery key">Export Recovery Key</string>
    <string name="option_logout_anyway" context="Option that permits user logout">Logout anyway</string>
    <string name="recovery_key_bottom_sheet" context="Title of the bottom sheet dialog 'Recovery Key'">Recovery Key</string>
    <string name="option_save_on_filesystem" context="Option that permits user save on File System">Save on File System</string>
    <string name="message_copied_to_clipboard" context="Message shown when something has been copied to clipboard">Copied to clipboard</string>

    <string name="message_jump_latest" context="text of the label to show that you have messages unread in the chat conversation">Jump to latest</string>
    <string name="message_new_messages" context="text of the label to show that you have new messages in the chat conversation">New messages</string>


    <string name="notification_subtitle_incoming" context="notification subtitle of incoming calls">Incoming call</string>

    <plurals name="number_unread_messages" context="Subtitle to show the number of unread messages on a chat">
        <item context="unread message" quantity="one">%1$s unread message</item>
        <item context="unread messages" quantity="other">%1$s unread messages</item>
    </plurals>

    <plurals name="plural_number_messages_chat_notification" context="Notification title to show the number of unread chats">
        <item context="unread message" quantity="one">%1$d unread chat</item>
        <item context="unread messages" quantity="other">%1$d unread chats</item>
    </plurals>

    <string name="chat_loading_messages" context="Message shown when a chat is opened and the messages are being recovered">[A]Loading[/A] [B]Messages&#8230;[/B]</string>

    <string name="general_error_internal_node_not_found" context="Error message shown when opening a file link which doesn't exist">File or folder not found. Are you logged in with a different account in your browser? You can only access files or folders from the account you are currently logged in with in the app</string>


    <string name="context_loop_video" context="menu option to loop video or audio file">Loop</string>

    <string name="settings_security_options_title" context="Title of the category Security options on Settings section">Security options</string>
    <string name="settings_recovery_key_title" context="Title of the preference Recovery key on Settings section">Recovery Key</string>
    <string name="settings_recovery_key_summary" context="Summary of the preference Recovery key on Settings section">Exporting the Recovery Key and keeping it in a secure location enables you to set a new password without data loss.</string>

    <string name="login_connectivity_issues" context="message when a temporary error on logging in is due to connectivity issues">Unable to reach MEGA. Please check your connectivity or try again later.</string>
    <string name="login_servers_busy" context="message when a temporary error on logging in is due to servers busy">Servers are too busy. Please wait.</string>
    <string name="login_API_lock" context="message when a temporary error on logging in is due to SDK is waiting for the server to complete a request due to an API lock">This process is taking longer than expected. Please wait.</string>
    <string name="login_API_rate" context="message when a temporary error on logging in is due to SDK is waiting for the server to complete a request due to a rate limit ">Too many requests. Please wait.</string>

    <string name="corrupt_video_dialog_text" context="when open audio video player, the file that it try to open is damaged or does not exist">Error. The file is corrupted or does not exist.</string>


    <string name="section_playlist" context="Title of the screen Playlist">Playlist</string>
    <string name="playlist_state_playing" context="Text shown in playlist subtitle item when a file is reproducing">Now playing&#8230;</string>
    <string name="playlist_state_paused" context="Text shown in playlist subtitle item when a file is reproducing but it is paused">Paused</string>

    <string name="context_option_print" context="Menu option to print the recovery key from Offline section">Print</string>

    <string name="save_MK_confirmation" context="Message when the recovery key has been successfully saved on the filesystem">The Recovery Key has been successfully saved</string>

    <string name="pending_outshare_indicator" context="label to indicate that a share is still pending on outgoing shares of a node">(Pending)</string>

    <string name="option_enable_chat_rich_preview" context="Option in Settings section to enable the rick links previews">Rich URL previews</string>

    <string name="button_always_rich_links" context="Button to allow the rich links previews on chat">Always Allow</string>
    <string name="button_not_now_rich_links" context="Button do not allow now the rich links previews on chat">Not Now</string>
    <string name="button_never_rich_links" context="Button do not allow the rich links previews on chat">Never</string>

    <string name="title_enable_rich_links" context="Title of the dialog to enable the rich links previews on chat">Enable rich URL previews</string>

    <string name="text_enable_rich_links" context="Text of the dialog to enable the rich links previews on chat">Enhance the MEGAchat experience. URL content will be retrieved without end-to-end encryption.</string>

    <string name="subtitle_mega_rich_link_no_key" context="Subtitle of a MEGA rich link without the decryption key">Tap to enter the Decryption Key</string>

    <string name="call_starting" context="Subtitle of the call screen when a call is just starting">Calling&#8230;</string>


    <string name="error_password" context="when the user tries to creates a MEGA account or tries to change his password and the password strength is very weak">Please enter a stronger password</string>

    <string name="title_acceptance_contact_request_notification" context="title of the notification for an acceptance of a contact request">New contact</string>
    <string name="title_storage_usage" context="title of usage storage section in Storage">Storage Usage</string>

    <plurals name="plural_number_contact_request_notification" context="Notification title to show the number of incoming contact request">
        <item context="contact request" quantity="one">%1$d pending contact request</item>
        <item context="contact requests" quantity="other">%1$d pending contact requests</item>
    </plurals>

    <string name="title_new_contact_request_notification" context="title of the notification for a new incoming contact request">New contact request</string>

    <string name="type_message_hint_with_title" context="Hint shown in the field to write a message in the chat screen">Write message to “%s”&#8230;</string>
    <string name="transfers_empty_new" context="message shown in the screen when there are not any active transfer">[B]No active[/B][A] Transfers[/A][B].[/B]</string>
    <string name="completed_transfers_empty_new" context="message shown in the screen when there are not any active transfer">[B]No completed[/B][A] Transfers[/A][B].[/B]</string>
    <string name="file_browser_empty_folder_new" context="Text that indicates that a folder is currently empty">[B]Empty[/B][A] Folder[/A][B].[/B]</string>

    <string name="type_message_hint_with_customized_title" context="Hint shown in the field to write a message in the chat screen (chat with customized title)">Write message to “%s”&#8230;</string>
    <string name="type_message_hint_with_default_title" context="Hint shown in the field to write a message in the chat screen (chat with default title)">Write message to %s&#8230;</string>

    <string name="settings_2fa" context="Title of setting Two-Factor Authentication">Two-Factor Authentication</string>
    <string name="setting_subtitle_2fa" context="Subtitle of setting Two-Factor Authentication when the preference is disabled">Two-Factor Authentication is a second layer of security for your account.</string>
    <string name="title_2fa" context="Title of the screen Two-Factor Authentication">Why do you need two-factor authentication?</string>
    <string name="two_factor_authentication_explain">Two-factor authentication is a second layer of security for your account. Which means that even if someone knows your password they cannot access it, without also having access to the six digit code only you have access to.</string>
    <string name="button_setup_2fa" context="Button that permits user begin with the process of enable Two-Factor Authentication">Begin Setup</string>
    <string name="explain_qr_seed_2fa_1" context="Text that explain how to do with Two-Factor Authentication QR">Scan or copy the seed to your Authentication App.</string>
    <string name="explain_qr_seed_2fa_2" context="Text that explain how to do with Two-Factor Authentication seed">Be sure to backup this seed to a safe place in case you lose your phone.</string>
    <string name="explain_confirm_2fa" context="Text that explain how to confirm Two-Factor Authentication">Please enter the code generated by your Authentication App.</string>
    <string name="general_verify" context="Text button">Verify</string>
    <string name="general_next" context="Text button">Next</string>
    <string name="url_qr_2fa" context="URL that is used to generate Two-Factor Authentication QR code. Not translate">otpauth://totp/MEGA:%s?secret=%s&amp;issuer=MEGA</string>
    <string name="qr_seed_text_error" context="Text of the alert dialog to inform the user when an error occurs when try to enable seed or QR of Two-Factor Authentication">An error occurred generating the seed or QR code, please try again.</string>
    <string name="title_2fa_enabled" context="Title of the screen shown when the user enabled correctly Two-Factor Authentication">Two-Factor Authentication Enabled</string>
    <string name="description_2fa_enabled" context="Description of the screen shown when the user enabled correctly Two-Factor Authentication">Next time you login to your account you will be asked to enter a 6-digit code provided by your authentication app.</string>
    <string name="recommendation_2fa_enabled" context="Recommendation for export the Recovery Key shown when the user enabled correctly Two-Factor Authentication">If you lose access to your account after enabling 2FA and you have not backed up your Recovery Key, MEGA can\'t help you gain access to it again.\n<b>Backup your Recovery Key</b></string>
    <string name="pin_error_2fa" context="Error shown when a user tries to enable Two-Factor Authentication and introduce an invalid code">Invalid code</string>
    <string name="lost_your_authenticator_device" context="When a user tries to login with Two-Factor Authentication and lost his device, button that permits get information about how login">Lost your Authenticator device?</string>
    <string name="login_verification" context="Title of screen Login verification with Two-Factor Authentication">Login Verification</string>
    <string name="change_password_verification" context="Title of screen Change password verification with Two-Factor Authentication">Two-Factor Authentication\nChange password</string>
    <string name="cancel_account_verification" context="Title of screen Cancel account verification with Two-Factor Authentication">Two-Factor Authentication\nCancel account</string>
    <string name="change_mail_verification" context="Title of screen Change mail verification with Two-Factor Authentication">Two-Factor Authentication\nChange email</string>
    <string name="disable_2fa_verification" context="Title of screen Disable Two-Factor Authentication">Disable Two-Factor Authentication</string>
    <string name="title_lost_authenticator_device" context="Title of screen Lost authenticator decive">Lost your Authenticator device?</string>
    <string name="error_disable_2fa" context="When the user tries to disable Two-Factor Authentication and some error ocurr in the process">An error occurred trying to disable Two-Factor Authentication. Please try again.</string>
    <string name="error_enable_2fa" context="When the user tries to enable Two-Factor Authentication and some error ocurr in the process">An error occurred trying to enable Two-Factor Authentication. Please try again.</string>
    <string name="title_enable_2fa" context="Title of the dialog shown when a new account is created to suggest user enable Two-Factor Authentication">Enable Two-Factor Authentication</string>
    <string name="label_2fa_disabled" context="Label shown when it disables the Two-Factor Authentication">Two-Factor Authentication Disabled</string>
    <string name="open_app_button" context="Text of the button which action is to show the authentication apps">Open in</string>
    <string name="intent_not_available_2fa" context="message when trying to open a link that contains the seed to enable Two-Factor Authentication but there isn\'t any app that open it">There isn’t any available app to enable Two-Factor Authentication on your device</string>
    <string name="general_close" context="Text button">Close</string>
    <string name="general_rk" context="Text of the file name where the Recovery Key is saved. Not translate">MEGARecoveryKey.txt</string>
    <string name="backup_rk_2fa_end" context="Label shown when Two-Factor Authentication has been enabled to alert user that has to back up his Recovery Key before finish the process">Export your Recovery Key to finish</string>
    <string name="no_authentication_apps_title" context="Title of dialog shown when it tries to open an authentication app and there is no installed">Two-Factor Authentication app</string>
    <string name="open_play_store_2fa" context="Message shown to ask user if wants to open Google Play to install some authenticator app">Would you want to open Google Play to install an Authenticator App?</string>
    <string name="play_store_label" context="Label Play Store">Play Store</string>
    <string name="text_2fa_help" context="Text shown in an alert explaining how to continue to enable Two-Factor Authentication">You need an authenticator app to enable 2FA on MEGA. You can download and install the Google Authenticator, Duo Mobile, Authy or Windows Phone Authenticator app for your phone or tablet.</string>


    <string name="number_correctly_imported_from_chat" context="success message when importing multiple files from">%d files shared successfully</string>
    <string name="number_no_imported_from_chat" context="error message when importing multiple files from chat">%d files were not shared</string>
    <string name="preview_content" context="button's text to open a full screen image">Preview Content</string>

    <string name="no_network_connection_on_play_file" context="message shown when the user clicks on media file chat message, there is no network connection and the file is not been downloaded">The streaming can not be executed and the file has not been downloaded</string>
    <string name="file_already_exists" context="message when trying to save for offline a file that already exists">File already exists in Saved for Offline</string>

    <plurals name="error_forwarding_messages" context="Error message if forwarding a message failed">
        <item context="one message" quantity="one">Message not forwarded</item>
        <item context="many messages" quantity="other">Messages not forwarded</item>
    </plurals>

    <string name="title_confirmation_disable_rich_links" context="Title of the dialog to disable the rich links previews on chat">Rich URL previews</string>
    <string name="text_confirmation_disable_rich_links" context="Text of the dialog to disable the rich links previews on chat">You are disabling rich URL previews permanently. You can re-enable rich URL previews in your settings. Do you want to proceed?</string>

    <string name="call_missed_messages" context="Message shown when a call ends.">[A]Missed call[/A]</string>
    <string name="call_rejected_messages" context="Message shown when a call ends.">[A]Call was rejected[/A]</string>
    <string name="call_cancelled_messages" context="Message shown when a call ends.">[A]Call was cancelled[/A]</string>
    <string name="call_failed_messages" context="Message shown when a call ends.">[A]Call failed[/A]</string>
    <string name="call_not_answered_messages" context="Message shown when a call ends.">[A]Call was not answered[/A]</string>

    <string name="contact_email" context="Indicates that can type a contact email">Contact’s email</string>
    <string name="contact_not_added" context="When it tries to add a contact in a list an is already added">You have already added this contact.</string>

    <string name="error_message_invalid_format" context="Content of a normal message that cannot be recognized">Invalid message format</string>
    <string name="error_message_invalid_signature" context="Content of a normal message that cannot be recognized">Invalid message signature</string>

    <string name="add_to_cloud_import" context="Menu option">Add to Cloud Drive</string>

    <string name="error_streaming" context="When the user tries to reproduce a file through streaming and ocurred an error creating it">An error occurred trying to create the stream</string>

    <string name="context_restore" context="Menu option to restore an item from the Rubbish bin">Restore</string>

    <string name="context_correctly_node_restored" context="success message when a node was restore from Rubbish bin">Restored to %s</string>
    <string name="context_no_restored" context="error message when a node was restore from Rubbish bin">Error. Not restored</string>

    <string name="context_send_message" context="menu item from contact section to send a message to a contact">Send Message</string>

    <plurals name="plural_contact_sent_to_chats" context="Message shown when a contact is successfully sent to several chats">
        <item context="one contact" quantity="one">Contact sent to chats successfully</item>
        <item context="more contacts" quantity="other">Contacts sent to chats successfully</item>
    </plurals>

    <string name="error_MEGAdrop_not_supported" context="Error message on opening a MEGAdrop folder link">MEGAdrop folders are not supported yet</string>

    <string name="pre_overquota_alert_text" context="Pre overquota error dialog when trying to copy or import a file">This action cannot be completed as it would take you over your current storage limit. Would you like to upgrade your account?</string>

    <string name="archived_chats_title_section" context="Title of the section Archived chats">Archived chats</string>

    <string name="archived_chats_show_option" context="Text of the option to show the arhived chat, it shows the number of archived chats">Archived chats (%d)</string>

    <string name="archive_chat_option" context="Title of the option on the chat list to archive a chat">Archive Chat</string>
    <string name="unarchive_chat_option" context="Title of the option on the chat list to unarchive a chat">Unarchive Chat</string>

    <string name="general_archive" context="Confirmation button of the dialog to archive a chat">Archive</string>
    <string name="general_unarchive" context="Confirmation button of the dialog to unarchive a chat">Unarchive</string>

    <string name="success_archive_chat" context="Message shown when a chat is successfully archived, it shows the name of the chat">%s chat was archived.</string>
    <string name="error_archive_chat" context="Error message shown when a chat has not be archived, it shows the name of the chat">Error. %s chat was not archived.</string>

    <string name="success_unarchive_chat" context="Message shown when a chat is successfully unarchived, it shows the name of the chat">%s chat was unarchived.</string>
    <string name="error_unarchive_chat" context="Error message shown when a chat has not be unarchived, it shows the name of the chat">Error. %s chat was not able to be unarchived.</string>

    <string name="archived_chats_empty" context="Message shown when the user has no archived chats">[A]No[/A] [B]Archived Chats[/B]</string>

    <string name="inactive_chat" context="Subtitle of chat screen when the chat is inactive">Inactive chat</string>
    <string name="archived_chat" context="Subtitle of chat screen when the chat is archived">Archived chat</string>

    <string name="number_incorrectly_restored_from_rubbish" context="error message when restoring several nodes from rubbish">%d items were not restored successfully</string>
    <string name="number_correctly_restored_from_rubbish" context="success message when restoring several nodes from rubbish">%d items restored successfully</string>

    <string name="invite_contacts" context="Label shown when the user wants to add contacts into his MEGA account">Invite contacts</string>
    <string name="share_with" cotext="Label shown when the user wants to share something with other contacts">Share with</string>
    <string name="contacts_list_empty_text_loading_share" context="Message shown while the contact list from the device and from MEGA is being read and then shown to the user">Loading contacts&#8230;</string>
    <string name="title_new_group" context="Title of the screen New Group">New Group</string>
    <string name="subtitle_new_group" context="Subtitle of the screen New Group">Type group name</string>
    <string name="hint_type_group" context="Hint of edittext shown when it is creating a new group to guide user to type the name of the group">Name your group</string>
    <string name="confirmation_delete_contact" context="Text of the confirm dialog shown when it wants to remove a contact from a chat">Remove %s from this chat?</string>

    <string name="settings_file_management_file_versions_title" context="Settings preference title to show file versions info of the account">File versions</string>
    <string name="settings_file_management_file_versions_subtitle" context="Settings preference subtitle to show file versions info of the account">%1d file versions, taking a total of %2s</string>

    <string name="settings_file_management_category" context="Title of the section File management on Settings section">File Management</string>

    <string name="settings_file_management_delete_versions" context="Option in Settings to delete all the versions of the account">Delete all my older versions of files</string>
    <string name="settings_file_management_subtitle_delete_versions" context="subtitle of the option in Settings to delete all the versions of the account">All current files will remain. Only historic versions of your files will be deleted.</string>

    <string name="text_confirmation_dialog_delete_versions" context="Text of the dialog to delete all the file versions of the account">You are about to delete the version histories of all files. Any file version shared to you from a contact will need to be deleted by them.\n\nPlease note that the current files will not be deleted.</string>

    <string name="success_delete_versions" context="success message when deleting all the versions of the account">File versions deleted successfully</string>
    <string name="error_delete_versions" context="error message when deleting all the versions of the account">An error occurred while trying to delete all old versions of your files, please try again later.</string>

    <string name="settings_enable_file_versioning_title" context="Title of the option to enable or disable file versioning on Settings section">File versioning</string>
    <string name="settings_enable_file_versioning_subtitle" context="Subtitle of the option to enable or disable file versioning on Settings section">Enable or disable file versioning for your entire account.\nYou may still receive file versions from shared folders if your contacts have this enabled.</string>
    <string name="choose_chat" context="section title to select a chat to send a file">Choose chat</string>

    <string name="type_mail" context="Hint shown to guide user on activity add contacts">Tap, enter name or email</string>

    <string name="confirmation_invite_contact" context="Text of the confirm dialog shown when it wants to add a contact from a QR scaned">Add %s to your contacts?</string>
    <string name="confirmation_not_invite_contact" context="Text of the confirm dialog shown when it wants to add a contact from a QR scaned and the contact is already a contact">You have already added the contact %s.</string>
    <string name="confirmation_invite_contact_already_added" context="Text of the confirm dialog shown when it wants to add a contact from a QR scaned and is already added before">You have already added the contact %s.</string>
    <string name="confirmation_share_contact" context="Text of the confirm dialog shown when it wants to add a contact from a QR scaned">Share with %s?</string>
    <string name="new_group_chat_label" context="Text button for init a group chat">New group chat</string>
    <string name="add_contacts" context="Label shown when the user wants to add contacts into a chat conversation">Add contacts</string>

    <string name="title_alert_logged_out" context="Title of the alert when the account have been logged out from another client">Logged out</string>
    <string name="account_confirmed" context="Text shown to indicate user that his account has already been confirmed">Your account has been activated. Please log in.</string>
    <string name="confirm_account" context="Text shown to indicate user that his account should be confirmed typing his password">Please enter your password to confirm your account</string>

    <string name="error_own_email_as_contact" context="Error shown if a user tries to add their own email address as a contact">There’s no need to add your own email address</string>

    <string name="invalid_code" context="Error shown when it is scanning a QR code and it is invalid">Invalid code</string>

    <string name="text_almost_full_warning" context="Text of the dialog shown when the storage is almost full">Cloud Drive is almost full. Upgrade to PRO and get up to 8 TB of storage and 16 TB of transfer quota.</string>
    <string name="button_plans_almost_full_warning" context="Button of the dialog shown when the storage is almost full to see the available PRO plans">See plans</string>
    <string name="button_custom_almost_full_warning" context="Button of the dialog shown when the storage is almost full to custom a plan">Custom plan</string>
    <string name="button_bonus_almost_full_warning" context="Button of the dialog shown when the storage is almost full to get bonus">Get Bonus</string>

    <string name="title_mail_upgrade_plan" context="Mail title to upgrade to a custom plan">Upgrade to a custom plan</string>
    <string name="subject_mail_upgrade_plan" context="Mail subject to upgrade to a custom plan">Ask us how you can upgrade to a custom plan:</string>

    <string name="word_me" context="Used in chat list screen to indicate in a chat list item that the message was sent by me, followed by the message">Me:</string>

    <string name="call_button" context="Title of the button in the contact info screen to start an audio call">Call</string>
    <string name="message_button" context="Title of the button in the contact info screen to send a message">Message</string>
    <string name="video_button" context="Title of the button in the contact info screen to start a video call">Video</string>

    <string name="title_chat_explorer" context="Title of chat explorer to send a link or file to a chat">Send to&#8230;</string>
    <string name="title_cloud_explorer" context="Title of cloud explorer to upload a link or file">Upload to&#8230;</string>

	<string name="contact_info_button_more" context="More button in contact info page">More</string>

    <plurals name="plural_select_file" context="Section title to select a file to perform an action">
        <item context="one file" quantity="one">Choose File</item>
        <item context="more files" quantity="other">Choose Files</item>
    </plurals>

    <string name="title_share_folder_explorer" context="Title of shared folder explorer to choose a folder to perform an action">Choose folder</string>

    <string name="login_warning_abort_transfers" context="Popup message shown if an user try to login while there is still living transfer">All transfers will be cancelled, do you want to login?</string>
    <string name="logout_warning_abort_transfers" context="Popup message shown if an user try to login while there is still living transfer">All transfers will be cancelled, do you want to logout?</string>

    <string name="subtitle_read_only_permissions" context="Label to explain the read only participant permission in the options panel of the group info screen">Read only</string>

    <string name="used_space" context="Label shown the total space and the used space in an account">[A]%1$s [/A][B]of %2$s used[/B]</string>

    <string name="staging_api_url_title" context="title of the alert dialog when the user is changing the API URL to staging">Change to a testing server?</string>
    <string name="staging_api_url_text" context="text of the alert dialog when the user is changing the API URL to staging">Are you sure you want to change to a test server? Your account may run irrecoverable problems</string>

    <string name="title_confirmation_open_camera_on_chat" context="Title of the confirmation dialog to open the camera app and lose the relay of the local camera on the in progress call">Open camera?</string>
    <string name="confirmation_open_camera_on_chat" context="Text of the confirmation dialog to open the camera app and lose the relay of the local camera on the in progress call">If you open the camera, your video transmission will be paused in the current call.</string>

    <string name="notification_chat_undefined_title" context="Title of the notification when there is unknown activity on the Chat">Chat activity</string>
    <string name="notification_chat_undefined_content" context="Content of the notification when there is unknown activity on the Chat">You may have new messages</string>

    <string name="settings_rb_scheduler_enable_title" context="Title of Rubbish bin scheduler option in settings to enable or disable the functionality">Rubbish bin clearing scheduler</string>
    <string name="settings_rb_scheduler_enable_subtitle" context="Subtitle of Rubbish bin scheduler option in settings to enable or disable the functionality in free accounts">The Rubbish Bin is cleaned for you automatically.</string>

    <string name="settings_rb_scheduler_enable_period_PRO" context="Title of Rubbish bin scheduler option in settings to enable or disable the functionality in PRO accounts">The minimum period is 7 days.</string>
    <string name="settings_rb_scheduler_enable_period_FREE" context="Title of Rubbish bin scheduler option in settings to enable or disable the functionality in PRO accounts">The minimum period is 7 days and your maximum period is 30 days.</string>

    <string name="settings_rb_scheduler_select_days_title" context="Title of Rubbish bin scheduler option in settings to set up the number of days of the rubbish bin scheduler">Remove files older than</string>
    <string name="settings_rb_scheduler_select_days_subtitle" context="Subtitle of Rubbish bin scheduler option in settings to show the number of days set up to the rubbish bin scheduler">%d days</string>

    <string name="settings_rb_scheduler_alert_disabling" context="Text of the alert when a FREE user tries to disable the RB scheduler">To disable Rubbish bin cleaning scheduler or set a longer retention period you need to subscribe to a PRO plan.</string>

    <string name="hint_days" context="Hint of the field to write the days of the rubbish bin scheduler">days</string>

    <string name="confirmation_close_sessions_text" context="Text of the dialog to confirm after closing all other sessions">This will log you out on all other active sessions except the current one.</string>
    <string name="confirmation_close_sessions_title" context="Title of the dialog to confirm after closing all other sessions">Do you want to close all other sessions?</string>

    <string name="invite_not_sent_already_sent" context="Message shown when a contact request has not been sent because the invitation has been sent before">The invitation to contact %s has been sent before and can be consulted in the Sent Requests tab.</string>

    <string name="save_qr_cloud_drive" context="Label shown to indicate the QR is saving in Cloud Drive">Saving %s in Cloud Drive&#8230;</string>

    <string name="general_folders" context="General label for folders">Folders</string>
    <string name="general_files" context="General label for files">Files</string>
    <string name="general_save_to_device" context="Item menu option upon right click on one or multiple files">Save to device</string>

    <string name="title_upload_explorer" context="Title of cloud explorer to upload a file">Upload to MEGA</string>
    <string name="choose_destionation" context="Label choose destination">Choose destination</string>
    <string name="general_show_more" context="Label that indicates show more items">Show more</string>
    <string name="general_show_less" context="Label that indicates show less items">Show less</string>

    <string name="notification_new_contact_request" context="Subtitle of the historic notification for a new contact request">[A]%s [/A][B]sent you a contact request.[/B]</string>
    <string name="notification_new_contact" context="Subtitle of the historic notification for a new contact">[A]%s [/A][B]is now a contact.[/B]</string>
    <string name="notification_new_shared_folder" context="Subtitle of the historic notification for a new shared folder">[B]New shared folder from [/B][A]%s.[/A]</string>

    <string name="notification_reminder_contact_request" context="Subtitle of the historic notification for a reminder new contact request">[A]Reminder: [/A][B]%s [/B][C]sent you a contact request.[/C]</string>

    <string name="title_contact_request_notification_cancelled" context="Title of the historic notification for a contact request cancelled">Contact request cancelled</string>
    <string name="subtitle_contact_request_notification_cancelled" context="Subtitle of the historic notification for contact request cancelled">[A]%s [/A][B]cancelled the contact request.[/B]</string>

    <string name="title_contact_notification_deleted" context="Title of the historic notification when an user deletes you as contact">Contact deleted</string>
    <string name="subtitle_contact_notification_deleted" context="Subtitle of the historic notification when an user deletes you as contact">[A]%s [/A][B]deleted you as a contact.[/B]</string>

    <string name="title_contact_notification_blocked" context="Title of the historic notification when an user blocks you as contact">Contact blocked</string>
    <string name="subtitle_contact_notification_blocked" context="Subtitle of the historic notification when an user blocks you as contact">[A]%s [/A][B]blocked you as a contact.[/B]</string>

    <string name="section_notification_with_unread" context="Item of the navigation title for the notification section when there is any unread">Notifications [A](%1$d)[/A]</string>

    <string name="title_account_notification_deleted" context="Title of the historic notification for an account deleted">Account deleted</string>
    <string name="subtitle_account_notification_deleted" context="Subtitle of the historic notification for an account deleted">[A]%s [/A][B]account has been deleted/deactivated.[/B]</string>

    <string name="subtitle_file_takedown_notification" context="Subtitle of folder takedown historic notification">[A]Your publicly shared file [/A][B]%s[/B][C] has been taken down.[/C]</string>
    <string name="subtitle_folder_takedown_notification" context="Subtitle of file takedown historic notification">[A]Your publicly shared folder [/A][B]%s[/B][C] has been taken down.[/C]</string>

    <string name="subtitle_file_takedown_reinstated_notification" context="Subtitle of a folder takedown reinstated historic notification">[A]Your publicly shared file [/A][B]%s[/B][C] has been reinstated.[/C]</string>
    <string name="subtitle_folder_takedown_reinstated_notification" context="Subtitle of a file takedown reinstated historic notification">[A]Your publicly shared folder [/A][B]%s[/B][C] has been reinstated.[/C]</string>

    <string name="title_outgoing_contact_request" context="Title of the historic notification for outgoing contact requests">Sent request</string>
    <string name="title_incoming_contact_request" context="Title of the historic notification for incoming contact requests">Received request</string>

    <string name="subtitle_outgoing_contact_request_denied" context="Subtitle of the historic notification for contact request denied">[A]%s [/A][B]denied your contact request.[/B]</string>
    <string name="subtitle_outgoing_contact_request_accepted" context="Subtitle of the historic notification for contact request accepted">[A]%s [/A][B]accepted your contact request.[/B]</string>

    <string name="notification_deleted_shared_folder" context="Subtitle of the historic notification for deleted shared folders (one or many)">[B]Access to folders shared by [/B][A]%s[/A][B] was removed.[/B]</string>
    <string name="notification_left_shared_folder" context="Subtitle of the historic notification when a contact leaves a shared folder">[A]%s[/A][B] has left a shared folder.[/B]</string>
    <string name="notification_left_shared_folder_with_name" context="Subtitle of the historic notification when a contact leaves a shared folder and the name of the folder is known">[A]%1$s[/A][B] has left the shared folder [/B][A]%2$s.[/A]</string>

    <string name="subtitle_incoming_contact_request_ignored" context="Subtitle of the historic notification for incoming contact request ignored">[B]Contact request from [/B][A]%s [/A][B]was ignored[/B]</string>
    <string name="subtitle_incoming_contact_request_accepted" context="Subtitle of the historic notification for incoming contact request accepted">[B]Contact request from [/B][A]%s [/A][B]was accepted[/B]</string>
    <string name="subtitle_incoming_contact_request_denied" context="Subtitle of the historic notification for incoming contact request declined">[B]Contact request from [/B][A]%s [/A][B]was declined[/B]</string>

    <string name="type_of_my_account" context="Subtitle of the Upgrade account section">[A]%s[/A] is your current account</string>
    <string name="footnote_achievements" context="Footnote to clarify the storage space is subject to the achievement program">Subject to your participation in our achievement program.</string>
    <string name="select_payment_method" context="after choosing one PRO plan, the user have to choose the payment method: credit card, fortumo, etc">Payment</string>

    <string name="billing_period_title" context="title of billing period">Billing period</string>
    <string name="billed_monthly_text" context="option of billing period, monthly">[A]Billed monthly[/A] %s /month</string>
    <string name="billed_yearly_text" context="option of billing period, yearly">[A]Billed yearly[/A] %s /year</string>
    <string name="button_cancel" context="dialog option cancel in alert dialog">Cancel</string>
    <string name="button_continue" context="dialog option continue in alert dialog">Continue</string>

    <string name="payment_method_google_wallet" context="one of the payment methods">[A]Google Wallet[/A] (subscription)</string>
    <string name="payment_method_credit_card" context="one of the payment methods">[A]Credit Card[/A] (subscription)</string>
    <string name="payment_method_fortumo" context="one of the payment methods">[A]Mobile Carrier[/A] (one-off)</string>
    <string name="payment_method_centili" context="one of the payment methods">[A]Mobile Carrier[/A] (one-off)</string>

    <string name="new_label_notification_item" context="Capital letters. Text of the label of a new historic notifications">NEW</string>

    <string name="context_new_file_name_hint" context="Input field description in the create file dialog.">file.txt</string>

    <string name="error_autoaway" context="Label shown when it types a wrong value setting the auto-away">Error. The value typed should be mayour than 0</string>

    <string name="option_enable_last_green_chat" context="Option in Settings section to enable the last active connection in chat">Show last active</string>
    <string name="subtitle_option_enable_last_green_chat" context="Subtitle of the option in Settings section to enable the last active connection in chat">Allow my contacts to see the last time I was active on MEGA. If disabled you wont be able to see the activity status of your contacts.</string>

    <plurals name="num_files_with_parameter" context="on the section notifications indicates the number of files added to a shared folder">
        <item context="Singular of file. 1 file" quantity="one">%d file</item>
        <item context="Plural of file. 2 files" quantity="other">%d files</item>
    </plurals>

    <plurals name="num_folders_with_parameter"  context="on the section notifications indicates the number of folder added to a shared folder">
        <item context="Singular of folder/directory. 1 folder" quantity="one">%d folder</item>
        <item context="Plural of folder/directory. 2 folders" quantity="other">%d folders</item>
    </plurals>

    <string name="subtitle_notification_added_folders_and_files" context="Subtitle of the historic notification for new additions inside an existing shared folder">[A]%1$s[/A][B] added %2$s and %3$s[/B]</string>

    <plurals name="subtitle_notification_added_files" context="Subtitle of the historic notification for new additions inside an existing shared folder">
        <item context="Singular of file. 1 file" quantity="one">[A]%1$s [/A][B]added %2$d file.[/B]</item>
        <item context="Plural of file. 2 files" quantity="other">[A]%1$s [/A][B]added %2$d files.[/B]</item>
    </plurals>

    <plurals name="subtitle_notification_deleted_items" context="Subtitle of the historic notification for deletions inside an existing shared folder">
        <item context="Singular of item. 1 item" quantity="one">[A]%1$s [/A][B]deleted %2$d item.[/B]</item>
        <item context="Plural of item. 2 items" quantity="other">[A]%1$s [/A][B]deleted %2$d items.[/B]</item>
    </plurals>

    <plurals name="subtitle_notification_added_folders" context="Subtitle of the historic notification for new additions inside an existing shared folder">
        <item context="Singular of folder. 1 folder" quantity="one">[A]%1$s [/A][B]added %2$d folder.[/B]</item>
        <item context="Plural of folder. 2 folders" quantity="other">[A]%1$s [/A][B]added %2$d folders.[/B]</item>
    </plurals>

    <plurals name="subtitle_of_group_chat" context="Subtitle chat screen for groups with permissions and not archived">
        <item context="Singular of participant. 1 participant" quantity="one">%d participant</item>
        <item context="Plural of participant. 2 participants" quantity="other">%d participants</item>
    </plurals>

    <string name="type_month" context="Label to show the price of each plan in the upgrade account section">[A]From[/A] %s [A]month[/A] *</string>
    <string name="upgrade_comment" context="the meaning of the asterisk in monthly* and annually* payment">* Recurring subscription can be cancelled any time before the renewal date.</string>

    <string name="ssl_error_dialog_title" context="Title of the dialog to inform about a SSL error">SSL certificate error</string>
    <string name="ssl_error_dialog_text" context="Text of the dialog to inform about a SSL error">MEGA is unable to connect securely through SSL. You might be on public WiFi with additional requirements.</string>

    <string name="context_empty_notifications" context="Text of the empty screen for the notifications section">[B]No [/B][A]Notifications[/A][B].[/B]</string>

<<<<<<< HEAD
    <string name="title_chat_shared_files_info" context="Title of the option on chat info screen to list all the files sent to the chat">Shared files</string>
=======
    <string name="error_message_already_sent" context="Error mesage when trying to remove an uploading attachment that has already finished">Attachment already sent</string>

    <string name="call_ended_message" context="Message shown when a call ends.">[A]Call ended[/A][C]. Duration: [/C]</string>
    <plurals name="plural_call_ended_messages_hours" context="Message that shows the hours of a call when it ends">
        <item context="one minute" quantity="one">[B]%1$s hour[/B]</item>
        <item context="more minutes" quantity="other">[B]%1$s hours[/B]</item>
    </plurals>
    <plurals name="plural_call_ended_messages_minutes" context="Message that shows the minutes of a call when it ends">
        <item context="one minute" quantity="one">[B]%1$s minute[/B]</item>
        <item context="more minutes" quantity="other">[B]%1$s minutes[/B]</item>
    </plurals>
    <plurals name="plural_call_ended_messages_seconds" context="Message that shows the seconds of a call when it ends">
        <item context="one second" quantity="one">[B]%1$d second[/B]</item>
        <item context="more seconds" quantity="other">[B]%1$d seconds[/B]</item>
    </plurals>

    <string name="last_seen_today" context="Title of the dialog to inform about a SSL error">Last seen today at %1$s</string>
    <string name="last_seen_long_time_ago" context="Title of the dialog to inform about a SSL error">Last seen a long time ago</string>
    <string name="last_seen_general" context="Title of the dialog to inform about a SSL error">Last seen %1$s at %2$s</string>

>>>>>>> c25bc433
</resources><|MERGE_RESOLUTION|>--- conflicted
+++ resolved
@@ -2239,9 +2239,8 @@
 
     <string name="context_empty_notifications" context="Text of the empty screen for the notifications section">[B]No [/B][A]Notifications[/A][B].[/B]</string>
 
-<<<<<<< HEAD
     <string name="title_chat_shared_files_info" context="Title of the option on chat info screen to list all the files sent to the chat">Shared files</string>
-=======
+
     <string name="error_message_already_sent" context="Error mesage when trying to remove an uploading attachment that has already finished">Attachment already sent</string>
 
     <string name="call_ended_message" context="Message shown when a call ends.">[A]Call ended[/A][C]. Duration: [/C]</string>
@@ -2261,6 +2260,4 @@
     <string name="last_seen_today" context="Title of the dialog to inform about a SSL error">Last seen today at %1$s</string>
     <string name="last_seen_long_time_ago" context="Title of the dialog to inform about a SSL error">Last seen a long time ago</string>
     <string name="last_seen_general" context="Title of the dialog to inform about a SSL error">Last seen %1$s at %2$s</string>
-
->>>>>>> c25bc433
 </resources>