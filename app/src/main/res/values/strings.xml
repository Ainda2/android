--- conflicted
+++ resolved
@@ -4309,7 +4309,14 @@
     <string name="error_download_takendown_file">Violated Terms of Service</string>
     <!-- Warning message shown when trying to select a local folder but there isn’t any app to do that. -->
     <string name="general_warning_no_picker">This device doesn’t have an app to select folders.</string>
-<<<<<<< HEAD
+    <!-- Next audios to be played in the audio playlist -->
+    <string name="media_player_audio_playlist_next">Next</string>
+    <!-- Previous audios have been already played in the audio playlist -->
+    <string name="media_player_audio_playlist_previous">Previous</string>
+    <!-- Next videos to be played in the audio playlist -->
+    <string name="media_player_video_playlist_next">Next</string>
+    <!-- Previous videos have been already played in the audio playlist -->
+    <string name="media_player_video_playlist_previous">Previous</string>
     <!-- Warning of the scanning transfers dialog. It warns about not closing the app because the transfers will be lost. -->
     <string name="warning_scanning_transfers">Please do not close the application.</string>
     <!-- Stage of the scanning transfers dialog indicating transfers are scanning. -->
@@ -4384,14 +4391,4 @@
     <string name="skip_folder">Skip this folder</string>
     <!-- Informs about a name collision, the folder is trying to upload, move or copy already exists on the location. The placeholder is for the name of the folder. -->
     <string name="folder_already_exists_in_location">A folder named [B]%1$s[/B] already exists in this location.</string>
-=======
-    <!-- Next audios to be played in the audio playlist -->
-    <string name="media_player_audio_playlist_next">Next</string>
-    <!-- Previous audios have been already played in the audio playlist -->
-    <string name="media_player_audio_playlist_previous">Previous</string>
-    <!-- Next videos to be played in the audio playlist -->
-    <string name="media_player_video_playlist_next">Next</string>
-    <!-- Previous videos have been already played in the audio playlist -->
-    <string name="media_player_video_playlist_previous">Previous</string>
->>>>>>> f4830c27
 </resources>