<?xml version="1.0" encoding="utf-8"?>
<resources>
    <!-- Full description text of the app in the Google Play page of the app (character limit 4000) -->
    <string name="full_description_text">MEGA provides user controlled encrypted cloud storage and chat through standard web browsers, together with dedicated apps for mobile devices. Unlike other cloud storage providers, your data is encrypted and decrypted by your client devices only and never by us.\n\nUpload your files from your smartphone or tablet then search, store, download, stream, view, share, rename or delete your files any time, from any device, anywhere. Share folders with your contacts and see their updates in real time. The encryption process means we cannot access or reset your password so you MUST remember it (unless you have your Recovery Key backed up) or you will lose access to your stored files.\n\nEnd-to-end user encrypted MEGA video chat allows for total privacy, and has been available in web browsers since 2016. It has been extended to the Mega Mobile App, with chat history accessible across multiple devices. Users can also easily add files to a chat from their MEGA Cloud Drive.\n\nMEGA offers a generous 20 GB free storage for all registered users with bonus achievements, and offers paid plans with much higher limits:\n\n\nPro Lite subscription: 4.99 € per month or 49.99 € per year gives you 400 GB of storage space and 1 TB of transfer quota per month.\nPro I subscription: 9.99 € per month or 99.99 € per year gives you 2 TB of storage space and 2 TB of transfer quota per month.\nPro II subscription: 19.99 € per month or 199.99 € per year gives you 8 TB of storage space and 8 TB of transfer quota per month.\nPro III subscription: 29.99 € per month or 299.99 € per year gives you 16 TB of storage space and 16 TB of transfer quota per month.\n\nSubscriptions are renewed automatically for successive periods of the same duration, at the same price as the initial period chosen. To manage your subscriptions, simply tap the Play Store icon on your mobile device, sign in with your Google ID (if you haven’t already done so). Then tap on the MEGA app. You’ll be able to manage your subscription there.\n\nApp Permissions:\nWRITE_EXTERNAL_STORAGE -&gt; Download your files from MEGA to your device and upload files from your device to MEGA\nCAMERA -&gt; Take a picture and upload your photos to MEGA\nREAD_CONTACTS -&gt; Easily add contacts from your device as MEGA contacts\nRECORD_AUDIO and CAPTURE_VIDEO_OUTPUT (mic and camera) -&gt; MEGA provides for end-to-end encrypted audio/video calls\n\n\nTo enhance users’ confidence in the MEGA system, all of the client-side code is published, so interested security researchers can evaluate the encryption process. The code of our mobile app is located on: https://github.com/meganz/android \n\nFor more info, please check our website:\nSee https://mega.nz/terms \n\n\nDesktop - https://mega.nz/</string>
    <!-- Short description text of the app in the Google Play page of the app (character limit 80) -->
    <string name="short_description_text">MEGA is Cloud Storage with secure always-on privacy.</string>
    <!-- PRO Lite account -->
    <string name="prolite_account">Pro Lite</string>
    <!-- Name of the MEGA PDF Viewer. Keep uppercase. -->
    <string name="pdf_app_name">MEGA PDF Viewer</string>
    <!-- Answer for confirmation dialog. -->
    <string name="general_yes">Yes</string>
    <!-- Answer for confirmation dialog. -->
    <string name="general_no">No</string>
    <!-- dialog option cancel in alert dialog -->
    <string name="general_cancel">Cancel</string>
    <!-- When moving a file to a location in MEGA. This is the text of the button after selection the destination -->
    <string name="general_move_to">Move to</string>
    <!-- When copying a file to a location in MEGA. This is the text of the button after selection the destination -->
    <string name="general_copy_to">Copy to</string>
    <!-- Selecting a specific location in MEGA. This is the text of the button -->
    <string name="general_select">Select</string>
    <!-- Selecting a specific location in MEGA. This is the text of the button -->
    <string name="general_select_to_upload">Select files</string>
    <!-- Selecting a specific location in MEGA. This is the text of the button -->
    <string name="general_select_to_download">Select folder</string>
    <!-- This is the final button when creating a folder in the dialog where the user inserts the folder name -->
    <string name="general_create">Create</string>
    <!-- Item menu option upon right click on one or multiple files. -->
    <string name="general_download">Download</string>
    <!-- button -->
    <string name="general_add">Add</string>
    <!-- Item menu option upon right click on one or multiple files. -->
    <string name="general_move">Move</string>
    <!-- Menu option to delete one or multiple selected items. -->
    <string name="general_remove">Remove</string>
    <!-- button -->
    <string name="general_share">Share</string>
    <!-- Item menu option upon right click on one or multiple files. -->
    <string name="general_leave">Leave</string>
    <!-- button -->
    <string name="general_decryp">Decrypt</string>
    <!-- button -->
    <string name="general_export">Export</string>
    <!-- Answer for confirmation dialog. -->
    <string name="general_ok">OK</string>
    <!-- Skip a step of a configuration process. -->
    <string name="general_skip">Skip</string>
    <!-- Label for a button to stop some process. For example stop the Camera Uploads -->
    <string name="general_stop">Stop</string>
    <!-- option shown when a message could not be sent -->
    <string name="general_retry">Retry</string>
    <!-- Button to open the default web browser -->
    <string name="general_open_browser">Open browser</string>
    <!-- The title of progress dialog when loading web content -->
    <string name="general_loading">Loading</string>
    <!-- state while importing the file -->
    <string name="general_importing">Importing</string>
    <!-- state while importing the file -->
    <string name="general_forwarding">Forwarding</string>
    <!-- Menu option to choose to add file or folders to Cloud Drive -->
    <string name="general_import">Import</string>
    <!-- label of storage in upgrade/choose account page, it is being used with a variable, e.g. for LITE user it will show ‘200GB Storage’. -->
    <string name="general_storage">Storage</string>
    <!-- Text listed before the amount of bandwidth a user gets with a certain package. For example: “8TB Bandwidth”. Can also be translated as data transfer. -->
    <string name="general_bandwidth">Transfer Quota</string>
    <!-- Text placed inside the button the user clicks when upgrading to PRO. Meaning: subscribe to this plan -->
    <string name="general_subscribe">Subscribe</string>
    <!-- It will be followed by the error message -->
    <string name="general_error_word">Error</string>
    <!-- when clicking into a menu whose functionality is not yet implemented -->
    <string name="general_not_yet_implemented">Not yet implemented</string>
    <!-- when any file or folder is selected -->
    <string name="error_no_selection">No file or folder selected</string>
    <!-- when trying to download a file that is already downloaded in the device -->
    <string name="general_already_downloaded">Already downloaded</string>
    <!-- when trying to upload a file that is already uploaded in the folder -->
    <string name="general_already_uploaded">already uploaded</string>
    <!-- Label of the option menu. When clicking this button, the app shows the info of the file -->
    <string name="general_file_info">File info</string>
    <!-- Label of the option menu. When clicking this button, the app shows the info of the folder -->
    <string name="general_folder_info">Folder info</string>
    <!-- Hint how to cancel the download -->
    <string name="general_show_info">Show info</string>
    <!-- Error getting the root node -->
    <string name="error_general_nodes">Error. Please try again.</string>
    <!-- File name (without extension) of file exported with the recovery key -->
    <string name="general_rk">MEGA-RECOVERYKEY</string>
    <!-- Local folder error in Sync Service. There are two syncs for images and videos. This error appears when the secondary media local folder doesn’t exist -->
    <string name="secondary_media_service_error_local_folder">The secondary media folder does not exist, please choose a new folder</string>
    <!-- when no external card exists -->
    <string name="no_external_SD_card_detected">No external storage detected</string>
    <!-- On clicking menu item upload in a incoming shared folder read only -->
    <string name="no_permissions_upload">This folder is read-only. You do not have permission to upload</string>
    <!-- confirmation message before removing the previously downloaded MasterKey file -->
    <string name="remove_key_confirmation">You are removing the previously exported Recovery Key file</string>
    <!-- confirmation message before sending an invitation to a contact -->
    <string name="confirmation_add_contact">Do you want to send an invitation to %s?</string>
    <!-- Button where the user can sign off or logout -->
    <string name="action_logout">Logout</string>
    <!-- Item menu option upon right click on one or multiple files. -->
    <string name="action_add">Upload</string>
    <!-- Menu item -->
    <string name="action_create_folder">Create new folder</string>
    <!-- Option which allows create a new text file -->
    <string name="action_create_txt">Create new text file</string>
    <!-- Menu option to open a link. Also title of the dialog to open a link. -->
    <string name="action_open_link">Open link</string>
    <!-- Menu item -->
    <string name="action_settings">Settings</string>
    <!-- Search button -->
    <string name="action_search">Search</string>
    <!-- Select country page title -->
    <string name="action_search_country">Choose your region</string>
    <!-- Alternative text or description text for the “Play” button -->
    <string name="action_play">Play</string>
    <!-- Search button -->
    <string name="action_pause">Pause</string>
    <!-- Menu item -->
    <string name="action_refresh">Refresh</string>
    <!-- Menu item -->
    <string name="action_sort_by">Sort by</string>
    <!-- Menu item -->
    <string name="action_help">Help</string>
    <!-- Change from a free account to paying MEGA -->
    <string name="action_upgrade_account">Upgrade account</string>
    <!-- Message while proceeding to upgrade the account -->
    <string name="upgrading_account_message">Upgrading account</string>
    <!-- Menu item to select all the elements of a list -->
    <string name="action_select_all">Select all</string>
    <!-- Menu item to unselect all the elements of a list -->
    <string name="action_unselect_all">Clear selection</string>
    <!-- Menu item to change from list view to grid view -->
    <string name="action_grid">Thumbnail view</string>
    <!-- Menu item to change from grid view to list view -->
    <string name="action_list">List view</string>
    <!-- Title of the preference Recovery key on Settings section -->
    <string name="action_export_master_key">Backup Recovery Key</string>
    <!-- Menu item to let the user cancel subscriptions -->
    <string name="action_cancel_subscriptions">Cancel subscription</string>
    <!-- success message when the subscription has been canceled correctly -->
    <string name="cancel_subscription_ok">The subscription has been cancelled</string>
    <!-- error message when the subscription has not been canceled successfully -->
    <string name="cancel_subscription_error">We were unable to cancel your subscription. Please contact support&#64;mega.nz for assistance</string>
    <!-- Menu item to kill all opened sessions -->
    <string name="action_kill_all_sessions">Close other sessions</string>
    <!-- Message after kill all opened sessions -->
    <string name="success_kill_all_sessions">The remaining sessions have been closed</string>
    <!-- Message after kill all opened sessions -->
    <string name="error_kill_all_sessions">Error when closing the opened sessions</string>
    <!-- General label for files -->
    <plurals name="general_num_files">
        <item quantity="one">File</item>
        <item quantity="other">Files</item>
    </plurals>
    <!-- Indicates how many contacts a folder is shared with. Plural. e.g. Shared with 7 contacts -->
    <plurals name="general_num_shared_with">
        <item quantity="one">Shared with %1$s</item>
        <item quantity="other">Shared with %1$d contacts</item>
    </plurals>
    <!-- Alert text before download. Please do not modify the %s placeholder as it will be replaced by the size to be donwloaded -->
    <string name="alert_larger_file">%s will be downloaded.</string>
    <!-- Alert text before download -->
    <string name="alert_no_app">There is no app to open the file %s. Do you want to continue with the download?</string>
    <!-- Dialog option that permits user do not show it again -->
    <string name="checkbox_not_show_again">Do not show again</string>
    <!-- Press back while login to cancel current login process. -->
    <string name="confirm_cancel_login">Are you sure that you want to cancel the current login process?</string>
    <!-- Login button -->
    <string name="login_text">Log in</string>
    <!-- email label -->
    <string name="email_text">Email</string>
    <!-- password label -->
    <string name="password_text">Password</string>
    <!-- Hint of the confirmation dialog to get link with password -->
    <string name="confirm_password_text">Confirm password</string>
    <!-- in the password edittext the user can see the password or asterisks. ABC shows the letters of the password -->
    <string name="abc">ABC</string>
    <!-- This question applies to users that do not have an account on MEGA yet -->
    <string name="new_to_mega">New to MEGA?</string>
    <!-- button that allows the user to create an account -->
    <string name="create_account">Create account</string>
    <!-- when the user tries to log in MEGA without typing the email -->
    <string name="error_enter_email">Please enter your email address</string>
    <!-- Title of the alert dialog when the user tries to recover the pass of a non existing account -->
    <string name="error_invalid_email">Invalid email address</string>
    <!-- when the user tries to log in MEGA without typing the password -->
    <string name="error_enter_password">Please enter your password</string>
    <!-- when the user tries to log in to MEGA without a network connection -->
    <string name="error_server_connection_problem">No network connection</string>
    <!-- when the user tries to log in to MEGA without a valid session -->
    <string name="error_server_expired_session">You have been logged out on this device from another location</string>
    <!-- the first step when logging in is calculate the private and public encryption keys -->
    <string name="login_generating_key">Generating encryption keys</string>
    <!-- Message displayed while the app is connecting to a MEGA server -->
    <string name="login_connecting_to_server">Connecting to the server</string>
    <!-- Status text when updating the file manager -->
    <string name="download_updating_filelist">Updating file list</string>
    <!-- title of the screen after creating an account when the user has to confirm the password to confirm the account -->
    <string name="login_confirm_account">Confirm account</string>
    <!-- when the user clicks on the link sent by MEGA after creating the account, this message is shown -->
    <string name="login_querying_signup_link">Checking validation link</string>
    <!-- Attempting to activate a MEGA account for a user. -->
    <string name="login_confirming_account">Activating account</string>
    <!-- After login, updating the file list, the file list should be processed before showing it to the user -->
    <string name="login_preparing_filelist">Preparing file list</string>
    <!-- when the user tries to share something to MEGA without being logged -->
    <string name="login_before_share">Please log in to share with MEGA</string>
    <!-- This toast message is shown on the login page when an email confirm link is no longer valid. -->
    <string name="reg_link_expired">Your confirmation link is no longer valid. Your account may already be activated or you may have cancelled your registration.</string>
    <!--  -->
    <string name="tour_space_title">MEGA Space</string>
    <!--  -->
    <string name="tour_speed_title">MEGA Speed</string>
    <!--  -->
    <string name="tour_privacy_title">MEGA Privacy</string>
    <!--  -->
    <string name="tour_access_title">MEGA Access</string>
    <!-- Full description text of the app in the Google Play page of the app (character limit 4000) -->
    <string name="tour_space_text">Register now and get 20 GB of free storage</string>
    <!--  -->
    <string name="tour_speed_text">Uploads are fast. Quickly share files with everyone</string>
    <!--  -->
    <string name="tour_privacy_text">Keep all your files safe with MEGA’s end-to-end encryption</string>
    <!--  -->
    <string name="tour_access_text">Get fully encrypted access anywhere, anytime</string>
    <!-- button that allows the user to create an account -->
    <string name="create_account_text">Create account</string>
    <!-- category in sort by action -->
    <string name="name_text">Name</string>
    <!-- First Name of the user -->
    <string name="first_name_text">First Name</string>
    <!-- Last name of the user -->
    <string name="lastname_text">Last Name</string>
    <!-- text placed on the checkbox of acceptation of the Terms of Service -->
    <string name="tos">I agree with MEGA’s [A]Terms of Service[/A]</string>
    <!-- Text placed on the checkbox to make sure user agree that understand the danger of losing password -->
    <string name="top">I understand that [B]if I lose my password, I may lose my data[/B]. Read more about [A]MEGA’s end-to-end encryption[/A].</string>
    <!-- Does the user already have a MEGA account -->
    <string name="already_account">Already have an account?</string>
    <!-- warning dialog -->
    <string name="create_account_no_terms">You have to accept our Terms of Service</string>
    <!-- warning dialog, for user do not tick checkbox of understanding the danger of losing password -->
    <string name="create_account_no_top">You need to agree that you understand the danger of losing your password</string>
    <!-- Warning message when the first name is a required field to submit a form. For example during the create account process. -->
    <string name="error_enter_username">Please enter your first name</string>
    <!-- Warning dialog -->
    <string name="error_enter_userlastname">Please enter your last name.</string>
    <!-- when creating the account -->
    <string name="error_short_password">Password is too short</string>
    <!-- when creating the account -->
    <string name="error_passwords_dont_match">Passwords do not match</string>
    <!-- when creating the account -->
    <string name="error_email_registered">This email address has already registered an account with MEGA</string>
    <!--  -->
    <string name="create_account_creating_account">Connecting to the server: Creating account</string>
    <!--  -->
    <string name="cancel_transfer_confirmation">Cancel this transfer?</string>
    <!--  -->
    <string name="cancel_all_transfer_confirmation">Cancel all transfers?</string>
    <!-- Label for any ‘Cancel all’ button to cancel transfers - (String as short as possible). -->
    <string name="cancel_all_action">Cancel all</string>
    <!-- Warning to confirm remove selected transfers. Plural more than 1 transfer -->
    <plurals name="cancel_selected_transfers">
        <item quantity="one">The selected transfer will be cancelled.</item>
        <item quantity="other">The selected transfers will be cancelled.</item>
    </plurals>
    <!-- The name of every users root drive in the cloud of MEGA. -->
    <string name="section_cloud_drive">Cloud Drive</string>
    <!-- Label to reference a recents section -->
    <string name="section_recents">Recents</string>
    <!-- title of the screen where the secondary media images are uploaded, and name of the folder where the secondary media images are uploaded -->
    <string name="section_secondary_media_uploads">Media Uploads</string>
    <!-- Section name for the “Messages” section.Preferably one word. There is little space for this word. -->
    <string name="section_inbox">Inbox</string>
    <!-- title of the screen that shows the files saved for offline in the device -->
    <string name="section_saved_for_offline">Saved for Offline</string>
    <!-- the options of what to upload in an array. Needed for the settings, the options of what to upload. -->
    <string name="section_saved_for_offline_new">Offline</string>
    <!-- Label showing the location of a node which is not in root navigation level. The first placeholder is the name of the parent folder. The second placeholder is the name of the section in which the file is. e.g. PR reviews and tickets (Cloud Drive) -->
    <string name="location_label">%1$s (%2$s)</string>
    <!-- title of the screen that shows all the shared items -->
    <string name="title_shared_items">Shared items</string>
    <!-- title of the screen that shows all the shared items -->
    <string name="section_shared_items">Shared folders</string>
    <!-- The title of the trash bin in the tree of the file manager. -->
    <string name="section_rubbish_bin">Rubbish Bin</string>
    <!-- Section name for the “Contacts” section.Preferably one word. There is little space for this word. -->
    <string name="section_contacts">Contacts</string>
    <!-- Item of the navigation title for the contacts section when there is any pending incoming request -->
    <string name="section_contacts_with_notification">Contacts [A](%1$d)[/A]</string>
    <!-- Empty state when the user has not sent any contact request to other users -->
    <string name="sent_requests_empty">[B]No [/B][A]sent requests[/A]</string>
    <!-- Empty state when the user has not received any contact request from other users -->
    <string name="received_requests_empty">[B]No [/B][A]received requests[/A]</string>
    <!-- Title for the file transfer screen (with the up & download) -->
    <string name="section_transfers">Transfers</string>
    <!-- Section name for the “My Account” section.Preferably one or two words. There is little space for this. -->
    <string name="section_account">My Account</string>
    <!-- title of the screen where the camera images are uploaded, and name of the folder where camera images are uploaded -->
    <string name="section_photo_sync">Camera Uploads</string>
    <!-- Capital letters. Incoming shared folders. The title of a tab -->
    <string name="tab_incoming_shares">Incoming</string>
    <!-- Capital letters. Outgoing shared folders. The title of a tab -->
    <string name="tab_outgoing_shares">Outgoing</string>
    <!-- Capital letters. Files with link. The title of a tab -->
    <string name="tab_links_shares">Links</string>
    <!-- Label for any ‘Incoming shares’ button, link, text, title, etc. - (String as short as possible). -->
    <string name="title_incoming_shares_explorer">Incoming Shares</string>
    <!-- Title of the share with file explorer -->
    <string name="title_incoming_shares_with_explorer">Incoming shares with</string>
    <!-- message when there are no files in the Cloud drive -->
    <string name="file_browser_empty_cloud_drive">No files in your Cloud Drive</string>
    <!-- Text that indicates that a folder is currently empty -->
    <string name="file_browser_empty_folder">Empty Folder</string>
    <!-- Title of the fragment Choose Account -->
    <string name="choose_account_fragment">CHOOSE ACCOUNT</string>
    <!-- The file are available “offline” (without a network Wi-Fi mobile data connection) -->
    <string name="file_properties_available_offline">Available Offline</string>
    <!-- category in sort by action -->
    <string name="file_properties_info_size_file">Size</string>
    <!-- When the file/folder was last modified -->
    <string name="file_properties_info_last_modified">Last modified</string>
    <!-- Label to display the date and time when a file/folder has been added (uploaded) to MEGA. -->
    <string name="file_properties_info_added">Added</string>
    <!-- the label when a folder can be accesed by public users -->
    <string name="file_properties_shared_folder_public_link">Public link</string>
    <!-- Item menu option upon clicking on a file folder. Refers to the permissions of a file folder in the file manager. -->
    <string name="file_properties_shared_folder_permissions">Permissions</string>
    <!-- Title of the dialog to choose permissions when sharing. -->
    <string name="dialog_select_permissions">Share Permissions</string>
    <!-- menu item -->
    <string name="file_properties_shared_folder_change_permissions">Change permissions</string>
    <!-- when listing all the contacts that shares a folder -->
    <string name="file_properties_shared_folder_select_contact">Shared with</string>
    <!-- send a file to a MEGA user -->
    <string name="file_properties_send_file_select_contact">Send to</string>
    <!-- shows the owner of an incoming shared folder -->
    <string name="file_properties_owner">Owner</string>
    <!-- positive button on dialog to invite a contact -->
    <string name="contact_invite">Invite</string>
    <!-- option to reinvite a contact -->
    <string name="contact_reinvite">Reinvite</string>
    <!-- The text of the notification button that is displayed when there is a call in progress, another call is received and ignored. -->
    <string name="contact_ignore">Ignore</string>
    <!-- option to decline a contact invitation -->
    <string name="contact_decline">Decline</string>
    <!-- option to accept a contact invitation -->
    <string name="contact_accept">Accept</string>
    <!-- Label for the option of the sliding panel to show the contact info -->
    <string name="contact_properties_activity">Contact info</string>
    <!-- Adding new relationships (contacts) using the actions. -->
    <string name="contacts_list_empty_text">Add new contacts using the button below</string>
    <!-- Add new contacts before sharing. -->
    <string name="contacts_explorer_list_empty_text">Add a new contact to share</string>
    <!-- Error message -->
    <string name="error_not_enough_free_space">Not enough free space on your device</string>
    <!-- This is button text on the Get Link dialog. This lets the user get a public file/folder link without the decryption key e.g. https://mega.nz/#!Qo12lSpT. -->
    <string name="option_link_without_key">Link without key</string>
    <!-- Alert Dialog to get link -->
    <string name="option_decryption_key">Decryption key</string>
    <!-- Alert shown when some content is sharing with chats and they are processing -->
    <string name="download_preparing_files">Preparing files</string>
    <!-- Message when many downloads start. Plural more than 1 file. Placeholder is for include the number of downloads in runtime. -->
    <plurals name="download_began">
        <item quantity="one">Download has started</item>
        <item quantity="other">%1$d downloads have started</item>
    </plurals>
    <!-- Message when many downloads finish. Plural more than 1 file. Placeholder is for include the number of downloads in runtime. -->
    <plurals name="download_finish">
        <item quantity="one">Download has finished</item>
        <item quantity="other">%1$d downloads have finished</item>
    </plurals>
    <!-- Message when many uploads start. Plural more than 1 file. Placeholder is for include the number of uploads in runtime. -->
    <plurals name="upload_began">
        <item quantity="one">Upload has started</item>
        <item quantity="other">%1$d uploads have started</item>
    </plurals>
    <!-- Message when many downloads finish. Plural more than 1 file. Placeholder is for include the number of uploads in runtime. -->
    <plurals name="upload_finish">
        <item quantity="one">Upload has finished</item>
        <item quantity="other">%1$d uploads have finished</item>
    </plurals>
    <!-- Warning shown when it tries to download some empty folders. Plural -->
    <plurals name="empty_folders">
        <item quantity="one">Folder is empty.</item>
        <item quantity="other">Folders are empty.</item>
    </plurals>
    <!-- Hint how to cancel the download -->
    <string name="download_touch_to_cancel">Touch to cancel</string>
    <!-- Hint how to cancel the download -->
    <string name="download_touch_to_show">View transfers</string>
    <!-- Warning message -->
    <string name="error_file_size_greater_than_4gb">Most devices can’t download files greater than 4GB. Your download will probably fail</string>
    <!-- message when trying to open a downloaded file but there isn’t any app that open that file. Example: a user downloads a pdf but doesn’t have any app to read a pdf -->
    <string name="intent_not_available">There isn’t any available app to execute this file on your device</string>
    <!-- Message when trying to open a location message but there isn’t any app that open that location. -->
    <string name="intent_not_available_location">There are no apps available on your device to open this location</string>
    <!-- Message displayed when user tries to open a file with a 3rd party app using the option "Open with" but there isn't any app installed in the device which can open that file type, e.g. user tries to open a ".txt" but doesn’t have any installed 3rd party app which supports ".txt" files. -->
    <string name="intent_not_available_file">You may not have any apps installed which support this file type</string>
    <!-- to share an image using Facebook, Whatsapp, etc -->
    <string name="context_share_image">Share image using</string>
    <!-- create a link of a file and send it using an app from the device -->
    <string name="context_get_link">Share link</string>
    <!-- Delete a link label -->
    <string name="context_delete_link">Delete link</string>
    <!-- Item menu option upon right click on one or multiple files. -->
    <string name="context_leave_menu">Leave</string>
    <!-- Title alert before leaving a share. -->
    <string name="alert_leave_share">Leave share</string>
    <!-- Item menu option upon right click on one or multiple files. -->
    <string name="context_clean_shares_menu">Remove share</string>
    <!-- Item menu option upon right click on one or multiple files. -->
    <string name="context_remove_link_menu">Remove link</string>
    <!-- Warning that appears prior to remove a link of a file. Singular. -->
    <string name="context_remove_link_warning_text">This link will not be publicly available anymore.</string>
    <!-- Warning that appears prior to remove links of files. Plural. -->
    <plurals name="remove_links_warning_text">
        <item quantity="one">This link will not be publicly available anymore.</item>
        <item quantity="other">These links will not be publicly available anymore.</item>
    </plurals>
    <!-- Item menu option upon right click on one or multiple files. -->
    <string name="context_rename">Rename</string>
    <!-- Title of a dialog to rename a node. The place holder is to set the current name of the node. -->
    <string name="rename_dialog_title">Rename %1$s</string>
    <!-- Menu option to open a link. Also title of the dialog to open a link. -->
    <string name="context_open_link_title">Open link</string>
    <!-- Item menu option upon right click on one or multiple files. -->
    <string name="context_open_link">Open</string>
    <!-- while renaming a file or folder -->
    <string name="context_renaming">Renaming</string>
    <!-- while file provider is downloading a file -->
    <string name="context_preparing_provider">Preparing file</string>
    <!-- Item menu option upon right click on one or multiple files. -->
    <string name="context_download">Download</string>
    <!-- Item menu option upon right click on one or multiple files. -->
    <string name="context_move">Move</string>
    <!-- while moving a file or folder -->
    <string name="context_moving">Moving</string>
    <!-- Item menu option upon right click on one or multiple files. -->
    <string name="context_copy">Copy</string>
    <!-- Item menu option upon right click on one or multiple files. -->
    <string name="context_upload">Upload</string>
    <!-- while copying a file or folder -->
    <string name="context_copying">Copying</string>
    <!-- menu item -->
    <string name="context_move_to_trash">Move to Rubbish Bin</string>
    <!-- menu item -->
    <string name="context_delete_from_mega">Remove from MEGA</string>
    <!-- Input field description in the create folder dialog. -->
    <string name="context_new_folder_name">Folder Name</string>
    <!-- when adding a new contact. in the dialog -->
    <string name="context_new_contact_name">Contact email</string>
    <!-- status dialog when performing the action -->
    <string name="context_creating_folder">Creating folder</string>
    <!-- Menu item -->
    <string name="context_download_to">Save to</string>
    <!-- Menu option title -->
    <string name="context_clear_rubbish">Clear Rubbish Bin</string>
    <!-- Ask for confirmation before removing all the elements of the rubbish bin -->
    <string name="clear_rubbish_confirmation">You are about to permanently remove all items from your Rubbish Bin.</string>
    <!-- send cancel subscriptions dialog -->
    <string name="context_send">Send</string>
    <!-- send the file to inbox -->
    <string name="context_send_file_inbox">Send to contact</string>
    <!-- Menu option to delete one or multiple selected items. -->
    <string name="context_remove">Remove</string>
    <!-- Menu option to delete selected items of the offline state -->
    <string name="context_delete_offline">Remove from Offline</string>
    <!-- menu item -->
    <string name="context_share_folder">Share folder</string>
    <!-- menu item -->
    <string name="context_send_file">Send file to chat</string>
    <!-- menu item -->
    <string name="context_send_contact">Share contact to chat</string>
    <!-- open a shared folder -->
    <string name="context_view_shared_folders">View shared folders</string>
    <!-- Item menu option upon clicking on one or multiple files. -->
    <string name="context_sharing_folder">Sharing</string>
    <!-- Menu option to manage a shared folder. -->
    <string name="manage_share">Manage share</string>
    <!-- menu item -->
    <string name="context_delete">Delete</string>
    <!-- success message when removing a contact request -->
    <string name="context_contact_invitation_deleted">Request deleted</string>
    <!-- success message when reinvite a contact -->
    <string name="context_contact_invitation_resent">Request resent</string>
    <!-- success message when sending a contact request -->
    <string name="context_contact_request_sent">Request successfully sent to %s. View in Sent requests tab.</string>
    <!-- success message when removing a contact -->
    <string name="context_contact_removed">Contact removed</string>
    <!-- error message -->
    <string name="context_contact_not_removed">Error. Contact not removed</string>
    <!-- success message when chaning the permissionss -->
    <string name="context_permissions_changed">Permissions changed</string>
    <!-- error message -->
    <string name="context_permissions_not_changed">Error. Permissions not changed</string>
    <!-- message when trying to create a folder that already exists -->
    <string name="context_folder_already_exists">Folder already exists</string>
    <!-- message when trying to create a invite a contact already that is already added -->
    <string name="context_contact_already_exists">%s is already a contact</string>
    <!-- message when trying to send a file without full access -->
    <string name="context_send_no_permission">You do not have permission to send this file</string>
    <!-- success message when creating a folder -->
    <string name="context_folder_created">Folder created</string>
    <!-- error message when creating a folder -->
    <string name="context_folder_no_created">Error. Folder not created</string>
    <!-- success message when renaming a node -->
    <string name="context_correctly_renamed">Renamed successfully</string>
    <!-- error message -->
    <string name="context_no_renamed">Error. Not renamed</string>
    <!-- success message when copying a node -->
    <string name="context_correctly_copied">Copied successfully</string>
    <!-- success message when sending a node to Inbox -->
    <string name="context_correctly_sent_node">Sent to Inbox</string>
    <!-- error message when sending a node to Inbox -->
    <string name="context_no_sent_node">Error. Not sent to Inbox</string>
    <!-- error message -->
    <string name="context_no_copied">Error. Not copied</string>
    <!-- message that appears when a user tries to move/copy/upload a file but doesn’t choose a destination folder -->
    <string name="context_no_destination_folder">Please choose a destination folder</string>
    <!-- success message when moving a node -->
    <string name="context_correctly_moved">Moved successfully</string>
    <!-- success message when moving a node -->
    <string name="number_correctly_moved">%d items moved successfully.</string>
    <!-- success message when moving a node -->
    <string name="number_incorrectly_moved">%d items were not moved successfully</string>
    <!-- success message when moving a node -->
    <string name="context_correctly_moved_to_rubbish">Moved to the Rubbish Bin successfully</string>
    <!-- error message -->
    <string name="context_no_moved">Error. Not moved</string>
    <!-- success message when sharing a folder -->
    <string name="context_correctly_shared">Shared successfully</string>
    <!-- error message when sharing a folder -->
    <string name="context_no_shared_number">Error. %d shares were not completed</string>
    <!-- success message when sharing a folder -->
    <string name="context_correctly_shared_removed">Remove shares successfully</string>
    <!-- error message when sharing a folder -->
    <string name="context_no_shared_number_removed">Error. %d process of removing shares is not completed</string>
    <!-- error message -->
    <string name="context_no_shared">Error. Not shared</string>
    <!-- error message -->
    <string name="context_no_removed_shared">Error. Share failed to remove</string>
    <!-- success message when removing a sharing -->
    <string name="context_remove_sharing">Folder sharing removed</string>
    <!-- error message -->
    <string name="context_no_link">Link creation failed</string>
    <!-- success message when removing a node from MEGA -->
    <string name="context_correctly_removed">Deleted successfully</string>
    <!-- error message -->
    <string name="context_no_removed">Error. Deletion failed</string>
    <!-- success message when moving a node -->
    <string name="number_correctly_removed">%d items removed successfully from MEGA</string>
    <!-- error message when moving a node -->
    <string name="number_no_removed">%d items are not removed successfully</string>
    <!-- Success message when left shared folders -->
    <string name="number_correctly_leaved">%d folders left successfully.</string>
    <!-- Message shown when a share has been left -->
    <string name="share_left">Share left</string>
    <!-- error message when moving a node -->
    <string name="number_no_leaved">%d folders were not left successfully</string>
    <!-- success message when sending multiple files -->
    <string name="number_correctly_sent">File sent to %d contacts successfully</string>
    <!-- error message when sending multiple files -->
    <string name="number_no_sent">File was not sent to %d contacts</string>
    <!-- success message when sending multiple files -->
    <string name="number_correctly_sent_multifile">%d files sent successfully</string>
    <!-- error message when sending multiple files -->
    <string name="number_no_sent_multifile">%d files failed to send</string>
    <!-- success message when sending multiple files -->
    <string name="number_correctly_copied">%d items copied successfully</string>
    <!-- error message when sending multiple files -->
    <string name="number_no_copied">%d items were not copied</string>
    <!-- success message when removing several contacts -->
    <string name="number_contact_removed">%d contacts removed successfully</string>
    <!-- error message when removing several contacts -->
    <string name="number_contact_not_removed">%d contacts were not removed</string>
    <!-- success message when sharing a file with multiple contacts -->
    <string name="number_contact_file_shared_correctly">Folder shared with %d contacts successfully</string>
    <!-- success message when sharing multiple files -->
    <string name="number_correctly_shared">%d folders shared successfully</string>
    <!-- error message when sharing multiple files -->
    <string name="number_no_shared">%d folders were not shared</string>
    <!-- success message when sending a file to a contact -->
    <string name="context_correctly_copied_contact">Successfully sent to:</string>
    <!-- success message when removing all the contacts of a shared folder -->
    <string name="context_correctly_removed_sharing_contacts">The folder is no longer shared</string>
    <!-- error message when removing all the contacts of a shared folder -->
    <string name="context_no_removed_sharing_contacts">An error occurred. The folder is still shared with another contact</string>
    <!-- option available for just one file -->
    <string name="context_select_one_file">Select just one file</string>
    <!-- success message when emptying the RB -->
    <string name="rubbish_bin_emptied">Rubbish Bin emptied successfully</string>
    <!-- error message when emptying the RB -->
    <string name="rubbish_bin_no_emptied">An error occurred. The Rubbish Bin has not been emptied</string>
    <!-- dialog cancel subscriptions -->
    <string name="dialog_cancel_subscriptions">You are about to cancel your MEGA subscription. Please let us know if there is anything we can do to help change your mind.</string>
    <!-- hint cancel subscriptions dialog -->
    <string name="hint_cancel_subscriptions">Type feedback here</string>
    <!-- send cancel subscriptions dialog -->
    <string name="send_cancel_subscriptions">Send</string>
    <!-- confirmation cancel subscriptions dialog -->
    <string name="confirmation_cancel_subscriptions">Thank you for your feedback. Are you sure you want to cancel your MEGA subscription?</string>
    <!-- provide a reason to cancel subscriptions dialog -->
    <string name="reason_cancel_subscriptions">Your subscription has not been cancelled. Please provide a reason for your cancellation</string>
    <!-- Confirmation message of the dialog shown when a subscription has been processed successfully -->
    <string name="message_user_purchased_subscription">Thanks. Your payment is processing. Please email us at support&#64;mega.co.nz if you have not received your upgrade within 24 hours.</string>
    <!-- Pop up message shows when user purchased a lower level of subscription -->
    <string name="message_user_purchased_subscription_down_grade">Your new subscription will take effect once the current one expires, the new price will be charged at that time.</string>
    <!-- Pop up message shows when user purchased a subscription with a payment method that can not be processed in real time, e.g. voucher -->
    <string name="message_user_payment_pending">Your subscription will take effect once the payment is processed by Google.</string>
    <!--  -->
    <string name="subscription_type_monthly">Monthly</string>
    <!--  -->
    <string name="subscription_type_yearly">Yearly</string>
    <!-- success message after removing the public link of a folder -->
    <string name="context_node_private">The folder is now private</string>
    <!-- success message after removing a share of a folder. a contact has no access to the folder now -->
    <string name="context_share_correctly_removed">Share removed</string>
    <!-- Menu option to create a new folder in the file manager. -->
    <string name="menu_new_folder">New folder</string>
    <!-- Menu option to add a contact to your contact list. -->
    <string name="menu_add_contact">Add contact</string>
    <!-- Menu option to add a contact to your contact list. -->
    <string name="menu_add_contact_and_share">Add contact and share</string>
    <!-- Title of the alert to introduce the decryption key -->
    <string name="alert_decryption_key">Decryption Key</string>
    <!-- Message of the alert to introduce the decryption key -->
    <string name="message_decryption_key">Please enter the decryption key for the link</string>
    <!-- error message shown on the decryption key dialog if the key typed in was wrong -->
    <string name="invalid_decryption_key">Invalid decryption key</string>
    <!-- upload to. Then choose an Image file -->
    <string name="upload_to_image">Image</string>
    <!-- upload to. Then choose an Audio file -->
    <string name="upload_to_audio">Audio</string>
    <!-- Title of the button in the contact info screen to start a video call -->
    <string name="upload_to_video">Video</string>
    <!-- upload to. Then choose to browse the file system to choose a file -->
    <string name="upload_to_filesystem">Pick from File System</string>
    <!-- upload to. Then choose to browse the file system to choose a file -->
    <string name="upload_to_filesystem_from">Pick from</string>
    <!-- Label for the current uploaded size of a file. For example, 3 files, 50KB uploaded -->
    <string name="upload_uploaded">uploaded</string>
    <!-- Status text at the beginning of an upload, Status text at the beginning of an upload for 2 or more files -->
    <plurals name="upload_prepare">
        <item quantity="one">Processing file</item>
        <item quantity="other">Processing files</item>
    </plurals>
    <!-- error message when downloading a file -->
    <string name="error_temporary_unavaible">Resource temporarily not available, please try again later</string>
    <!-- Error message when the selected file cannot be opened -->
    <string name="upload_can_not_open">Cannot open selected file</string>
    <!-- when a zip file is downloaded and clicked, the app unzips the file. This is the status text while unzipping the file -->
    <string name="unzipping_process">Unzipping file</string>
    <!-- error message while browsing the local filesystem -->
    <string name="error_io_problem">File system problem</string>
    <!-- error message while browsing the local filesystem -->
    <string name="general_error">Error happened when executing the action</string>
    <!-- title of the image gallery -->
    <string name="full_screen_image_viewer_label">Image viewer</string>
    <!-- Headline for the amount of storage space is used -->
    <string name="my_account_used_space">Used storage space</string>
    <!-- menu item -->
    <string name="my_account_change_password">Change password</string>
    <!-- Dialog text overquota error -->
    <string name="overquota_alert_text">You have exceeded your storage limit. Would you like to upgrade your account?</string>
    <!-- when did the last session happen -->
    <string name="my_account_last_session">Last session</string>
    <!-- message displayed while the app is changing the password -->
    <string name="my_account_changing_password">Changing password</string>
    <!-- when changing the password, the first edittext is to enter the current password -->
    <string name="my_account_change_password_oldPassword">Current password</string>
    <!-- when changing the password -->
    <string name="my_account_change_password_newPassword1">New password</string>
    <!-- when changing the password -->
    <string name="my_account_change_password_newPassword2">Confirm new password</string>
    <!-- when changing the password or creating the account, the password is required twice and check that both times are the same -->
    <string name="my_account_change_password_dont_match">Passwords do not match</string>
    <!-- title of the selection of the pro account wanted -->
    <string name="upgrade_select_pricing">Select plan</string>
    <!-- the user has to decide the way of payment -->
    <string name="select_membership_1">Monthly or annually recurring</string>
    <!-- choose the payment method option when no method is available -->
    <string name="no_available_payment_method">There is no payment method set for this plan currently. Please select one.</string>
    <!-- button to decide monthly payment. The asterisk is needed -->
    <string name="upgrade_per_month">Monthly*</string>
    <!-- button to decide annually payment. The asterisk is needed -->
    <string name="upgrade_per_year">Annually*</string>
    <!-- the user can get the link and it’s copied to the clipboard -->
    <string name="file_properties_get_link">The link has been copied to the clipboard</string>
    <!-- before sharing an image, the preview has to be downloaded -->
    <string name="full_image_viewer_not_preview">The preview has not been downloaded yet. Please wait</string>
    <!-- due to device is low on memory, cannot load an image preview temporarily -->
    <string name="not_load_preview_low_memory">Not enough free memory to display preview. Please try again later.</string>
    <!-- alert when clicking a newsignup link being logged -->
    <string name="log_out_warning">Please log out before creating the account</string>
    <!-- message shown in the screen when there are not any active transfer -->
    <string name="transfers_empty">No active transfers</string>
    <!-- menu item -->
    <string name="menu_pause_transfers">Pause transfers</string>
    <!-- menu item -->
    <string name="menu_cancel_all_transfers">Cancel all transfers</string>
    <!-- Option of the sliding panel to capture a new picture to upload to Cloud Drive or to set as user avatar -->
    <string name="menu_take_picture">Capture</string>
    <!-- Dialog title, to explain why MEGA needs the ’display over other apps’ permission (Android 10) -->
    <string name="ask_for_display_over_title">Allow notifications for incoming MEGA calls</string>
    <!-- Dialog message, to explain why MEGA needs the ’display over other apps’ permission (Android 10) -->
    <string name="ask_for_display_over_msg">Please grant MEGA permission to display over other apps for calls.</string>
    <!-- Prompt text shows when the user doesn’t want to make MEGA grant the ’display over other apps’ permission for now (Android 10) -->
    <string name="ask_for_display_over_explain">You can still manually grant permissions in the device Settings.</string>
    <!-- the options of how to upload, but in an array. needed for the settings, how to upload the camera images. only when Wi-Fi connected -->
    <string name="cam_sync_wifi">Wi-Fi only</string>
    <!-- the options of how to upload, but in an array. needed for the settings, how to upload the camera images. when Wi-Fi connected and using data plan -->
    <string name="cam_sync_data">Wi-Fi or mobile data</string>
    <!-- The upload of the user’s photos orvideos from their specified album is in progress. -->
    <string name="cam_sync_syncing">Camera Uploads in progress</string>
    <!-- confirmation question for cancelling the camera uploads -->
    <string name="cam_sync_cancel_sync">Do you want to stop Camera Uploads?</string>
    <!-- title of the notification when camera upload is enabled -->
    <string name="settings_camera_notif_title">Uploading files of media folders</string>
    <!-- title of the notification when camera upload is checking files -->
    <string name="settings_camera_notif_checking_title">Checking for files to be uploaded</string>
    <!-- title of the notification when camera upload is initializing -->
    <string name="settings_camera_notif_initializing_title">Initialising Camera Uploads</string>
    <!-- title of the notification when camera upload’s primary local folder is unavailable. -->
    <string name="camera_notif_primary_local_unavailable">Camera Uploads have been disabled. Your local folder is unavailable.</string>
    <!-- title of the notification when camera upload’s secondary local folder is unavailable. -->
    <string name="camera_notif_secondary_local_unavailable">Media Uploads have been disabled. Your local folder is unavailable.</string>
    <!-- notification camera uploads complete -->
    <string name="settings_camera_notif_complete">Camera uploads complete</string>
    <!-- settings of the Appearance section -->
    <string name="settings_appearance">Appearance</string>
    <!-- settings of the Features section -->
    <string name="settings_features">Features</string>
    <!-- label of storage in upgrade/choose account page, it is being used with a variable, e.g. for LITE user it will show ‘200GB Storage’. -->
    <string name="settings_storage">Storage</string>
    <!-- Settings of the Passcode -->
    <string name="settings_passcode_lock">Passcode lock</string>
    <!-- Setting to allow the user to select the preferred passcode type -->
    <string name="settings_passcode_option">Passcode options</string>
    <!-- Helper text to explain why we have this `Require me to plug in` setting, placeholder - 100 to 1000 in MB -->
    <string name="settings_camera_upload_charging_helper_label">Video compression uses considerable amounts of power. Please plug in your device to charge if the videos to be compressed are larger than %s.</string>
    <!-- Helper text to explain the things to note if enable the feature of including GPS info -->
    <string name="settings_camera_upload_include_gps_helper_label">If enabled, location information will be included with your pictures. Please be careful when sharing them.</string>
    <!-- Settings category title for cache and offline files -->
    <string name="settings_advanced_features">Advanced</string>
    <!-- Settings preference title for cache -->
    <string name="settings_advanced_features_cache">Clear Cache</string>
    <!-- Settings preference title for offline files -->
    <string name="settings_advanced_features_offline">Clear Offline Files</string>
    <!-- description of switch ‘Open file when download is completed’ -->
    <string name="settings_auto_play_label">Open file when downloaded</string>
    <!-- Settings preference title for delete account -->
    <string name="settings_delete_account">Delete account</string>
    <!-- Size of files in offline or cache folders -->
    <string name="settings_advanced_features_size">Currently using %s</string>
    <!-- Calculating Size of files in offline or cache folders -->
    <string name="settings_advanced_features_calculating">Calculating</string>
    <!-- title of the setting to set the default download location -->
    <string name="settings_storage_download_location">Default download location</string>
    <!-- Whether to always ask the user each time. -->
    <string name="settings_storage_ask_me_always">Always ask for download location</string>
    <!-- Whether to enable the storage in advanced devices -->
    <string name="settings_storage_advanced_devices">Display advanced devices (external SD)</string>
    <!-- Label of button on account page that ask user to add their phone number -->
    <string name="add_phone_number_label">Add a phone number</string>
    <!-- enter verification code page title -->
    <string name="verify_account_title">Verify your account</string>
    <!-- Text to explain to user why to verify phone number (account suspended use case) -->
    <string name="verify_account_helper_locked">Your account has been locked temporarily due to potential abuse. Please verify your phone number to unlock your account.</string>
    <!-- Hint text of the country edittext for billing purposes -->
    <string name="general_country_label">Country</string>
    <!-- Hint text of the region edittext for choosing dial code. -->
    <string name="sms_region_label">Region</string>
    <!-- place holder for enter mobile number field -->
    <string name="verify_account_phone_number_placeholder">Your phone number</string>
    <!-- Button label - go to previous page -->
    <string name="general_back_button">Back</string>
    <!-- button label - quite sms verification use case -->
    <string name="verify_account_not_now_button">Not now</string>
    <!-- Button label - confirm some action -->
    <string name="general_confirm_button">Confirm</string>
    <!-- On “add phone number” page, an error message will be shown if user click next button without select country code. -->
    <string name="verify_account_invalid_country_code">Please select a region code</string>
    <!-- On “Add phone number” page, a toast error message will be shown if the country code cannot be fetched from back end. -->
    <string name="verify_account_not_loading_country_code">Region codes could not be fetched.</string>
    <!-- error message if user click next button without enter a valid phone number -->
    <string name="verify_account_invalid_phone_number">Please supply a valid phone number.</string>
    <!-- Label tell user to enter received txt to below input boxes -->
    <string name="verify_account_enter_txt_label">Please enter the verification code sent to</string>
    <!-- enter verification code page title -->
    <string name="verify_account_enter_code_title">Verify your account</string>
    <!-- error message that will show to user when user entered invalid verification code -->
    <string name="verify_account_incorrect_code">Wrong code. Please try again or resend.</string>
    <!-- text message to remind user to resend verification code -->
    <string name="verify_account_resend_label">Didn’t receive the code?</string>
    <!-- Button to resend the create account email to a new email address in case the previous email address was misspelled -->
    <string name="general_resend_button">Resend</string>
    <!-- error message that will show to user when host detected that the mobile number has been registered already -->
    <string name="verify_account_error_phone_number_register">This number is already associated with a MEGA account.</string>
    <!-- error message that will show to user when user reached the sms verification daily limit -->
    <string name="verify_account_error_reach_limit">You have reached the daily limit</string>
    <!-- error message that will show to user when user reached the sms verification daily limit -->
    <string name="verify_account_error_wrong_code">The verification code doesn’t match.</string>
    <!-- error message that will show to user when code has been verified -->
    <string name="verify_account_error_code_verified">The code has been verified</string>
    <!-- error message that will show to user when user entered invalid verification code -->
    <string name="verify_account_error_invalid_code">Wrong code. Please try again or resend.</string>
    <!-- verify phone number successfully -->
    <string name="verify_account_successfully">Your phone number has been verified successfully</string>
    <!-- If the user has an internal storage and an external SD card, it has to be set on the settings screen, external storage option -->
    <string-array name="settings_storage_download_location_array">
        <item>Internal storage</item>
        <item>External storage</item>
    </string-array>
    <!-- If the user has an internal storage and an external SD card, it has to be set on the settings screen, internal storage option -->
    <string name="internal_storage_label">Internal storage</string>
    <!-- If the user has an internal storage and an external SD card, it has to be set on the settings screen, external storage option -->
    <string name="external_storage_label">External storage</string>
    <!-- choose the way the new user’s email is inserted, import from phone option -->
    <string-array name="add_contact_array">
        <item>Write the user’s email</item>
        <item>Import from device</item>
    </string-array>
    <!-- settings option -->
    <string name="settings_camera_upload_on">Enable Camera Uploads</string>
    <!-- settings option -->
    <string name="settings_camera_upload_turn_on">Turn on Camera Uploads</string>
    <!-- settings option -->
    <string name="settings_camera_upload_off">Disable Camera Uploads</string>
    <!-- settings option. How to upload the camera images: via Wi-Fi only or via Wi-Fi and data plan -->
    <string name="settings_camera_upload_how_to_upload">How to upload</string>
    <!-- The Secondary Media uploads allows to create a second Camera Folder synchronization. Enabling it would imply to choose a new local folder and then, a new destination folder in MEGA. This is the text that appears in the settings option to enable the second synchronization. -->
    <string name="settings_secondary_upload_on">Enable Secondary Media uploads</string>
    <!-- The Secondary Media uploads allows to create a second Camera Folder synchronization. Disabling it would imply that the current second sync won’t be running anymore. This is the text that appears in the settings option to disable the second synchronization. -->
    <string name="settings_secondary_upload_off">Disable Secondary Media uploads</string>
    <!-- Title of shared folder explorer to choose a folder to perform an action -->
    <string name="settings_empty_folder">Choose folder</string>
    <!-- the options of how to upload, but in an array. needed for the settings, how to upload the camera images. only when Wi-Fi connected -->
    <string-array name="settings_camera_upload_how_to_entries">
        <item>Wi-Fi or mobile data</item>
        <item>Wi-Fi only</item>
    </string-array>
    <!-- What kind of files are going to be uploaded: images, videos or both -->
    <string name="settings_camera_upload_what_to_upload">File Upload</string>
    <!-- what kind of file are going to be uploaded. Needed for the settings summary -->
    <string-array name="settings_camera_upload_file_upload_entries">
        <item>Photos only</item>
        <item>Videos only</item>
        <item>Photos and videos</item>
    </string-array>
    <!-- Option to choose that the camera sync will only be enable when the device is charging -->
    <string name="settings_camera_upload_charging">Only when charging</string>
    <!-- Title of ‘Include location tags’ setting option. Once enabled, Camera Uploads will include the location info from pictures those are being uploaded -->
    <string name="settings_camera_upload_include_gps">Include location tags</string>
    <!-- Option to choose that the video compression will only be enable when the device is charging -->
    <string name="settings_camera_upload_require_plug_in">Require me to actively charge my device</string>
    <!-- Option to choose that the camera sync will maintain the local file names when uploading -->
    <string name="settings_keep_file_names">Keep file names as in the device</string>
    <!-- The location of where the user photos or videos are stored in the device. -->
    <string name="settings_local_camera_upload_folder">Local Camera folder</string>
    <!-- The location of where the user photos or videos are stored in MEGA. -->
    <string name="settings_mega_camera_upload_folder">MEGA Camera Uploads folder</string>
    <!-- The location of where the user photos or videos of the secondary sync are stored in the device. -->
    <string name="settings_local_secondary_folder">Local Secondary folder</string>
    <!-- The location of where the user photos or videos of the secondary sync are stored in MEGA. -->
    <string name="settings_mega_secondary_folder">MEGA Secondary folder</string>
    <!-- what kind of file are going to be uploaded. Needed for the settings summary -->
    <string name="settings_camera_upload_only_photos">Photos only</string>
    <!-- what kind of file are going to be uploaded. Needed for the settings summary -->
    <string name="settings_camera_upload_only_videos">Videos only</string>
    <!-- what kind of file are going to be uploaded. Needed for the settings summary -->
    <string name="settings_camera_upload_photos_and_videos">Photos and videos</string>
    <!-- status text when no custom photo sync folder has been set -->
    <string name="settings_pin_lock_code_not_set">Not set</string>
    <!-- Settings of the Passcode -->
    <string name="settings_passcode_lock_switch">Passcode Lock</string>
    <!-- Settings option to change Passcode. -->
    <string name="settings_change_passcode">Change passcode</string>
    <!-- Settings option screen to change Passcode. -->
    <string name="title_change_passcode">Change passcode lock</string>
    <!-- Settings option to set the timer to ask for passcode. -->
    <string name="settings_require_passcode">Require passcode</string>
    <!-- Option available to choose in some context to make an action immediately. -->
    <string name="action_immediately">Immediately</string>
    <!-- Button after the Passcode code input field -->
    <string name="pin_lock_enter">Enter</string>
    <!-- Error message when not typing the Passcode code correctly. Plural. The placeholder indicates the number of failed attempts. E.g. 7 failed passcode attempts -->
    <plurals name="passcode_lock_alert_attempts">
        <item quantity="one">1 failed passcode attempt</item>
        <item quantity="other">%1$d failed passcode attempts</item>
    </plurals>
    <!-- Error message when not typing the Passcode code correctly -->
    <string name="pin_lock_alert">You will be logged out and your offline files will be deleted after 10 failed attempts</string>
    <!-- error message when not typing the Passcode code correctly -->
    <string name="pin_lock_incorrect">Incorrect code</string>
    <!-- Error message when not typing the Passcode correctly and have several attempts left. The placeholder is to display the number of attempts left in runtime. -->
    <plurals name="pin_lock_incorrect_alert">
        <item quantity="one">Wrong Passcode, please try again. You have 1 attempt left</item>
        <item quantity="other">Wrong Passcode, please try again. You have %2d attempts left</item>
    </plurals>
    <!-- Error message when not typing the Passcode correctly (two times) -->
    <string name="pin_lock_not_match">Passcodes did not match. Try again.</string>
    <!-- Title of the screen to unlock screen with Passcode -->
    <string name="unlock_pin_title">Enter your passcode</string>
    <!-- Title of the screen to unlock screen with Passcode in second round -->
    <string name="unlock_pin_title_2">Re-enter your passcode</string>
    <!-- Title of the screen to unlock screen with Passcode -->
    <string name="reset_pin_title">Enter your new passcode</string>
    <!-- Title of the screen to unlock screen with Passcode in second round -->
    <string name="reset_pin_title_2">Re-enter your new passcode</string>
    <!-- Text of the screen after 10 attemps with a wrong Passcode -->
    <string name="incorrect_pin_activity">All your local data will be deleted and you will be logged out in %1d seconds</string>
    <!-- Caption of a title, in the context of “About MEGA” or “About us” -->
    <string name="settings_about">About</string>
    <!-- Preference screen item action button -->
    <string name="settings_about_privacy_policy">Privacy Policy</string>
    <!--  -->
    <string name="settings_about_terms_of_service">Terms of Service</string>
    <!-- App means “Application” -->
    <string name="settings_about_app_version">App version</string>
    <!-- Title of the label where the SDK version is shown -->
    <string name="settings_about_sdk_version">MEGA SDK Version</string>
    <!-- Title of the label where the MEGAchat SDK version is shown -->
    <string name="settings_about_karere_version">MEGAchat SDK Version</string>
    <!-- Link to the public code of the app -->
    <string name="settings_about_code_link_title">View source code</string>
    <!--  -->
    <string name="january">January</string>
    <!--  -->
    <string name="february">February</string>
    <!--  -->
    <string name="march">March</string>
    <!--  -->
    <string name="april">April</string>
    <!--  -->
    <string name="may">May</string>
    <!--  -->
    <string name="june">June</string>
    <!--  -->
    <string name="july">July</string>
    <!--  -->
    <string name="august">August</string>
    <!--  -->
    <string name="september">September</string>
    <!--  -->
    <string name="october">October</string>
    <!--  -->
    <string name="november">November</string>
    <!--  -->
    <string name="december">December</string>
    <!-- title of the screen that shows the ZIP files -->
    <string name="zip_browser_activity">ZIP Browser</string>
    <!-- title of the My Account screen -->
    <string name="my_account_title">Account Type</string>
    <!-- Label to indicate the date when the current subscription renews -->
    <string name="renews_on">Renews on&#160;</string>
    <!-- title of the Expiration Date -->
    <string name="expires_on">Expires on&#160;</string>
    <!--  -->
    <string name="free_account">Free</string>
    <!-- info message shown to the user when the Camera Uploads folder has been created -->
    <string name="camera_uploads_created">Camera Uploads folder created</string>
    <!-- category in sort by action -->
    <string name="sortby_name">Name</string>
    <!-- sort files alphabetically ascending -->
    <string name="sortby_name_ascending">Ascending</string>
    <!-- sort files alphabetically descending -->
    <string name="sortby_name_descending">Descending</string>
    <!-- category in sort by action -->
    <string name="sortby_date">Date</string>
    <!-- category in sort by action -->
    <string name="sortby_creation_date">Creation Date</string>
    <!-- category in sort by action -->
    <string name="sortby_modification_date">Modification Date</string>
    <!-- category in sort by action -->
    <string name="sortby_link_creation_date">Link creation date</string>
    <!-- sort files by date newest first -->
    <string name="sortby_date_newest">Newest</string>
    <!-- sort files by date oldest first -->
    <string name="sortby_date_oldest">Oldest</string>
    <!-- category in sort by action -->
    <string name="sortby_size">Size</string>
    <!-- sort files by size largest first -->
    <string name="sortby_size_largest_first">Largest</string>
    <!-- sort files by size smallest first -->
    <string name="sortby_size_smallest_first">Smallest</string>
    <!-- Title of sort by media type options -->
    <string name="sortby_type">Media type</string>
    <!-- sort option, sort media files by photos first -->
    <string name="sortby_type_photo_first">Photos</string>
    <!-- sort option, sort media files by videos first -->
    <string name="sortby_type_video_first">Videos</string>
    <!-- Title to choose the type of Passcode -->
    <string name="pin_lock_type">Passcode Type</string>
    <!-- Passcode with 4 digits -->
    <string name="four_pin_lock">4 digits</string>
    <!-- Passcode with 6 digits -->
    <string name="six_pin_lock">6 digits</string>
    <!-- Passcode alphanumeric -->
    <string name="AN_pin_lock">Alphanumeric</string>
    <!-- Confirmation message when enabling logs in the app -->
    <string name="settings_enable_logs">Logs are now enabled</string>
    <!-- Confirmation message when disabling logs in the app -->
    <string name="settings_disable_logs">Logs are now disabled</string>
    <!-- Snackbar error message triggered by host error when user is trying to setup MEGA Camera Uploads folder in settings page -->
    <string name="error_unable_to_setup_cloud_folder">Unable to setup MEGA Camera Uploads folder</string>
    <!-- Message displayed when the user denies the required permissions during the logs activation -->
    <string name="logs_not_enabled_permissions">Logs have not been enabled because you denied the required permissions</string>
    <!-- Option in the sliding panel to open the folder which contains the file selected after performing a search -->
    <string name="search_open_location">Open location</string>
    <!-- message when a temporary error on logging in is due to SDK is waiting for the server to complete a request due to an API lock -->
    <string name="servers_busy">This process is taking longer than expected. Please wait.</string>
    <!-- Label in My Account section to show user account type -->
    <string name="my_account_free">Free Account</string>
    <!-- Type of account info added to the feedback email sent to support -->
    <string name="my_account_prolite">Pro Lite Account</string>
    <!-- Label in My Account section to show user account type -->
    <string name="my_account_pro1">Pro I Account</string>
    <!-- Label in My Account section to show user account type -->
    <string name="my_account_pro2">Pro II Account</string>
    <!-- Label in My Account section to show user account type -->
    <string name="my_account_pro3">Pro III Account</string>
    <!-- Type of account info added to the feedback email sent to support -->
    <string name="my_account_prolite_feedback_email">Pro Lite Account</string>
    <!--  -->
    <string name="backup_title">Backup your Recovery Key</string>
    <!-- Subtitle of the screen to backup the master key -->
    <string name="backup_subtitle">Your password unlocks your Recovery Key</string>
    <!-- First paragraph of the screen to backup the master key -->
    <string name="backup_first_paragraph">Your data is only readable through a chain of decryption operations that begins with your master encryption key, which we store encrypted with your password. This means that if you lose your password, your Recovery Key can no longer be decrypted, and you can no longer decrypt your data.</string>
    <!-- Summary of the preference Recovery key on Settings section -->
    <string name="backup_second_paragraph">Exporting the Recovery Key and keeping it in a secure location enables you to set a new password without data loss.</string>
    <!-- Third paragraph of the screen to backup the master key -->
    <string name="backup_third_paragraph">An external attacker cannot gain access to your account with just your key. A password reset requires both the key and access to your email.</string>
    <!-- Sentence to inform the user the available actions in the screen to backup the master key -->
    <string name="backup_action">Copy the Recovery Key to clipboard or save it as text file</string>
    <!-- Action of a button to save something -->
    <string name="save_action">Save</string>
    <!-- Alert message when the master key has been successfully copied to the ClipBoard -->
    <string name="copy_MK_confirmation">The Recovery Key has been successfully copied</string>
    <!-- Button to change the password -->
    <string name="change_pass">Change</string>
    <!-- Positive button to perform a general action -->
    <string name="general_positive_button">YES</string>
    <!-- Negative button to perform a general action -->
    <string name="general_negative_button">NO</string>
    <!-- Option of the overflow menu to show the screen info to reset the password -->
    <string name="forgot_pass_menu">Forgot password?</string>
    <!-- Button in the Login screen to reset the password -->
    <string name="forgot_pass">Forgot your password?</string>
    <!-- First paragraph of the screen when the password has been forgotten -->
    <string name="forgot_pass_first_paragraph">If you have a backup of your Recovery Key, you can reset your password by selecting YES. No data will be lost.</string>
    <!-- Second paragraph of the screen when the password has been forgotten -->
    <string name="forgot_pass_second_paragraph">You can still export your Recovery Key now if you have an active MEGA session in another browser on this or any other computer. If you don’t, you can no longer decrypt your existing account, but you can start a new one under the same email address by selecting NO.</string>
    <!-- Sentence to ask to the user if he has the master key in the screen when the password has been forgotten -->
    <string name="forgot_pass_action">Do you have a backup of your Recovery Key?</string>
    <!-- Title of the alert message to ask for the link to reset the pass with the MK -->
    <string name="title_alert_reset_with_MK">Great!</string>
    <!-- Hint of the text where the user can write his e-mail -->
    <string name="edit_text_insert_mail">email goes here</string>
    <!-- Text of the alert message to ask for the link to reset the pass with the MK -->
    <string name="text_alert_reset_with_MK">Please enter your email address below. You will receive a recovery link that will allow you to submit your Recovery Key and reset your password.</string>
    <!-- Hint of the text when the user can write his master key -->
    <string name="edit_text_insert_mk">Your Recovery Key goes here</string>
    <!-- Hint of the text where the user can write his password -->
    <string name="edit_text_insert_pass">password goes here</string>
    <!-- Text shown in the last alert dialog to confirm delete user account -->
    <string name="delete_account_text_last_step">This is the last step to delete your account. You will permanently lose all the data stored in the cloud. Please enter your password below.</string>
    <!-- Title of the alert dialog to inform the user that have to check the email -->
    <string name="email_verification_title">Email verification</string>
    <!-- Text of the alert dialog to inform the user that have to check the email -->
    <string name="email_verification_text">Please check your email to proceed.</string>
    <!-- Text to inform the user when an error occurs -->
    <string name="general_text_error">An error occurred, please try again.</string>
    <!-- Alert to inform the user that have to be logged in to perform the action -->
    <string name="alert_not_logged_in">You must be logged in to perform this action.</string>
    <!-- Error message when a user attempts to change their email without an active login session. -->
    <string name="change_email_not_logged_in">You need to be logged in to complete your email change. Please log in again with your current email address and then tap on your confirmation link again.</string>
    <!-- Text displayed to inform that the email was successfully changed. Please keep the placeholder, it will be replaced with the new email address. -->
    <string name="email_changed">Congratulations, your new email address for this MEGA account is: %1$s</string>
    <!-- Error when the user leaves empty the password field -->
    <string name="invalid_string">Incorrect</string>
    <!-- Text of the toast when the user enters invalid text which is neither a valid phone number nor a valid email -->
    <string name="invalid_input">Invalid input</string>
    <!-- Title of the alert dialog when the user tries to recover the pass of a non existing account -->
    <string name="invalid_email_title">Invalid email address</string>
    <!-- Title of the alert dialog when the user tries to recover the pass of a non existing account -->
    <string name="invalid_email_text">Please check the email address and try again.</string>
    <!-- Title of the dialog to write the Recovery Key after opening the recovery link -->
    <string name="title_dialog_insert_MK">Password reset</string>
    <!-- Text of the dialog to write the Recovery Key after opening the recovery link -->
    <string name="text_dialog_insert_MK">Please enter your Recovery Key below</string>
    <!-- Text of the alert when the pass has been correctly changed -->
    <string name="pass_changed_alert">Your password has been changed.</string>
    <!-- Title of the dialog to park an account -->
    <string name="park_account_dialog_title">Park account</string>
    <!-- Button to park an account -->
    <string name="park_account_button">Park</string>
    <!-- Title of the screen to park an account -->
    <string name="park_account_title">Oops!</string>
    <!-- First paragraph of the screen to park an account -->
    <string name="park_account_first_paragraph">Due to our end-to-end encryption paradigm, you will not be able to access your data without either your password or a backup of your Recovery Key.</string>
    <!-- Second paragraph of the screen to park an account -->
    <string name="park_account_second_paragraph">You can park your existing account and start a fresh one under the same email address. Your data will be retained for at least 60 days. In case that you recall your parked account’s password, please contact support&#64;mega.nz</string>
    <!-- Text of the dialog message to ask for the link to park the account -->
    <string name="dialog_park_account">Please enter your email address below. You will receive a recovery link that will allow you to park your account.</string>
    <!-- Text shown in the last alert dialog to park an account -->
    <string name="park_account_text_last_step">This is the last step to park your account, please enter your new password. Your data will be retained for at least 60 days. If you recall your parked account’s password, please contact support&#64;mega.nz</string>
    <!-- Title of the screen to write the new password after opening the recovery link -->
    <string name="title_enter_new_password">Enter new password</string>
    <!-- Message when the user tries to open a recovery pass link and it has expired -->
    <string name="recovery_link_expired">This recovery link has expired, please try again.</string>
    <!-- Text of the alert after opening the recovery link to reset pass being logged. -->
    <string name="text_reset_pass_logged_in">Your Recovery Key will be used to reset your password. Please enter your new password.</string>
    <!-- Text of the alert dialog to inform the user that have to check the email after clicking the option forgot pass -->
    <string name="email_verification_text_change_pass">You will receive a recovery link that will allow you to reset your password.</string>
    <!-- Button to upgrade the account to PRO account in My Account Section -->
    <string name="my_account_upgrade_pro">Upgrade</string>
    <!-- Button to upgrade the account to PRO account in the panel that appears randomly -->
    <string name="my_account_upgrade_pro_panel">Upgrade now</string>
    <!-- Message to promote PRO accounts -->
    <string name="get_pro_account">Grow your cloud.[A]Get increased storage and transfer quotas with a Pro account.</string>
    <!-- success message when the MasterKey file has been downloaded -->
    <string name="toast_master_key">The MEGA account Recovery Key has been saved to: %1s. [A]You can find the file with your Recovery Key in the Saved for Offline section.[/A] Note: as the file with your Recovery Key will be deleted when you log out, please store it in a safe place outside your MEGA account.</string>
    <!-- Error shown when the user tries to change his mail to one that is already used -->
    <string name="mail_already_used">This email address is already in use. Please use another email address.</string>
    <!-- Error shown when the user tries to change his mail while the user has already requested a confirmation link for that email address -->
    <string name="mail_changed_confirm_requested">You have already requested a confirmation link for that email address.</string>
    <!-- Error shown when the user tries to change his mail while the email is the same as the old -->
    <string name="mail_same_as_old">This is your existing email address.</string>
    <!-- Text shown in the last alert dialog to change the email associated to an account -->
    <string name="change_mail_text_last_step">This is the last step to change your email. Please enter your password below.</string>
    <!-- Title of the alert dialog to change the email associated to an account -->
    <string name="change_mail_title_last_step">Change email</string>
    <!-- Iitle of the warning when the user is running out of space -->
    <string name="title_new_warning_out_space">You are running out of storage space.</string>
    <!-- Text of the warning when the user is running out of space -->
    <string name="new_warning_out_space">Take full advantage of your MEGA account by upgrading to Pro.</string>
    <!-- Iitle of sliding panel to choose the option to edit the profile picture -->
    <string name="title_options_avatar_panel">Edit profile picture</string>
    <!-- Option of the sliding panel to capture a new picture to upload to Cloud Drive or to set as user avatar -->
    <string name="take_photo_avatar_panel">Capture</string>
    <!-- Option of the sliding panel to change the avatar by choosing an existing picture -->
    <string name="choose_photo_avatar_panel">Choose picture</string>
    <!-- Option of the sliding panel to delete the existing avatar -->
    <string name="delete_avatar_panel">Delete picture</string>
    <!-- Alert when the user introduces his MK to reset pass incorrectly -->
    <string name="incorrect_MK">The key you supplied does not match this account. Please make sure you use the correct Recovery Key and try again.</string>
    <!-- Title of the alert when the user introduces his MK to reset pass incorrectly -->
    <string name="incorrect_MK_title">Invalid Recovery Key</string>
    <!-- Alert Dialog to get link -->
    <string name="option_full_link">Link with key</string>
    <!-- Message shown meanwhile the app is waiting for a request -->
    <string name="recovering_info">Getting info&#8230;</string>
    <!-- Text of the alert dialog to inform the user that have to check the email to validate his new email -->
    <string name="email_verification_text_change_mail">Your new email address needs to be validated. Please check your email to proceed.</string>
    <!-- Confirmation before deleting the avatar of the user’s profile -->
    <string name="confirmation_delete_avatar">Delete your profile picture?</string>
    <!-- Title of the Dialog to edit the profile attributes of the user’s account -->
    <string name="title_edit_profile_info">Edit</string>
    <!-- Alert Dialog to get link -->
    <string name="title_set_expiry_date">Set expiry date</string>
    <!-- Title of the dialog to get link with password -->
    <string name="title_set_password_protection">Set password protection</string>
    <!-- Subtitle of the dialog to get link -->
    <string name="subtitle_set_expiry_date">(PRO ONLY)</string>
    <!-- Alert Dialog to get link with password -->
    <string name="set_password_protection_dialog">Set password</string>
    <!-- Hint of the dialog to get link with password -->
    <string name="hint_set_password_protection_dialog">Enter password</string>
    <!-- Hint of the confirmation dialog to get link with password -->
    <string name="hint_confirm_password_protection_dialog">Confirm password</string>
    <!-- Status text at the beginning of getting a link -->
    <string name="link_request_status">Processing&#8230;</string>
    <!-- Option of the sliding panel to edit the link of a node -->
    <string name="edit_link_option">Manage link</string>
    <!-- Error alert dialog shown when changing the password the user provides an incorrect password -->
    <string name="old_password_provided_incorrect">The current password you have provided is incorrect.</string>
    <!-- success message when reinviting multiple contacts -->
    <string name="number_correctly_reinvite_contact_request">%d reinvite requests sent successfully.</string>
    <!-- success message when reinviting multiple contacts -->
    <string name="number_correctly_delete_contact_request">%d requests deleted successfully.</string>
    <!-- error message when reinviting multiple contacts -->
    <string name="number_no_delete_contact_request">%1$d requests successfully deleted but %2$d requests were not deleted.</string>
    <!-- confirmation message before removing a contact request. -->
    <string name="confirmation_delete_contact_request">Do you want to remove the invitation request to %s?</string>
    <!-- confirmation message before removing mutiple contact request -->
    <string name="confirmation_remove_multiple_contact_request">Do you want to remove these %d invitation requests?</string>
    <!-- success message when replying to multiple received request -->
    <string name="number_correctly_invitation_reply_sent">%d request replies sent.</string>
    <!-- error message when replying to multiple received request -->
    <string name="number_incorrectly_invitation_reply_sent">%1$d request replies successfully sent but %2$d were not sent.</string>
    <!-- Referring to a invitation request in the Contacts section. Plural. e.g. 5 requests -->
    <plurals name="general_num_request">
        <item quantity="one">1 request</item>
        <item quantity="other">%1$d requests</item>
    </plurals>
    <!-- Confirmation before removing the outgoing shares of a folder -->
    <plurals name="confirmation_remove_outgoing_shares">
        <item quantity="one">The folder is shared with %1$d contact. Remove share?</item>
        <item quantity="other">The folder is shared with %1$d contacts. Remove all shares?</item>
    </plurals>
    <!-- Error message when the credentials to login are incorrect. -->
    <string name="error_incorrect_email_or_password">Invalid email and/or password. Please try again.</string>
    <!-- Error message when trying to login and the account is suspended. -->
    <string name="error_account_suspended">Your account has been suspended due to Terms of Service violations. Please contact support&#64;mega.nz</string>
    <!-- Error message when to many attempts to login. -->
    <string name="too_many_attempts_login">Too many failed attempts to log in, please wait for an hour.</string>
    <!-- Error message when trying to login to an account not validated. -->
    <string name="account_not_validated_login">This account has not been validated yet. Please check your email.</string>
    <!-- Error message shown when opening a folder link which doesn’t exist -->
    <string name="general_error_folder_not_found">Folder link unavailable</string>
    <!-- Error message shown when opening a folder link which has been removed due to ToS/AUP violation -->
    <string name="folder_link_unavaible_ToS_violation">The folder link has been removed because of a ToS/AUP violation.</string>
    <!-- Error message shown when opening a file link which doesn’t exist -->
    <string name="general_error_file_not_found">File link unavailable</string>
    <!-- Error message shown when opening a file link which has been removed due to ToS/AUP violation -->
    <string name="file_link_unavaible_ToS_violation">The file link has been removed because of a ToS/AUP violation.</string>
    <!-- Error message shown when opening a folder link or file link which has been corrupt or deformed -->
    <string name="link_broken">This URL is corrupt or deformed. The link you are trying to access does not exist.</string>
    <!-- Title of the screen after creating the account. That screen asks the user to confirm the account by checking the email -->
    <string name="confirm_email_text">Awaiting email confirmation</string>
    <!-- Text below the title that explains the user should check the email and click the link to confirm the account -->
    <string name="confirm_email_explanation">Please check your email and tap the link to confirm your account.</string>
    <!-- Plural of items which contains a folder. 2 items -->
    <plurals name="general_num_items">
        <item quantity="one">1 item</item>
        <item quantity="other">%1$d items</item>
    </plurals>
    <!-- Error message shown when opening a file or folder link which account has been removed due to ToS/AUP violation -->
    <string name="file_link_unavaible_delete_account">The associated user account has been terminated due to multiple violations of our Terms of Service.</string>
    <!-- Error message shown after login into a folder link with an invalid decryption key -->
    <string name="general_error_invalid_decryption_key">The provided decryption key for the folder link is invalid.</string>
    <!-- Title of the label in the my account section. It shows the credentials of the current user so it can be used to be verified by other contacts -->
    <string name="my_account_my_credentials">My credentials</string>
    <!-- Word to indicate the limited bandwidth of the free accounts -->
    <string name="limited_bandwith">Limited</string>
    <!-- Item of the navigation title for the chat section -->
    <string name="section_chat">Chat</string>
    <!-- Item of the navigation title for the chat section when there is any unread message -->
    <string name="section_chat_with_notification">Chat [A](%1$d)[/A]</string>
    <!-- Confirmation button of the dialog to archive a chat -->
    <string name="tab_archive_chat">Archive</string>
    <!-- Message shown when the user has no recent chats -->
    <string name="recent_chat_empty_invite">Invite your friends to join you on Chat and enjoy our encrypted platform with privacy and security.</string>
    <!-- Initial of the word hour to show the duration of a video or audio call -->
    <string name="initial_hour">h</string>
    <!-- Initial of the word minute to show the duration of a video or audio call -->
    <string name="initial_minute">m</string>
    <!-- Initial of the word second to show the duration of a video or audio call -->
    <string name="initial_second">s</string>
    <!-- Title shown when multiselection is enable in chat tabs -->
    <string name="selected_items">%d selected</string>
    <!-- Message to confirm if the user wants to delete a contact from a shared folder -->
    <string name="remove_contact_shared_folder">The contact %s will be removed from the shared folder.</string>
    <!-- Message to confirm if the user wants to delete a multiple contacts from a shared folder -->
    <string name="remove_multiple_contacts_shared_folder">%d contacts will be removed from the shared folder.</string>
    <!-- success message when removing a contact from a shared folder -->
    <string name="number_correctly_removed_from_shared">%d contacts removed successfully from the shared folder</string>
    <!-- success message when removing a contact from a shared folder -->
    <string name="number_incorrectly_removed_from_shared">%d contacts were not successfully removed</string>
    <!-- success message when changing permissions of contacts for a shared folder, place holder: number of contacts effected -->
    <string name="number_permission_correctly_changed_from_shared">Successfully updated permissions for %d contacts</string>
    <!-- success message when changing permissions of contacts for a shared folder, place holder: number of contacts effected -->
    <string name="number_permission_incorrectly_changed_from_shared">Failed to update permissions for %d contacts</string>
    <!-- Message shown while the contact list from the device is being read and then shown to the user -->
    <string name="contacts_list_empty_text_loading">Loading contacts from the phone&#8230;</string>
    <!-- Warning message when reinviting multiple contacts -->
    <string name="number_existing_invite_contact_request">%d requests already sent.</string>
    <!-- success message when reinviting multiple contacts -->
    <string name="number_correctly_invite_contact_request">%d invite requests sent successfully.</string>
    <!-- error message when reinviting multiple contacts -->
    <string name="number_no_invite_contact_request">%1$d invite requests successfully sent but %2$d requests were not sent.</string>
    <!-- Word next to own user’s message in chat screen -->
    <string name="chat_me_text_bracket">%1s (Me)</string>
    <!-- Hint shown in the field to write a message in the chat screen -->
    <string name="type_message_hint">Type a message</string>
    <!-- button -->
    <string name="general_mute">Mute</string>
    <!-- button -->
    <string name="general_unmute">Unmute</string>
    <!-- Title of the dialogue to mute the general chat notifications. -->
    <string name="title_dialog_mute_chat_notifications">Do not disturb</string>
    <!-- Subtitle of the dialogue to mute the general chat notifications. -->
    <string name="subtitle_dialog_mute_chat_notifications">Mute chat notifications for</string>
    <!-- Title of the dialogue to mute the notifications of a specific chat. -->
    <string name="title_dialog_mute_chatroom_notifications">Mute notifications</string>
    <!-- Label for the setting option that indicates the general notifications are enabled. -->
    <string name="mute_chat_notification_option_on">On</string>
    <!-- Label for the dialog box option to mute a chat. This option will indicate that notifications for that chat are enabled. -->
    <string name="mute_chatroom_notification_option_off">Off</string>
    <!-- Label for the dialog box option to mute a chat. This option will indicate that chat notifications will be disabled until tomorrow at 8 a.m. -->
    <string name="mute_chatroom_notification_option_until_tomorrow_morning">Until tomorrow morning</string>
    <!-- Label for the dialog box option to mute a chat. This option will indicate that chat notifications will be disabled until today at 8 a.m. -->
    <string name="mute_chatroom_notification_option_until_this_morning">Until this morning</string>
    <!-- Label for the dialog box option to mute a chat. This option will indicate that chat notifications will be disabled until turn it off again. -->
    <string name="mute_chatroom_notification_option_forever">Until I turn them back on</string>
    <!-- Message when a chat has been silenced, for a specific time, successfully. For example: Chat notifications will be muted for 1 hour -->
    <string name="success_muting_a_chat_for_specific_time">Chat notifications will be muted for %s</string>
    <!-- Message to indicate the chat has been muted, until a specific time (24 hours format). Plural, used for any format different to 01:XX, e.g. 14:15 -->
    <plurals name="success_muting_chat_until_specific_time">
        <item quantity="one">Chat notifications will be muted until %1$s</item>
        <item quantity="other">Chat notifications will be muted until %1$s</item>
    </plurals>
    <!-- Message to indicate the chat has been muted, until a specific day and time (24 hours format). Plural, used for any format different to 01:XX, e.g. Chat notifications will be muted until tomorrow at 08:00 -->
    <plurals name="success_muting_chat_until_specific_date_and_time">
        <item quantity="one">Chat notifications will be muted until %1$s at %2$s</item>
        <item quantity="other">Chat notifications will be muted until %1$s at %2$s</item>
    </plurals>
    <!-- Message when select the option Do not disturb but the notifications are already muted -->
    <string name="notifications_are_already_muted">Chat notifications are muted</string>
    <!-- Message when a chat has been unmuted successfully. -->
    <string name="success_unmuting_a_chat">Chat notifications enabled</string>
    <!-- String to indicate the time in 24h format until which a specific chat is muted. Plural, used for any format different to 1:XX, e.g. 14:15 -->
    <plurals name="chat_notifications_muted_until_specific_time">
        <item quantity="one">Muted until %1$s</item>
        <item quantity="other">Muted until %1$s</item>
    </plurals>
    <!-- Title of the section to enable notifications in the Contact Properties screen -->
    <string name="title_properties_chat_contact_notifications">Notifications</string>
    <!-- Title of the section to choose the sound of incoming messages in the Contact Properties screen -->
    <string name="title_properties_chat_contact_message_sound">Message sound</string>
    <!-- Title of the section to clear the chat content in the Contact Properties screen -->
    <string name="title_properties_chat_clear_chat">Clear chat</string>
    <!-- Title of the section to share the contact in the Contact Properties screen -->
    <string name="title_properties_chat_share_contact">Share contact</string>
    <!-- Title of the screen to select the ringtone of the calls -->
    <string name="call_ringtone_title">Call ringtone</string>
    <!-- Title of the screen to select the sound of the notifications -->
    <string name="notification_sound_title">Notification sound</string>
    <!-- Button to clear the chat history -->
    <string name="general_clear">Clear</string>
    <!-- Message show when the history of a chat has been successfully deleted -->
    <string name="clear_history_success">Chat history has been cleared</string>
    <!-- Message show when the history of a chat hasn’t been successfully deleted -->
    <string name="clear_history_error">An error has occurred. The chat history has not been successfully cleared</string>
    <!-- Menu item to add participants to a chat -->
    <string name="add_participants_menu_item">Add participants</string>
    <!-- Menu item to remove a participants from a chat -->
    <string name="remove_participant_menu_item">Remove participant</string>
    <!-- Message about MEGA when there are no message in the chat screen -->
    <string name="mega_info_empty_screen">Protects your chat with end-to-end (user controlled) encryption, providing essential safety assurances:</string>
    <!-- Message about MEGA when there are no message in the chat screen -->
    <string name="mega_authenticity_empty_screen">The system ensures that the data received is truly from the specified sender, and its content has not been manipulated during transit.</string>
    <!-- Message about MEGA when there are no message in the chat screen -->
    <string name="mega_confidentiality_empty_screen">Only the author and intended recipients are able to decipher and read the content.</string>
    <!-- Message about MEGA when there are no message in the chat screen -->
    <string name="title_mega_info_empty_screen">MEGA</string>
    <!-- Message about MEGA when there are no message in the chat screen -->
    <string name="title_mega_authenticity_empty_screen">Authenticity</string>
    <!-- Message about MEGA when there are no message in the chat screen -->
    <string name="title_mega_confidentiality_empty_screen">Confidentiality</string>
    <!-- Error message shown when opening a cancel link with an account that not corresponds to the link -->
    <string name="error_not_logged_with_correct_account">This link is not related to this account. Please log in with the correct account.</string>
    <!-- Message when the user tries to open a cancel link and it has expired -->
    <string name="cancel_link_expired">This cancel link has expired, please try again.</string>
    <!-- Text shown after searching and no results found -->
    <string name="no_results_found">No results were found</string>
    <!-- the options of what to upload in an array. Needed for the settings, the options of what to upload. -->
    <string name="offline_status">Offline</string>
    <!-- the options of what to upload in an array. Needed for the settings, the options of what to upload. -->
    <string name="online_status">Online</string>
    <!-- the options of what to upload in an array. Needed for the settings, the options of what to upload. -->
    <string name="away_status">Away</string>
    <!-- the options of what to upload in an array. Needed for the settings, the options of what to upload. -->
    <string name="busy_status">Busy</string>
    <!-- Info label about the status of the user -->
    <string name="invalid_status">No connection</string>
    <!-- Text shown when a message has been deleted in the chat -->
    <string name="text_deleted_message">This message has been deleted</string>
    <!-- Text shown when a message has been deleted in the chat -->
    <string name="text_deleted_message_by">[A]This message has been deleted by [/A][B]%1$s[/B]</string>
    <!-- Confirmation before deleting messages -->
    <string name="confirmation_delete_several_messages">Remove messages?</string>
    <!-- Confirmation before deleting one message -->
    <string name="confirmation_delete_one_message">Remove message?</string>
    <!-- Label for the sliding panel of a group chat -->
    <string name="group_chat_label">Group chat</string>
    <!-- Label for the option of the sliding panel to show the info of a chat group -->
    <string name="group_chat_info_label">Group info</string>
    <!-- Label for the option of the sliding panel to start a one to one chat -->
    <string name="group_chat_start_conversation_label">Start conversation</string>
    <!-- Label for the option of the sliding panel to edit the profile -->
    <string name="group_chat_edit_profile_label">Edit profile</string>
    <!-- Title of the section to leave a group content in the Contact Properties screen -->
    <string name="title_properties_chat_leave_chat">Leave Group</string>
    <!-- Label for participants of a group chat -->
    <string name="participants_chat_label">Participants</string>
    <!-- Text of the confirm dialog shown when it wants to remove a contact from a chat -->
    <string name="confirmation_remove_chat_contact">Remove %s from this chat?</string>
    <!-- Label to explain the read only participant permission in the options panel of the group info screen -->
    <string name="observer_permission_label_participants_panel">Read-only</string>
    <!-- Label to show the participant permission in the options panel of the group info screen -->
    <string name="standard_permission_label_participants_panel">Standard</string>
    <!-- Label to show the participant permission in the options panel of the group info screen -->
    <string name="administrator_permission_label_participants_panel">Moderator</string>
    <!-- Text appended to a edited message. -->
    <string name="edited_message_text">(edited)</string>
    <!-- Option in menu to change title of a chat group. -->
    <string name="change_title_option">Change title</string>
    <!-- confirmation message before leaving a group chat -->
    <string name="confirmation_leave_group_chat">If you leave, you will no longer have access to read or send messages.</string>
    <!-- title confirmation message before leaving a group chat -->
    <string name="title_confirmation_leave_group_chat">Leave group chat?</string>
    <!-- Message show when a participant hasn’t been successfully invited to a group chat -->
    <string name="add_participant_error_already_exists">The participant is already included in this group chat</string>
    <!-- success message when inviting multiple contacts to a group chat -->
    <string name="number_correctly_add_participant">%d participants were successfully invited</string>
    <!-- error message when inviting multiple contacts to a group chat -->
    <string name="number_no_add_participant_request">%1$d participants were successfully invited but %2$d participants were not invited.</string>
    <!-- chat message when the permissions for a user has been changed -->
    <string name="message_permissions_changed">[A]%1$s[/A][B] was changed to [/B][C]%2$s[/C][D] by [/D][E]%3$s[/E]</string>
    <!-- chat message when a participant was added to a group chat -->
    <string name="message_add_participant">[A]%1$s[/A][B] joined the group chat by invitation from [/B][C]%2$s[/C]</string>
    <!-- chat message when a participant was removed from a group chat -->
    <string name="message_remove_participant">[A]%1$s[/A][B] was removed from group chat by [/B][C]%2$s[/C]</string>
    <!-- Message shown when a participant change the title of a group chat. -->
    <string name="change_title_messages">[A]%1$s[/A][B] changed the group chat name to [/B][C]“%2$s”[/C]</string>
    <!-- chat message when a participant left a group chat -->
    <string name="message_participant_left_group_chat">[A]%1$s[/A][B] left the group chat[/B]</string>
    <!-- chat message alert when the message have to been manually -->
    <string name="manual_retry_alert">Message not sent. Tap for options</string>
    <!-- Chat alert of an attachment message when the upload is in progress but the queue of transfers is paused. -->
    <string name="manual_resume_alert">Transfers paused. Tap to resume.</string>
    <!-- message shown when the status of the user coudn’t be changed -->
    <string name="changing_status_error">Error. Your status has not been changed</string>
    <!-- message shown when a user couldn’t leave chat -->
    <string name="leave_chat_error">An error occurred when leaving the chat</string>
    <!-- message shown when a chat has not been created -->
    <string name="create_chat_error">An error occurred when creating the chat</string>
    <!-- settings of the chat to choose the status -->
    <string name="settings_chat_vibration">Vibration</string>
    <!-- Button text shown on SMS verification page, if the user wants to logout current suspended account and login with another account, user can press this button to logout -->
    <string name="sms_logout">[A]Logout[/A] to use MEGA with another account</string>
    <!-- On SMS verification page, if the user presses the logout button, a dialog with this text will show to ask for user’s confirmation. -->
    <string name="confirm_logout_from_sms_verification">Are you sure that you want to log out of the current account?</string>
    <!-- Text shown when a message has been deleted in the chat -->
    <string name="non_format_text_deleted_message_by">This message has been deleted by %1$s</string>
    <!-- Text shown when the chat history has been successfully deleted. -->
    <string name="history_cleared_message">Chat history has been cleared</string>
    <!-- Text shown when the chat history was cleared by someone -->
    <string name="non_format_history_cleared_by">Chat history cleared by %1$s</string>
    <!-- chat message when the permissions for a user has been changed -->
    <string name="non_format_message_permissions_changed">%1$s was changed to %2$s by %3$s</string>
    <!-- chat message when a participant was added to a group chat -->
    <string name="non_format_message_add_participant">%1$s was added to this group chat by invitation from %2$s</string>
    <!-- chat message when a participant was removed from a group chat -->
    <string name="non_format_message_remove_participant">%1$s was removed from group chat by %2$s</string>
    <!-- Message shown when a participant change the title of a group chat. -->
    <string name="non_format_change_title_messages">%1$s changed the group chat name to “%2$s”</string>
    <!-- chat message when a participant left a group chat -->
    <string name="non_format_message_participant_left_group_chat">%1$s left the group chat</string>
    <!-- success alert when the user copy some messages to the clipboard -->
    <string name="messages_copied_clipboard">Copied to the clipboard</string>
    <!-- Title of the error dialog when opening a chat -->
    <string name="chat_error_open_title">Chat error</string>
    <!-- Message of the error dialog when opening a chat -->
    <string name="chat_error_open_message">The chat could not be opened successfully</string>
    <!-- Menu option to add a contact to your contact list. -->
    <string name="menu_choose_contact">Choose contact</string>
    <!-- Title of the contact list -->
    <plurals name="general_selection_num_contacts">
        <item quantity="one">%1$d contact</item>
        <item quantity="other">%1$d contacts</item>
    </plurals>
    <!-- Message shown when the folder sharing process fails -->
    <string name="error_sharing_folder">Error sharing the folder. Please try again.</string>
    <!-- confirmation message before removing a contact, Plural -->
    <plurals name="confirmation_remove_contact">
        <item quantity="one">All data associated with the selected contact will be permanently lost.</item>
        <item quantity="other">All data associated with the selected contacts will be permanently lost.</item>
    </plurals>
    <!-- title of confirmation alert before removing a contact, Plural -->
    <plurals name="title_confirmation_remove_contact">
        <item quantity="one">Remove contact?</item>
        <item quantity="other">Remove contacts?</item>
    </plurals>
    <!-- option shown when a message could not be sent -->
    <string name="message_option_retry">Retry</string>
    <!-- title of the menu for a non sent message -->
    <string name="title_message_not_sent_options">Message not sent</string>
    <!-- title of the menu for an uploading message with attachment -->
    <string name="title_message_uploading_options">Uploading attachment</string>
    <!-- message shown when a chat has no messages -->
    <string name="no_conversation_history">No conversation history</string>
    <!-- Text to indicate that one participant is typing or multiple participants are typing at the same time in a chat room. The "%1$s" placeholder is to put the name(s) of the participant(s). The [A][/A] format marks are to put the text in a different color. -->
    <plurals name="user_typing">
        <item quantity="one">%1$s [A]is typing&#8230;[/A]</item>
        <item quantity="other">%1$s [A]are typing&#8230;[/A]</item>
    </plurals>
    <!-- text that appear when there are more than 2 people writing at that time in a chat. For example User1, user2 and more are typing… -->
    <string name="more_users_typing">%1$s [A]and more are typing&#8230;[/A]</string>
    <!-- More button in contact info page -->
    <string name="label_more">More</string>
    <!-- Text button -->
    <string name="label_close">Close</string>
    <!-- Title of the general tab in My Account Section -->
    <string name="tab_my_account_general">General</string>
    <!-- label of storage in upgrade/choose account page, it is being used with a variable, e.g. for LITE user it will show ‘200GB Storage’. -->
    <string name="tab_my_account_storage">Storage</string>
    <!-- label of storage in upgrade/choose account page, it is being used with a variable, e.g. for LITE user it will show ‘200GB Storage’. -->
    <string name="label_storage_upgrade_account">Storage</string>
    <!-- Title of the section about the transfer quota in the storage tab in My Account Section -->
    <string name="label_transfer_quota_upgrade_account">Transfer quota</string>
    <!-- Title of the section about the transfer quota in the storage tab in My Account Section -->
    <string name="label_transfer_quota_achievements">Transfer quota</string>
    <!-- Title of the section about the plan in the storage tab in My Account Section -->
    <string name="account_plan">Plan</string>
    <!-- Title of the section about the storage space in the storage tab in My Account Section -->
    <string name="storage_space">Storage space</string>
    <!-- Title of the section about the transfer quota in the storage tab in My Account Section -->
    <string name="transfer_quota">Transfer quota</string>
    <!-- Label in section the storage tab in My Account Section -->
    <string name="available_space">Available</string>
    <!-- Label in section the storage tab in My Account Section when no info info is received -->
    <string name="not_available">not available</string>
    <!-- Label in section the storage tab when the account is Free -->
    <string name="no_bylling_cycle">No billing cycle</string>
    <!-- String to show the transfer quota and the used space in My Account section -->
    <string name="my_account_of_string">%1$s [A]of %2$s[/A]</string>
    <!-- Confirmation message before removing something from the Offline section. -->
    <string name="confirmation_delete_from_save_for_offline">Remove from Offline?</string>
    <!-- Label for the option of action menu to change the chat status -->
    <string name="set_status_option_label">Set status</string>
    <!-- Label for the option of setting to change the colour theme -->
    <string name="set_color_theme_label">Colour theme</string>
    <!-- Answer for confirmation dialog. -->
    <string name="general_dismiss">Dismiss</string>
    <!-- Label for any ‘Not available’ button, link, text, title, etc. - (String as short as possible). -->
    <string name="general_not_available">Not available</string>
    <!-- Accepted request invitacion alert -->
    <string name="context_invitacion_reply_accepted">Invitation accepted</string>
    <!-- Declined request invitacion alert -->
    <string name="context_invitacion_reply_declined">Invitation declined</string>
    <!-- Ignored request invitacion alert -->
    <string name="context_invitacion_reply_ignored">Invitation ignored</string>
    <!-- Content of a normal message that cannot be recognized -->
    <string name="error_message_unrecognizable">Message unrecognizable</string>
    <!-- Title of the settings section to configure the autoaway of chat presence -->
    <string name="settings_autoaway_title">Auto-away</string>
    <!-- Subtitle of the settings section to configure the autoaway of chat presence -->
    <string name="settings_autoaway_subtitle">Show me away after an inactivity of</string>
    <!-- Value in the settings section of the autoaway chat presence -->
    <string name="settings_autoaway_value">%1d minutes</string>
    <!-- Title of the settings section to configure the status persistence of chat presence -->
    <string name="settings_persistence_title">Status persistence</string>
    <!-- Subtitle of the settings section to configure the status persistence of chat presence -->
    <string name="settings_persistence_subtitle">Maintain my chosen status appearance even when I have no connected devices</string>
    <!-- Title of the dialog to set the value of the auto away preference -->
    <string name="title_dialog_set_autoaway_value">Set time limit</string>
    <!-- Button to set a value -->
    <string name="button_set">Set</string>
    <!-- Button to set a value -->
    <string name="hint_minutes">minutes</string>
    <!-- the options of what to upload in an array. Needed for the settings, the options of what to upload. -->
    <string-array name="settings_status_entries">
        <item>Online</item>
        <item>Away</item>
        <item>Busy</item>
        <item>Offline</item>
    </string-array>
    <!-- Text that indicates that a the offline section is currently empty -->
    <string name="offline_empty_folder">No files Saved for Offline</string>
    <!-- Positive confirmation to enable logs -->
    <string name="general_enable">Enable</string>
    <!-- Positive confirmation to allow MEGA to read contacts book. -->
    <string name="general_allow">Allow</string>
    <!-- Dialog to confirm the action of enabling logs -->
    <string name="enable_log_text_dialog">Logs can contain information related to your account</string>
    <!-- Dialog to confirm the reconnect action -->
    <string name="confirmation_to_reconnect">Network connection recovered. Connect to MEGA?</string>
    <!-- Message shown meanwhile the app is waiting for a the chat status -->
    <string name="loading_status">Loading status&#8230;</string>
    <!-- Error when a message cannot be edited -->
    <string name="error_editing_message">This message cannot be edited</string>
    <!-- Label to show the number of transfers in progress, Plural -->
    <plurals name="text_number_transfers">
        <item quantity="one">%1$d of %2$d file</item>
        <item quantity="other">%1$d of %2$d files</item>
    </plurals>
    <!-- Progress text shown when user stop upload/download and the app is waiting for async response -->
    <string name="label_process_finishing">Process is finishing&#8230;</string>
    <!-- positive button on dialog to view a contact -->
    <string name="option_to_transfer_manager">View</string>
    <!-- Label of the modal bottom sheet to pause all transfers -->
    <string name="option_to_pause_transfers">Pause all transfers</string>
    <!-- Label of the modal bottom sheet to resume all transfers -->
    <string name="option_to_resume_transfers">Resume all transfers</string>
    <!-- Label of the modal bottom sheet to clear completed transfers -->
    <string name="option_to_clear_transfers">Clear all transfers</string>
    <!-- Label indicating action to retry failed or cancelled transfers -->
    <string name="option_to_retry_transfers">Retry all transfers</string>
    <!-- Dialog to confirm the action of pausing one transfer -->
    <string name="menu_pause_individual_transfer">Pause transfer?</string>
    <!-- Dialog to confirm the action of restarting one transfer -->
    <string name="menu_resume_individual_transfer">Resume transfer?</string>
    <!-- Button to confirm the action of restarting one transfer -->
    <string name="button_resume_individual_transfer">Resume</string>
    <!-- Dialog to confirm before removing completed transfers -->
    <string name="confirmation_to_clear_completed_transfers">Clear all transfers?</string>
    <!-- Title of the tab section for transfers in progress -->
    <string name="title_tab_in_progress_transfers">In progress</string>
    <!-- Title of the tab section for completed transfers -->
    <string name="title_tab_completed_transfers">Completed</string>
    <!-- Text shown in playlist subtitle item when a file is reproducing but it is paused -->
    <string name="transfer_paused">Paused</string>
    <!-- Possible state of a transfer -->
    <string name="transfer_queued">Queued</string>
    <!-- Possible state of a transfer. When the transfer is finishing -->
    <string name="transfer_completing">Completing</string>
    <!-- Possible state of a transfer. When the transfer is retrying -->
    <string name="transfer_retrying">Retrying</string>
    <!-- Possible state of a transfer. When the transfer was cancelled -->
    <string name="transfer_cancelled">Cancelled</string>
    <!-- Possible state of a transfer -->
    <string name="transfer_unknown">Unknown</string>
    <!-- Title of the panel where the progress of the transfers is shown -->
    <string name="paused_transfers_title">Paused transfers</string>
    <!-- message shown in the screen when there are not any active transfer -->
    <string name="completed_transfers_empty">No completed transfers</string>
    <!-- Text of the notification shown when the upload service is running: e.g. Uploading files: 1 of 10 -->
    <string name="upload_service_notification">Uploading files: %1$d of %2$d</string>
    <!-- Text of the notification shown when the upload service is paused: e.g. Uploading files: 1 of 10 (paused)-->
    <string name="upload_service_notification_paused">Uploading files: %1$d of %2$d (paused)</string>
    <!-- Text of the notification shown when the folder upload service is running, e.g. Uploading folders 1 of 2 -->
    <string name="folder_upload_service_notification">Uploading folders: %1$d of %2$d</string>
    <!-- Text of the notification shown when the folder upload service is paused, e.g. Uploading folders 1 of 2 (paused) -->
    <string name="folder_upload_service_notification_paused">Uploading folders: %1$d of %2$d (paused)</string>
    <!-- Text of the notification shown when the upload service has finished, Plural -->
    <plurals name="upload_service_final_notification">
        <item quantity="one">Uploaded %1$d file</item>
        <item quantity="other">Uploaded %1$d files</item>
    </plurals>
    <!-- Text of the notification shown when the upload service has finished, Plural -->
    <plurals name="upload_service_notification_already_uploaded">
        <item quantity="one">1 file already uploaded</item>
        <item quantity="other">%1$d files already uploaded</item>
    </plurals>
    <!-- Text of the notification shown when the folder upload service has finished, Text of the notification shown when the folder upload service has finished - plural  e.g. Uploaded 2 folders -->
    <plurals name="folder_upload_service_final_notification">
        <item quantity="one">Uploaded %1$d folder</item>
        <item quantity="other">Uploaded %1$d folders</item>
    </plurals>
    <!-- label for the total file size of multiple files and/or folders (no need to put the colon punctuation in the translation) -->
    <string name="general_total_size">Total size: %1$s</string>
    <!-- Text of the notification shown when the upload service has finished with any transfer error, Plural -->
    <plurals name="upload_service_failed">
        <item quantity="one">%1$d file not uploaded</item>
        <item quantity="other">%1$d files not uploaded</item>
    </plurals>
    <!-- Text of the notification shown when the upload service has finished with any copied file instead uploaded, Plural -->
    <plurals name="copied_service_upload">
        <item quantity="one">%1$d file copied</item>
        <item quantity="other">%1$d files copied</item>
    </plurals>
    <!-- Text of the notification shown when the download service do not download because the file is already on the device, Plural -->
    <plurals name="already_downloaded_service">
        <item quantity="one">%1$d file previously downloaded</item>
        <item quantity="other">%1$d files previously downloaded</item>
    </plurals>
    <!-- Text of the notification shown when the download service has finished, Plural -->
    <plurals name="download_service_final_notification">
        <item quantity="one">Downloaded %1$d file</item>
        <item quantity="other">Downloaded %1$d files</item>
    </plurals>
    <!-- Text of the notification shown when the download service has finished with any error, Plural -->
    <plurals name="download_service_final_notification_with_details">
        <item quantity="one">Downloaded %1$d of %2$d file</item>
        <item quantity="other">Downloaded %1$d of %2$d files</item>
    </plurals>
    <!-- Text of the notification shown when the download service has finished with any transfer error, Plural -->
    <plurals name="download_service_failed">
        <item quantity="one">%1$d file not downloaded</item>
        <item quantity="other">%1$d files not downloaded</item>
    </plurals>
    <!-- Text of the notification shown when the download service is running -->
    <string name="download_service_notification">Downloading files: %1$d of %2$d</string>
    <!-- Text of the notification shown when the download service is paused -->
    <string name="download_service_notification_paused">Downloading files: %1$d of %2$d (paused)</string>
    <!-- Title of the alert when the transfer quota is exceeded. -->
    <string name="title_depleted_transfer_overquota">Insufficient transfer quota</string>
    <!-- Text of the alert when the transfer quota is depleted. The placeholder indicates the time left for the transfer quota to be reset. For instance: 30m 45s -->
    <string name="current_text_depleted_transfer_overquota">Your queued download exceeds the current transfer quota available for your IP address and has therefore been interrupted. Upgrade your account or wait %s to continue.</string>
    <!-- Text of the alert when the transfer quota is depleted. The placeholder indicates the time left for the transfer quota to be reset. For instance: 30m 45s -->
    <string name="text_depleted_transfer_overquota">The transfer quota for this IP address has been exceeded. Upgrade your account or wait %s to continue your download.</string>
    <!-- Button to show plans in the alert when the transfer quota is depleted -->
    <string name="plans_depleted_transfer_overquota">See our plans</string>
    <!-- Button option of the alert when the transfer quota is depleted -->
    <string name="continue_without_account_transfer_overquota">Continue without account</string>
    <!-- this is used for example when downloading 1 file or 2 files, Plural of file. 2 files -->
    <plurals name="new_general_num_files">
        <item quantity="one">%1$d file</item>
        <item quantity="other">%1$d files</item>
    </plurals>
    <!-- Menu option -->
    <string name="general_view">View files</string>
    <!-- Menu option to choose to add file or folders to Cloud Drive -->
    <string name="add_to_cloud">Import</string>
    <!-- Menu option to choose to add file to Cloud Drive in the chat -->
    <string name="add_to_cloud_node_chat">Add to Cloud Drive</string>
    <!-- Menu option -->
    <string name="general_view_contacts">View contacts</string>
    <!-- Message displayed when a file has been successfully imported to Cloud Drive -->
    <string name="import_success_message">Successfully added to Cloud Drive</string>
    <!-- Menu option -->
    <string name="import_success_error">Error. Not added to Cloud Drive</string>
    <!-- Label in login screen to inform about the chat initialization proccess -->
    <string name="chat_connecting">Connecting&#8230;</string>
    <!-- message when trying to invite a contact with a pending request -->
    <string name="context_contact_already_invited">%s was already invited. Consult your pending requests.</string>
    <!-- Hint text explaining that you can change the email and resend the create account link to the new email address -->
    <string name="confirm_email_misspelled">If you have misspelt your email address, correct it and tap [A]Resend[A].</string>
    <!-- Button to resend the create account email to a new email address in case the previous email address was misspelled -->
    <string name="confirm_email_misspelled_resend">Resend</string>
    <!-- Text shown after the confirmation email has been sent to the new email address -->
    <string name="confirm_email_misspelled_email_sent">Email sent</string>
    <!-- text_copyright_alert_title -->
    <string name="copyright_alert_title">Copyright warning to all users</string>
    <!-- text_copyright_alert_first_paragraph -->
    <string name="copyright_alert_first_paragraph">MEGA respects the copyrights of others and requires that users of the MEGA cloud service comply with the laws of copyright.</string>
    <!-- text_copyright_alert_second_paragraph -->
    <string name="copyright_alert_second_paragraph">You are strictly prohibited from using the MEGA cloud service to infringe copyrights. You may not upload, download, store, share, display, stream, distribute, email, link to, transmit or otherwise make available any files, data or content that infringes any copyright or other proprietary rights of any person or entity.</string>
    <!-- text of the Agree button -->
    <string name="copyright_alert_agree_button">Agree</string>
    <!-- text of the Disagree button -->
    <string name="copyright_alert_disagree_button">Disagree</string>
    <!-- Hint how to cancel the download -->
    <string name="download_show_info">Show info</string>
    <!-- Error message when removing public links of nodes. Plural. -->
    <plurals name="context_link_removal_error">
        <item quantity="one">Link removal failed. Please try again later.</item>
        <item quantity="other">Failed to remove some links. Please try again later.</item>
    </plurals>
    <!-- Error message when creating public links of nodes. Plural. -->
    <plurals name="context_link_export_error">
        <item quantity="one">Link creation failed. Please try again later.</item>
        <item quantity="other">Failed to create some links. Please try again later.</item>
    </plurals>
    <!-- Message when some public links were removed successfully. Plural. -->
    <plurals name="context_link_removal_success">
        <item quantity="one">Link removed successfully.</item>
        <item quantity="other">Links removed successfully.</item>
    </plurals>
    <!-- error message -->
    <string name="context_link_action_error">Link action failed. Please try again later.</string>
    <!-- title of the dialog shown when sending or sharing a folder -->
    <string name="title_write_user_email">Write the user’s email</string>
    <!-- title of the screen to see the details of several node attachments -->
    <string name="activity_title_files_attached">Files attached</string>
    <!-- title of the screen to see the details of several contact attachments -->
    <string name="activity_title_contacts_attached">Contacts attached</string>
    <!--  -->
    <string name="alert_user_is_not_contact">The user is not a contact</string>
    <!--  -->
    <string name="camera_uploads_cellular_connection">Use cellular connection</string>
    <!--  -->
    <string name="camera_uploads_upload_videos">Upload Videos</string>
    <!-- Message when an user avatar has been changed successfully -->
    <string name="success_changing_user_avatar">Profile picture updated</string>
    <!-- Message when an error ocurred when changing an user avatar -->
    <string name="error_changing_user_avatar_image_not_available">Error. Selected image does not exist</string>
    <!-- Message when an error ocurred when changing an user avatar -->
    <string name="error_changing_user_avatar">Error when changing the profile picture</string>
    <!-- Message when an user avatar has been deleted successfully -->
    <string name="success_deleting_user_avatar">Profile picture deleted</string>
    <!-- Message when an error ocurred when deleting an user avatar -->
    <string name="error_deleting_user_avatar">Error when deleting the profile picture</string>
    <!-- Message when an error ocurred when changing an user attribute -->
    <string name="error_changing_user_attributes">An error occurred when changing the name</string>
    <!-- Message when an user attribute has been changed successfully -->
    <string name="success_changing_user_attributes">Your name has been successfully updated</string>
    <!-- Message show when a participant has been successfully invited to a group chat -->
    <string name="add_participant_success">Participant added</string>
    <!-- Message show when a participant hasn’t been successfully invited to a group chat -->
    <string name="add_participant_error">Error. Participant not added</string>
    <!-- Message show when a participant has been successfully removed from a group chat -->
    <string name="remove_participant_success">Participant removed</string>
    <!-- Message show when a participant hasn’t been successfully removed from a group chat -->
    <string name="remove_participant_error">Error. Participant not removed</string>
    <!--  -->
    <string name="no_files_selected_warning">No files selected</string>
    <!--  -->
    <string name="attachment_upload_panel_from_cloud">From Cloud Drive</string>
    <!--  -->
    <string name="attachment_upload_panel_contact">Contact</string>
    <!--  -->
    <string name="attachment_upload_panel_photo">From device</string>
    <!-- Button and title of dialog shown when the user wants to delete permanently their account. -->
    <string name="delete_account">Delete account</string>
    <!-- Text shown in the alert dialog to confirm the deletion of an account -->
    <string name="delete_account_text">If you delete your account you will not be able to access your account data, your MEGA contacts or conversations.\nYou will not be able to undo this action.</string>
    <!-- menu item -->
    <string name="delete_button">Delete</string>
    <!--  -->
    <string name="file_properties_info_info_file">Info</string>
    <!-- Refers to the size of a file. -->
    <string name="file_properties_info_size">Total size</string>
    <!-- header of a status field for what content a user has shared to you -->
    <string name="file_properties_info_content">Contains</string>
    <!--  -->
    <string name="file_properties_shared_folder_public_link_name">Link</string>
    <!-- Refers to access rights for a file folder. -->
    <string name="file_properties_shared_folder_full_access">Full access</string>
    <!-- Label to explain the read only participant permission in the options panel of the group info screen -->
    <string name="file_properties_shared_folder_read_only">Read-only</string>
    <!-- Refers to access rights for a file folder. (with the & needed. Don’t use the symbol itself. Use &) -->
    <string name="file_properties_shared_folder_read_write">Read and write</string>
    <!-- State of an attachment message when the upload is in progress but the queue of transfers is paused. -->
    <string name="attachment_uploading_state_paused">Transfers paused</string>
    <!-- label to indicate the state of an upload in chat -->
    <string name="attachment_uploading_state_uploading">Uploading&#8230;</string>
    <!--  -->
    <string name="attachment_uploading_state_compressing">Compressing&#8230;</string>
    <!--  -->
    <string name="attachment_uploading_state_error">Error. Not sent.</string>
    <!-- When a multiple download is started, some of the files could have already been downloaded before. This message shows the number of files that has already been downloaded and the number of files pending -->
    <string name="already_downloaded_multiple">%d files already downloaded.</string>
    <!-- When a multiple download is started, some of the files could have already been downloaded before. This message shows the number of files that are pending in plural. placeholder: number of files -->
    <string name="pending_multiple">%d files pending.</string>
    <!--  -->
    <string name="contact_is_me">No options available, you have selected yourself</string>
    <!-- Confirmation before deleting one attachment -->
    <string name="confirmation_delete_one_attachment">Remove attachment?</string>
    <!-- Menu option -->
    <string name="general_view_with_revoke">View files (%1$d deleted)</string>
    <!-- Success message when the attachment has been sent to a chat -->
    <string name="success_attaching_node_from_cloud">File sent to %1$s</string>
    <!-- Success message when the attachment has been sent to a many chats -->
    <string name="success_attaching_node_from_cloud_chats">File sent to %1$d chats</string>
    <!-- Error message when the attachment cannot be sent -->
    <string name="error_attaching_node_from_cloud">Error. The file has not been sent</string>
    <!-- Error message when the attachment cannot be sent to any of the selected chats -->
    <string name="error_attaching_node_from_cloud_chats">Error. The file has not been sent to any of the selected chats</string>
    <!-- Error message when the attachment cannot be revoked -->
    <string name="error_revoking_node">Error. The attachment has not been removed</string>
    <!-- settings option -->
    <string name="settings_set_up_automatic_uploads">Set up automatic uploads</string>
    <!-- Message sound option when no sound has been selected for chat notifications -->
    <string name="settings_chat_silent_sound_not">Silent</string>
    <!-- messages string in chat notification -->
    <string name="messages_chat_notification">messages</string>
    <!-- part of the string in incoming shared folder notification -->
    <string name="incoming_folder_notification">from</string>
    <!-- title of incoming shared folder notification -->
    <string name="title_incoming_folder_notification">New shared folder</string>
    <!-- title of the notification for a new incoming contact request -->
    <string name="title_contact_request_notification">New contact request</string>
    <!-- Title of the section to clear the chat content in the Manage chat history screen -->
    <string name="title_properties_chat_clear">Clear chat history</string>
    <!-- Title of the section to remove contact in the Contact Properties screen -->
    <string name="title_properties_remove_contact">Remove contact</string>
    <!-- Title of the section to enable notifications in the Contact Properties screen -->
    <string name="title_properties_chat_notifications_contact">Chat notifications</string>
    <!-- Text shown when the chat history was cleared by someone -->
    <string name="history_cleared_by">[A]%1$s[/A][B] cleared the chat history[/B]</string>
    <!-- Notification title to show the number of unread chats, unread messages -->
    <string name="number_messages_chat_notification">%1$d unread chats</string>
    <!-- Item menu option upon clicking on one or multiple files. -->
    <string name="context_permissions_changing_folder">Changing permissions</string>
    <!-- Item menu option upon clicking on one or multiple files. -->
    <string name="context_removing_contact_folder">Removing contact from shared folder</string>
    <!-- confirmation message before removing a file -->
    <string name="confirmation_move_to_rubbish">Move to Rubbish Bin?</string>
    <!-- confirmation message before removing CU folder -->
    <string name="confirmation_move_cu_folder_to_rubbish">Are you sure you want to move this folder to the Rubbish Bin? This will disable Camera Uploads.</string>
    <!-- Confirmation message before removing MU folder -->
    <string name="confirmation_move_mu_folder_to_rubbish">Are you sure you want to move this folder to the Rubbish Bin? This will disable Secondary Media Uploads.</string>
    <!-- confirmation message before removing a file -->
    <string name="confirmation_move_to_rubbish_plural">Move to Rubbish Bin?</string>
    <!-- confirmation message before removing a file -->
    <string name="confirmation_delete_from_mega">Delete from MEGA?</string>
    <!-- label to indicate the state of an upload in chat -->
    <string name="attachment_uploading_state">Uploading&#8230;</string>
    <!-- Title of the section to enable notifications in the Contact Properties screen -->
    <string name="title_properties_contact_notifications_for_chat">Chat notifications</string>
    <!-- title of the section for achievements -->
    <string name="achievements_title">Achievements</string>
    <!-- subtitle of the section for achievements -->
    <string name="achievements_subtitle">Invite friends and get rewards</string>
    <!-- title of the introduction for the achievements screen -->
    <string name="figures_achievements_text_referrals">%1$s of storage for each successful invite. Valid for 365 days.</string>
    <!-- sentence to detail the figures of storage and transfer quota related to each achievement -->
    <string name="figures_achievements_text">%1$s of storage. Valid for 365 days.</string>
    <!-- title of the section for unlocked rewards -->
    <string name="unlocked_rewards_title">Unlocked rewards</string>
    <!-- title of the section for unlocked storage quota -->
    <string name="unlocked_storage_title">Storage quota</string>
    <!-- title of the section for referral bonuses in achivements section (maximum 24 chars) -->
    <string name="title_referral_bonuses">Invitation bonuses</string>
    <!-- Title of the section for install a mobile app in achivements section (maximum 31 chars) -->
    <string name="title_install_app">Install a MEGA Mobile App</string>
    <!-- Title of the section for add phone number in achivements section (maximum 30 chars) -->
    <string name="title_add_phone">Add phone number</string>
    <!-- title of the section for install megasync in achivements section (maximum 24 chars) -->
    <string name="title_regitration">Registration bonus</string>
    <!-- title of the section for install a mobile app bonuses in achivements section (maximum 24 chars) -->
    <string name="title_install_desktop">Get a MEGA Desktop App</string>
    <!-- Text that indicates that no pictures have been uploaded to the Camera Uploads section -->
    <string name="camera_uploads_empty">No files in Camera Uploads</string>
    <!-- indicates the number of days left related to a achievement -->
    <string name="general_num_days_left">%1$d d left</string>
    <!-- State to indicate an achievement has expired -->
    <string name="expired_label">Expired</string>
    <!-- title of the advanced setting to choose the use of https -->
    <string name="setting_title_use_https_only">Don’t use HTTP</string>
    <!-- subtitle of the advanced setting to choose the use of https -->
    <string name="setting_subtitle_use_https_only">Enable this option only if your transfers don’t start. In normal circumstances HTTP is satisfactory as all transfers are already encrypted.</string>
    <!-- title of screen to invite friends and get an achievement -->
    <string name="title_achievement_invite_friends">How it works</string>
    <!-- first paragraph of screen to invite friends and get an achievement -->
    <string name="first_paragraph_achievement_invite_friends">Invite your friends to create a MEGA Free account and to install a MEGA Mobile App. You will receive free storage as a bonus for every successful signup and app installation.</string>
    <!-- second paragraph of screen to invite friends and get an achievement -->
    <string name="second_paragraph_achievement_invite_friends">Free storage bonus applicable to new invitations only and where MEGA Mobile App or MEGA Desktop App is installed.</string>
    <!-- explanation of screen to invite friends and get an achievement -->
    <string name="card_title_invite_friends">Select contacts from your phone contact list or enter multiple email addresses.</string>
    <!-- title of the dialog to confirm the contact request -->
    <string name="title_confirmation_invite_friends">Invite friends to MEGA</string>
    <!-- Text shown when the user sends a contact invitation -->
    <string name="subtitle_confirmation_invite_friends">Invite sent</string>
    <!-- paragraph of the dialog to confirm the contact request -->
    <string name="paragraph_confirmation_invite_friends">Encourage your friends to register and install a MEGA app. As long as your friend uses the same email address as you’ve entered, you will receive your transfer quota reward.</string>
    <!-- Error shown when the user writes a email with an incorrect format -->
    <string name="invalid_email_to_invite">Email is malformed</string>
    <!-- info paragraph about the achievement install megasync -->
    <string name="paragraph_info_achievement_install_desktop">When you install MEGA desktop app you get %1$s of complimentary storage space, valid for 365 days. MEGA desktop app is available for Windows, macOS and most Linux distros.</string>
    <!-- info paragraph about the achievement install mobile app -->
    <string name="paragraph_info_achievement_install_mobile_app">When you install the MEGA Mobile App you get %1$s of complimentary storage space, valid for 365 days. We provide mobile apps for iOS and Android.</string>
    <!-- info paragraph about the achievement ‘add phone number’. Placeholder 1: bonus storage space e.g. 20GB. Placeholder 2: bonus transfer quota e.g. 50GB -->
    <string name="paragraph_info_achievement_add_phone">When you verify your phone number you get %1$s of complimentary storage space, valid for 365 days.</string>
    <!-- info paragraph about the completed achievement install megasync -->
    <string name="result_paragraph_info_achievement_install_desktop">You have received %1$s storage space for installing our MEGA desktop app.</string>
    <!-- info paragraph about the completed achievement install mobile app -->
    <string name="result_paragraph_info_achievement_install_mobile_app">You have received %1$s storage space for installing the MEGA Mobile App.</string>
    <!-- info paragraph about the completed achievement of ‘add phone number’. Placeholder 1: bonus storage space e.g. 20GB. Placeholder 2: bonus transfer quota e.g. 50GB -->
    <string name="result_paragraph_info_achievement_add_phone">You have received %1$s storage space for verifying your phone number.</string>
    <!-- info paragraph about the completed achievement registration -->
    <string name="result_paragraph_info_achievement_registration">You have received %1$s storage space as your free registration bonus.</string>
    <!-- info paragraph about the completed achievement registration -->
    <string name="expiration_date_for_achievements">Bonus expires in %1$d days</string>
    <!-- menu items -->
    <plurals name="context_share_folders">
        <item quantity="one">Share folder</item>
        <item quantity="other">Share folders</item>
    </plurals>
    <!-- confirmation message before leaving some incoming shared folders -->
    <plurals name="confirmation_leave_share_folder">
        <item quantity="one">If you leave the folder, you will not be able to see it again.</item>
        <item quantity="other">If you leave these folders, you will not be able to see them again.</item>
    </plurals>
    <!-- Info of a contact if there is no folders shared with him -->
    <string name="no_folders_shared">No folders shared</string>
    <!-- Menu item -->
    <string name="settings_help">Help</string>
    <!-- Settings preference title for help centre -->
    <string name="settings_help_centre">Help Centre</string>
    <!-- Settings preference title for send feedback -->
    <string name="settings_help_preference">Send feedback</string>
    <!-- mail subject -->
    <string name="setting_feedback_subject">Android feedback</string>
    <!-- mail body -->
    <string name="setting_feedback_body">Please provide your feedback here:</string>
    <!-- mail body -->
    <string name="settings_feedback_body_device_model">Device model</string>
    <!-- mail body -->
    <string name="settings_feedback_body_android_version">Android version</string>
    <!-- Title of the dialog to create a new text file by inserting the name -->
    <string name="dialog_title_new_text_file">New text file</string>
    <!-- Title of the dialog to create a new file by inserting the name -->
    <string name="dialog_title_new_file">New file</string>
    <!-- Input field description in the create file dialog. -->
    <string name="context_new_file_name">File Name</string>
    <!-- Title of the dialog to create a new link by inserting the name, e.g. when try to share a web link to your Cloud Drive or incoming shares. -->
    <string name="dialog_title_new_link">Link name</string>
    <!-- Input field description in the create link dialog, e.g. when try to share a web link to your Cloud Drive or incoming shares. -->
    <string name="context_new_link_name">Link URL</string>
    <!-- Title of the field subject when a new file is created to upload -->
    <string name="new_file_subject_when_uploading">SUBJECT</string>
    <!-- Title of the field content when a new file is created to upload -->
    <string name="new_file_content_when_uploading">CONTENT</string>
    <!-- Title of the field email when a new contact is created to upload -->
    <string name="new_file_email_when_uploading">EMAIL</string>
    <!-- Item of a menu to forward a message chat to another chatroom -->
    <string name="forward_menu_item">Forward</string>
    <!-- name of the button to attach file from MEGA to another app -->
    <string name="general_attach">Attach</string>
    <!-- when add or share a file with a new contact, it can type by name or mail -->
    <string name="type_contact">Contact’s name or email</string>
    <!-- when add or share a file with a new contact, message displayed to warn that the maximum number has been reached -->
    <string name="max_add_contact">No more contacts can be added at this time</string>
    <!-- when changing the password , the old password and new password are equals -->
    <string name="old_and_new_passwords_equals">The new password cannot be the same as the old password</string>
    <!-- Menu item -->
    <string name="action_search_by_date">Search by date</string>
    <!-- title of a button to apply search by date -->
    <string name="general_apply">Apply</string>
    <!-- title of a button to apply search by month -->
    <string name="general_search_month">Last month</string>
    <!-- title of a button to apply search by year -->
    <string name="general_search_year">Last year</string>
    <!-- title of a Search by date tag -->
    <string name="label_set_day">Set day</string>
    <!-- the user can’t choose this date -->
    <string name="snackbar_search_by_date">Date required is not valid</string>
    <!-- Error shown when the user left a name empty -->
    <string name="empty_name">Invalid name</string>
    <!-- Error shown when the user left names empty and names typed with not allowed characters -->
    <string name="general_incorrect_names">Please correct your filenames before proceeding</string>
    <!-- Error text for invalid characters -->
    <string name="invalid_characters">Invalid characters</string>
    <!-- Error shown when the user writes a character not allowed -->
    <string name="invalid_characters_defined">The following characters are not allowed: ” * / : &lt; &gt; ? \ |</string>
    <!-- Warning show to the user after try to import files to MEGA with empty names. Plural. When more than one file name have this error. -->
    <plurals name="empty_names">
        <item quantity="one">File name cannot be empty.</item>
        <item quantity="other">File names cannot be empty.</item>
    </plurals>
    <!-- Label shown when audio file is playing -->
    <string name="audio_play">Audio File</string>
    <!-- when open PDF Viewer, the pdf that it try to open is damaged or does not exist -->
    <string name="corrupt_pdf_dialog_text">Error. The pdf file is corrupted or does not exist.</string>
    <!-- Label to include info of the user email in the feedback form -->
    <string name="user_account_feedback">User account</string>
    <!-- Label shown in MEGA pdf-viewer when it open a PDF save in smartphone storage -->
    <string name="save_to_mega">Save to my \nCloud Drive</string>
    <!-- Error message when creating a chat one to one with a contact that already has a chat -->
    <string name="chat_already_exists">The chat already exists</string>
    <!-- before sharing a file, has to be downloaded -->
    <string name="not_download">The file has not been downloaded yet</string>
    <!-- Error shown when a user is starting a chat or adding new participants in a group chat and writes a contact mail that has not added -->
    <string name="not_permited_add_email_to_invite">Only MEGA contacts can be added</string>
    <!-- Info label about the connectivity state of the chat -->
    <string name="invalid_connection_state">Reconnecting to chat</string>
    <!-- Message show when a call cannot be established -->
    <string name="call_error">An error has occurred and the call cannot be connected.</string>
    <!-- Title of dialog to evaluate the app -->
    <string name="title_evaluate_the_app_panel">Like the MEGA Mobile App?</string>
    <!-- Label to show rate the app -->
    <string name="rate_the_app_panel">Yes, rate the app</string>
    <!-- Label to show send feedback -->
    <string name="send_feedback_panel">No, send feedback</string>
    <!-- title of the section advanced options on the get link screen -->
    <string name="link_advanced_options">Advanced options</string>
    <!-- Message to show when users deny to permit the permissions to read and write on external storage on setting default download location -->
    <string name="download_requires_permission">MEGA needs read and write permissions to your external storage to download files there.</string>
    <!-- Default download location is on old sd card, but currently the user installed a new SD card, need user to reset download location. -->
    <string name="old_sdcard_unavailable">The old SD card is not available, please set a new download location.</string>
    <!-- Dialog title to ask download to internal storage or external storage. -->
    <string name="title_select_download_location">Choose download location</string>
    <!-- Title of the section to invite contacts if the user has denied the contacts permmissions -->
    <string name="no_contacts_permissions">No contact permissions granted</string>
    <!-- Option of the sliding panel to go to QR code section -->
    <string name="choose_qr_option_panel">My QR code</string>
    <!-- Title of the screen that shows the options to the QR code -->
    <string name="section_qr_code">QR code</string>
    <!-- Option in menu of section  My QR code to reset the QR code -->
    <string name="action_reset_qr">Reset QR code</string>
    <!-- Option in menu of section  My QR code to delete the QR code -->
    <string name="action_delete_qr">Delete QR code</string>
    <!-- Option shown in QR code bottom sheet dialog to save QR code in Cloud Drive -->
    <string name="save_cloud_drive">To Cloud Drive</string>
    <!-- Option shown in QR code bottom sheet dialog to save QR code in File System -->
    <string name="save_file_system">To file system</string>
    <!-- Title of QR code section -->
    <string name="section_my_code">My code</string>
    <!-- Title of QR code scan section -->
    <string name="section_scan_code">Scan code</string>
    <!-- Title of QR code settings that permits or not contacts that scan my QR code will be automatically added to my contact list -->
    <string name="settings_qrcode_autoaccept">Auto-accept</string>
    <!-- Subtitle of QR code settings auto-accept -->
    <string name="setting_subtitle_qrcode_autoccept">MEGA users who scan your QR code will be automatically added to your contact list.</string>
    <!-- Subtitle of QR code settings that reset the code -->
    <string name="setting_subtitle_qrcode_reset">Previous QR code will no longer be valid</string>
    <!-- Text shown when it has been copied the QR code link -->
    <string name="qrcode_link_copied">Link copied to the clipboard</string>
    <!-- Text shown when it has been reseted the QR code successfully -->
    <string name="qrcode_reset_successfully">QR code successfully reset</string>
    <!-- Text shown when it has been deleted the QR code successfully -->
    <string name="qrcode_delete_successfully">QR code successfully deleted</string>
    <!-- Text shown when it has not been reseted the QR code successfully -->
    <string name="qrcode_reset_not_successfully">QR code not reset due to an error. Please try again.</string>
    <!-- Text shown when it has not been delete the QR code successfully -->
    <string name="qrcode_delete_not_successfully">QR code not deleted due to an error. Please try again.</string>
    <!-- Title of dialog shown when a contact request has been sent with QR code -->
    <string name="invite_sent">Invite sent</string>
    <!-- Text of dialog shown when a contact request has been sent. -->
    <string name="invite_sent_text">The user has been invited and will appear in your contact list once accepted.</string>
    <!-- Text of dialog shown when multiple contacts request has been sent -->
    <string name="invite_sent_text_multi">The users have been invited and will appear in your contact list once accepted.</string>
    <!-- Text shown when it tries to share the QR and occurs an error to process the action -->
    <string name="error_share_qr">An error occurred while trying to share the QR file. Perhaps the file does not exist. Please try again later.</string>
    <!-- Text shown when it tries to upload to Cloud Drive the QR and occurs an error to process the action -->
    <string name="error_upload_qr">An error occurred while trying to upload the QR file. Perhaps the file does not exist. Please try again later.</string>
    <!-- Text shown when it tries to download to File System the QR and occurs an error to process the action -->
    <string name="error_download_qr">An error occurred while trying to download the QR file. Perhaps the file does not exist. Please try again later.</string>
    <!-- Text shown when it tries to download to File System the QR and the action has success -->
    <string name="success_download_qr">The QR Code has been downloaded successfully to %s</string>
    <!-- Title of dialog shown when a contact request has not been sent with QR code -->
    <string name="invite_not_sent">Invite not sent</string>
    <!-- Text of dialog shown when a contact request has not been sent with QR code -->
    <string name="invite_not_sent_text">The QR code or contact link is invalid. Please try to scan a valid code or to open a valid link.</string>
    <!-- Text of dialog shown when a contact request has not been sent with QR code because of is already a contact -->
    <string name="invite_not_sent_text_already_contact">The invitation has not been sent. %s is already in your contacts list.</string>
    <!-- Text of dialog shown when a contact request has not been sent with QR code because of some error -->
    <string name="invite_not_sent_text_error">An error occurred and the invitation has not been sent.</string>
    <!-- Text of alert dialog informing that the qr is generating -->
    <string name="generatin_qr">Generating QR code&#8230;</string>
    <!-- Title of QR code scan menu item -->
    <string name="menu_item_scan_code">Scan QR code</string>
    <!-- get the contact link and copy it -->
    <string name="button_copy_link">Copy link</string>
    <!-- Create QR code -->
    <string name="button_create_qr">Create QR code</string>
    <!-- Text shown when it has been created the QR code successfully -->
    <string name="qrcode_create_successfully">QR code successfully created</string>
    <!-- Text shown in QR code scan fragment to help and guide the user in the action -->
    <string name="qrcode_scan_help">Line up the QR code to scan it with your device’s camera</string>
    <!-- positive button on dialog to view a contact -->
    <string name="contact_view">View</string>
    <!-- Item menu option to reproduce audio or video in external reproductors -->
    <string name="external_play">Open with</string>
    <!-- to share a file using Facebook, Whatsapp, etc -->
    <string name="context_share">Share using</string>
    <!-- Message shown if the user choose enable button and he is not logged in -->
    <string name="error_enable_chat_before_login">Please log in before enabling the chat</string>
    <!-- title of a tag to search for a specific period within the search by date option in Camera upload -->
    <string name="label_set_period">Set period</string>
    <!-- Text of the empty screen when there are not chat conversations -->
    <string name="context_empty_chat_recent">[B]Invite friends to [/B][A]Chat[/A][B] and enjoy our encrypted platform with privacy and security[/B]</string>
    <!-- Text of the empty screen when there are not elements in the Rubbish Bin -->
    <string name="context_empty_rubbish_bin">[B]Empty [/B][A]Rubbish Bin[/A]</string>
    <!-- Text of the empty screen when there are not elements in  Inbox -->
    <string name="context_empty_inbox">[B]No files in your [/B][A]Inbox[/A]</string>
    <!-- Text of the empty screen when there are not elements in Cloud Drive -->
    <string name="context_empty_cloud_drive">[B]No files in your [/B][A]Cloud Drive[/A]</string>
    <!-- Text of the empty screen when there are not elements in Saved for Offline -->
    <string name="context_empty_offline">[B]No files [/B][A]Saved for Offline[/A]</string>
    <!-- Text of the empty screen when there are not contacts. No dot at the end because is for an empty state. The format placeholders are to showing it in different colors. -->
    <string name="context_empty_contacts">[B]No [/B][A]Contacts[/A]</string>
    <!-- Message shown when the user has no chats -->
    <string name="recent_chat_empty">[A]No[/A] [B]Conversations[/B]</string>
    <!-- Message shown when the chat is section is loading the conversations -->
    <string name="recent_chat_loading_conversations">[A]Loading[/A] [B]Conversations&#8230;[/B]</string>
    <!-- Text of the empty screen when there are not elements in Incoming -->
    <string name="context_empty_incoming">[B]No [/B][A]Incoming Shared folders[/A]</string>
    <!-- Text of the empty screen when there are not elements in Outgoing -->
    <string name="context_empty_outgoing">[B]No [/B][A]Outgoing Shared folders[/A]</string>
    <!-- Text of the empty screen when there are not elements in Links. Please, keep the place holders to format the string -->
    <string name="context_empty_links">[B]No [/B][A]Public Links[/A][B][/B]</string>
    <!-- Title of the sent requests tab. Capital letters -->
    <string name="tab_sent_requests">Sent requests</string>
    <!-- Title of the received requests tab. Capital letters -->
    <string name="tab_received_requests">Received requests</string>
    <!-- Title dialog overquota error -->
    <string name="overquota_alert_title">Storage quota exceeded</string>
    <!-- error message shown when an account confirmation link or reset password link is invalid for unknown reasons -->
    <string name="invalid_link">Invalid link, please ask for a new valid link</string>
    <!-- error message shown on the link password dialog if the password typed in was wrong -->
    <string name="invalid_link_password">Invalid link password</string>
    <!-- Error message shown when user tries to open a not valid MEGA link -->
    <string name="open_link_not_valid_link">The link you are trying to open is not a valid MEGA link.</string>
    <!-- Message shown when a link is being processing -->
    <string name="processing_link">Processing link&#8230;</string>
    <!-- Message shown when it is creating an acount and it is been introduced a very weak or weak password -->
    <string name="passwd_weak">Your password is easily guessed. Try making your password longer. Combine uppercase and lowercase letters. Add special characters. Do not use names or dictionary words.</string>
    <!-- Message shown when it is creating an acount and it is been introduced a medium password -->
    <string name="passwd_medium">Your password is good enough to proceed, but it is recommended to strengthen your password further.</string>
    <!-- Message shown when it is creating an acount and it is been introduced a good password -->
    <string name="passwd_good">This password will withstand most typical brute-force attacks. Please ensure that you will remember it.</string>
    <!-- Message shown when it is creating an acount and it is been introduced a strong password -->
    <string name="passwd_strong">This password will withstand most sophisticated brute-force attacks. Please ensure that you will remember it.</string>
    <!-- Password very weak -->
    <string name="pass_very_weak">Very weak</string>
    <!-- Password weak -->
    <string name="pass_weak">Weak</string>
    <!-- Password medium -->
    <string name="pass_medium">Medium</string>
    <!-- Password good -->
    <string name="pass_good">Good</string>
    <!-- Password strong -->
    <string name="pass_strong">Strong</string>
    <!-- Text displayed in several parts when there is a call in progress (notification, recent chats list, etc). -->
    <string name="title_notification_call_in_progress">Call in progress</string>
    <!-- Subtitle of the notification shown on the action bar when there is a call in progress -->
    <string name="action_notification_call_in_progress">Tap to go back to the call</string>
    <!-- Button in the notification shown on the action bar when there is a call in progress -->
    <string name="button_notification_call_in_progress">Return to the call</string>
    <!-- When it lists contacts of MEGA, the title of list’s header -->
    <string name="contacts_mega">On MEGA</string>
    <!-- When it lists contacts of phone, the title of list’s header -->
    <string name="contacts_phone">Phone contacts</string>
    <!-- Message error shown when trying to log in on an account has been suspended due to multiple breaches of Terms of Service -->
    <string name="account_suspended_multiple_breaches_ToS">Your account has been suspended due to multiple breaches of MEGA’s Terms of Service. Please check your email inbox.</string>
    <!-- Message error shown when trying to log in on an account has been suspended due to breach of Terms of Service -->
    <string name="account_suspended_breache_ToS">Your account was terminated due to a breach of MEGA’s Terms of Service including, but not limited to, clause 15.</string>
    <!-- In a chat conversation when you try to send device’s images but images are still loading -->
    <string name="file_storage_loading">Loading files</string>
    <!-- In a chat conversation when you try to send device’s images but there aren’t available images -->
    <string name="file_storage_empty_folder">No files</string>
    <!-- Size in bytes. The placeholder is for the size value, please adjust the position based on linguistics -->
    <string name="label_file_size_byte">%s B</string>
    <!-- Size in kilobytes. The placeholder is for the size value, please adjust the position based on linguistics -->
    <string name="label_file_size_kilo_byte">%s KB</string>
    <!-- Size in megabytes. The placeholder is for the size value, please adjust the position based on linguistics -->
    <string name="label_file_size_mega_byte">%s MB</string>
    <!-- Size in gigabytes. The placeholder is for the size value, please adjust the position based on linguistics -->
    <string name="label_file_size_giga_byte">%s GB</string>
    <!-- Size in terabytes. The placeholder is for the size value, please adjust the position based on linguistics -->
    <string name="label_file_size_tera_byte">%s TB</string>
    <!-- Speed in bytes. The placeholder is for the speed value, please adjust the position based on linguistics -->
    <string name="label_file_speed_byte">%s B/s</string>
    <!-- Speed in kilobytes. The placeholder is for the speed value, please adjust the position based on linguistics -->
    <string name="label_file_speed_kilo_byte">%s KB/s</string>
    <!-- Speed in megabytes. The placeholder is for the speed value, please adjust the position based on linguistics -->
    <string name="label_file_speed_mega_byte">%s MB/s</string>
    <!-- Speed in gigabytes. The placeholder is for the speed value, please adjust the position based on linguistics -->
    <string name="label_file_speed_giga_byte">%s GB/s</string>
    <!-- Speed in terabytes. The placeholder is for the speed value, please adjust the position based on linguistics -->
    <string name="label_file_speed_tera_byte">%s TB/s</string>
    <!-- Size in megabytes. -->
    <string name="label_mega_byte">MB</string>
    <!-- Number of versions of a file shown on the screen info of the file, version items -->
    <plurals name="number_of_versions">
        <item quantity="one">%1$d version</item>
        <item quantity="other">%1$d versions</item>
    </plurals>
    <!-- Title of the section Versions for files -->
    <string name="title_section_versions">Versions</string>
    <!-- Header of the item to show the current version of a file in a list -->
    <string name="header_current_section_item">Current version</string>
    <!--  -->
    <plurals name="header_previous_section_item">
        <item quantity="one">Previous version</item>
        <item quantity="other">Previous versions</item>
    </plurals>
    <!-- option menu to revert a file version -->
    <string name="general_revert">Revert</string>
    <!-- option menu to clear all the previous versions -->
    <string name="menu_item_clear_versions">Clear previous versions</string>
    <!-- Title of the dialog to confirm that a version os going to be deleted, version items -->
    <plurals name="title_dialog_delete_version">
        <item quantity="one">Delete version?</item>
        <item quantity="other">Delete versions?</item>
    </plurals>
    <!-- Content of the dialog to confirm that a version is going to be deleted -->
    <string name="content_dialog_delete_version">This version will be permanently removed.</string>
    <!-- Content of the dialog to confirm that several versions are going to be deleted -->
    <string name="content_dialog_delete_multiple_version">These %d versions will be permanently removed.</string>
    <!-- Title of the notification shown when a file is uploading to a chat -->
    <string name="chat_upload_title_notification">Chat uploading</string>
    <!-- Label for the option on setting to set up the quality of multimedia files uploaded to the chat -->
    <string name="settings_chat_upload_quality">Video quality</string>
    <!-- Label for the option on setting to set up the quality of video files to be uploaded -->
    <string name="settings_video_upload_quality">Video Quality</string>
    <!-- Text shown when the user refuses to permit the storage permission when enable camera upload -->
    <string name="on_refuse_storage_permission">Camera Uploads needs to access your photos and other media on your device. Please go to the settings page and grant permission.</string>
    <!-- Available options for the setting to set up the quality of multimedia files uploaded to the chat or the Camera Uploads -->
    <string-array name="settings_chat_upload_quality_entries">
        <item>Low</item>
        <item>Medium</item>
        <item>High</item>
        <item>Original</item>
    </string-array>
    <!-- Title of the notification for a missed call -->
    <string name="missed_call_notification_title">Missed call</string>
    <!-- Refers to a location of file -->
    <string name="file_properties_info_location">Location</string>
    <!-- Title of the label to show the size of the current files inside a folder -->
    <string name="file_properties_folder_current_versions">Current versions</string>
    <!-- Title of the label to show the size of the versioned files inside a folder -->
    <string name="file_properties_folder_previous_versions">Previous versions</string>
    <!-- Number of versioned files inside a folder shown on the screen info of the folder, version items -->
    <plurals name="number_of_versions_inside_folder">
        <item quantity="one">%1$d versioned file</item>
        <item quantity="other">%1$d versioned files</item>
    </plurals>
    <!-- Confirmation message after forwarding one or several messages, version items -->
    <string name="messages_forwarded_success">Messages forwarded</string>
    <!-- Error message after forwarding one or several messages to several chats -->
    <string name="messages_forwarded_error">Error. Not correctly forwarded</string>
    <!-- Error message if any of the forwarded messages fails, message items -->
    <plurals name="messages_forwarded_partial_error">
        <item quantity="one">Error. %1$d message not successfully forwarded</item>
        <item quantity="other">Error. %1$d messages not successfully forwarded</item>
    </plurals>
    <!-- Error non existing resource after forwarding one or several messages to several chats, message items -->
    <plurals name="messages_forwarded_error_not_available">
        <item quantity="one">Error. The resource is no longer available</item>
        <item quantity="other">Error. The resources are no longer available</item>
    </plurals>
    <!-- The title of fragment Turn on Notifications -->
    <string name="turn_on_notifications_title">Turn on Notifications</string>
    <!-- The subtitle of fragment Turn on Notifications -->
    <string name="turn_on_notifications_subtitle">This way, you will see new messages\non your Android phone instantly.</string>
    <!-- First step to turn on notifications -->
    <string name="turn_on_notifications_first_step">Open Android device [A]Settings[/A]</string>
    <!-- Second step to turn on notifications -->
    <string name="turn_on_notifications_second_step">Open [A]Apps &amp; notifications[/A]</string>
    <!-- Third step to turn on notifications -->
    <string name="turn_on_notifications_third_step">Select [A]MEGA[/A]</string>
    <!-- Fourth step to turn on notifications -->
    <string name="turn_on_notifications_fourth_step">Open [A]App notifications[/A]</string>
    <!-- Fifth step to turn on notifications -->
    <string name="turn_on_notifications_fifth_step">Switch to On and select your preferences</string>
    <!-- Alert message after sending to chat one or several messages to several chats, version items -->
    <plurals name="files_send_to_chat_success">
        <item quantity="one">File sent</item>
        <item quantity="other">Files sent</item>
    </plurals>
    <!-- Error message after sending to chat one or several messages to several chats -->
    <string name="files_send_to_chat_error">Error. Not correctly sent</string>
    <!-- menu option to send a file to a chat -->
    <string name="context_send_file_to_chat">Send to chat</string>
    <!-- Title of the dialog ‘Do you remember your password?’ -->
    <string name="remember_pwd_dialog_title">Do you remember your password?</string>
    <!-- Text of the dialog ‘Recovery Key exported’ when the user wants logout -->
    <string name="remember_pwd_dialog_text_logout">You are about to log out, please test your password to ensure you remember it.\nIf you lose your password, you will lose access to your MEGA data.</string>
    <!-- Text of the dialog ‘Do you remember your password?’ -->
    <string name="remember_pwd_dialog_text">Please test your password to ensure you remember it. If you lose your password, you will lose access to your MEGA data.</string>
    <!-- Dialog option that permits user do not show it again -->
    <string name="general_do_not_show">Do not show again</string>
    <!-- Button of the dialog ‘Do you remember your password?’ that permits user test his password -->
    <string name="remember_pwd_dialog_button_test">Test password</string>
    <!-- Title of the activity that permits user test his password -->
    <string name="test_pwd_title">Test your password</string>
    <!-- Message shown to the user when is testing her password and it is correct -->
    <string name="test_pwd_accepted">Password accepted</string>
    <!-- Message shown to the user when is testing her password and it is wrong -->
    <string name="test_pwd_wrong">Wrong password.\nBackup your Recovery Key as soon as possible!</string>
    <!-- Text of the dialog ‘Recovery Key exported’ when the user wants logout -->
    <string name="recovery_key_exported_dialog_text_logout">You are about to log out, please test your password to ensure you remember it.\nIf you lose your password, you will lose access to your MEGA data.</string>
    <!-- Option that permits user copy to clipboard -->
    <string name="option_copy_to_clipboard">Copy to clipboard</string>
    <!-- Option that permits user export his recovery key -->
    <string name="option_export_recovery_key">Export Recovery Key</string>
    <!-- Option that permits user logout -->
    <string name="proceed_to_logout">Proceed to logout</string>
    <!-- Title of the preference Recovery key on Settings section -->
    <string name="recovery_key_bottom_sheet">Recovery Key</string>
    <!-- Option that permits user save on File System -->
    <string name="option_save_on_filesystem">Save on File System</string>
    <!-- Message shown when something has been copied to clipboard -->
    <string name="message_copied_to_clipboard">Copied to clipboard</string>
    <!-- text of the label to show that you have messages unread in the chat conversation -->
    <string name="message_jump_latest">Jump to latest</string>
    <!-- text of the label to show that you have new messages in the chat conversation -->
    <string name="message_new_messages">New messages</string>
    <!-- Title of the notification shown on the action bar when there is a incoming call -->
    <string name="notification_subtitle_incoming">Incoming call</string>
    <!-- Text for the notification action to launch the incoming call page -->
    <string name="notification_incoming_action">Go to the call</string>
    <!-- Text asking to go to system setting to enable allow display over other apps (needed for calls in Android 10) -->
    <string name="notification_enable_display">MEGA background pop-ups are disabled.\nTap to change the settings.</string>
    <!-- Subtitle to show the number of unread messages on a chat, unread messages -->
    <plurals name="number_unread_messages">
        <item quantity="one">%1$s unread message</item>
        <item quantity="other">%1$s unread messages</item>
    </plurals>
    <!-- Notification title to show the number of unread chats, unread messages -->
    <plurals name="plural_number_messages_chat_notification">
        <item quantity="one">%1$d unread chat</item>
        <item quantity="other">%1$d unread chats</item>
    </plurals>
    <!-- Message shown when a chat is opened and the messages are being recovered -->
    <string name="chat_loading_messages">[A]Loading[/A] [B]Messages&#8230;[/B]</string>
    <!-- Error message shown when opening a file link which doesn’t exist -->
    <string name="general_error_internal_node_not_found">File or folder not found. Are you logged in with a different account in your browser? You can only access files or folders from the account you are currently logged in with in the app</string>
    <!-- menu option to loop video or audio file -->
    <string name="context_loop_video">Loop</string>
    <!-- Title of the category Security options on Settings section -->
    <string name="settings_security_options_title">Security</string>
    <!-- Title of the preference Recovery key on Settings section -->
    <string name="settings_recovery_key_title">Backup Recovery Key</string>
    <!-- Summary of the preference Recovery key on Settings section -->
    <string name="settings_recovery_key_summary">Exporting the Recovery Key and keeping it in a secure location enables you to set a new password without data loss.</string>
    <!-- message when a temporary error on logging in is due to connectivity issues -->
    <string name="login_connectivity_issues">Unable to reach MEGA. Please check your connectivity or try again later.</string>
    <!-- message when a temporary error on logging in is due to servers busy -->
    <string name="login_servers_busy">Servers are too busy. Please wait.</string>
    <!-- message when a temporary error on logging in is due to SDK is waiting for the server to complete a request due to an API lock -->
    <string name="login_API_lock">This process is taking longer than expected. Please wait.</string>
    <!-- message when a temporary error on logging in is due to SDK is waiting for the server to complete a request due to a rate limit -->
    <string name="login_API_rate">Too many requests. Please wait.</string>
    <!-- Message when previous login is being cancelled -->
    <string name="login_in_progress">Cancelling login process. Please wait&#8230;</string>
    <!-- when open audio video player, the file that it try to open is not supported -->
    <string name="unsupported_file_type">Unsupported file type.</string>
    <!-- when open audio video player, the file that it try to open is damaged or does not exist -->
    <string name="corrupt_video_dialog_text">Error. The file is corrupted or does not exist.</string>
    <!-- Title of the screen Playlist -->
    <string name="section_playlist">Playlist</string>
    <!-- Text shown in playlist subtitle item when a file is reproducing -->
    <string name="playlist_state_playing">Now playing&#8230;</string>
    <!-- Text shown in playlist subtitle item when a file is reproducing but it is paused -->
    <string name="playlist_state_paused">Paused</string>
    <!-- Menu option to print the recovery key from Offline section -->
    <string name="context_option_print">Print</string>
    <!-- Message when the recovery key has been successfully saved on the filesystem -->
    <string name="save_MK_confirmation">The Recovery Key has been successfully saved</string>
    <!-- label to indicate that a share is still pending on outgoing shares of a node -->
    <string name="pending_outshare_indicator">(Pending)</string>
    <!-- Title of the dialog to disable the rich links previews on chat -->
    <string name="option_enable_chat_rich_preview">Rich URL Previews</string>
    <!-- Button to allow the rich links previews on chat -->
    <string name="button_always_rich_links">Always Allow</string>
    <!-- Button do not allow now the rich links previews on chat -->
    <string name="button_not_now_rich_links">Not Now</string>
    <!-- Button do not allow the rich links previews on chat -->
    <string name="button_never_rich_links">Never</string>
    <!-- Title of the dialog to enable the rich links previews on chat -->
    <string name="title_enable_rich_links">Enable rich URL previews</string>
    <!-- Text of the dialog to enable the rich links previews on chat -->
    <string name="text_enable_rich_links">Enhance the MEGAchat experience. URL content will be retrieved without end-to-end encryption.</string>
    <!-- Subtitle of a MEGA rich link without the decryption key -->
    <string name="subtitle_mega_rich_link_no_key">Tap to enter the Decryption Key</string>
    <!-- when the user tries to creates a MEGA account or tries to change his password and the password strength is very weak -->
    <string name="error_password">Please enter a stronger password</string>
    <!-- title of the notification for an acceptance of a contact request -->
    <string name="title_acceptance_contact_request_notification">New contact</string>
    <!-- Notification title to show the number of incoming contact request, contact requests -->
    <plurals name="plural_number_contact_request_notification">
        <item quantity="one">%1$d pending contact request</item>
        <item quantity="other">%1$d pending contact requests</item>
    </plurals>
    <!-- title of the notification for a new incoming contact request -->
    <string name="title_new_contact_request_notification">New contact request</string>
    <!-- Hint shown in the field to write a message in the chat screen (chat with customized title) -->
    <string name="type_message_hint_with_title">Write message to “%s”&#8230;</string>
    <!-- Empty state message shown in the screen when there are not any active transfer -->
    <string name="transfers_empty_new">[B]No active[/B][A] Transfers[/A]</string>
    <!-- Empty state message shown in the screen when there are not any active transfer -->
    <string name="completed_transfers_empty_new">[B]No completed[/B][A] Transfers[/A]</string>
    <!-- Empty state text that indicates that a folder is currently empty -->
    <string name="file_browser_empty_folder_new">[B]Empty[/B][A] Folder[/A]</string>
    <!-- Hint shown in the field to write a message in the chat screen (chat with customized title) -->
    <string name="type_message_hint_with_customized_title">Write message to “%s”&#8230;</string>
    <!-- Hint shown in the field to write a message in the chat screen (chat with default title) -->
    <string name="type_message_hint_with_default_title">Write message to %s&#8230;</string>
    <!-- Title of setting Two-Factor Authentication -->
    <string name="settings_2fa">Two-Factor Authentication</string>
    <!-- Subtitle of setting Two-Factor Authentication when the preference is disabled -->
    <string name="setting_subtitle_2fa">Two-Factor Authentication is a second layer of security for your account.</string>
    <!-- Title of the screen Two-Factor Authentication -->
    <string name="title_2fa">Why do you need two-factor authentication?</string>
    <!--  -->
    <string name="two_factor_authentication_explain">Two-factor authentication is a second layer of security for your account. Which means that even if someone knows your password they cannot access it, without also having access to the six digit code only you have access to.</string>
    <!-- Button that permits user begin with the process of enable Two-Factor Authentication -->
    <string name="button_setup_2fa">Begin Setup</string>
    <!-- Text that explain how to do with Two-Factor Authentication QR -->
    <string name="explain_qr_seed_2fa_1">Scan or copy the seed to your Authenticator App.</string>
    <!-- Text that explain how to do with Two-Factor Authentication seed -->
    <string name="explain_qr_seed_2fa_2">Be sure to backup this seed to a safe place in case you lose your device.</string>
    <!-- Text that explain how to confirm Two-Factor Authentication -->
    <string name="explain_confirm_2fa">Please enter the 6-digit code generated by your Authenticator App.</string>
    <!-- Text button -->
    <string name="general_verify">Verify</string>
    <!-- Text button -->
    <string name="general_next">Next</string>
    <!-- Text button -->
    <string name="general_previous">Previous</string>
    <!-- Text of the alert dialog to inform the user when an error occurs when try to enable seed or QR of Two-Factor Authentication -->
    <string name="qr_seed_text_error">An error occurred generating the seed or QR code, please try again.</string>
    <!-- Title of the screen shown when the user enabled correctly Two-Factor Authentication -->
    <string name="title_2fa_enabled">Two-Factor Authentication Enabled</string>
    <!-- Description of the screen shown when the user enabled correctly Two-Factor Authentication -->
    <string name="description_2fa_enabled">Next time you log in to your account you will be asked to enter a 6-digit code provided by your Authenticator App.</string>
    <!-- Recommendation displayed after enable Two-Factor Authentication -->
    <string name="recommendation_2fa_enabled">Please save your <b>Recovery Key</b> in a safe location, to avoid issues in case you lose access to your app, or if you want to disable Two-Factor Authentication.</string>
    <!-- Error shown when a user tries to enable Two-Factor Authentication and introduce an invalid code -->
    <string name="pin_error_2fa">Invalid code</string>
    <!-- Title of screen Lost authenticator decive -->
    <string name="lost_your_authenticator_device">Lost your Authenticator device?</string>
    <!-- Title of screen Login verification with Two-Factor Authentication -->
    <string name="login_verification">Login Verification</string>
    <!-- Subtitle of screen verify Two-Factor Authentication for changing password -->
    <string name="verify_2fa_subtitle_change_password">Change password</string>
    <!-- Subtitle of screen verify Two-Factor Authentication for changing email -->
    <string name="verify_2fa_subtitle_change_email">Change email</string>
    <!-- Subtitle of screen verify Two-Factor Authentication for cancelling account -->
    <string name="verify_2fa_subtitle_delete_account">Delete account</string>
    <!-- Subtitle of screen verify Two-Factor Authentication for disabling Two-Factor Authentication -->
    <string name="verify_2fa_subtitle_diable_2fa">Disable</string>
    <!-- Title of screen Lost authenticator decive -->
    <string name="title_lost_authenticator_device">Lost your Authenticator device?</string>
    <!-- When the user tries to disable Two-Factor Authentication and some error ocurr in the process -->
    <string name="error_disable_2fa">An error occurred trying to disable Two-Factor Authentication. Please try again.</string>
    <!-- When the user tries to enable Two-Factor Authentication and some error ocurr in the process -->
    <string name="error_enable_2fa">An error occurred trying to enable Two-Factor Authentication. Please try again.</string>
    <!-- Title of the dialog shown when a new account is created to suggest user enable Two-Factor Authentication -->
    <string name="title_enable_2fa">Enable Two-Factor Authentication</string>
    <!-- Label shown when it disables the Two-Factor Authentication -->
    <string name="label_2fa_disabled">Two-Factor Authentication Disabled</string>
    <!-- Text of the button which action is to show the authentication apps -->
    <string name="open_app_button">Open in</string>
    <!-- message when trying to open a link that contains the seed to enable Two-Factor Authentication but there isn’t any app that open it -->
    <string name="intent_not_available_2fa">There isn’t any available app to enable Two-Factor Authentication on your device</string>
    <!-- Text button -->
    <string name="general_close">Close</string>
    <!-- Label shown when Two-Factor Authentication has been enabled to alert user that has to back up his Recovery Key before finish the process -->
    <string name="backup_rk_2fa_end">Export your Recovery Key to finish</string>
    <!-- Title of dialog shown when it tries to open an authentication app and there is no installed -->
    <string name="no_authentication_apps_title">Two-Factor Authentication App</string>
    <!-- Message shown to ask user if wants to open Google Play to install some authenticator app -->
    <string name="open_play_store_2fa">Would you like to open Google Play so you can install an Authenticator App?</string>
    <!-- Label Play Store -->
    <string name="play_store_label">Play Store</string>
    <!-- Text shown in an alert explaining how to continue to enable Two-Factor Authentication -->
    <string name="text_2fa_help">You need an authenticator app to enable 2FA on MEGA. You can download and install the Google Authenticator, Duo Mobile, Authy or Microsoft Authenticator app for your phone or tablet.</string>
    <!-- success message when importing multiple files from -->
    <string name="number_correctly_imported_from_chat">%d files shared successfully</string>
    <!-- error message when importing multiple files from chat -->
    <string name="number_no_imported_from_chat">%d files were not shared</string>
    <!-- button’s text to open a full screen image -->
    <string name="preview_content">Preview content</string>
    <!-- message shown when the user clicks on media file chat message, there is no network connection and the file is not been downloaded -->
    <string name="no_network_connection_on_play_file">No network connection. File has not been downloaded and cannot be streamed.</string>
    <!-- message shown when the user open a file, the file is not been opened due to unknown reason -->
    <string name="error_fail_to_open_file_general">Unable to open file.</string>
    <!-- message shown when the user open a file, there is no network connection and the file is not been downloaded -->
    <string name="error_fail_to_open_file_no_network">No network connection. Please reconnect to open the file.</string>
    <!-- message when trying to save for offline a file that already exists -->
    <string name="file_already_exists">File already exists in Saved for Offline</string>
    <!-- Error message if forwarding a message failed, many messages -->
    <plurals name="error_forwarding_messages">
        <item quantity="one">Message not forwarded</item>
        <item quantity="other">Messages not forwarded</item>
    </plurals>
    <!-- Title of the dialog to disable the rich links previews on chat -->
    <string name="title_confirmation_disable_rich_links">Rich URL previews</string>
    <!-- Text of the dialog to disable the rich links previews on chat -->
    <string name="text_confirmation_disable_rich_links">You are disabling rich URL previews. You can re-enable them in Settings. Do you want to continue?</string>
    <!-- Message shown when a call ends. -->
    <string name="call_missed_messages">[A]Missed call[/A]</string>
    <!-- Message shown when a call ends. -->
    <string name="call_rejected_messages">[A]Call was rejected[/A]</string>
    <!-- Message shown when a call ends. -->
    <string name="call_cancelled_messages">[A]Call was cancelled[/A]</string>
    <!-- Message shown when a call ends. -->
    <string name="call_failed_messages">[A]Call failed[/A]</string>
    <!-- Message shown when a call ends. -->
    <string name="call_not_answered_messages">[A]Call was not answered[/A]</string>
    <!-- Indicates that can type a contact email -->
    <string name="contact_email">Contact email</string>
    <!-- When it tries to add a contact in a list an is already added -->
    <string name="contact_not_added">You have already added this contact.</string>
    <!-- Content of a normal message that cannot be recognized -->
    <string name="error_message_invalid_format">Invalid message format</string>
    <!-- Content of a normal message that cannot be recognized -->
    <string name="error_message_invalid_signature">Invalid message signature</string>
    <!-- When the user tries to reproduce a file through streaming and ocurred an error creating it -->
    <string name="error_streaming">An error occurred trying to create the stream</string>
    <!-- Menu option to restore an item from the Rubbish bin -->
    <string name="context_restore">Restore</string>
    <!-- success message when a node was restore from Rubbish bin -->
    <string name="context_correctly_node_restored">Restored to %s</string>
    <!-- error message when a node was restore from Rubbish bin -->
    <string name="context_no_restored">An error occurred. Item not restored.</string>
    <!-- menu item from contact section to send a message to a contact -->
    <string name="context_send_message">Send Message</string>
    <!-- Error message on opening a MEGAdrop folder link -->
    <string name="error_MEGAdrop_not_supported">MEGAdrop folders are not supported yet</string>
    <!-- Pre overquota error dialog when trying to copy or import a file -->
    <string name="pre_overquota_alert_text">This action cannot be completed as it would take you over your current storage limit. Would you like to upgrade your account?</string>
    <!-- Title of the section Archived chats -->
    <string name="archived_chats_title_section">Archived chats</string>
    <!-- Text of the option to show the arhived chat, it shows the number of archived chats -->
    <string name="archived_chats_show_option">Archived chats (%d)</string>
    <!-- Title of the option on the chat list to archive a chat -->
    <string name="archive_chat_option">Archive chat</string>
    <!-- Title of the option on the chat list to unarchive a chat -->
    <string name="unarchive_chat_option">Unarchive chat</string>
    <!-- Confirmation button of the dialog to archive a chat -->
    <string name="general_archive">Archive</string>
    <!-- Confirmation button of the dialog to unarchive a chat -->
    <string name="general_unarchive">Unarchive</string>
    <!-- Message shown when a chat is successfully archived, it shows the name of the chat -->
    <string name="success_archive_chat">%s chat was archived.</string>
    <!-- Error message shown when a chat has not be archived, it shows the name of the chat -->
    <string name="error_archive_chat">Error. %s chat was not archived.</string>
    <!-- Message shown when a chat is successfully unarchived, it shows the name of the chat -->
    <string name="success_unarchive_chat">%s chat was unarchived.</string>
    <!-- Error message shown when a chat has not be unarchived, it shows the name of the chat -->
    <string name="error_unarchive_chat">Error. %s chat was not able to be unarchived.</string>
    <!-- Message shown when the user has no archived chats -->
    <string name="archived_chats_empty">[A]No[/A] [B]Archived Chats[/B]</string>
    <!-- Subtitle of chat screen when the chat is inactive -->
    <string name="inactive_chat">Inactive chat</string>
    <!-- Subtitle of chat screen when the chat is archived -->
    <string name="archived_chat">Archived chat</string>
    <!-- Title of the layout to join a group call from the chat screen -->
    <string name="join_call_layout">Tap to join the call</string>
    <!-- Label shown when the user wants to add contacts into his MEGA account -->
    <string name="invite_contacts">Invite contacts</string>
    <!-- Label shown when the user wants to share something with other contacts -->
    <string name="share_with">Share with</string>
    <!-- Message shown while the contact list from the device and from MEGA is being read and then shown to the user -->
    <string name="contacts_list_empty_text_loading_share">Loading contacts&#8230;</string>
    <!-- Title of the screen New Group -->
    <string name="title_new_group">New group</string>
    <!-- Subtitle of the screen New Group -->
    <string name="subtitle_new_group">Type group name</string>
    <!-- Hint of edittext shown when it is creating a new group to guide user to type the name of the group -->
    <string name="hint_type_group">Name your group</string>
    <!-- Text of the confirm dialog shown when it wants to remove a contact from a chat -->
    <string name="confirmation_delete_contact">Remove %s from this chat?</string>
    <!-- Settings preference title to show file versions info of the account -->
    <string name="settings_file_management_file_versions_title">File versions</string>
    <!-- Settings preference subtitle to show file versions info of the account -->
    <string name="settings_file_management_file_versions_subtitle">%1$d file versions, taking a total of %2$s</string>
    <!-- Title of the section File management on Settings section -->
    <string name="settings_file_management_category">File Management</string>
    <!-- Option in Settings to delete all the versions of the account -->
    <string name="settings_file_management_delete_versions">Delete all older versions of my files</string>
    <!-- subtitle of the option in Settings to delete all the versions of the account -->
    <string name="settings_file_management_subtitle_delete_versions">All current files will remain. Only historic versions of your files will be deleted.</string>
    <!-- Text of the dialog to delete all the file versions of the account -->
    <string name="text_confirmation_dialog_delete_versions">You are about to delete the version histories of all files. Any file version shared to you from a contact will need to be deleted by them.\n\nPlease note that the current files will not be deleted.</string>
    <!-- success message when deleting all the versions of the account -->
    <string name="success_delete_versions">File versions successfully deleted</string>
    <!-- error message when deleting all the versions of the account -->
    <string name="error_delete_versions">An error occurred while trying to delete all previous versions of your files, please try again later.</string>
    <!-- Title of the option to enable or disable file versioning on Settings section -->
    <string name="settings_enable_file_versioning_title">File Versioning</string>
    <!-- Subtitle of the option to enable or disable file versioning on Settings section -->
    <string name="settings_enable_file_versioning_subtitle">Enable or disable file versioning for your entire account.\nDisabling file versioning does not prevent your contacts from creating new versions in shared folders.</string>
    <!-- section title to select a chat to send a file -->
    <string name="choose_chat">Choose chat</string>
    <!-- Hint shown to guide user on activity add contacts -->
    <string name="type_mail">Tap, enter name or email</string>
    <!-- Text of the confirm dialog shown when it wants to add a contact from a QR scaned -->
    <string name="confirmation_invite_contact">Add %s to your contacts?</string>
    <!-- Text of the confirm dialog shown when it wants to add a contact from a QR scaned and is already added before -->
    <string name="confirmation_not_invite_contact">You have already added the contact %s.</string>
    <!-- Text of the confirm dialog shown when it wants to add a contact from a QR scaned and is already added before -->
    <string name="confirmation_invite_contact_already_added">You have already added the contact %s.</string>
    <!-- Text of the confirm dialog shown when it wants to add a contact from a QR scaned -->
    <string name="confirmation_share_contact">Share with %s?</string>
    <!-- Text button for init a group chat -->
    <string name="new_group_chat_label">New group chat</string>
    <!-- Label shown when the user wants to add contacts into a chat conversation -->
    <string name="send_contacts">Send contacts</string>
    <!-- Title of the alert when the account have been logged out from another client -->
    <string name="title_alert_logged_out">Logged out</string>
    <!-- Text shown to indicate user that his account has already been confirmed -->
    <string name="account_confirmed">Your account has been activated. Please log in.</string>
    <!-- Text shown to indicate user that his account should be confirmed typing his password -->
    <string name="confirm_account">Please enter your password to confirm your account</string>
    <!-- Error shown if a user tries to add their own email address as a contact -->
    <string name="error_own_email_as_contact">There’s no need to add your own email address</string>
    <!-- Error shown when a user tries to enable Two-Factor Authentication and introduce an invalid code -->
    <string name="invalid_code">Invalid code</string>
    <!-- Text of the dialog shown when the storage of a FREE account is almost full -->
    <string name="text_almost_full_warning">Cloud Drive is almost full. Upgrade to Pro and get up to %1$s of storage and %2$s of transfer quota.</string>
    <!-- Text of the dialog shown when the storage of a PRO I or II account is almost full -->
    <string name="text_almost_full_warning_pro_account">Cloud Drive is almost full. Upgrade now and get up to %1$s of storage and %2$s of transfer quota.</string>
    <!-- Text of the dialog shown when the storage of a PRO III account is almost full -->
    <string name="text_almost_full_warning_pro3_account">Cloud Drive is almost full. If you need more storage please contact MEGA support to get a custom plan.</string>
    <!-- Text of the dialog shown when the storage of a FREE account is full -->
    <string name="text_storage_full_warning">Cloud Drive is full. Upgrade to Pro and get up to %1$s of storage and %2$s of transfer quota.</string>
    <!-- Text of the dialog shown when the storage of a PRO I or II account is full -->
    <string name="text_storage_full_warning_pro_account">Cloud Drive is full. Upgrade now and get up to %1$s of storage and %2$s of transfer quota.</string>
    <!-- Text of the dialog shown when the storage of a PRO III account is full -->
    <string name="text_storage_full_warning_pro3_account">Cloud Drive is full. If you need more storage please contact MEGA support to get a custom plan.</string>
    <!-- Button of the dialog shown when the storage is almost full to see the available PRO plans -->
    <string name="button_plans_almost_full_warning">See plans</string>
    <!-- Button of the dialog shown when the storage is almost full to custom a plan -->
    <string name="button_custom_almost_full_warning">Custom plan</string>
    <!-- Button of the dialog shown when the storage is almost full to get bonus -->
    <string name="button_bonus_almost_full_warning">Get Bonus</string>
    <!-- Mail title to upgrade to a custom plan -->
    <string name="title_mail_upgrade_plan">Upgrade to a custom plan</string>
    <!-- Mail subject to upgrade to a custom plan -->
    <string name="subject_mail_upgrade_plan">Ask us how you can upgrade to a custom plan:</string>
    <!-- Used in chat list screen to indicate in a chat list item that the message was sent by me, followed by the message -->
    <string name="word_me">Me:</string>
    <!-- Title of the button in the contact info screen to start an audio call -->
    <string name="call_button">Call</string>
    <!-- Title of the button in the contact info screen to send a message -->
    <string name="message_button">Message</string>
    <!-- Title of the button in the contact info screen to start a video call -->
    <string name="video_button">Video</string>
    <!-- Title of file explorer to send a link -->
    <string name="title_file_explorer_send_link">Send link to&#8230;</string>
    <!-- Title of chat explorer to send a link or file to a chat -->
    <string name="title_chat_explorer">Send to&#8230;</string>
    <!-- Title of cloud explorer to upload a link or file -->
    <string name="title_cloud_explorer">Upload to&#8230;</string>
    <!-- More button in contact info page -->
    <string name="contact_info_button_more">More</string>
    <!-- Section title to select a file to perform an action, more files -->
    <plurals name="plural_select_file">
        <item quantity="one">Choose File</item>
        <item quantity="other">Choose Files</item>
    </plurals>
    <!-- Title of confirmation dialog of sending invitation to a contact -->
    <string name="title_confirm_send_invitation">Invite %1$s?</string>
    <!-- Title of shared folder explorer to choose a folder to perform an action -->
    <string name="title_share_folder_explorer">Choose folder</string>
    <!-- Popup message shown if an user try to login while there is still living transfer -->
    <string name="login_warning_abort_transfers">All transfers will be cancelled, do you want to log in?</string>
    <!-- Popup message shown if an user try to login while there is still living transfer -->
    <string name="logout_warning_abort_transfers">All transfers will be cancelled, do you want to log out?</string>
    <!-- Label to explain the read only participant permission in the options panel of the group info screen -->
    <string name="subtitle_read_only_permissions">Read-only</string>
    <!-- Label shown the total space and the used space in an account -->
    <string name="used_space">[A]%1$s [/A][B]of %2$s used[/B]</string>
    <!-- title of the alert dialog when the user is changing the API URL to staging -->
    <string name="staging_api_url_title">Change to a test server?</string>
    <!-- Text of the alert dialog when the user is changing the API URL to staging -->
    <string name="staging_api_url_text">Are you sure you want to change to a test server? Your account may suffer irrecoverable problems.</string>
    <!-- Title of the confirmation dialog to open the camera app and lose the relay of the local camera on the in progress call -->
    <string name="title_confirmation_open_camera_on_chat">Open camera?</string>
    <!-- Text of the confirmation dialog to open the camera app and lose the relay of the local camera on the in progress call -->
    <string name="confirmation_open_camera_on_chat">If you open the camera, your video transmission will be paused in the current call.</string>
    <!-- Title of the notification when there is unknown activity on the Chat -->
    <string name="notification_chat_undefined_title">Chat activity</string>
    <!-- Content of the notification when there is unknown activity on the Chat -->
    <string name="notification_chat_undefined_content">You may have new messages</string>
    <!-- When app is retrieving push message -->
    <string name="retrieving_message_title">Retrieving message</string>
    <!-- Title of Rubbish bin scheduler option in settings to enable or disable the functionality -->
    <string name="settings_rb_scheduler_enable_title">Rubbish Bin Clearing Scheduler</string>
    <!-- Subtitle of Rubbish bin scheduler option in settings to enable or disable the functionality in free accounts -->
    <string name="settings_rb_scheduler_enable_subtitle">The Rubbish Bin is cleared for you automatically.</string>
    <!-- Title of Rubbish bin scheduler option in settings to enable or disable the functionality in PRO accounts -->
    <string name="settings_rb_scheduler_enable_period_PRO">The minimum period is 7 days.</string>
    <!-- Title of Rubbish bin scheduler option in settings to enable or disable the functionality in PRO accounts -->
    <string name="settings_rb_scheduler_enable_period_FREE">The minimum period is 7 days and your maximum period is 30 days.</string>
    <!-- Sub title of compression queue notification option in settings indicating the size limits. Please keep the placeholders because are to show the size limits including units in runtime. For example: The minimum size is 100MB and the maximum size is 1000MB. -->
    <string name="settings_compression_queue_subtitle">The minimum size is %1$s and the maximum size is %2$s.</string>
    <!-- Title of Rubbish bin scheduler option in settings to set up the number of days of the rubbish bin scheduler -->
    <string name="settings_rb_scheduler_select_days_title">Remove files older than</string>
    <!-- Time in days (plural). The placeholder is for the time value, please adjust the position based on linguistics -->
    <string name="settings_rb_scheduler_select_days_subtitle">%d days</string>
    <!-- Title of popup that userd to set compression queue size (in MB) in settings -->
    <string name="settings_video_compression_queue_size_popup_title">Notify me when size is larger than</string>
    <!-- Title of compression queue size option in settings -->
    <string name="settings_video_compression_queue_size_title">If videos to compress are larger than</string>
    <!-- Text of the alert when a FREE user tries to disable the RB scheduler -->
    <string name="settings_rb_scheduler_alert_disabling">To disable the Rubbish Bin clearing scheduler or set a longer retention period, please subscribe to a Pro plan.</string>
    <!-- Picker text to choose custom retention time. This option indicates several days -->
    <string name="hint_days">days</string>
    <!-- Title of the option to generate a public chat link -->
    <string name="get_chat_link_option">Get chat link</string>
    <!-- Title of the option to manage a public chat link -->
    <string name="manage_chat_link_option">Manage chat link</string>
    <!-- Title of the option to make a public chat private -->
    <string name="make_chat_private_option">Enable Encryption Key Rotation</string>
    <!-- Title of the view to inform that a chat is private -->
    <string name="private_chat">Encryption key rotation enabled</string>
    <!-- Text of the dialog to change a public chat to private (enable encryption key rotation) -->
    <string name="make_chat_private_option_text">Encryption key rotation is slightly more secure, but does not allow you to create a chat link and new participants will not see past messages.</string>
    <!-- Text of the option to change a public chat to private (enable encrypted key rotation) -->
    <string name="make_chat_private_not_available_text">Encryption key rotation is disabled for conversations with more than 100 participants.</string>
    <!-- Warning show to the user when tries to make private a public chat and the chat has more than 100 participants -->
    <string name="warning_make_chat_private">Unable to convert this chat to private because the participants limit has been exceeded.</string>
    <!-- Text shown when a moderator of a chat create a chat link. Please keep the placeholder because is to show the moderator’s name in runtime. -->
    <string name="message_created_chat_link">[A]%1$s[/A][B] created a chat link.[/B]</string>
    <!-- Text shown when a moderator of a chat delete a chat link. Please keep the placeholder because is to show the moderator’s name in runtime. -->
    <string name="message_deleted_chat_link">[A]%1$s[/A][B] removed the chat link.[/B]</string>
    <!-- Title of the option to delete a chat link -->
    <string name="action_delete_link">Delete chat link</string>
    <!-- Title of the alert when a chat link is invalid -->
    <string name="title_alert_chat_link_error">Chat link</string>
    <!-- Text of the dialog to confirm after closing all other sessions -->
    <string name="confirmation_close_sessions_text">This will log you out on all other active sessions except the current one.</string>
    <!-- Title of the dialog to confirm after closing all other sessions -->
    <string name="confirmation_close_sessions_title">Do you want to close all other sessions?</string>
    <!-- Subtitle chat screen for groups with permissions and not archived, Plural of participant. 2 participants -->
    <string name="number_of_participants">%d participants</string>
    <!-- Label of the button to join a chat by a chat link -->
    <string name="action_join">Join</string>
    <!-- Label for observers of a group chat -->
    <string name="observers_chat_label">Observers</string>
    <!-- Message on the title of the chat screen if there were any error loading the chat link -->
    <string name="error_chat_link">Error loading the chat link.</string>
    <!-- Message on the title of the chat screen if there were any error loading the chat link without logging -->
    <string name="error_chat_link_init_error">Error initialising chat when loading the chat link.</string>
    <!-- Message on the alert to preview a chat link if the user is already a participant -->
    <string name="alert_already_participant_chat_link">You are already participating in this chat.</string>
    <!-- Message on the alert to close a chat preview if the link is invalid -->
    <string name="alert_invalid_preview">This chat preview is no longer available. If you leave the preview, you won’t be able to reopen it.</string>
    <!-- Text shown when a moderator changes the chat to private. Please keep the placeholder because is to show the moderator’s name in runtime. -->
    <string name="message_set_chat_private">[A]%1$s[/A][B] enabled encryption key rotation.[/B]</string>
    <!-- error message shown when a chat link is invalid -->
    <string name="invalid_chat_link">This conversation is no longer available</string>
    <!-- error message shown when a chat link is not well formed -->
    <string name="invalid_chat_link_args">Invalid chat link</string>
    <!-- When it is creating a new group chat, this option permits to establish it private or public -->
    <string name="ekr_label">Encryption key rotation</string>
    <!-- Text of the dialog to change a public chat to private (enable encryption key rotation) -->
    <string name="ekr_explanation">Encryption key rotation is slightly more secure, but does not allow you to create a chat link and new participants will not see past messages.</string>
    <!-- Text of the dialog to change a public chat to private (enable encryption key rotation) -->
    <string name="subtitle_chat_message_enabled_ERK">Encryption key rotation is slightly more secure, but does not allow you to create a chat link and new participants will not see past messages.</string>
    <!-- Menu item -->
    <string name="action_open_chat_link">Open chat link</string>
    <!-- Message shown when a contact request has not been sent because the invitation has been sent before -->
    <string name="invite_not_sent_already_sent">The invitation to contact %s has been sent before and can be consulted in the Sent Requests tab.</string>
    <!-- Label shown to indicate the QR is saving in Cloud Drive -->
    <string name="save_qr_cloud_drive">Saving %s in Cloud Drive&#8230;</string>
    <!-- General label for folders -->
    <string name="general_folders">Folders</string>
    <!-- General label for files -->
    <string name="general_files">Files</string>
    <!-- Item menu option upon right click on one or multiple files -->
    <string name="general_save_to_device">Save to device</string>
    <!-- Title of cloud explorer to upload a file -->
    <string name="title_upload_explorer">Upload to MEGA</string>
    <!-- Label choose destination -->
    <string name="choose_destionation">Choose destination</string>
    <!-- Label that indicates show more items -->
    <string name="general_show_more">Show More</string>
    <!-- Label that indicates show less items -->
    <string name="general_show_less">Show Less</string>
    <!-- Subtitle of the historic notification for a new contact request -->
    <string name="notification_new_contact_request">[A]%s [/A][B]sent you a contact request.[/B]</string>
    <!-- Subtitle of the historic notification for a new contact -->
    <string name="notification_new_contact">[A]%s [/A][B]is now a contact.[/B]</string>
    <!-- Subtitle of the historic notification for a new shared folder -->
    <string name="notification_new_shared_folder">[B]New shared folder from [/B][A]%s.[/A]</string>
    <!-- Subtitle of the historic notification for a reminder new contact request -->
    <string name="notification_reminder_contact_request">[A]Reminder: [/A][B]%s [/B][C]sent you a contact request.[/C]</string>
    <!-- Title of the historic notification for a contact request cancelled -->
    <string name="title_contact_request_notification_cancelled">Contact request cancelled</string>
    <!-- Subtitle of the historic notification for contact request cancelled -->
    <string name="subtitle_contact_request_notification_cancelled">[A]%s [/A][B]cancelled the contact request.[/B]</string>
    <!-- Title of the historic notification when an user deletes you as contact -->
    <string name="title_contact_notification_deleted">Contact deleted</string>
    <!-- Subtitle of the historic notification when an user deletes you as contact -->
    <string name="subtitle_contact_notification_deleted">[A]%s [/A][B]deleted you as a contact.[/B]</string>
    <!-- Title of the historic notification when an user blocks you as contact -->
    <string name="title_contact_notification_blocked">Contact blocked</string>
    <!-- Subtitle of the historic notification when an user blocks you as contact -->
    <string name="subtitle_contact_notification_blocked">[A]%s [/A][B]blocked you as a contact.[/B]</string>
    <!-- Item of the navigation title for the notification section when there is any unread -->
    <string name="section_notification_with_unread">Notifications [A](%1$d)[/A]</string>
    <!-- Text shown in the notifications section. When a contact has nickname, nickname (email) will be shown -->
    <string name="section_notification_user_with_nickname">[A]%1$s (%2$s)[/A]</string>
    <!-- Title of the historic notification for an account deleted -->
    <string name="title_account_notification_deleted">Account deleted</string>
    <!-- Subtitle of the historic notification for an account deleted -->
    <string name="subtitle_account_notification_deleted">[B]The account [/B][A]%s[/A][B] has been deleted.[/B]</string>
    <!-- Subtitle of file takedown historic notification -->
    <string name="subtitle_file_takedown_notification">[A]Your publicly shared file [/A][B]%s[/B][C] has been taken down.[/C]</string>
    <!-- Subtitle of folder takedown historic notification -->
    <string name="subtitle_folder_takedown_notification">[A]Your publicly shared folder [/A][B]%s[/B][C] has been taken down.[/C]</string>
    <!-- Popup notification text on mouse-over of taken down file. -->
    <string name="message_file_takedown_pop_out_notification">This file has been the subject of a takedown notice.</string>
    <!-- Popup notification text on mouse-over taken down folder. -->
    <string name="message_folder_takedown_pop_out_notification">This folder has been the subject of a takedown notice.</string>
    <!-- option to dispute taken down file or folder -->
    <string name="dispute_takendown_file">Dispute Takedown</string>
    <!-- Error shown when download a file that has violated ToS/AUP. -->
    <string name="error_download_takendown_node">Not accessible due to ToS/AUP violation</string>
    <!-- Alert shown when some files were not downloaded due to ToS/AUP violation, Plural of taken down files. 2 files -->
    <plurals name="alert_taken_down_files">
        <item quantity="one">%d file was not downloaded due to ToS/AUP violation.</item>
        <item quantity="other">%d files were not downloaded due to ToS/AUP violation.</item>
    </plurals>
    <!-- Subtitle of a file takedown reinstated historic notification -->
    <string name="subtitle_file_takedown_reinstated_notification">[A]Your publicly shared file [/A][B]%s[/B][C] has been reinstated.[/C]</string>
    <!-- Subtitle of a folder takedown reinstated historic notification -->
    <string name="subtitle_folder_takedown_reinstated_notification">[A]Your publicly shared folder [/A][B]%s[/B][C] has been reinstated.[/C]</string>
    <!-- Title of the historic notification for outgoing contact requests -->
    <string name="title_outgoing_contact_request">Sent request</string>
    <!-- Title of the historic notification for incoming contact requests -->
    <string name="title_incoming_contact_request">Received request</string>
    <!-- Subtitle of the historic notification for contact request denied -->
    <string name="subtitle_outgoing_contact_request_denied">[A]%s [/A][B]denied your contact request.[/B]</string>
    <!-- Subtitle of the historic notification for contact request accepted -->
    <string name="subtitle_outgoing_contact_request_accepted">[A]%s [/A][B]accepted your contact request.[/B]</string>
    <!-- Subtitle of the historic notification for deleted shared folders (one or many) -->
    <string name="notification_deleted_shared_folder">[B]Access to folders shared by [/B][A]%s[/A][B] were removed.[/B]</string>
    <!-- Subtitle of the historic notification when a contact leaves a shared folder -->
    <string name="notification_left_shared_folder">[A]%s[/A][B] has left a shared folder.[/B]</string>
    <!-- Subtitle of the historic notification when a contact leaves a shared folder and the name of the folder is known -->
    <string name="notification_left_shared_folder_with_name">[A]%1$s[/A][B] has left the shared folder [/B][A]%2$s.[/A]</string>
    <!-- Subtitle of the historic notification for incoming contact request ignored -->
    <string name="subtitle_incoming_contact_request_ignored">[B]Contact request from [/B][A]%s [/A][B]was ignored[/B]</string>
    <!-- Subtitle of the historic notification for incoming contact request accepted -->
    <string name="subtitle_incoming_contact_request_accepted">[B]Contact request from [/B][A]%s [/A][B]was accepted[/B]</string>
    <!-- Subtitle of the historic notification for incoming contact request declined -->
    <string name="subtitle_incoming_contact_request_denied">[B]Contact request from [/B][A]%s [/A][B]was declined[/B]</string>
    <!-- Subtitle of the Upgrade account section -->
    <string name="type_of_my_account">Your current account is [A]%s[/A]</string>
    <!-- Footnote to clarify the storage space is subject to the achievement program -->
    <string name="footnote_achievements">Subject to your participation in our achievements program.</string>
    <!-- Title label for the current payment method during account upgrading -->
    <string name="payment_method">Payment method</string>
    <!-- title of billing period -->
    <string name="billing_period_title">Billing period</string>
    <!-- Option of one-off (month) billing. Placeholder: purchase price. -->
    <string name="billed_one_off_month">[A]One-off (month)[/A] %s</string>
    <!-- Option of one-off (year) billing. Placeholder: purchase price. -->
    <string name="billed_one_off_year">[A]One-off (year)[/A] %s</string>
    <!-- Option of monthly billing period. Placeholder: purchase price -->
    <string name="billed_monthly_text">[A]Monthly[/A] %s/month</string>
    <!-- Option of yearly billing period. Placeholder: purchase price -->
    <string name="billed_yearly_text">[A]Yearly[/A] %s/year</string>
    <!-- dialog option cancel in alert dialog -->
    <string name="button_cancel">Cancel</string>
    <!-- dialog option continue in alert dialog -->
    <string name="button_continue">Continue</string>
    <!-- one of the payment methods -->
    <string name="payment_method_google_wallet">[A]Google Pay[/A] (subscription)</string>
    <!-- one of the payment methods -->
    <string name="payment_method_huawei_wallet">[A]HUAWEI Pay[/A] (subscription)</string>
    <!-- Capital letters. Text of the label of a new historic notifications -->
    <string name="new_label_notification_item">NEW</string>
    <!-- When user is on PRO 3 plan, we will display an extra label to notify user that they can still contact support to have a customised plan. -->
    <string name="label_custom_plan">To upgrade your current subscription, please contact our support team for a [A]custom plan[/A].</string>
    <!-- Input field description in the create file dialog. -->
    <string name="context_new_file_name_hint">file name</string>
    <!-- Option in Settings section to enable the last active connection in chat -->
    <string name="option_enable_last_green_chat">Show Last seen&#8230;</string>
    <!-- Subtitle of the option in Settings section to enable the last active connection in chat -->
    <string name="subtitle_option_enable_last_green_chat">Allow your contacts to see the last time you were active on MEGA.</string>
    <!-- title of notification when device is out of storage during camera upload -->
    <string name="title_out_of_space">Not enough storage space</string>
    <!-- message will be shown when there is not enough space to perform camera upload. -->
    <string name="message_out_of_space">Not enough storage space to perform video compression.</string>
    <!-- the title of the notification that displays when compression larger than setting -->
    <string name="title_compression_size_over_limit">Video compression size is too large</string>
    <!-- the content message of the notification that displays when compression larger than setting, placeholder: size in MB -->
    <string name="message_compression_size_over_limit">The total size of the videos to compress exceeds %s, please put your device on charge to continue.</string>
    <!-- Message displayed when the user changes the ‘Keep file names as in the device’ setting -->
    <string name="message_keep_device_name">This setting will take effect the next time Camera Uploads runs</string>
    <!-- Notification message when compressing video to show the compressed percentage. Please, keep the placeholder because it is for adding the percentage value at runtime. -->
    <string name="message_compress_video">%s has been compressed</string>
    <!-- notification title when compressing video -->
    <string name="title_compress_video">Compressing Videos %1$d/%2$d</string>
    <!-- error message pops up when user selected an invalid folder for camera upload -->
    <string name="error_invalid_folder_selected">Invalid folder selected</string>
    <!-- Indicates the content of a folder is 1 folder and 1 file. Middle height point is to separate two fragments of text and it was not to be considered a punctuation mark. -->
    <string name="one_folder_one_file">1 folder · 1 file</string>
    <!-- Indicates the content of a folder is 1 folder and some files. The placeholder is to set the number of files. e.g. 1 folder · 7 files. Middle height point is to separate two fragments of text and it was not to be considered a punctuation mark. -->
    <string name="one_folder_several_files">1 folder · %1$d files</string>
    <!-- on the section notifications indicates the number of files added to a shared folder, Plural of file. 2 files -->
    <plurals name="num_files_with_parameter">
        <item quantity="one">%d file</item>
        <item quantity="other">%d files</item>
    </plurals>
    <!-- on the section notifications indicates the number of folder added to a shared folder, Plural of folder/directory. 2 folders -->
    <plurals name="num_folders_with_parameter">
        <item quantity="one">%d folder</item>
        <item quantity="other">%d folders</item>
    </plurals>
    <!-- Indicates the content of a folder is some folders and some files. Plural of files. e.g. 7 folders · 2 files. Middle height point is to separate two fragments of text and it was not to be considered a punctuation mark. -->
    <plurals name="num_folders_num_files">
        <item quantity="one">%1$d folders · 1 file</item>
        <item quantity="other">%1$d folders · %2$d files</item>
    </plurals>
    <!-- Subtitle of the historic notification for new additions inside an existing shared folder. Placeholders are: email who added the folders or files, number of folders added, number of files added -->
    <string name="subtitle_notification_added_folders_and_files">[A]%1$s[/A][B] added %2$s and %3$s[/B]</string>
    <!-- Subtitle of the historic notification for new additions inside an existing shared folder, Plural of file. 2 files -->
    <plurals name="subtitle_notification_added_files">
        <item quantity="one">[A]%1$s [/A][B]added %2$d file.[/B]</item>
        <item quantity="other">[A]%1$s [/A][B]added %2$d files.[/B]</item>
    </plurals>
    <!-- Subtitle of the historic notification for deletions inside an existing shared folder, Plural of item. 2 items -->
    <plurals name="subtitle_notification_deleted_items">
        <item quantity="one">[A]%1$s [/A][B]deleted %2$d item.[/B]</item>
        <item quantity="other">[A]%1$s [/A][B]deleted %2$d items.[/B]</item>
    </plurals>
    <!-- Subtitle of the historic notification for new additions inside an existing shared folder, Plural of folder. 2 folders -->
    <plurals name="subtitle_notification_added_folders">
        <item quantity="one">[A]%1$s [/A][B]added %2$d folder.[/B]</item>
        <item quantity="other">[A]%1$s [/A][B]added %2$d folders.[/B]</item>
    </plurals>
    <!-- Subtitle chat screen for groups with permissions and not archived, Plural of participant. 2 participants -->
    <plurals name="subtitle_of_group_chat">
        <item quantity="one">%d participant</item>
        <item quantity="other">%d participants</item>
    </plurals>
    <!--  -->
    <string name="custom_subtitle_of_group_chat">%1$s and %2$d more</string>
    <!-- Error when the user tries to get a public chat link for a chat with the default title -->
    <string name="message_error_set_title_get_link">Before you can generate a link for this chat, you need to set a description:</string>
    <!-- success alert when the user copy a chat link to the clipboard -->
    <string name="chat_link_copied_clipboard">Chat link copied to the clipboard</string>
    <!-- Label to show the price of each plan in the upgrade account section -->
    <string name="type_month">[A]From[/A] %s / [A]month[/A] *</string>
    <!-- the meaning of the asterisk in monthly* and annually* payment -->
    <string name="upgrade_comment">* Recurring subscription can be cancelled any time before the renewal date.</string>
    <!-- Message shown when a call starts. -->
    <string name="call_started_messages">Call Started</string>
    <!-- Title of the dialog to inform about a SSL error -->
    <string name="ssl_error_dialog_title">SSL key error</string>
    <!-- Text of the dialog to inform about a SSL error -->
    <string name="ssl_error_dialog_text">MEGA is unable to establish a secure connection using SSL. You may be on a public Wi-Fi network with additional requirements.</string>
    <!-- Text of the empty screen for the notifications section -->
    <string name="context_empty_notifications">[B]No [/B][A]Notifications[/A]</string>
    <!-- Permissions screen title -->
    <string name="general_setup_mega">Setup MEGA</string>
    <!-- Permissions screen explanation -->
    <string name="setup_mega_explanation">MEGA needs your permission to access your media and files for sharing. Other access permissions may be needed for exchanging encrypted messages and to make secure calls.</string>
    <!-- Title of the screen asking permissions for files -->
    <string name="allow_acces_media_title">Allow access to photos, media and files.</string>
    <!-- Subtitle of the screen asking permissions for files -->
    <string name="allow_acces_media_subtitle">MEGA needs your permission to access files for sharing.</string>
    <!-- Title of the screen asking permissions for camera -->
    <string name="allow_acces_camera_title">Enable camera</string>
    <!-- Subtitle of the screen asking permissions for camera -->
    <string name="allow_acces_camera_subtitle">Allow access to your camera to scan documents, take pictures and make video calls.</string>
    <!-- Title of the screen asking permissions for microphone and write in log calls -->
    <string name="allow_acces_calls_title">Enable calls</string>
    <!-- Title of the screen asking permissions for contacts -->
    <string name="allow_acces_contact_title">Grant access to your address book</string>
    <!-- Subtitle of the screen asking permissions for contacts -->
    <string name="allow_acces_contact_subtitle">Easily discover contacts from your address book on MEGA.</string>
    <!-- Explanation under the subtitle of asking permissions for contacts to explain that MEGA will never use the address book data for any other purpose -->
    <string name="allow_access_contact_explanation">MEGA will not use this data for any other purpose and will never interact with your contacts without your consent.</string>
    <!-- Subtitle of the screen asking permissions for microphone -->
    <string name="allow_acces_calls_subtitle_microphone">Allow access to your microphone to make encrypted calls.</string>
    <!-- General enable access -->
    <string name="general_enable_access">Grant access</string>
    <!-- Title of the option on chat info screen to list all the files sent to the chat -->
    <string name="title_chat_shared_files_info">Shared files</string>
    <!-- Error mesage when trying to remove an uploading attachment that has already finished -->
    <string name="error_message_already_sent">Attachment already sent</string>
    <!-- Message shown when a group call ends. -->
    <string name="group_call_ended_message">[A]Group call ended[/A][C]. Duration: [/C]</string>
    <!-- Message to indicate a call has ended and indicate the call duration. -->
    <string name="call_ended_message">[A]Call ended[/A][C]. Duration: [/C]</string>
    <!-- Message that shows the hours of a call when it ends, more hours -->
    <plurals name="plural_call_ended_messages_hours">
        <item quantity="one">[B]%1$s hour[/B]</item>
        <item quantity="other">[B]%1$s hours[/B]</item>
    </plurals>
    <!-- Message that shows the minutes of a call when it ends, more minutes -->
    <plurals name="plural_call_ended_messages_minutes">
        <item quantity="one">[B]%1$s minute[/B]</item>
        <item quantity="other">[B]%1$s minutes[/B]</item>
    </plurals>
    <!-- Message that shows the seconds of a call when it ends, more seconds -->
    <plurals name="plural_call_ended_messages_seconds">
        <item quantity="one">[B]%1$d second[/B]</item>
        <item quantity="other">[B]%1$d seconds[/B]</item>
    </plurals>
    <!-- Message to indicate a call has ended without indicate the call duration. -->
    <string name="call_ended_no_duration_message">[A]Call ended[/A]</string>
    <!-- Message to indicate a group call has ended without indicate the call duration. -->
    <string name="group_call_ended_no_duration_message">[A]Group call ended[/A]</string>
    <!-- String that appears when we show the last activity of a contact, when the last activity was today. For example: Last seen today 11:34a.m. -->
    <string name="last_seen_today">[A]Last seen [/A]today %1$s</string>
    <!-- String that appears when we show the last activity of a contact, but it’s been a long time ago that we don’t see any activity from that user -->
    <string name="last_seen_long_time_ago">[A]Last seen [/A]a long time ago</string>
    <!-- String that appears when we show the last activity of a contact, when the last activity was before today. For example: Last seen March 14th,2018 11:34a.m. -->
    <string name="last_seen_general">[A]Last seen [/A]%1$s %2$s</string>
    <!-- label today -->
    <string name="label_today">Today</string>
    <!-- label yesterday -->
    <string name="label_yesterday">Yesterday</string>
    <!-- label tomorrow -->
    <string name="label_tomorrow">Tomorrow</string>
    <!-- Text of the empty screen for the chat shared files -->
    <string name="context_empty_shared_files">[B]No [/B][A]Shared Files[/A]</string>
    <!-- Text to indicate that a contact has joined a group call -->
    <string name="contact_joined_the_call">%1$s joined the call</string>
    <!-- Text to indicate that a contact has left a group call -->
    <string name="contact_left_the_call">%1$s left the call</string>
    <!-- Warning show when a call cannot start because there are too many participants in the group chat -->
    <string name="call_error_too_many_participants_start">Call cannot start because the maximum number of participants has been exceeded.</string>
    <!-- Message show when a call cannot be established because there are too many participants in the group call -->
    <string name="call_error_too_many_participants">Call cannot be joined as the maximum number of participants has been exceeded.</string>
    <!-- Message show when a call cannot be established because there are too many participants in the group -->
    <string name="call_error_too_many_participants_join">Unable to join the group call due to the maximum number of participants reached</string>
    <!-- Message show when a user cannot activate the video in a group call because the max number of videos has been reached -->
    <string name="call_error_too_many_video">Video call cannot be joined as the maximum number of participants has been exceeded.</string>
    <!-- Message show when a user cannot put the call on hold -->
    <string name="call_error_call_on_hold">Call cannot be put on hold.</string>
    <!-- Error message shown when a file cannot be opened by other app using the open with option menu -->
    <string name="error_open_file_with">An error has occurred and the file cannot be opened with this app.</string>
    <!-- Subtitle of the call screen when a incoming call is just starting -->
    <string name="incoming_call_starting">Incoming call&#8230;</string>
    <!-- Subtitle of the call screen when a outgoing call is just starting -->
    <string name="outgoing_call_starting">Calling&#8230;</string>
    <!-- Content of a invalid meta message -->
    <string name="error_meta_message_invalid">Message contains invalid metadata</string>
    <!-- Title of the activity that sends a location -->
    <string name="title_activity_maps">Send location</string>
    <!-- Label layout on maps activity that permits send current location -->
    <string name="current_location_label">Send your current location</string>
    <!-- Label layout on maps activity that permits send current location. Placeholder is the current location -->
    <string name="current_location_landscape_label">Send your current location: [A]%1$s[/A]</string>
    <!-- Label layout on maps activity indicating nearby places -->
    <string name="nearby_places_label">Nearby places</string>
    <!-- Message shown in a dialog explaining the consequences of accesing the location -->
    <string name="explanation_send_location">This location will be opened using a third party maps provider outside the end-to-end encrypted MEGA platform.</string>
    <!-- Title of the location marker set by the user -->
    <string name="title_marker_maps">Send This Location</string>
    <!-- Label shown when after a maps search and no places were found -->
    <string name="no_places_found">No places were found</string>
    <!-- Title of the dialog shown when the location is disabled -->
    <string name="gps_disabled">The GPS is disabled</string>
    <!-- Text of the dialog shown when the location is disabled for open location settings -->
    <string name="open_location_settings">Would you like to open the location settings?</string>
    <!-- Info shown in the subtitle of each row of the shared files to chat: sender name . date -->
    <string name="second_row_info_item_shared_file_chat">%1$s . %2$s</string>
    <!-- After the user ticketed ’Don’t ask again’ on permission request dialog and denied, tell the user, he/she can still grant MEGA the permission in system settings. -->
    <string name="on_permanently_denied">You still can grant MEGA permissions in your device’s settings</string>
    <!-- Explain why MEGA needs the reading contacts permission when users deny to grant MEGA the permission. -->
    <string name="explanation_for_contacts_permission">If you allow MEGA to access your address book, you will be able to discover your contacts more easily. MEGA will not use this data for any other purpose and will never interact with your contacts without your consent.</string>
    <!-- Confirmation message after forwarding one or several messages, version items -->
    <plurals name="messages_forwarded_success_plural">
        <item quantity="one">Message forwarded</item>
        <item quantity="other">Messages forwarded</item>
    </plurals>
    <!-- Title of a chat message that contains geolocation info -->
    <string name="title_geolocation_message">Pinned Location</string>
    <!-- Text of the button to indicate an attachment upload from file system -->
    <string name="attachment_upload_panel_from_device">From File System</string>
    <!-- Alert shown when a num of files have not been sent because of any error occurs, Plural of file. 2 files -->
    <plurals name="num_files_not_send">
        <item quantity="one">%d file was not sent to %d chats</item>
        <item quantity="other">%d files were not sent to %d chats</item>
    </plurals>
    <!-- Alert shown when a num of contacts have not been sent because of any error occurs, Plural of file. 2 files -->
    <plurals name="num_contacts_not_send">
        <item quantity="one">%d contact was not sent to %d chats</item>
        <item quantity="other">%d contacts were not sent to %d chats</item>
    </plurals>
    <!-- Alert shown when a num of messages have not been sent because of any error occurs, Plural of file. 2 files -->
    <plurals name="num_messages_not_send">
        <item quantity="one">%d message was not sent to %d chats</item>
        <item quantity="other">%d messages were not sent to %d chats</item>
    </plurals>
    <!-- How many local contacts have been on MEGA, Plural of local contact. 2 contacts -->
    <plurals name="quantity_of_local_contact">
        <item quantity="one">%d contact found on MEGA</item>
        <item quantity="other">%d contacts found on MEGA</item>
    </plurals>
    <!-- Label displayed on the top of the chat list if none of user’s phone contacts have a MEGA account. In other case here would appear all the user’s phone contacts that have a MEGA account. -->
    <string name="no_local_contacts_on_mega">Invite contact now?</string>
    <!-- To see whom in your local contacts has been on MEGA -->
    <string name="see_local_contacts_on_mega">Discover your contacts on MEGA</string>
    <!-- In APP, text used to ask for access to contacts -->
    <string name="grant_mega_access_contacts">Grant MEGA access to your address book to discover your contacts on MEGA.</string>
    <!-- Getting registered contacts -->
    <string name="get_registered_contacts">Loading contacts on MEGA&#8230;</string>
    <!-- Alert shown when some content have not been sent because of any error occurs -->
    <string name="content_not_send">The content was not sent to %d chats</string>
    <!-- Label shown when a new group chat has been created correctly -->
    <string name="new_group_chat_created">New group chat created successfully</string>
    <!-- Alert shown when some content is sharing with chats and they are processing -->
    <string name="preparing_chats">Preparing files</string>
    <!-- Label indicating some content has been sent as message -->
    <string name="sent_as_message">Sent as a message.</string>
    <!-- Error message when the attachment cannot be sent to any of the selected chats -->
    <string name="error_sent_as_message">Error. The file has not been sent to any of the selected chats</string>
    <!-- Action delete all file versions -->
    <string name="delete_versions">Delete previous versions</string>
    <!-- Title of the dialog shown when it wants to delete the version history of a file -->
    <string name="title_delete_version_history">Delete previous versions?</string>
    <!-- Text of the dialog shown when it wants to delete the version history of a file -->
    <string name="text_delete_version_history">Please note that the current file will not be deleted.</string>
    <!-- Alert shown when the version history was deleted correctly -->
    <string name="version_history_deleted">Previous versions deleted.</string>
    <!-- Alert shown when the version history was deleted erroneously -->
    <string name="version_history_deleted_erroneously">Previous versions not deleted.</string>
    <!-- Confirmation message after deleted file versions, version items -->
    <plurals name="versions_deleted_succesfully">
        <item quantity="one">%d version deleted successfully</item>
        <item quantity="other">%d versions deleted successfully</item>
    </plurals>
    <!-- Alert shown when several versions are not deleted successfully -->
    <plurals name="versions_not_deleted">
        <item quantity="one">%d version not deleted</item>
        <item quantity="other">%d versions not deleted</item>
    </plurals>
    <!-- Alert shown when the user tries to realize some action in chat and has not contacts -->
    <string name="no_contacts_invite">You have no MEGA contacts. Please invite friends from the Contacts section.</string>
    <!-- Invite button for chat top cell -->
    <string name="invite_more">Invite more</string>
    <!-- Title of first tour screen -->
    <string name="title_tour_one">You hold the keys</string>
    <!-- Content of first tour screen -->
    <string name="content_tour_one">Security is why we exist, your files are safe with us behind a well oiled encryption machine where only you can access your files.</string>
    <!-- Title of second tour screen -->
    <string name="title_tour_two">Encrypted chat</string>
    <!-- Content of second tour screen -->
    <string name="content_tour_two">Fully encrypted chat with voice and video calls, group messaging and file sharing integration with your Cloud Drive.</string>
    <!-- Title of third tour screen -->
    <string name="title_tour_three">Create your Network</string>
    <!-- Content of third tour screen -->
    <string name="content_tour_three">Add contacts, create a network, collaborate, and make voice and video calls without ever leaving MEGA</string>
    <!-- Title of fourth tour screen -->
    <string name="title_tour_four">Your Photos in the Cloud</string>
    <!-- Content of fourth tour screen -->
    <string name="content_tour_four">Camera Uploads is an essential feature for any mobile device and we have got you covered. Create your account now.</string>
    <!-- Title of the dialog shown when a pdf required password -->
    <string name="title_pdf_password">Enter your password</string>
    <!-- Text of the dialog shown when a pdf required password -->
    <string name="text_pdf_password">%s is a password protected PDF document. Please enter the password to open the PDF.</string>
    <!-- Error of the dialog shown wen a pdf required password and the user types a wrong password -->
    <string name="error_pdf_password">You have entered the wrong password, please try again.</string>
    <!-- Error of the dialog shown wen a pdf required password and the user has been typed three times a wrong password -->
    <string name="error_max_pdf_password">The password you have entered is not valid.</string>
    <!-- Alert shown when a user tries to open a file from a zip and the file is unknown or has not been possible to unzip correctly -->
    <string name="unknownn_file">It is not possible to open the file. It is an unknown file type or it has not been possible to unzip the file successfully.</string>
    <!-- Alert shown when exists some call and the user tries to play an audio or video -->
    <string name="not_allow_play_alert">It is not possible to play media files while there is a call in progress.</string>
    <!-- Text shown in the list of chats when there is a call in progress but I am not on it -->
    <string name="ongoing_call_messages">Ongoing Call</string>
    <!-- Title of the layout to join a group call from the chat screen. The placeholder indicates the user who initiated the call -->
    <string name="join_call_layout_in_group_call">%s started a group call. Tap to join.</string>
    <!-- Title of the layout to return to a call -->
    <string name="call_in_progress_layout">Tap to return to call</string>
    <!-- message displayed when you try to start a call but it is not possible because you are already on a call -->
    <string name="not_allowed_to_start_call">You are currently on a call</string>
    <!-- chat message when a participant invites himself to a public chat using a chat link. Please keep the placeholder because is to show the participant’s name in runtime. -->
    <string name="message_joined_public_chat_autoinvitation">[A]%1$s[/A][B] joined the group chat.[/B]</string>
    <!-- Warning that appears prior to remove a chat link on the group info screen. -->
    <string name="context_remove_chat_link_warning_text">This conversation will no longer be accessible through the chat link once it has been removed.</string>
    <!-- Description text of the dialog to generate a public chat link -->
    <string name="context_create_chat_link_warning_text">Encrypted Key Rotation does not allow you to get a chat link without creating a new group chat.</string>
    <!-- Question of the dialog to generate a public chat link -->
    <string name="context_create_chat_link_question_text">Do you want to create a new group chat and get a chat link?</string>
    <!-- Text of the dialog to change a public chat to private (enable encryption key rotation) -->
    <string name="context_make_private_chat_warning_text">Encryption key rotation is slightly more secure, but does not allow you to create a chat link and new participants will not see past messages.</string>
    <!-- Message shown when a user has joined to a public chat successfully -->
    <string name="message_joined_successfully">You have joined the chat successfully.</string>
    <!-- Label that indicates the steps of a wizard -->
    <string name="wizard_steps_indicator">%1$d of %2$d</string>
    <!-- Hint of the Search view -->
    <string name="hint_action_search">Search&#8230;</string>
    <!-- Notification button which is displayed to answer an incoming call if the call screen is not displayed for some reason. -->
    <string name="answer_call_incoming">Answer</string>
    <!-- The text of the notification button that is displayed when there is a call in progress, another call is received and ignored. -->
    <string name="ignore_call_incoming">Ignore</string>
    <!-- Subtitle of the call screen when a user muted the current individual call. The placeholder indicates the user who muted the call -->
    <string name="muted_contact_micro">%s muted this call</string>
    <!-- Subtitle of the call screen when I muted the current individual call -->
    <string name="muted_own_micro">Muted</string>
    <!-- Subtitle of the call screen when the call is on hold -->
    <string name="call_on_hold">Call on hold</string>
    <!-- Subtitle of the call screen when a participant puts the call on hold. The placeholder indicates the user who put the call on hold -->
    <string name="session_on_hold">%s is on hold</string>
    <!-- The text of the notification button that is displayed when I receive a individual call and put the current one on hold and answer the other. -->
    <string name="hold_and_answer_call_incoming">Hold and Answer</string>
    <!-- The text of the notification button that is displayed when I receive a group call and put the current one on hold and answer the other. -->
    <string name="hold_and_join_call_incoming">Hold and Join</string>
    <!-- The text of the notification button that is displayed when I receive a individual call and hang the current one and answer the other. -->
    <string name="end_and_answer_call_incoming">End and Answer</string>
    <!-- The text of the notification button that is displayed when I receive a group call and hand the current one and answer the other. -->
    <string name="end_and_join_call_incoming">End and Join</string>
    <!-- when trying to download a file that is already downloaded in the device and has to copy in another path -->
    <string name="copy_already_downloaded">File already downloaded. Copied to the selected path.</string>
    <!-- Title of the dialog shown when you want to join a group call -->
    <string name="title_join_call">Join call</string>
    <!-- Text of the dialog shown when you want to join a group call -->
    <string name="text_join_call">To join this call you have to end your current call.</string>
    <!-- Text of the dialog shown when you want to join a group call but you are in another active call -->
    <string name="text_join_another_call">To join this call you have to end or hold the current call.</string>
    <!-- Hint shown in the open chat link alert dialog -->
    <string name="hint_enter_chat_link">Enter chat link</string>
    <!-- Hint shown in the open link alert dialog -->
    <string name="hint_paste_link">Paste link</string>
    <!-- Error shown when it tries to open an invalid file or folder link -->
    <string name="invalid_file_folder_link">Invalid file or folder link</string>
    <!-- Error shown when it tries to open an invalid file or folder link and the text view is empty -->
    <string name="invalid_file_folder_link_empty">Please enter a valid file or folder link</string>
    <!-- Error shown when it tries to open an invalid chat link and the text view is empty -->
    <string name="invalid_chat_link_empty">Please enter a valid chat link</string>
    <!-- Error shown when it tries to open a chat link from the Cloud Drive section -->
    <string name="valid_chat_link">You have pasted a chat link.</string>
    <!-- Error shown when it tries to open a contact link from the Cloud Drive section -->
    <string name="valid_contact_link">You have pasted a contact link.</string>
    <!-- Menu item -->
    <string name="action_open_contact_link">Open contact link</string>
    <!-- Explanation of the dialog shown to share a chat link -->
    <string name="copy_link_explanation">People can join your group by using this link.</string>
    <!-- Label that indicates the creation of a chat link -->
    <string name="new_chat_link_label">New chat link</string>
    <!-- Title of the dialog shown when the user it is creating a chat link and the chat has not title -->
    <string name="enter_group_name">Enter group name</string>
    <!-- Alert shown when the user it is creating a chat link and the chat has not title -->
    <string name="alert_enter_group_name">To create a chat link you must name the group.</string>
    <!-- Text shown when an account doesn’t have any contact added and it’s trying to start a new chat conversation -->
    <string name="invite_contacts_to_start_chat">Invite contacts and start chatting securely with MEGA’s encrypted chat.</string>
    <!-- Text of the empty screen when there are not chat conversations -->
    <string name="recent_chat_empty_text">Start chatting securely with your contacts using end-to-end encryption</string>
    <!-- Text sent to recipients to invite to be contact. Placeholder: contact link url. -->
    <string name="invite_contacts_to_start_chat_text_message">Hi. Have secure conversations on MEGA with me and get 20 GB of free cloud storage. %1$s</string>
    <!-- In some cases, a user may try to get the link for a chat room, but if such is not set by an operator - it would say ‘not link available’ and not auto create it. -->
    <string name="no_chat_link_available">No chat link available.</string>
    <!-- Alert shown when it has been deleted successfully a chat link -->
    <string name="chat_link_deleted">Chat link deleted successfully.</string>
    <!-- The status of pending contact request (ACCEPTED), placeholder is contact request creation time -->
    <string name="contact_request_status_accepted">%1$s (ACCEPTED)</string>
    <!-- The status of pending contact request (DELETED), placeholder is contact request creation time -->
    <string name="contact_request_status_deleted">%1$s (DELETED)</string>
    <!-- The status of pending contact request (DENIED), placeholder is contact request creation time -->
    <string name="contact_request_status_denied">%1$s (DENIED)</string>
    <!-- The status of pending contact request (IGNORED), placeholder is contact request creation time -->
    <string name="contact_request_status_ignored">%1$s (IGNORED)</string>
    <!-- The status of pending contact request (REMINDED), placeholder is contact request creation time -->
    <string name="contact_request_status_reminded">%1$s (REMINDED)</string>
    <!-- The status of pending contact request (PENDING), placeholder is contact request creation time -->
    <string name="contact_request_status_pending">%1$s (PENDING)</string>
    <!-- Message shown when it restored successfully a file version -->
    <string name="version_restored">Version restored successfully.</string>
    <!-- Text to inform that to make a recording you have to keep pressed the record button more than one second -->
    <string name="recording_less_than_second">Tap and hold to record, release to send.</string>
    <!-- label shown when slide to cancel a voice messages -->
    <string name="slide_to_cancel">Slide to cancel</string>
    <!-- Error message when trying to play a voice message that it is not available -->
    <string name="error_message_voice_clip">This voice message is not available</string>
    <!-- Title of popup when user click ‘Share’ button on invite contact page -->
    <string name="invite_contact_chooser_title">Invite a friend via</string>
    <!-- Action button label -->
    <string name="invite_contact_action_button">Invite a friend via&#8230;</string>
    <!-- Message displayed when multiple download starts and all files has already been downloaded before. Placeholder: number of files -->
    <plurals name="file_already_downloaded">
        <item quantity="one">1 file already downloaded.</item>
        <item quantity="other">%d files already downloaded.</item>
    </plurals>
    <!-- When a multiple download is started, some of the files could have already been downloaded before. This message shows the number of files that are pending. Placeholder: number of files -->
    <plurals name="file_pending_download">
        <item quantity="one">1 file pending.</item>
        <item quantity="other">%d files pending.</item>
    </plurals>
    <!-- Title of the login screen -->
    <string name="login_to_mega">Log in to MEGA</string>
    <!-- Title of the create account screen -->
    <string name="create_account_title">Create your MEGA account</string>
    <!-- Label to reference a recents section -->
    <string name="recents_label">Recents</string>
    <!-- Label to reference a chats section -->
    <string name="chats_label">Chats</string>
    <!-- Text of the empty screen when there are not elements in Recents -->
    <string name="context_empty_recents">[B]No files in [/B][A]Recents[/A]</string>
    <!-- Title of a recents bucket -->
    <string name="title_bucket">%1$s and %2$d more</string>
    <!-- Title of a media recents bucket that only contains some images -->
    <string name="title_media_bucket_only_images">%d Images</string>
    <!-- Title of a media recents bucket that only contains some videos -->
    <string name="title_media_bucket_only_videos">%d Videos</string>
    <!-- Title of a media recents bucket that contains some images and some videos -->
    <string name="title_media_bucket_images_and_videos">%1$d Images and %2$d Videos</string>
    <!-- Title of a media recents bucket that contains some images and a video -->
    <string name="title_media_bucket_images_and_video">%d Images and 1 Video</string>
    <!-- Title of a media recents bucket that contains an image and some videos -->
    <string name="title_media_bucket_image_and_videos">1 Image and %d Videos</string>
    <!-- Title of a media recents bucket that contains an image and a video -->
    <string name="title_media_bucket_image_and_video">1 Image and 1 Video</string>
    <!-- Label that indicates who uploaded a file into a recents bucket -->
    <string name="create_action_bucket">[A]created by [/A]%s</string>
    <!-- Label that indicates who updated a file into a recents bucket -->
    <string name="update_action_bucket">[A]updated by [/A]%s</string>
    <!-- Used in recents list screen to indicate an action done by me -->
    <string name="bucket_word_me">Me</string>
    <!-- Text to explain the benefits of adding phone number to achievement enabled users. Placeholder 1: bonus storage space e.g. 20GB -->
    <string name="sms_add_phone_number_dialog_msg_achievement_user">Get %1$s free when you add your phone number. This makes it easier for your contacts to find you on MEGA.</string>
    <!-- Text to explain the benefits of adding phone number to non achievement users -->
    <string name="sms_add_phone_number_dialog_msg_non_achievement_user">Add your phone number to MEGA. This makes it easier for your contacts to find you on MEGA.</string>
    <!-- Error message when trying to record a voice message while on a call in progress -->
    <string name="not_allowed_recording_voice_clip">It is not possible to record voice messages while there is a call in progress.</string>
    <!-- Text shown when it tries to upload a voice message and occurs an error to process the action -->
    <string name="error_upload_voice_clip">An error occurred while trying to upload the voice message.</string>
    <!-- Title of the notification shown on the action bar when there is a incoming call -->
    <string name="title_notification_incoming_call">Incoming call</string>
    <!-- Title of the notification shown on the action bar when there is a incoming group call -->
    <string name="title_notification_incoming_group_call">Incoming group call</string>
    <!-- Title of the notification shown on the action bar when there is an individual incoming video call -->
    <string name="title_notification_incoming_individual_video_call">Incoming video call</string>
    <!-- Title of the notification shown on the action bar when there is an individual incoming audio call -->
    <string name="title_notification_incoming_individual_audio_call">Incoming audio call</string>
    <!-- The title of progress dialog when loading web content -->
    <string name="embed_web_browser_loading_title">Loading</string>
    <!-- The message of progress dialog when loading web content -->
    <string name="embed_web_browser_loading_message">Please wait&#8230;</string>
    <!-- Head label to show the business account type -->
    <string name="account_label">Account type</string>
    <!-- Label in My Account section to show user account type -->
    <string name="business_label">Business</string>
    <!-- Business user role -->
    <string name="admin_label">Admin</string>
    <!-- Business user role -->
    <string name="user_label">User</string>
    <!-- General label to show the status of something or someone -->
    <string name="status_label">Status</string>
    <!-- State to indicate something is active (business status account for instance) -->
    <string name="active_label">Active</string>
    <!-- Business account status. Payment is overdue, but the account still active in grace period -->
    <string name="payment_required_label">Payment required</string>
    <!-- Business expired account Overdue payment page header. -->
    <string name="payment_overdue_label">Payment overdue</string>
    <!-- Alert shown to an admin user of a business account in My Account section -->
    <string name="business_management_alert">User management is only available from a desktop web browser.</string>
    <!-- Title of the usage tab in My Account Section -->
    <string name="tab_my_account_usage">Usage</string>
    <!-- Title of usage storage details section in My Account -->
    <string name="usage_storage_details_label">Storage usage breakdown</string>
    <!-- Title of overall usage section in Storage -->
    <string name="overall_usage_label">Overall usage</string>
    <!-- Title of transfer section in Storage -->
    <string name="transfer_label">Transfer</string>
    <!-- Error shown when a Business account user (sub-user or admin) tries to remove a contact which is part of the same Business account. Please, keep the placeholder, it will be replaced with the name or email of the account, for example: Jane Appleseed or ja@mega.nz -->
    <string name="error_remove_business_contact">You cannot remove %1$s as a contact because they are part of your Business account.</string>
    <!-- When logging in during the grace period, the administrator of the Business account will be notified that their payment is overdue, indicating that they need to access MEGA using a desktop browser for more information -->
    <string name="grace_period_admin_alert">A problem occurred with your last payment. Please access MEGA using a desktop browser for more information.</string>
    <!-- A dialog title shown to users when their business account is expired. -->
    <string name="expired_business_title">Your Business account has expired</string>
    <!-- Details shown when a Business account is expired due a payment issue. The account is opened in a view-only mode. -->
    <string name="expired_admin_business_text">There has been a problem processing your payment. MEGA is limited to view only until this issue has been fixed in a desktop web browser.</string>
    <!-- A message which is shown to sub-users of expired business accounts. -->
    <string name="expired_user_business_text">Your account is currently [B]suspended[/B]. You can only browse your data.</string>
    <!-- Message shown when users with a business account (no administrators of a business account) try to enable the Camera Uploads, to advise them that the administrator do have the ability to view their data. -->
    <string name="camera_uploads_business_alert">MEGA cannot access your data. However, your business account administrator can access your Camera Uploads.</string>
    <!-- General label to alert user that somehting went wrong -->
    <string name="general_something_went_wrong_error">Something went wrong</string>
    <!-- A dialog message which is shown to sub-users of expired business accounts. -->
    <string name="expired_user_business_text_2">Contact your business account administrator to resolve the issue and activate your account.</string>
    <!-- Warning message to alert user about logout in My Account section if has offline files. -->
    <string name="logout_warning_offline">When you log out, files from your Offline section will be deleted from your device.</string>
    <!-- Warning message to alert user about logout in My Account section if has transfers in progress. -->
    <string name="logout_warning_transfers">When you log out, ongoing transfers will be cancelled.</string>
    <!-- Warning message to alert user about logout in My Account section if has offline files and transfers in progress. -->
    <string name="logout_warning_offline_and_transfers">When you log out, files from your Offline section will be deleted from your device and ongoing transfers will be cancelled.</string>
    <!-- Label to indicate that a name has not been possible to obtain for some reason -->
    <string name="unknown_name_label">Unknown name</string>
    <!-- Error when renaming a chat title and it is too long -->
    <string name="title_long">Title too long</string>
    <!-- Alert shown to the user when they is trying to create an empty group for attach a file -->
    <string name="error_creating_group_and_attaching_file">Please select one or more contacts.</string>
    <!-- Label showing the number of contacts attached in a chat conversation, placeholder is the number of contacts -->
    <string name="contacts_sent">Sent %s Contacts.</string>
    <!-- Name by default of the folder where the files sent to the chat are stored in the cloud -->
    <string name="my_chat_files_folder">My chat files</string>
    <!-- Error shown when it was not possible to create a folder for any reason -->
    <string name="error_creating_folder">Error. The folder %1$s was not created</string>
    <!-- Title of an alert screen indicating the user has to verify their email -->
    <string name="verify_email_label">Verify your email address</string>
    <!-- Text informing user that their account has been suspended -->
    <string name="account_temporarily_suspended">Your account has been temporarily locked for your safety.</string>
    <!-- Text informing user has to follow the steps of an email to unlock their account -->
    <string name="verify_email_and_follow_steps">Please follow the steps in the [A]verification email[/A] to unlock your account.</string>
    <!-- Question which takes the user to a help screen -->
    <string name="why_am_i_seeing_this">Why am I seeing this?</string>
    <!-- Label of a button which action is resend an email -->
    <string name="resend_email_label">Resend email</string>
    <!-- Error shown when the user tries to resend the email to unblock their account before the time needed to permit send it again -->
    <string name="resend_email_error">Email already sent. Please wait a few minutes before trying again.</string>
    <!-- Title of a helping view about locked accounts -->
    <string name="locked_accounts_label">Locked Accounts</string>
    <!-- Locked accounts description text by an external data breach. This text is 1 of 2 paragraph of a description -->
    <string name="locked_accounts_text_1">It is possible that you are using the same password for your MEGA account as for other services, and that at least one of these other services has suffered a data breach.</string>
    <!-- Locked accounts description text by bad use of user password. This text is 2 of 2 paragraph of a description -->
    <string name="locked_accounts_text_2">Your password leaked and is now being used by bad actors to log into your accounts, including, but not limited to, your MEGA account.</string>
    <!-- Button to add a nickname for a user -->
    <string name="add_nickname">Set Nickname</string>
    <!-- Button to update a nickname for a user -->
    <string name="edit_nickname">Edit Nickname</string>
    <!-- Label showing that a nickname has been added -->
    <string name="snackbar_nickname_added">Nickname added</string>
    <!-- Label showing that a nickname has been added -->
    <string name="snackbar_nickname_removed">Nickname removed</string>
    <!-- Label showing that a nickname has not been added -->
    <string name="error_snackbar_nickname_added">An error occurred while trying to add the nickname</string>
    <!-- title of a dialog to edit or remove the nickname -->
    <string name="nickname_title">Nickname</string>
    <!-- Text related to verified phone number. Used as title or cell description. -->
    <string name="phonenumber_title">Phone number</string>
    <!-- Text shown in a call when it is trying to reconnect after lose the internet connection -->
    <string name="reconnecting_message">Reconnecting</string>
    <!-- Text shown when the Internet connection is retrieved and there is a call is in progress -->
    <string name="connected_message">You are back.</string>
    <!-- Text shown in a call when the own internet connection is of low quality -->
    <string name="poor_internet_connection_message">Poor Internet connection</string>
    <!-- Text is displayed while a voice clip is being recorded -->
    <string name="recording_layout">Recording&#8230;</string>
    <!-- Text shown for the action create new file -->
    <string name="create_new_file_action">Create new file</string>
    <!-- Error title shown when you are trying to do an action with a file or folder and you don’t have the necessary permissions -->
    <string name="permissions_error_label">Permission error</string>
    <!-- Confirmation dialog shown to user when they try to revert a node in an incoming ReadWrite share. -->
    <string name="alert_not_enough_permissions_revert">You do not have the correct permissions to amend this file. Would you like to create a new file?</string>
    <!-- Text shown when the creation of a version as a new file was successful -->
    <string name="version_as_new_file_created">Version was created as a new file successfully.</string>
    <!-- Label indicating a date. Keep the placeholder, is to set the date. -->
    <string name="general_date_label">on %1$s</string>
    <!-- Confirmation before removing the outgoing shares of several folders. Please keep the placeholder is to set the number of folders -->
    <string name="alert_remove_several_shares">Are you sure you want to stop sharing these %1$d folders?</string>
    <!-- Download location label -->
    <string name="download_location">Download location</string>
    <!-- Text asking confirmation for download location -->
    <string name="confirmation_download_location">Always save to this location?</string>
    <!-- Action to show any file in its location -->
    <string name="view_in_folder_label">View in folder</string>
    <!-- Title of a screen to browse files -->
    <string name="browse_files_label">Browse files</string>
    <!-- Title of the File Provider activity -->
    <string name="file_provider_title">Attach from&#8230;</string>
    <!-- Title of an inactive chat which was recently created (today or yesterday). Placeholder is to show the specific creation day. e.g. Chat created today -->
    <string name="inactive_chat_title_2">Chat created %s</string>
    <!-- Title of an inactive chat. Placeholder is to show the creation date and time -->
    <string name="inactive_chat_title">Chat created on %s</string>
    <!-- Title of the chat when multi-selection is activated -->
    <string name="select_message_title">Select messages</string>
    <!-- Storage root label -->
    <string name="storage_root_label">Storage root</string>
    <!-- The label that describes that a transfer failed. -->
    <string name="failed_label">Failed</string>
    <!-- Text warning of transfer over quota -->
    <string name="warning_transfer_over_quota">Your transfers have been interrupted. Upgrade your account or wait %s to continue.</string>
    <!-- Label indicating transfer over quota -->
    <string name="label_transfer_over_quota">Transfer quota exceeded</string>
    <!-- Label indicating storage over quota -->
    <string name="label_storage_over_quota">Storage quota exceeded</string>
    <!-- Label indicating the action ‘upgrate account’ to get more transfer quota -->
    <string name="label_get_more_transfer_quota">Get more transfer quota</string>
    <!-- Warning show to the user when a folder does not exist -->
    <string name="warning_folder_not_exists">The folder does not exist.</string>
    <!-- Warning show to the user when a node does not exist in cloud -->
    <string name="warning_node_not_exists_in_cloud">The file cannot be found in your Cloud Drive.</string>
    <!-- Header text of the Over Disk Quota Paywall warning -->
    <string name="over_disk_quota_paywall_header">Storage Full</string>
    <!-- Title of the Over Disk Quota Paywall warning -->
    <string name="over_disk_quota_paywall_title">Your data is at risk!</string>
    <!-- Text of the Over Disk Quota Paywall warning with multiple email notification. Placeholders: 1 user email, 2 and 3 list of email notification dates, 4 number of files, 5 files size (including units) and 6 required PRO plan -->
    <plurals name="over_disk_quota_paywall_text">
        <item quantity="one">We have contacted you by email to %1$s on %2$s, but you still have %3$s files taking up %4$s in your MEGA account, which requires you to have %5$s.</item>
        <item quantity="other">We have contacted you by email to %1$s on %2$s and %3$s, but you still have %4$s files taking up %5$s in your MEGA account, which requires you to have %6$s.</item>
    </plurals>
    <!-- Text of the Over Disk Quota Paywall warning with no email notification info. Placeholders: 1 user email, 2 number of files, 3 files size (including units) and 4 required PRO plan -->
    <string name="over_disk_quota_paywall_text_no_warning_dates_info">We have contacted you by email to %1$s, but you still have %2$s files taking up %3$s in your MEGA account, which requires you to have %4$s.</string>
    <!-- Text of deletion alert of the Over Disk Quota Paywall warning. Placeholder is for include the time left (including units) in MEGA red color -->
    <string name="over_disk_quota_paywall_deletion_warning">[B]You have [M]%s[/M] left to upgrade[/B]. After that, your data is subject to deletion.</string>
    <!-- Text of deletion alert of the Over Disk Quota Paywall warning if no data available -->
    <string name="over_disk_quota_paywall_deletion_warning_no_data">[B]You have to upgrade[/B]. Your data is currently subject to deletion.</string>
    <!-- Text of deletion alert of the Over Disk Quota Paywall warning if no time left. “save” here means safeguard, protect, and not write to disk. -->
    <string name="over_disk_quota_paywall_deletion_warning_no_time_left">[B]You must act immediately to save your data.[/B]</string>
    <!-- Time in days (plural). The placeholder is for the time value, please adjust the position based on linguistics -->
    <plurals name="label_time_in_days_full">
        <item quantity="one">1 day</item>
        <item quantity="other">%d days</item>
    </plurals>
    <!-- Time in hours. The placeholder is for the time value, please adjust the position based on linguistics -->
    <string name="label_time_in_hours">%dh</string>
    <!-- Time in minutes. The placeholder is for the time value, please adjust the position based on linguistics -->
    <string name="label_time_in_minutes">%dm</string>
    <!-- Time in seconds. The placeholder is for the time value, please adjust the position based on linguistics -->
    <string name="label_time_in_seconds">%ds</string>
    <!-- Title for a section on the fingerprint warning dialog. Below it is a button which will allow the user to verify their contact’s fingerprint credentials. -->
    <string name="label_verify_credentials">Verify credentials</string>
    <!-- Label to indicate that contact’s credentials are not verified. -->
    <string name="label_not_verified">Not verified</string>
    <!-- Label indicating the authenticity credentials of a contact have been verified -->
    <string name="label_verified">Verified</string>
    <!-- ”Verify user” dialog title -->
    <string name="authenticity_credentials_label">Authenticity Credentials</string>
    <!-- ”Verify user” dialog description -->
    <string name="authenticity_credentials_explanation">This is best done in real life by meeting face to face. If you have another already-verified channel such as verified OTR or PGP, you may also use that.</string>
    <!-- Label title above your fingerprint credentials.  A credential in this case is a stored piece of information representing your identity -->
    <string name="label_your_credentials">Your Credentials</string>
    <!-- Button to reset credentials -->
    <string name="action_reset">Reset</string>
    <!-- Warning shown to the user when tries to approve/reset contact credentials and another request of this type is already running. -->
    <string name="already_verifying_credentials">Updating credentials. Please try again later.</string>
    <!-- Info message displayed when the user is joining a chat conversation -->
    <string name="joining_label">Joining&#8230;</string>
    <!-- Info message displayed when the user is leaving a chat conversation -->
    <string name="leaving_label">Leaving&#8230;</string>
    <!-- Text in the confirmation dialog for removing the associated phone number of current account. -->
    <string name="remove_phone_number">Remove your phone number?</string>
    <!-- Text show in a snackbar when phone has successfully reset. -->
    <string name="remove_phone_number_success">Your phone number has been removed successfully.</string>
    <!-- Text show in a snackbar when reset phone number failed. -->
    <string name="remove_phone_number_fail">Failed to remove your phone number.</string>
    <!-- Text hint shown in the global search box which sits on the top of the Homepage screen -->
    <string name="search_hint">Search in MEGA</string>
    <!-- Alert shown when a user tries to reset an account wich is bloqued. -->
    <string name="error_reset_account_blocked">The account you’re trying to reset is blocked.</string>
    <!-- Error message when trying to login and the account is blocked -->
    <string name="error_account_blocked">Your account has been blocked. Please contact support&#64;mega.nz</string>
    <!-- Error message appears to sub-users of a business account when they try to login and they are disabled. -->
    <string name="error_business_disabled">Your account has been deactivated by your administrator. Please contact your business account administrator for further details.</string>
    <!-- An error message which appears to sub-users of a business account when they try to login and they are deleted. -->
    <string name="error_business_removed">Your account has been removed by your administrator. Please contact your business account administrator for further details.</string>
    <!-- Option in bottom sheet dialog for modifying the associated phone number of current account. -->
    <string name="option_modify_phone_number">Modify</string>
    <!-- Option in bottom sheet dialog for modifying the associated phone number of current account. -->
    <string name="title_modify_phone_number">Modify phone number</string>
    <!-- Option in bottom sheet dialog for removing the associated phone number of current account. -->
    <string name="title_remove_phone_number">Remove phone number</string>
    <!-- Message showing to explain what will happen when the operation of -->
    <string name="modify_phone_number_message">This operation will remove your current phone number and start the process of associating a new phone number with your account.</string>
    <!-- Message for action to remove the registered phone number. -->
    <string name="remove_phone_number_message">This will remove your associated phone number from your account. If you later choose to add a phone number you will be required to verify it.</string>
    <!-- Text of an action button indicating something was successful and it can checks it by pressing it -->
    <string name="action_see">See</string>
    <!-- “Verify user” dialog description. Please, keep the placeholder, is to set the name of a contact: Joana’s credentials -->
    <string name="label_contact_credentials">%s’s credentials</string>
    <!-- The label under the button of opening all-documents screen. The space is reduced, so please translate this string as short as possible. -->
    <string name="category_documents">Docs</string>
    <!-- The label under the button of opening all-documents screen -->
    <string name="section_documents">Documents</string>
    <!-- Label of the floating action button of opening the new chat conversation -->
    <string name="fab_label_new_chat">New chat</string>
    <!-- Text that indicates that there’s no photo to show -->
    <string name="homepage_empty_hint_photos">No photos found</string>
    <!-- Text that indicates that there’s no document to show -->
    <string name="homepage_empty_hint_documents">No documents found</string>
    <!-- Text that indicates that there’s no audio to show -->
    <string name="homepage_empty_hint_audio">No audio files found</string>
    <!-- Text that indicates that there’s no video to show -->
    <string name="homepage_empty_hint_video">No videos found</string>
    <!-- Title of the screen to attach GIFs -->
    <string name="search_giphy_title">Search GIPHY</string>
    <!-- Label indicating an empty search of GIFs. The format placeholders are to showing it in different colors. -->
    <string name="empty_search_giphy">No [A]GIFs[/A] found</string>
    <!-- Label indicating there is not available GIFs due to down server -->
    <string name="server_down_giphy">No available GIFs. Please try again later</string>
    <!-- Label indicating the end of Giphy list. The format placeholders are to showing it in different colors. -->
    <string name="end_of_results_giphy">[A]End of[/A] results</string>
    <!-- Title of a dialog to confirm the action of resume all transfers -->
    <string name="warning_resume_transfers">Resume transfers?</string>
    <!-- Option to  resume all transfers -->
    <string name="option_resume_transfers">Resume transfers</string>
    <!-- Option to  cancel a transfer -->
    <string name="option_cancel_transfer">Cancel transfer</string>
    <!-- Message of a dialog to confirm the action of resume all transfers -->
    <string name="warning_message_resume_transfers">Unpause transfers to proceed with your upload.</string>
    <!-- Indicator of the progress in a download/upload. Please, don’t remove the place holders: the first one is to set the percentage, the second one is to set the size of the file. Example 33% of 33.3 MB -->
    <string name="progress_size_indicator">%1$d%% of %2$s</string>
    <!-- Message showing when enable the mode for showing the special information in the chat messages. This action is performed from the settings section, clicking 5 times on the App version option -->
    <string name="show_info_chat_msg_enabled">Debugging info for chat messages enabled</string>
    <!-- Message showing when disable the mode for showing the special information in the chat messages.. This action is performed from the settings section, clicking 5 times on the App version option -->
    <string name="show_info_chat_msg_disabled">Debugging info for chat messages disabled</string>
    <!-- Shows the error when the limit of reactions per user is reached and the user tries to add one more. Keep the placeholder because is to show limit number in runtime. -->
    <string name="limit_reaction_per_user">You have reached the maximum limit of %d reactions.</string>
    <!-- Shows the error when the limit of reactions per message is reached and a user tries to add one more. Keep the placeholder because is to show limit number in runtime. -->
    <string name="limit_reaction_per_message">This message has reached the maximum limit of %d reactions.</string>
    <!-- System message displayed to all chat participants when one of them enables retention history -->
    <string name="retention_history_changed_by">[A]%1$s[/A][B] changed the message clearing time to [/B][A]%2$s[/A][B].[/B]</string>
    <!-- Title of the section to clear the chat content in the Manage chat history screen -->
    <string name="title_properties_clear_chat_history">Clear chat history</string>
    <!-- System message that is shown to all chat participants upon disabling the Retention history -->
    <string name="retention_history_disabled">[A]%1$s[/A][B] disabled message clearing.[/B]</string>
    <!-- Subtitle of the section to clear the chat content in the Manage chat history screen -->
    <string name="subtitle_properties_chat_clear">Delete all messages and files shared in this conversation. This action is irreversible.</string>
    <!-- Title of the history retention option -->
    <string name="title_properties_history_retention">History clearing</string>
    <!-- Subtitle of the history retention option when history retention is disabled -->
    <string name="subtitle_properties_history_retention">Automatically delete messages older than a certain amount of time.</string>
    <!-- Label for the dialog box option to configure history retention. This option will indicate that history retention option is disabled -->
    <string name="history_retention_option_disabled">Disabled</string>
    <!-- Label for the dialog box option to configure history retention. This option will indicate that automatically deleted messages older than one day -->
    <string name="history_retention_option_one_day">One day</string>
    <!-- SLabel for the dialog box option to configure history retention. This option will indicate that automatically deleted messages older than one week -->
    <string name="history_retention_option_one_week">One week</string>
    <!-- Label for the dialog box option to configure history retention. This option will indicate that automatically deleted messages older than one month -->
    <string name="history_retention_option_one_month">One month</string>
    <!-- Label for the dialog box option to configure history retention. This option will indicate that messages older than a custom date will be deleted -->
    <string name="history_retention_option_custom">Custom</string>
    <!-- Title of the Manage chat history screen -->
    <string name="title_properties_manage_chat">Manage chat history</string>
    <!-- Subtitle of the dialogue to select a retention time -->
    <string name="subtitle_properties_manage_chat">Automatically delete messages older than:</string>
    <!-- Text of the confirmation dialog to clear the chat history from Manage chat history section -->
    <string name="confirmation_clear_chat_history">Are you sure you want to clear the full message history of this conversation?</string>
    <!-- Text on the label indicating that the oldest messages of a year will be automatically deleted. -->
    <string name="subtitle_properties_manage_chat_label_year">1 year</string>
    <!-- Picker text to choose custom retention time. This option indicates several hours -->
    <plurals name="retention_time_picker_hours">
        <item quantity="one">hour</item>
        <item quantity="other">hours</item>
    </plurals>
    <!-- Picker text to choose custom retention time. This option indicates several days -->
    <plurals name="retention_time_picker_days">
        <item quantity="one">day</item>
        <item quantity="other">days</item>
    </plurals>
    <!-- Picker text to choose custom retention time. This option indicates several weeks -->
    <plurals name="retention_time_picker_weeks">
        <item quantity="one">week</item>
        <item quantity="other">weeks</item>
    </plurals>
    <!-- Picker text to choose custom retention time. This option indicates several months -->
    <plurals name="retention_time_picker_months">
        <item quantity="one">month</item>
        <item quantity="other">months</item>
    </plurals>
    <!-- Picker text to choose custom retention time. This option indicates a year -->
    <string name="retention_time_picker_year">year</string>
    <!-- Text on the label indicating that That the oldest messages of several hours will be automatically deleted. -->
    <plurals name="subtitle_properties_manage_chat_label_hours">
        <item quantity="one">1 hour</item>
        <item quantity="other">%1$d hours</item>
    </plurals>
    <!-- Text on the label indicating that That the oldest messages of several weeks will be automatically deleted. -->
    <plurals name="subtitle_properties_manage_chat_label_weeks">
        <item quantity="one">1 week</item>
        <item quantity="other">%1$d weeks</item>
    </plurals>
    <!-- Text on the label indicating that That the oldest messages of several months will be automatically deleted. -->
    <plurals name="subtitle_properties_manage_chat_label_months">
        <item quantity="one">1 month</item>
        <item quantity="other">%1$d months</item>
    </plurals>
    <!-- Title indicating the select mode is enabled and ready to select transfers on Transfers section, In progress tab -->
    <string name="title_select_transfers">Select transfers</string>
    <!-- Error shown to inform the priority change of a transfer failed. Please don’t remove the place holder, it’s to set the name of the transfer. Example: The priority change of the transfer “video.mp4” failed. -->
    <string name="change_of_transfer_priority_failed">Unable to change priority of the transfer “%1$s”</string>
    <!-- Title option to send separated the link and decryption key -->
    <string name="option_send_decryption_key_separately">Send decryption key separately</string>
    <!-- Explanation option to send separated the link and decryption key -->
    <string name="explanation_send_decryption_key_separately">Export link and decryption key separately.</string>
    <!-- Label option indicating if it is pressed, an explanation will be shown with more details -->
    <string name="learn_more_option">Learn more</string>
    <!-- Label key referring to a link decryption key -->
    <string name="key_label">Key</string>
    <!-- Button which action is share the decryption key of a link -->
    <string name="button_share_key">Share key</string>
    <!-- Button which action is copy the decryption key of a link -->
    <string name="button_copy_key">Copy key</string>
    <!-- Button which action is copy the password of a link -->
    <string name="button_copy_password">Copy password</string>
    <!-- Confirmation shown informing a key link it’s copied to the clipboard -->
    <string name="key_copied_clipboard">Key copied to the clipboard.</string>
    <!-- Confirmation shown informing a password link it’s copied to the clipboard -->
    <string name="password_copied_clipboard">Password copied to the clipboard.</string>
    <!-- Confirmation shown informing a key link it’s copied to the clipboard -->
    <string name="link_and_key_sent">Link and key successfully sent.</string>
    <!-- Confirmation shown informing a key link it’s copied to the clipboard -->
    <string name="link_and_password_sent">Link and password successfully sent.</string>
    <!-- Title of a warning recommending upgrade to Pro -->
    <string name="upgrade_pro">Upgrade to Pro</string>
    <!-- Explanation of a warning recommending upgrade to Pro in relation to link available options -->
    <string name="link_upgrade_pro_explanation">MEGA Pro users have exclusive access to additional link safety features making your account even more secure.</string>
    <!-- Meaning of links decryption key -->
    <string name="decryption_key_explanation">Our end-to-end encryption system requires a unique key automatically generated for this file. A link with this key is created by default, but you can export the decryption key separately for an added layer of security.</string>
    <!-- Reset password label -->
    <string name="reset_password_label">Reset password</string>
    <!-- Warning show to the user when has enable to send the decryption key of a link separately and tries to share the link -->
    <string name="share_key_warning">Share the key for this link?</string>
    <!-- Warning show to the user when has set a password protection of a link and tries to share the link -->
    <string name="share_password_warning">Share the password for this link?</string>
    <!-- Button which action is share the password of a link -->
    <string name="button_share_password">Share password</string>
    <!-- String to share a link with its decryption key separately. Please keep the place holders, are to set the link and the key. Example: Link: https://mega.nz/file/kC42xRSK#Ud2QsvpIVYmCd1a9QUhk42wXv10jCSyPSWnXEwYX2VE Key: asfAFG3345g -->
    <string name="share_link_with_key">Link: %1$s\n\nKey: %2$s</string>
    <!-- String to share a link protected with password with its password.Please keep the place holders, are to set the link and the password. Example: Link: https://mega.nz/file/kC42xRSK#Ud2QsvpIVYmCd1a9QUhk42wXv10jCSyPSWnXEwYX2VE Password: asfAFG3345g -->
    <string name="share_link_with_password">Link: %1$s\n\nPassword: %2$s</string>
    <!-- Warning show to the user when the app needs permissions to share files and the user has denied them. -->
    <string name="files_required_permissions_warning">MEGA needs your permission to access your files for sharing.</string>
    <!-- Context menu item. Allows user to add file/folder to favourites -->
    <string name="file_properties_favourite">Favourite</string>
    <!-- Context menu item. Allows user to delete file/folder from favourites -->
    <string name="file_properties_unfavourite">Remove favourite</string>
    <!-- Context menu item. Allows to mark file/folder with own color label -->
    <string name="file_properties_label">Label&#8230;</string>
    <!-- Information text to let’s the user know that they can remove a colour from a folder or file that was already marked. -->
    <string name="action_remove_label">Remove label</string>
    <!-- Title text to show label selector. -->
    <string name="title_label">Label</string>
    <!-- A user can mark a folder or file with red colour. -->
    <string name="label_red">Red</string>
    <!-- A user can mark a folder or file with orange colour. -->
    <string name="label_orange">Orange</string>
    <!-- A user can mark a folder or file with yellow colour. -->
    <string name="label_yellow">Yellow</string>
    <!-- A user can mark a folder or file with green colour. -->
    <string name="label_green">Green</string>
    <!-- A user can mark a folder or file with blue colour. -->
    <string name="label_blue">Blue</string>
    <!-- A user can mark a folder or file with purple colour. -->
    <string name="label_purple">Purple</string>
    <!-- A user can mark a folder or file with grey colour. -->
    <string name="label_grey">Grey</string>
    <!-- Text that indicates the song is now playing -->
    <string name="audio_player_now_playing">Now playing</string>
    <!-- Text that indicates the song is now playing, but paused -->
    <string name="audio_player_now_playing_paused">Now playing (paused)</string>
    <!-- Title of the song info screen -->
    <string name="audio_track_info">Track info</string>
    <!-- Action to get more information -->
    <string name="action_more_information">More Information</string>
    <!-- Preferences screen item title for Cookie Policy -->
    <string name="settings_about_cookie_policy">Cookie Policy</string>
    <!-- Preferences screen item title for cookie settings -->
    <string name="settings_about_cookie_settings">Cookie Settings</string>
    <!-- Cookie dialog title -->
    <string name="dialog_cookie_alert_title">Before you continue</string>
    <!-- Cookie dialog message. Please, keep the placeholders to format the string. -->
    <string name="dialog_cookie_alert_message">We use local storage and similar technologies (’Cookies’) to provide our services to you, enhance your experience with our services and customize the adverts you see, including through third parties. Accept our use of Cookies from the beginning of your visit or customise Cookies in Cookie Settings. Read more in our [A]Cookie Policy[/A].</string>
    <!-- Cookie dialog message showed when there are unsaved settings. -->
    <string name="dialog_cookie_alert_unsaved">Cookie Settings unsaved.</string>
    <!-- Snackbar message showed when there settings has been saved successfully. -->
    <string name="dialog_cookie_snackbar_saved">Cookie Settings changes have been saved</string>
    <!-- Cookie dialog third party first subtitle -->
    <string name="dialog_cookie_thirdparty_subtitle1">Google Advertising Cookies</string>
    <!-- Cookie dialog third party second subtitle -->
    <string name="dialog_cookie_thirdparty_subtitle2">Category: Advertising Cookies</string>
    <!-- Cookie dialog third party message. Please, keep the placeholders to format the string. -->
    <string name="dialog_cookie_thirdparty_message">Used by Google to:\n• customise the adverts Google shows on ours and other services and websites, based on such things as your location and other websites you’ve previously visited;\n• monitor how often you are displayed certain adverts;\n• provide fraud prevention; and\n• determine when you tap on a particular advert and then to track the following actions you take in response to that advert.\nhttps://policies.google.com/technologies/partner-sites</string>
    <!-- Preference screen item title -->
    <string name="preference_cookies_accept">Accept Cookies</string>
    <!-- Preference screen item title -->
    <string name="preference_cookies_essential_title">Essential Cookies</string>
    <!-- Preference screen item summary -->
    <string name="preference_cookies_essential_summary">Essential for providing you important functionality and secure access to our services. For this reason, they do not require consent.</string>
    <!-- Preference screen item title -->
    <string name="preference_cookies_preference_title">Preference Cookies</string>
    <!-- Preference screen item summary -->
    <string name="preference_cookies_preference_summary">Allow us to remember certain display and formatting settings you choose. Not accepting these Cookies will mean we won’t be able to remember some things for you such as your preferred screen layout.</string>
    <!-- Preference screen item title -->
    <string name="preference_cookies_performance_title">Performance and Analytics Cookies</string>
    <!-- Preference screen item summary -->
    <string name="preference_cookies_performance_summary">Help us to understand how you use our services and provide us data that we can use to make improvements. Not accepting these Cookies will mean we will have less data available to us to help design improvements.</string>
    <!-- Preference screen item title -->
    <string name="preference_cookies_advertising_title">Advertising Cookies</string>
    <!-- Preference screen item summary -->
    <string name="preference_cookies_advertising_summary">Used by us and our approved advertising partners to customise the adverts you see on our services and on other websites based on your browsing history. Not accepting these Cookies means we may show advertisements that are less relevant.</string>
    <!-- Preference screen item title -->
    <string name="preference_cookies_thirdparty_title">Third Party Cookies</string>
    <!-- Preference screen item summary. Please, keep the placeholders to format the string. -->
    <string name="preference_cookies_thirdparty_summary">These are Cookies which are controlled by someone other than us; we use these Cookies to provide the types of functionality described above. Not accepting these Cookies will have different implications depending on what type of Cookie each third party Cookie is. Tap on “More Information” below for details on all the third party Cookies we use.</string>
    <!-- Preference screen item state description -->
    <string name="preference_cookies_always_on">Always On</string>
    <!-- Menu option that allows the user to scan document and upload it directly to MEGA. -->
    <string name="menu_scan_document">Scan document</string>
    <!-- Message displayed when clicking on a contact attached to the chat that is not my contact -->
    <string name="user_is_not_contact">%s is not in your contact list</string>
    <!-- Option of color theme, light mode. -->
    <string name="theme_light">Light</string>
    <!-- Option of color theme, dark mode. -->
    <string name="theme_dark">Dark</string>
    <!-- Option of color theme, follow the system setting. -->
    <string name="theme_system_default">System default</string>
    <!-- Option of color theme, follow the system battery saver settings. -->
    <string name="theme_battery_saver">Set by Battery Saver</string>
    <!-- Prompt text shows when need to user select SD card root from SAF(Storage Access Framework, a system app). -->
    <string name="ask_for_select_sdcard_root">Please select SD card root.</string>
    <!-- Cloud Drive screen subtitle indicating a destination is required to be selected -->
    <string name="cloud_drive_select_destination">Select destination</string>
    <!-- Warning which alerts the user before discard changes -->
    <string name="discard_changes_warning">Discard changes and close the editor?</string>
    <!-- Action discard -->
    <string name="discard_close_action">Discard and close</string>
    <!-- Label indicating saving a file is in progress -->
    <string name="saving_file">Saving file&#8230;</string>
    <!-- Label indicating a file was created successfully -->
    <string name="file_created">File created</string>
    <!-- Warning indicating a file was not created successfully -->
    <string name="file_creation_failed">File creation failed. Please try again.</string>
    <!-- Label indicating a file was saved to some folder. e.g.: File saved to Cloud Drive. "Cloud Drive" is the only destination for the time being, thus any article isn't needed -->
    <string name="file_saved_to">File saved to %1$s</string>
    <!-- Warning indicating a file was not saved to some folder. e.g.: File not saved to Cloud Drive. Try again -->
    <string name="file_saved_to_failed">File not saved to %1$s. Try again.</string>
    <!-- Label indicating a file was updated successfully -->
    <string name="file_updated">File updated</string>
    <!-- Warning indicating a file was not updated successfully -->
    <string name="file_update_failed">File update failed. Please try again.</string>
    <!-- Warning which alerts the user a file cannot be opened -->
    <string name="error_opening_file">File is too large and can’t be opened or previewed.</string>
    <!-- Error shown when the user writes a file name without extension. The placeholder shows the file extension. e. g. File without extension (.jpg)-->
    <string name="file_without_extension">File without extension (.%1$s)</string>
    <!-- Error shown when the user writes a file name without extension -->
    <string name="file_without_extension_warning">To proceed you need to type a file extension</string>
    <!-- Title of the warning dialog indicating the renamed name file extension is not the same -->
    <string name="file_extension_change_title">File extension change</string>
    <!-- Text of the warning dialog indicating the renamed name file extension is not the same. -->
    <string name="file_extension_change_warning">You might not be able to open this file if you change its extension.</string>
    <!-- Warning which alerts the user a file cannot be created because there is already one with the same name-->
    <string name="same_file_name_warning">There is already a file with the same name</string>
    <!-- Warning which alerts the user an item cannot be created because there is already one with the same name -->
    <string name="same_item_name_warning">There is already an item with the same name</string>
    <!-- Label of the option menu. When clicking this button, the app shows the info of the related item, e.g. file, folder, contact, chat, etc. -->
    <string name="general_info">Info</string>
    <!-- Item menu option upon right click on one image or video to save it to device gallery -->
    <string name="general_save_to_gallery">Save to gallery</string>
    <!-- settings of the Media section -->
    <string name="settings_media">Media</string>
    <!-- settings title of the Media section -->
    <string name="settings_media_audio_files">Audio files</string>
    <!-- Settings hint that indicates the audio will still be played in background if the app is backgrounded -->
    <string name="settings_background_play_hint">Playing on the background</string>
    <!-- Text of the empty screen when there are no elements in Photos -->
    <string name="photos_empty">[B]No[/B] [A]Photos[/A]</string>
    <!-- Text to show as subtitle of Enable camera uploads screen -->
    <string name="enable_cu_subtitle">Automatically backup your photos and videos to your Cloud Drive.</string>
    <!-- Text of a button on Camera Uploads section to show all the content of the section-->
    <string name="all_view_button">All</string>
    <!-- Text of a button on Camera Uploads section to show the content of the section organized by days-->
    <string name="days_view_button">Days</string>
    <!-- Text of a button on Camera Uploads section to show the content of the section organized by months-->
    <string name="months_view_button">Months</string>
    <!-- Text of a button on Camera Uploads section to show the content of the section organized by years-->
    <string name="years_view_button">Years</string>
    <!-- Text to show as a date on Camera Uploads section. Placeholders: [B][/B] are for formatting text; %1$s is for the month; %2$s is for the year. E.g.: "June 2020". -->
    <string name="cu_month_year_date">[B]%1$s[/B] %2$s</string>
    <!-- Text to show as a date on Camera Uploads section. Placeholders: [B][/B] are for formatting text; %1$s is for the day; %2$s is for the month; %3$s is for the year. E.g.: "30 December 2020". -->
    <string name="cu_day_month_year_date">[B]%1$s %2$s[/B] %3$s</string>
    <!-- Text to show on Camera Uploads section, indicating the upload progress. The placeholder %1$d is for set the number of pending uploads. E.g.: "Upload in progress, 300 files pending". -->
    <plurals name="cu_upload_progress">
        <item quantity="one">Upload in progress, 1 file pending</item>
        <item quantity="other">Upload in progress, %1$d files pending</item>
    </plurals>
    <!-- Text to show as production api server option -->
    <string name="production_api_server">Production</string>
    <!-- Title to show in a dialog to change api server -->
    <string name="title_change_server">Change server</string>
    <!-- Show line numbers action -->
    <string name="action_show_line_numbers">Show line numbers</string>
    <!-- Hide line numbers action -->
    <string name="action_hide_line_numbers">Hide line numbers</string>
    <!-- Indicates pagination progress. E.g.: 3/49 -->
    <string name="pagination_progress">%1$s/%2$s</string>
    <!-- An error shown as transfer error when uploading something to an incoming share and the owner’s account is over its storage quota. -->
    <string name="error_share_owner_storage_quota">Share owner is over storage quota.</string>
    <!-- A message shown when uploading, copying or moving something to an incoming share and the owner’s account is over its storage quota. -->
    <string name="warning_share_owner_storage_quota">The file cannot be sent as the target user is over their storage quota.</string>
    <!-- Content to show in a Snackbar to tip the incompatibility-->
    <string name="version_incompatibility">We are upgrading MEGAchat. Your calls might not be connected due to version incompatibility unless all parties update their MEGA apps to the latest version.</string>
    <!-- Message displayed when multiple download starts and 1 file has already been downloaded before and 1 file is being downloaded -->
    <string name="file_already_downloaded_and_file_pending_download">1 file already downloaded. 1 file pending.</string>
    <!-- Message displayed when multiple download starts and 1 file has already been downloaded before and multiple files are being downloaded. Placeholder: number of files -->
    <string name="file_already_downloaded_and_files_pending_download">1 file already downloaded. %d files pending.</string>
    <!-- Message displayed when multiple download starts and multiple files have already been downloaded before and 1 file is being downloaded. Placeholder: number of files -->
    <string name="files_already_downloaded_and_file_pending_download">%d files already downloaded. 1 file pending.</string>
    <!-- Message displayed when multiple download starts and multiple files have already been downloaded before and multiple files are being downloaded. Placeholders: number of files -->
    <string name="files_already_downloaded_and_files_pending_download">%1$d files already downloaded. %2$d files pending.</string>
    <!-- Message displayed when 1 node (file or folder) has been successfully moved to the rubbish bin and 1 node has not been moved successfully -->
    <string name="node_correctly_and_node_incorrectly_moved_to_rubbish">1 item moved to the Rubbish Bin successfully and 1 item was not sent successfully</string>
    <!-- Message displayed when 1 node (file or folder) has been successfully moved to the rubbish bin and multiple nodes have not been moved successfully. Placeholder: number of nodes -->
    <string name="node_correctly_and_nodes_incorrectly_moved_to_rubbish">1 item moved to the Rubbish Bin successfully and %d items were not sent successfully</string>
    <!-- Message displayed when multiple nodes (files and folders) have been successfully moved to the rubbish bin and 1 node has not been moved successfully. Placeholder: number of nodes -->
    <string name="nodes_correctly_and_node_incorrectly_moved_to_rubbish">%d items moved to the Rubbish Bin successfully and 1 item was not sent successfully</string>
    <!-- Message displayed when multiple nodes (files and folders) have been successfully moved to the rubbish bin and multiple nodes have not been moved successfully. Placeholders: number of nodes -->
    <string name="nodes_correctly_and_nodes_incorrectly_moved_to_rubbish">%1$d items moved to the Rubbish Bin successfully and %2$d items were not sent successfully</string>
    <!-- Message displayed when 1 node (file or folder) has been successfully restored from the rubbish bin and 1 node has not been restored successfully -->
    <string name="node_correctly_and_node_incorrectly_restored_from_rubbish">1 item restored successfully and 1 item was not restored successfully</string>
    <!-- Message displayed when 1 node (file or folder) has been successfully restored from the rubbish bin and multiple nodes have not been restored successfully. Placeholder: number of nodes -->
    <string name="node_correctly_and_nodes_incorrectly_restored_from_rubbish">1 item restored successfully and %d items were not restored successfully</string>
    <!-- Message displayed when multiple nodes (files and folders) have been successfully restored from the rubbish bin and 1 node has not been restored successfully. Placeholder: number of nodes -->
    <string name="nodes_correctly_and_node_incorrectly_restored_from_rubbish">%d items restored successfully and 1 item was not restored successfully</string>
    <!-- Message displayed when multiple nodes (files and folders) have been successfully restored from the rubbish bin and multiple nodes have not been restored successfully. Placeholders: number of nodes -->
    <string name="nodes_correctly_and_nodes_incorrectly_restored_from_rubbish">%1$d items restored successfully and %2$d items were not restored successfully</string>
    <!-- Message displayed when nodes (files and folders) are being moved to the rubbish bin and all nodes have been successfully moved. Placeholder: number of nodes -->
    <plurals name="number_correctly_moved_to_rubbish">
        <item quantity="one">1 item moved to the Rubbish Bin successfully</item>
        <item quantity="other">%d items moved to the Rubbish Bin successfully</item>
    </plurals>
    <!-- Message displayed when nodes (files and folders) are being moved to the rubbish bin and all nodes have not been successfully moved. Placeholder: number of nodes -->
    <plurals name="number_incorrectly_moved_to_rubbish">
        <item quantity="one">1 item was not moved to the Rubbish Bin successfully</item>
        <item quantity="other">%d items were not moved to the Rubbish Bin successfully</item>
    </plurals>
    <!-- Message displayed when nodes (files and folders) are being restored from the rubbish bin and all nodes have been successfully restored. Placeholder: number of nodes -->
    <plurals name="number_correctly_restored_from_rubbish">
        <item quantity="one">1 item restored successfully</item>
        <item quantity="other">%d items restored successfully</item>
    </plurals>
    <!-- Message displayed when nodes (files and folders) are being restored from the rubbish bin and all nodes have not been successfully restored. Placeholder: number of nodes -->
    <plurals name="number_incorrectly_restored_from_rubbish">
        <item quantity="one">1 item was not restored successfully</item>
        <item quantity="other">%d items were not restored successfully</item>
    </plurals>
    <!-- Button of the warning dialog indicating the renamed name file extension is not the same to confirm the change. -->
    <string name="action_change_anyway">Change anyway</string>
    <!-- Snackbar text to display if the user doesn't grant the permission to access all files on a device with Android 11 or higher -->
    <string name="snackbar_storage_permission_denied_android_11">Permission needed to access storage.</string>
    <!-- String to show the transfer quota and the used space in My Account section. E.g.: -->
    <string name="used_storage_transfer">%1$s / %2$s</string>
    <!-- String to show the transfer quota and the used space in My Account section -->
    <string name="used_storage_transfer_percentage">%1$s%%</string>
    <!-- Size in petabytes. The placeholder is for the size value, please adjust the position based on linguistics -->
    <string name="label_file_size_peta_byte">%1$s PB</string>
    <!-- Size in exabytes. The placeholder is for the size value, please adjust the position based on linguistics -->
    <string name="label_file_size_exa_byte">%1$s EB</string>
    <!-- Title of Add phone number option in My account section -->
    <string name="add_phone_label">Add your phone number</string>
    <!-- Text of the option Backup Recovery Key in My account section -->
    <string name="backup_recovery_key_subtitle">Do you remember your password?\nMEGA cannot reset your password if you forget it.</string>
    <!-- Action to change name -->
    <string name="change_name_action">Change name</string>
    <!-- Action to add photo -->
    <string name="add_photo_action">Add photo</string>
    <!-- Action to add phone number -->
    <string name="add_phone_number_action">Add phone number</string>
    <!-- Warning indicating the app needs write permissions to do any action -->
    <string name="denied_write_permissions">MEGA needs write permissions to your device storage to continue.</string>
    <!-- Date indicating is tomorrow. E.g: Tomorrow, 3 Jul 2021 -->
    <string name="tomorrow_date">Tomorrow, %1$s</string>
    <!-- Title of the confirmation dialog shown when a subscription has been processed successfully -->
    <string name="title_user_purchased_subscription">Awaiting confirmation</string>
    <!-- Number of social connections, showing the number of contacts the user has. E.g.: 37 connections -->
    <plurals name="my_account_connections">
        <item quantity="one">1 connection</item>
        <item quantity="other">%1$d connections</item>
    </plurals>
    <!-- Section name for the “Recently Added Contacts” section. Preferably one word. -->
    <string name="section_recently_added">Recently Added</string>
    <!-- Text of the empty screen when there are not groups. No dot at the end because is for an empty state. The format placeholders are to showing it in different colors. -->
    <string name="context_empty_groups">[B]No [/B][A]Groups[/A]</string>
    <!-- Section name for the “Contact Requests” section. Preferably one word. -->
    <string name="section_requests">Requests</string>
    <!-- Section name for the “Groups” section. Preferably one word. -->
    <string name="section_groups">Groups</string>
    <!-- Text informing links management is only available for single items. -->
    <string name="warning_get_links">Options such as “Send decryption key separately”, “Set expiry date” or “Set password protection” are only available for single items.</string>
    <!-- Action which allows to copy all the links showed in the list. -->
    <string name="action_copy_all">Copy all</string>
    <!-- Confirmation shown informing links have been sent to the selected chats -->
    <plurals name="links_sent">
        <item quantity="one">Link successfully sent.</item>
        <item quantity="other">Links successfully sent.</item>
    </plurals>
    <!-- Confirmation shown informing links have been copied to the clipboard -->
    <plurals name="links_copied_clipboard">
        <item quantity="one">Link copied to the clipboard.</item>
        <item quantity="other">Links copied to the clipboard.</item>
    </plurals>
    <!-- Plural string used as button label or title of the screen to get only one or several links at the same time. -->
    <plurals name="get_links">
        <item quantity="one">Get Link</item>
        <item quantity="other">Get Links</item>
    </plurals>
    <!-- Ask for confirmation before clear offline files -->
    <string name="clear_offline_confirmation">Clear all offline files?</string>
    <!-- Banner text when the call is in progress and I'm the only participant. -->
    <string name="banner_alone_on_the_call">You are the only one here</string>
    <!-- Item menu option upon right click on meeting. -->
    <string name="context_meeting">Meeting</string>
    <!-- Menu option that allows the user to start/join meeting. -->
    <string name="start_join_meeting">Start/Join meeting</string>
    <!-- Label that create a meeting -->
    <string name="new_meeting">New meeting</string>
    <!-- Label that join a meeting -->
    <string name="join_meeting">Join meeting</string>
    <!-- Button that create a meeting -->
    <string name="btn_start_meeting">Start meeting</string>
    <!-- Button that join a meeting as guest -->
    <string name="btn_join_meeting_as_guest">Join as a guest</string>
    <!-- Hint shown to guide user on meeting name -->
    <string name="type_meeting_name">%s’s meeting</string>
    <!-- General label for reject the call. -->
    <string name="general_reject">Hang up</string>
    <!-- General label for microphone -->
    <string name="general_mic">Mic</string>
    <!-- General label for microphone muted -->
    <string name="general_mic_mute">Your microphone is muted</string>
    <!-- General label for microphone unmuted -->
    <string name="general_mic_unmute">Your microphone is unmuted</string>
    <!-- General label for camera -->
    <string name="general_camera">Camera</string>
    <!-- General label for camera enable -->
    <string name="general_camera_enable">Your camera is turned on.</string>
    <!-- General label for camera disable -->
    <string name="general_camera_disable">Your camera is turned off.</string>
    <!-- Label for hold meeting -->
    <string name="meeting_hold">Hold</string>
    <!-- General label for speaker -->
    <string name="general_speaker">Speaker</string>
    <!-- General label for headphone-->
    <string name="general_headphone">Headphones</string>
    <!-- General label for headphone on-->
    <string name="general_headphone_on">Headphones are active</string>
    <!-- General label for speaker on-->
    <string name="general_speaker_on">Speaker is on</string>
    <!-- General label for speaker off-->
    <string name="general_speaker_off">Speaker is off</string>
    <!-- Label for end meeting-->
    <string name="meeting_end">End</string>
    <!-- Invite contacts as participants of the meeting-->
    <string name="invite_participants">Invite participants</string>
    <!-- The number of participants in the meeting-->
    <string name="participants_number">Participants (%d)</string>
    <!-- Pin the participant to speaker view in the meeting-->
    <string name="pin_to_speaker">Display in main view</string>
    <!-- Make the participant as moderator in the meeting-->
    <string name="make_moderator">Make moderator</string>
    <!-- The title of dialog for end meeting confirmation-->
    <string name="title_end_meeting">Leave meeting now?</string>
    <!-- no moderator when the moderator leave meeting-->
    <string name="no_moderator">No moderator</string>
    <!-- assign moderator message when the moderator leave meeting-->
    <string name="assign_moderator_message">Before leaving, please assign one or more new moderators for the meeting.</string>
    <!-- assign moderator option when the moderator leave meeting-->
    <string name="assign_moderator">Make moderator</string>
    <!-- leave anyway option when the moderator leave meeting-->
    <string name="leave_anyway">Leave anyway</string>
    <!-- The message alert user to pick new moderator on assign moderator page-->
    <string name="pick_new_moderator_message">Please assign one or more new moderators.</string>
    <!-- The title of dialog for changing meeting name-->
    <string name="change_meeting_name">Change the meeting name</string>
    <!-- The number of participants in the meeting on meeting info page-->
    <string name="info_participants_number">Participants: %d</string>
    <!-- The name of moderators in the meeting on meeting info page-->
    <string name="info_moderator_name">Moderator: %s</string>
    <!-- The literal meeting link text-->
    <string name="meeting_link">Meeting link</string>
    <!-- Subtitle of the meeting screen-->
    <string name="duration_meeting">Duration</string>
    <!-- The question in on-boarding screen asking if the user is going to join meeting as guest-->
    <string name="join_meeting_as_guest">Join meeting as guest</string>
    <!-- The title of the paste meeting link dialog for guest-->
    <string name="paste_meeting_link_guest_dialog_title">You are invited to a meeting.</string>
    <!-- Tell the guest to paste the meeting link in the edit box-->
    <string name="paste_meeting_link_guest_instruction">Tap the Meeting link sent to you or paste it here</string>
    <!-- Banner text to indicate poor network quality-->
    <string name="slow_connection_meeting">Poor connection quality</string>
    <!-- the message in the alert dialog for notifying the meeting has ended-->
    <string name="meeting_has_ended">Meeting has ended</string>
    <!-- error message shown when a meeting link is not well formed-->
    <string name="invalid_meeting_link_args">Invalid meeting link</string>
    <!-- Warning show to the user when the app needs permissions to start a meeting.-->
    <string name="meeting_permission_info">Access permissions needed for MEGA</string>
    <!-- Message of a dialog to show user the permissions that needed-->
    <string name="meeting_permission_info_message">MEGA needs access to your microphone and camera for meetings.</string>
    <!-- Button to confirm the action of restarting one transfer-->
    <string name="button_permission_info">Got it</string>
    <!-- Warning show to the user when the app needs permissions to get the best meeting experience and the user has denied them.-->
    <string name="meeting_required_permissions_warning">Go to Settings to allow MEGA to access your camera and microphone.</string>
    <!-- The button text in the meeting ended alert dialog. Click the button to open the group chat screen of the meeting-->
    <string name="view_meeting_chat">View meeting chat</string>
    <!-- the content of tips when the user uses the meeting first time-->
    <string name="tip_invite_more_participants">Invite more participants to the meeting. Swipe up to invite.</string>
    <!-- the content of tips when the user enters recent chat page first time-->
    <string name="tip_create_meeting">Tap to create a new meeting</string>
    <!-- the content of tips when the user enters start conversation page first time-->
    <string name="tip_setup_meeting">Quickly set up a MEGA meeting with our new encrypted meeting feature</string>
    <!-- the content of snack bar when the user be the new moderator-->
    <string name="be_new_moderator">You are the new moderator.</string>
    <!-- the content of snack bar when copied meeting link-->
    <string name="copied_meeting_link">Copied meeting link.</string>
    <!-- Title of the layout to join a meeting from the chat screen. The placeholder indicates the user who initiated the meeting -->
    <string name="join_meeting_layout_in_group_call">%s started a meeting. Tap to join.</string>
    <!-- Title of fifth tour screen -->
    <string name="title_tour_five">MEGA Meeting</string>
    <!-- Content of fourth tour screen -->
    <string name="content_tour_five">End-to-end encrypted video meeting</string>
    <!-- Error shown when it tries to open an invalid meeting link and the text view is empty -->
    <string name="invalid_meeting_link_empty">Please enter a valid meeting link</string>
    <!-- Guest leave call-->
    <string name="more_than_meeting">More than just meetings</string>
    <!-- the title of join without account on left meeting page-->
    <string name="left_meeting_join_title">Your privacy matters</string>
    <!-- the content of join without account on left meeting page-->
    <string name="left_meeting_join_content">Join the largest secure cloud storage and collaboration platform in the world.</string>
    <!-- the bonus title of join without account on left meeting page-->
    <string name="left_meeting_bonus_title">Get 20 GB for free</string>
    <!-- the bonus content of join without account on left meeting page-->
    <string name="left_meeting_bonus_content">Sign up now and enjoy advanced collaboration features for free.</string>
    <!-- Content of ongoing call for MaterialAlertDialog-->
    <string name="ongoing_call_content">Another call in progress. Please end your current call before making another.</string>
    <!-- The hint text when changing meeting name-->
    <string name="new_meeting_name">New meeting name</string>
    <!-- The content of dialog when failed for creating meeting-->
    <string name="meeting_is_failed_content">Failed to create meeting.</string>
    <!-- Word next to own user’s name on participant list -->
    <string name="meeting_me_text_bracket">%1s [A](me)[/A]</string>
    <!-- Menu item to change from thumbnail view to main view in meeting-->
    <string name="main_view">Main view</string>
    <!-- Warning in Offline section alerting all the Offline files will be deleted after logout. -->
    <string name="offline_warning">Logging out deletes your offline content.</string>
    <!-- Settings category which contains all preferences related to user interface. -->
    <string name="user_interface_setting">User interface</string>
    <!-- Setting which allows to choose the start screen. -->
    <string name="start_screen_setting">Start screen</string>
    <!-- Setting which allows to hide or show the recent activity. -->
    <string name="hide_recent_setting">Hide recent activity</string>
    <!-- Context of a setting which allows to hide or show the recent activity. -->
    <string name="hide_recent_setting_context">Hide recent activity in Home section.</string>
    <!-- Title of a dialog informing the start screen can be modified. -->
    <string name="choose_start_screen_title">Choose your start screen</string>
    <!-- Test of a dialog informing the start screen can be modified. -->
    <string name="choose_start_screen_text">Change settings to choose which screen opens when you next launch the MEGA app.</string>
    <!-- Action button which allows to change a setting. -->
    <string name="change_setting_action">Change setting</string>
    <!-- Subtitle of the settings page where the start screen can be chosen. -->
    <string name="configure_start_screen">Configure default start screen</string>
    <!-- Homepage section. -->
    <string name="home_section">Home</string>
    <!-- Action button which allows to show the recent activity. -->
    <string name="show_activity_action">Show activity</string>
    <!-- Text informing the recent activity is hidden. -->
    <string name="recents_activity_hidden">[B]Recents[/B] activity hidden</string>
    <!-- Alert informing the user can choose the video quality for Camera Uploads Videos -->
    <string name="video_quality_info">You can save space by decreasing the video quality in Camera Uploads settings.</string>
    <!-- Label indicating video original quality -->
    <string name="original_quality">Original quality</string>
<<<<<<< HEAD
    <!-- title for the settings to enable high resolution images when on mobile data -->
    <string name="settings_mobile_data_resoluton_title">Use mobile data to preview high resolution images</string>
    <!-- summary for the settings to enable high resolution images when on mobile data -->
    <string name="settings_mobile_data_resoluton_summary">Use mobile data to load high resolution images when previewing. If disabled, the original image will only be loaded when you zoom in.</string>
=======
    <!-- Settings label which allows to enable or disable fingerprint unlock. -->
    <string name="setting_fingerprint">Fingerprint ID</string>
    <!-- Title of the dialog which allows to enable the fingerprint unlock. -->
    <string name="title_enable_fingerprint">Confirm your fingerprint to unlock</string>
    <!-- Title of the dialog which allows to unlock the app with the fingerprint. -->
    <string name="title_unlock_fingerprint">Unlock using your fingerprint</string>
    <!-- Button of the dialog which allows to unlock the app with the fingerprint. Gives the option to unlock with the passcode instead -->
    <string name="action_use_passcode">Use passcode</string>
    <!-- Message informing the fingerprint was enabled successfully -->
    <string name="confirmation_fingerprint_enabled">Your fingerprint is confirmed</string>
>>>>>>> 20fe49c0
</resources><|MERGE_RESOLUTION|>--- conflicted
+++ resolved
@@ -4182,12 +4182,6 @@
     <string name="video_quality_info">You can save space by decreasing the video quality in Camera Uploads settings.</string>
     <!-- Label indicating video original quality -->
     <string name="original_quality">Original quality</string>
-<<<<<<< HEAD
-    <!-- title for the settings to enable high resolution images when on mobile data -->
-    <string name="settings_mobile_data_resoluton_title">Use mobile data to preview high resolution images</string>
-    <!-- summary for the settings to enable high resolution images when on mobile data -->
-    <string name="settings_mobile_data_resoluton_summary">Use mobile data to load high resolution images when previewing. If disabled, the original image will only be loaded when you zoom in.</string>
-=======
     <!-- Settings label which allows to enable or disable fingerprint unlock. -->
     <string name="setting_fingerprint">Fingerprint ID</string>
     <!-- Title of the dialog which allows to enable the fingerprint unlock. -->
@@ -4198,5 +4192,8 @@
     <string name="action_use_passcode">Use passcode</string>
     <!-- Message informing the fingerprint was enabled successfully -->
     <string name="confirmation_fingerprint_enabled">Your fingerprint is confirmed</string>
->>>>>>> 20fe49c0
+    <!-- title for the settings to enable high resolution images when on mobile data -->
+    <string name="settings_mobile_data_resoluton_title">Use mobile data to preview high resolution images</string>
+    <!-- summary for the settings to enable high resolution images when on mobile data -->
+    <string name="settings_mobile_data_resoluton_summary">Use mobile data to load high resolution images when previewing. If disabled, the original image will only be loaded when you zoom in.</string>
 </resources>