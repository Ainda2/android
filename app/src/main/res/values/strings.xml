--- conflicted
+++ resolved
@@ -2238,9 +2238,8 @@
 
     <string name="context_empty_notifications" context="Text of the empty screen for the notifications section">[B]No [/B][A]Notifications[/A][B].[/B]</string>
 
-<<<<<<< HEAD
     <string name="error_message_already_sent" context="Error mesage when trying to remove an uploading attachment that has already finished">Attachment already sent</string>
-=======
+
     <string name="call_ended_message" context="Message shown when a call ends.">[A]Call ended[/A][C]. Duration: [/C]</string>
     <plurals name="plural_call_ended_messages_hours" context="Message that shows the hours of a call when it ends">
         <item context="one minute" quantity="one">[B]%1$s hour[/B]</item>
@@ -2254,6 +2253,4 @@
         <item context="one second" quantity="one">[B]%1$d second[/B]</item>
         <item context="more seconds" quantity="other">[B]%1$d seconds[/B]</item>
     </plurals>
-
->>>>>>> ff2a117d
 </resources>