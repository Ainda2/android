--- conflicted
+++ resolved
@@ -4269,15 +4269,8 @@
     <string name="message_subscription_from_itunes">You already have a subscription. If you buy another one you will be charged twice. To avoid this, cancel your current subscription from your iTunes account. Visit our Help Centre for more information.</string>
     <!-- Dialog message when the existing subscription is from other platform (Stripe and ECP)  -->
     <string name="message_subscription_from_other_platform">You already have a subscription. If you buy another one, you will be charged twice. To avoid this, cancel your current subscription by going to MEGA in a desktop or mobile web browser. Visit our Help Centre for more information.</string>
-<<<<<<< HEAD
-    <!-- Remove moderator permission and assign standard permission to a meeting participant-->
-    <string name="remove_moderator">Remove moderator</string>
-    <!-- Title of DCIM folder warning dialog -->
-    <string name="title_dcim_folder_dialog">DCIM folder</string>
-    <!-- Content of DCIM folder warning dialog -->
-    <string name="content_dcim_folder_dialog">MEGA uploads your images from the gallery. To change the upload location please go to Camera Upload settings.</string>
-    <!-- Error shown when download a file that has violated ToS/AUP. -->
-    <string name="tos_aup_violation">ToS/AUP violation</string>
+    <!-- Warning show to the user when the app needs bluetooth connect permissions to get the best meeting experience and the user has denied them.-->
+    <string name="meeting_bluetooth_connect_required_permissions_warning">Go to Settings to grant MEGA permission to access your nearby devices using Bluetooth.</string>
     <!-- Warning of the scanning transfers dialog. It warns about not closing the app because the transfers will be lost. -->
     <string name="warning_scanning_transfers">Please do not close the application.</string>
     <!-- Stage of the scanning transfers dialog indicating transfers are scanning. -->
@@ -4352,8 +4345,4 @@
     <string name="skip_file">No files will be changed. You will keep the file below:</string>
     <!-- Informs about what is expected after choose the option "Don’t copy/move/upload" for folder name collisions. -->
     <string name="skip_folder">Skip this folder</string>
-=======
-    <!-- Warning show to the user when the app needs bluetooth connect permissions to get the best meeting experience and the user has denied them.-->
-    <string name="meeting_bluetooth_connect_required_permissions_warning">Go to Settings to grant MEGA permission to access your nearby devices using Bluetooth.</string>
->>>>>>> 040ec2d2
 </resources>