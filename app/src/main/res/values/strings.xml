--- conflicted
+++ resolved
@@ -3989,7 +3989,8 @@
     </plurals>
     <!-- Button of the warning dialog indicating the renamed name file extension is not the same to confirm the change. -->
     <string name="action_change_anyway">Change anyway</string>
-<<<<<<< HEAD
+    <!-- Snackbar text to display if the user doesn't grant the permission to access all files on a device with Android 11 or higher -->
+    <string name="snackbar_storage_permission_denied_android_11">Permission needed to access storage.</string>
     <!-- Text informing links management is only available for single items. -->
     <string name="warning_get_links">Options such as “Send decryption key separately”, “Set expiry date” or “Set password protection” are only available for single items.</string>
     <!-- Action which allows to copy all the links showed in the list. -->
@@ -4009,8 +4010,4 @@
         <item quantity="one">Get Link</item>
         <item quantity="other">Get Links</item>
     </plurals>
-=======
-    <!-- Snackbar text to display if the user doesn't grant the permission to access all files on a device with Android 11 or higher -->
-    <string name="snackbar_storage_permission_denied_android_11">Permission needed to access storage.</string>
->>>>>>> 5d0f5b4f
 </resources>