<?xml version="1.0" encoding="utf-8"?>
<resources>

    <string name="app_name" context="Not translate">MEGA</string>
    <string name="pdf_app_name" context="Not translate">MEGA PDF Viewer</string>
    <string name="app_version" context="Not translate">3.3.1 (180)</string>
    <string name="sdk_version" context="Not translate">e4318c7</string>
    <string name="karere_version" context="Not translate">95c9bdf</string>
    <!--
    <string name="full_description_text" context="Full description text of the app in the Google Play page of the app">MEGA is a secure cloud storage service that gives you 50 GB free storage space. Unlike other cloud storage providers, your data is encrypted and decrypted by your client devices only and never by us.\nUpload your files from your smartphone or tablet then search, store, download, stream, view, share, rename or delete your files any time, from any device, anywhere. Share folders with your contacts and see their updates in real time.\nThe encryption process means we cannot access or reset your password so you MUST remember it (unless you have your Master Key backed up) or you will lose access to your stored files.\nInside the app you can upgrade your storage space and transfer quota quota with a monthly or yearly subscription.\nPRO LITE subscription: 4.99 € per month or 49.99 € per year gives you 200 GB of storage space and 1 TB of transfer quota per month.\nPRO I subscription: 9.99 € per month or 99.99 € per year gives you 500 GB of storage space and 2 TB of transfer quota per month.\nPRO II subscription: 19.99 € per month or 199.99 € per year gives you 2 TB of storage space and 4 TB of transfer quota per month.\nPRO III subscription: 29.99 € per month or 299.99 € per year gives you 4 TB of storage space and 8 TB of transfer quota per month.\nSubscriptions are renewed automatically for successive subscription periods of the same duration and at the same price as the initial period chosen. To manage your subscriptions, simply click on the Play Store icon on your handset, sign in with your Google ID (if you haven\'t already done so) and then click on the MEGA app. You\'ll be able to manage your subscription there.\nFor more info, please check our website: \n https://mega.nz/mobile_terms.html \n https://mega.nz/mobile_privacy.html \nNew Terms of Service apply effective from 20 February 2016. See https://mega.nz/TermsOfService2016.pdf \n Note: For desktop access to your files Mega needs to use HTML5 compatible browsers to handle our advanced features. We recommend Mozilla Firefox and Google Chrome. However the mobile versions of browsers cannot access the Mega cloud storage system.</string>
    -->
    <!--
    <string name="short_description_text" context="Short description text of the app in the Google Play page of the app">MEGA is Cloud Storage with Powerful Always-On Privacy. 50GB for free</string>
    -->

    <string name="general_x_of_x" context="Showing progress of elements. Example: 2 of 10."> of </string>
    <string name="general_yes" context="Answer for confirmation dialog.">Yes</string>
    <string name="general_no" context="Answer for confirmation dialog.">No</string>
    <string name="general_cancel" context="Answer for confirmation dialog.">Cancel</string>
    <string name="general_move_to" context="When moving a file to a location in MEGA. This is the text of the button after selection the destination">Move to</string>
    <string name="general_copy_to" context="When copying a file to a location in MEGA. This is the text of the button after selection the destination">Copy to</string>
    <!--
    <string name="general_import_to" context="When importing a file to a location in MEGA. This is the text of the button after selection the destination">Import to</string>
    -->
    <string name="general_select" context="Selecting a specific location in MEGA. This is the text of the button">Select</string>
    <string name="general_select_to_upload" context="Selecting a specific location in MEGA. This is the text of the button">Select files</string>
    <string name="general_select_to_download" context="Selecting a specific location in MEGA. This is the text of the button">Select folder</string>
    <string name="general_create" context="This is the final button when creating a folder in the dialog where the user inserts the folder name">Create</string>
    <!-- This string is commented in FileStorageActivityLollipop.java
    <string name="general_upload" context="Button text when uploading a file to a previously selected location in MEGA">Upload File</string>
    -->
    <string name="general_download" context="Item menu option upon right click on one or multiple files.">Download</string>
    <string name="general_add" context="button">Add</string>
    <string name="general_move" context="button">Move</string>
    <string name="general_remove" context="button">Remove</string>
    <string name="general_share" context="button">Share</string>
    <!--
    <string name="general_confirm" context="button">Confirm</string>
    -->
    <string name="general_leave" context="button">Leave</string>
    <string name="general_decryp" context="button">Decrypt</string>

    <string name="general_export" context="button">Export</string>

    <!--
    <string name="general_empty" context="Button to delete the contents of the trashbin. Can also be translated as &quot;clear&quot;">Empty</string>
    -->
    <string name="general_loading" context="state previous to import a file">Loading</string>
    <string name="general_importing" context="state while importing the file">Importing</string>
    <string name="general_import" context="Import button. When the user clicks this button the file will be imported to his account.">Import</string>
    <string name="general_storage" context="Text listed before the amount of storage a user gets with a certain package. For example: &quot;1TB Storage&quot;.">Storage</string>
    <string name="general_bandwidth" context="Text listed before the amount of bandwidth a user gets with a certain package. For example: &quot;8TB Bandwidth&quot;. Can also be translated as data transfer.">Transfer Quota</string>
    <string name="general_subscribe" context="Text placed inside the button the user clicks when upgrading to PRO. Meaning: subscribe to this plan">Subscribe</string>
    <!--
    <string name="general_continue" context="Text placed inside the button the user clicks when clicking into the FREE account. Meaning: Continue to the main screen">Continue</string>
    -->
    <string name="general_error_word" context="It will be followed by the error message">Error</string>
    <string name="general_not_yet_implemented" context="when clicking into a menu whose functionality is not yet implemented">Not yet implemented</string>
    <string name="error_no_selection" context="when any file or folder is selected">No file or folder selected</string>
    <string name="general_already_downloaded" context="when trying to download a file that is already downloaded in the device">Already downloaded</string>
    <string name="general_already_uploaded" context="when trying to upload a file that is already uploaded in the folder">already uploaded</string>
    <string name="general_file_info" context="Label of the option menu. When clicking this button, the app shows the info of the file">File info</string>
    <string name="general_folder_info" context="Label of the option menu. When clicking this button, the app shows the info of the folder">Folder info</string>
    <!--
    <string name="general_menu" context="Title when the left menu is opened">Menu</string>
    -->

    <string name="error_general_nodes" context="Error getting the root node">Error. Please, try again.</string>

    <string name="secondary_media_service_error_local_folder" context="Local folder error in Sync Service. There are two syncs for images and videos. This error appears when the secondary media local folder doesn't exist">The secondary media folder does not exist, please choose a new folder</string>
    <string name="no_external_SD_card_detected" context="when no external card exists">No external storage detected</string>
    <string name="no_permissions_upload" context="On clicking menu item upload in a incoming shared folder read only">This folder is read only. You do not have permission to upload</string>

    <string name="remove_key_confirmation" context="confirmation message before removing the previously downloaded MasterKey file">You are removing the previously exported Recovery Key file</string>
    <!--
    <string name="export_key_confirmation" context="confirmation message before downloading to the device the MasterKey file">Security warning! This is a high risk operation. Do you want to continue?</string>
    -->

    <!--
    <string name="more_options_overflow" context="title of the menu for more options for each file (rename, share, copy, move, etc)">More options</string>
    -->
    <string name="confirmation_add_contact" context="confirmation message before sending an invitation to a contact">Do you want to send an invitation to %s?</string>
    <!--
    <string name="confirmation_remove_multiple_contacts" context="confirmation message before removing mutiple contacts">Remove these %d contacts?</string>

    <string name="confirmation_move_to_rubbish" context="confirmation message before removing a file">Move to rubbish bin?</string>
    <string name="confirmation_move_to_rubbish_plural" context="confirmation message before removing a file">Move to rubbish bin?</string>

    <string name="confirmation_delete_from_mega" context="confirmation message before removing a file">Delete from MEGA?</string>
    <string name="confirmation_leave_share_folder" context="confirmation message before leaving an incoming shared folder">If you leave the folder, you will not be able to see it again</string>

    <string name="confirmation_alert" context="confirmation message before removing a file">Please confirm</string>
    -->

    <string name="action_logout" context="Button where the user can sign off or logout">Logout</string>
    <string name="action_add" context="Menu item">Upload</string>
    <string name="action_create_folder" context="Menu item">Create new folder</string>
    <string name="action_open_link" context="Menu item">Open link</string>
    <!--
    <string name="action_upload" context="Button text when choosing the destination location in MEGA">Upload to</string>
    -->

    <string name="action_settings" context="Menu item">Settings</string>
    <string name="action_search" context="Search button">Search</string>
    <string name="action_play" context="Search button">Play</string>
    <string name="action_pause" context="Search button">Pause</string>
    <string name="action_refresh" context="Menu item">Refresh</string>
    <string name="action_sort_by" context="Menu item">Sort by</string>
    <string name="action_help" context="Menu item">Help</string>
    <string name="action_upgrade_account" context="Change from a free account to paying MEGA">Upgrade account</string>
    <string name="upgrading_account_message" context="Message while proceeding to upgrade the account">Upgrading account</string>
    <string name="action_select_all" context="Menu item to select all the elements of a list">Select all</string>
    <string name="action_unselect_all" context="Menu item to unselect all the elements of a list">Clear selection</string>
    <string name="action_grid" context="Menu item to change from list view to grid view">Thumbnail view</string>
    <string name="action_list" context="Menu item to change from grid view to list view">List view</string>
    <string name="action_export_master_key" context="Menu item to let the user export the MasterKey">Backup Recovery Key</string>
    <string name="action_remove_master_key" context="Menu item to let the user remove the MasterKey (previously downloaded)">Remove Recovery Key</string>
    <string name="action_cancel_subscriptions" context="Menu item to let the user cancel subscriptions">Cancel subscription</string>
    <string name="toast_master_key_removed" context="success message when the MasterKey file has been removed">The Recovery Key file has been removed</string>
    <string name="cancel_subscription_ok" context="success message when the subscription has been canceled correctly">The subscription has been cancelled</string>
    <string name="cancel_subscription_error" context="error message when the subscription has not been canceled successfully">We were unable to cancel your subscription. Please contact support&#64;mega.nz for assistance</string>
    <string name="action_kill_all_sessions" context="Menu item to kill all opened sessions">Close other sessions</string>
    <string name="success_kill_all_sessions" context="Message after kill all opened sessions">The remaining sessions have been closed</string>
    <string name="error_kill_all_sessions" context="Message after kill all opened sessions">Error when closing the opened sessions</string>

    <plurals name="general_num_files" context="this is used for example when downloading 1 file or 2 files">
        <item context="Singular of file. 1 file" quantity="one">file</item>
        <item context="Plural of file. 2 files" quantity="other">files</item>
    </plurals>

    <plurals name="general_num_contacts">
        <item context="referring to a contact in the contact list of the user" quantity="one">contact</item>
        <item context="Title of the contact list" quantity="other">contacts</item>
    </plurals>

    <plurals name="general_num_folders">
        <item context="Singular of folder/directory. 1 folder" quantity="one">folder</item>
        <item context="Plural of folder/directory. 2 folders" quantity="other">folders</item>
    </plurals>

    <plurals name="general_num_shared_folders">
        <item context="Title of the incoming shared folders of a user in singular" quantity="one">shared folder</item>
        <item context="Title of the incoming shared folders of a user in plural." quantity="other">shared folders</item>
    </plurals>

    <!--
    <plurals name="general_num_downloads" context="in the notification. When downloading the notification is like 3 downloads.">
        <item context="Item menu option upon clicking on one or multiple files. Singular" quantity="one">download</item>
        <item context="Item menu option upon clicking on one or multiple files. Plural" quantity="other">downloads</item>
    </plurals>
    -->

    <!--
    <plurals name="general_num_uploads">
        <item context="Transfer type description in the active file transfer panel, can either be upload or download. Singular" quantity="one">upload</item>
        <item context="Transfer type description in the active file transfer panel, can either be upload or download. Plural" quantity="other">uploads</item>
    </plurals>
    -->

    <plurals name="general_num_users" context="used for example when a folder is shared with 1 user or 2 users">
        <item context="used for example when a folder is shared with 1 user" quantity="one">contact</item>
        <item context="used for example when a folder is shared with 2 or more users" quantity="other">contacts</item>
    </plurals>

    <!--
    <string name="confirmation_required" context="Alert title before download">Confirmation required</string>
    -->
    <string name="alert_larger_file" context="Alert text before download. Please do not modify the %s placeholder as it will be replaced by the size to be donwloaded">%s will be downloaded.</string>
    <string name="alert_no_app" context="Alert text before download">There is no app to open the file %s. Do you want to continue with the download?</string>
    <string name="checkbox_not_show_again" context="Alert checkbox before download">Do not show again</string>

    <string name="login_text" context="Login button">Login</string>
    <string name="email_text" context="email label">E-mail</string>
    <string name="password_text" context="password label">Password</string>
    <string name="confirm_password_text" context="label shown in the confirmation of the password when creating an account">Confirm password</string>
    <string name="abc" context="in the password edittext the user can see the password or asterisks. ABC shows the letters of the password">ABC</string>
    <!--
    <string name="dots" context="in the password edittext the user can see the password or asterisks. ··· shows asterisks instead of letters">···</string>
    -->
    <string name="new_to_mega" context="This question applies to users that do not have an account on MEGA yet">New to MEGA?</string>
    <string name="create_account" context="label and text button when creating the account">Create account</string>
    <string name="error_enter_email" context="when the user tries to log in MEGA without typing the email">Please enter your email address</string>
    <string name="error_invalid_email" context="error when logging in to MEGA with an invalid email">Invalid email address</string>
    <string name="error_enter_password" context="when the user tries to log in MEGA without typing the password">Please enter your password</string>
    <string name="error_server_connection_problem" context="when the user tries to log in to MEGA without a network connection">No network connection</string>
    <string name="error_server_expired_session" context="when the user tries to log in to MEGA without a valid session">You have been logged out on this device from another location</string>
    <string name="login_generating_key" context="the first step when logging in is calculate the private and public encryption keys">Calculating encryption keys</string>
    <string name="login_connecting_to_server" context="Message displayed while the app is connecting to a MEGA server">Connecting to the server</string>
    <string name="download_updating_filelist" context="Status text when updating the file manager">Updating file list</string>
    <string name="login_confirm_account" context="title of the screen after creating an account when the user has to confirm the password to confirm the account">Confirm account</string>
    <string name="login_querying_signup_link" context="when the user clicks on the link sent by MEGA after creating the account, this message is shown">Checking validation link</string>
    <string name="login_confirming_account" context="Attempting to activate a MEGA account for a user.">Activating account</string>
    <string name="login_preparing_filelist" context="After login, updating the file list, the file list should be processed before showing it to the user">Preparing file list</string>
    <string name="login_before_share" context="when the user tries to share something to MEGA without being logged">Please log in to share with MEGA</string>
    <!--
    <string name="session_problem" context="if a link to a folder cannot be fetched">Problem of retrieving files from the folder</string>
    -->

    <string name="tour_space_title">MEGA Space</string>
    <string name="tour_speed_title">MEGA Speed</string>
    <string name="tour_privacy_title">MEGA Privacy</string>
    <string name="tour_access_title">MEGA Access</string>
    <string name="tour_space_text">Register now and get 50 GB of free space</string>
    <string name="tour_speed_text">Uploads are fast. Quickly share files with everyone</string>
    <string name="tour_privacy_text">Keep all your files safe with MEGA\'s end-to-end encryption</string>
    <string name="tour_access_text">Get fully encrypted access anywhere, anytime</string>

    <string name="create_account_text" context="button that allows the user to create an account">Create account</string>
    <string name="name_text" context="Name of the user">First Name</string>
    <string name="lastname_text" context="Last name of the user">Last Name</string>
    <string name="tos" context="text placed on the checkbox of acceptation of the Terms of Service">I agree with MEGA\'s [A]Terms of Service[/A]</string>
    <string name="already_account" context="Does the user already have a MEGA account">Already have an account?</string>

    <string name="create_account_no_terms" context="warning dialog">You have to accept our Terms of Service</string>
    <string name="error_enter_username" context="Warning dialog">Please enter your name</string>
    <string name="error_short_password" context="when creating the account">Password is too short</string>
    <string name="error_passwords_dont_match" context="when creating the account">Passwords do not match</string>
    <string name="error_email_registered" contect="when creating the account">This e-mail address has already registered an account with MEGA</string>

    <!--
    <string name="create_account_confirm_title" context="Title that is shown when e-mail confirmation is still required for the account">Confirmation required</string>
    -->
    <!--
    <string name="create_account_confirm" context="">Please check your e-mail and click the link to login and confirm your account</string>
    -->
    <string name="create_account_creating_account">Connecting to the server: Creating account</string>

    <!--<string name="cancel_transfer_title">Delete Transfer</string>
    -->
    <string name="cancel_transfer_confirmation">Delete this transfer?</string>
    <string name="cancel_all_transfer_confirmation">Delete all transfers?</string>

    <string name="section_cloud_drive" context="The name of every users root drive in the cloud of MEGA. The term \'cloud\' is a new computer term and can probably not be translated. Do not translate &quot;cloud&quot; literal unless your language allows this. Please see http://en.wikipedia.org/wiki/Cloud_computing for your reference.">Cloud drive</string>
    <string name="section_secondary_media_uploads" context="title of the screen where the secondary media images are uploaded">Media uploads</string>
    <string name="section_inbox" context="title of the screen that show the inbox">Inbox</string>
    <string name="section_saved_for_offline" context="title of the screen that shows the files saved for offline in the device">Saved for Offline</string>
    <!--
    <string name="section_shared_with_me" context="title of the screen that shows all the folders that the user shares with other users and viceversa">Shared with me</string>
    -->
    <string name="section_shared_items" context="title of the screen that shows all the shared items">Shared folders</string>
    <string name="section_rubbish_bin" context="The title of the trash bin in the tree of the file manager.">Rubbish bin</string>
    <string name="section_contacts" context="Title of the contact list">Contacts</string>

    <string name="section_contacts_with_notification" context="Item of the navigation title for the contacts section when there is any pending incoming request">Contacts [A](%1$d)[/A]</string>
    <string name="sent_requests_empty" context="the user has not sent any contact request to other users">No sent requests</string>
    <string name="received_requests_empty" context="the user has not received any contact request from other users">No received requests</string>
    <string name="section_transfers" context="Title for the file transfer screen (with the up &amp; download)">Transfers</string>

    <string name="section_account" context="button to the settings of the user\'s account">My Account</string>
    <string name="section_photo_sync" context="title of the screen where the camera images are uploaded">Camera uploads</string>
    <!--
    <string name="used_space" context="Used space &quot;5MB of 100MB&quot;.">%1$s of %2$s</string>
    -->
    <string name="tab_incoming_shares" context="Capital letters. Incoming shared folders. The title of a tab">INCOMING</string>
    <string name="tab_outgoing_shares" context="Capital letters. Outgoing shared folders. The title of a tab">OUTGOING</string>

    <string name="title_incoming_shares_explorer" context="Title of the file explorer in tab INCOMING">Incoming Shares</string>
    <!--
    <string name="choose_folder_explorer" context="Title of the button in Incoming Shares tabs">Choose folder</string>
    -->

    <string name="file_browser_empty_cloud_drive" context="message when there are no files in the Cloud drive">No files in your Cloud drive</string>
    <!--
    <string name="file_browser_empty_rubbish_bin" context="option to empty rubbish bin">Empty Rubbish Bin</string>
    -->
    <string name="file_browser_empty_folder" context="Text that indicates that a folder is currently empty">Empty Folder</string>

    <!--
    <string name="choose_account_activity" context="Title of the activity Choose Account">Choose Account</string>
    -->

    <!--
    <string name="file_properties_activity" context="Menu item to show the properties dialog of files and or folders.">Properties</string>
    -->
    <string name="file_properties_available_offline" context="The files are available &quot;offline&quot; (without a network Wi-Fi mobile data connection)">Available offline</string>
    <!--
    <string name="file_properties_available_offline_on" context="Button state when a file can be saved for offline.(Capital letters)">ON</string>
    -->
    <!--
    <string name="file_properties_available_offline_off" context="Button state when a file is already saved for offline. (Capital letters)">OFF</string>
    -->
    <string name="file_properties_info_size_file" context="Refers to the size of a file.">Size</string>
    <string name="file_properties_info_modified" context="when was the file modified">Modified</string>
    <!--
    <string name="file_properties_shared_folder_private_folder" context="the folder is private. A public user can\'t access the folder">No public link</string>
    -->
    <string name="file_properties_shared_folder_public_link" context="the label when a folder can be accesed by public users">Public link</string>
    <string name="file_properties_shared_folder_shared_with" context="title of the screen that shows the users with whom the user has shared a folder">Shared with: </string>
    -->
    <string name="file_properties_shared_folder_permissions" context="Item menu option upon clicking on a file folder. Refers to the permissions of a file folder in the file manager.">Permissions</string>
    <string name="dialog_select_permissions" context="Title of the dialog to choose permissions when sharing.">Share Permissions</string>
    <string name="file_properties_shared_folder_change_permissions" context="menu item">Change permissions</string>
    <string name="file_properties_shared_folder_select_contact" context="when listing all the contacts that shares a folder">Shared with</string>
    <string name="file_properties_send_file_select_contact" context="send a file to a MEGA user">Send to</string>
    <string name="file_properties_owner" context="shows the owner of an incoming shared folder">Owner</string>
    <string name="contact_invite" context="positive button on dialog to invite a contact">Invite</string>
    <string name="contact_reinvite" context="option to reinvite a contact">Reinvite</string>
	<string name="contact_ignore" context="option to ignore a contact invitation">Ignore</string>
	<string name="contact_decline" context="option to decline a contact invitation">Decline</string>
	<string name="contact_accept" context="option to accept a contact invitation">Accept</string>
	<string name="contact_properties_activity" context="title of the contact properties screen">Contact Info</string>	
	<!--
    <string name="contact_file_list_activity" context="header of a status field for what content a user has shared to you">Content</string>
    -->
	<string name="contacts_list_empty_text" context="Adding new relationships (contacts) using the actions.">Add new contacts using the button below</string>	
	<!--
    <string name="no_contacts" context="When an user wants to share a folder but has not any contact yet">There are not contacts in the account. Please add them on the Contacts screen</string>
	-->
	<string name="contacts_explorer_list_empty_text" context="Add new contacts before sharing.">Add a new contact to share</string>
	
	<string name="error_not_enough_free_space" context="Error message">Not enough free space</string>

	<string name="option_link_without_key" context="Alert Dialog to get link">Link without key</string>
	<string name="option_decryption_key" context="Alert Dialog to get link">Decryption key</string>
	
	<!--
    <string name="download_failed" context="Error message">Download failed</string>
    -->
    <!--
	<string name="download_downloaded" context="notification message. Example: 1 file downloaded">downloaded</string>
    -->
    <!--
	<string name="download_downloading" context="Title header on the download page while the file is downloading.">Downloading</string>
	-->
    <!--
	<string name="text_downloading" context="Text located in each fragment when a download is in progress">Transferring</string>
	-->
	<string name="download_preparing_files" context="message before the download or upload start ">Preparing files</string>
    <string name="download_began" context="message when the download starts">Download has started</string>
    <!--
    <string name="download_cancel_downloading" context="Confirmation text when attempting to cancel the download">Do you want to cancel the download?</string>
    -->
    <string name="download_touch_to_cancel" context="Hint how to cancel the download">Touch to cancel</string>
    <string name="download_touch_to_show" context="Hint how to cancel the download">View transfers</string>
    <string name="error_file_size_greater_than_4gb" context="Warning message">Most devices can\'t download files greater than 4GB. Your download will probably fail</string>
    <string name="intent_not_available" context="message when trying to open a downloaded file but there isn\'t any app that open that file. Example: a user downloads a pdf but doesn\'t have any app to read a pdf">There isn\'t any available app to execute this file on your device</string>

    <string name="context_share_image" context="to share an image using Facebook, Whatsapp, etc">Share image using</string>
    <string name="context_get_link" context="create a link of a file and send it using an app from the device">Share link</string>
    <string name="context_get_link_menu" context="Item menu option upon right click on one or multiple files.">Get link</string>

    <!--<string name="context_manage_link_menu" context="Item menu option upon right click on one or multiple files.">Get link</string>-->

    <string name="context_leave_menu" context="Item menu option upon right click on one or multiple files.">Leave</string>
    <string name="alert_leave_share" context="Title alert before leaving a share.">Leave share</string>
    <string name="context_clean_shares_menu" context="Item menu option upon right click on one or multiple files.">Remove share</string>
    <string name="context_remove_link_menu" context="Item menu option upon right click on one or multiple files.">Remove link</string>
    <string name="context_remove_link_warning_text" context="Warning that appears prior to remove a link of a file.">This link will not be publicly available anymore.</string>
    <string name="context_rename" context="Item menu option upon right click on one or multiple files.">Rename</string>
    <string name="context_open_link_title" context="Item menu option upon right click on one or multiple files.">Open link</string>
    <string name="context_open_link" context="Item menu option upon right click on one or multiple files.">Open</string>
    <string name="context_renaming" context="while renaming a file or folder">Renaming</string>
    <string name="context_preparing_provider" context="while file provider is downloading a file">Preparing file</string>
    <string name="context_download" context="Item menu option upon right click on one or multiple files.">Download</string>

    <!--
    <string name="download_folder" context="Item menu option upon right click on one or multiple files.">Download folder</string>
    -->
    <!--
    <string name="import_folder" context="Item menu option upon right click on one or multiple files.">Import folder</string>
    -->
    <string name="context_move" context="Item menu option upon right click on one or multiple files.">Move</string>
    <string name="context_moving" context="while moving a file or folder">Moving</string>
    <!--
    <string name="context_sharing" context="while sharing a folder">Sharing folder</string>
    -->
    <string name="context_copy" context="Item menu option upon right click on one or multiple files.">Copy</string>
    <string name="context_upload" context="Item menu option upon right click on one or multiple files.">Upload</string>
    <string name="context_copying" context="while copying a file or folder">Copying</string>
    <!--
    <string name="context_creating_link" context="status text">Creating link</string>
    -->
    <!--
    <string name="context_moving_to_trash" context="status text">Moving to Rubbish Bin</string>
    -->
    <string name="context_move_to_trash" context="menu item">Move to rubbish bin</string>
    <string name="context_delete_from_mega" context="menu item">Remove from MEGA</string>
    <string name="context_new_folder_name" context="Input field description in the create folder dialog.">Folder Name</string>
    <string name="context_new_contact_name" context="when adding a new contact. in the dialog">Contact email</string>
    <string name="context_creating_folder" context="status dialog when performing the action">Creating folder</string>
    <!--
    <string name="context_adding_contact" context="Adding a new relationship (contact)">Adding contact</string>
    -->
    <string name="context_download_to" context="Menu item">Save to</string>
    <string name="context_clear_rubbish" context="Menu option title">Empty rubbish bin</string>
    <string name="clear_rubbish_confirmation" context="Ask for confirmation before removing all the elements of the rubbish bin">All items inside your rubbish bin will be deleted.</string>

    <!--<string name="context_send_link" context="get the link and send it">Send link</string>-->

    <string name="context_send" context="get the link and send it">Send</string>
    <string name="context_send_file_inbox" context="send the file to inbox">Send to contact</string>
    <!--
    <string name="context_copy_link" context="get the link and copy it">Copy link</string>
    -->
    <string name="context_remove" context="Menu option to delete one or multiple selected items.">Remove</string>
    <string name="context_delete_offline" context="Menu option to delete selected items of the offline state">Remove from Offline</string>
    <string name="context_share_folder" context="menu item">Share folder</string>
    <string name="context_send_file" context="menu item">Send file</string>
    <string name="context_view_shared_folders" context="open a shared folder">View shared folders</string>
    <string name="context_sharing_folder" context="Item menu option upon clicking on one or multiple files.">Sharing</string>
    <!--
    <string name="remove_all_sharing" context="status text">Removing all sharing contacts</string>
    -->
    <!--
    <string name="leave_incoming_share" context="status text">Leaving shared folder</string>
    -->
    <!--
    <string name="context_camera_folder" context="The location of where the user has the photos/videos stored.">Camera folder</string>
    -->
    <!--
    <string name="context_mega_contacts" context="when sharing a folder, the user can choose a contact from MEGA">MEGA Contacts</string>
    -->
    <!--
    <string name="context_phone_contacts" context="when sharing a folder, the user chan choose a contact from the device">Phone Contacts</string>
    -->
    <string name="context_delete" context="menu item">Delete</string>
    <!--
    <string name="context_more" context="menu item">More</string>
    -->
    <!--
    <string name="context_contact_added" context="success message when adding a contact">Contact added</string>
    -->
    <string name="context_contact_invitation_deleted" context="success message when removing a contact request">Request deleted</string>
    <string name="context_contact_invitation_resent" context="success message when reinvite a contact">Request resent</string>
    <string name="context_contact_request_sent" context="success message when sending a contact request">Request correctly sent to %s. The status can be consulted in the Sent Requests tab.</string>

    <string name="context_contact_removed" context="success message when removing a contact">Contact removed</string>
    <string name="context_contact_not_removed" context="error message">Error. Contact not removed</string>
    <string name="context_permissions_changed" context="success message when chaning the permissionss">Permissions changed</string>
    <string name="context_permissions_not_changed" context="error message">Error. Permissions not changed</string>
    <string name="context_folder_already_exists" context="message when trying to create a folder that already exists">Folder already exists</string>
    <string name="context_contact_already_exists" context="message when trying to create a invite a contact already that is already added">%s is already a contact</string>
    <string name="context_send_no_permission" context="message when trying to send a file without full access">You do not have permission to send this file</string>
    <string name="context_folder_created" context="success message when creating a folder">Folder created</string>
    <string name="context_folder_no_created" context="error message when creating a folder">Error. Folder not created</string>
    <string name="context_correctly_renamed" context="success message when renaming a node">Renamed successfully</string>
    <string name="context_no_renamed" context="error message">Error. Not renamed</string>
    <string name="context_correctly_copied" context="success message when copying a node">Copied successfully</string>
    <!--
    <string name="context_correctly_sent" context="success message when sending a file">File sent</string>
    -->
    <!--
    <string name="context_no_sent" context="error message when sending a file">Error. File not sent</string>
    -->
    <string name="context_correctly_sent_node" context="success message when sending a node to Inbox">Sent to Inbox</string>
    <string name="context_no_sent_node" context="error message when sending a node to Inbox">Error. Not sent to Inbox</string>
    <string name="context_no_copied" context="error message">Error. Not copied</string>
    <string name="context_no_destination_folder" context="message that appears when a user tries to move/copy/upload a file but doesn't choose a destination folder">Please choose a destination folder</string>
    <string name="context_correctly_moved" context="success message when moving a node">Moved successfully</string>
    <string name="number_correctly_moved" context="success message when moving a node">%d items moved successfully</string>
    <string name="number_incorrectly_moved" context="success message when moving a node">%d items were not moved successfully</string>
    <string name="context_correctly_moved_to_rubbish" context="success message when moving a node">Moved to the rubbish bin successfully</string>
    <string name="number_correctly_moved_to_rubbish" context="success message when moving a node">%d items moved to the rubbish bin successfully</string>
    <string name="number_incorrectly_moved_to_rubbish" context="success message when moving a node">&#160;and %d items were not sent successfully</string>
    <string name="context_no_moved" context="error message">Error. Not moved</string>
    <string name="context_correctly_shared" context="success message when sharing a folder">Shared successfully</string>
    <string name="context_no_shared_number" context="error message when sharing a folder">Error. %d shares were not completed</string>
    <string name="context_correctly_shared_removed" context="success message when sharing a folder">Remove shares successfully</string>
    <string name="context_no_shared_number_removed" context="error message when sharing a folder">Error. %d process of removing shares is not completed</string>
    <string name="context_no_shared" context="error message">Error. Not shared</string>
    <string name="context_no_removed_shared" context="error message">Error. Share failed to remove</string>
    <string name="context_remove_sharing" context="success message when removing a sharing">Folder sharing removed</string>
    <string name="context_no_link" context="error message">Link creation failed</string>
    <string name="context_correctly_removed" context="success message when removing a node from MEGA">Deleted successfully</string>
    <string name="context_no_removed" context="error message">Error. Deletion failed</string>
    <string name="number_correctly_removed" context="success message when moving a node">%d items removed successfully from MEGA</string>
    <string name="number_no_removed" context="error message when moving a node">%d items are not removed successfully</string>
    <string name="number_correctly_leaved" context="success message when moving a node">%d folders left successfully</string>
    <string name="number_no_leaved" context="error message when moving a node">%d folders were not left successfully</string>
    <string name="number_correctly_sent" context="success message when sending multiple files">File sent to %d contacts successfully</string>
    <string name="number_no_sent" context="error message when sending multiple files">File was not sent to %d contacts</string>
    <string name="number_correctly_sent_multifile" context="success message when sending multiple files">%d files sent successfully</string>
    <string name="number_no_sent_multifile" context="error message when sending multiple files">%d files failed to send</string>
    <string name="number_correctly_copied" context="success message when sending multiple files">%d items copied successfully</string>
    <string name="number_no_copied" context="error message when sending multiple files">%d items were not copied</string>
    <string name="number_contact_removed" context="success message when removing several contacts">%d contacts removed successfully</string>
    <string name="number_contact_not_removed" context="error message when removing several contacts">%d contacts were not removed</string>
    <string name="number_contact_file_shared_correctly" context="success message when sharing a file with multiple contacts">Folder shared with %d contacts successfully</string>
    <string name="number_contact_file_not_shared_" context="error message when sharing a file with multiple contacts">File can not be shared with %d contacts</string>
    <string name="number_correctly_shared" context="success message when sharing multiple files">%d folders shared successfully</string>
    <string name="number_no_shared" context="error message when sharing multiple files">%d folders were not shared</string>
    <string name="context_correctly_copied_contact" context="success message when sending a file to a contact">Successfully sent to:</string>
    <string name="context_correctly_removed_sharing_contacts" context="success message when removing all the contacts of a shared folder">The folder is no longer shared</string>
    <string name="context_no_removed_sharing_contacts" context="error message when removing all the contacts of a shared folder">Error, the folder is still shared with another contact</string>
    <string name="context_select_one_file" context="option available for just one file">Select just one file</string>
    <string name="rubbish_bin_emptied" context="success message when emptying the RB">Rubbish bin emptied successfully</string>
    <string name="rubbish_bin_no_emptied" context="error message when emptying the RB">Error. The rubbish bin has not been emptied</string>

    <string name="dialog_cancel_subscriptions" context="dialog cancel subscriptions">You are about to cancel your MEGA subscription. Please let us know if there is anything we can do to help you change your mind</string>
    <string name="hint_cancel_subscriptions" context="hint cancel subscriptions dialog">Type feedback here</string>
    <string name="send_cancel_subscriptions" context="send cancel subscriptions dialog">Send</string>
    <!--
    <string name="title_cancel_subscriptions" context="title cancel subscriptions dialog">Cancel Subscription</string>
    -->
    <string name="confirmation_cancel_subscriptions" context="confirmation cancel subscriptions dialog">Thank you for your feedback! Are you sure you want to cancel your MEGA subscription?</string>
    <string name="reason_cancel_subscriptions" context="provide a reason to cancel subscriptions dialog">Your subscription has not been cancelled. Please provide a reason for your cancellation</string>

    <string name="context_node_private" context="success message after removing the public link of a folder">The folder is now private</string>
    <!--
    <string name="context_share_correctly_removed" context="success message after removing a share of a folder. a contact has no access to the folder now">Share removed</string>
    -->

    <string name="menu_new_folder" context="Menu option to create a new folder in the file manager.">New folder</string>
    <string name="menu_add_contact" context="Menu option to add a contact to your contact list.">Add contact</string>
    <string name="menu_add_contact_and_share" context="Menu option to add a contact to your contact list.">Add contact and share</string>
    <!--
    <string name="menu_download_from_link" context="Text that is displayed in the dialog to download a MEGA link inside the app">Download from MEGA link</string>
    -->

    <string name="alert_decryption_key" context="Title of the alert to introduce the decryption key">Decryption Key</string>
    <string name="message_decryption_key" context="Message of the alert to introduce the decryption key">Please enter the decryption key for the link</string>

    <string name="upload_to_image" context="upload to. Then choose an Image file">Image</string>
    <string name="upload_to_audio" context="upload to. Then choose an Audio file">Audio</string>
    <string name="upload_to_video" context="upload to. Then choose a Video file">Video</string>
    <!--
    <string name="upload_to_other" context="upload to. Then choose a file which is not an Image, an Audio or a Video">Other File</string>
    -->
    <string name="upload_to_filesystem" context="upload to. Then choose to browse the file system to choose a file">Pick from File System</string>
    <!--
    <string name="upload_select_file_type" context="title of the dialog for choosing if a user wants to upload an image, an audio, a video or a file from the system">Select file type</string>
    -->
    <!--
    <string name="upload_uploading" context="status text">Uploading</string>
    -->
    <!--
    <string name="upload_touch_to_cancel" context="hint to how to cancel the upload (by touching the notification)">Touch to cancel upload</string>
    -->
    <!--
    <string name="upload_failed" context="error message">Upload failed</string>
    -->
    <string name="upload_uploaded" context="Label for the current uploaded size of a file. For example, 3 files, 50KB uploaded">uploaded</string>
    <!--
    <string name="upload_cancel_uploading" context="Confirmation text for cancelling an upload">Do you want to cancel the upload?</string>
    -->
    <string name="upload_prepare" context="Status text at the beginning of an upload">Processing file</string>
    <string name="error_temporary_unavaible" context="error message when downloading a file">Resource temporarily not available, please try again later</string>
    <string name="upload_can_not_open" context="Error message when the selected file cannot be opened">Cannot open selected file</string>
    <string name="upload_began" context="when an upload starts, a message is shown to the user">Upload has started</string>
    <string name="unzipping_process" context="when a zip file is downloaded and clicked, the app unzips the file. This is the status text while unzipping the file">Unzipping file</string>

    <string name="error_io_problem" context="error message while browsing the local filesystem">Filesystem problem</string>
    <string name="general_error" context="error message while browsing the local filesystem">Error happened when executing the action</string>

    <string name="full_screen_image_viewer_label" context="title of the image gallery">Image viewer</string>

    <!--
    <string name="manager_download_from_link_incorrect" context="Error message when the user entered an incorrect MEGA link format for importing">Incorrect link format</string>
    -->

    <!--
    <string name="my_account_activity" context="Title of the screen where the user account information is shown">Account</string>
    -->
    <!--
    <string name="my_account_total_space" context="Headline for the amount of total storage space">Storage Space</string>
    -->
    <!--
    <string name="my_account_free_space" context="Headline for the amount of storage space is remaining">Free Space</string>
    -->
    <string name="my_account_used_space" context="Headline for the amount of storage space is used">Used Space</string>
    <string name="my_account_change_password" context="menu item">Change password</string>
    <!--
    <string name="warning_out_space" context="Warning in Cloud drive when the user is runningut of space">You\'re running out of space!\n Do you want to upgrade your account?</string>
    -->
    <!--<string name="overquota_alert_title" context="Title dialog overquota error">Storage over quota</string>-->
    <string name="overquota_alert_text" context="Dialog text overquota error">You have exceeded your storage limit. Would you like to upgrade your account?</string>

    <!--
    <string name="op_not_allowed" context="Dialod text overquota error">Operation not allowed</string>
    -->
    <string name="my_account_last_session" context="when did the last session happen">Last session</string>
    <string name="my_account_connections" context="header for the social connections, showing the number of contacts the user has">Connections</string>

    <string name="my_account_changing_password" context="message displayed while the app is changing the password">Changing password</string>
    <string name="my_account_change_password_oldPassword" context="when changing the password, the first edittext is to enter the current password">Current password</string>
    <string name="my_account_change_password_newPassword1" context="when changing the password">New password</string>
    <string name="my_account_change_password_newPassword2" context="when changing the password">Confirm new password</string>
    <!--
    <string name="my_account_change_password_error" context="Error message when the user attempts to change his password (two potential reasons in one error message).">Incorrect current password or the new passwords you provided do not match. Please try again</string>
    -->
    <!--
    <string name="my_account_change_password_error_2" context="Error message when the user attempts to change his password (two potential reasons in one error message).">Incorrect current password. Please try again</string>
    -->
    <!--
    <string name="my_account_change_password_OK" context="Success text">Password changed successfully</string>
    -->
    <string name="my_account_change_password_dont_match" context="when changing the password or creating the account, the password is required twice and check that both times are the same">Password doesn\'t match</string>

    <!--
    <string name="upgrade_activity" context="title of the Upgrade screen">PRO Membership</string>
    -->
    <string name="upgrade_select_pricing" context="title of the selection of the pro account wanted">Select membership</string>
    <string name="select_membership_1" context="the user has to decide the way of payment">Monthly or annually recurring</string>

    <!--<string name="select_membership_2" context="button to go to Google Play">Google Play subscription</string>-->


    <string name="select_payment_method" context="after choosing one PRO plan, the user have to choose the payment method: credit card, fortumo, etc">Select payment method</string>
    <string name="no_available_payment_method" context="choose the payment method option when no method is available">At this moment, no method of payment is available for this plan</string>
    <string name="payment_method_credit_card" context="one of the payment methods">Credit Card (subscription)</string>
    <string name="payment_method_fortumo" context="one of the payment methods">Mobile Carrier (one-off)</string>
    <string name="payment_method_centili" context="one of the payment methods">Mobile Carrier (one-off)</string>
    <string name="payment_method_google_wallet" context="one of the payment methods">Google Wallet (subscription)</string>

    <string name="upgrade_per_month" context="button to decide monthly payment. The asterisk is needed">Monthly*</string>
    <string name="upgrade_per_year" context="button to decide annually payment. The asterisk is needed">Annually*</string>

    <string name="upgrade_comment" context="the meaning of the asterisk in monthly* and annually* payment">* recurring subscription can be cancelled anytime before the renewal date</string>

    <string name="file_properties_get_link" context="the user can get the link and it\'s copied to the clipboard">The link has been copied to the clipboard</string>
    <!--
    <string name="file_properties_remove_link" context="the user can remove the public link">The link has been removed</string>
    -->

    <string name="full_image_viewer_not_preview" context="before sharing an image, the preview has to be downloaded">The preview has not been downloaded yet. Please wait</string>

    <string name="log_out_warning" context="alert when clicking a newsignup link being logged">Please, log out before creating the account</string>

    <!--
    <string name="import_correct" context="success message after import a file">Imported successfully</string>
    -->

    <string name="transfers_empty" context="message shown in the screen when there are not any active transfer">No active transfers</string>
    <!--
    <string name="transfers_pause" context="File uploading or downloading has been paused (until the user continues at a later stage)">All transfers are paused</string>
    -->
    <string name="menu_pause_transfers" context="menu item">Pause transfers</string>
    <!--
    <string name="menu_restart_transfers" context="menu item">Restart transfers</string>
    -->
    <string name="menu_cancel_all_transfers" context="menu item">Delete all transfers</string>

    <string name="menu_take_picture" context="menu item">Take picture</string>

    <string name="cam_sync_wifi" context="how to upload the camera images. only when Wi-Fi connected">WiFi only</string>
    <string name="cam_sync_data" context="how to upload the camera images. when Wi-Fi connected and using data plan">WiFi or data plan</string>
    <string name="cam_sync_ok" context="Answer for confirmation dialog.">OK</string>
    <string name="cam_sync_skip" context="skip the step of camera upload">Skip</string>
    <string name="cam_sync_syncing" context="The upload of the user\'s photos orvideos from their specified album is in progress.">Camera Upload in progress</string>
    <string name="cam_sync_cancel_sync" context="confirmation question for cancelling the camera uploads">Do you want to cancel Camera uploads?</string>
    <!--
    <string name="settings_camera_notif_error_no_folder" context="Error message when an unavailable destination folder was selected">Destination folder is unavailable</string>
    -->
    <string name="settings_camera_notif_title" context="title of the notification when camera upload is enabled">Uploading files of media folders</string>
    <!--
    <string name="settings_camera_notif_error" context="notification error">Camera Uploads problem</string>
    -->
    <string name="settings_camera_notif_complete" context="notification camera uploads complete">Camera uploads complete</string>

    <string name="settings_storage" context="Text listed before the amount of storage a user gets with a certain package. For example: &quot;1TB Storage&quot;.">Storage</string>
    <string name="settings_pin_lock" context="settings category title. Below this title, the pin lock settings start">PIN Lock</string>

    <string name="settings_advanced_features" context="Settings category title for cache and offline files">Advanced</string>
    <string name="settings_advanced_features_cache" context="Settings preference title for cache">Clear Cache</string>
    <string name="settings_advanced_features_offline" context="Settings preference title for offline files">Clear Offline Files</string>

    <string name="settings_advanced_features_cancel_account" context="Settings preference title for canceling the account">Cancel your account</string>


    <string name="settings_advanced_features_size" context="Size of files in offline or cache folders">Currently using %s</string>
    <string name="settings_advanced_features_calculating" context="Calculating Size of files in offline or cache folders">Calculating</string>

    <string name="settings_storage_download_location" context="title of the setting to set the default download location">Default download location</string>
    <string name="settings_storage_ask_me_always" context="Whether to always ask the user each time.">Always ask for download location</string>
    <string name="settings_storage_advanced_devices" context="Whether to enable the storage in advanced devices">Display advanced devices (external SD)</string>

    <string-array name="settings_storage_download_location_array" context="if the user has an internal and an external SD card, it has to be set on the settings screen">
        <item context="internal storage option">Internal storage</item>
        <item context="external storage option">External storage</item>
    </string-array>

    <string-array name="add_contact_array" context="choose the way the new user's email is inserted">
        <item context="write option">Write the user\'s e-mail</item>
        <item context="import from phone option">Import from device</item>
    </string-array>

    <string name="settings_camera_upload_on" context="settings option">Enable Camera Uploads</string>
    <string name="settings_camera_upload_turn_on" context="settings option">Turn on Camera Uploads</string>
    <string name="settings_camera_upload_off" context="settings option">Disable Camera Uploads</string>
    <string name="settings_camera_upload_how_to_upload" context="settings option. How to upload the camera images: via Wi-Fi only or via Wi-Fi and data plan">How to upload</string>

    <string name="settings_secondary_upload_on" context="The Secondary Media uploads allows to create a second Camera Folder synchronization. Enabling it would imply to choose a new local folder and then, a new destination folder in MEGA. This is the text that appears in the settings option to enable the second synchronization.">Enable Secondary Media uploads</string>
    <string name="settings_secondary_upload_off" context="The Secondary Media uploads allows to create a second Camera Folder synchronization. Disabling it would imply that the current second sync won't be running anymore. This is the text that appears in the settings option to disable the second synchronization.">Disable Secondary Media uploads</string>

    <string name="settings_empty_folder" context="settings option">Choose folder</string>

    <string-array name="settings_camera_upload_how_to_entries" context="the options of how to upload, but in an array. needed for the settings">
        <item context="how to upload the camera images. when Wi-Fi connected and using data plan">WiFi or data plan</item>
        <item context="how to upload the camera images. only when Wi-Fi connected">WiFi only</item>
    </string-array>

    <string name="settings_camera_upload_what_to_upload" context="What kind of files are going to be uploaded: images, videos or both">File Upload</string>

    <string-array name="settings_camera_upload_file_upload_entries" context="the options of what to upload in an array. Needed for the settings">
        <item context="the options of what to upload.">Photos only</item>
        <item context="the options of what to upload.">Videos only</item>
        <item context="the options of what to upload.">Photos and videos</item>
    </string-array>

    <string name="settings_camera_upload_charging" context="Option to choose that the camera sync will only be enable when the device is charging">Only when charging</string>
    <string name="settings_keep_file_names" context="Option to choose that the camera sync will maintain the local file names when uploading">Keep file names as in the device</string>

    <string name="settings_local_camera_upload_folder" context="The location of where the user photos or videos are stored in the device.">Local Camera folder</string>
    <string name="settings_mega_camera_upload_folder" context="The location of where the user photos or videos are stored in MEGA.">MEGA Camera Uploads folder</string>

    <string name="settings_local_secondary_folder" context="The location of where the user photos or videos of the secondary sync are stored in the device.">Local Secondary folder</string>
    <string name="settings_mega_secondary_folder" context="The location of where the user photos or videos of the secondary sync are stored in MEGA.">MEGA Secondary folder</string>

    <string name="settings_camera_upload_only_photos" context="what kind of file are going to be uploaded. Needed for the settings summary">Photos only</string>
    <string name="settings_camera_upload_only_videos" context="what kind of file are going to be uploaded. Needed for the settings summary">Videos only</string>
    <string name="settings_camera_upload_photos_and_videos" context="what kind of file are going to be uploaded. Needed for the settings summary">Photos and videos</string>

    <!--
    <string name="settings_pin_lock_on" context="settings of the pin lock">Enable PIN Lock</string>
    -->
    <!--
    <string name="settings_pin_lock_off" context="settings of the pin lock">Disable PIN Lock</string>
    -->
    <!--
    <string name="settings_pin_lock_code" context="settings of the pin lock">PIN Code</string>
    -->
    <string name="settings_pin_lock_code_not_set" context="status text when no custom photo sync folder has been set">Not set</string>
    <string name="settings_reset_lock_code" context="settings of the pin lock">Reset PIN code</string>
    <string name="settings_pin_lock_switch" context="settings of the pin lock">PIN Lock</string>

    <string name="pin_lock_enter" context="Button after the pin code input field">Enter</string>
    <string name="pin_lock_alert" context="error message when not typing the pin code correctly">Your local files will be deleted and you will be logged out after 10 failed attempts</string>
    <string name="pin_lock_incorrect" context="error message when not typing the pin code correctly">Incorrect code</string>
    <string name="pin_lock_incorrect_alert" context="error message when not typing the pin code correctly">Wrong PIN code, please try again. You have %2d attempts left</string>
    <string name="pin_lock_not_match" context="error message when not typing the pin code correctly (two times)">PIN Codes don\'t match</string>
    <string name="unlock_pin_title" context="title of the screen to unlock screen with pin code">Enter your PIN Code</string>
    <string name="unlock_pin_title_2" context="title of the screen to unlock screen with pin code in second round">Re-Enter your PIN Code</string>
    <string name="reset_pin_title" context="title of the screen to unlock screen with pin code">Enter your new PIN Code</string>
    <string name="reset_pin_title_2" context="title of the screen to unlock screen with pin code in second round">Re-Enter your new PIN Code</string>
    <string name="incorrect_pin_activity" context="text of the screen after 10 attemps with a wrong PIN" formatted="false">All your local data will be deleted and you will be logged out in %1d seconds</string>

    <string name="settings_about" context="Caption of a title, in the context of &quot;About MEGA&quot; or &quot;About us&quot;">About</string>
    <string name="settings_about_privacy_policy" context="App means &quot;Application&quot;">Privacy Policy</string>
    <string name="settings_about_terms_of_service" context="App means &quot;Application&quot;">Terms of Service</string>
    <string name="settings_about_app_version" context="App means &quot;Application&quot;">App version</string>
    <string name="settings_about_sdk_version" context="Title of the label where the SDK version is shown">MEGA SDK version</string>
    <string name="settings_about_karere_version" context="Title of the label where the MEGAchat SDK version is shown">MEGAchat SDK version</string>
    <string name="settings_about_code_link_title" context="Link to the public code of the app">View source code</string>

    <string name="january">January</string>
    <string name="february">February</string>
    <string name="march">March</string>
    <string name="april">April</string>
    <string name="may">May</string>
    <string name="june">June</string>
    <string name="july">July</string>
    <string name="august">August</string>
    <string name="september">September</string>
    <string name="october">October</string>
    <string name="november">November</string>
    <string name="december">December</string>

    <string name="zip_browser_activity" context="title of the screen that shows the ZIP files">ZIP Browser</string>

    <!--
    <string name="new_account" context="in login screen to create a new account">Create account now!</string>
    -->

    <string name="my_account_title" context="title of the My Account screen">Account Type</string>
    <string name="renews_on" context="title of the Expiration Date">Renews on&#160;</string>
    <string name="expires_on" context="title of the Expiration Date">Expires on&#160;</string>
    <string name="free_account">FREE</string>
    <string name="prolite_account" context="Not translate">Lite</string>
    <string name="pro1_account" context="Not translate">PRO I</string>
    <string name="pro2_account" context="Not translate">PRO II</string>
    <string name="pro3_account" context="Not translate">PRO III</string>

    <!--
    <string name="free_storage" context="Not translate">50 GB</string>
    -->
    <!--
    <string name="free_bandwidth" context="Free bandwich account details">Limited</string>
    -->

    <string name="camera_uploads_created" context="info message shown to the user when the Camera Uploads folder has been created">Camera Uploads folder created</string>

    <!--
    <string name="ZIP_download_permission" context="A compressed file will be downloaded and decompressed.">The ZIP file will be downloaded and unzipped</string>
    -->
    <!--
    <string name="ZIP_unzip_permission" context="A compressed file will be decompressed.">The ZIP file will be unzipped </string>
    -->

    <string name="sortby_owner_mail" context="category in sort by action">Owner\'s E-mail</string>
    <string name="sortby_name" context="category in sort by action">Name</string>
    <string name="sortby_name_ascending" context="sort files alphabetically ascending">Ascending</string>
    <string name="sortby_name_descending" context="sort files alphabetically descending">Descending</string>

    <string name="sortby_date" context="category in sort by action">Date</string>
    <string name="sortby_creation_date" context="category in sort by action">Creation Date</string>
    <string name="sortby_modification_date" context="category in sort by action">Modification Date</string>
    <string name="sortby_date_newest" context="sort files by date newest first">Newest</string>
    <string name="sortby_date_oldest" context="sort files by date oldest first">Oldest</string>

    <string name="sortby_size" context="category in sort by action">Size</string>
    <string name="sortby_size_largest_first" context="sort files by size largest first">Largest</string>
    <string name="sortby_size_smallest_first" context="sort files by size smallest first">Smallest</string>

    <string name="per_month" context="in payments, for example: 4.99€ per month">per month</string>
    <string name="per_year" context="in payments, for example: 49.99€ per year">per year</string>

    <string name="billing_details" context="Contextual text in the beginning of the Credit Card Payment">Enter your billing details:</string>
    <string name="address1_cc" context="Hint text of the address1 edittext, which is the first line (of two) of the address">Address 1</string>
    <string name="address2_cc" context="Hint text of the address2 edittext, which is the second line (of two) of the address">Address 2 (optional)</string>
    <string name="city_cc" context="Hint text of the city edittext for billing purposes">City</string>
    <string name="state_cc" context="Hint text of the state or province edittext for billing purposes">State / Province</string>
    <string name="country_cc" context="Hint text of the country edittext for billing purposes">Country</string>
    <string name="postal_code_cc" context="Hint text of the postal code edittext for billing purposes">Postal code</string>

    <string name="payment_details" context="Contextual text in the beginning of the Credit Card Payment">Enter your payment details:</string>
    <string name="first_name_cc" context="Hint text of the first name of the credit card edittext for payment purposes">First name</string>
    <string name="last_name_cc" context="Hint text of the last name of the credit card edittext for payment purposes">Last name</string>
    <string name="credit_card_number_cc" context="Hint text of the credit card number edittext for payment purposes">Credit Card Number</string>
    <string name="month_cc" context="Hint text of the expiration month of the credit card for payment purposes">Month</string>
    <string name="year_cc" context="Hint text of the expiration year of the credit card for payment purposes">Year</string>
    <string name="cvv_cc" context="Hint text of the CVV edittext for payment purposes">CVV</string>

    <string name="proceed_cc" context="Text of the button which proceeds the payment">Proceed</string>

    <string name="account_successfully_upgraded" context="Message shown when the payment of an upgrade has been correct">Account successfully upgraded!</string>
    <string name="account_error_upgraded" context="Message shown when the payment of an upgrade has not been correct">The operation failed. Your credit card has not been charged</string>
    <string name="credit_card_information_error" context="Message shown when the credit card information is not correct">The credit card information was not correct. The credit card will not be charged</string>
    <!--
    <string name="not_upgrade_is_possible" context="Message shown when the user wants to upgrade an account that cannot be upgraded">Your account cannot be upgraded from the app. Please contact support@mega.nz to upgrade your account</string>
    -->

    <string name="pin_lock_type" context="title to choose the type of PIN code">PIN Code Type</string>
    <string name="four_pin_lock" context="PIN with 4 digits">4 digit PIN</string>
    <string name="six_pin_lock" context="PIN with 6 digits">6 digit PIN</string>
    <string name="AN_pin_lock" context="PIN alphanumeric">Alphanumeric PIN</string>

    <string name="settings_enable_logs" context="Confirmation message when enabling logs in the app">Logs are now enabled</string>
    <string name="settings_disable_logs" context="Confirmation message when disabling logs in the app">Logs are now disabled</string>

    <string name="search_open_location" context="Option in the sliding panel to open the folder which contains the file selected after performing a search">Open location</string>
    <string name="servers_busy" context="message when a request cannot be performed because the servers are busy">Servers are too busy. Please wait.</string>

    <string name="my_account_free" context="Label in My Account section to show user account type">Free Account</string>
    <string name="my_account_prolite" context="Label in My Account section to show user account type">Lite Account</string>
    <string name="my_account_pro1" context="Label in My Account section to show user account type">PRO I Account</string>
    <string name="my_account_pro2" context="Label in My Account section to show user account type">PRO II Account</string>
    <string name="my_account_pro3" context="Label in My Account section to show user account type">PRO III Account</string>

    <string name="backup_title" context="Title of the screen to backup the master key">Backup your Recovery Key</string>
    <string name="backup_subtitle" context="Subtitle of the screen to backup the master key">Your password unlocks your Recovery Key</string>

    <string name="backup_first_paragraph" context="First paragraph of the screen to backup the master key">Your data is only readable through a chain of decryption operations that begins with your master encryption key, which we store encrypted with your password. This means that if you lose your password, your master key can no longer be decrypted, and you can no longer decrypt your data.</string>
    <string name="backup_second_paragraph" context="Second paragraph of the screen to backup the master key">Exporting the master key and keeping it in a secure location enables you to set a new password without data loss.</string>
    <string name="backup_third_paragraph" context="Third paragraph of the screen to backup the master key">An external attacker cannot gain access to your account with just your key. A password reset requires both the key and access to your e-mail.</string>
    <string name="backup_action" context="Sentence to inform the user the available actions in the screen to backup the master key">Copy the Recovery Key to clipboard or save it as text file</string>

    <string name="save_action" context="Action of the button to save the master key as a text file">Save</string>
    <string name="copy_MK_confirmation" context="Alert message when the master key has been successfully copied to the ClipBoard">The Recovery Key has been successfully copied</string>

    <string name="change_pass" context="Button to change the password">Change</string>

    <string name="general_positive_button" context="Positive button to perform a general action">YES</string>
    <string name="general_negative_button" context="Negative button to perform a general action">NO</string>

    <string name="forgot_pass_menu" context="Option of the overflow menu to show the screen info to reset the password">Forgot password?</string>
    <string name="forgot_pass" context="Button in the Login screen to reset the password">Forgot your password?</string>
    <string name="forgot_pass_first_paragraph" context="First paragraph of the screen when the password has been forgotten">If you have a backup of your Recovery Key, you can reset your password by selecting YES. No data will be lost.</string>
    <string name="forgot_pass_second_paragraph" context="Second paragraph of the screen when the password has been forgotten">You can still export your Recovery Key now if you have an active MEGA session in another browser on this or any other computer. If you don\'t, you can no longer decrypt your existing account, but you can start a new one under the same e-mail address by selecting NO.</string>
    <!--
    <string name="forgot_pass_second_paragraph_logged_in" context="Second paragraph of the screen when the password has been forgotten and the user is still logged in">If you don\&apos;t, you can still export your recovery key now in this MEGA session. Please, go back and backup your recovery key.</string>
    -->

    <string name="forgot_pass_action" context="Sentence to ask to the user if he has the master key in the screen when the password has been forgotten">Do you have a backup of your Recovery Key?</string>

    <string name="title_alert_reset_with_MK" context="Title of the alert message to ask for the link to reset the pass with the MK">Great!</string>
    <string name="edit_text_insert_mail" context="Hint of the text where the user can write his e-mail">email goes here</string>
    <string name="text_alert_reset_with_MK" context="Text of the alert message to ask for the link to reset the pass with the MK">Please enter your email address below. You will receive a recovery link that will allow you to submit your Recovery Key and reset your password.</string>

    <string name="edit_text_insert_mk" context="Hint of the text when the user can write his master key">Your Recovery Key goes here</string>

    <string name="edit_text_insert_pass" context="Hint of the text where the user can write his password">password goes here</string>
    <string name="delete_account_text_last_step" context="Text shown in the last alert dialog to confirm the cancellation of an account">This is the last step to cancel your account. You will permanently lose all the data stored in the cloud. Please enter your password below.</string>

    <string name="email_verification_title" context="Title of the alert dialog to inform the user that have to check the email">Email verification</string>
    <string name="email_verification_text" context="Text of the alert dialog to inform the user that have to check the email">Please check your email to proceed.</string>
    <string name="email_verification_text_error" context="Text of the alert dialog to inform the user when an error occurs when cancelling the account">An error occurred, please try again.</string>


    <string name="alert_not_logged_in" context="Alert to inform the user that have to be logged in to perform the action">You must be logged in to perform this action.</string>
    <string name="invalid_string" context="Error when the user leaves empty the password field">Incorrect</string>

    <string name="invalid_email_title" context="Title of the alert dialog when the user tries to recover the pass of a non existing account">Invalid email address</string>
    <string name="invalid_email_text" context="Title of the alert dialog when the user tries to recover the pass of a non existing account">Please check the e-mail address and try again.</string>
    <!--
    <string name="alert_not_logged_out" context="Alert to inform the user that have to be logged out to perform the action">You must be logged out to perform this action.</string>
    -->

    <string name="title_dialog_insert_MK" context="Title of the dialog to write MK after opening the recovery link">Password reset</string>
    <string name="text_dialog_insert_MK" context="Text of the dialog to write MK after opening the recovery link">Please enter your Recovery Key below</string>

    <string name="pass_changed_alert" context="Text of the alert when the pass has been correctly changed">Password changed!</string>

    <string name="park_account_dialog_title" context="Title of the dialog to park an account">Park account</string>
    <string name="park_account_button" context="Button to park an account">Park</string>
    <string name="park_account_title" context="Title of the screen to park an account">Oops!</string>
    <string name="park_account_first_paragraph" context="First paragraph of the screen to park an account">Due to our end-to-end encryption paradigm, you will not be able to access your data without either your password or a backup of your Recovery Key.</string>
    <string name="park_account_second_paragraph" context="Second paragraph of the screen to park an account">You can park your existing account and start a fresh one under the same e-mail address. Your data will be retained for at least 60 days. In case that you recall your parked account\'s password, please contact support&#64;mega.nz</string>

    <string name="dialog_park_account" context="Text of the dialog message to ask for the link to park the account">Please enter your email address below. You will receive a recovery link that will allow you to park your account.</string>
    <string name="park_account_text_last_step" context="Text shown in the last alert dialog to park an account">This is the last step to park your account, please enter your new password. Your data will be retained for at least 60 days. If you recall your parked account\'s password, please contact support&#64;mega.nz</string>

    <string name="title_enter_new_password" context="Title of the screen to write the new password after opening the recovery link">Enter new password</string>
    <string name="recovery_link_expired" context="Message when the user tries to open a recovery pass link and it has expired">This recovery link has expired, please try again.</string>

    <string name="text_reset_pass_logged_in" context="Text of the alert after opening the recovery link to reset pass being logged.">Your Recovery Key will be used to reset your password. Please, enter your new password.</string>
    <string name="email_verification_text_change_pass" context="Text of the alert dialog to inform the user that have to check the email after clicking the option forgot pass">You will receive a recovery link that will allow you to reset your password.</string>

    <string name="my_account_upgrade_pro" context="Button to upgrade the account to PRO account in My Account Section">Upgrade</string>
    <string name="my_account_upgrade_pro_panel" context="Button to upgrade the account to PRO account in the panel that appears randomly">Upgrade now</string>
    <string name="get_pro_account" context="Message to promote PRO accounts">Improve your cloud capacity![A]Get more space &amp; transfer quota with a PRO account!</string>
    <string name="toast_master_key" context="success message when the MasterKey file has been downloaded">The Recovery Key has been backed up into: %1s.[A]While the file remains in this path, you will find it at the Saved for Offline Section.[A]Note: It will be deleted if you log out, please store it in a safe place.</string>

    <!--
    <string name="next_ime_action" context="Action to pass focus to the next field in a form">Next</string>
    -->

    <string name="mail_already_used" context="Error shown when the user tries to change his mail to one that is already used">Error. This email address is already in use.</string>

    <string name="change_mail_text_last_step" context="Text shown in the last alert dialog to change the email associated to an account">This is the last step to change your email. Please enter your password below.</string>
    <string name="change_mail_title_last_step" context="Title of the alert dialog to change the email associated to an account">Change email</string>

    <!--
    <string name="success_changing_user_mail" context="Message when the user email has been changed successfully">Your email has been correctly updated.</string>
    -->

    <string name="title_new_warning_out_space" context="Iitle of the warning when the user is running out of space">You\'re running out of space!</string>
    <string name="new_warning_out_space" context="Text of the warning when the user is running out of space">Take full advantage of your MEGA account by upgrading to PRO.</string>

    <string name="title_options_avatar_panel" context="Iitle of sliding panel to choose the option to edit the profile picture">Edit profile picture</string>
    <string name="take_photo_avatar_panel" context="Option of the sliding panel to change the avatar by taking a new picture">Take picture</string>
    <string name="choose_photo_avatar_panel" context="Option of the sliding panel to change the avatar by choosing an existing picture">Choose picture</string>
    <string name="delete_avatar_panel" context="Option of the sliding panel to delete the existing avatar">Delete picture</string>

    <string name="incorrect_MK" context="Alert when the user introduces his MK to reset pass incorrectly">The key you supplied does not match this account. Please make sure you use the correct Recovery Key and try again.</string>
    <string name="incorrect_MK_title" context="Title of the alert when the user introduces his MK to reset pass incorrectly">Invalid Recovery Key</string>

    <string name="option_full_link" context="Alert Dialog to get link">Link with key</string>

    <string name="recovering_info" context="Message shown meanwhile the app is waiting for a request">Getting info&#8230;</string>

    <string name="email_verification_text_change_mail" context="Text of the alert dialog to inform the user that have to check the email to validate his new email">Your new email address needs to be validated. Please check your email to proceed.</string>

    <string name="confirmation_delete_avatar" context="Confirmation before deleting the avatar of the user's profile">Delete your profile picture?</string>
    <string name="title_edit_profile_info" context="Title of the Dialog to edit the profile attributes of the user's account">Edit</string>

    <string name="title_set_expiry_date" context="Alert Dialog to get link">Set expiry date</string>
    <string name="title_set_password_protection" context="Title of the dialog to get link with password">Set password protection</string>
    <string name="subtitle_set_expiry_date" context="Subtitle of the dialog to get link">(PRO ONLY)</string>
    <string name="set_password_protection_dialog" context="Alert Dialog to get link with password">Set password</string>
    <string name="hint_set_password_protection_dialog" context="Hint of the dialog to get link with password">Enter password</string>
    <string name="hint_confirm_password_protection_dialog" context="Hint of the confirmation dialog to get link with password">Confirm password</string>
    <string name="link_request_status" context="Status text at the beginning of getting a link">Processing...</string>

    <string name="edit_link_option" context="Option of the sliding panel to edit the link of a node">Manage link</string>

    <string name="old_password_provided_incorrect" context="Error alert dialog shown when changing the password the user provides an incorrect password ">The current password you have provided is incorrect.</string>

    <string name="number_correctly_reinvite_contact_request" context="success message when reinviting multiple contacts">%d reinvite requests sent successfully.</string>

    <string name="number_correctly_delete_contact_request" context="success message when reinviting multiple contacts">%d requests deleted successfully.</string>
    <string name="number_no_delete_contact_request" context="error message when reinviting multiple contacts">%1$d requests successfully deleted but %2$d requests were not deleted.</string>

    <string name="confirmation_delete_contact_request" context="confirmation message before removing a contact request.">Do you want to remove the invitation request to %s?</string>
    <string name="confirmation_remove_multiple_contact_request" context="confirmation message before removing mutiple contact request">Do you want to remove these %d invitation requests?</string>

    <string name="number_correctly_invitation_reply_sent" context="success message when replying to multiple received request">%d request replies sent.</string>
    <string name="number_incorrectly_invitation_reply_sent" context="error message when replying to multiple received request">%1$d request replies successfully sent but %2$d were not sent.</string>

    <plurals name="general_num_request">
        <item context="referring to a invitation request in the Contacts section" quantity="one">request</item>
        <item context="referring to a invitation request in the Contacts section" quantity="other">requests</item>
    </plurals>

    <plurals name="confirmation_remove_outgoing_shares">
        <item context="Confirmation before removing the outgoing shares of a folder" quantity="one">The folder is shared with %1$d contact. Remove share?</item>
        <item context="Confirmation before removing the outgoing shares of a folder" quantity="other">The folder is shared with %1$d contacts. Remove all shares?</item>
    </plurals>

    <string name="error_incorrect_email_or_password" context="Error message when the credentials to login are incorrect.">Invalid email and/or password. Please try again.</string>
    <string name="error_account_suspended" context="Error message when trying to login and the account is suspended.">Your account has been suspended due to Terms of Service violations. Please contact support&#64;mega.nz</string>
    <string name="too_many_attempts_login" context="Error message when to many attempts to login.">Too many failed attempts to login, please wait for an hour.</string>
    <string name="account_not_validated_login" context="Error message when trying to login to an account not validated.">This account has not been validated yet. Please, check your email.</string>

    <string name="general_error_folder_not_found" context="Error message shown when opening a folder link which doesn't exist">Folder link unavailable</string>
    <string name="folder_link_unavaible_ToS_violation" context="Error message shown when opening a folder link which has been removed due to ToS/AUP violation">The folder link has been removed because of a ToS/AUP violation.</string>

    <string name="general_error_file_not_found" context="Error message shown when opening a file link which doesn't exist">File link unavailable</string>
    <string name="file_link_unavaible_ToS_violation" context="Error message shown when opening a file link which has been removed due to ToS/AUP violation">The file link has been removed because of a ToS/AUP violation.</string>

    <string name="confirm_email_text" context="Title of the screen after creating the account. That screen asks the user to confirm the account by checking the email">Awaiting email confirmation</string>
    <string name="confirm_email_explanation" context="Text below the title that explains the user should check the email and click the link to confirm the account">Please check your email and click the link to confirm your account.</string>

    <plurals name="general_num_items">
        <item context="Singular of items which contains a folder. 1 item" quantity="one">item</item>
        <item context="Plural of items which contains a folder. 2 items" quantity="other">items</item>
    </plurals>

    <string name="file_link_unavaible_delete_account" context="Error message shown when opening a file or folder link which account has been removed due to ToS/AUP violation">The associated user account has been terminated due to multiple violations of our Terms of Service.</string>

    <string name="general_error_invalid_decryption_key" context="Error message shown after login into a folder link with an invalid decryption key">The provided decryption key for the folder link is invalid.</string>

    <string name="my_account_my_credentials" context="Title of the label in the my account section. It shows the credentials of the current user so it can be used to be verified by other contacts">My credentials</string>
    <string name="limited_bandwith" context="Word to indicate the limited bandwidth of the free accounts">Limited</string>

    <string name="section_chat" context="Item of the navigation title for the chat section">Chat</string>
    <string name="section_chat_with_notification" context="Item of the navigation title for the chat section when there is any unread message">Chat [A](%1$d)[/A]</string>

    <string name="tab_archive_chat" context="Title of the archived chats tab. Capital letters">Archive</string>
    <!--
    <string name="tab_recent_chat" context="Title of the recent chats tab. Capital letters">RECENT</string>
    -->

    <!--
    <string name="archive_chat_empty" context="Message shown when the user has no archived chats">No archived conversations</string>
    -->
    <string name="recent_chat_enable_chat" context="Message shown when the user has no archived chats">Chat is disabled</string>
    <string name="recent_chat_enable_chat_button" context="Message shown when the user has no archived chats">Enable chat</string>

    <!--
    <string name="get_started_button" context="Button to start using the chat">Get started</string>
    -->

    <string name="recent_chat_empty_invite" context="Message shown when the user has no recent chats">Invite your friends to join you on Chat and enjoy our encrypted platform with privacy and security.</string>
    <!--<string name="recent_chat_empty_enable_chat" context="Message shown when the user has no recent chats">Enable Chat[A]and enjoy our encrypted platform with privacy and security.</string>-->

    <!--
    <string name="videocall_title" context="Title shown in the list of main chat screen for a videocall">Video call</string>
    -->

    <!--
    <plurals name="general_minutes">
        <item context="Singular of minutes. 1 minute" quantity="one">minute</item>
        <item context="Plural of minutes. 2 minute" quantity="other">minutes</item>
    </plurals>
    -->

    <!--
    <plurals name="general_hours">
        <item context="Singular of hours. 1 hour" quantity="one">hour</item>
        <item context="Plural of hours. 2 hours" quantity="other">hours</item>
    </plurals>
    -->

    <!--
    <plurals name="general_seconds">
        <item context="Singular of seconds. 1 second" quantity="one">second</item>
        <item context="Plural of seconds. 2 second" quantity="other">seconds</item>
    </plurals>
    -->

    <string name="initial_hour" context="Initial of the word hour to show the duration of a video or audio call">h</string>
    <string name="initial_minute" context="Initial of the word minute to show the duration of a video or audio call">m</string>
    <string name="initial_second" context="Initial of the word second to show the duration of a video or audio call">s</string>

    <!--
    <string name="videocall_item" context="Info shown about the last action in a chat is a videocall">Video call</string>
    -->

    <string name="selected_items" context="Title shown when multiselection is enable in chat tabs">%d selected</string>

    <string name="remove_contact_shared_folder" context="Message to confirm if the user wants to delete a contact from a shared folder">The contact %s will be removed from the shared folder.</string>
    <string name="remove_multiple_contacts_shared_folder" context="Message to confirm if the user wants to delete a multiple contacts from a shared folder">%d contacts will be removed from the shared folder.</string>

    <string name="number_correctly_removed_from_shared" context="success message when removing a contact from a shared folder">%d contacts removed correctly from the shared folder</string>
    <string name="number_incorrectly_removed_from_shared" context="success message when removing a contact from a shared folder">&#160;and %d contacts were not successfully removed</string>

    <string name="contacts_list_empty_text_loading" context="Message shown while the contact list from the device is being read and then shown to the user">Loading contacts from the phone...</string>

    <string name="number_correctly_invite_contact_request" context="success message when reinviting multiple contacts">%d invite requests sent successfully.</string>
    <string name="number_no_invite_contact_request" context="error message when reinviting multiple contacts">%1$d invite requests successfully sent but %2$d requests were not sent.</string>

    <string name="chat_me_text_bracket" context="Word next to own user's message in chat screen">%1s (Me)</string>
    <string name="type_message_hint" context="Hint shown in the field to write a message in the chat screen">Type a message</string>

    <string name="general_mute" context="button">Mute</string>
    <string name="general_unmute" context="button">Unmute</string>

    <string name="title_properties_chat_contact_notifications" context="Title of the section to enable notifications in the Contact Properties screen">Notifications</string>
    <string name="title_properties_chat_contact_message_sound" context="Title of the section to choose the sound of incoming messages in the Contact Properties screen">Message sound</string>
    <string name="title_properties_chat_clear_chat" context="Title of the section to clear the chat content in the Contact Properties screen">Clear chat</string>
    <string name="title_properties_chat_share_contact" context="Title of the section to share the contact in the Contact Properties screen">Share contact</string>

    <string name="call_ringtone_title" context="Title of the screen to select the ringtone of the calls">Call ringtone</string>
    <string name="notification_sound_title" context="Title of the screen to select the sound of the notifications">Notification sound</string>

    <string name="confirmation_clear_chat" context="Text of the confirmation dialog to clear the chat history">After cleared, neither %s nor you will be able to see messages of this chat.</string>

    <string name="general_clear" context="Button to clear the chat history">Clear</string>
    <!--
    <string name="login_initializing_chat" context="After login, initializing chat">Initializing chat</string>
    -->

    <string name="clear_history_success" context="Message show when the history of a chat has been successfully deleted">The history of the chat has been cleared</string>
    <string name="clear_history_error" context="Message show when the history of a chat hasn't been successfully deleted">Error. The history of the chat has not been cleared correctly</string>

    <string name="add_participants_menu_item" context="Menu item to add participants to a chat">Add participants</string>
    <string name="remove_participant_menu_item" context="Menu item to remove a participants from a chat">Remove participant</string>

    <string name="mega_info_empty_screen" context="Message about MEGA when there are no message in the chat screen">Protects your chat with end-to-end (user controlled) encryption, providing essential safety assurances:</string>
    <string name="mega_authenticity_empty_screen" context="Message about MEGA when there are no message in the chat screen">The system ensures that the data received is truly from the specified sender, and its content has not been manipulated during transit.</string>
    <string name="mega_confidentiality_empty_screen" context="Message about MEGA when there are no message in the chat screen">Only the author and intended recipients are able to decipher and read the content.</string>

    <string name="title_mega_info_empty_screen" context="Message about MEGA when there are no message in the chat screen">MEGA</string>
    <string name="title_mega_authenticity_empty_screen" context="Message about MEGA when there are no message in the chat screen">Authenticity</string>
    <string name="title_mega_confidentiality_empty_screen" context="Message about MEGA when there are no message in the chat screen">Confidentiality</string>

    <string name="error_not_logged_with_correct_account" context="Error message shown when opening a cancel link with an account that not corresponds to the link">This link is not related to this account. Please, log in with the correct account.</string>
    <string name="cancel_link_expired" context="Message when the user tries to open a cancel link and it has expired">This cancel link has expired, please try again.</string>

    <string name="no_results_found" context="Text shown after searching and no results found">No results were found</string>

    <string name="offline_status" context="Info label about the status of the user">Offline</string>
    <string name="online_status" context="Info label about the status of the user">Online</string>
    <string name="away_status" context="Info label about the status of the user">Away</string>
    <string name="busy_status" context="Info label about the status of the user">Busy</string>
    <string name="invalid_status" context="Info label about the status of the user">No connection</string>

    <string name="text_deleted_message" context="Text shown when a message has been deleted in the chat">This message has been deleted</string>
    <string name="history_cleared_message" context="Text shown when the chat history was cleared by me">Chat history was cleared</string>
    <string name="text_deleted_message_by" context="Text shown when a message has been deleted in the chat">[A]This message has been deleted by [/A][B]%1$s[/B]</string>

    <string name="confirmation_delete_several_messages" context="Confirmation before deleting messages">Remove messages?</string>
    <string name="confirmation_delete_one_message" context="Confirmation before deleting one message">Remove message?</string>

    <!--
    <string name="text_cleared_history" context="Text shown when a user cleared the history of a chat"><![CDATA[<font color=\'#060000\'>%1$s</font> <font color=\'#868686\'> cleared the chat history</font>]]></string>
    -->

    <string name="group_chat_label" context="Label for the sliding panel of a group chat">Group chat</string>
    <string name="group_chat_info_label" context="Label for the option of the sliding panel to show the info of a chat group">Group info</string>
    <string name="group_chat_start_conversation_label" context="Label for the option of the sliding panel to start a one to one chat">Start conversation</string>
    <string name="group_chat_edit_profile_label" context="Label for the option of the sliding panel to edit the profile">Edit profile</string>
    <string name="title_properties_chat_leave_chat" context="Title of the section to leave a group content in the Contact Properties screen">Leave chat</string>
    <string name="participants_chat_label" context="Label for participants of a group chat">Participants</string>

    <string name="confirmation_remove_chat_contact" context="confirmation message before removing a contact from a chat.">Remove %s from this chat?</string>

    <string name="observer_permission_label_participants_panel" context="Label to show the participant permission in the options panel of the group info screen">Read-only</string>
    <!--
    <string name="member_permission_label_participants_panel" context="Label to show the participant permission in the options panel of the group info screen">Member</string>
    -->
    <string name="standard_permission_label_participants_panel" context="Label to show the participant permission in the options panel of the group info screen">Standard</string>
    <string name="administrator_permission_label_participants_panel" context="Label to show the participant permission in the options panel of the group info screen">Moderator</string>

    <string name="edited_message_text" context="Text appended to a edited message.">(edited)</string>
    <string name="change_title_option" context="Option in menu to change title of a chat group.">Change title</string>

    <string name="confirmation_leave_group_chat" context="confirmation message before leaving a group chat">If you leave, you will no longer have access to read or send messages.</string>
    <string name="title_confirmation_leave_group_chat" context="title confirmation message before leaving a group chat">Leave group chat?</string>

    <string name="confirmation_clear_group_chat" context="Text of the confirmation dialog to clear a group chat history">All messages and media in this conversation will be cleared.</string>
    <string name="title_confirmation_clear_group_chat" context="Title of the confirmation dialog to clear a group chat history">Clear history?</string>


    <string name="add_participant_error_already_exists" context="Message show when a participant hasn't been successfully invited to a group chat">The participant is already included in this group chat</string>

    <string name="number_correctly_add_participant" context="success message when inviting multiple contacts to a group chat">%d participants were correctly invited</string>
    <string name="number_no_add_participant_request" context="error message when inviting multiple contacts to a group chat">%1$d participants were successfully invited but %2$d participants were not invited.</string>

    <string name="message_permissions_changed" context="chat message when the permissions for a user has been changed">[A]%1$s[/A][B] was changed to [/B][C]%2$s[/C][D] by [/D][E]%3$s[/E]</string>
    <string name="message_add_participant" formatted="false" context="chat message when a participant was added to a group chat">[A]%1$s[/A][B] joined the group chat by invitation from [/B][C]%2$s[/C]</string>
    <string name="message_remove_participant" context="chat message when a participant was removed from a group chat">[A]%1$s[/A][B] was removed from group chat by [/B][C]%2$s[/C]</string>

    <string name="change_title_messages" context="Message shown when a participant change the title of a group chat.">[A]%1$s[/A][B] changed the group chat name to [/B][C]\"%2$s\"[/C]</string>

    <string name="message_participant_left_group_chat" context="chat message when a participant left a group chat">[A]%1$s[/A][B] left the group chat[/B]</string>

    <string name="manual_retry_alert" context="chat message alert when the message have to been manually">Message not sent. Tap for options</string>

    <string name="chat_status_title" context="settings of the chat to choose the status">Status</string>
    <!--
    <string name="settings_chat_summary_online" context="summary of the status online in settings">You can chat, share files and make calls with your contacts.</string>
    -->
    <!--
    <string name="settings_chat_summary_invisible" context="summary of the status invisible in settings">You can interact with your contacts but you will appear offline for them.</string>
    -->
    <!--
    <string name="settings_chat_summary_offline" context="summary of the status invisible in settings">You will appear offline to your contacts and you will not be able to chat with them.</string>
    -->

    <!--
    <string name="changing_status_to_online_success" context="message shown when the status of the user successfully changed to online">You\'re now online</string>
    -->
    <!--
    <string name="changing_status_to_invisible_success" context="message shown when the status of the user successfully changed to invisible">You\'re now away</string>
    -->

    <!--
    <string name="changing_status_to_offline_success" context="message shown when the status of the user successfully changed to offline">You\'re now offline</string>
    -->
    <!--
    <string name="changing_status_to_busy_success" context="message shown when the status of the user successfully changed to offline">You\'re now busy</string>
    -->
    <string name="changing_status_error" context="message shown when the status of the user coudn't be changed">Error. Your status has not been changed</string>
    <string name="leave_chat_error" context="message shown when a user couldn't leave chat">An error occurred when leaving the chat</string>
    <string name="create_chat_error" context="message shown when a chat has not been created">An error occurred when creating the chat</string>

    <string name="settings_chat_vibration" context="settings of the chat to choose the status">Vibration</string>

    <!--
    <string name="list_message_deleted" context="Text show in list of chats when the last message has been deleted">Message deleted</string>
    -->

    <string name="non_format_text_deleted_message_by" context="Text shown when a message has been deleted in the chat">This message has been deleted by %1$s</string>
    <string name="non_format_history_cleared_by" context="Text shown when the chat history was cleared by someone">Chat history cleared by %1$s</string>

    <!--
    <string name="non_format_text_cleared_history" context="Text shown when a user cleared the history of a chat">%1$s cleared the chat history</string>
    -->
    <string name="non_format_message_permissions_changed" context="chat message when the permissions for a user has been changed">%1$s was changed to %2$s by %3$s</string>
    <string name="non_format_message_add_participant" formatted="false" context="chat message when a participant was added to a group chat">%1$s was added to this group chat by invitation from %2$s</string>
    <string name="non_format_message_remove_participant" context="chat message when a participant was removed from a group chat">%1$s was removed from group chat by %2$s</string>

    <string name="non_format_change_title_messages" context="Message shown when a participant change the title of a group chat.">%1$s changed the group chat name to \"%2$s\"</string>

    <string name="non_format_message_participant_left_group_chat" context="chat message when a participant left a group chat">%1$s left the group chat</string>

    <string name="messages_copied_clipboard" context="success alert when the user copy some messages to the clipboard">Copied to the clipboard</string>

    <string name="chat_error_open_title" context="Title of the error dialog when opening a chat">Chat Error!</string>
    <string name="chat_error_open_message" context="Message of the error dialog when opening a chat">The chat could not be opened correctly</string>

    <string name="menu_choose_contact" context="Menu option to add a contact to your contact list.">Choose contact</string>

    <plurals name="general_selection_num_contacts">
        <item context="referring to a contact in the contact list of the user" quantity="one">%1$d contact</item>
        <item context="Title of the contact list" quantity="other">%1$d contacts</item>
    </plurals>

    <string name="error_sharing_folder" context="Message shown when the folder sharing process fails">Error sharing the folder. Please, try again.</string>

    <plurals name="confirmation_remove_contact" context="confirmation message before removing a contact">
        <item context="Singular" quantity="one">All data associated with the selected contact will be permanently lost.</item>
        <item context="Plural" quantity="other">All data associated with the selected contacts will be permanently lost.</item>
    </plurals>

    <plurals name="title_confirmation_remove_contact" context="title of confirmation alert before removing a contact">
        <item context="Singular" quantity="one">Remove contact?</item>
        <item context="Plural" quantity="other">Remove contacts?</item>
    </plurals>

    <!--
    <string name="chat_connection_error" context="error shown when the connection to the chat fails">Chat connection error</string>
    -->

    <string name="message_option_retry" context="option shown when a message could not be sent">Retry</string>

    <string name="title_message_not_sent_options" context="title of the menu for a non sent message">Message not sent</string>

    <string name="no_conversation_history" context="message shown when a chat has no messages">No conversation history</string>

    <plurals name="user_typing" context="title of confirmation alert before removing a contact">
        <item context="Singular" quantity="one">%1$s [A]is typing...[/A]</item>
        <item context="Plural" quantity="other">%1$s [A]are typing...[/A]</item>
    </plurals>

    <string name="more_users_typing" context="text that appear when there are more than 2 people writing at that time in a chat. For example User1, user2 and more are typing...">%1$s [A]and more are typing...[/A]</string>

    <string name="tab_my_account_general" context="Title of the general tab in My Account Section">General</string>
    <string name="tab_my_account_storage" context="Title of the storage tab in My Account Section">Storage</string>

    <string name="account_plan" context="Title of the section about the plan in the storage tab in My Account Section">Plan</string>
    <string name="storage_space" context="Title of the section about the storage space in the storage tab in My Account Section">Storage space</string>
    <string name="transfer_quota" context="Title of the section about the transfer quota in the storage tab in My Account Section">Transfer quota</string>

    <string name="available_space" context="Label in section the storage tab in My Account Section">Available</string>
    <string name="not_available" context="Label in section the storage tab in My Account Section when no info info is received">not available</string>

    <string name="no_bylling_cycle" context="Label in section the storage tab when the account is Free">No billing cycle</string>

    <string name="my_account_of_string" context="String to show the transfer quota and the used space in My Account section">%1$s [A]of %2$s[/A]</string>

    <string name="confirmation_delete_from_save_for_offline" context="confirmation message before removing a something for the Save for offline section">Remove from Save for offline?</string>

    <string name="recent_chat_empty_no_connection_text" context="Text of chat section when the app has no connection">Chat is disabled and it cannot be enabled without a connection.</string>

    <string name="set_status_option_label" context="Label for the option of action menu to change the chat status">Set status</string>

    <string name="general_dismiss" context="Answer for confirmation dialog.">Dismiss</string>

    <string name="context_invitacion_reply_accepted" context="Accepted request invitacion alert">Invitation accepted</string>
    <string name="context_invitacion_reply_declined" context="Declined request invitacion alert">Invitation declined</string>
    <string name="context_invitacion_reply_ignored" context="Ignored request invitacion alert">Invitation ignored</string>

    <string name="error_message_unrecognizable" context="Content of a normal message that cannot be recognized">Message unrecognizable</string>

    <string name="settings_autoaway_title" context="Title of the settings section to configure the autoaway of chat presence">Auto-away</string>
    <string name="settings_autoaway_subtitle" context="Subtitle of the settings section to configure the autoaway of chat presence">Show me away after an inactivity of</string>
    <string name="settings_autoaway_value" context="Value in the settings section of the autoaway chat presence">%1d minutes</string>

    <string name="settings_persistence_title" context="Title of the settings section to configure the status persistence of chat presence">Status persistence</string>
    <string name="settings_persistence_subtitle" context="Subtitle of the settings section to configure the status persistence of chat presence">Maintain my chosen status appearance even when I have no connected devices</string>

    <string name="title_dialog_set_autoaway_value" context="Title of the dialog to set the value of the auto away preference">Set time limit</string>
    <string name="button_set" context="Button to set a value">Set</string>
    <string name="hint_minutes" context="Button to set a value">minutes</string>

    <!--
    <string name="autoaway_disabled" context="Word to indicated the autoaway is disabled">Disabled</string>
    -->

    <string-array name="settings_status_entries" context="the options of what to upload in an array. Needed for the settings">
        <item context="the options of what to upload.">Online</item>
        <item context="the options of what to upload.">Away</item>
        <item context="the options of what to upload.">Busy</item>
        <item context="the options of what to upload.">Offline</item>
    </string-array>

    <string name="offline_empty_folder" context="Text that indicates that a the offline section is currently empty">No files Saved for Offline</string>

    <string name="general_enable" context="Positive confirmation to enable logs">Enable</string>
    <string name="enable_log_text_dialog" context="Dialog to confirm the action of enabling logs">Logs can contain information related to your account</string>

    <string name="confirmation_to_reconnect" context="Dialog to confirm the reconnect action">Network connection recovered. Connect to MEGA?</string>
    <string name="loading_status" context="Message shown meanwhile the app is waiting for a the chat status">Loading status&#8230;</string>

    <string name="error_editing_message" context="Error when a message cannot be edited">This message cannot be edited</string>

    <plurals name="text_number_transfers" context="Label to show the number of transfers in progress">
        <item context="Singular" quantity="one">%1$d of %2$d file</item>
        <item context="Plural" quantity="other">%1$d of %2$d files</item>
    </plurals>

    <string name="option_to_transfer_manager" context="Label of the modal bottom sheet to Transfer Manager section" formatted="false">View</string>
    <string name="option_to_pause_transfers" context="Label of the modal bottom sheet to pause all transfers">Pause all transfers</string>
    <string name="option_to_resume_transfers" context="Label of the modal bottom sheet to resume all transfers">Resume all transfers</string>
    <string name="option_to_clear_transfers" context="Label of the modal bottom sheet to clear completed transfers">Clear completed</string>
    <string name="menu_pause_individual_transfer" context="Dialog to confirm the action of pausing one transfer">Pause transfer?</string>
    <string name="menu_resume_individual_transfer" context="Dialog to confirm the action of restarting one transfer">Resume transfer?</string>
    <string name="button_resume_individual_transfer" context="Button to confirm the action of restarting one transfer">Resume</string>

    <string name="confirmation_to_clear_completed_transfers" context="Dialog to confirm before removing completed transfers">Clear completed transfers?</string>

    <string name="title_tab_in_progress_transfers" context="Title of the tab section for transfers in progress">In progress</string>
    <string name="title_tab_completed_transfers" context="Title of the tab section for completed transfers">Completed</string>

    <string name="transfer_paused" context="Possible state of a transfer">Paused</string>
    <string name="transfer_queued" context="Possible state of a transfer">Queued</string>
    <!--
    <string name="transfer_canceled" context="Possible state of a transfer">Canceled</string>
    -->
    <string name="transfer_unknown" context="Possible state of a transfer">Unknown</string>

    <string name="paused_transfers_title" context="Title of the panel where the progress of the transfers is shown">Paused transfers</string>

    <string name="completed_transfers_empty" context="message shown in the screen when there are not any active transfer">No completed transfers</string>

    <!--
    <string name="message_transfers_completed" context="Message shown when the pending transfers are completed">Transfers finished</string>
    -->

    <plurals name="upload_service_notification" context="Text of the notification shown when the upload service is running">
        <item context="Singular" quantity="one">Uploading %1$d of %2$d file</item>
        <item context="Plural" quantity="other">Uploading %1$d of %2$d files</item>
    </plurals>

    <plurals name="upload_service_final_notification" context="Text of the notification shown when the upload service has finished">
        <item context="Singular" quantity="one">Uploaded %1$d file</item>
        <item context="Plural" quantity="other">Uploaded %1$d files</item>
    </plurals>

    <string name="general_total_size" context="label for the total file size of multiple files and/or folders (no need to put the colon punctuation in the translation)" formatted="false">Total size: %1$s</string>

    <plurals name="upload_service_failed" context="Text of the notification shown when the upload service has finished with any transfer error">
        <item context="Singular" quantity="one">%1$d file not uploaded</item>
        <item context="Plural" quantity="other">%1$d files not uploaded</item>
    </plurals>

    <plurals name="copied_service_upload" context="Text of the notification shown when the upload service has finished with any copied file instead uploaded">
        <item context="Singular" quantity="one">%1$d file copied</item>
        <item context="Plural" quantity="other">%1$d files copied</item>
    </plurals>

    <plurals name="already_downloaded_service" context="Text of the notification shown when the download service do not download because the file is already on the device">
        <item context="Singular" quantity="one">%1$d file previously downloaded</item>
        <item context="Plural" quantity="other">%1$d files previously downloaded</item>
    </plurals>

    <plurals name="download_service_final_notification" context="Text of the notification shown when the download service has finished">
        <item context="Singular" quantity="one">Downloaded %1$d file</item>
        <item context="Plural" quantity="other">Downloaded %1$d files</item>
    </plurals>

    <plurals name="download_service_final_notification_with_details" context="Text of the notification shown when the download service has finished with any error">
        <item context="Singular" quantity="one">Downloaded %1$d of %2$d file</item>
        <item context="Plural" quantity="other">Downloaded %1$d of %2$d files</item>
    </plurals>

    <plurals name="download_service_failed" context="Text of the notification shown when the download service has finished with any transfer error">
        <item context="Singular" quantity="one">%1$d file not downloaded</item>
        <item context="Plural" quantity="other">%1$d files not downloaded</item>
    </plurals>

    <plurals name="download_service_notification" context="Text of the notification shown when the download service is running">
        <item context="Singular" quantity="one">Downloading %1$d of %2$d file</item>
        <item context="Plural" quantity="other">Downloading %1$d of %2$d files</item>
    </plurals>

    <string name="title_depleted_transfer_overquota" context="Title of the alert when the transfer quota is depleted">Depleted transfer quota</string>
    <string name="text_depleted_transfer_overquota" context="Text of the alert when the transfer quota is depleted">Your queued transfer exceeds the current transfer quota available for your IP address and may therefore be interrupted.</string>
    <string name="plans_depleted_transfer_overquota" context="Button to show plans in the alert when the transfer quota is depleted">See our plans</string>
    <string name="continue_without_account_transfer_overquota" context="Button option of the alert when the transfer quota is depleted">Continue without account</string>

    <plurals name="new_general_num_files" context="this is used for example when downloading 1 file or 2 files">
        <item context="Singular of file. 1 file" quantity="one">%1$d file</item>
        <item context="Plural of file. 2 files" quantity="other">%1$d files</item>
    </plurals>

    <string name="general_view" context="Menu option">View files</string>
    <string name="add_to_cloud" context="Menu option">Add to Cloud drive</string>
    <string name="save_for_offline" context="Menu option">Save for offline</string>

    <string name="general_view_contacts" context="Menu option">View contacts</string>

    <string name="import_success_message" context="Menu option">Succesfully added to Cloud drive</string>
    <string name="import_success_error" context="Menu option">Error. Not added to Cloud drive</string>

    <string name="chat_connecting" context="Label in login screen to inform about the chat initialization proccess">Connecting&#8230;</string>

    <string name="context_contact_already_invited" context="message when trying to invite a contact with a pending request">%s was already invited. Consult your pending requests.</string>

    <string name="confirm_email_misspelled" context="Hint text explaining that you can change the email and resend the create account link to the new email address">If you have misspelled your email address, correct it and click \'Resend\'</string>
    <string name="confirm_email_misspelled_resend" context="Button to resend the create account email to a new email address in case the previous email address was misspelled">Resend</string>
    <string name="confirm_email_misspelled_email_sent" context="Text shown after the confirmation email has been sent to the new email address">Email sent</string>

    <string name="copyright_alert_title" context="text_copyright_alert_title">Copyright warning to all users</string>
    <string name="copyright_alert_first_paragraph" context="text_copyright_alert_first_paragraph">MEGA respects the copyrights of others and requires that users of the MEGA cloud service comply with the laws of copyright. </string>
    <string name="copyright_alert_second_paragraph" context="text_copyright_alert_second_paragraph">You are strictly prohibited from using the MEGA cloud service to infringe copyrights. You may not upload, download, store, share, display, stream, distribute, email, link to, transmit or otherwise make available any files, data or content that infringes any copyright or other proprietary rights of any person or entity.</string>
    <string name="copyright_alert_agree_button" context="text of the Agree button">Agree</string>
    <string name="copyright_alert_disagree_button" context="text of the Disagree button">Disagree</string>

    <string name="download_show_info" context="Hint how to cancel the download">Show info</string>

    <string name="context_link_removal_error" context="error message">Link removal failed. Try again later.</string>
    <string name="context_link_action_error" context="error message">Link action failed. Try again later.</string>

    <string name="title_write_user_email" context="title of the dialog shown when sending or sharing a folder">Write the user\'s e-mail</string>

    <string name="activity_title_files_attached" context="title of the screen to see the details of several node attachments">Files attached</string>
    <string name="activity_title_contacts_attached" context="title of the screen to see the details of several contact attachments">Contacts attached</string>

    <string name="alert_user_is_not_contact">The user is not a contact</string>

    <string name="camera_uploads_cellular_connection">Use cellular connection</string>
    <string name="camera_uploads_upload_videos">Upload videos</string>

    <string name="success_changing_user_avatar" context="Message when an user avatar has been changed successfully">Profile picture updated</string>
    <string name="error_changing_user_avatar" context="Message when an error ocurred when changing an user avatar">Error when changing the profile picture</string>
    <string name="success_deleting_user_avatar" context="Message when an user avatar has been deleted successfully">Profile picture deleted</string>
    <string name="error_deleting_user_avatar" context="Message when an error ocurred when deleting an user avatar">Error when deleting the profile picture</string>

    <string name="error_changing_user_attributes" context="Message when an error ocurred when changing an user attribute">An error occurred when changing the name</string>
    <string name="success_changing_user_attributes" context="Message when an user attribute has been changed successfully">Your name has been correctly updated</string>

    <string name="add_participant_success" context="Message show when a participant has been successfully invited to a group chat">Participant added</string>
    <string name="add_participant_error" context="Message show when a participant hasn't been successfully invited to a group chat">Error. Participant not added</string>

    <string name="remove_participant_success" context="Message show when a participant has been successfully removed from a group chat">Participant removed</string>
    <string name="remove_participant_error" context="Message show when a participant hasn't been successfully removed from a group chat">Error. Participant not removed</string>

    <string name="no_files_selected_warning">No files selected</string>

    <string name="attachment_upload_panel_from_cloud">From Cloud drive</string>
    <string name="attachment_upload_panel_contact">Contact</string>
    <string name="attachment_upload_panel_photo">From device</string>

    <string name="delete_account" context="Button and title of dialog shown when the user wants to delete permanently his account">Cancel account</string>
    <string name="delete_account_text" context="Text shown in the alert dialog to confirm the cancellation of an account">If you cancel your account you will not be able to access your account data, your MEGA contacts or conversations.\nYou will not be able to undo this action.</string>
    <string name="delete_button" context="Button in My Account section to confirm the account deletion">Delete</string>

    <string name="file_properties_info_info_file">Info</string>
    <string name="file_properties_info_size" context="Refers to the size of a file.">Total size</string>
    <string name="file_properties_info_content" context="header of a status field for what content a user has shared to you">Contains</string>
    <string name="file_properties_info_added" context="when was the file added in MEGA">Created</string>
    <string name="file_properties_shared_folder_public_link_name">Link</string>

    <string name="file_properties_shared_folder_full_access" context="Refers to access rights for a file folder.">Full access</string>
    <string name="file_properties_shared_folder_read_only" context="Refers to access rights for a file folder.">Read-only</string>
    <string name="file_properties_shared_folder_read_write" context="Refers to access rights for a file folder. (with the &amp; needed. Don\'t use the symbol itself. Use &amp;)">Read &amp; write</string>

    <string name="attachment_uploading_state_uploading">Uploading...</string>
    <string name="attachment_uploading_state_error">Error. Not sent.</string>

    <string name="already_downloaded_multiple" context="When a multiple download is started, some of the files could have already been downloaded before. This message shows the number of files that has already been downloaded and the number of files pending">%d files already downloaded.</string>
    <string name="pending_multiple" context="When a multiple download is started, some of the files could have already been downloaded before. This message shows the number of files that has already been downloaded and the number of files pending">%d files pending.</string>

    <string name="contact_is_me">No options available, you have selected yourself</string>

    <string name="confirmation_delete_one_attachment" context="Confirmation before deleting one attachment">Remove attachment?</string>

    <string name="general_view_with_revoke" formatted="false" context="Menu option">View files (%1$d deleted)</string>

    <string name="success_attaching_node_from_cloud" context="Success message when the attachment has been sent to a chat">File sent to %1$s</string>
    <string name="success_attaching_node_from_cloud_chats" context="Success message when the attachment has been sent to a many chats">File sent to %1$d chats</string>
    <string name="error_attaching_node_from_cloud" context="Error message when the attachment cannot be sent">Error. The file has not been sent</string>
    <string name="error_attaching_node_from_cloud_chats" context="Error message when the attachment cannot be sent to any of the selected chats">Error. The file has not been sent to any of the selected chats</string>
    <string name="error_revoking_node" context="Error message when the attachment cannot be revoked">Error. The attachment has not been removed</string>

    <string name="settings_set_up_automatic_uploads" context="settings option">Set up automatic uploads</string>

    <string name="settings_chat_silent_sound_not" context="settings option for chat notification">Silent</string>

    <string name="messages_chat_notification" context="messages string in chat notification">messages</string>
    <string name="incoming_folder_notification" context="part of the string in incoming shared folder notification">from</string>
    <string name="title_incoming_folder_notification" context="title of incoming shared folder notification">New shared folder</string>
    <string name="title_contact_request_notification" context="title of contact request notification">New contact request</string>

    <string name="title_properties_chat_clear" context="Title of the section to clear the chat content in the Contact Properties screen">Clear chat history</string>
    <string name="title_properties_remove_contact" context="Title of the section to remove contact in the Contact Properties screen">Remove contact</string>

    <string name="title_properties_chat_notifications_contact" context="Title of the section to enable notifications in the Contact Properties screen">Chat notifications</string>
    <string name="history_cleared_by" context="Text shown when the chat history was cleared by someone">[A]%1$s[/A][B] cleared the chat history[/B]</string>

    <string name="number_messages_chat_notification" formatted="false" context="messages string in chat notification">%1$d unread chats</string>

    <string name="context_permissions_changing_folder" context="Item menu option upon clicking on one or multiple files.">Changing permissions</string>
    <string name="context_removing_contact_folder" context="Item menu option upon clicking on one or multiple files.">Removing contact from shared folder</string>

    <string name="confirmation_move_to_rubbish" context="confirmation message before removing a file">Move to rubbish bin?</string>
    <string name="confirmation_move_to_rubbish_plural" context="confirmation message before removing a file">Move to rubbish bin?</string>
    <string name="confirmation_delete_from_mega" context="confirmation message before removing a file">Delete from MEGA?</string>
    <string name="confirmation_leave_share_folder" context="confirmation message before leaving an incoming shared folder">If you leave the folder, you will not be able to see it again</string>
    <string name="attachment_uploading_state" context="label to indicate the state of an upload in chat">Uploading...</string>

    <string name="title_properties_contact_notifications_for_chat" context="Title of the section to enable notifications in the Contact Properties screen">Chat notifications</string>

    <string name="achievements_title" context="title of the section for achievements">Achievements</string>
    <string name="achievements_subtitle" context="subtitle of the section for achievements">Invite friends and get rewards</string>

    <string name="button_invite_friends" context="button to invite friends for getting achievements">Invite friends</string>

    <string name="figures_achievements_text_referrals" context="title of the introduction for the achievements screen">Get %1$s of storage and %2$s of transfers for each referral</string>

    <string name="figures_achievements_text" context="sentence to detail the figures of storage and transfer quota related to each achievement">Get %1$s of storage and %2$s of transfers</string>

    <string name="unlocked_rewards_title" context="title of the section for unlocked rewards">Unlocked rewards</string>

    <string name="unlocked_storage_title" context="title of the section for unlocked storage quota">Storage Quota</string>

    <string name="title_referral_bonuses" context="title of the section for referral bonuses in achivements section (maximum 24 chars)">Referral Bonuses</string>
    <string name="title_install_app" context="title of the section for install a mobile app in achivements section (maximum 24 chars)">Install a mobile app</string>
    <string name="title_regitration" context="title of the section for install megasync in achivements section (maximum 24 chars)">Registration bonus</string>
    <string name="title_install_desktop" context="title of the section for install a mobile app bonuses in achivements section (maximum 24 chars)">Install MEGA desktop app</string>
    <string name="title_base_quota" context="title of the section for base quota in achivements section">Account Base Quota</string>
    <string name="camera_uploads_empty" context="Text that indicates that no pictures have been uploaded to the Camera Uploads section">No media on Camera Uploads</string>
    <string name="general_num_days_left" context="indicates the number of days left related to a achievement">%1$d d left</string>
    <string name="expired_achievement" context="state to indicate the achievement has expired">Expired</string>

    <string name="setting_title_use_https_only" context="title of the advanced setting to choose the use of https">Don\'t use HTTP</string>
    <string name="setting_subtitle_use_https_only" context="subtitle of the advanced setting to choose the use of https">Enable this option only if your transfers don\'t start. In normal circumstances HTTP is satisfactory as all transfers are already encrypted.</string>

    <string name="title_achievement_invite_friends" context="title of screen to invite friends and get an achievement">How it works</string>
    <string name="first_paragraph_achievement_invite_friends" context="first paragraph of screen to invite friends and get an achievement">Invite your friends to create a free MEGA account and install our mobile app. For every successful signup and app install you receive bonus storage and transfer quota.</string>
    <string name="second_paragraph_achievement_invite_friends" context="second paragraph of screen to invite friends and get an achievement">You will not receive credit for inviting someone who has used MEGA previously and you will not be notified about such a rejection. Invited contacts must install the MEGA mobile app or MEGA desktop app on their devices.</string>

    <string name="card_title_invite_friends" context="explanation of screen to invite friends and get an achievement">Select contacts from your phone contact list or enter multiple email addresses.</string>

    <string name="title_confirmation_invite_friends" context="title of the dialog to confirm the contact request">Invite friends to MEGA</string>
    <string name="subtitle_confirmation_invite_friends" context="subtitle of the dialog to confirm the contact request">Thanks! Invitation was sent by email</string>
    <string name="paragraph_confirmation_invite_friends" context="paragraph of the dialog to confirm the contact request">Encourage your friends to register and install a MEGA app. As long as your friend uses the same email address as you\'ve entered, you will receive your transfer quota reward.</string>

    <string name="invalid_email_to_invite" context="Error shown when the user writes a email with an incorrect format">Email is malformed</string>

    <string name="paragraph_info_achievement_install_desktop" context="info paragraph about the achievement install megasync">When you install MEGAsync you get %1$s of complimentary storage space plus %2$s of transfer quota, both valid for 180 days. MEGA desktop app is available for Windows, macOS and most Linux distros.</string>
    <string name="paragraph_info_achievement_install_mobile_app" context="info paragraph about the achievement install mobile app">When you install our mobile app you get %1$s of complimentary storage space plus %2$s of transfer quota, both valid for 180 days. We provide mobiles apps for iOS, Android and Windows Phone.</string>

    <string name="result_paragraph_info_achievement_install_desktop" context="info paragraph about the completed achievement install megasync">You have received %1$s storage space and %2$s transfer quota for installing our MEGA desktop app.</string>
    <string name="result_paragraph_info_achievement_install_mobile_app" context="info paragraph about the completed achievement install mobile app">You have received %1$s storage space and %2$s transfer quota for installing our mobile app.</string>
    <string name="result_paragraph_info_achievement_registration" context="info paragraph about the completed achievement registration">You have received %1$s storage space as your free registration bonus.</string>

    <string name="expiration_date_for_achievements" context="info paragraph about the completed achievement registration">Bonus expires in %1$d days</string>

    <plurals name="context_share_folders">
        <item context="menu item" quantity="one">Share folder</item>
        <item context="menu items" quantity="other">Share folders</item>
    </plurals>

    <string name="no_folders_shared" context="Info of a contact if there is no folders shared with him">No folders shared</string>

    <string name="settings_help" context="Settings category title for Help">Help</string>
    <string name="settings_help_preference" context="Settings preference title for send feedback">Send Feedback</string>
    <string name="setting_feedback_subject" context="mail subject">Android feedback</string>
    <string name="setting_feedback_body" context="mail body">Please, write your feedback here:</string>
    <string name="settings_feedback_body_device_model" context="mail body">Device model</string>
    <string name="settings_feedback_body_android_version" context="mail body">Android version</string>

    <string name="dialog_title_new_file" context="Title of the dialog to create a new file by inserting the name">New file</string>
    <string name="context_new_file_name" context="Input field description in the create file dialog.">File Name</string>

    <string name="new_file_subject_when_uploading" context="Title of the field subject when a new file is created to upload">SUBJECT</string>
    <string name="new_file_content_when_uploading" context="Title of the field content when a new file is created to upload">CONTENT</string>
    <string name="new_file_email_when_uploading" context="Title of the field email when a new contact is created to upload">EMAIL</string>

    <!--<string name="context_empty_inbox" context="Title of the empty text when a fragment is empty">No files on your</string>-->
    <!--<string name="context_empty_camera_uploads" context="Title of the empty text when a fragment is empty">No media on</string>-->

    <string name="forward_menu_item" context="Item of a menu to forward a message chat to another chatroom">Forward</string>

    <string name="general_attach" context="name of the button to attach file from MEGA to another app">Attach</string>

    <string name="type_contact" context="when add or share a file with a new contact, it can type by name or mail">Contact\'s name or email</string>

    <string name="max_add_contact" context="when add or share a file with a new contact, message displayed to warn that the maximum number has been reached">No more contacts can be added at this time</string>

    <string name="old_and_new_passwords_equals" context="when changing the password , the old password and new password are equals">The new password cannot be the same as the old password</string>

    <string name="action_search_by_date" context="Menu item">Search by date</string>
    <string name="general_apply" context="title of a button to apply search by date">Apply</string>ç
    <string name="general_search_month" context="title of a button to apply search by month">Last month</string>
    <string name="general_search_year" context="title of a button to apply search by year">Last year</string>

    <string name="label_set_day" context="title of a Search by date tag">Set day</string>
    <string name="snackbar_search_by_date" context="the user can't choose this date">Date required is not valid</string>

    <string name="invalid_characters" context="Error when the user writes a character not allowed">Characters not allowed</string>

    <string name="audio_play" context="Label shown when audio file is playing">Audio File</string>

    <string name="corrupt_pdf_dialog_text" context="when open PDF Viewer, the pdf that it try to open is damaged or does not exist">Error. The pdf file is corrupted or does not exist.</string>

    <string name="user_account_feedback" context="Label to include info of the user email in the feedback form">User account</string>

    <string name="save_to_mega" context="Label shown in MEGA pdf-viewer when it open a PDF save in smartphone storage">Save to my \nCloud Drive</string>

    <string name="chat_already_exists" context="Error message when creating a chat one to one with a contact that already has a chat">The chat already exists</string>

    <string name="not_download" context="before sharing a file, has to be downloaded">The file has not been downloaded yet</string>

    <string name="not_permited_add_email_to_invite" context="Error shown when a user is starting a chat or adding new participants in a group chat and writes a contact mail that has not added">Only MEGA contacts can be added</string>

    <string name="invalid_connection_state" context="Info label about the connectivity state of an individual chat">Chat disconnected</string>

    <string name="call_error" context="Message show when a call cannot be established">Error. The call cannot be established</string>

    <string name="title_evaluate_the_app_panel" context="Title of dialog to evaluate the app">Are you happy with this app?</string>
    <string name="rate_the_app_panel" context="Label to show rate the app">Yes, rate the app</string>
    <string name="send_feedback_panel" context="Label to show send feedback">No, send feedback</string>

    <string name="link_advanced_options" context="title of the section advanced options on the get link screen">Advanced options</string>

    <string name="no_contacts_permissions" context="Title of the section to invite contacts if the user has denied the contacts permmissions">No contacts permission granted</string>

    <string name="footnote_achievements" context="Footnote to clarify the storage space is subject to the achievement program">* Subject to your participation in our achievement program</string>

    <string name="external_play" context="Item menu option to reproduce audio or video in external reproductors">Open with</string>

    <string name="context_share" context="to share a file using Facebook, Whatsapp, etc">Share using</string>

    <string name="error_enable_chat_before_login" context="Message shown if the user choose enable button and he is not logged in">Please, log in before enabling the chat</string>

    <string name="label_set_period" context="title of a tag to search for a specific period within the search by date option in Camera upload">Set period</string>

    <string name="context_empty_chat_recent" context="Text of the empty screen when there are not chat conversations">[B]Invite friends to [/B][A]Chat[/A][B] and enjoy our encrypted platform with privacy and security.[/B]</string>
    <string name="recent_chat_empty_enable_chat" context="Message shown when the user has no recent chats">[C]Enable [/C][B]Chat[/B][A][C] and enjoy our encrypted platform with privacy and security.[/C]</string>

    <string name="context_empty_camera_uploads" context="Text of the empty screen when there are not elements in Camera Uploads">[B]No media on [/B][A]Camera Uploads[/A][B].[/B]</string>
    <string name="context_empty_rubbish_bin" context="Text of the empty screen when there are not elements in the Rubbish Bin">[B]Empty [/B][A]Rubbish Bin[/A][B].[/B]</string>

    <string name="context_empty_inbox" context="Text of the empty screen when there are not elements in Cloud Drive or Inbox">[B]No files on your [/B][A]%1$s[/A][B].[/B]</string>
    <string name="context_empty_offline" context="Text of the empty screen when there are not elements in Saved for Offline">[B]No files [/B][A]%1$s[/A][B].[/B]</string>
    <string name="context_empty_contacts" context="Text of the empty screen when there are not contacts">[B]No [/B][A]%1$s[/A][B].[/B]</string>

    <string name="recent_chat_empty" context="Message shown when the user has no archived chats">[A]No[/A] [B]Conversations[/B]</string>
    <string name="recent_chat_loading_conversations" context="Message shown when the chat is section is loading the conversations">[A]Loading[/A] [B]Conversations...[/B]</string>

    <string name="context_empty_incoming" context="Text of the empty screen when there are not elements in Incoming">Incoming Shared folders</string>
    <string name="context_empty_outgoing" context="Text of the empty screen when there are not elements in Outgoing">Outgoing Shared folders</string>

    <string name="tab_sent_requests" context="Title of the sent requests tab. Capital letters">Sent Requests</string>
    <string name="tab_received_requests" context="Title of the received requests tab. Capital letters">Received Requests</string>
    <string name="overquota_alert_title" context="Title dialog overquota error">Storage quota exceeded</string>

    <string name="invalid_link" context="error message shown when an account confirmation link or reset password link is invalid for unknown reasons">Invalid link, please ask for a new valid link</string>

    <string name="processing_link" context="Message shown when a link is being processing">Processing link...</string>

    <string name="passwd_weak" context="Message shown when it is creating an acount and it is been introduced a very weak or weak password">Your password is easily guessed. Try making your password longer. Combine uppercase &amp; lowercase letters. Add special characters. Do not use names or dictionary words.</string>
    <string name="passwd_medium" context="Message shown when it is creating an acount and it is been introduced a medium password">Your password is good enough to proceed, but it is recommended to strengthen your password further.</string>
    <string name="passwd_good" context="Message shown when it is creating an acount and it is been introduced a good password">This password will withstand most typical brute-force attacks. Please ensure that you will remember it.</string>
    <string name="passwd_strong" context="Message shown when it is creating an acount and it is been introduced a strong password">This password will withstand most sophisticated brute-force attacks. Please ensure that you will remember it.</string>
    <string name="pass_very_weak" context="Password very weak">Very Weak</string>
    <string name="pass_weak" context="Password weak">Weak</string>
    <string name="pass_medium" context="Password medium">Medium</string>
    <string name="pass_good" context="Password good">Good</string>
    <string name="pass_strong" context="Password strong">Strong</string>
    <string name="wrong_passwd" context="Error shown when it is changing the password and the old password is incorrect">Wrong password</string>

    <string name="title_notification_call_in_progress" context="Title of the notification shown on the action bar when there is a call in progress">Call in progress</string>
    <string name="action_notification_call_in_progress" context="Subtitle of the notification shown on the action bar when there is a call in progress">Click to back to the call</string>
    <string name="button_notification_call_in_progress" context="Button in the notification shown on the action bar when there is a call in progress">Return to the call</string>

<<<<<<< HEAD
    <string name="account_suspended_multiple_breaches_ToS" context="Message error shown when trying to log in on an account has been suspended due to multiple breaches of Terms of Service">Your account has been suspended due to multiple breaches of Mega\'s Terms of Service. Please check your email inbox.</string>
    <string name="account_suspended_breache_ToS" context="Message error shown when trying to log in on an account has been suspended due to breach of Terms of Service">Your account was terminated due to breach of Mega\'s Terms of Service, such as abuse of rights of others; sharing and/or importing illegal data; or system abuse.</string>

=======
>>>>>>> 9115a2c6
</resources>
<|MERGE_RESOLUTION|>--- conflicted
+++ resolved
@@ -1699,10 +1699,6 @@
     <string name="action_notification_call_in_progress" context="Subtitle of the notification shown on the action bar when there is a call in progress">Click to back to the call</string>
     <string name="button_notification_call_in_progress" context="Button in the notification shown on the action bar when there is a call in progress">Return to the call</string>
 
-<<<<<<< HEAD
     <string name="account_suspended_multiple_breaches_ToS" context="Message error shown when trying to log in on an account has been suspended due to multiple breaches of Terms of Service">Your account has been suspended due to multiple breaches of Mega\'s Terms of Service. Please check your email inbox.</string>
     <string name="account_suspended_breache_ToS" context="Message error shown when trying to log in on an account has been suspended due to breach of Terms of Service">Your account was terminated due to breach of Mega\'s Terms of Service, such as abuse of rights of others; sharing and/or importing illegal data; or system abuse.</string>
-
-=======
->>>>>>> 9115a2c6
 </resources>
