--- conflicted
+++ resolved
@@ -3963,14 +3963,6 @@
     <string name="settings_help_report_issue_discard_dialog_title">Discard report?</string>
     <!-- Button text for discard dialog option-->
     <string name="settings_help_report_issue_discard_button">Discard</string>
-<<<<<<< HEAD
-    <!-- Title of the dialog shown when the user tries to open a file not supported by app and it is not downloaded yet. -->
-    <string name="dialog_cannot_open_file_title">Cannot open file</string>
-    <!-- Text of the dialog shown when the user tries to open a file not supported by app and it is not downloaded yet. -->
-    <string name="dialog_cannot_open_file_text">This file type isn’t supported. To open the file, download it first.</string>
-    <!-- General open action. -->
-    <string name="general_confirmation_open">Open</string>
-=======
     <!-- Filter option on Photos/Timeline -->
     <string name="photos_action_filter">Filter</string>
     <!-- Filter option to show all photos -->
@@ -3981,5 +3973,10 @@
     <string name="photos_filter_camera_uploads">Camera uploads</string>
     <!-- Filter option to show only videos from Camera Uploads -->
     <string name="photos_filter_videos_only">Videos only</string>
->>>>>>> 2290193d
+    <!-- Title of the dialog shown when the user tries to open a file not supported by app and it is not downloaded yet. -->
+    <string name="dialog_cannot_open_file_title">Cannot open file</string>
+    <!-- Text of the dialog shown when the user tries to open a file not supported by app and it is not downloaded yet. -->
+    <string name="dialog_cannot_open_file_text">This file type isn’t supported. To open the file, download it first.</string>
+    <!-- General open action. -->
+    <string name="general_confirmation_open">Open</string>
 </resources>