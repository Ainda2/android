--- conflicted
+++ resolved
@@ -2298,8 +2298,7 @@
     <string name="error_max_pdf_password" context="Error of the dialog shown wen a pdf required password and the user has been typed three times a wrong password">The password is not valid.</string>
     
     <string name="not_allow_play_alert" context="Alert shown when exists some call and the user tries to play an audio or video">It is not possible to play content while there is a call in progress.</string>
-
-<<<<<<< HEAD
+    
     <plurals name="num_files_not_send" context="Alert shown when a num of files have not been sent because of any error occurs">
         <item context="Singular of file. 1 file" quantity="one">%d file was not sent to %d chats</item>
         <item context="Plural of file. 2 files" quantity="other">%d files was not sent to %d chats</item>
@@ -2321,7 +2320,7 @@
     <string name="preparing_chats" context="Alert shown when some content is sharing with chats and they are processing">Preparing files</string>
     <string name="sent_as_message" context="Label indicating some content has been sent as message">Sent as message.</string>
     <string name="chat_explorer_empty" context="Message shown when the user has no items to show in chat explorer">[A]No[/A] [B]Items[/B]</string>
-=======
+
     <string name="delete_versions" context="Action delete all file versions">Delete file versions</string>
     <string name="title_delete_version_history" context="Title of the dialog shown when it wants to delete the version history of a file">Delete version history?</string>
     <string name="text_delete_version_history" context="Text of the dialog shown when it wants to delete the version history of a file">Please note that the current file will not be deleted.</string>
@@ -2338,5 +2337,4 @@
         <item context="version items" quantity="other">%d versions deleted erroneously</item>
     </plurals>
 
->>>>>>> 41f1951d
 </resources>