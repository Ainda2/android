<?xml version="1.0" encoding="utf-8"?>
<resources>
    <!-- Full description text of the app in the Google Play page of the app (character limit 4000) -->
    <string name="full_description_text">MEGA provides user controlled encrypted cloud storage and chat through standard web browsers, together with dedicated apps for mobile devices. Unlike other cloud storage providers, your data is encrypted and decrypted by your client devices only and never by us.\n\nUpload your files from your smartphone or tablet then search, store, download, stream, view, share, rename or delete your files any time, from any device, anywhere. Share folders with your contacts and see their updates in real time. The encryption process means we cannot access or reset your password so you MUST remember it (unless you have your Recovery Key backed up) or you will lose access to your stored files.\n\nEnd-to-end user encrypted MEGA video chat allows for total privacy, and has been available through the browser since 2016. It has been extended to our mobile app, with chat history accessible across multiple devices. Users can also easily add files to a chat from their MEGA Cloud Drive.\n\nMEGA offers a generous 50 GB free storage for all registered users with bonus achievements, and offers paid plans with much higher limits:\n\n\nPro Lite subscription: 4.99 € per month or 49.99 € per year gives you 400 GB of storage space and 1 TB of transfer quota per month.\nPro I subscription: 9.99 € per month or 99.99 € per year gives you 2 TB of storage space and 2 TB of transfer quota per month.\nPro II subscription: 19.99 € per month or 199.99 € per year gives you 8 TB of storage space and 8 TB of transfer quota per month.\nPro III subscription: 29.99 € per month or 299.99 € per year gives you 16 TB of storage space and 16 TB of transfer quota per month.\n\nSubscriptions are renewed automatically for successive subscription periods of the same duration and at the same price as the initial period chosen. To manage your subscriptions, simply click on the Play Store icon on your mobile device, sign in with your Google ID (if you haven’t already done so) and then click on the MEGA app. You’ll be able to manage your subscription there.\n\nApp Permissions:\nWRITE_EXTERNAL_STORAGE -&gt; Download your files from MEGA to your device and upload files from your device to MEGA\nCAMERA -&gt; Take a picture and upload your photos to MEGA\nREAD_CONTACTS -&gt; Easily add contacts from your device as MEGA contacts\nRECORD_AUDIO and CAPTURE_VIDEO_OUTPUT (mic and camera) -&gt; MEGA provides for end-to-end encrypted audio/video calls\n\n\nTo enhance users’ confidence in the MEGA system, all of the client-side code is published, so interested security researchers can evaluate the encryption process. The code of our mobile app is located on: https://github.com/meganz/android \n\nFor more info, please check our website:\nSee https://mega.nz/terms \n\n\nDesktop - https://mega.nz/</string>
    <!-- Short description text of the app in the Google Play page of the app (character limit 80) -->
    <string name="short_description_text">MEGA is Cloud Storage with Powerful Always-On Privacy.</string>
    <!-- PRO Lite account -->
    <string name="prolite_account">Pro Lite</string>
    <!-- Name of the MEGA PDF Viewer. Keep uppercase. -->
    <string name="pdf_app_name">MEGA PDF Viewer</string>
    <!-- Showing progress of elements. Example: 2 of 10. -->
    <string name="general_x_of_x">of</string>
    <!-- Answer for confirmation dialog. -->
    <string name="general_yes">Yes</string>
    <!-- Answer for confirmation dialog. -->
    <string name="general_no">No</string>
    <!-- dialog option cancel in alert dialog -->
    <string name="general_cancel">Cancel</string>
    <!-- When moving a file to a location in MEGA. This is the text of the button after selection the destination -->
    <string name="general_move_to">Move to</string>
    <!-- When copying a file to a location in MEGA. This is the text of the button after selection the destination -->
    <string name="general_copy_to">Copy to</string>
    <!-- Selecting a specific location in MEGA. This is the text of the button -->
    <string name="general_select">Select</string>
    <!-- Selecting a specific location in MEGA. This is the text of the button -->
    <string name="general_select_to_upload">Select files</string>
    <!-- Selecting a specific location in MEGA. This is the text of the button -->
    <string name="general_select_to_download">Select folder</string>
    <!-- This is the final button when creating a folder in the dialog where the user inserts the folder name -->
    <string name="general_create">Create</string>
    <!-- Item menu option upon right click on one or multiple files. -->
    <string name="general_download">Download</string>
    <!-- button -->
    <string name="general_add">Add</string>
    <!-- Item menu option upon right click on one or multiple files. -->
    <string name="general_move">Move</string>
    <!-- Menu option to delete one or multiple selected items. -->
    <string name="general_remove">Remove</string>
    <!-- button -->
    <string name="general_share">Share</string>
    <!-- Item menu option upon right click on one or multiple files. -->
    <string name="general_leave">Leave</string>
    <!-- button -->
    <string name="general_decryp">Decrypt</string>
    <!-- button -->
    <string name="general_export">Export</string>
    <!-- Answer for confirmation dialog. -->
    <string name="general_ok">OK</string>
    <!-- Skip a step of a configuration process. -->
    <string name="general_skip">Skip</string>
    <!-- Label for a button to stop some process. For example stop the Camera Uploads -->
    <string name="general_stop">Stop</string>
    <!-- option shown when a message could not be sent -->
    <string name="general_retry">Retry</string>
    <!-- Button to open the default web browser -->
    <string name="general_open_browser">Open browser</string>
    <!-- The title of progress dialog when loading web content -->
    <string name="general_loading">Loading</string>
    <!-- state while importing the file -->
    <string name="general_importing">Importing</string>
    <!-- state while importing the file -->
    <string name="general_forwarding">Forwarding</string>
    <!-- Menu option to choose to add file or folders to Cloud Drive -->
    <string name="general_import">Import</string>
    <!-- label of storage in upgrade/choose account page, it is being used with a variable, e.g. for LITE user it will show ‘200GB Storage’. -->
    <string name="general_storage">Storage</string>
    <!-- Text listed before the amount of bandwidth a user gets with a certain package. For example: “8TB Bandwidth”. Can also be translated as data transfer. -->
    <string name="general_bandwidth">Transfer Quota</string>
    <!-- Text placed inside the button the user clicks when upgrading to PRO. Meaning: subscribe to this plan -->
    <string name="general_subscribe">Subscribe</string>
    <!-- It will be followed by the error message -->
    <string name="general_error_word">Error</string>
    <!-- when clicking into a menu whose functionality is not yet implemented -->
    <string name="general_not_yet_implemented">Not yet implemented</string>
    <!-- when any file or folder is selected -->
    <string name="error_no_selection">No file or folder selected</string>
    <!-- when trying to download a file that is already downloaded in the device -->
    <string name="general_already_downloaded">Already downloaded</string>
    <!-- when trying to upload a file that is already uploaded in the folder -->
    <string name="general_already_uploaded">already uploaded</string>
    <!-- Label of the option menu. When clicking this button, the app shows the info of the file -->
    <string name="general_file_info">File info</string>
    <!-- Label of the option menu. When clicking this button, the app shows the info of the folder -->
    <string name="general_folder_info">Folder info</string>
    <!-- Hint how to cancel the download -->
    <string name="general_show_info">Show info</string>
    <!-- Error getting the root node -->
    <string name="error_general_nodes">Error. Please try again.</string>
    <!-- File name (without extension) of file exported with the recovery key -->
    <string name="general_rk">MEGA-RECOVERYKEY</string>
    <!-- Local folder error in Sync Service. There are two syncs for images and videos. This error appears when the secondary media local folder doesn’t exist -->
    <string name="secondary_media_service_error_local_folder">The secondary media folder does not exist, please choose a new folder</string>
    <!-- when no external card exists -->
    <string name="no_external_SD_card_detected">No external storage detected</string>
    <!-- On clicking menu item upload in a incoming shared folder read only -->
    <string name="no_permissions_upload">This folder is read-only. You do not have permission to upload</string>
    <!-- confirmation message before removing the previously downloaded MasterKey file -->
    <string name="remove_key_confirmation">You are removing the previously exported Recovery Key file</string>
    <!-- confirmation message before sending an invitation to a contact -->
    <string name="confirmation_add_contact">Do you want to send an invitation to %s?</string>
    <!-- Button where the user can sign off or logout -->
    <string name="action_logout">Logout</string>
    <!-- Item menu option upon right click on one or multiple files. -->
    <string name="action_add">Upload</string>
    <!-- Menu item -->
    <string name="action_create_folder">Create new folder</string>
    <!-- Option which allows create a new text file -->
    <string name="action_create_txt">Create new text file</string>
    <!-- Menu option to open a link. Also title of the dialog to open a link. -->
    <string name="action_open_link">Open link</string>
    <!-- Menu item -->
    <string name="action_settings">Settings</string>
    <!-- Search button -->
    <string name="action_search">Search</string>
    <!-- Select country page title -->
    <string name="action_search_country">Choose your region</string>
    <!-- Alternative text or description text for the “Play” button -->
    <string name="action_play">Play</string>
    <!-- Search button -->
    <string name="action_pause">Pause</string>
    <!-- Menu item -->
    <string name="action_refresh">Refresh</string>
    <!-- Menu item -->
    <string name="action_sort_by">Sort by</string>
    <!-- Menu item -->
    <string name="action_help">Help</string>
    <!-- Change from a free account to paying MEGA -->
    <string name="action_upgrade_account">Upgrade account</string>
    <!-- Message while proceeding to upgrade the account -->
    <string name="upgrading_account_message">Upgrading account</string>
    <!-- Menu item to select all the elements of a list -->
    <string name="action_select_all">Select all</string>
    <!-- Menu item to unselect all the elements of a list -->
    <string name="action_unselect_all">Clear selection</string>
    <!-- Menu item to change from list view to grid view -->
    <string name="action_grid">Thumbnail view</string>
    <!-- Menu item to change from grid view to list view -->
    <string name="action_list">List view</string>
    <!-- Title of the preference Recovery key on Settings section -->
    <string name="action_export_master_key">Backup Recovery Key</string>
    <!-- Menu item to let the user cancel subscriptions -->
    <string name="action_cancel_subscriptions">Cancel subscription</string>
    <!-- success message when the subscription has been canceled correctly -->
    <string name="cancel_subscription_ok">The subscription has been cancelled</string>
    <!-- error message when the subscription has not been canceled successfully -->
    <string name="cancel_subscription_error">We were unable to cancel your subscription. Please contact support&#64;mega.nz for assistance</string>
    <!-- Menu item to kill all opened sessions -->
    <string name="action_kill_all_sessions">Close other sessions</string>
    <!-- Message after kill all opened sessions -->
    <string name="success_kill_all_sessions">The remaining sessions have been closed</string>
    <!-- Message after kill all opened sessions -->
    <string name="error_kill_all_sessions">Error when closing the opened sessions</string>
    <!-- General label for files -->
    <plurals name="general_num_files">
        <item quantity="one">File</item>
        <item quantity="other">Files</item>
    </plurals>
    <!-- Indicates how many contacts a folder is shared with. Plural. e.g. Shared with 7 contacts -->
    <plurals name="general_num_shared_with">
        <item quantity="one">Shared with %1$s</item>
        <item quantity="other">Shared with %1$d contacts</item>
    </plurals>
    <!-- Alert text before download. Please do not modify the %s placeholder as it will be replaced by the size to be donwloaded -->
    <string name="alert_larger_file">%s will be downloaded.</string>
    <!-- Alert text before download -->
    <string name="alert_no_app">There is no app to open the file %s. Do you want to continue with the download?</string>
    <!-- Dialog option that permits user do not show it again -->
    <string name="checkbox_not_show_again">Do not show again</string>
    <!-- Press back while login to cancel current login process. -->
    <string name="confirm_cancel_login">Are you sure that you want to cancel the current login process?</string>
    <!-- Login button -->
    <string name="login_text">Login</string>
    <!-- email label -->
    <string name="email_text">Email</string>
    <!-- password label -->
    <string name="password_text">Password</string>
    <!-- Hint of the confirmation dialog to get link with password -->
    <string name="confirm_password_text">Confirm password</string>
    <!-- in the password edittext the user can see the password or asterisks. ABC shows the letters of the password -->
    <string name="abc">ABC</string>
    <!-- This question applies to users that do not have an account on MEGA yet -->
    <string name="new_to_mega">New to MEGA?</string>
    <!-- button that allows the user to create an account -->
    <string name="create_account">Create account</string>
    <!-- when the user tries to log in MEGA without typing the email -->
    <string name="error_enter_email">Please enter your email address</string>
    <!-- Title of the alert dialog when the user tries to recover the pass of a non existing account -->
    <string name="error_invalid_email">Invalid email address</string>
    <!-- when the user tries to log in MEGA without typing the password -->
    <string name="error_enter_password">Please enter your password</string>
    <!-- when the user tries to log in to MEGA without a network connection -->
    <string name="error_server_connection_problem">No network connection</string>
    <!-- when the user tries to log in to MEGA without a valid session -->
    <string name="error_server_expired_session">You have been logged out on this device from another location</string>
    <!-- the first step when logging in is calculate the private and public encryption keys -->
    <string name="login_generating_key">Calculating encryption keys</string>
    <!-- Message displayed while the app is connecting to a MEGA server -->
    <string name="login_connecting_to_server">Connecting to the server</string>
    <!-- Status text when updating the file manager -->
    <string name="download_updating_filelist">Updating file list</string>
    <!-- title of the screen after creating an account when the user has to confirm the password to confirm the account -->
    <string name="login_confirm_account">Confirm account</string>
    <!-- when the user clicks on the link sent by MEGA after creating the account, this message is shown -->
    <string name="login_querying_signup_link">Checking validation link</string>
    <!-- Attempting to activate a MEGA account for a user. -->
    <string name="login_confirming_account">Activating account</string>
    <!-- After login, updating the file list, the file list should be processed before showing it to the user -->
    <string name="login_preparing_filelist">Preparing file list</string>
    <!-- when the user tries to share something to MEGA without being logged -->
    <string name="login_before_share">Please log in to share with MEGA</string>
    <!-- This toast message is shown on the login page when an email confirm link is no longer valid. -->
    <string name="reg_link_expired">Your confirmation link is no longer valid. Your account may already be activated or you may have cancelled your registration.</string>
    <!--  -->
    <string name="tour_space_title">MEGA Space</string>
    <!--  -->
    <string name="tour_speed_title">MEGA Speed</string>
    <!--  -->
    <string name="tour_privacy_title">MEGA Privacy</string>
    <!--  -->
    <string name="tour_access_title">MEGA Access</string>
    <!--  -->
    <string name="tour_space_text">Register now and get 50 GB* of free space</string>
    <!--  -->
    <string name="tour_speed_text">Uploads are fast. Quickly share files with everyone</string>
    <!--  -->
    <string name="tour_privacy_text">Keep all your files safe with MEGA’s end-to-end encryption</string>
    <!--  -->
    <string name="tour_access_text">Get fully encrypted access anywhere, anytime</string>
    <!-- button that allows the user to create an account -->
    <string name="create_account_text">Create account</string>
    <!-- category in sort by action -->
    <string name="name_text">Name</string>
    <!-- First Name of the user -->
    <string name="first_name_text">First Name</string>
    <!-- Last name of the user -->
    <string name="lastname_text">Last Name</string>
    <!-- text placed on the checkbox of acceptation of the Terms of Service -->
    <string name="tos">I agree with MEGA’s [A]Terms of Service[/A]</string>
    <!-- Text placed on the checkbox to make sure user agree that understand the danger of losing password -->
    <string name="top">I understand that [B]if I lose my password, I may lose my data[/B]. Read more about [A]MEGA’s end-to-end encryption[/A].</string>
    <!-- Does the user already have a MEGA account -->
    <string name="already_account">Already have an account?</string>
    <!-- warning dialog -->
    <string name="create_account_no_terms">You have to accept our Terms of Service</string>
    <!-- warning dialog, for user do not tick checkbox of understanding the danger of losing password -->
    <string name="create_account_no_top">You need to agree that you understand the danger of losing your password</string>
    <!-- Warning message when the first name is a required field to submit a form. For example during the create account process. -->
    <string name="error_enter_username">Please enter your first name</string>
    <!-- Warning dialog -->
    <string name="error_enter_userlastname">Please enter your last name.</string>
    <!-- when creating the account -->
    <string name="error_short_password">Password is too short</string>
    <!-- when creating the account -->
    <string name="error_passwords_dont_match">Passwords do not match</string>
    <!-- when creating the account -->
    <string name="error_email_registered">This email address has already registered an account with MEGA</string>
    <!--  -->
    <string name="create_account_creating_account">Connecting to the server: Creating account</string>
    <!--  -->
    <string name="cancel_transfer_confirmation">Cancel this transfer?</string>
    <!--  -->
    <string name="cancel_all_transfer_confirmation">Cancel all transfers?</string>
    <!-- Label for any ‘Cancel all’ button to cancel transfers - (String as short as possible). -->
    <string name="cancel_all_action">Cancel all</string>
    <!-- Warning to confirm remove selected transfers. Plural more than 1 transfer -->
    <plurals name="cancel_selected_transfers">
        <item quantity="one">The selected transfer will be cancelled.</item>
        <item quantity="other">The selected transfers will be cancelled.</item>
    </plurals>
    <!-- The name of every users root drive in the cloud of MEGA. -->
    <string name="section_cloud_drive">Cloud Drive</string>
    <!-- Label to reference a recents section -->
    <string name="section_recents">Recents</string>
    <!-- title of the screen where the secondary media images are uploaded, and name of the folder where the secondary media images are uploaded -->
    <string name="section_secondary_media_uploads">Media Uploads</string>
    <!-- Section name for the “Messages” section.Preferably one word. There is little space for this word. -->
    <string name="section_inbox">Inbox</string>
    <!-- title of the screen that shows the files saved for offline in the device -->
    <string name="section_saved_for_offline">Saved for Offline</string>
    <!-- the options of what to upload in an array. Needed for the settings, the options of what to upload. -->
    <string name="section_saved_for_offline_new">Offline</string>
    <!-- Label showing the location of a node which is not in root navigation level. The first placeholder is the name of the parent folder. The second placeholder is the name of the section in which the file is. e.g. PR reviews and tickets (Cloud Drive) -->
    <string name="location_label">%1$s (%2$s)</string>
    <!-- title of the screen that shows all the shared items -->
    <string name="title_shared_items">Shared items</string>
    <!-- title of the screen that shows all the shared items -->
    <string name="section_shared_items">Shared folders</string>
    <!-- The title of the trash bin in the tree of the file manager. -->
    <string name="section_rubbish_bin">Rubbish Bin</string>
    <!-- Section name for the “Contacts” section.Preferably one word. There is little space for this word. -->
    <string name="section_contacts">Contacts</string>
    <!-- Item of the navigation title for the contacts section when there is any pending incoming request -->
    <string name="section_contacts_with_notification">Contacts [A](%1$d)[/A]</string>
    <!-- Empty state when the user has not sent any contact request to other users -->
    <string name="sent_requests_empty">[B]No [/B][A]sent requests[/A]</string>
    <!-- Empty state when the user has not received any contact request from other users -->
    <string name="received_requests_empty">[B]No [/B][A]received requests[/A]</string>
    <!-- Title for the file transfer screen (with the up & download) -->
    <string name="section_transfers">Transfers</string>
    <!-- Section name for the “My Account” section.Preferably one or two words. There is little space for this. -->
    <string name="section_account">My Account</string>
    <!-- title of the screen where the camera images are uploaded, and name of the folder where camera images are uploaded -->
    <string name="section_photo_sync">Camera Uploads</string>
    <!-- Capital letters. Incoming shared folders. The title of a tab -->
    <string name="tab_incoming_shares">Incoming</string>
    <!-- Capital letters. Outgoing shared folders. The title of a tab -->
    <string name="tab_outgoing_shares">Outgoing</string>
    <!-- Capital letters. Files with link. The title of a tab -->
    <string name="tab_links_shares">Links</string>
    <!-- Label for any ‘Incoming shares’ button, link, text, title, etc. - (String as short as possible). -->
    <string name="title_incoming_shares_explorer">Incoming Shares</string>
    <!-- Title of the share with file explorer -->
    <string name="title_incoming_shares_with_explorer">Incoming shares with</string>
    <!-- message when there are no files in the Cloud drive -->
    <string name="file_browser_empty_cloud_drive">No files in your Cloud Drive</string>
    <!-- Text that indicates that a folder is currently empty -->
    <string name="file_browser_empty_folder">Empty Folder</string>
    <!-- Title of the fragment Choose Account -->
    <string name="choose_account_fragment">CHOOSE ACCOUNT</string>
    <!-- The file are available “offline” (without a network Wi-Fi mobile data connection) -->
    <string name="file_properties_available_offline">Available offline</string>
    <!-- category in sort by action -->
    <string name="file_properties_info_size_file">Size</string>
    <!-- When the file/folder was last modified -->
    <string name="file_properties_info_last_modified">Last modified</string>
    <!-- Label to display the date and time when a file/folder has been added (uploaded) to MEGA. -->
    <string name="file_properties_info_added">Added</string>
    <!-- the label when a folder can be accesed by public users -->
    <string name="file_properties_shared_folder_public_link">Public link</string>
    <!-- Item menu option upon clicking on a file folder. Refers to the permissions of a file folder in the file manager. -->
    <string name="file_properties_shared_folder_permissions">Permissions</string>
    <!-- Title of the dialog to choose permissions when sharing. -->
    <string name="dialog_select_permissions">Share Permissions</string>
    <!-- menu item -->
    <string name="file_properties_shared_folder_change_permissions">Change permissions</string>
    <!-- when listing all the contacts that shares a folder -->
    <string name="file_properties_shared_folder_select_contact">Shared with</string>
    <!-- send a file to a MEGA user -->
    <string name="file_properties_send_file_select_contact">Send to</string>
    <!-- shows the owner of an incoming shared folder -->
    <string name="file_properties_owner">Owner</string>
    <!-- positive button on dialog to invite a contact -->
    <string name="contact_invite">Invite</string>
    <!-- option to reinvite a contact -->
    <string name="contact_reinvite">Reinvite</string>
    <!-- The text of the notification button that is displayed when there is a call in progress, another call is received and ignored. -->
    <string name="contact_ignore">Ignore</string>
    <!-- option to decline a contact invitation -->
    <string name="contact_decline">Decline</string>
    <!-- option to accept a contact invitation -->
    <string name="contact_accept">Accept</string>
    <!-- Label for the option of the sliding panel to show the contact info -->
    <string name="contact_properties_activity">Contact info</string>
    <!-- Adding new relationships (contacts) using the actions. -->
    <string name="contacts_list_empty_text">Add new contacts using the button below</string>
    <!-- Add new contacts before sharing. -->
    <string name="contacts_explorer_list_empty_text">Add a new contact to share</string>
    <!-- Error message -->
    <string name="error_not_enough_free_space">Not enough free space on your device</string>
    <!-- This is button text on the Get Link dialog. This lets the user get a public file/folder link without the decryption key e.g. https://mega.nz/#!Qo12lSpT. -->
    <string name="option_link_without_key">Link without key</string>
    <!-- Alert Dialog to get link -->
    <string name="option_decryption_key">Decryption key</string>
    <!-- Alert shown when some content is sharing with chats and they are processing -->
    <string name="download_preparing_files">Preparing files</string>
    <!-- Message when many downloads start. Plural more than 1 file. Placeholder is for include the number of downloads in runtime. -->
    <plurals name="download_began">
        <item quantity="one">Download has started</item>
        <item quantity="other">%1$d downloads have started</item>
    </plurals>
    <!-- Message when many downloads finish. Plural more than 1 file. Placeholder is for include the number of downloads in runtime. -->
    <plurals name="download_finish">
        <item quantity="one">Download has finished</item>
        <item quantity="other">%1$d downloads have finished</item>
    </plurals>
    <!-- Message when many uploads start. Plural more than 1 file. Placeholder is for include the number of uploads in runtime. -->
    <plurals name="upload_began">
        <item quantity="one">Upload has started</item>
        <item quantity="other">%1$d uploads have started</item>
    </plurals>
    <!-- Message when many downloads finish. Plural more than 1 file. Placeholder is for include the number of uploads in runtime. -->
    <plurals name="upload_finish">
        <item quantity="one">Upload has finished</item>
        <item quantity="other">%1$d uploads have finished</item>
    </plurals>
    <!-- Warning shown when it tries to download some empty folders. Plural -->
    <plurals name="empty_folders">
        <item quantity="one">Folder is empty.</item>
        <item quantity="other">Folders are empty.</item>
    </plurals>
    <!-- Hint how to cancel the download -->
    <string name="download_touch_to_cancel">Touch to cancel</string>
    <!-- Hint how to cancel the download -->
    <string name="download_touch_to_show">View transfers</string>
    <!-- Warning message -->
    <string name="error_file_size_greater_than_4gb">Most devices can’t download files greater than 4GB. Your download will probably fail</string>
    <!-- message when trying to open a downloaded file but there isn’t any app that open that file. Example: a user downloads a pdf but doesn’t have any app to read a pdf -->
    <string name="intent_not_available">There isn’t any available app to execute this file on your device</string>
    <!-- Message when trying to open a location message but there isn’t any app that open that location. -->
    <string name="intent_not_available_location">There are no apps available on your device to open this location</string>
    <!-- message when trying to open file but there isn’t any app that open that file. Example: a user try to open a txt but doesn’t have any app to open txt -->
    <string name="intent_not_available_file">You may not have any apps installed which support this file type</string>
    <!-- to share an image using Facebook, Whatsapp, etc -->
    <string name="context_share_image">Share image using</string>
    <!-- create a link of a file and send it using an app from the device -->
    <string name="context_get_link">Share link</string>
    <!-- Delete a link label -->
    <string name="context_delete_link">Delete link</string>
    <!-- Item menu option upon right click on one or multiple files. -->
    <string name="context_get_link_menu">Get Link</string>
    <!-- Item menu option upon right click on one or multiple files. -->
    <string name="context_leave_menu">Leave</string>
    <!-- Title alert before leaving a share. -->
    <string name="alert_leave_share">Leave share</string>
    <!-- Item menu option upon right click on one or multiple files. -->
    <string name="context_clean_shares_menu">Remove share</string>
    <!-- Item menu option upon right click on one or multiple files. -->
    <string name="context_remove_link_menu">Remove link</string>
    <!-- Warning that appears prior to remove a link of a file. Singular. -->
    <string name="context_remove_link_warning_text">This link will not be publicly available anymore.</string>
    <!-- Warning that appears prior to remove links of files. Plural. -->
    <plurals name="remove_links_warning_text">
        <item quantity="one">This link will not be publicly available anymore.</item>
        <item quantity="other">These links will not be publicly available anymore.</item>
    </plurals>
    <!-- Item menu option upon right click on one or multiple files. -->
    <string name="context_rename">Rename</string>
    <!-- Title of a dialog to rename a node. The place holder is to set the current name of the node. -->
    <string name="rename_dialog_title">Rename %1$s</string>
    <!-- Menu option to open a link. Also title of the dialog to open a link. -->
    <string name="context_open_link_title">Open link</string>
    <!-- Item menu option upon right click on one or multiple files. -->
    <string name="context_open_link">Open</string>
    <!-- while renaming a file or folder -->
    <string name="context_renaming">Renaming</string>
    <!-- while file provider is downloading a file -->
    <string name="context_preparing_provider">Preparing file</string>
    <!-- Item menu option upon right click on one or multiple files. -->
    <string name="context_download">Download</string>
    <!-- Item menu option upon right click on one or multiple files. -->
    <string name="context_move">Move</string>
    <!-- while moving a file or folder -->
    <string name="context_moving">Moving</string>
    <!-- Item menu option upon right click on one or multiple files. -->
    <string name="context_copy">Copy</string>
    <!-- Item menu option upon right click on one or multiple files. -->
    <string name="context_upload">Upload</string>
    <!-- while copying a file or folder -->
    <string name="context_copying">Copying</string>
    <!-- menu item -->
    <string name="context_move_to_trash">Move to Rubbish Bin</string>
    <!-- menu item -->
    <string name="context_delete_from_mega">Remove from MEGA</string>
    <!-- Input field description in the create folder dialog. -->
    <string name="context_new_folder_name">Folder Name</string>
    <!-- when adding a new contact. in the dialog -->
    <string name="context_new_contact_name">Contact email</string>
    <!-- status dialog when performing the action -->
    <string name="context_creating_folder">Creating folder</string>
    <!-- Menu item -->
    <string name="context_download_to">Save to</string>
    <!-- Menu option title -->
    <string name="context_clear_rubbish">Clear Rubbish Bin</string>
    <!-- Ask for confirmation before removing all the elements of the rubbish bin -->
    <string name="clear_rubbish_confirmation">You are about to permanently remove all items from your Rubbish Bin.</string>
    <!-- send cancel subscriptions dialog -->
    <string name="context_send">Send</string>
    <!-- send the file to inbox -->
    <string name="context_send_file_inbox">Send to contact</string>
    <!-- Menu option to delete one or multiple selected items. -->
    <string name="context_remove">Remove</string>
    <!-- Menu option to delete selected items of the offline state -->
    <string name="context_delete_offline">Remove from Offline</string>
    <!-- menu item -->
    <string name="context_share_folder">Share folder</string>
    <!-- menu item -->
    <string name="context_send_file">Send file to chat</string>
    <!-- menu item -->
    <string name="context_send_contact">Share contact to chat</string>
    <!-- open a shared folder -->
    <string name="context_view_shared_folders">View shared folders</string>
    <!-- Item menu option upon clicking on one or multiple files. -->
    <string name="context_sharing_folder">Sharing</string>
    <!-- Menu option to manage a shared folder. -->
    <string name="manage_share">Manage share</string>
    <!-- menu item -->
    <string name="context_delete">Delete</string>
    <!-- success message when removing a contact request -->
    <string name="context_contact_invitation_deleted">Request deleted</string>
    <!-- success message when reinvite a contact -->
    <string name="context_contact_invitation_resent">Request resent</string>
    <!-- success message when sending a contact request -->
    <string name="context_contact_request_sent">Request successfully sent to %s. The status can be consulted in the Sent Requests tab.</string>
    <!-- success message when removing a contact -->
    <string name="context_contact_removed">Contact removed</string>
    <!-- error message -->
    <string name="context_contact_not_removed">Error. Contact not removed</string>
    <!-- success message when chaning the permissionss -->
    <string name="context_permissions_changed">Permissions changed</string>
    <!-- error message -->
    <string name="context_permissions_not_changed">Error. Permissions not changed</string>
    <!-- message when trying to create a folder that already exists -->
    <string name="context_folder_already_exists">Folder already exists</string>
    <!-- message when trying to create a invite a contact already that is already added -->
    <string name="context_contact_already_exists">%s is already a contact</string>
    <!-- message when trying to send a file without full access -->
    <string name="context_send_no_permission">You do not have permission to send this file</string>
    <!-- success message when creating a folder -->
    <string name="context_folder_created">Folder created</string>
    <!-- error message when creating a folder -->
    <string name="context_folder_no_created">Error. Folder not created</string>
    <!-- success message when renaming a node -->
    <string name="context_correctly_renamed">Renamed successfully</string>
    <!-- error message -->
    <string name="context_no_renamed">Error. Not renamed</string>
    <!-- success message when copying a node -->
    <string name="context_correctly_copied">Copied successfully</string>
    <!-- success message when sending a node to Inbox -->
    <string name="context_correctly_sent_node">Sent to Inbox</string>
    <!-- error message when sending a node to Inbox -->
    <string name="context_no_sent_node">Error. Not sent to Inbox</string>
    <!-- error message -->
    <string name="context_no_copied">Error. Not copied</string>
    <!-- message that appears when a user tries to move/copy/upload a file but doesn’t choose a destination folder -->
    <string name="context_no_destination_folder">Please choose a destination folder</string>
    <!-- success message when moving a node -->
    <string name="context_correctly_moved">Moved successfully</string>
    <!-- success message when moving a node -->
    <string name="number_correctly_moved">%d items moved successfully.</string>
    <!-- success message when moving a node -->
    <string name="number_incorrectly_moved">%d items were not moved successfully</string>
    <!-- success message when moving a node -->
    <string name="context_correctly_moved_to_rubbish">Moved to the Rubbish Bin successfully</string>
    <!-- success message when moving a node -->
    <string name="number_correctly_moved_to_rubbish">%d items moved to the Rubbish Bin successfully</string>
    <!-- success message when moving a node -->
    <string name="number_incorrectly_moved_to_rubbish">&#160;and %d items were not sent successfully</string>
    <!-- error message -->
    <string name="context_no_moved">Error. Not moved</string>
    <!-- success message when sharing a folder -->
    <string name="context_correctly_shared">Shared successfully</string>
    <!-- error message when sharing a folder -->
    <string name="context_no_shared_number">Error. %d shares were not completed</string>
    <!-- success message when sharing a folder -->
    <string name="context_correctly_shared_removed">Remove shares successfully</string>
    <!-- error message when sharing a folder -->
    <string name="context_no_shared_number_removed">Error. %d process of removing shares is not completed</string>
    <!-- error message -->
    <string name="context_no_shared">Error. Not shared</string>
    <!-- error message -->
    <string name="context_no_removed_shared">Error. Share failed to remove</string>
    <!-- success message when removing a sharing -->
    <string name="context_remove_sharing">Folder sharing removed</string>
    <!-- error message -->
    <string name="context_no_link">Link creation failed</string>
    <!-- success message when removing a node from MEGA -->
    <string name="context_correctly_removed">Deleted successfully</string>
    <!-- error message -->
    <string name="context_no_removed">Error. Deletion failed</string>
    <!-- success message when moving a node -->
    <string name="number_correctly_removed">%d items removed successfully from MEGA</string>
    <!-- error message when moving a node -->
    <string name="number_no_removed">%d items are not removed successfully</string>
    <!-- Success message when left shared folders -->
    <string name="number_correctly_leaved">%d folders left successfully.</string>
    <!-- Message shown when a share has been left -->
    <string name="share_left">Share left</string>
    <!-- error message when moving a node -->
    <string name="number_no_leaved">%d folders were not left successfully</string>
    <!-- success message when sending multiple files -->
    <string name="number_correctly_sent">File sent to %d contacts successfully</string>
    <!-- error message when sending multiple files -->
    <string name="number_no_sent">File was not sent to %d contacts</string>
    <!-- success message when sending multiple files -->
    <string name="number_correctly_sent_multifile">%d files sent successfully</string>
    <!-- error message when sending multiple files -->
    <string name="number_no_sent_multifile">%d files failed to send</string>
    <!-- success message when sending multiple files -->
    <string name="number_correctly_copied">%d items copied successfully</string>
    <!-- error message when sending multiple files -->
    <string name="number_no_copied">%d items were not copied</string>
    <!-- success message when removing several contacts -->
    <string name="number_contact_removed">%d contacts removed successfully</string>
    <!-- error message when removing several contacts -->
    <string name="number_contact_not_removed">%d contacts were not removed</string>
    <!-- success message when sharing a file with multiple contacts -->
    <string name="number_contact_file_shared_correctly">Folder shared with %d contacts successfully</string>
    <!-- error message when sharing a file with multiple contacts -->
    <string name="number_contact_file_not_shared_">File can not be shared with %d contacts</string>
    <!-- success message when sharing multiple files -->
    <string name="number_correctly_shared">%d folders shared successfully</string>
    <!-- error message when sharing multiple files -->
    <string name="number_no_shared">%d folders were not shared</string>
    <!-- success message when sending a file to a contact -->
    <string name="context_correctly_copied_contact">Successfully sent to:</string>
    <!-- success message when removing all the contacts of a shared folder -->
    <string name="context_correctly_removed_sharing_contacts">The folder is no longer shared</string>
    <!-- error message when removing all the contacts of a shared folder -->
    <string name="context_no_removed_sharing_contacts">Error, the folder is still shared with another contact</string>
    <!-- option available for just one file -->
    <string name="context_select_one_file">Select just one file</string>
    <!-- success message when emptying the RB -->
    <string name="rubbish_bin_emptied">Rubbish Bin emptied successfully</string>
    <!-- error message when emptying the RB -->
    <string name="rubbish_bin_no_emptied">Error. The Rubbish Bin has not been emptied</string>
    <!-- dialog cancel subscriptions -->
    <string name="dialog_cancel_subscriptions">You are about to cancel your MEGA subscription. Please let us know if there is anything we can do to help change your mind.</string>
    <!-- hint cancel subscriptions dialog -->
    <string name="hint_cancel_subscriptions">Type feedback here</string>
    <!-- send cancel subscriptions dialog -->
    <string name="send_cancel_subscriptions">Send</string>
    <!-- confirmation cancel subscriptions dialog -->
    <string name="confirmation_cancel_subscriptions">Thank you for your feedback! Are you sure you want to cancel your MEGA subscription?</string>
    <!-- provide a reason to cancel subscriptions dialog -->
    <string name="reason_cancel_subscriptions">Your subscription has not been cancelled. Please provide a reason for your cancellation</string>
    <!-- welcome message after user brought subscription. placeholder 1: subscription type (Lite/Pro1 etc), placeholder 2: renewal interval (monthly/yearly) -->
    <string name="message_user_purchased_subscription">Thank you for subscribing to %1$s %2$s!</string>
    <!-- Pop up message shows when user purchased a lower level of subscription -->
    <string name="message_user_purchased_subscription_down_grade">Your new subscription will take effect once the current one expires, the new price will be charged at that time.</string>
    <!-- Pop up message shows when user purchased a subscription with a payment method that can not be processed in real time, e.g. voucher -->
    <string name="message_user_payment_pending">Your subscription will take effect once the payment is processed by Google.</string>
    <!--  -->
    <string name="subscription_type_monthly">Monthly</string>
    <!--  -->
    <string name="subscription_type_yearly">Yearly</string>
    <!-- success message after removing the public link of a folder -->
    <string name="context_node_private">The folder is now private</string>
    <!-- success message after removing a share of a folder. a contact has no access to the folder now -->
    <string name="context_share_correctly_removed">Share removed</string>
    <!-- Menu option to create a new folder in the file manager. -->
    <string name="menu_new_folder">New folder</string>
    <!-- Menu option to add a contact to your contact list. -->
    <string name="menu_add_contact">Add contact</string>
    <!-- Menu option to add a contact to your contact list. -->
    <string name="menu_add_contact_and_share">Add contact and share</string>
    <!-- Title of the alert to introduce the decryption key -->
    <string name="alert_decryption_key">Decryption Key</string>
    <!-- Message of the alert to introduce the decryption key -->
    <string name="message_decryption_key">Please enter the decryption key for the link</string>
    <!-- error message shown on the decryption key dialog if the key typed in was wrong -->
    <string name="invalid_decryption_key">Invalid decryption key</string>
    <!-- upload to. Then choose an Image file -->
    <string name="upload_to_image">Image</string>
    <!-- upload to. Then choose an Audio file -->
    <string name="upload_to_audio">Audio</string>
    <!-- Title of the button in the contact info screen to start a video call -->
    <string name="upload_to_video">Video</string>
    <!-- upload to. Then choose to browse the file system to choose a file -->
    <string name="upload_to_filesystem">Pick from File System</string>
    <!-- upload to. Then choose to browse the file system to choose a file -->
    <string name="upload_to_filesystem_from">Pick from</string>
    <!-- Label for the current uploaded size of a file. For example, 3 files, 50KB uploaded -->
    <string name="upload_uploaded">uploaded</string>
    <!-- Status text at the beginning of an upload, Status text at the beginning of an upload for 2 or more files -->
    <plurals name="upload_prepare">
        <item quantity="one">Processing file</item>
        <item quantity="other">Processing files</item>
    </plurals>
    <!-- error message when downloading a file -->
    <string name="error_temporary_unavaible">Resource temporarily not available, please try again later</string>
    <!-- Error message when the selected file cannot be opened -->
    <string name="upload_can_not_open">Cannot open selected file</string>
    <!-- when a zip file is downloaded and clicked, the app unzips the file. This is the status text while unzipping the file -->
    <string name="unzipping_process">Unzipping file</string>
    <!-- error message while browsing the local filesystem -->
    <string name="error_io_problem">File system problem</string>
    <!-- error message while browsing the local filesystem -->
    <string name="general_error">Error happened when executing the action</string>
    <!-- title of the image gallery -->
    <string name="full_screen_image_viewer_label">Image viewer</string>
    <!-- Headline for the amount of storage space is used -->
    <string name="my_account_used_space">Used Space</string>
    <!-- menu item -->
    <string name="my_account_change_password">Change password</string>
    <!-- Dialog text overquota error -->
    <string name="overquota_alert_text">You have exceeded your storage limit. Would you like to upgrade your account?</string>
    <!-- when did the last session happen -->
    <string name="my_account_last_session">Last session</string>
    <!-- message displayed while the app is changing the password -->
    <string name="my_account_changing_password">Changing password</string>
    <!-- when changing the password, the first edittext is to enter the current password -->
    <string name="my_account_change_password_oldPassword">Current password</string>
    <!-- when changing the password -->
    <string name="my_account_change_password_newPassword1">New password</string>
    <!-- when changing the password -->
    <string name="my_account_change_password_newPassword2">Confirm new password</string>
    <!-- when changing the password or creating the account, the password is required twice and check that both times are the same -->
    <string name="my_account_change_password_dont_match">Password doesn’t match</string>
    <!-- title of the selection of the pro account wanted -->
    <string name="upgrade_select_pricing">Select membership</string>
    <!-- the user has to decide the way of payment -->
    <string name="select_membership_1">Monthly or annually recurring</string>
    <!-- choose the payment method option when no method is available -->
    <string name="no_available_payment_method">At this moment, no method of payment is available for this plan</string>
    <!-- button to decide monthly payment. The asterisk is needed -->
    <string name="upgrade_per_month">Monthly*</string>
    <!-- button to decide annually payment. The asterisk is needed -->
    <string name="upgrade_per_year">Annually*</string>
    <!-- the user can get the link and it’s copied to the clipboard -->
    <string name="file_properties_get_link">The link has been copied to the clipboard</string>
    <!-- before sharing an image, the preview has to be downloaded -->
    <string name="full_image_viewer_not_preview">The preview has not been downloaded yet. Please wait</string>
    <!-- due to device is low on memory, cannot load an image preview temporarily -->
    <string name="not_load_preview_low_memory">The preview is not able to load due to insufficient memory available. Please try again later.</string>
    <!-- alert when clicking a newsignup link being logged -->
    <string name="log_out_warning">Please log out before creating the account</string>
    <!-- message shown in the screen when there are not any active transfer -->
    <string name="transfers_empty">No active transfers</string>
    <!-- menu item -->
    <string name="menu_pause_transfers">Pause transfers</string>
    <!-- menu item -->
    <string name="menu_cancel_all_transfers">Cancel all transfers</string>
    <!-- Option of the sliding panel to capture a new picture to upload to Cloud Drive or to set as user avatar -->
    <string name="menu_take_picture">Capture</string>
    <!-- Dialog title, to explain why MEGA needs the ’display over other apps’ permission (Android 10) -->
    <string name="ask_for_display_over_title">Allow notifications for incoming MEGA calls</string>
    <!-- Dialog message, to explain why MEGA needs the ’display over other apps’ permission (Android 10) -->
    <string name="ask_for_display_over_msg">MEGA needs your authorization to allow the call interface to pop up from the background.</string>
    <!-- Prompt text shows when the user doesn’t want to make MEGA grant the ’display over other apps’ permission for now (Android 10) -->
    <string name="ask_for_display_over_explain">Don’t worry, you can still manually grant permissions from your device’s settings.</string>
    <!-- the options of how to upload, but in an array. needed for the settings, how to upload the camera images. only when Wi-Fi connected -->
    <string name="cam_sync_wifi">Wi-Fi only</string>
    <!-- the options of how to upload, but in an array. needed for the settings, how to upload the camera images. when Wi-Fi connected and using data plan -->
    <string name="cam_sync_data">Wi-Fi or mobile data</string>
    <!-- The upload of the user’s photos orvideos from their specified album is in progress. -->
    <string name="cam_sync_syncing">Camera Uploads in progress</string>
    <!-- confirmation question for cancelling the camera uploads -->
    <string name="cam_sync_cancel_sync">Do you want to stop Camera Uploads?</string>
    <!-- title of the notification when camera upload is enabled -->
    <string name="settings_camera_notif_title">Uploading files of media folders</string>
    <!-- title of the notification when camera upload is checking files -->
    <string name="settings_camera_notif_checking_title">Checking for files to be uploaded</string>
    <!-- title of the notification when camera upload is initializing -->
    <string name="settings_camera_notif_initializing_title">Initializing Camera Uploads</string>
    <!-- title of the notification when camera upload’s primary local folder is unavailable. -->
    <string name="camera_notif_primary_local_unavailable">Camera Uploads have been disabled. Your local folder is unavailable.</string>
    <!-- title of the notification when camera upload’s secondary local folder is unavailable. -->
    <string name="camera_notif_secondary_local_unavailable">Media Uploads have been disabled. Your local folder is unavailable.</string>
    <!-- notification camera uploads complete -->
    <string name="settings_camera_notif_complete">Camera uploads complete</string>
    <!-- settings of the Appearance section -->
    <string name="settings_appearance">Appearance</string>
    <!-- settings of the Features section -->
    <string name="settings_features">Features</string>
    <!-- label of storage in upgrade/choose account page, it is being used with a variable, e.g. for LITE user it will show ‘200GB Storage’. -->
    <string name="settings_storage">Storage</string>
    <!-- Settings of the Passcode -->
    <string name="settings_passcode_lock">Passcode lock</string>
    <!-- Setting to allow the user to select the preferred passcode type -->
    <string name="settings_passcode_option">Passcode options</string>
    <!-- Helper text to explain why we have this `Require me to plug in` setting, placeholder - 100 to 1000 in MB -->
    <string name="settings_camera_upload_charging_helper_label">Video compression consumes a lot of power; MEGA will require you to be actively charging your device if the videos to be compressed are larger than %s.</string>
    <!-- Helper text to explain the things to note if enable the feature of including GPS info -->
    <string name="settings_camera_upload_include_gps_helper_label">If enabled, you will upload information about where your pictures were taken, so be careful when sharing them.</string>
    <!-- Settings category title for cache and offline files -->
    <string name="settings_advanced_features">Advanced</string>
    <!-- Settings preference title for cache -->
    <string name="settings_advanced_features_cache">Clear Cache</string>
    <!-- Settings preference title for offline files -->
    <string name="settings_advanced_features_offline">Clear Offline Files</string>
    <!-- description of switch ‘Open file when download is completed’ -->
    <string name="settings_auto_play_label">Open file when downloaded</string>
    <!-- Settings preference title for delete account -->
    <string name="settings_delete_account">Delete account</string>
    <!-- Size of files in offline or cache folders -->
    <string name="settings_advanced_features_size">Currently using %s</string>
    <!-- Calculating Size of files in offline or cache folders -->
    <string name="settings_advanced_features_calculating">Calculating</string>
    <!-- title of the setting to set the default download location -->
    <string name="settings_storage_download_location">Default download location</string>
    <!-- Whether to always ask the user each time. -->
    <string name="settings_storage_ask_me_always">Always ask for download location</string>
    <!-- Whether to enable the storage in advanced devices -->
    <string name="settings_storage_advanced_devices">Display advanced devices (external SD)</string>
    <!-- Label of button on account page that ask user to add their phone number -->
    <string name="add_phone_number_label">Add a phone number</string>
    <!-- enter verification code page title -->
    <string name="verify_account_title">Verify your account</string>
    <!-- Text to explain to user why to verify phone number (account suspended use case) -->
    <string name="verify_account_helper_locked">Your account has been locked temporarily due to potential abuse. Please verify your phone number to unlock your account.</string>
    <!-- Hint text of the country edittext for billing purposes -->
    <string name="general_country_label">Country</string>
    <!-- Hint text of the region edittext for choosing dial code. -->
    <string name="sms_region_label">Region</string>
    <!-- place holder for enter mobile number field -->
    <string name="verify_account_phone_number_placeholder">Your phone number</string>
    <!-- Button label - go to previous page -->
    <string name="general_back_button">Back</string>
    <!-- button label - quite sms verification use case -->
    <string name="verify_account_not_now_button">Not now</string>
    <!-- Button label - confirm some action -->
    <string name="general_confirm_button">Confirm</string>
    <!-- On “add phone number” page, an error message will be shown if user click next button without select country code. -->
    <string name="verify_account_invalid_country_code">Please select a region code</string>
    <!-- On “Add phone number” page, a toast error message will be shown if the country code cannot be fetched from back end. -->
    <string name="verify_account_not_loading_country_code">Region codes could not be fetched.</string>
    <!-- error message if user click next button without enter a valid phone number -->
    <string name="verify_account_invalid_phone_number">Please supply a valid phone number.</string>
    <!-- Label tell user to enter received txt to below input boxes -->
    <string name="verify_account_enter_txt_label">Please enter the verification code sent to</string>
    <!-- enter verification code page title -->
    <string name="verify_account_enter_code_title">Verify your account</string>
    <!-- error message that will show to user when user entered invalid verification code -->
    <string name="verify_account_incorrect_code">Wrong code. Please try again or resend.</string>
    <!-- text message to remind user to resend verification code -->
    <string name="verify_account_resend_label">You didn’t receive a code?</string>
    <!-- Button to resend the create account email to a new email address in case the previous email address was misspelled -->
    <string name="general_resend_button">Resend</string>
    <!-- error message that will show to user when host detected that the mobile number has been registered already -->
    <string name="verify_account_error_phone_number_register">This number is already associated with a MEGA account.</string>
    <!-- error message that will show to user when user reached the sms verification daily limit -->
    <string name="verify_account_error_reach_limit">You have reached the daily limit</string>
    <!-- error message that will show to user when user reached the sms verification daily limit -->
    <string name="verify_account_error_wrong_code">The verification code doesn’t match.</string>
    <!-- error message that will show to user when code has been verified -->
    <string name="verify_account_error_code_verified">The code has been verified</string>
    <!-- error message that will show to user when user entered invalid verification code -->
    <string name="verify_account_error_invalid_code">Wrong code. Please try again or resend.</string>
    <!-- verify phone number successfully -->
    <string name="verify_account_successfully">Your phone number has been verified successfully</string>
    <!-- If the user has an internal storage and an external SD card, it has to be set on the settings screen, external storage option -->
    <string-array name="settings_storage_download_location_array">
        <item>Internal storage</item>
        <item>External storage</item>
    </string-array>
    <!-- If the user has an internal storage and an external SD card, it has to be set on the settings screen, internal storage option -->
    <string name="internal_storage_label">Internal storage</string>
    <!-- If the user has an internal storage and an external SD card, it has to be set on the settings screen, external storage option -->
    <string name="external_storage_label">External storage</string>
    <!-- choose the way the new user’s email is inserted, import from phone option -->
    <string-array name="add_contact_array">
        <item>Write the user’s email</item>
        <item>Import from device</item>
    </string-array>
    <!-- settings option -->
    <string name="settings_camera_upload_on">Enable Camera Uploads</string>
    <!-- settings option -->
    <string name="settings_camera_upload_turn_on">Turn on Camera Uploads</string>
    <!-- settings option -->
    <string name="settings_camera_upload_off">Disable Camera Uploads</string>
    <!-- settings option. How to upload the camera images: via Wi-Fi only or via Wi-Fi and data plan -->
    <string name="settings_camera_upload_how_to_upload">How to upload</string>
    <!-- The Secondary Media uploads allows to create a second Camera Folder synchronization. Enabling it would imply to choose a new local folder and then, a new destination folder in MEGA. This is the text that appears in the settings option to enable the second synchronization. -->
    <string name="settings_secondary_upload_on">Enable Secondary Media uploads</string>
    <!-- The Secondary Media uploads allows to create a second Camera Folder synchronization. Disabling it would imply that the current second sync won’t be running anymore. This is the text that appears in the settings option to disable the second synchronization. -->
    <string name="settings_secondary_upload_off">Disable Secondary Media uploads</string>
    <!-- Title of shared folder explorer to choose a folder to perform an action -->
    <string name="settings_empty_folder">Choose folder</string>
    <!-- the options of how to upload, but in an array. needed for the settings, how to upload the camera images. only when Wi-Fi connected -->
    <string-array name="settings_camera_upload_how_to_entries">
        <item>Wi-Fi or mobile data</item>
        <item>Wi-Fi only</item>
    </string-array>
    <!-- What kind of files are going to be uploaded: images, videos or both -->
    <string name="settings_camera_upload_what_to_upload">File Upload</string>
    <!-- what kind of file are going to be uploaded. Needed for the settings summary -->
    <string-array name="settings_camera_upload_file_upload_entries">
        <item>Photos only</item>
        <item>Videos only</item>
        <item>Photos and videos</item>
    </string-array>
    <!-- Option to choose that the camera sync will only be enable when the device is charging -->
    <string name="settings_camera_upload_charging">Only when charging</string>
    <!-- Title of ‘Include location tags’ setting option. Once enabled, Camera Uploads will include the location info from pictures those are being uploaded -->
    <string name="settings_camera_upload_include_gps">Include location tags</string>
    <!-- Option to choose that the video compression will only be enable when the device is charging -->
    <string name="settings_camera_upload_require_plug_in">Require me to actively charge my device</string>
    <!-- Option to choose that the camera sync will maintain the local file names when uploading -->
    <string name="settings_keep_file_names">Keep file names as in the device</string>
    <!-- The location of where the user photos or videos are stored in the device. -->
    <string name="settings_local_camera_upload_folder">Local Camera folder</string>
    <!-- The location of where the user photos or videos are stored in MEGA. -->
    <string name="settings_mega_camera_upload_folder">MEGA Camera Uploads folder</string>
    <!-- The location of where the user photos or videos of the secondary sync are stored in the device. -->
    <string name="settings_local_secondary_folder">Local Secondary folder</string>
    <!-- The location of where the user photos or videos of the secondary sync are stored in MEGA. -->
    <string name="settings_mega_secondary_folder">MEGA Secondary folder</string>
    <!-- what kind of file are going to be uploaded. Needed for the settings summary -->
    <string name="settings_camera_upload_only_photos">Photos only</string>
    <!-- what kind of file are going to be uploaded. Needed for the settings summary -->
    <string name="settings_camera_upload_only_videos">Videos only</string>
    <!-- what kind of file are going to be uploaded. Needed for the settings summary -->
    <string name="settings_camera_upload_photos_and_videos">Photos and videos</string>
    <!-- status text when no custom photo sync folder has been set -->
    <string name="settings_pin_lock_code_not_set">Not set</string>
    <!-- Settings of the Passcode -->
    <string name="settings_passcode_lock_switch">Passcode Lock</string>
    <!-- Settings option to change Passcode. -->
    <string name="settings_change_passcode">Change passcode</string>
    <!-- Settings option screen to change Passcode. -->
    <string name="title_change_passcode">Change passcode lock</string>
    <!-- Settings option to set the timer to ask for passcode. -->
    <string name="settings_require_passcode">Require passcode</string>
    <!-- Option available to choose in some context to make an action immediately. -->
    <string name="action_immediately">Immediately</string>
    <!-- Button after the Passcode code input field -->
    <string name="pin_lock_enter">Enter</string>
    <!-- Error message when not typing the Passcode code correctly. Plural. The placeholder indicates the number of failed attempts. E.g. 7 failed passcode attempts -->
    <plurals name="passcode_lock_alert_attempts">
        <item quantity="one">1 failed passcode attempt</item>
        <item quantity="other">%1$d failed passcode attempts</item>
    </plurals>
    <!-- Error message when not typing the Passcode code correctly -->
    <string name="pin_lock_alert">You will be logged out and your offline files will be deleted after 10 failed attempts</string>
    <!-- error message when not typing the Passcode code correctly -->
    <string name="pin_lock_incorrect">Incorrect code</string>
    <!-- Error message when not typing the Passcode correctly and have several attempts left. The placeholder is to display the number of attempts left in runtime. -->
    <plurals name="pin_lock_incorrect_alert">
        <item quantity="one">Wrong Passcode, please try again. You have 1 attempt left</item>
        <item quantity="other">Wrong Passcode, please try again. You have %2d attempts left</item>
    </plurals>
    <!-- Error message when not typing the Passcode correctly (two times) -->
    <string name="pin_lock_not_match">Passcodes did not match. Try again.</string>
    <!-- Title of the screen to unlock screen with Passcode -->
    <string name="unlock_pin_title">Enter your passcode</string>
    <!-- Title of the screen to unlock screen with Passcode in second round -->
    <string name="unlock_pin_title_2">Re-enter your passcode</string>
    <!-- Title of the screen to unlock screen with Passcode -->
    <string name="reset_pin_title">Enter your new passcode</string>
    <!-- Title of the screen to unlock screen with Passcode in second round -->
    <string name="reset_pin_title_2">Re-enter your new passcode</string>
    <!-- Text of the screen after 10 attemps with a wrong Passcode -->
    <string name="incorrect_pin_activity">All your local data will be deleted and you will be logged out in %1d seconds</string>
    <!-- Caption of a title, in the context of “About MEGA” or “About us” -->
    <string name="settings_about">About</string>
    <!-- Preference screen item action button -->
    <string name="settings_about_privacy_policy">Privacy Policy</string>
    <!--  -->
    <string name="settings_about_terms_of_service">Terms of Service</string>
    <!-- App means “Application” -->
    <string name="settings_about_app_version">App version</string>
    <!-- Title of the label where the SDK version is shown -->
    <string name="settings_about_sdk_version">MEGA SDK Version</string>
    <!-- Title of the label where the MEGAchat SDK version is shown -->
    <string name="settings_about_karere_version">MEGAchat SDK Version</string>
    <!-- Link to the public code of the app -->
    <string name="settings_about_code_link_title">View source code</string>
    <!--  -->
    <string name="january">January</string>
    <!--  -->
    <string name="february">February</string>
    <!--  -->
    <string name="march">March</string>
    <!--  -->
    <string name="april">April</string>
    <!--  -->
    <string name="may">May</string>
    <!--  -->
    <string name="june">June</string>
    <!--  -->
    <string name="july">July</string>
    <!--  -->
    <string name="august">August</string>
    <!--  -->
    <string name="september">September</string>
    <!--  -->
    <string name="october">October</string>
    <!--  -->
    <string name="november">November</string>
    <!--  -->
    <string name="december">December</string>
    <!-- title of the screen that shows the ZIP files -->
    <string name="zip_browser_activity">ZIP Browser</string>
    <!-- title of the My Account screen -->
    <string name="my_account_title">Account Type</string>
    <!-- title of the Expiration Date -->
    <string name="renews_on">Renews on&#160;</string>
    <!-- title of the Expiration Date -->
    <string name="expires_on">Expires on&#160;</string>
    <!--  -->
    <string name="free_account">Free</string>
    <!-- info message shown to the user when the Camera Uploads folder has been created -->
    <string name="camera_uploads_created">Camera Uploads folder created</string>
    <!-- category in sort by action -->
    <string name="sortby_name">Name</string>
    <!-- sort files alphabetically ascending -->
    <string name="sortby_name_ascending">Ascending</string>
    <!-- sort files alphabetically descending -->
    <string name="sortby_name_descending">Descending</string>
    <!-- category in sort by action -->
    <string name="sortby_date">Date</string>
    <!-- category in sort by action -->
    <string name="sortby_creation_date">Creation Date</string>
    <!-- category in sort by action -->
    <string name="sortby_modification_date">Modification Date</string>
    <!-- category in sort by action -->
    <string name="sortby_link_creation_date">Link creation date</string>
    <!-- sort files by date newest first -->
    <string name="sortby_date_newest">Newest</string>
    <!-- sort files by date oldest first -->
    <string name="sortby_date_oldest">Oldest</string>
    <!-- category in sort by action -->
    <string name="sortby_size">Size</string>
    <!-- sort files by size largest first -->
    <string name="sortby_size_largest_first">Largest</string>
    <!-- sort files by size smallest first -->
    <string name="sortby_size_smallest_first">Smallest</string>
    <!-- Title of sort by media type options -->
    <string name="sortby_type">Media type</string>
    <!-- sort option, sort media files by photos first -->
    <string name="sortby_type_photo_first">Photos</string>
    <!-- sort option, sort media files by videos first -->
    <string name="sortby_type_video_first">Videos</string>
    <!-- sort files by date newest first -->
    <string name="sort_by_newest_date">Newest date</string>
    <!-- sort files by date oldest first -->
    <string name="sort_by_oldest_date">Oldest date</string>
    <!-- sort files by largest size -->
    <string name="sort_by_largest_size">Largest size</string>
    <!-- sort files by smallest size -->
    <string name="sort_by_smallest_size">Smallest size</string>
    <!-- Title to choose the type of Passcode -->
    <string name="pin_lock_type">Passcode Type</string>
    <!-- Passcode with 4 digits -->
    <string name="four_pin_lock">4 digits</string>
    <!-- Passcode with 6 digits -->
    <string name="six_pin_lock">6 digits</string>
    <!-- Passcode alphanumeric -->
    <string name="AN_pin_lock">Alphanumeric</string>
    <!-- Confirmation message when enabling logs in the app -->
    <string name="settings_enable_logs">Logs are now enabled</string>
    <!-- Confirmation message when disabling logs in the app -->
    <string name="settings_disable_logs">Logs are now disabled</string>
    <!-- Snackbar error message triggered by host error when user is trying to setup MEGA Camera Uploads folder in settings page -->
    <string name="error_unable_to_setup_cloud_folder">Unable to setup MEGA Camera Uploads folder</string>
    <!-- Message displayed when the user denies the required permissions during the logs activation -->
    <string name="logs_not_enabled_permissions">Logs have not been enabled because you denied the required permissions</string>
    <!-- Option in the sliding panel to open the folder which contains the file selected after performing a search -->
    <string name="search_open_location">Open location</string>
    <!-- message when a temporary error on logging in is due to SDK is waiting for the server to complete a request due to an API lock -->
    <string name="servers_busy">This process is taking longer than expected. Please wait.</string>
    <!-- Label in My Account section to show user account type -->
    <string name="my_account_free">Free Account</string>
    <!-- Type of account info added to the feedback email sent to support -->
    <string name="my_account_prolite">Pro Lite Account</string>
    <!-- Label in My Account section to show user account type -->
    <string name="my_account_pro1">Pro I Account</string>
    <!-- Label in My Account section to show user account type -->
    <string name="my_account_pro2">Pro II Account</string>
    <!-- Label in My Account section to show user account type -->
    <string name="my_account_pro3">Pro III Account</string>
    <!-- Type of account info added to the feedback email sent to support -->
    <string name="my_account_prolite_feedback_email">Pro Lite Account</string>
    <!--  -->
    <string name="backup_title">Backup your Recovery Key</string>
    <!-- Subtitle of the screen to backup the master key -->
    <string name="backup_subtitle">Your password unlocks your Recovery Key</string>
    <!-- First paragraph of the screen to backup the master key -->
    <string name="backup_first_paragraph">Your data is only readable through a chain of decryption operations that begins with your master encryption key, which we store encrypted with your password. This means that if you lose your password, your Recovery Key can no longer be decrypted, and you can no longer decrypt your data.</string>
    <!-- Summary of the preference Recovery key on Settings section -->
    <string name="backup_second_paragraph">Exporting the Recovery Key and keeping it in a secure location enables you to set a new password without data loss.</string>
    <!-- Third paragraph of the screen to backup the master key -->
    <string name="backup_third_paragraph">An external attacker cannot gain access to your account with just your key. A password reset requires both the key and access to your email.</string>
    <!-- Sentence to inform the user the available actions in the screen to backup the master key -->
    <string name="backup_action">Copy the Recovery Key to clipboard or save it as text file</string>
    <!-- Action of a button to save something -->
    <string name="save_action">Save</string>
    <!-- Alert message when the master key has been successfully copied to the ClipBoard -->
    <string name="copy_MK_confirmation">The Recovery Key has been successfully copied</string>
    <!-- Button to change the password -->
    <string name="change_pass">Change</string>
    <!-- Positive button to perform a general action -->
    <string name="general_positive_button">YES</string>
    <!-- Negative button to perform a general action -->
    <string name="general_negative_button">NO</string>
    <!-- Option of the overflow menu to show the screen info to reset the password -->
    <string name="forgot_pass_menu">Forgot password?</string>
    <!-- Button in the Login screen to reset the password -->
    <string name="forgot_pass">Forgot your password?</string>
    <!-- First paragraph of the screen when the password has been forgotten -->
    <string name="forgot_pass_first_paragraph">If you have a backup of your Recovery Key, you can reset your password by selecting YES. No data will be lost.</string>
    <!-- Second paragraph of the screen when the password has been forgotten -->
    <string name="forgot_pass_second_paragraph">You can still export your Recovery Key now if you have an active MEGA session in another browser on this or any other computer. If you don’t, you can no longer decrypt your existing account, but you can start a new one under the same email address by selecting NO.</string>
    <!-- Sentence to ask to the user if he has the master key in the screen when the password has been forgotten -->
    <string name="forgot_pass_action">Do you have a backup of your Recovery Key?</string>
    <!-- Title of the alert message to ask for the link to reset the pass with the MK -->
    <string name="title_alert_reset_with_MK">Great!</string>
    <!-- Hint of the text where the user can write his e-mail -->
    <string name="edit_text_insert_mail">email goes here</string>
    <!-- Text of the alert message to ask for the link to reset the pass with the MK -->
    <string name="text_alert_reset_with_MK">Please enter your email address below. You will receive a recovery link that will allow you to submit your Recovery Key and reset your password.</string>
    <!-- Hint of the text when the user can write his master key -->
    <string name="edit_text_insert_mk">Your Recovery Key goes here</string>
    <!-- Hint of the text where the user can write his password -->
    <string name="edit_text_insert_pass">password goes here</string>
    <!-- Text shown in the last alert dialog to confirm delete user account -->
    <string name="delete_account_text_last_step">This is the last step to delete your account. You will permanently lose all the data stored in the cloud. Please enter your password below.</string>
    <!-- Title of the alert dialog to inform the user that have to check the email -->
    <string name="email_verification_title">Email verification</string>
    <!-- Text of the alert dialog to inform the user that have to check the email -->
    <string name="email_verification_text">Please check your email to proceed.</string>
    <!-- Text to inform the user when an error occurs -->
    <string name="general_text_error">An error occurred, please try again.</string>
    <!-- Alert to inform the user that have to be logged in to perform the action -->
    <string name="alert_not_logged_in">You must be logged in to perform this action.</string>
    <!-- Error message when a user attempts to change their email without an active login session. -->
    <string name="change_email_not_logged_in">You need to be logged in to complete your email change. Please log in again with your current email address and then click on your confirmation link again.</string>
    <!-- Text displayed to inform that the email was successfully changed. Please keep the placeholder, it will be replaced with the new email address. -->
    <string name="email_changed">Congratulations, your new email address for this MEGA account is: %1$s</string>
    <!-- Error when the user leaves empty the password field -->
    <string name="invalid_string">Incorrect</string>
    <!-- Text of the toast when the user enters invalid text which is neither a valid phone number nor a valid email -->
    <string name="invalid_input">Invalid input</string>
    <!-- Title of the alert dialog when the user tries to recover the pass of a non existing account -->
    <string name="invalid_email_title">Invalid email address</string>
    <!-- Title of the alert dialog when the user tries to recover the pass of a non existing account -->
    <string name="invalid_email_text">Please check the email address and try again.</string>
    <!-- Title of the dialog to write the Recovery Key after opening the recovery link -->
    <string name="title_dialog_insert_MK">Password reset</string>
    <!-- Text of the dialog to write the Recovery Key after opening the recovery link -->
    <string name="text_dialog_insert_MK">Please enter your Recovery Key below</string>
    <!-- Text of the alert when the pass has been correctly changed -->
    <string name="pass_changed_alert">Your password has been changed.</string>
    <!-- Title of the dialog to park an account -->
    <string name="park_account_dialog_title">Park account</string>
    <!-- Button to park an account -->
    <string name="park_account_button">Park</string>
    <!-- Title of the screen to park an account -->
    <string name="park_account_title">Oops!</string>
    <!-- First paragraph of the screen to park an account -->
    <string name="park_account_first_paragraph">Due to our end-to-end encryption paradigm, you will not be able to access your data without either your password or a backup of your Recovery Key.</string>
    <!-- Second paragraph of the screen to park an account -->
    <string name="park_account_second_paragraph">You can park your existing account and start a fresh one under the same email address. Your data will be retained for at least 60 days. In case that you recall your parked account’s password, please contact support&#64;mega.nz</string>
    <!-- Text of the dialog message to ask for the link to park the account -->
    <string name="dialog_park_account">Please enter your email address below. You will receive a recovery link that will allow you to park your account.</string>
    <!-- Text shown in the last alert dialog to park an account -->
    <string name="park_account_text_last_step">This is the last step to park your account, please enter your new password. Your data will be retained for at least 60 days. If you recall your parked account’s password, please contact support&#64;mega.nz</string>
    <!-- Title of the screen to write the new password after opening the recovery link -->
    <string name="title_enter_new_password">Enter new password</string>
    <!-- Message when the user tries to open a recovery pass link and it has expired -->
    <string name="recovery_link_expired">This recovery link has expired, please try again.</string>
    <!-- Text of the alert after opening the recovery link to reset pass being logged. -->
    <string name="text_reset_pass_logged_in">Your Recovery Key will be used to reset your password. Please enter your new password.</string>
    <!-- Text of the alert dialog to inform the user that have to check the email after clicking the option forgot pass -->
    <string name="email_verification_text_change_pass">You will receive a recovery link that will allow you to reset your password.</string>
    <!-- Button to upgrade the account to PRO account in My Account Section -->
    <string name="my_account_upgrade_pro">Upgrade</string>
    <!-- Button to upgrade the account to PRO account in the panel that appears randomly -->
    <string name="my_account_upgrade_pro_panel">Upgrade now</string>
    <!-- Message to promote PRO accounts -->
    <string name="get_pro_account">Improve your cloud capacity![A]Get more space and transfer quota with a Pro account!</string>
    <!-- success message when the MasterKey file has been downloaded -->
    <string name="toast_master_key">The Recovery Key has been backed up into: %1s.[A]While the file remains in this path, you will find it at the Saved for Offline Section.[A]Note: It will be deleted if you log out, please store it in a safe place.</string>
    <!-- Error shown when the user tries to change his mail to one that is already used -->
    <string name="mail_already_used">Error. This email address is already in use.</string>
    <!-- Error shown when the user tries to change his mail while the user has already requested a confirmation link for that email address -->
    <string name="mail_changed_confirm_requested">You have already requested a confirmation link for that email address.</string>
    <!-- Error shown when the user tries to change his mail while the email is the same as the old -->
    <string name="mail_same_as_old">The new and the old email must not match</string>
    <!-- Text shown in the last alert dialog to change the email associated to an account -->
    <string name="change_mail_text_last_step">This is the last step to change your email. Please enter your password below.</string>
    <!-- Title of the alert dialog to change the email associated to an account -->
    <string name="change_mail_title_last_step">Change email</string>
    <!-- Iitle of the warning when the user is running out of space -->
    <string name="title_new_warning_out_space">You’re running out of space!</string>
    <!-- Text of the warning when the user is running out of space -->
    <string name="new_warning_out_space">Take full advantage of your MEGA account by upgrading to Pro.</string>
    <!-- Iitle of sliding panel to choose the option to edit the profile picture -->
    <string name="title_options_avatar_panel">Edit profile picture</string>
    <!-- Option of the sliding panel to capture a new picture to upload to Cloud Drive or to set as user avatar -->
    <string name="take_photo_avatar_panel">Capture</string>
    <!-- Option of the sliding panel to change the avatar by choosing an existing picture -->
    <string name="choose_photo_avatar_panel">Choose picture</string>
    <!-- Option of the sliding panel to delete the existing avatar -->
    <string name="delete_avatar_panel">Delete picture</string>
    <!-- Alert when the user introduces his MK to reset pass incorrectly -->
    <string name="incorrect_MK">The key you supplied does not match this account. Please make sure you use the correct Recovery Key and try again.</string>
    <!-- Title of the alert when the user introduces his MK to reset pass incorrectly -->
    <string name="incorrect_MK_title">Invalid Recovery Key</string>
    <!-- Alert Dialog to get link -->
    <string name="option_full_link">Link with key</string>
    <!-- Message shown meanwhile the app is waiting for a request -->
    <string name="recovering_info">Getting info&#8230;</string>
    <!-- Text of the alert dialog to inform the user that have to check the email to validate his new email -->
    <string name="email_verification_text_change_mail">Your new email address needs to be validated. Please check your email to proceed.</string>
    <!-- Confirmation before deleting the avatar of the user’s profile -->
    <string name="confirmation_delete_avatar">Delete your profile picture?</string>
    <!-- Title of the Dialog to edit the profile attributes of the user’s account -->
    <string name="title_edit_profile_info">Edit</string>
    <!-- Alert Dialog to get link -->
    <string name="title_set_expiry_date">Set expiry date</string>
    <!-- Title of the dialog to get link with password -->
    <string name="title_set_password_protection">Set password protection</string>
    <!-- Subtitle of the dialog to get link -->
    <string name="subtitle_set_expiry_date">(PRO ONLY)</string>
    <!-- Alert Dialog to get link with password -->
    <string name="set_password_protection_dialog">Set password</string>
    <!-- Hint of the dialog to get link with password -->
    <string name="hint_set_password_protection_dialog">Enter password</string>
    <!-- Hint of the confirmation dialog to get link with password -->
    <string name="hint_confirm_password_protection_dialog">Confirm password</string>
    <!-- Status text at the beginning of getting a link -->
    <string name="link_request_status">Processing&#8230;</string>
    <!-- Option of the sliding panel to edit the link of a node -->
    <string name="edit_link_option">Manage link</string>
    <!-- Error alert dialog shown when changing the password the user provides an incorrect password -->
    <string name="old_password_provided_incorrect">The current password you have provided is incorrect.</string>
    <!-- success message when reinviting multiple contacts -->
    <string name="number_correctly_reinvite_contact_request">%d reinvite requests sent successfully.</string>
    <!-- success message when reinviting multiple contacts -->
    <string name="number_correctly_delete_contact_request">%d requests deleted successfully.</string>
    <!-- error message when reinviting multiple contacts -->
    <string name="number_no_delete_contact_request">%1$d requests successfully deleted but %2$d requests were not deleted.</string>
    <!-- confirmation message before removing a contact request. -->
    <string name="confirmation_delete_contact_request">Do you want to remove the invitation request to %s?</string>
    <!-- confirmation message before removing mutiple contact request -->
    <string name="confirmation_remove_multiple_contact_request">Do you want to remove these %d invitation requests?</string>
    <!-- success message when replying to multiple received request -->
    <string name="number_correctly_invitation_reply_sent">%d request replies sent.</string>
    <!-- error message when replying to multiple received request -->
    <string name="number_incorrectly_invitation_reply_sent">%1$d request replies successfully sent but %2$d were not sent.</string>
    <!-- Referring to a invitation request in the Contacts section. Plural. e.g. 5 requests -->
    <plurals name="general_num_request">
        <item quantity="one">1 request</item>
        <item quantity="other">%1$d requests</item>
    </plurals>
    <!-- Confirmation before removing the outgoing shares of a folder -->
    <plurals name="confirmation_remove_outgoing_shares">
        <item quantity="one">The folder is shared with %1$d contact. Remove share?</item>
        <item quantity="other">The folder is shared with %1$d contacts. Remove all shares?</item>
    </plurals>
    <!-- Error message when the credentials to login are incorrect. -->
    <string name="error_incorrect_email_or_password">Invalid email and/or password. Please try again.</string>
    <!-- Error message when trying to login and the account is suspended. -->
    <string name="error_account_suspended">Your account has been suspended due to Terms of Service violations. Please contact support&#64;mega.nz</string>
    <!-- Error message when to many attempts to login. -->
    <string name="too_many_attempts_login">Too many failed attempts to log in, please wait for an hour.</string>
    <!-- Error message when trying to login to an account not validated. -->
    <string name="account_not_validated_login">This account has not been validated yet. Please check your email.</string>
    <!-- Error message shown when opening a folder link which doesn’t exist -->
    <string name="general_error_folder_not_found">Folder link unavailable</string>
    <!-- Error message shown when opening a folder link which has been removed due to ToS/AUP violation -->
    <string name="folder_link_unavaible_ToS_violation">The folder link has been removed because of a ToS/AUP violation.</string>
    <!-- Error message shown when opening a file link which doesn’t exist -->
    <string name="general_error_file_not_found">File link unavailable</string>
    <!-- Error message shown when opening a file link which has been removed due to ToS/AUP violation -->
    <string name="file_link_unavaible_ToS_violation">The file link has been removed because of a ToS/AUP violation.</string>
    <!-- Error message shown when opening a folder link or file link which has been corrupt or deformed -->
    <string name="link_broken">This URL is corrupt or deformed. The link you are trying to access does not exist.</string>
    <!-- Title of the screen after creating the account. That screen asks the user to confirm the account by checking the email -->
    <string name="confirm_email_text">Awaiting email confirmation</string>
    <!-- Text below the title that explains the user should check the email and click the link to confirm the account -->
    <string name="confirm_email_explanation">Please check your email and click the link to confirm your account.</string>
    <!-- Plural of items which contains a folder. 2 items -->
    <plurals name="general_num_items">
        <item quantity="one">1 item</item>
        <item quantity="other">%1$d items</item>
    </plurals>
    <!-- Error message shown when opening a file or folder link which account has been removed due to ToS/AUP violation -->
    <string name="file_link_unavaible_delete_account">The associated user account has been terminated due to multiple violations of our Terms of Service.</string>
    <!-- Error message shown after login into a folder link with an invalid decryption key -->
    <string name="general_error_invalid_decryption_key">The provided decryption key for the folder link is invalid.</string>
    <!-- Title of the label in the my account section. It shows the credentials of the current user so it can be used to be verified by other contacts -->
    <string name="my_account_my_credentials">My credentials</string>
    <!-- Word to indicate the limited bandwidth of the free accounts -->
    <string name="limited_bandwith">Limited</string>
    <!-- Item of the navigation title for the chat section -->
    <string name="section_chat">Chat</string>
    <!-- Item of the navigation title for the chat section when there is any unread message -->
    <string name="section_chat_with_notification">Chat [A](%1$d)[/A]</string>
    <!-- Confirmation button of the dialog to archive a chat -->
    <string name="tab_archive_chat">Archive</string>
    <!-- Message shown when the user has no recent chats -->
    <string name="recent_chat_empty_invite">Invite your friends to join you on Chat and enjoy our encrypted platform with privacy and security.</string>
    <!-- Initial of the word hour to show the duration of a video or audio call -->
    <string name="initial_hour">h</string>
    <!-- Initial of the word minute to show the duration of a video or audio call -->
    <string name="initial_minute">m</string>
    <!-- Initial of the word second to show the duration of a video or audio call -->
    <string name="initial_second">s</string>
    <!-- Title shown when multiselection is enable in chat tabs -->
    <string name="selected_items">%d selected</string>
    <!-- Message to confirm if the user wants to delete a contact from a shared folder -->
    <string name="remove_contact_shared_folder">The contact %s will be removed from the shared folder.</string>
    <!-- Message to confirm if the user wants to delete a multiple contacts from a shared folder -->
    <string name="remove_multiple_contacts_shared_folder">%d contacts will be removed from the shared folder.</string>
    <!-- success message when removing a contact from a shared folder -->
    <string name="number_correctly_removed_from_shared">%d contacts removed successfully from the shared folder</string>
    <!-- success message when removing a contact from a shared folder -->
    <string name="number_incorrectly_removed_from_shared">%d contacts were not successfully removed</string>
    <!-- success message when changing permissions of contacts for a shared folder, place holder: number of contacts effected -->
    <string name="number_permission_correctly_changed_from_shared">Successfully updated permissions for %d contacts</string>
    <!-- success message when changing permissions of contacts for a shared folder, place holder: number of contacts effected -->
    <string name="number_permission_incorrectly_changed_from_shared">Failed to update permissions for %d contacts</string>
    <!-- Message shown while the contact list from the device is being read and then shown to the user -->
    <string name="contacts_list_empty_text_loading">Loading contacts from the phone&#8230;</string>
    <!-- Warning message when reinviting multiple contacts -->
    <string name="number_existing_invite_contact_request">%d requests already sent.</string>
    <!-- success message when reinviting multiple contacts -->
    <string name="number_correctly_invite_contact_request">%d invite requests sent successfully.</string>
    <!-- error message when reinviting multiple contacts -->
    <string name="number_no_invite_contact_request">%1$d invite requests successfully sent but %2$d requests were not sent.</string>
    <!-- Word next to own user’s message in chat screen -->
    <string name="chat_me_text_bracket">%1s (Me)</string>
    <!-- Hint shown in the field to write a message in the chat screen -->
    <string name="type_message_hint">Type a message</string>
    <!-- button -->
    <string name="general_mute">Mute</string>
    <!-- button -->
    <string name="general_unmute">Unmute</string>
    <!-- Title of the dialogue to mute the general chat notifications. -->
    <string name="title_dialog_mute_chat_notifications">Do not disturb</string>
    <!-- Subtitle of the dialogue to mute the general chat notifications. -->
    <string name="subtitle_dialog_mute_chat_notifications">Mute chat notifications for</string>
    <!-- Title of the dialogue to mute the notifications of a specific chat. -->
    <string name="title_dialog_mute_chatroom_notifications">Mute notifications</string>
    <!-- Label for the setting option that indicates the general notifications are enabled. -->
    <string name="mute_chat_notification_option_on">On</string>
    <!-- Label for the dialog box option to mute a chat. This option will indicate that notifications for that chat are enabled. -->
    <string name="mute_chatroom_notification_option_off">Off</string>
    <!-- Label for the dialog box option to mute a chat. This option will indicate that chat notifications will be disabled until tomorrow at 8 a.m. -->
    <string name="mute_chatroom_notification_option_until_tomorrow_morning">Until tomorrow morning</string>
    <!-- Label for the dialog box option to mute a chat. This option will indicate that chat notifications will be disabled until today at 8 a.m. -->
    <string name="mute_chatroom_notification_option_until_this_morning">Until this morning</string>
    <!-- Label for the dialog box option to mute a chat. This option will indicate that chat notifications will be disabled until turn it off again. -->
    <string name="mute_chatroom_notification_option_forever">Until I turn them back on</string>
    <!-- Message when a chat has been silenced, for a specific time, successfully. For example: Chat notifications will be muted for 1 hour -->
    <string name="success_muting_a_chat_for_specific_time">Chat notifications will be muted for %s</string>
    <!-- Message to indicate the chat has been muted, until a specific time (24 hours format). Plural, used for any format different to 01:XX, e.g. 14:15 -->
    <plurals name="success_muting_chat_until_specific_time">
        <item quantity="one">Chat notifications will be muted until %1$s</item>
        <item quantity="other">Chat notifications will be muted until %1$s</item>
    </plurals>
    <!-- Message to indicate the chat has been muted, until a specific day and time (24 hours format). Plural, used for any format different to 01:XX, e.g. Chat notifications will be muted until tomorrow at 08:00 -->
    <plurals name="success_muting_chat_until_specific_date_and_time">
        <item quantity="one">Chat notifications will be muted until %1$s at %2$s</item>
        <item quantity="other">Chat notifications will be muted until %1$s at %2$s</item>
    </plurals>
    <!-- Message when select the option Do not disturb but the notifications are already muted -->
    <string name="notifications_are_already_muted">Chat notifications are muted</string>
    <!-- Message when a chat has been unmuted successfully. -->
    <string name="success_unmuting_a_chat">Chat notifications enabled</string>
    <!-- String to indicate the time in 24h format until which a specific chat is muted. Plural, used for any format different to 1:XX, e.g. 14:15 -->
    <plurals name="chat_notifications_muted_until_specific_time">
        <item quantity="one">Muted until %1$s</item>
        <item quantity="other">Muted until %1$s</item>
    </plurals>
    <!-- Title of the section to enable notifications in the Contact Properties screen -->
    <string name="title_properties_chat_contact_notifications">Notifications</string>
    <!-- Title of the section to choose the sound of incoming messages in the Contact Properties screen -->
    <string name="title_properties_chat_contact_message_sound">Message sound</string>
    <!-- Title of the section to clear the chat content in the Contact Properties screen -->
    <string name="title_properties_chat_clear_chat">Clear chat</string>
    <!-- Title of the section to share the contact in the Contact Properties screen -->
    <string name="title_properties_chat_share_contact">Share contact</string>
    <!-- Title of the screen to select the ringtone of the calls -->
    <string name="call_ringtone_title">Call ringtone</string>
    <!-- Title of the screen to select the sound of the notifications -->
    <string name="notification_sound_title">Notification sound</string>
    <!-- Button to clear the chat history -->
    <string name="general_clear">Clear</string>
    <!-- Message show when the history of a chat has been successfully deleted -->
    <string name="clear_history_success">Chat history has been cleared</string>
    <!-- Message show when the history of a chat hasn’t been successfully deleted -->
    <string name="clear_history_error">An error has occurred. The chat history has not been successfully cleared</string>
    <!-- Menu item to add participants to a chat -->
    <string name="add_participants_menu_item">Add participants</string>
    <!-- Menu item to remove a participants from a chat -->
    <string name="remove_participant_menu_item">Remove participant</string>
    <!-- Message about MEGA when there are no message in the chat screen -->
    <string name="mega_info_empty_screen">Protects your chat with end-to-end (user controlled) encryption, providing essential safety assurances:</string>
    <!-- Message about MEGA when there are no message in the chat screen -->
    <string name="mega_authenticity_empty_screen">The system ensures that the data received is truly from the specified sender, and its content has not been manipulated during transit.</string>
    <!-- Message about MEGA when there are no message in the chat screen -->
    <string name="mega_confidentiality_empty_screen">Only the author and intended recipients are able to decipher and read the content.</string>
    <!-- Message about MEGA when there are no message in the chat screen -->
    <string name="title_mega_info_empty_screen">MEGA</string>
    <!-- Message about MEGA when there are no message in the chat screen -->
    <string name="title_mega_authenticity_empty_screen">Authenticity</string>
    <!-- Message about MEGA when there are no message in the chat screen -->
    <string name="title_mega_confidentiality_empty_screen">Confidentiality</string>
    <!-- Error message shown when opening a cancel link with an account that not corresponds to the link -->
    <string name="error_not_logged_with_correct_account">This link is not related to this account. Please log in with the correct account.</string>
    <!-- Message when the user tries to open a cancel link and it has expired -->
    <string name="cancel_link_expired">This cancel link has expired, please try again.</string>
    <!-- Text shown after searching and no results found -->
    <string name="no_results_found">No results were found</string>
    <!-- the options of what to upload in an array. Needed for the settings, the options of what to upload. -->
    <string name="offline_status">Offline</string>
    <!-- the options of what to upload in an array. Needed for the settings, the options of what to upload. -->
    <string name="online_status">Online</string>
    <!-- the options of what to upload in an array. Needed for the settings, the options of what to upload. -->
    <string name="away_status">Away</string>
    <!-- the options of what to upload in an array. Needed for the settings, the options of what to upload. -->
    <string name="busy_status">Busy</string>
    <!-- Info label about the status of the user -->
    <string name="invalid_status">No connection</string>
    <!-- Text shown when a message has been deleted in the chat -->
    <string name="text_deleted_message">This message has been deleted</string>
    <!-- Text shown when a message has been deleted in the chat -->
    <string name="text_deleted_message_by">[A]This message has been deleted by [/A][B]%1$s[/B]</string>
    <!-- Confirmation before deleting messages -->
    <string name="confirmation_delete_several_messages">Remove messages?</string>
    <!-- Confirmation before deleting one message -->
    <string name="confirmation_delete_one_message">Remove message?</string>
    <!-- Label for the sliding panel of a group chat -->
    <string name="group_chat_label">Group chat</string>
    <!-- Label for the option of the sliding panel to show the info of a chat group -->
    <string name="group_chat_info_label">Group info</string>
    <!-- Label for the option of the sliding panel to start a one to one chat -->
    <string name="group_chat_start_conversation_label">Start conversation</string>
    <!-- Label for the option of the sliding panel to edit the profile -->
    <string name="group_chat_edit_profile_label">Edit profile</string>
    <!-- Title of the section to leave a group content in the Contact Properties screen -->
    <string name="title_properties_chat_leave_chat">Leave Group</string>
    <!-- Label for participants of a group chat -->
    <string name="participants_chat_label">Participants</string>
    <!-- Text of the confirm dialog shown when it wants to remove a contact from a chat -->
    <string name="confirmation_remove_chat_contact">Remove %s from this chat?</string>
    <!-- Label to explain the read only participant permission in the options panel of the group info screen -->
    <string name="observer_permission_label_participants_panel">Read-only</string>
    <!-- Label to show the participant permission in the options panel of the group info screen -->
    <string name="standard_permission_label_participants_panel">Standard</string>
    <!-- Label to show the participant permission in the options panel of the group info screen -->
    <string name="administrator_permission_label_participants_panel">Moderator</string>
    <!-- Text appended to a edited message. -->
    <string name="edited_message_text">(edited)</string>
    <!-- Option in menu to change title of a chat group. -->
    <string name="change_title_option">Change title</string>
    <!-- confirmation message before leaving a group chat -->
    <string name="confirmation_leave_group_chat">If you leave, you will no longer have access to read or send messages.</string>
    <!-- title confirmation message before leaving a group chat -->
    <string name="title_confirmation_leave_group_chat">Leave group chat?</string>
    <!-- Message show when a participant hasn’t been successfully invited to a group chat -->
    <string name="add_participant_error_already_exists">The participant is already included in this group chat</string>
    <!-- success message when inviting multiple contacts to a group chat -->
    <string name="number_correctly_add_participant">%d participants were successfully invited</string>
    <!-- error message when inviting multiple contacts to a group chat -->
    <string name="number_no_add_participant_request">%1$d participants were successfully invited but %2$d participants were not invited.</string>
    <!-- chat message when the permissions for a user has been changed -->
    <string name="message_permissions_changed">[A]%1$s[/A][B] was changed to [/B][C]%2$s[/C][D] by [/D][E]%3$s[/E]</string>
    <!-- chat message when a participant was added to a group chat -->
    <string name="message_add_participant">[A]%1$s[/A][B] joined the group chat by invitation from [/B][C]%2$s[/C]</string>
    <!-- chat message when a participant was removed from a group chat -->
    <string name="message_remove_participant">[A]%1$s[/A][B] was removed from group chat by [/B][C]%2$s[/C]</string>
    <!-- Message shown when a participant change the title of a group chat. -->
    <string name="change_title_messages">[A]%1$s[/A][B] changed the group chat name to [/B][C]“%2$s”[/C]</string>
    <!-- chat message when a participant left a group chat -->
    <string name="message_participant_left_group_chat">[A]%1$s[/A][B] left the group chat[/B]</string>
    <!-- chat message alert when the message have to been manually -->
    <string name="manual_retry_alert">Message not sent. Tap for options</string>
    <!-- Chat alert of an attachment message when the upload is in progress but the queue of transfers is paused. -->
    <string name="manual_resume_alert">Transfers paused. Tap to resume.</string>
    <!-- message shown when the status of the user coudn’t be changed -->
    <string name="changing_status_error">Error. Your status has not been changed</string>
    <!-- message shown when a user couldn’t leave chat -->
    <string name="leave_chat_error">An error occurred when leaving the chat</string>
    <!-- message shown when a chat has not been created -->
    <string name="create_chat_error">An error occurred when creating the chat</string>
    <!-- settings of the chat to choose the status -->
    <string name="settings_chat_vibration">Vibration</string>
    <!-- Button text shown on SMS verification page, if the user wants to logout current suspended account and login with another account, user can press this button to logout -->
    <string name="sms_logout">[A]Logout[/A] to use MEGA with another account</string>
    <!-- On SMS verification page, if the user presses the logout button, a dialog with this text will show to ask for user’s confirmation. -->
    <string name="confirm_logout_from_sms_verification">Are you sure that you want to log out of the current account?</string>
    <!-- Text shown when a message has been deleted in the chat -->
    <string name="non_format_text_deleted_message_by">This message has been deleted by %1$s</string>
    <!-- Text shown when the chat history has been successfully deleted. -->
    <string name="history_cleared_message">Chat history has been cleared</string>
    <!-- Text shown when the chat history was cleared by someone -->
    <string name="non_format_history_cleared_by">Chat history cleared by %1$s</string>
    <!-- chat message when the permissions for a user has been changed -->
    <string name="non_format_message_permissions_changed">%1$s was changed to %2$s by %3$s</string>
    <!-- chat message when a participant was added to a group chat -->
    <string name="non_format_message_add_participant">%1$s was added to this group chat by invitation from %2$s</string>
    <!-- chat message when a participant was removed from a group chat -->
    <string name="non_format_message_remove_participant">%1$s was removed from group chat by %2$s</string>
    <!-- Message shown when a participant change the title of a group chat. -->
    <string name="non_format_change_title_messages">%1$s changed the group chat name to “%2$s”</string>
    <!-- chat message when a participant left a group chat -->
    <string name="non_format_message_participant_left_group_chat">%1$s left the group chat</string>
    <!-- success alert when the user copy some messages to the clipboard -->
    <string name="messages_copied_clipboard">Copied to the clipboard</string>
    <!-- Title of the error dialog when opening a chat -->
    <string name="chat_error_open_title">Chat Error!</string>
    <!-- Message of the error dialog when opening a chat -->
    <string name="chat_error_open_message">The chat could not be opened successfully</string>
    <!-- Menu option to add a contact to your contact list. -->
    <string name="menu_choose_contact">Choose contact</string>
    <!-- Title of the contact list -->
    <plurals name="general_selection_num_contacts">
        <item quantity="one">%1$d contact</item>
        <item quantity="other">%1$d contacts</item>
    </plurals>
    <!-- Message shown when the folder sharing process fails -->
    <string name="error_sharing_folder">Error sharing the folder. Please try again.</string>
    <!-- confirmation message before removing a contact, Plural -->
    <plurals name="confirmation_remove_contact">
        <item quantity="one">All data associated with the selected contact will be permanently lost.</item>
        <item quantity="other">All data associated with the selected contacts will be permanently lost.</item>
    </plurals>
    <!-- title of confirmation alert before removing a contact, Plural -->
    <plurals name="title_confirmation_remove_contact">
        <item quantity="one">Remove contact?</item>
        <item quantity="other">Remove contacts?</item>
    </plurals>
    <!-- option shown when a message could not be sent -->
    <string name="message_option_retry">Retry</string>
    <!-- title of the menu for a non sent message -->
    <string name="title_message_not_sent_options">Message not sent</string>
    <!-- title of the menu for an uploading message with attachment -->
    <string name="title_message_uploading_options">Uploading attachment</string>
    <!-- message shown when a chat has no messages -->
    <string name="no_conversation_history">No conversation history</string>
    <!-- title of confirmation alert before removing a contact, Plural -->
    <plurals name="user_typing">
        <item quantity="one">%1$s [A]is typing&#8230;[/A]</item>
        <item quantity="other">%1$s [A]are typing&#8230;[/A]</item>
    </plurals>
    <!-- text that appear when there are more than 2 people writing at that time in a chat. For example User1, user2 and more are typing… -->
    <string name="more_users_typing">%1$s [A]and more are typing&#8230;[/A]</string>
    <!-- More button in contact info page -->
    <string name="label_more">More</string>
    <!-- Text button -->
    <string name="label_close">Close</string>
    <!-- Title of the general tab in My Account Section -->
    <string name="tab_my_account_general">General</string>
    <!-- label of storage in upgrade/choose account page, it is being used with a variable, e.g. for LITE user it will show ‘200GB Storage’. -->
    <string name="tab_my_account_storage">Storage</string>
    <!-- label of storage in upgrade/choose account page, it is being used with a variable, e.g. for LITE user it will show ‘200GB Storage’. -->
    <string name="label_storage_upgrade_account">Storage</string>
    <!-- Title of the section about the transfer quota in the storage tab in My Account Section -->
    <string name="label_transfer_quota_upgrade_account">Transfer quota</string>
    <!-- Title of the section about the transfer quota in the storage tab in My Account Section -->
    <string name="label_transfer_quota_achievements">Transfer quota</string>
    <!-- Title of the section about the plan in the storage tab in My Account Section -->
    <string name="account_plan">Plan</string>
    <!-- Title of the section about the storage space in the storage tab in My Account Section -->
    <string name="storage_space">Storage space</string>
    <!-- Title of the section about the transfer quota in the storage tab in My Account Section -->
    <string name="transfer_quota">Transfer quota</string>
    <!-- Label in section the storage tab in My Account Section -->
    <string name="available_space">Available</string>
    <!-- Label in section the storage tab in My Account Section when no info info is received -->
    <string name="not_available">not available</string>
    <!-- Label in section the storage tab when the account is Free -->
    <string name="no_bylling_cycle">No billing cycle</string>
    <!-- String to show the transfer quota and the used space in My Account section -->
    <string name="my_account_of_string">%1$s [A]of %2$s[/A]</string>
    <!-- Confirmation message before removing something from the Offline section. -->
    <string name="confirmation_delete_from_save_for_offline">Remove from Offline?</string>
    <!-- Label for the option of action menu to change the chat status -->
    <string name="set_status_option_label">Set status</string>
    <!-- Label for the option of setting to change the colour theme -->
    <string name="set_color_theme_label">Colour theme</string>
    <!-- Answer for confirmation dialog. -->
    <string name="general_dismiss">Dismiss</string>
    <!-- Label for any ‘Not available’ button, link, text, title, etc. - (String as short as possible). -->
    <string name="general_not_available">Not available</string>
    <!-- Accepted request invitacion alert -->
    <string name="context_invitacion_reply_accepted">Invitation accepted</string>
    <!-- Declined request invitacion alert -->
    <string name="context_invitacion_reply_declined">Invitation declined</string>
    <!-- Ignored request invitacion alert -->
    <string name="context_invitacion_reply_ignored">Invitation ignored</string>
    <!-- Content of a normal message that cannot be recognized -->
    <string name="error_message_unrecognizable">Message unrecognizable</string>
    <!-- Title of the settings section to configure the autoaway of chat presence -->
    <string name="settings_autoaway_title">Auto-away</string>
    <!-- Subtitle of the settings section to configure the autoaway of chat presence -->
    <string name="settings_autoaway_subtitle">Show me away after an inactivity of</string>
    <!-- Value in the settings section of the autoaway chat presence -->
    <string name="settings_autoaway_value">%1d minutes</string>
    <!-- Title of the settings section to configure the status persistence of chat presence -->
    <string name="settings_persistence_title">Status persistence</string>
    <!-- Subtitle of the settings section to configure the status persistence of chat presence -->
    <string name="settings_persistence_subtitle">Maintain my chosen status appearance even when I have no connected devices</string>
    <!-- Title of the dialog to set the value of the auto away preference -->
    <string name="title_dialog_set_autoaway_value">Set time limit</string>
    <!-- Button to set a value -->
    <string name="button_set">Set</string>
    <!-- Button to set a value -->
    <string name="hint_minutes">minutes</string>
    <!-- the options of what to upload in an array. Needed for the settings, the options of what to upload. -->
    <string-array name="settings_status_entries">
        <item>Online</item>
        <item>Away</item>
        <item>Busy</item>
        <item>Offline</item>
    </string-array>
    <!-- Text that indicates that a the offline section is currently empty -->
    <string name="offline_empty_folder">No files Saved for Offline</string>
    <!-- Positive confirmation to enable logs -->
    <string name="general_enable">Enable</string>
    <!-- Positive confirmation to allow MEGA to read contacts book. -->
    <string name="general_allow">Allow</string>
    <!-- Dialog to confirm the action of enabling logs -->
    <string name="enable_log_text_dialog">Logs can contain information related to your account</string>
    <!-- Dialog to confirm the reconnect action -->
    <string name="confirmation_to_reconnect">Network connection recovered. Connect to MEGA?</string>
    <!-- Message shown meanwhile the app is waiting for a the chat status -->
    <string name="loading_status">Loading status&#8230;</string>
    <!-- Error when a message cannot be edited -->
    <string name="error_editing_message">This message cannot be edited</string>
    <!-- Label to show the number of transfers in progress, Plural -->
    <plurals name="text_number_transfers">
        <item quantity="one">%1$d of %2$d file</item>
        <item quantity="other">%1$d of %2$d files</item>
    </plurals>
    <!-- Progress text shown when user stop upload/download and the app is waiting for async response -->
    <string name="label_process_finishing">Process is finishing&#8230;</string>
    <!-- positive button on dialog to view a contact -->
    <string name="option_to_transfer_manager">View</string>
    <!-- Label of the modal bottom sheet to pause all transfers -->
    <string name="option_to_pause_transfers">Pause all transfers</string>
    <!-- Label of the modal bottom sheet to resume all transfers -->
    <string name="option_to_resume_transfers">Resume all transfers</string>
    <!-- Label of the modal bottom sheet to clear completed transfers -->
    <string name="option_to_clear_transfers">Clear all transfers</string>
    <!-- Label indicating action to retry failed or cancelled transfers -->
    <string name="option_to_retry_transfers">Retry all transfers</string>
    <!-- Dialog to confirm the action of pausing one transfer -->
    <string name="menu_pause_individual_transfer">Pause transfer?</string>
    <!-- Dialog to confirm the action of restarting one transfer -->
    <string name="menu_resume_individual_transfer">Resume transfer?</string>
    <!-- Button to confirm the action of restarting one transfer -->
    <string name="button_resume_individual_transfer">Resume</string>
    <!-- Dialog to confirm before removing completed transfers -->
    <string name="confirmation_to_clear_completed_transfers">Clear all transfers?</string>
    <!-- Title of the tab section for transfers in progress -->
    <string name="title_tab_in_progress_transfers">In progress</string>
    <!-- Title of the tab section for completed transfers -->
    <string name="title_tab_completed_transfers">Completed</string>
    <!-- Text shown in playlist subtitle item when a file is reproducing but it is paused -->
    <string name="transfer_paused">Paused</string>
    <!-- Possible state of a transfer -->
    <string name="transfer_queued">Queued</string>
    <!-- Possible state of a transfer. When the transfer is finishing -->
    <string name="transfer_completing">Completing</string>
    <!-- Possible state of a transfer. When the transfer is retrying -->
    <string name="transfer_retrying">Retrying</string>
    <!-- Possible state of a transfer. When the transfer was cancelled -->
    <string name="transfer_cancelled">Cancelled</string>
    <!-- Possible state of a transfer -->
    <string name="transfer_unknown">Unknown</string>
    <!-- Title of the panel where the progress of the transfers is shown -->
    <string name="paused_transfers_title">Paused transfers</string>
    <!-- message shown in the screen when there are not any active transfer -->
    <string name="completed_transfers_empty">No completed transfers</string>
    <!-- Text of the notification shown when the upload service is running, Plural -->
    <plurals name="upload_service_notification">
        <item quantity="one">Uploading %1$d of %2$d file</item>
        <item quantity="other">Uploading %1$d of %2$d files</item>
    </plurals>
    <!-- Text of the notification shown when the upload service is running, Plural -->
    <plurals name="upload_service_paused_notification">
        <item quantity="one">Uploading %1$d of %2$d file (paused)</item>
        <item quantity="other">Uploading %1$d of %2$d files (paused)</item>
    </plurals>
    <!-- Text of the notification shown when the folder upload service is running, Text of the notification shown when the folder upload service is running - plural e.g. Uploading 1 of 2 folders -->
    <plurals name="folder_upload_service_notification">
        <item quantity="one">Uploading %1$d of %2$d folder</item>
        <item quantity="other">Uploading %1$d of %2$d folders</item>
    </plurals>
    <!-- Text of the notification shown when the folder upload service is running, Text of the notification shown when the folder upload service is running - plural e.g. Uploading 1 of 2 folders -->
    <plurals name="folder_upload_service_paused_notification">
        <item quantity="one">Uploading %1$d of %2$d folder (paused)</item>
        <item quantity="other">Uploading %1$d of %2$d folders (paused)</item>
    </plurals>
    <!-- Text of the notification shown when the upload service has finished, Plural -->
    <plurals name="upload_service_final_notification">
        <item quantity="one">Uploaded %1$d file</item>
        <item quantity="other">Uploaded %1$d files</item>
    </plurals>
    <!-- Text of the notification shown when the upload service has finished, Plural -->
    <plurals name="upload_service_notification_already_uploaded">
        <item quantity="one">1 file already uploaded</item>
        <item quantity="other">%1$d files already uploaded</item>
    </plurals>
    <!-- Text of the notification shown when the folder upload service has finished, Text of the notification shown when the folder upload service has finished - plural  e.g. Uploaded 2 folders -->
    <plurals name="folder_upload_service_final_notification">
        <item quantity="one">Uploaded %1$d folder</item>
        <item quantity="other">Uploaded %1$d folders</item>
    </plurals>
    <!-- label for the total file size of multiple files and/or folders (no need to put the colon punctuation in the translation) -->
    <string name="general_total_size">Total size: %1$s</string>
    <!-- Text of the notification shown when the upload service has finished with any transfer error, Plural -->
    <plurals name="upload_service_failed">
        <item quantity="one">%1$d file not uploaded</item>
        <item quantity="other">%1$d files not uploaded</item>
    </plurals>
    <!-- Text of the notification shown when the upload service has finished with any copied file instead uploaded, Plural -->
    <plurals name="copied_service_upload">
        <item quantity="one">%1$d file copied</item>
        <item quantity="other">%1$d files copied</item>
    </plurals>
    <!-- Text of the notification shown when the download service do not download because the file is already on the device, Plural -->
    <plurals name="already_downloaded_service">
        <item quantity="one">%1$d file previously downloaded</item>
        <item quantity="other">%1$d files previously downloaded</item>
    </plurals>
    <!-- Text of the notification shown when the download service has finished, Plural -->
    <plurals name="download_service_final_notification">
        <item quantity="one">Downloaded %1$d file</item>
        <item quantity="other">Downloaded %1$d files</item>
    </plurals>
    <!-- Text of the notification shown when the download service has finished with any error, Plural -->
    <plurals name="download_service_final_notification_with_details">
        <item quantity="one">Downloaded %1$d of %2$d file</item>
        <item quantity="other">Downloaded %1$d of %2$d files</item>
    </plurals>
    <!-- Text of the notification shown when the download service has finished with any transfer error, Plural -->
    <plurals name="download_service_failed">
        <item quantity="one">%1$d file not downloaded</item>
        <item quantity="other">%1$d files not downloaded</item>
    </plurals>
    <!-- Text of the notification shown when the download service is running, Plural -->
    <plurals name="download_service_notification">
        <item quantity="one">Downloading %1$d of %2$d file</item>
        <item quantity="other">Downloading %1$d of %2$d files</item>
    </plurals>
    <!-- Text of the notification shown when the download service is paused, Plural -->
    <plurals name="download_service_paused_notification">
        <item quantity="one">Downloading %1$d of %2$d file (paused)</item>
        <item quantity="other">Downloading %1$d of %2$d files (paused)</item>
    </plurals>
    <!-- Title of the alert when the transfer quota is exceeded. -->
    <string name="title_depleted_transfer_overquota">Insufficient transfer quota</string>
    <!-- Text of the alert when the transfer quota is depleted. The placeholder indicates the time left for the transfer quota to be reset. For instance: 30m 45s -->
    <string name="current_text_depleted_transfer_overquota">Your queued download exceeds the current transfer quota available for your IP address and has therefore been interrupted. Upgrade your account or wait %s to continue.</string>
    <!-- Text of the alert when the transfer quota is depleted. The placeholder indicates the time left for the transfer quota to be reset. For instance: 30m 45s -->
    <string name="text_depleted_transfer_overquota">The transfer quota for this IP address has been exceeded. Upgrade your account or wait %s to continue your download.</string>
    <!-- Button to show plans in the alert when the transfer quota is depleted -->
    <string name="plans_depleted_transfer_overquota">See our plans</string>
    <!-- Button option of the alert when the transfer quota is depleted -->
    <string name="continue_without_account_transfer_overquota">Continue without account</string>
    <!-- this is used for example when downloading 1 file or 2 files, Plural of file. 2 files -->
    <plurals name="new_general_num_files">
        <item quantity="one">%1$d file</item>
        <item quantity="other">%1$d files</item>
    </plurals>
    <!-- Menu option -->
    <string name="general_view">View files</string>
    <!-- Menu option to choose to add file or folders to Cloud Drive -->
    <string name="add_to_cloud">Import</string>
    <!-- Menu option to choose save to Offline section -->
    <string name="save_for_offline">Save for offline</string>
    <!-- Menu option to choose to add file to Cloud Drive in the chat -->
    <string name="add_to_cloud_node_chat">Add to Cloud Drive</string>
    <!-- Menu option -->
    <string name="general_view_contacts">View contacts</string>
    <!-- Message displayed when a file has been successfully imported to Cloud Drive -->
    <string name="import_success_message">Successfully added to Cloud Drive</string>
    <!-- Menu option -->
    <string name="import_success_error">Error. Not added to Cloud Drive</string>
    <!-- Label in login screen to inform about the chat initialization proccess -->
    <string name="chat_connecting">Connecting&#8230;</string>
    <!-- message when trying to invite a contact with a pending request -->
    <string name="context_contact_already_invited">%s was already invited. Consult your pending requests.</string>
    <!-- Hint text explaining that you can change the email and resend the create account link to the new email address -->
    <string name="confirm_email_misspelled">If you have misspelt your email address, correct it and click [A]Resend[A].</string>
    <!-- Button to resend the create account email to a new email address in case the previous email address was misspelled -->
    <string name="confirm_email_misspelled_resend">Resend</string>
    <!-- Text shown after the confirmation email has been sent to the new email address -->
    <string name="confirm_email_misspelled_email_sent">Email sent</string>
    <!-- text_copyright_alert_title -->
    <string name="copyright_alert_title">Copyright warning to all users</string>
    <!-- text_copyright_alert_first_paragraph -->
    <string name="copyright_alert_first_paragraph">MEGA respects the copyrights of others and requires that users of the MEGA cloud service comply with the laws of copyright.</string>
    <!-- text_copyright_alert_second_paragraph -->
    <string name="copyright_alert_second_paragraph">You are strictly prohibited from using the MEGA cloud service to infringe copyrights. You may not upload, download, store, share, display, stream, distribute, email, link to, transmit or otherwise make available any files, data or content that infringes any copyright or other proprietary rights of any person or entity.</string>
    <!-- text of the Agree button -->
    <string name="copyright_alert_agree_button">Agree</string>
    <!-- text of the Disagree button -->
    <string name="copyright_alert_disagree_button">Disagree</string>
    <!-- Hint how to cancel the download -->
    <string name="download_show_info">Show info</string>
    <!-- Error message when removing public links of nodes. Plural. -->
    <plurals name="context_link_removal_error">
        <item quantity="one">Link removal failed. Please try again later.</item>
        <item quantity="other">Failed to remove some links. Please try again later.</item>
    </plurals>
    <!-- Error message when creating public links of nodes. Plural. -->
    <plurals name="context_link_export_error">
        <item quantity="one">Link creation failed. Please try again later.</item>
        <item quantity="other">Failed to create some links. Please try again later.</item>
    </plurals>
    <!-- Message when some public links were removed successfully. Plural. -->
    <plurals name="context_link_removal_success">
        <item quantity="one">Link removed successfully.</item>
        <item quantity="other">Links removed successfully.</item>
    </plurals>
    <!-- error message -->
    <string name="context_link_action_error">Link action failed. Please try again later.</string>
    <!-- title of the dialog shown when sending or sharing a folder -->
    <string name="title_write_user_email">Write the user’s email</string>
    <!-- title of the screen to see the details of several node attachments -->
    <string name="activity_title_files_attached">Files attached</string>
    <!-- title of the screen to see the details of several contact attachments -->
    <string name="activity_title_contacts_attached">Contacts attached</string>
    <!--  -->
    <string name="alert_user_is_not_contact">The user is not a contact</string>
    <!--  -->
    <string name="camera_uploads_cellular_connection">Use cellular connection</string>
    <!--  -->
    <string name="camera_uploads_upload_videos">Upload Videos</string>
    <!-- Message when an user avatar has been changed successfully -->
    <string name="success_changing_user_avatar">Profile picture updated</string>
    <!-- Message when an error ocurred when changing an user avatar -->
    <string name="error_changing_user_avatar_image_not_available">Error. Selected image does not exist</string>
    <!-- Message when an error ocurred when changing an user avatar -->
    <string name="error_changing_user_avatar">Error when changing the profile picture</string>
    <!-- Message when an user avatar has been deleted successfully -->
    <string name="success_deleting_user_avatar">Profile picture deleted</string>
    <!-- Message when an error ocurred when deleting an user avatar -->
    <string name="error_deleting_user_avatar">Error when deleting the profile picture</string>
    <!-- Message when an error ocurred when changing an user attribute -->
    <string name="error_changing_user_attributes">An error occurred when changing the name</string>
    <!-- Message when an user attribute has been changed successfully -->
    <string name="success_changing_user_attributes">Your name has been successfully updated</string>
    <!-- Message show when a participant has been successfully invited to a group chat -->
    <string name="add_participant_success">Participant added</string>
    <!-- Message show when a participant hasn’t been successfully invited to a group chat -->
    <string name="add_participant_error">Error. Participant not added</string>
    <!-- Message show when a participant has been successfully removed from a group chat -->
    <string name="remove_participant_success">Participant removed</string>
    <!-- Message show when a participant hasn’t been successfully removed from a group chat -->
    <string name="remove_participant_error">Error. Participant not removed</string>
    <!--  -->
    <string name="no_files_selected_warning">No files selected</string>
    <!--  -->
    <string name="attachment_upload_panel_from_cloud">From Cloud Drive</string>
    <!--  -->
    <string name="attachment_upload_panel_contact">Contact</string>
    <!--  -->
    <string name="attachment_upload_panel_photo">From device</string>
    <!-- Button and title of dialog shown when the user wants to delete permanently their account. -->
    <string name="delete_account">Delete account</string>
    <!-- Text shown in the alert dialog to confirm the deletion of an account -->
    <string name="delete_account_text">If you delete your account you will not be able to access your account data, your MEGA contacts or conversations.\nYou will not be able to undo this action.</string>
    <!-- menu item -->
    <string name="delete_button">Delete</string>
    <!--  -->
    <string name="file_properties_info_info_file">Info</string>
    <!-- Refers to the size of a file. -->
    <string name="file_properties_info_size">Total size</string>
    <!-- header of a status field for what content a user has shared to you -->
    <string name="file_properties_info_content">Contains</string>
    <!--  -->
    <string name="file_properties_shared_folder_public_link_name">Link</string>
    <!-- Refers to access rights for a file folder. -->
    <string name="file_properties_shared_folder_full_access">Full access</string>
    <!-- Label to explain the read only participant permission in the options panel of the group info screen -->
    <string name="file_properties_shared_folder_read_only">Read-only</string>
    <!-- Refers to access rights for a file folder. (with the & needed. Don’t use the symbol itself. Use &) -->
    <string name="file_properties_shared_folder_read_write">Read and write</string>
    <!-- State of an attachment message when the upload is in progress but the queue of transfers is paused. -->
    <string name="attachment_uploading_state_paused">Transfers paused</string>
    <!-- label to indicate the state of an upload in chat -->
    <string name="attachment_uploading_state_uploading">Uploading&#8230;</string>
    <!--  -->
    <string name="attachment_uploading_state_compressing">Compressing&#8230;</string>
    <!--  -->
    <string name="attachment_uploading_state_error">Error. Not sent.</string>
    <!-- When a multiple download is started, some of the files could have already been downloaded before. This message shows the number of files that has already been downloaded and the number of files pending -->
    <string name="already_downloaded_multiple">%d files already downloaded.</string>
    <!-- When a multiple download is started, some of the files could have already been downloaded before. This message shows the number of files that are pending in plural. placeholder: number of files -->
    <string name="pending_multiple">%d files pending.</string>
    <!--  -->
    <string name="contact_is_me">No options available, you have selected yourself</string>
    <!-- Confirmation before deleting one attachment -->
    <string name="confirmation_delete_one_attachment">Remove attachment?</string>
    <!-- Menu option -->
    <string name="general_view_with_revoke">View files (%1$d deleted)</string>
    <!-- Success message when the attachment has been sent to a chat -->
    <string name="success_attaching_node_from_cloud">File sent to %1$s</string>
    <!-- Success message when the attachment has been sent to a many chats -->
    <string name="success_attaching_node_from_cloud_chats">File sent to %1$d chats</string>
    <!-- Error message when the attachment cannot be sent -->
    <string name="error_attaching_node_from_cloud">Error. The file has not been sent</string>
    <!-- Error message when the attachment cannot be sent to any of the selected chats -->
    <string name="error_attaching_node_from_cloud_chats">Error. The file has not been sent to any of the selected chats</string>
    <!-- Error message when the attachment cannot be revoked -->
    <string name="error_revoking_node">Error. The attachment has not been removed</string>
    <!-- settings option -->
    <string name="settings_set_up_automatic_uploads">Set up automatic uploads</string>
    <!-- Message sound option when no sound has been selected for chat notifications -->
    <string name="settings_chat_silent_sound_not">Silent</string>
    <!-- messages string in chat notification -->
    <string name="messages_chat_notification">messages</string>
    <!-- part of the string in incoming shared folder notification -->
    <string name="incoming_folder_notification">from</string>
    <!-- title of incoming shared folder notification -->
    <string name="title_incoming_folder_notification">New shared folder</string>
    <!-- title of the notification for a new incoming contact request -->
    <string name="title_contact_request_notification">New contact request</string>
    <!-- Title of the section to clear the chat content in the Manage chat history screen -->
    <string name="title_properties_chat_clear">Clear chat history</string>
    <!-- Title of the section to remove contact in the Contact Properties screen -->
    <string name="title_properties_remove_contact">Remove contact</string>
    <!-- Title of the section to enable notifications in the Contact Properties screen -->
    <string name="title_properties_chat_notifications_contact">Chat notifications</string>
    <!-- Text shown when the chat history was cleared by someone -->
    <string name="history_cleared_by">[A]%1$s[/A][B] cleared the chat history[/B]</string>
    <!-- Notification title to show the number of unread chats, unread messages -->
    <string name="number_messages_chat_notification">%1$d unread chats</string>
    <!-- Item menu option upon clicking on one or multiple files. -->
    <string name="context_permissions_changing_folder">Changing permissions</string>
    <!-- Item menu option upon clicking on one or multiple files. -->
    <string name="context_removing_contact_folder">Removing contact from shared folder</string>
    <!-- confirmation message before removing a file -->
    <string name="confirmation_move_to_rubbish">Move to Rubbish Bin?</string>
    <!-- confirmation message before removing CU folder -->
    <string name="confirmation_move_cu_folder_to_rubbish">Are you sure you want to move this folder to the Rubbish Bin? This will disable Camera Uploads.</string>
    <!-- Confirmation message before removing MU folder -->
    <string name="confirmation_move_mu_folder_to_rubbish">Are you sure you want to move this folder to the Rubbish Bin? This will disable Secondary Media Uploads.</string>
    <!-- confirmation message before removing a file -->
    <string name="confirmation_move_to_rubbish_plural">Move to Rubbish Bin?</string>
    <!-- confirmation message before removing a file -->
    <string name="confirmation_delete_from_mega">Delete from MEGA?</string>
    <!-- label to indicate the state of an upload in chat -->
    <string name="attachment_uploading_state">Uploading&#8230;</string>
    <!-- Title of the section to enable notifications in the Contact Properties screen -->
    <string name="title_properties_contact_notifications_for_chat">Chat notifications</string>
    <!-- title of the section for achievements -->
    <string name="achievements_title">Achievements</string>
    <!-- subtitle of the section for achievements -->
    <string name="achievements_subtitle">Invite friends and get rewards</string>
    <!-- title of the introduction for the achievements screen -->
    <string name="figures_achievements_text_referrals">Get %1$s of storage and %2$s of transfers for each referral</string>
    <!-- sentence to detail the figures of storage and transfer quota related to each achievement -->
    <string name="figures_achievements_text">Get %1$s of storage and %2$s of transfers</string>
    <!-- title of the section for unlocked rewards -->
    <string name="unlocked_rewards_title">Unlocked rewards</string>
    <!-- title of the section for unlocked storage quota -->
    <string name="unlocked_storage_title">Storage Quota</string>
    <!-- title of the section for referral bonuses in achivements section (maximum 24 chars) -->
    <string name="title_referral_bonuses">Referral Bonuses</string>
    <!-- title of the section for install a mobile app in achivements section (maximum 24 chars) -->
    <string name="title_install_app">Install a mobile app</string>
    <!-- Title of the section for add phone number in achivements section (maximum 24 chars) -->
    <string name="title_add_phone">Add a mobile phone</string>
    <!-- title of the section for install megasync in achivements section (maximum 24 chars) -->
    <string name="title_regitration">Registration bonus</string>
    <!-- title of the section for install a mobile app bonuses in achivements section (maximum 24 chars) -->
    <string name="title_install_desktop">Install MEGA desktop app</string>
    <!-- title of the section for base quota in achivements section -->
    <string name="title_base_quota">Account Base Quota</string>
    <!-- Text that indicates that no pictures have been uploaded to the Camera Uploads section -->
    <string name="camera_uploads_empty">No files in Camera Uploads</string>
    <!-- indicates the number of days left related to a achievement -->
    <string name="general_num_days_left">%1$d d left</string>
    <!-- State to indicate something has expired (achivements of business status account for instance) -->
    <string name="expired_label">Expired</string>
    <!-- title of the advanced setting to choose the use of https -->
    <string name="setting_title_use_https_only">Don’t use HTTP</string>
    <!-- subtitle of the advanced setting to choose the use of https -->
    <string name="setting_subtitle_use_https_only">Enable this option only if your transfers don’t start. In normal circumstances HTTP is satisfactory as all transfers are already encrypted.</string>
    <!-- title of screen to invite friends and get an achievement -->
    <string name="title_achievement_invite_friends">How it works</string>
    <!-- first paragraph of screen to invite friends and get an achievement -->
    <string name="first_paragraph_achievement_invite_friends">Invite your friends to create a free MEGA account and install our mobile app. For every successful signup and app install you receive bonus storage and transfer quota.</string>
    <!-- second paragraph of screen to invite friends and get an achievement -->
    <string name="second_paragraph_achievement_invite_friends">You will not receive credit for inviting someone who has used MEGA previously and you will not be notified about such a rejection. Invited contacts must install the MEGA mobile app or MEGA desktop app on their devices.</string>
    <!-- explanation of screen to invite friends and get an achievement -->
    <string name="card_title_invite_friends">Select contacts from your phone contact list or enter multiple email addresses.</string>
    <!-- title of the dialog to confirm the contact request -->
    <string name="title_confirmation_invite_friends">Invite friends to MEGA</string>
    <!-- Text shown when the user sends a contact invitation -->
    <string name="subtitle_confirmation_invite_friends">Invite Sent</string>
    <!-- paragraph of the dialog to confirm the contact request -->
    <string name="paragraph_confirmation_invite_friends">Encourage your friends to register and install a MEGA app. As long as your friend uses the same email address as you’ve entered, you will receive your transfer quota reward.</string>
    <!-- Error shown when the user writes a email with an incorrect format -->
    <string name="invalid_email_to_invite">Email is malformed</string>
    <!-- info paragraph about the achievement install megasync -->
    <string name="paragraph_info_achievement_install_desktop">When you install MEGAsync you get %1$s of complimentary storage space plus %2$s of transfer quota, both valid for 180 days. MEGA desktop app is available for Windows, macOS and most Linux distros.</string>
    <!-- info paragraph about the achievement install mobile app -->
    <string name="paragraph_info_achievement_install_mobile_app">When you install our mobile app you get %1$s of complimentary storage space plus %2$s of transfer quota, both valid for 180 days. We provide mobiles apps for iOS, Android and Windows Phone.</string>
    <!-- info paragraph about the achievement ‘add phone number’. Placeholder 1: bonus storage space e.g. 20GB. Placeholder 2: bonus transfer quota e.g. 50GB -->
    <string name="paragraph_info_achievement_add_phone">When you verify your phone number you get %1$s of complimentary storage space plus %2$s of transfer quota, both valid for 180 days.</string>
    <!-- info paragraph about the completed achievement install megasync -->
    <string name="result_paragraph_info_achievement_install_desktop">You have received %1$s storage space and %2$s transfer quota for installing our MEGA desktop app.</string>
    <!-- info paragraph about the completed achievement install mobile app -->
    <string name="result_paragraph_info_achievement_install_mobile_app">You have received %1$s storage space and %2$s transfer quota for installing our mobile app.</string>
    <!-- info paragraph about the completed achievement of ‘add phone number’. Placeholder 1: bonus storage space e.g. 20GB. Placeholder 2: bonus transfer quota e.g. 50GB -->
    <string name="result_paragraph_info_achievement_add_phone">You have received %1$s storage space and %2$s transfer quota for verifying your phone number.</string>
    <!-- info paragraph about the completed achievement registration -->
    <string name="result_paragraph_info_achievement_registration">You have received %1$s storage space as your free registration bonus.</string>
    <!-- info paragraph about the completed achievement registration -->
    <string name="expiration_date_for_achievements">Bonus expires in %1$d days</string>
    <!-- menu items -->
    <plurals name="context_share_folders">
        <item quantity="one">Share folder</item>
        <item quantity="other">Share folders</item>
    </plurals>
    <!-- confirmation message before leaving some incoming shared folders -->
    <plurals name="confirmation_leave_share_folder">
        <item quantity="one">If you leave the folder, you will not be able to see it again.</item>
        <item quantity="other">If you leave these folders, you will not be able to see them again.</item>
    </plurals>
    <!-- Info of a contact if there is no folders shared with him -->
    <string name="no_folders_shared">No folders shared</string>
    <!-- Menu item -->
    <string name="settings_help">Help</string>
    <!-- Settings preference title for help centre -->
    <string name="settings_help_centre">Help Centre</string>
    <!-- Settings preference title for send feedback -->
    <string name="settings_help_preference">Send Feedback</string>
    <!-- mail subject -->
    <string name="setting_feedback_subject">Android feedback</string>
    <!-- mail body -->
    <string name="setting_feedback_body">Please write your feedback here:</string>
    <!-- mail body -->
    <string name="settings_feedback_body_device_model">Device model</string>
    <!-- mail body -->
    <string name="settings_feedback_body_android_version">Android version</string>
    <!-- Title of the dialog to create a new text file by inserting the name -->
    <string name="dialog_title_new_text_file">New text file</string>
    <!-- Title of the dialog to create a new file by inserting the name -->
    <string name="dialog_title_new_file">New file</string>
    <!-- Input field description in the create file dialog. -->
    <string name="context_new_file_name">File Name</string>
    <!-- Title of the dialog to create a new link by inserting the name, e.g. when try to share a web link to your Cloud Drive or incoming shares. -->
    <string name="dialog_title_new_link">Link name</string>
    <!-- Input field description in the create link dialog, e.g. when try to share a web link to your Cloud Drive or incoming shares. -->
    <string name="context_new_link_name">Link URL</string>
    <!-- Title of the field subject when a new file is created to upload -->
    <string name="new_file_subject_when_uploading">SUBJECT</string>
    <!-- Title of the field content when a new file is created to upload -->
    <string name="new_file_content_when_uploading">CONTENT</string>
    <!-- Title of the field email when a new contact is created to upload -->
    <string name="new_file_email_when_uploading">EMAIL</string>
    <!-- Item of a menu to forward a message chat to another chatroom -->
    <string name="forward_menu_item">Forward</string>
    <!-- name of the button to attach file from MEGA to another app -->
    <string name="general_attach">Attach</string>
    <!-- when add or share a file with a new contact, it can type by name or mail -->
    <string name="type_contact">Contact’s name or email</string>
    <!-- when add or share a file with a new contact, message displayed to warn that the maximum number has been reached -->
    <string name="max_add_contact">No more contacts can be added at this time</string>
    <!-- when changing the password , the old password and new password are equals -->
    <string name="old_and_new_passwords_equals">The new password cannot be the same as the old password</string>
    <!-- Menu item -->
    <string name="action_search_by_date">Search by date</string>
    <!-- title of a button to apply search by date -->
    <string name="general_apply">Apply</string>
    <!-- title of a button to apply search by month -->
    <string name="general_search_month">Last month</string>
    <!-- title of a button to apply search by year -->
    <string name="general_search_year">Last year</string>
    <!-- title of a Search by date tag -->
    <string name="label_set_day">Set day</string>
    <!-- the user can’t choose this date -->
    <string name="snackbar_search_by_date">Date required is not valid</string>
    <!-- Error shown when the user left a name empty -->
    <string name="empty_name">Invalid name</string>
    <!-- Error shown when the user left names empty and names typed with not allowed characters -->
    <string name="general_incorrect_names">Please correct your filenames before proceeding</string>
    <!-- Error text for invalid characters -->
    <string name="invalid_characters">Invalid characters</string>
    <!-- Error shown when the user writes a character not allowed -->
    <string name="invalid_characters_defined">The following characters are not allowed: ” * / : &lt; &gt; ? \ |</string>
    <!-- Warning show to the user after try to import files to MEGA with empty names. Plural. When more than one file name have this error. -->
    <plurals name="empty_names">
        <item quantity="one">Please name your file before proceeding</item>
        <item quantity="other">Please name your files before proceeding</item>
    </plurals>
    <!-- Label shown when audio file is playing -->
    <string name="audio_play">Audio File</string>
    <!-- when open PDF Viewer, the pdf that it try to open is damaged or does not exist -->
    <string name="corrupt_pdf_dialog_text">Error. The pdf file is corrupted or does not exist.</string>
    <!-- Label to include info of the user email in the feedback form -->
    <string name="user_account_feedback">User account</string>
    <!-- Label shown in MEGA pdf-viewer when it open a PDF save in smartphone storage -->
    <string name="save_to_mega">Save to my \nCloud Drive</string>
    <!-- Error message when creating a chat one to one with a contact that already has a chat -->
    <string name="chat_already_exists">The chat already exists</string>
    <!-- before sharing a file, has to be downloaded -->
    <string name="not_download">The file has not been downloaded yet</string>
    <!-- Error shown when a user is starting a chat or adding new participants in a group chat and writes a contact mail that has not added -->
    <string name="not_permited_add_email_to_invite">Only MEGA contacts can be added</string>
    <!-- Info label about the connectivity state of the chat -->
    <string name="invalid_connection_state">Reconnecting to chat</string>
    <!-- Message show when a call cannot be established -->
    <string name="call_error">Error. The call cannot be established</string>
    <!-- Title of dialog to evaluate the app -->
    <string name="title_evaluate_the_app_panel">Are you happy with this app?</string>
    <!-- Label to show rate the app -->
    <string name="rate_the_app_panel">Yes, rate the app</string>
    <!-- Label to show send feedback -->
    <string name="send_feedback_panel">No, send feedback</string>
    <!-- title of the section advanced options on the get link screen -->
    <string name="link_advanced_options">Advanced options</string>
    <!-- Message to show when users deny to permit the permissions to read and write on external storage on setting default download location -->
    <string name="download_requires_permission">MEGA needs your permission to download files</string>
    <!-- Default download location is on old sd card, but currently the user installed a new SD card, need user to reset download location. -->
    <string name="old_sdcard_unavailable">The old SD card is not available, please set a new download location.</string>
    <!-- Dialog title to ask download to internal storage or external storage. -->
    <string name="title_select_download_location">Choose download location</string>
    <!-- Title of the section to invite contacts if the user has denied the contacts permmissions -->
    <string name="no_contacts_permissions">No contact permissions granted</string>
    <!-- Option of the sliding panel to go to QR code section -->
    <string name="choose_qr_option_panel">My QR code</string>
    <!-- Title of the screen that shows the options to the QR code -->
    <string name="section_qr_code">QR Code</string>
    <!-- Option in menu of section  My QR code to reset the QR code -->
    <string name="action_reset_qr">Reset QR code</string>
    <!-- Option in menu of section  My QR code to delete the QR code -->
    <string name="action_delete_qr">Delete QR code</string>
    <!-- Option shown in QR code bottom sheet dialog to save QR code in Cloud Drive -->
    <string name="save_cloud_drive">To Cloud Drive</string>
    <!-- Option shown in QR code bottom sheet dialog to save QR code in File System -->
    <string name="save_file_system">To File System</string>
    <!-- Title of QR code section -->
    <string name="section_my_code">My Code</string>
    <!-- Title of QR code scan section -->
    <string name="section_scan_code">Scan Code</string>
    <!-- Title of QR code settings that permits or not contacts that scan my QR code will be automatically added to my contact list -->
    <string name="settings_qrcode_autoaccept">Auto-Accept</string>
    <!-- Subtitle of QR code settings auto-accept -->
    <string name="setting_subtitle_qrcode_autoccept">MEGA users who scan your QR code will be automatically added to your contact list.</string>
    <!-- Subtitle of QR code settings that reset the code -->
    <string name="setting_subtitle_qrcode_reset">Previous QR code will no longer be valid</string>
    <!-- Text shown when it has been copied the QR code link -->
    <string name="qrcode_link_copied">Link copied to the clipboard</string>
    <!-- Text shown when it has been reseted the QR code successfully -->
    <string name="qrcode_reset_successfully">QR code successfully reset</string>
    <!-- Text shown when it has been deleted the QR code successfully -->
    <string name="qrcode_delete_successfully">QR code successfully deleted</string>
    <!-- Text shown when it has not been reseted the QR code successfully -->
    <string name="qrcode_reset_not_successfully">QR code not reset due to an error. Please try again.</string>
    <!-- Text shown when it has not been delete the QR code successfully -->
    <string name="qrcode_delete_not_successfully">QR code not deleted due to an error. Please try again.</string>
    <!-- Title of dialog shown when a contact request has been sent with QR code -->
    <string name="invite_sent">Invite sent</string>
    <!-- Text of dialog shown when a contact request has been sent. -->
    <string name="invite_sent_text">The user has been invited and will appear in your contact list once accepted.</string>
    <!-- Text of dialog shown when multiple contacts request has been sent -->
    <string name="invite_sent_text_multi">The users have been invited and will appear in your contact list once accepted.</string>
    <!-- Text shown when it tries to share the QR and occurs an error to process the action -->
    <string name="error_share_qr">An error occurred while trying to share the QR file. Perhaps the file does not exist. Please try again later.</string>
    <!-- Text shown when it tries to upload to Cloud Drive the QR and occurs an error to process the action -->
    <string name="error_upload_qr">An error occurred while trying to upload the QR file. Perhaps the file does not exist. Please try again later.</string>
    <!-- Text shown when it tries to download to File System the QR and occurs an error to process the action -->
    <string name="error_download_qr">An error occurred while trying to download the QR file. Perhaps the file does not exist. Please try again later.</string>
    <!-- Text shown when it tries to download to File System the QR and the action has success -->
    <string name="success_download_qr">The QR Code has been downloaded successfully to %s</string>
    <!-- Title of dialog shown when a contact request has not been sent with QR code -->
    <string name="invite_not_sent">Invite not sent</string>
    <!-- Text of dialog shown when a contact request has not been sent with QR code -->
    <string name="invite_not_sent_text">The QR code or contact link is invalid. Please try to scan a valid code or to open a valid link.</string>
    <!-- Text of dialog shown when a contact request has not been sent with QR code because of is already a contact -->
    <string name="invite_not_sent_text_already_contact">The invitation has not been sent. %s is already in your contacts list.</string>
    <!-- Text of dialog shown when a contact request has not been sent with QR code because of some error -->
    <string name="invite_not_sent_text_error">The invitation has not been sent. An error occurred processing it.</string>
    <!-- Text of alert dialog informing that the qr is generating -->
    <string name="generatin_qr">Generating QR Code&#8230;</string>
    <!-- Title of QR code scan menu item -->
    <string name="menu_item_scan_code">Scan QR code</string>
    <!-- get the contact link and copy it -->
    <string name="button_copy_link">Copy link</string>
    <!-- Create QR code -->
    <string name="button_create_qr">Create QR code</string>
    <!-- Text shown when it has been created the QR code successfully -->
    <string name="qrcode_create_successfully">QR code successfully created</string>
    <!-- Text shown in QR code scan fragment to help and guide the user in the action -->
    <string name="qrcode_scan_help">Line up the QR code to scan it with your device’s camera</string>
    <!-- positive button on dialog to view a contact -->
    <string name="contact_view">View</string>
    <!-- Item menu option to reproduce audio or video in external reproductors -->
    <string name="external_play">Open with</string>
    <!-- to share a file using Facebook, Whatsapp, etc -->
    <string name="context_share">Share using</string>
    <!-- Message shown if the user choose enable button and he is not logged in -->
    <string name="error_enable_chat_before_login">Please log in before enabling the chat</string>
    <!-- title of a tag to search for a specific period within the search by date option in Camera upload -->
    <string name="label_set_period">Set period</string>
    <!-- Text of the empty screen when there are not chat conversations -->
    <string name="context_empty_chat_recent">[B]Invite friends to [/B][A]Chat[/A][B] and enjoy our encrypted platform with privacy and security[/B]</string>
    <!-- Text of the empty screen when there are not elements in Camera Uploads -->
    <string name="context_empty_camera_uploads">[B]No media on [/B][A]Camera Uploads[/A]</string>
    <!-- Text of the empty screen when there are not elements in the Rubbish Bin -->
    <string name="context_empty_rubbish_bin">[B]Empty [/B][A]Rubbish Bin[/A]</string>
    <!-- Text of the empty screen when there are not elements in  Inbox -->
    <string name="context_empty_inbox">[B]No files in your [/B][A]Inbox[/A]</string>
    <!-- Text of the empty screen when there are not elements in Cloud Drive -->
    <string name="context_empty_cloud_drive">[B]No files in your [/B][A]Cloud Drive[/A]</string>
    <!-- Text of the empty screen when there are not elements in Saved for Offline -->
    <string name="context_empty_offline">[B]No files [/B][A]Saved for Offline[/A]</string>
    <!-- Text of the empty screen when there are not contacts. No dot at the end because is for an empty state. The format placeholders are to showing it in different colors. -->
    <string name="context_empty_contacts">[B]No [/B][A]Contacts[/A]</string>
    <!-- Message shown when the user has no chats -->
    <string name="recent_chat_empty">[A]No[/A] [B]Conversations[/B]</string>
    <!-- Message shown when the chat is section is loading the conversations -->
    <string name="recent_chat_loading_conversations">[A]Loading[/A] [B]Conversations&#8230;[/B]</string>
    <!-- Text of the empty screen when there are not elements in Incoming -->
    <string name="context_empty_incoming">[B]No [/B][A]Incoming Shared folders[/A]</string>
    <!-- Text of the empty screen when there are not elements in Outgoing -->
    <string name="context_empty_outgoing">[B]No [/B][A]Outgoing Shared folders[/A]</string>
    <!-- Text of the empty screen when there are not elements in Links. Please, keep the place holders to format the string -->
    <string name="context_empty_links">[B]No [/B][A]Public Links[/A][B][/B]</string>
    <!-- Title of the sent requests tab. Capital letters -->
    <string name="tab_sent_requests">Sent requests</string>
    <!-- Title of the received requests tab. Capital letters -->
    <string name="tab_received_requests">Received requests</string>
    <!-- Title dialog overquota error -->
    <string name="overquota_alert_title">Storage quota exceeded</string>
    <!-- error message shown when an account confirmation link or reset password link is invalid for unknown reasons -->
    <string name="invalid_link">Invalid link, please ask for a new valid link</string>
    <!-- error message shown on the link password dialog if the password typed in was wrong -->
    <string name="invalid_link_password">Invalid link password</string>
    <!-- Error message shown when user tries to open a not valid MEGA link -->
    <string name="open_link_not_valid_link">The link you are trying to open is not a valid MEGA link.</string>
    <!-- Message shown when a link is being processing -->
    <string name="processing_link">Processing link&#8230;</string>
    <!-- Message shown when it is creating an acount and it is been introduced a very weak or weak password -->
    <string name="passwd_weak">Your password is easily guessed. Try making your password longer. Combine uppercase and lowercase letters. Add special characters. Do not use names or dictionary words.</string>
    <!-- Message shown when it is creating an acount and it is been introduced a medium password -->
    <string name="passwd_medium">Your password is good enough to proceed, but it is recommended to strengthen your password further.</string>
    <!-- Message shown when it is creating an acount and it is been introduced a good password -->
    <string name="passwd_good">This password will withstand most typical brute-force attacks. Please ensure that you will remember it.</string>
    <!-- Message shown when it is creating an acount and it is been introduced a strong password -->
    <string name="passwd_strong">This password will withstand most sophisticated brute-force attacks. Please ensure that you will remember it.</string>
    <!-- Password very weak -->
    <string name="pass_very_weak">Very weak</string>
    <!-- Password weak -->
    <string name="pass_weak">Weak</string>
    <!-- Password medium -->
    <string name="pass_medium">Medium</string>
    <!-- Password good -->
    <string name="pass_good">Good</string>
    <!-- Password strong -->
    <string name="pass_strong">Strong</string>
    <!-- Text displayed in several parts when there is a call in progress (notification, recent chats list, etc). -->
    <string name="title_notification_call_in_progress">Call in progress</string>
    <!-- Subtitle of the notification shown on the action bar when there is a call in progress -->
    <string name="action_notification_call_in_progress">Click to go back to the call</string>
    <!-- Button in the notification shown on the action bar when there is a call in progress -->
    <string name="button_notification_call_in_progress">Return to the call</string>
    <!-- When it lists contacts of MEGA, the title of list’s header -->
    <string name="contacts_mega">On MEGA</string>
    <!-- When it lists contacts of phone, the title of list’s header -->
    <string name="contacts_phone">Phone contacts</string>
    <!-- Message error shown when trying to log in on an account has been suspended due to multiple breaches of Terms of Service -->
    <string name="account_suspended_multiple_breaches_ToS">Your account has been suspended due to multiple breaches of MEGA’s Terms of Service. Please check your email inbox.</string>
    <!-- Message error shown when trying to log in on an account has been suspended due to breach of Terms of Service -->
    <string name="account_suspended_breache_ToS">Your account was terminated due to a breach of MEGA’s Terms of Service, such as abuse of rights of others; sharing and/or importing illegal data; or system abuse.</string>
    <!-- In a chat conversation when you try to send device’s images but images are still loading -->
    <string name="file_storage_loading">Loading files</string>
    <!-- In a chat conversation when you try to send device’s images but there aren’t available images -->
    <string name="file_storage_empty_folder">No files</string>
    <!-- Size in bytes. The placeholder is for the size value, please adjust the position based on linguistics -->
    <string name="label_file_size_byte">%s B</string>
    <!-- Size in kilobytes. The placeholder is for the size value, please adjust the position based on linguistics -->
    <string name="label_file_size_kilo_byte">%s KB</string>
    <!-- Size in megabytes. The placeholder is for the size value, please adjust the position based on linguistics -->
    <string name="label_file_size_mega_byte">%s MB</string>
    <!-- Size in gigabytes. The placeholder is for the size value, please adjust the position based on linguistics -->
    <string name="label_file_size_giga_byte">%s GB</string>
    <!-- Size in terabytes. The placeholder is for the size value, please adjust the position based on linguistics -->
    <string name="label_file_size_tera_byte">%s TB</string>
    <!-- Speed in bytes. The placeholder is for the speed value, please adjust the position based on linguistics -->
    <string name="label_file_speed_byte">%s B/s</string>
    <!-- Speed in kilobytes. The placeholder is for the speed value, please adjust the position based on linguistics -->
    <string name="label_file_speed_kilo_byte">%s KB/s</string>
    <!-- Speed in megabytes. The placeholder is for the speed value, please adjust the position based on linguistics -->
    <string name="label_file_speed_mega_byte">%s MB/s</string>
    <!-- Speed in gigabytes. The placeholder is for the speed value, please adjust the position based on linguistics -->
    <string name="label_file_speed_giga_byte">%s GB/s</string>
    <!-- Speed in terabytes. The placeholder is for the speed value, please adjust the position based on linguistics -->
    <string name="label_file_speed_tera_byte">%s TB/s</string>
    <!-- Size in megabytes. -->
    <string name="label_mega_byte">MB</string>
    <!-- Number of versions of a file shown on the screen info of the file, version items -->
    <plurals name="number_of_versions">
        <item quantity="one">%1$d version</item>
        <item quantity="other">%1$d versions</item>
    </plurals>
    <!-- Title of the section Versions for files -->
    <string name="title_section_versions">Versions</string>
    <!-- Header of the item to show the current version of a file in a list -->
    <string name="header_current_section_item">Current version</string>
    <!--  -->
    <plurals name="header_previous_section_item">
        <item quantity="one">Previous version</item>
        <item quantity="other">Previous versions</item>
    </plurals>
    <!-- option menu to revert a file version -->
    <string name="general_revert">Revert</string>
    <!-- option menu to clear all the previous versions -->
    <string name="menu_item_clear_versions">Clear previous versions</string>
    <!-- Title of the dialog to confirm that a version os going to be deleted, version items -->
    <plurals name="title_dialog_delete_version">
        <item quantity="one">Delete version?</item>
        <item quantity="other">Delete versions?</item>
    </plurals>
    <!-- Content of the dialog to confirm that a version is going to be deleted -->
    <string name="content_dialog_delete_version">This version will be permanently removed.</string>
    <!-- Content of the dialog to confirm that several versions are going to be deleted -->
    <string name="content_dialog_delete_multiple_version">These %d versions will be permanently removed.</string>
    <!-- Title of the notification shown when a file is uploading to a chat -->
    <string name="chat_upload_title_notification">Chat uploading</string>
    <!-- Label for the option on setting to set up the quality of multimedia files uploaded to the chat -->
    <string name="settings_chat_upload_quality">Video quality</string>
    <!-- Label for the option on setting to set up the quality of video files to be uploaded -->
    <string name="settings_video_upload_quality">Video Quality</string>
    <!-- Text shown when the user refuses to permit the storage permission when enable camera upload -->
    <string name="on_refuse_storage_permission">Camera Uploads needs to access your photos and other media on your device. Please go to the settings page and grant permission.</string>
    <!-- the options for the option on setting to set up the quality of multimedia files uploaded to the chat, the options of medium quality multimedia file to  upload. -->
    <string-array name="settings_chat_upload_quality_entries">
        <item>Original quality</item>
        <item>Medium quality</item>
    </string-array>
    <!-- Title of the notification for a missed call -->
    <string name="missed_call_notification_title">Missed call</string>
    <!-- Refers to a location of file -->
    <string name="file_properties_info_location">Location</string>
    <!-- Title of the label to show the size of the current files inside a folder -->
    <string name="file_properties_folder_current_versions">Current versions</string>
    <!-- Title of the label to show the size of the versioned files inside a folder -->
    <string name="file_properties_folder_previous_versions">Previous versions</string>
    <!-- Number of versioned files inside a folder shown on the screen info of the folder, version items -->
    <plurals name="number_of_versions_inside_folder">
        <item quantity="one">%1$d versioned file</item>
        <item quantity="other">%1$d versioned files</item>
    </plurals>
    <!-- Confirmation message after forwarding one or several messages, version items -->
    <string name="messages_forwarded_success">Messages forwarded</string>
    <!-- Error message after forwarding one or several messages to several chats -->
    <string name="messages_forwarded_error">Error. Not correctly forwarded</string>
    <!-- Error message if any of the forwarded messages fails, message items -->
    <plurals name="messages_forwarded_partial_error">
        <item quantity="one">Error. %1$d message not successfully forwarded</item>
        <item quantity="other">Error. %1$d messages not successfully forwarded</item>
    </plurals>
    <!-- Error non existing resource after forwarding one or several messages to several chats, message items -->
    <plurals name="messages_forwarded_error_not_available">
        <item quantity="one">Error. The resource is no longer available</item>
        <item quantity="other">Error. The resources are no longer available</item>
    </plurals>
    <!-- The title of fragment Turn on Notifications -->
    <string name="turn_on_notifications_title">Turn on Notifications</string>
    <!-- The subtitle of fragment Turn on Notifications -->
    <string name="turn_on_notifications_subtitle">This way, you will see new messages\non your Android phone instantly.</string>
    <!-- First step to turn on notifications -->
    <string name="turn_on_notifications_first_step">Open Android device [A]Settings[/A]</string>
    <!-- Second step to turn on notifications -->
    <string name="turn_on_notifications_second_step">Open [A]Apps &amp; notifications[/A]</string>
    <!-- Third step to turn on notifications -->
    <string name="turn_on_notifications_third_step">Select [A]MEGA[/A]</string>
    <!-- Fourth step to turn on notifications -->
    <string name="turn_on_notifications_fourth_step">Open [A]App notifications[/A]</string>
    <!-- Fifth step to turn on notifications -->
    <string name="turn_on_notifications_fifth_step">Switch to On and select your preferences</string>
    <!-- Alert message after sending to chat one or several messages to several chats, version items -->
    <plurals name="files_send_to_chat_success">
        <item quantity="one">File sent</item>
        <item quantity="other">Files sent</item>
    </plurals>
    <!-- Error message after sending to chat one or several messages to several chats -->
    <string name="files_send_to_chat_error">Error. Not correctly sent</string>
    <!-- menu option to send a file to a chat -->
    <string name="context_send_file_to_chat">Send to chat</string>
    <!-- Title of the dialog ‘Do you remember your password?’ -->
    <string name="remember_pwd_dialog_title">Do you remember your password?</string>
    <!-- Text of the dialog ‘Recovery Key exported’ when the user wants logout -->
    <string name="remember_pwd_dialog_text_logout">You are about to log out, please test your password to ensure you remember it.\nIf you lose your password, you will lose access to your MEGA data.</string>
    <!-- Text of the dialog ‘Do you remember your password?’ -->
    <string name="remember_pwd_dialog_text">Please test your password to ensure you remember it. If you lose your password, you will lose access to your MEGA data.</string>
    <!-- Dialog option that permits user do not show it again -->
    <string name="general_do_not_show">Do not show again</string>
    <!-- Button of the dialog ‘Do you remember your password?’ that permits user test his password -->
    <string name="remember_pwd_dialog_button_test">Test password</string>
    <!-- Title of the activity that permits user test his password -->
    <string name="test_pwd_title">Test your password</string>
    <!-- Message shown to the user when is testing her password and it is correct -->
    <string name="test_pwd_accepted">Password accepted</string>
    <!-- Message shown to the user when is testing her password and it is wrong -->
    <string name="test_pwd_wrong">Wrong password.\nBackup your Recovery Key as soon as possible!</string>
    <!-- Text of the dialog ‘Recovery Key exported’ when the user wants logout -->
    <string name="recovery_key_exported_dialog_text_logout">You are about to log out, please test your password to ensure you remember it.\nIf you lose your password, you will lose access to your MEGA data.</string>
    <!-- Option that permits user copy to clipboard -->
    <string name="option_copy_to_clipboard">Copy to clipboard</string>
    <!-- Option that permits user export his recovery key -->
    <string name="option_export_recovery_key">Export Recovery Key</string>
    <!-- Option that permits user logout -->
    <string name="proceed_to_logout">Proceed to logout</string>
    <!-- Title of the preference Recovery key on Settings section -->
    <string name="recovery_key_bottom_sheet">Recovery Key</string>
    <!-- Option that permits user save on File System -->
    <string name="option_save_on_filesystem">Save on File System</string>
    <!-- Message shown when something has been copied to clipboard -->
    <string name="message_copied_to_clipboard">Copied to clipboard</string>
    <!-- text of the label to show that you have messages unread in the chat conversation -->
    <string name="message_jump_latest">Jump to latest</string>
    <!-- text of the label to show that you have new messages in the chat conversation -->
    <string name="message_new_messages">New messages</string>
    <!-- Title of the notification shown on the action bar when there is a incoming call -->
    <string name="notification_subtitle_incoming">Incoming call</string>
    <!-- Text for the notification action to launch the incoming call page -->
    <string name="notification_incoming_action">Go to the call</string>
    <!-- Text asking to go to system setting to enable allow display over other apps (needed for calls in Android 10) -->
    <string name="notification_enable_display">MEGA background pop-ups are disabled.\nTap to change the settings.</string>
    <!-- Subtitle to show the number of unread messages on a chat, unread messages -->
    <plurals name="number_unread_messages">
        <item quantity="one">%1$s unread message</item>
        <item quantity="other">%1$s unread messages</item>
    </plurals>
    <!-- Notification title to show the number of unread chats, unread messages -->
    <plurals name="plural_number_messages_chat_notification">
        <item quantity="one">%1$d unread chat</item>
        <item quantity="other">%1$d unread chats</item>
    </plurals>
    <!-- Message shown when a chat is opened and the messages are being recovered -->
    <string name="chat_loading_messages">[A]Loading[/A] [B]Messages&#8230;[/B]</string>
    <!-- Error message shown when opening a file link which doesn’t exist -->
    <string name="general_error_internal_node_not_found">File or folder not found. Are you logged in with a different account in your browser? You can only access files or folders from the account you are currently logged in with in the app</string>
    <!-- menu option to loop video or audio file -->
    <string name="context_loop_video">Loop</string>
    <!-- Title of the category Security options on Settings section -->
    <string name="settings_security_options_title">Security</string>
    <!-- Title of the preference Recovery key on Settings section -->
    <string name="settings_recovery_key_title">Backup Recovery Key</string>
    <!-- Summary of the preference Recovery key on Settings section -->
    <string name="settings_recovery_key_summary">Exporting the Recovery Key and keeping it in a secure location enables you to set a new password without data loss.</string>
    <!-- message when a temporary error on logging in is due to connectivity issues -->
    <string name="login_connectivity_issues">Unable to reach MEGA. Please check your connectivity or try again later.</string>
    <!-- message when a temporary error on logging in is due to servers busy -->
    <string name="login_servers_busy">Servers are too busy. Please wait.</string>
    <!-- message when a temporary error on logging in is due to SDK is waiting for the server to complete a request due to an API lock -->
    <string name="login_API_lock">This process is taking longer than expected. Please wait.</string>
    <!-- message when a temporary error on logging in is due to SDK is waiting for the server to complete a request due to a rate limit -->
    <string name="login_API_rate">Too many requests. Please wait.</string>
    <!-- Message when previous login is being cancelled -->
    <string name="login_in_progress">Cancelling login process. Please wait&#8230;</string>
    <!-- when open audio video player, the file that it try to open is not supported -->
    <string name="unsupported_file_type">Unsupported file type.</string>
    <!-- when open audio video player, the file that it try to open is damaged or does not exist -->
    <string name="corrupt_video_dialog_text">Error. The file is corrupted or does not exist.</string>
    <!-- Title of the screen Playlist -->
    <string name="section_playlist">Playlist</string>
    <!-- Text shown in playlist subtitle item when a file is reproducing -->
    <string name="playlist_state_playing">Now playing&#8230;</string>
    <!-- Text shown in playlist subtitle item when a file is reproducing but it is paused -->
    <string name="playlist_state_paused">Paused</string>
    <!-- Menu option to print the recovery key from Offline section -->
    <string name="context_option_print">Print</string>
    <!-- Message when the recovery key has been successfully saved on the filesystem -->
    <string name="save_MK_confirmation">The Recovery Key has been successfully saved</string>
    <!-- label to indicate that a share is still pending on outgoing shares of a node -->
    <string name="pending_outshare_indicator">(Pending)</string>
    <!-- Title of the dialog to disable the rich links previews on chat -->
    <string name="option_enable_chat_rich_preview">Rich URL Previews</string>
    <!-- Button to allow the rich links previews on chat -->
    <string name="button_always_rich_links">Always Allow</string>
    <!-- Button do not allow now the rich links previews on chat -->
    <string name="button_not_now_rich_links">Not Now</string>
    <!-- Button do not allow the rich links previews on chat -->
    <string name="button_never_rich_links">Never</string>
    <!-- Title of the dialog to enable the rich links previews on chat -->
    <string name="title_enable_rich_links">Enable rich URL previews</string>
    <!-- Text of the dialog to enable the rich links previews on chat -->
    <string name="text_enable_rich_links">Enhance the MEGAchat experience. URL content will be retrieved without end-to-end encryption.</string>
    <!-- Subtitle of a MEGA rich link without the decryption key -->
    <string name="subtitle_mega_rich_link_no_key">Tap to enter the Decryption Key</string>
    <!-- when the user tries to creates a MEGA account or tries to change his password and the password strength is very weak -->
    <string name="error_password">Please enter a stronger password</string>
    <!-- title of the notification for an acceptance of a contact request -->
    <string name="title_acceptance_contact_request_notification">New contact</string>
    <!-- Notification title to show the number of incoming contact request, contact requests -->
    <plurals name="plural_number_contact_request_notification">
        <item quantity="one">%1$d pending contact request</item>
        <item quantity="other">%1$d pending contact requests</item>
    </plurals>
    <!-- title of the notification for a new incoming contact request -->
    <string name="title_new_contact_request_notification">New contact request</string>
    <!-- Hint shown in the field to write a message in the chat screen (chat with customized title) -->
    <string name="type_message_hint_with_title">Write message to “%s”&#8230;</string>
    <!-- Empty state message shown in the screen when there are not any active transfer -->
    <string name="transfers_empty_new">[B]No active[/B][A] Transfers[/A]</string>
    <!-- Empty state message shown in the screen when there are not any active transfer -->
    <string name="completed_transfers_empty_new">[B]No completed[/B][A] Transfers[/A]</string>
    <!-- Empty state text that indicates that a folder is currently empty -->
    <string name="file_browser_empty_folder_new">[B]Empty[/B][A] Folder[/A]</string>
    <!-- Hint shown in the field to write a message in the chat screen (chat with customized title) -->
    <string name="type_message_hint_with_customized_title">Write message to “%s”&#8230;</string>
    <!-- Hint shown in the field to write a message in the chat screen (chat with default title) -->
    <string name="type_message_hint_with_default_title">Write message to %s&#8230;</string>
    <!-- Title of setting Two-Factor Authentication -->
    <string name="settings_2fa">Two-Factor Authentication</string>
    <!-- Subtitle of setting Two-Factor Authentication when the preference is disabled -->
    <string name="setting_subtitle_2fa">Two-Factor Authentication is a second layer of security for your account.</string>
    <!-- Title of the screen Two-Factor Authentication -->
    <string name="title_2fa">Why do you need two-factor authentication?</string>
    <!--  -->
    <string name="two_factor_authentication_explain">Two-factor authentication is a second layer of security for your account. Which means that even if someone knows your password they cannot access it, without also having access to the six digit code only you have access to.</string>
    <!-- Button that permits user begin with the process of enable Two-Factor Authentication -->
    <string name="button_setup_2fa">Begin Setup</string>
    <!-- Text that explain how to do with Two-Factor Authentication QR -->
    <string name="explain_qr_seed_2fa_1">Scan or copy the seed to your Authenticator App.</string>
    <!-- Text that explain how to do with Two-Factor Authentication seed -->
    <string name="explain_qr_seed_2fa_2">Be sure to backup this seed to a safe place in case you lose your device.</string>
    <!-- Text that explain how to confirm Two-Factor Authentication -->
    <string name="explain_confirm_2fa">Please enter the 6-digit code generated by your Authenticator App.</string>
    <!-- Text button -->
    <string name="general_verify">Verify</string>
    <!-- Text button -->
    <string name="general_next">Next</string>
    <!-- Text button -->
    <string name="general_previous">Previous</string>
    <!-- Text of the alert dialog to inform the user when an error occurs when try to enable seed or QR of Two-Factor Authentication -->
    <string name="qr_seed_text_error">An error occurred generating the seed or QR code, please try again.</string>
    <!-- Title of the screen shown when the user enabled correctly Two-Factor Authentication -->
    <string name="title_2fa_enabled">Two-Factor Authentication Enabled</string>
    <!-- Description of the screen shown when the user enabled correctly Two-Factor Authentication -->
    <string name="description_2fa_enabled">Next time you login to your account you will be asked to enter a 6-digit code provided by your Authenticator App.</string>
    <!-- Recommendation displayed after enable Two-Factor Authentication -->
    <string name="recommendation_2fa_enabled">Consider exporting your <b>Recovery Key</b> in case you lose access to your app or want to disable Two-Factor Authentication in the future.</string>
    <!-- Error shown when a user tries to enable Two-Factor Authentication and introduce an invalid code -->
    <string name="pin_error_2fa">Invalid code</string>
    <!-- Title of screen Lost authenticator decive -->
    <string name="lost_your_authenticator_device">Lost your Authenticator device?</string>
    <!-- Title of screen Login verification with Two-Factor Authentication -->
    <string name="login_verification">Login Verification</string>
    <!-- Subtitle of screen verify Two-Factor Authentication for changing password -->
    <string name="verify_2fa_subtitle_change_password">Change password</string>
    <!-- Subtitle of screen verify Two-Factor Authentication for changing email -->
    <string name="verify_2fa_subtitle_change_email">Change email</string>
    <!-- Subtitle of screen verify Two-Factor Authentication for cancelling account -->
    <string name="verify_2fa_subtitle_delete_account">Delete account</string>
    <!-- Subtitle of screen verify Two-Factor Authentication for disabling Two-Factor Authentication -->
    <string name="verify_2fa_subtitle_diable_2fa">Disable</string>
    <!-- Title of screen Lost authenticator decive -->
    <string name="title_lost_authenticator_device">Lost your Authenticator device?</string>
    <!-- When the user tries to disable Two-Factor Authentication and some error ocurr in the process -->
    <string name="error_disable_2fa">An error occurred trying to disable Two-Factor Authentication. Please try again.</string>
    <!-- When the user tries to enable Two-Factor Authentication and some error ocurr in the process -->
    <string name="error_enable_2fa">An error occurred trying to enable Two-Factor Authentication. Please try again.</string>
    <!-- Title of the dialog shown when a new account is created to suggest user enable Two-Factor Authentication -->
    <string name="title_enable_2fa">Enable Two-Factor Authentication</string>
    <!-- Label shown when it disables the Two-Factor Authentication -->
    <string name="label_2fa_disabled">Two-Factor Authentication Disabled</string>
    <!-- Text of the button which action is to show the authentication apps -->
    <string name="open_app_button">Open in</string>
    <!-- message when trying to open a link that contains the seed to enable Two-Factor Authentication but there isn’t any app that open it -->
    <string name="intent_not_available_2fa">There isn’t any available app to enable Two-Factor Authentication on your device</string>
    <!-- Text button -->
    <string name="general_close">Close</string>
    <!-- Label shown when Two-Factor Authentication has been enabled to alert user that has to back up his Recovery Key before finish the process -->
    <string name="backup_rk_2fa_end">Export your Recovery Key to finish</string>
    <!-- Title of dialog shown when it tries to open an authentication app and there is no installed -->
    <string name="no_authentication_apps_title">Two-Factor Authentication App</string>
    <!-- Message shown to ask user if wants to open Google Play to install some authenticator app -->
    <string name="open_play_store_2fa">Would you like to open Google Play so you can install an Authenticator App?</string>
    <!-- Label Play Store -->
    <string name="play_store_label">Play Store</string>
    <!-- Text shown in an alert explaining how to continue to enable Two-Factor Authentication -->
    <string name="text_2fa_help">You need an authenticator app to enable 2FA on MEGA. You can download and install the Google Authenticator, Duo Mobile, Authy or Microsoft Authenticator app for your phone or tablet.</string>
    <!-- success message when importing multiple files from -->
    <string name="number_correctly_imported_from_chat">%d files shared successfully</string>
    <!-- error message when importing multiple files from chat -->
    <string name="number_no_imported_from_chat">%d files were not shared</string>
    <!-- button’s text to open a full screen image -->
    <string name="preview_content">Preview Content</string>
    <!-- message shown when the user clicks on media file chat message, there is no network connection and the file is not been downloaded -->
    <string name="no_network_connection_on_play_file">The streaming can not be executed and the file has not been downloaded</string>
    <!-- message shown when the user open a file, the file is not been opened due to unknown reason -->
    <string name="error_fail_to_open_file_general">Unable to open file.</string>
    <!-- message shown when the user open a file, there is no network connection and the file is not been downloaded -->
    <string name="error_fail_to_open_file_no_network">We were not able to open the file due to no network connection.</string>
    <!-- message when trying to save for offline a file that already exists -->
    <string name="file_already_exists">File already exists in Saved for Offline</string>
    <!-- Error message if forwarding a message failed, many messages -->
    <plurals name="error_forwarding_messages">
        <item quantity="one">Message not forwarded</item>
        <item quantity="other">Messages not forwarded</item>
    </plurals>
    <!-- Title of the dialog to disable the rich links previews on chat -->
    <string name="title_confirmation_disable_rich_links">Rich URL Previews</string>
    <!-- Text of the dialog to disable the rich links previews on chat -->
    <string name="text_confirmation_disable_rich_links">You are disabling rich URL previews permanently. You can re-enable rich URL previews in your settings. Do you want to proceed?</string>
    <!-- Message shown when a call ends. -->
    <string name="call_missed_messages">[A]Missed call[/A]</string>
    <!-- Message shown when a call ends. -->
    <string name="call_rejected_messages">[A]Call was rejected[/A]</string>
    <!-- Message shown when a call ends. -->
    <string name="call_cancelled_messages">[A]Call was cancelled[/A]</string>
    <!-- Message shown when a call ends. -->
    <string name="call_failed_messages">[A]Call failed[/A]</string>
    <!-- Message shown when a call ends. -->
    <string name="call_not_answered_messages">[A]Call was not answered[/A]</string>
    <!-- Indicates that can type a contact email -->
    <string name="contact_email">Contact’s email</string>
    <!-- When it tries to add a contact in a list an is already added -->
    <string name="contact_not_added">You have already added this contact.</string>
    <!-- Content of a normal message that cannot be recognized -->
    <string name="error_message_invalid_format">Invalid message format</string>
    <!-- Content of a normal message that cannot be recognized -->
    <string name="error_message_invalid_signature">Invalid message signature</string>
    <!-- When the user tries to reproduce a file through streaming and ocurred an error creating it -->
    <string name="error_streaming">An error occurred trying to create the stream</string>
    <!-- Menu option to restore an item from the Rubbish bin -->
    <string name="context_restore">Restore</string>
    <!-- success message when a node was restore from Rubbish bin -->
    <string name="context_correctly_node_restored">Restored to %s</string>
    <!-- error message when a node was restore from Rubbish bin -->
    <string name="context_no_restored">Error. Not restored</string>
    <!-- menu item from contact section to send a message to a contact -->
    <string name="context_send_message">Send Message</string>
    <!-- Message shown when a contact is successfully sent to several chats, more contacts -->
    <plurals name="plural_contact_sent_to_chats">
        <item quantity="one">Contact sent to chats successfully</item>
        <item quantity="other">Contacts sent to chats successfully</item>
    </plurals>
    <!-- Error message on opening a MEGAdrop folder link -->
    <string name="error_MEGAdrop_not_supported">MEGAdrop folders are not supported yet</string>
    <!-- Pre overquota error dialog when trying to copy or import a file -->
    <string name="pre_overquota_alert_text">This action cannot be completed as it would take you over your current storage limit. Would you like to upgrade your account?</string>
    <!-- Title of the section Archived chats -->
    <string name="archived_chats_title_section">Archived chats</string>
    <!-- Text of the option to show the arhived chat, it shows the number of archived chats -->
    <string name="archived_chats_show_option">Archived chats (%d)</string>
    <!-- Title of the option on the chat list to archive a chat -->
    <string name="archive_chat_option">Archive Chat</string>
    <!-- Title of the option on the chat list to unarchive a chat -->
    <string name="unarchive_chat_option">Unarchive Chat</string>
    <!-- Confirmation button of the dialog to archive a chat -->
    <string name="general_archive">Archive</string>
    <!-- Confirmation button of the dialog to unarchive a chat -->
    <string name="general_unarchive">Unarchive</string>
    <!-- Message shown when a chat is successfully archived, it shows the name of the chat -->
    <string name="success_archive_chat">%s chat was archived.</string>
    <!-- Error message shown when a chat has not be archived, it shows the name of the chat -->
    <string name="error_archive_chat">Error. %s chat was not archived.</string>
    <!-- Message shown when a chat is successfully unarchived, it shows the name of the chat -->
    <string name="success_unarchive_chat">%s chat was unarchived.</string>
    <!-- Error message shown when a chat has not be unarchived, it shows the name of the chat -->
    <string name="error_unarchive_chat">Error. %s chat was not able to be unarchived.</string>
    <!-- Message shown when the user has no archived chats -->
    <string name="archived_chats_empty">[A]No[/A] [B]Archived Chats[/B]</string>
    <!-- Subtitle of chat screen when the chat is inactive -->
    <string name="inactive_chat">Inactive chat</string>
    <!-- Subtitle of chat screen when the chat is archived -->
    <string name="archived_chat">Archived chat</string>
    <!-- error message when restoring several nodes from rubbish -->
    <string name="number_incorrectly_restored_from_rubbish">%d items were not restored successfully</string>
    <!-- success message when restoring several nodes from rubbish -->
    <string name="number_correctly_restored_from_rubbish">%d items restored successfully</string>
    <!-- Title of the layout to join a group call from the chat screen -->
    <string name="join_call_layout">Tap to join the call</string>
    <!-- Label shown when the user wants to add contacts into his MEGA account -->
    <string name="invite_contacts">Invite contacts</string>
    <!-- Label shown when the user wants to share something with other contacts -->
    <string name="share_with">Share with</string>
    <!-- Message shown while the contact list from the device and from MEGA is being read and then shown to the user -->
    <string name="contacts_list_empty_text_loading_share">Loading contacts&#8230;</string>
    <!-- Title of the screen New Group -->
    <string name="title_new_group">New Group</string>
    <!-- Subtitle of the screen New Group -->
    <string name="subtitle_new_group">Type group name</string>
    <!-- Hint of edittext shown when it is creating a new group to guide user to type the name of the group -->
    <string name="hint_type_group">Name your group</string>
    <!-- Text of the confirm dialog shown when it wants to remove a contact from a chat -->
    <string name="confirmation_delete_contact">Remove %s from this chat?</string>
    <!-- Settings preference title to show file versions info of the account -->
    <string name="settings_file_management_file_versions_title">File versions</string>
    <!-- Settings preference subtitle to show file versions info of the account -->
    <string name="settings_file_management_file_versions_subtitle">%1$d file versions, taking a total of %2$s</string>
    <!-- Title of the section File management on Settings section -->
    <string name="settings_file_management_category">File Management</string>
    <!-- Option in Settings to delete all the versions of the account -->
    <string name="settings_file_management_delete_versions">Delete all older versions of my files</string>
    <!-- subtitle of the option in Settings to delete all the versions of the account -->
    <string name="settings_file_management_subtitle_delete_versions">All current files will remain. Only historic versions of your files will be deleted.</string>
    <!-- Text of the dialog to delete all the file versions of the account -->
    <string name="text_confirmation_dialog_delete_versions">You are about to delete the version histories of all files. Any file version shared to you from a contact will need to be deleted by them.\n\nPlease note that the current files will not be deleted.</string>
    <!-- success message when deleting all the versions of the account -->
    <string name="success_delete_versions">File versions deleted successfully</string>
    <!-- error message when deleting all the versions of the account -->
    <string name="error_delete_versions">An error occurred while trying to delete all previous versions of your files, please try again later.</string>
    <!-- Title of the option to enable or disable file versioning on Settings section -->
    <string name="settings_enable_file_versioning_title">File Versioning</string>
    <!-- Subtitle of the option to enable or disable file versioning on Settings section -->
    <string name="settings_enable_file_versioning_subtitle">Enable or disable file versioning for your entire account.\nDisabling file versioning does not prevent your contacts from creating new versions in shared folders.</string>
    <!-- section title to select a chat to send a file -->
    <string name="choose_chat">Choose chat</string>
    <!-- Hint shown to guide user on activity add contacts -->
    <string name="type_mail">Tap, enter name or email</string>
    <!-- Text of the confirm dialog shown when it wants to add a contact from a QR scaned -->
    <string name="confirmation_invite_contact">Add %s to your contacts?</string>
    <!-- Text of the confirm dialog shown when it wants to add a contact from a QR scaned and is already added before -->
    <string name="confirmation_not_invite_contact">You have already added the contact %s.</string>
    <!-- Text of the confirm dialog shown when it wants to add a contact from a QR scaned and is already added before -->
    <string name="confirmation_invite_contact_already_added">You have already added the contact %s.</string>
    <!-- Text of the confirm dialog shown when it wants to add a contact from a QR scaned -->
    <string name="confirmation_share_contact">Share with %s?</string>
    <!-- Text button for init a group chat -->
    <string name="new_group_chat_label">New group chat</string>
    <!-- Label shown when the user wants to add contacts into a chat conversation -->
    <string name="send_contacts">Send contacts</string>
    <!-- Title of the alert when the account have been logged out from another client -->
    <string name="title_alert_logged_out">Logged out</string>
    <!-- Text shown to indicate user that his account has already been confirmed -->
    <string name="account_confirmed">Your account has been activated. Please log in.</string>
    <!-- Text shown to indicate user that his account should be confirmed typing his password -->
    <string name="confirm_account">Please enter your password to confirm your account</string>
    <!-- Error shown if a user tries to add their own email address as a contact -->
    <string name="error_own_email_as_contact">There’s no need to add your own email address</string>
    <!-- Error shown when a user tries to enable Two-Factor Authentication and introduce an invalid code -->
    <string name="invalid_code">Invalid code</string>
    <!-- Text of the dialog shown when the storage of a FREE account is almost full -->
    <string name="text_almost_full_warning">Cloud Drive is almost full. Upgrade to Pro and get up to %1$s of storage and %2$s of transfer quota.</string>
    <!-- Text of the dialog shown when the storage of a PRO I or II account is almost full -->
    <string name="text_almost_full_warning_pro_account">Cloud Drive is almost full. Upgrade now and get up to %1$s of storage and %2$s of transfer quota.</string>
    <!-- Text of the dialog shown when the storage of a PRO III account is almost full -->
    <string name="text_almost_full_warning_pro3_account">Cloud Drive is almost full. If you need more storage please contact MEGA support to get a custom plan.</string>
    <!-- Text of the dialog shown when the storage of a FREE account is full -->
    <string name="text_storage_full_warning">Cloud Drive is full. Upgrade to Pro and get up to %1$s of storage and %2$s of transfer quota.</string>
    <!-- Text of the dialog shown when the storage of a PRO I or II account is full -->
    <string name="text_storage_full_warning_pro_account">Cloud Drive is full. Upgrade now and get up to %1$s of storage and %2$s of transfer quota.</string>
    <!-- Text of the dialog shown when the storage of a PRO III account is full -->
    <string name="text_storage_full_warning_pro3_account">Cloud Drive is full. If you need more storage please contact MEGA support to get a custom plan.</string>
    <!-- Button of the dialog shown when the storage is almost full to see the available PRO plans -->
    <string name="button_plans_almost_full_warning">See plans</string>
    <!-- Button of the dialog shown when the storage is almost full to custom a plan -->
    <string name="button_custom_almost_full_warning">Custom plan</string>
    <!-- Button of the dialog shown when the storage is almost full to get bonus -->
    <string name="button_bonus_almost_full_warning">Get Bonus</string>
    <!-- Mail title to upgrade to a custom plan -->
    <string name="title_mail_upgrade_plan">Upgrade to a custom plan</string>
    <!-- Mail subject to upgrade to a custom plan -->
    <string name="subject_mail_upgrade_plan">Ask us how you can upgrade to a custom plan:</string>
    <!-- Used in chat list screen to indicate in a chat list item that the message was sent by me, followed by the message -->
    <string name="word_me">Me:</string>
    <!-- Title of the button in the contact info screen to start an audio call -->
    <string name="call_button">Call</string>
    <!-- Title of the button in the contact info screen to send a message -->
    <string name="message_button">Message</string>
    <!-- Title of the button in the contact info screen to start a video call -->
    <string name="video_button">Video</string>
    <!-- Title of file explorer to send a link -->
    <string name="title_file_explorer_send_link">Send link to&#8230;</string>
    <!-- Title of chat explorer to send a link or file to a chat -->
    <string name="title_chat_explorer">Send to&#8230;</string>
    <!-- Title of cloud explorer to upload a link or file -->
    <string name="title_cloud_explorer">Upload to&#8230;</string>
    <!-- More button in contact info page -->
    <string name="contact_info_button_more">More</string>
    <!-- Section title to select a file to perform an action, more files -->
    <plurals name="plural_select_file">
        <item quantity="one">Choose File</item>
        <item quantity="other">Choose Files</item>
    </plurals>
    <!-- Title of confirmation dialog of sending invitation to a contact -->
    <string name="title_confirm_send_invitation">Invite %1$s?</string>
    <!-- Title of shared folder explorer to choose a folder to perform an action -->
    <string name="title_share_folder_explorer">Choose folder</string>
    <!-- Popup message shown if an user try to login while there is still living transfer -->
    <string name="login_warning_abort_transfers">All transfers will be cancelled, do you want to log in?</string>
    <!-- Popup message shown if an user try to login while there is still living transfer -->
    <string name="logout_warning_abort_transfers">All transfers will be cancelled, do you want to log out?</string>
    <!-- Label to explain the read only participant permission in the options panel of the group info screen -->
    <string name="subtitle_read_only_permissions">Read-only</string>
    <!-- Label shown the total space and the used space in an account -->
    <string name="used_space">[A]%1$s [/A][B]of %2$s used[/B]</string>
    <!-- title of the alert dialog when the user is changing the API URL to staging -->
    <string name="staging_api_url_title">Change to a test server?</string>
    <!-- Text of the alert dialog when the user is changing the API URL to staging -->
    <string name="staging_api_url_text">Are you sure you want to change to a test server? Your account may suffer irrecoverable problems.</string>
    <!-- Title of the confirmation dialog to open the camera app and lose the relay of the local camera on the in progress call -->
    <string name="title_confirmation_open_camera_on_chat">Open camera?</string>
    <!-- Text of the confirmation dialog to open the camera app and lose the relay of the local camera on the in progress call -->
    <string name="confirmation_open_camera_on_chat">If you open the camera, your video transmission will be paused in the current call.</string>
    <!-- Title of the notification when there is unknown activity on the Chat -->
    <string name="notification_chat_undefined_title">Chat activity</string>
    <!-- Content of the notification when there is unknown activity on the Chat -->
    <string name="notification_chat_undefined_content">You may have new messages</string>
    <!-- When app is retrieving push message -->
    <string name="retrieving_message_title">Retrieving message</string>
    <!-- Title of Rubbish bin scheduler option in settings to enable or disable the functionality -->
    <string name="settings_rb_scheduler_enable_title">Rubbish Bin Clearing Scheduler</string>
    <!-- Subtitle of Rubbish bin scheduler option in settings to enable or disable the functionality in free accounts -->
    <string name="settings_rb_scheduler_enable_subtitle">The Rubbish Bin is cleared for you automatically.</string>
    <!-- Title of Rubbish bin scheduler option in settings to enable or disable the functionality in PRO accounts -->
    <string name="settings_rb_scheduler_enable_period_PRO">The minimum period is 7 days.</string>
    <!-- Title of Rubbish bin scheduler option in settings to enable or disable the functionality in PRO accounts -->
    <string name="settings_rb_scheduler_enable_period_FREE">The minimum period is 7 days and your maximum period is 30 days.</string>
    <!-- Sub title of compression queue notification option in settings indicating the size limits. Please keep the placeholders because are to show the size limits including units in runtime. For example: The minimum size is 100MB and the maximum size is 1000MB. -->
    <string name="settings_compression_queue_subtitle">The minimum size is %1$s and the maximum size is %2$s.</string>
    <!-- Title of Rubbish bin scheduler option in settings to set up the number of days of the rubbish bin scheduler -->
    <string name="settings_rb_scheduler_select_days_title">Remove files older than</string>
    <!-- Time in days (plural). The placeholder is for the time value, please adjust the position based on linguistics -->
    <string name="settings_rb_scheduler_select_days_subtitle">%d days</string>
    <!-- Title of popup that userd to set compression queue size (in MB) in settings -->
    <string name="settings_video_compression_queue_size_popup_title">Notify me when size is larger than</string>
    <!-- Title of compression queue size option in settings -->
    <string name="settings_video_compression_queue_size_title">If videos to compress are larger than</string>
    <!-- Text of the alert when a FREE user tries to disable the RB scheduler -->
    <string name="settings_rb_scheduler_alert_disabling">To disable the Rubbish Bin Clearing Scheduler or set a longer retention period, you need to subscribe to a PRO plan.</string>
    <!-- Picker text to choose custom retention time. This option indicates several days -->
    <string name="hint_days">days</string>
    <!-- Title of the option to generate a public chat link -->
    <string name="get_chat_link_option">Get chat link</string>
    <!-- Title of the option to manage a public chat link -->
    <string name="manage_chat_link_option">Manage chat link</string>
    <!-- Title of the option to make a public chat private -->
    <string name="make_chat_private_option">Enable Encryption Key Rotation</string>
    <!-- Title of the view to inform that a chat is private -->
    <string name="private_chat">Encryption key rotation enabled</string>
    <!-- Text of the dialog to change a public chat to private (enable encryption key rotation) -->
    <string name="make_chat_private_option_text">Encryption key rotation is slightly more secure, but does not allow you to create a chat link and new participants will not see past messages.</string>
    <!-- Text of the option to change a public chat to private (enable encrypted key rotation) -->
    <string name="make_chat_private_not_available_text">Encryption key rotation is disabled for conversations with more than 100 participants.</string>
    <!-- Warning show to the user when tries to make private a public chat and the chat has more than 100 participants -->
    <string name="warning_make_chat_private">Unable to convert this chat to private because the participants limit has been exceeded.</string>
    <!-- Text shown when a moderator of a chat create a chat link. Please keep the placeholder because is to show the moderator’s name in runtime. -->
    <string name="message_created_chat_link">[A]%1$s[/A][B] created a chat link.[/B]</string>
    <!-- Text shown when a moderator of a chat delete a chat link. Please keep the placeholder because is to show the moderator’s name in runtime. -->
    <string name="message_deleted_chat_link">[A]%1$s[/A][B] removed the chat link.[/B]</string>
    <!-- Title of the option to delete a chat link -->
    <string name="action_delete_link">Delete chat link</string>
    <!-- Title of the alert when a chat link is invalid -->
    <string name="title_alert_chat_link_error">Chat link</string>
    <!-- Text of the dialog to confirm after closing all other sessions -->
    <string name="confirmation_close_sessions_text">This will log you out on all other active sessions except the current one.</string>
    <!-- Title of the dialog to confirm after closing all other sessions -->
    <string name="confirmation_close_sessions_title">Do you want to close all other sessions?</string>
    <!-- Subtitle chat screen for groups with permissions and not archived, Plural of participant. 2 participants -->
    <string name="number_of_participants">%d participants</string>
    <!-- Label of the button to join a chat by a chat link -->
    <string name="action_join">Join</string>
    <!-- Label for observers of a group chat -->
    <string name="observers_chat_label">Observers</string>
    <!-- Message on the title of the chat screen if there were any error loading the chat link -->
    <string name="error_chat_link">Error loading the chat link.</string>
    <!-- Message on the title of the chat screen if there were any error loading the chat link without logging -->
    <string name="error_chat_link_init_error">Error initialising chat when loading the chat link.</string>
    <!-- Message on the alert to preview a chat link if the user is already a participant -->
    <string name="alert_already_participant_chat_link">You are already participating in this chat.</string>
    <!-- Message on the alert to close a chat preview if the link is invalid -->
    <string name="alert_invalid_preview">This chat preview is no longer available. If you leave the preview, you won’t be able to reopen it.</string>
    <!-- Text shown when a moderator changes the chat to private. Please keep the placeholder because is to show the moderator’s name in runtime. -->
    <string name="message_set_chat_private">[A]%1$s[/A][B] enabled encryption key rotation.[/B]</string>
    <!-- error message shown when a chat link is invalid -->
    <string name="invalid_chat_link">This conversation is no longer available</string>
    <!-- error message shown when a chat link is not well formed -->
    <string name="invalid_chat_link_args">Invalid chat link</string>
    <!-- When it is creating a new group chat, this option permits to establish it private or public -->
    <string name="ekr_label">Encryption Key Rotation</string>
    <!-- Text of the dialog to change a public chat to private (enable encryption key rotation) -->
    <string name="ekr_explanation">Encryption key rotation is slightly more secure, but does not allow you to create a chat link and new participants will not see past messages.</string>
    <!-- Text of the dialog to change a public chat to private (enable encryption key rotation) -->
    <string name="subtitle_chat_message_enabled_ERK">Encryption key rotation is slightly more secure, but does not allow you to create a chat link and new participants will not see past messages.</string>
    <!-- Menu item -->
    <string name="action_open_chat_link">Open chat link</string>
    <!-- Message shown when a contact request has not been sent because the invitation has been sent before -->
    <string name="invite_not_sent_already_sent">The invitation to contact %s has been sent before and can be consulted in the Sent Requests tab.</string>
    <!-- Label shown to indicate the QR is saving in Cloud Drive -->
    <string name="save_qr_cloud_drive">Saving %s in Cloud Drive&#8230;</string>
    <!-- General label for folders -->
    <string name="general_folders">Folders</string>
    <!-- General label for files -->
    <string name="general_files">Files</string>
    <!-- Item menu option upon right click on one or multiple files -->
    <string name="general_save_to_device">Save to device</string>
    <!-- Title of cloud explorer to upload a file -->
    <string name="title_upload_explorer">Upload to MEGA</string>
    <!-- Label choose destination -->
    <string name="choose_destionation">Choose destination</string>
    <!-- Label that indicates show more items -->
    <string name="general_show_more">Show More</string>
    <!-- Label that indicates show less items -->
    <string name="general_show_less">Show Less</string>
    <!-- Subtitle of the historic notification for a new contact request -->
    <string name="notification_new_contact_request">[A]%s [/A][B]sent you a contact request.[/B]</string>
    <!-- Subtitle of the historic notification for a new contact -->
    <string name="notification_new_contact">[A]%s [/A][B]is now a contact.[/B]</string>
    <!-- Subtitle of the historic notification for a new shared folder -->
    <string name="notification_new_shared_folder">[B]New shared folder from [/B][A]%s.[/A]</string>
    <!-- Subtitle of the historic notification for a reminder new contact request -->
    <string name="notification_reminder_contact_request">[A]Reminder: [/A][B]%s [/B][C]sent you a contact request.[/C]</string>
    <!-- Title of the historic notification for a contact request cancelled -->
    <string name="title_contact_request_notification_cancelled">Contact request cancelled</string>
    <!-- Subtitle of the historic notification for contact request cancelled -->
    <string name="subtitle_contact_request_notification_cancelled">[A]%s [/A][B]cancelled the contact request.[/B]</string>
    <!-- Title of the historic notification when an user deletes you as contact -->
    <string name="title_contact_notification_deleted">Contact deleted</string>
    <!-- Subtitle of the historic notification when an user deletes you as contact -->
    <string name="subtitle_contact_notification_deleted">[A]%s [/A][B]deleted you as a contact.[/B]</string>
    <!-- Title of the historic notification when an user blocks you as contact -->
    <string name="title_contact_notification_blocked">Contact blocked</string>
    <!-- Subtitle of the historic notification when an user blocks you as contact -->
    <string name="subtitle_contact_notification_blocked">[A]%s [/A][B]blocked you as a contact.[/B]</string>
    <!-- Item of the navigation title for the notification section when there is any unread -->
    <string name="section_notification_with_unread">Notifications [A](%1$d)[/A]</string>
    <!-- Text shown in the notifications section. When a contact has nickname, nickname (email) will be shown -->
    <string name="section_notification_user_with_nickname">[A]%1$s (%2$s)[/A]</string>
    <!-- Title of the historic notification for an account deleted -->
    <string name="title_account_notification_deleted">Account deleted</string>
    <!-- Subtitle of the historic notification for an account deleted -->
    <string name="subtitle_account_notification_deleted">[B]The account [/B][A]%s[/A][B] has been deleted.[/B]</string>
    <!-- Subtitle of file takedown historic notification -->
    <string name="subtitle_file_takedown_notification">[A]Your publicly shared file [/A][B]%s[/B][C] has been taken down.[/C]</string>
    <!-- Subtitle of folder takedown historic notification -->
    <string name="subtitle_folder_takedown_notification">[A]Your publicly shared folder [/A][B]%s[/B][C] has been taken down.[/C]</string>
    <!-- Popup notification text on mouse-over of taken down file. -->
    <string name="message_file_takedown_pop_out_notification">This file has been the subject of a takedown notice.</string>
    <!-- Popup notification text on mouse-over taken down folder. -->
    <string name="message_folder_takedown_pop_out_notification">This folder has been the subject of a takedown notice.</string>
    <!-- option to dispute taken down file or folder -->
    <string name="dispute_takendown_file">Dispute Takedown</string>
    <!-- Error shown when download a file that has violated ToS/AUP. -->
    <string name="error_download_takendown_node">Not accessible due to ToS/AUP violation</string>
    <!-- Alert shown when some files were not downloaded due to ToS/AUP violation, Plural of taken down files. 2 files -->
    <plurals name="alert_taken_down_files">
        <item quantity="one">%d file was not downloaded due to ToS/AUP violation.</item>
        <item quantity="other">%d files were not downloaded due to ToS/AUP violation.</item>
    </plurals>
    <!-- Subtitle of a file takedown reinstated historic notification -->
    <string name="subtitle_file_takedown_reinstated_notification">[A]Your publicly shared file [/A][B]%s[/B][C] has been reinstated.[/C]</string>
    <!-- Subtitle of a folder takedown reinstated historic notification -->
    <string name="subtitle_folder_takedown_reinstated_notification">[A]Your publicly shared folder [/A][B]%s[/B][C] has been reinstated.[/C]</string>
    <!-- Title of the historic notification for outgoing contact requests -->
    <string name="title_outgoing_contact_request">Sent request</string>
    <!-- Title of the historic notification for incoming contact requests -->
    <string name="title_incoming_contact_request">Received request</string>
    <!-- Subtitle of the historic notification for contact request denied -->
    <string name="subtitle_outgoing_contact_request_denied">[A]%s [/A][B]denied your contact request.[/B]</string>
    <!-- Subtitle of the historic notification for contact request accepted -->
    <string name="subtitle_outgoing_contact_request_accepted">[A]%s [/A][B]accepted your contact request.[/B]</string>
    <!-- Subtitle of the historic notification for deleted shared folders (one or many) -->
    <string name="notification_deleted_shared_folder">[B]Access to folders shared by [/B][A]%s[/A][B] were removed.[/B]</string>
    <!-- Subtitle of the historic notification when a contact leaves a shared folder -->
    <string name="notification_left_shared_folder">[A]%s[/A][B] has left a shared folder.[/B]</string>
    <!-- Subtitle of the historic notification when a contact leaves a shared folder and the name of the folder is known -->
    <string name="notification_left_shared_folder_with_name">[A]%1$s[/A][B] has left the shared folder [/B][A]%2$s.[/A]</string>
    <!-- Subtitle of the historic notification for incoming contact request ignored -->
    <string name="subtitle_incoming_contact_request_ignored">[B]Contact request from [/B][A]%s [/A][B]was ignored[/B]</string>
    <!-- Subtitle of the historic notification for incoming contact request accepted -->
    <string name="subtitle_incoming_contact_request_accepted">[B]Contact request from [/B][A]%s [/A][B]was accepted[/B]</string>
    <!-- Subtitle of the historic notification for incoming contact request declined -->
    <string name="subtitle_incoming_contact_request_denied">[B]Contact request from [/B][A]%s [/A][B]was declined[/B]</string>
    <!-- Subtitle of the Upgrade account section -->
    <string name="type_of_my_account">Your current account is [A]%s[/A]</string>
    <!-- Footnote to clarify the storage space is subject to the achievement program -->
    <string name="footnote_achievements">Subject to your participation in our achievements program.</string>
    <!-- Title label for the current payment method during account upgrading -->
    <string name="payment_method">Payment method</string>
    <!-- title of billing period -->
    <string name="billing_period_title">Billing period</string>
    <!-- Option of one-off (month) billing. Placeholder: purchase price. -->
    <string name="billed_one_off_month">[A]One-off (month)[/A] %s</string>
    <!-- Option of one-off (year) billing. Placeholder: purchase price. -->
    <string name="billed_one_off_year">[A]One-off (year)[/A] %s</string>
    <!-- Option of monthly billing period. Placeholder: purchase price -->
    <string name="billed_monthly_text">[A]Monthly[/A] %s/month</string>
    <!-- Option of yearly billing period. Placeholder: purchase price -->
    <string name="billed_yearly_text">[A]Yearly[/A] %s/year</string>
    <!-- dialog option cancel in alert dialog -->
    <string name="button_cancel">Cancel</string>
    <!-- dialog option continue in alert dialog -->
    <string name="button_continue">Continue</string>
    <!-- one of the payment methods -->
    <string name="payment_method_google_wallet">[A]Google Pay[/A] (subscription)</string>
    <!-- one of the payment methods -->
    <string name="payment_method_huawei_wallet">[A]HUAWEI Pay[/A] (subscription)</string>
    <!-- Capital letters. Text of the label of a new historic notifications -->
    <string name="new_label_notification_item">NEW</string>
    <!-- When user is on PRO 3 plan, we will display an extra label to notify user that they can still contact support to have a customised plan. -->
    <string name="label_custom_plan">To upgrade your current subscription, please contact our support team for a [A]custom plan[/A].</string>
    <!-- Input field description in the create file dialog. -->
    <string name="context_new_file_name_hint">file name</string>
    <!-- Option in Settings section to enable the last active connection in chat -->
    <string name="option_enable_last_green_chat">Show Last seen&#8230;</string>
    <!-- Subtitle of the option in Settings section to enable the last active connection in chat -->
    <string name="subtitle_option_enable_last_green_chat">Allow your contacts to see the last time you were active on MEGA.</string>
    <!-- title of notification when device is out of storage during camera upload -->
    <string name="title_out_of_space">Not enough storage space</string>
    <!-- message will be shown when there is not enough space to perform camera upload. -->
    <string name="message_out_of_space">Not enough storage space to perform video compression.</string>
    <!-- the title of the notification that displays when compression larger than setting -->
    <string name="title_compression_size_over_limit">Video compression size is too large</string>
    <!-- the content message of the notification that displays when compression larger than setting, placeholder: size in MB -->
    <string name="message_compression_size_over_limit">The total size of the videos to compress exceeds %s, please put your device on charge to continue.</string>
    <!-- Message displayed when the user changes the ‘Keep file names as in the device’ setting -->
    <string name="message_keep_device_name">This setting will take effect the next time Camera Uploads runs</string>
    <!-- Notification message when compressing video to show the compressed percentage. Please, keep the placeholder because it is for adding the percentage value at runtime. -->
    <string name="message_compress_video">%s has been compressed</string>
    <!-- notification title when compressing video -->
    <string name="title_compress_video">Compressing Videos %1$d/%2$d</string>
    <!-- error message pops up when user selected an invalid folder for camera upload -->
    <string name="error_invalid_folder_selected">Invalid folder selected</string>
    <!-- Indicates the content of a folder is 1 folder and 1 file. Middle height point is to separate two fragments of text and it was not to be considered a punctuation mark. -->
    <string name="one_folder_one_file">1 folder · 1 file</string>
    <!-- Indicates the content of a folder is 1 folder and some files. The placeholder is to set the number of files. e.g. 1 folder · 7 files. Middle height point is to separate two fragments of text and it was not to be considered a punctuation mark. -->
    <string name="one_folder_several_files">1 folder · %1$d files</string>
    <!-- on the section notifications indicates the number of files added to a shared folder, Plural of file. 2 files -->
    <plurals name="num_files_with_parameter">
        <item quantity="one">%d file</item>
        <item quantity="other">%d files</item>
    </plurals>
    <!-- on the section notifications indicates the number of folder added to a shared folder, Plural of folder/directory. 2 folders -->
    <plurals name="num_folders_with_parameter">
        <item quantity="one">%d folder</item>
        <item quantity="other">%d folders</item>
    </plurals>
    <!-- Indicates the content of a folder is some folders and some files. Plural of files. e.g. 7 folders · 2 files. Middle height point is to separate two fragments of text and it was not to be considered a punctuation mark. -->
    <plurals name="num_folders_num_files">
        <item quantity="one">%1$d folders · 1 file</item>
        <item quantity="other">%1$d folders · %2$d files</item>
    </plurals>
    <!-- Subtitle of the historic notification for new additions inside an existing shared folder. Placeholders are: email who added the folders or files, number of folders added, number of files added -->
    <string name="subtitle_notification_added_folders_and_files">[A]%1$s[/A][B] added %2$s and %3$s[/B]</string>
    <!-- Subtitle of the historic notification for new additions inside an existing shared folder, Plural of file. 2 files -->
    <plurals name="subtitle_notification_added_files">
        <item quantity="one">[A]%1$s [/A][B]added %2$d file.[/B]</item>
        <item quantity="other">[A]%1$s [/A][B]added %2$d files.[/B]</item>
    </plurals>
    <!-- Subtitle of the historic notification for deletions inside an existing shared folder, Plural of item. 2 items -->
    <plurals name="subtitle_notification_deleted_items">
        <item quantity="one">[A]%1$s [/A][B]deleted %2$d item.[/B]</item>
        <item quantity="other">[A]%1$s [/A][B]deleted %2$d items.[/B]</item>
    </plurals>
    <!-- Subtitle of the historic notification for new additions inside an existing shared folder, Plural of folder. 2 folders -->
    <plurals name="subtitle_notification_added_folders">
        <item quantity="one">[A]%1$s [/A][B]added %2$d folder.[/B]</item>
        <item quantity="other">[A]%1$s [/A][B]added %2$d folders.[/B]</item>
    </plurals>
    <!-- Subtitle chat screen for groups with permissions and not archived, Plural of participant. 2 participants -->
    <plurals name="subtitle_of_group_chat">
        <item quantity="one">%d participant</item>
        <item quantity="other">%d participants</item>
    </plurals>
    <!--  -->
    <string name="custom_subtitle_of_group_chat">%1$s and %2$d more</string>
    <!-- Error when the user tries to get a public chat link for a chat with the default title -->
    <string name="message_error_set_title_get_link">Before you can generate a link for this chat, you need to set a description:</string>
    <!-- success alert when the user copy a chat link to the clipboard -->
    <string name="chat_link_copied_clipboard">Chat link copied to the clipboard</string>
    <!-- Label to show the price of each plan in the upgrade account section -->
    <string name="type_month">[A]From[/A] %s / [A]month[/A] *</string>
    <!-- the meaning of the asterisk in monthly* and annually* payment -->
    <string name="upgrade_comment">* Recurring subscription can be cancelled any time before the renewal date.</string>
    <!-- Message shown when a call starts. -->
    <string name="call_started_messages">Call Started</string>
    <!-- Title of the dialog to inform about a SSL error -->
    <string name="ssl_error_dialog_title">SSL key error</string>
    <!-- Text of the dialog to inform about a SSL error -->
    <string name="ssl_error_dialog_text">MEGA is unable to connect securely through SSL. You might be on public Wi-Fi with additional requirements.</string>
    <!-- Text of the empty screen for the notifications section -->
    <string name="context_empty_notifications">[B]No [/B][A]Notifications[/A]</string>
    <!-- Permissions screen title -->
    <string name="general_setup_mega">Setup MEGA</string>
    <!-- Permissions screen explanation -->
    <string name="setup_mega_explanation">MEGA needs access to your photos, media and files so you are able to share them with friends, exchange encrypted messages and make secure calls.</string>
    <!-- Title of the screen asking permissions for files -->
    <string name="allow_acces_media_title">Allow access to photos, media and files.</string>
    <!-- Subtitle of the screen asking permissions for files -->
    <string name="allow_acces_media_subtitle">To share photos, media and files MEGA needs your permission.</string>
    <!-- Title of the screen asking permissions for camera -->
    <string name="allow_acces_camera_title">Enable camera</string>
    <!-- Subtitle of the screen asking permissions for camera -->
    <string name="allow_acces_camera_subtitle">Allow access to your camera to scan documents, take pictures and make video calls.</string>
    <!-- Title of the screen asking permissions for microphone and write in log calls -->
    <string name="allow_acces_calls_title">Enable calls</string>
    <!-- Title of the screen asking permissions for contacts -->
    <string name="allow_acces_contact_title">Enable Access to Your Address Book</string>
    <!-- Subtitle of the screen asking permissions for contacts -->
    <string name="allow_acces_contact_subtitle">Easily discover contacts from your address book on MEGA.</string>
    <!-- Explanation under the subtitle of asking permissions for contacts to explain that MEGA will never use the address book data for any other purpose -->
    <string name="allow_access_contact_explanation">MEGA will not use this data for any other purpose and will never interact with your contacts without your consent.</string>
    <!-- Subtitle of the screen asking permissions for microphone -->
    <string name="allow_acces_calls_subtitle_microphone">Allow access to your microphone to make encrypted calls.</string>
    <!-- General enable access -->
    <string name="general_enable_access">Allow Access</string>
    <!-- Title of the option on chat info screen to list all the files sent to the chat -->
    <string name="title_chat_shared_files_info">Shared Files</string>
    <!-- Error mesage when trying to remove an uploading attachment that has already finished -->
    <string name="error_message_already_sent">Attachment already sent</string>
    <!-- Message shown when a group call ends. -->
    <string name="group_call_ended_message">[A]Group call ended[/A][C]. Duration: [/C]</string>
    <!-- Message to indicate a call has ended and indicate the call duration. -->
    <string name="call_ended_message">[A]Call ended[/A][C]. Duration: [/C]</string>
    <!-- Message that shows the hours of a call when it ends, more hours -->
    <plurals name="plural_call_ended_messages_hours">
        <item quantity="one">[B]%1$s hour[/B]</item>
        <item quantity="other">[B]%1$s hours[/B]</item>
    </plurals>
    <!-- Message that shows the minutes of a call when it ends, more minutes -->
    <plurals name="plural_call_ended_messages_minutes">
        <item quantity="one">[B]%1$s minute[/B]</item>
        <item quantity="other">[B]%1$s minutes[/B]</item>
    </plurals>
    <!-- Message that shows the seconds of a call when it ends, more seconds -->
    <plurals name="plural_call_ended_messages_seconds">
        <item quantity="one">[B]%1$d second[/B]</item>
        <item quantity="other">[B]%1$d seconds[/B]</item>
    </plurals>
    <!-- Message to indicate a call has ended without indicate the call duration. -->
    <string name="call_ended_no_duration_message">[A]Call ended[/A]</string>
    <!-- Message to indicate a group call has ended without indicate the call duration. -->
    <string name="group_call_ended_no_duration_message">[A]Group call ended[/A]</string>
    <!-- String that appears when we show the last activity of a contact, when the last activity was today. For example: Last seen today 11:34a.m. -->
    <string name="last_seen_today">[A]Last seen [/A]today %1$s</string>
    <!-- String that appears when we show the last activity of a contact, but it’s been a long time ago that we don’t see any activity from that user -->
    <string name="last_seen_long_time_ago">[A]Last seen [/A]a long time ago</string>
    <!-- String that appears when we show the last activity of a contact, when the last activity was before today. For example: Last seen March 14th,2018 11:34a.m. -->
    <string name="last_seen_general">[A]Last seen [/A]%1$s %2$s</string>
    <!-- label today -->
    <string name="label_today">Today</string>
    <!-- label yesterday -->
    <string name="label_yesterday">Yesterday</string>
    <!-- label tomorrow -->
    <string name="label_tomorrow">Tomorrow</string>
    <!-- Text of the empty screen for the chat shared files -->
    <string name="context_empty_shared_files">[B]No [/B][A]Shared Files[/A]</string>
    <!-- Text to indicate that a contact has joined a group call -->
    <string name="contact_joined_the_call">%1$s joined the call</string>
    <!-- Text to indicate that a contact has left a group call -->
    <string name="contact_left_the_call">%1$s left the call</string>
    <!-- Warning show when a call cannot start because there are too many participants in the group chat -->
    <string name="call_error_too_many_participants_start">You are not allowed to start a call because the participants limit has been exceeded.</string>
    <!-- Message show when a call cannot be established because there are too many participants in the group call -->
    <string name="call_error_too_many_participants">You are not allowed to join this call as it has reached the maximum number of participants.</string>
    <!-- Message show when a call cannot be established because there are too many participants in the group -->
    <string name="call_error_too_many_participants_join">You are not allowed to join this call as the group has reached the maximum number of participants in the chat.</string>
    <!-- Message show when a user cannot activate the video in a group call because the max number of videos has been reached -->
    <string name="call_error_too_many_video">You are not allowed to enable video as this call has reached the maximum number of participants using video.</string>
    <!-- Message show when a user cannot put the call on hold -->
    <string name="call_error_call_on_hold">You are not allowed to put the call on hold.</string>
    <!-- Error message shown when a file cannot be opened by other app using the open with option menu -->
    <string name="error_open_file_with">Error. The file cannot be opened.</string>
    <!-- Subtitle of the call screen when a incoming call is just starting -->
    <string name="incoming_call_starting">Incoming call&#8230;</string>
    <!-- Subtitle of the call screen when a outgoing call is just starting -->
    <string name="outgoing_call_starting">Calling&#8230;</string>
    <!-- Content of a invalid meta message -->
    <string name="error_meta_message_invalid">Message contains invalid metadata</string>
    <!-- Title of the activity that sends a location -->
    <string name="title_activity_maps">Send Location</string>
    <!-- Label layout on maps activity that permits send current location -->
    <string name="current_location_label">Send your current location</string>
    <!-- Label layout on maps activity that permits send current location. Placeholder is the current location -->
    <string name="current_location_landscape_label">Send your current location: [A]%1$s[/A]</string>
    <!-- Label layout on maps activity indicating nearby places -->
    <string name="nearby_places_label">Nearby places</string>
    <!-- Message shown in a dialog explaining the consequences of accesing the location -->
    <string name="explanation_send_location">This location will be opened using a third party maps provider outside the end-to-end encrypted MEGA platform.</string>
    <!-- Title of the location marker set by the user -->
    <string name="title_marker_maps">Send This Location</string>
    <!-- Label shown when after a maps search and no places were found -->
    <string name="no_places_found">No places were found</string>
    <!-- Title of the dialog shown when the location is disabled -->
    <string name="gps_disabled">The GPS is disabled</string>
    <!-- Text of the dialog shown when the location is disabled for open location settings -->
    <string name="open_location_settings">Would you like to open the location settings?</string>
    <!-- Info shown in the subtitle of each row of the shared files to chat: sender name . date -->
    <string name="second_row_info_item_shared_file_chat">%1$s . %2$s</string>
    <!-- After the user ticketed ’Don’t ask again’ on permission request dialog and denied, tell the user, he/she can still grant MEGA the permission in system settings. -->
    <string name="on_permanently_denied">You still can grant MEGA permissions in your device’s settings</string>
    <!-- Explain why MEGA needs the reading contacts permission when users deny to grant MEGA the permission. -->
    <string name="explanation_for_contacts_permission">If you allow MEGA to access your address book, you will be able to discover your contacts more easily. MEGA will not use this data for any other purpose and will never interact with your contacts without your consent.</string>
    <!-- Confirmation message after forwarding one or several messages, version items -->
    <plurals name="messages_forwarded_success_plural">
        <item quantity="one">Message forwarded</item>
        <item quantity="other">Messages forwarded</item>
    </plurals>
    <!-- Title of a chat message that contains geolocation info -->
    <string name="title_geolocation_message">Pinned Location</string>
    <!-- Text of the button to indicate an attachment upload from file system -->
    <string name="attachment_upload_panel_from_device">From File System</string>
    <!-- Alert shown when a num of files have not been sent because of any error occurs, Plural of file. 2 files -->
    <plurals name="num_files_not_send">
        <item quantity="one">%d file was not sent to %d chats</item>
        <item quantity="other">%d files were not sent to %d chats</item>
    </plurals>
    <!-- Alert shown when a num of contacts have not been sent because of any error occurs, Plural of file. 2 files -->
    <plurals name="num_contacts_not_send">
        <item quantity="one">%d contact was not sent to %d chats</item>
        <item quantity="other">%d contacts were not sent to %d chats</item>
    </plurals>
    <!-- Alert shown when a num of messages have not been sent because of any error occurs, Plural of file. 2 files -->
    <plurals name="num_messages_not_send">
        <item quantity="one">%d message was not sent to %d chats</item>
        <item quantity="other">%d messages were not sent to %d chats</item>
    </plurals>
    <!-- How many local contacts have been on MEGA, Plural of local contact. 2 contacts -->
    <plurals name="quantity_of_local_contact">
        <item quantity="one">%d contact found on MEGA</item>
        <item quantity="other">%d contacts found on MEGA</item>
    </plurals>
    <!-- Label displayed on the top of the chat list if none of user’s phone contacts have a MEGA account. In other case here would appear all the user’s phone contacts that have a MEGA account. -->
    <string name="no_local_contacts_on_mega">Invite contact now?</string>
    <!-- To see whom in your local contacts has been on MEGA -->
    <string name="see_local_contacts_on_mega">Discover your contacts on MEGA</string>
    <!-- In APP, text used to ask for access to contacts -->
    <string name="grant_mega_access_contacts">Grant MEGA access to your address book to discover your contacts on MEGA.</string>
    <!-- Getting registered contacts -->
    <string name="get_registered_contacts">Loading contacts on MEGA&#8230;</string>
    <!-- Alert shown when some content have not been sent because of any error occurs -->
    <string name="content_not_send">The content was not sent to %d chats</string>
    <!-- Label shown when a new group chat has been created correctly -->
    <string name="new_group_chat_created">New group chat created successfully</string>
    <!-- Alert shown when some content is sharing with chats and they are processing -->
    <string name="preparing_chats">Preparing files</string>
    <!-- Label indicating some content has been sent as message -->
    <string name="sent_as_message">Sent as a message.</string>
    <!-- Error message when the attachment cannot be sent to any of the selected chats -->
    <string name="error_sent_as_message">Error. The file has not been sent to any of the selected chats</string>
    <!-- Action delete all file versions -->
    <string name="delete_versions">Delete previous versions</string>
    <!-- Title of the dialog shown when it wants to delete the version history of a file -->
    <string name="title_delete_version_history">Delete previous versions?</string>
    <!-- Text of the dialog shown when it wants to delete the version history of a file -->
    <string name="text_delete_version_history">Please note that the current file will not be deleted.</string>
    <!-- Alert shown when the version history was deleted correctly -->
    <string name="version_history_deleted">Previous versions deleted.</string>
    <!-- Alert shown when the version history was deleted erroneously -->
    <string name="version_history_deleted_erroneously">Previous versions not deleted.</string>
    <!-- Confirmation message after deleted file versions, version items -->
    <plurals name="versions_deleted_succesfully">
        <item quantity="one">%d version deleted successfully</item>
        <item quantity="other">%d versions deleted successfully</item>
    </plurals>
    <!-- Alert shown when several versions are not deleted successfully -->
    <plurals name="versions_not_deleted">
        <item quantity="one">%d version not deleted</item>
        <item quantity="other">%d versions not deleted</item>
    </plurals>
    <!-- Alert shown when the user tries to realize some action in chat and has not contacts -->
    <string name="no_contacts_invite">You have no MEGA contacts. Please invite friends from the Contacts section.</string>
    <!-- Invite button for chat top cell -->
    <string name="invite_more">Invite more</string>
    <!-- Title of first tour screen -->
    <string name="title_tour_one">You hold the keys</string>
    <!-- Content of first tour screen -->
    <string name="content_tour_one">Security is why we exist, your files are safe with us behind a well oiled encryption machine where only you can access your files.</string>
    <!-- Title of second tour screen -->
    <string name="title_tour_two">Encrypted chat</string>
    <!-- Content of second tour screen -->
    <string name="content_tour_two">Fully encrypted chat with voice and video calls, group messaging and file sharing integration with your Cloud Drive.</string>
    <!-- Title of third tour screen -->
    <string name="title_tour_three">Create your Network</string>
    <!-- Content of third tour screen -->
    <string name="content_tour_three">Add contacts, create a network, collaborate, and make voice and video calls without ever leaving MEGA</string>
    <!-- Title of fourth tour screen -->
    <string name="title_tour_four">Your Photos in the Cloud</string>
    <!-- Content of fourth tour screen -->
    <string name="content_tour_four">Camera Uploads is an essential feature for any mobile device and we have got you covered. Create your account now.</string>
    <!-- Title of the dialog shown when a pdf required password -->
    <string name="title_pdf_password">Enter your password</string>
    <!-- Text of the dialog shown when a pdf required password -->
    <string name="text_pdf_password">%s is a password protected PDF document. Please enter the password to open the PDF.</string>
    <!-- Error of the dialog shown wen a pdf required password and the user types a wrong password -->
    <string name="error_pdf_password">You have entered the wrong password, please try again.</string>
    <!-- Error of the dialog shown wen a pdf required password and the user has been typed three times a wrong password -->
    <string name="error_max_pdf_password">The password you have entered is not valid.</string>
    <!-- Alert shown when a user tries to open a file from a zip and the file is unknown or has not been possible to unzip correctly -->
    <string name="unknownn_file">It is not possible to open the file. It is an unknown file type or it has not been possible to unzip the file successfully.</string>
    <!-- Alert shown when exists some call and the user tries to play an audio or video -->
    <string name="not_allow_play_alert">It is not possible to play media files while there is a call in progress.</string>
    <!-- Text shown in the list of chats when there is a call in progress but I am not on it -->
    <string name="ongoing_call_messages">Ongoing Call</string>
    <!-- Title of the layout to join a group call from the chat screen. The placeholder indicates the user who initiated the call -->
    <string name="join_call_layout_in_group_call">%s started a group call. Tap to join.</string>
    <!-- Title of the layout to return to a call -->
    <string name="call_in_progress_layout">Tap to return to call</string>
    <!-- message displayed when you try to start a call but it is not possible because you are already on a call -->
    <string name="not_allowed_to_start_call">You are currently on a call</string>
    <!-- chat message when a participant invites himself to a public chat using a chat link. Please keep the placeholder because is to show the participant’s name in runtime. -->
    <string name="message_joined_public_chat_autoinvitation">[A]%1$s[/A][B] joined the group chat.[/B]</string>
    <!-- Warning that appears prior to remove a chat link on the group info screen. -->
    <string name="context_remove_chat_link_warning_text">This conversation will no longer be accessible through the chat link once it has been removed.</string>
    <!-- Description text of the dialog to generate a public chat link -->
    <string name="context_create_chat_link_warning_text">Encrypted Key Rotation does not allow you to get a chat link without creating a new group chat.</string>
    <!-- Question of the dialog to generate a public chat link -->
    <string name="context_create_chat_link_question_text">Do you want to create a new group chat and get a chat link?</string>
    <!-- Text of the dialog to change a public chat to private (enable encryption key rotation) -->
    <string name="context_make_private_chat_warning_text">Encryption key rotation is slightly more secure, but does not allow you to create a chat link and new participants will not see past messages.</string>
    <!-- Message shown when a user has joined to a public chat successfully -->
    <string name="message_joined_successfully">You have joined the chat successfully.</string>
    <!-- Label that indicates the steps of a wizard -->
    <string name="wizard_steps_indicator">%1$d of %2$d</string>
    <!-- Hint of the Search view -->
    <string name="hint_action_search">Search&#8230;</string>
    <!-- Notification button which is displayed to answer an incoming call if the call screen is not displayed for some reason. -->
    <string name="answer_call_incoming">Answer</string>
    <!-- The text of the notification button that is displayed when there is a call in progress, another call is received and ignored. -->
    <string name="ignore_call_incoming">Ignore</string>
    <!-- Subtitle of the call screen when a user muted the current individual call. The placeholder indicates the user who muted the call -->
    <string name="muted_contact_micro">%s muted this call</string>
    <!-- Subtitle of the call screen when I muted the current individual call -->
    <string name="muted_own_micro">Muted</string>
    <!-- Subtitle of the call screen when the call is on hold -->
    <string name="call_on_hold">Call on hold</string>
    <!-- Subtitle of the call screen when a participant puts the call on hold. The placeholder indicates the user who put the call on hold -->
    <string name="session_on_hold">%s is on hold</string>
    <!-- The text of the notification button that is displayed when I receive a individual call and put the current one on hold and answer the other. -->
    <string name="hold_and_answer_call_incoming">Hold and Answer</string>
    <!-- The text of the notification button that is displayed when I receive a group call and put the current one on hold and answer the other. -->
    <string name="hold_and_join_call_incoming">Hold and Join</string>
    <!-- The text of the notification button that is displayed when I receive a individual call and hang the current one and answer the other. -->
    <string name="end_and_answer_call_incoming">End and Answer</string>
    <!-- The text of the notification button that is displayed when I receive a group call and hand the current one and answer the other. -->
    <string name="end_and_join_call_incoming">End and Join</string>
    <!-- when trying to download a file that is already downloaded in the device and has to copy in another path -->
    <string name="copy_already_downloaded">File already downloaded. Copied to the selected path.</string>
    <!-- Title of the dialog shown when you want to join a group call -->
    <string name="title_join_call">Join call</string>
    <!-- Text of the dialog shown when you want to join a group call -->
    <string name="text_join_call">To join this call you have to end your current call.</string>
    <!-- Text of the dialog shown when you want to join a group call but you are in another active call -->
    <string name="text_join_another_call">To join this call you have to end or hold the current call.</string>
    <!-- Hint shown in the open chat link alert dialog -->
    <string name="hint_enter_chat_link">Enter chat link</string>
    <!-- Hint shown in the open link alert dialog -->
    <string name="hint_paste_link">Paste link</string>
    <!-- Error shown when it tries to open an invalid file or folder link -->
    <string name="invalid_file_folder_link">Invalid file or folder link</string>
    <!-- Error shown when it tries to open an invalid file or folder link and the text view is empty -->
    <string name="invalid_file_folder_link_empty">Please enter a valid file or folder link</string>
    <!-- Error shown when it tries to open an invalid chat link and the text view is empty -->
    <string name="invalid_chat_link_empty">Please enter a valid chat link</string>
    <!-- Error shown when it tries to open a chat link from the Cloud Drive section -->
    <string name="valid_chat_link">You have pasted a chat link.</string>
    <!-- Error shown when it tries to open a contact link from the Cloud Drive section -->
    <string name="valid_contact_link">You have pasted a contact link.</string>
    <!-- Menu item -->
    <string name="action_open_contact_link">Open contact link</string>
    <!-- Explanation of the dialog shown to share a chat link -->
    <string name="copy_link_explanation">People can join your group by using this link.</string>
    <!-- Label that indicates the creation of a chat link -->
    <string name="new_chat_link_label">New chat link</string>
    <!-- Title of the dialog shown when the user it is creating a chat link and the chat has not title -->
    <string name="enter_group_name">Enter group name</string>
    <!-- Alert shown when the user it is creating a chat link and the chat has not title -->
    <string name="alert_enter_group_name">To create a chat link you must name the group.</string>
    <!-- Text shown when an account doesn’t have any contact added and it’s trying to start a new chat conversation -->
    <string name="invite_contacts_to_start_chat">Invite contacts and start chatting securely with MEGA’s encrypted chat.</string>
    <!-- Text of the empty screen when there are not chat conversations -->
    <string name="recent_chat_empty_text">Start chatting securely with your contacts using end-to-end encryption</string>
    <!-- Text sent to recipients to invite to be contact. Placeholder: contact link url. -->
    <string name="invite_contacts_to_start_chat_text_message">Hi! Have secure conversations on MEGA with me and get up to 50 GB free storage. %1$s</string>
    <!-- In some cases, a user may try to get the link for a chat room, but if such is not set by an operator - it would say ‘not link available’ and not auto create it. -->
    <string name="no_chat_link_available">No chat link available.</string>
    <!-- Alert shown when it has been deleted successfully a chat link -->
    <string name="chat_link_deleted">Chat link deleted successfully.</string>
    <!-- The status of pending contact request (ACCEPTED), placeholder is contact request creation time -->
    <string name="contact_request_status_accepted">%1$s (ACCEPTED)</string>
    <!-- The status of pending contact request (DELETED), placeholder is contact request creation time -->
    <string name="contact_request_status_deleted">%1$s (DELETED)</string>
    <!-- The status of pending contact request (DENIED), placeholder is contact request creation time -->
    <string name="contact_request_status_denied">%1$s (DENIED)</string>
    <!-- The status of pending contact request (IGNORED), placeholder is contact request creation time -->
    <string name="contact_request_status_ignored">%1$s (IGNORED)</string>
    <!-- The status of pending contact request (REMINDED), placeholder is contact request creation time -->
    <string name="contact_request_status_reminded">%1$s (REMINDED)</string>
    <!-- The status of pending contact request (PENDING), placeholder is contact request creation time -->
    <string name="contact_request_status_pending">%1$s (PENDING)</string>
    <!-- Message shown when it restored successfully a file version -->
    <string name="version_restored">Version restored successfully.</string>
    <!-- Text to inform that to make a recording you have to keep pressed the record button more than one second -->
    <string name="recording_less_than_second">Tap and hold to record, release to send.</string>
    <!-- label shown when slide to cancel a voice messages -->
    <string name="slide_to_cancel">Slide to cancel</string>
    <!-- Error message when trying to play a voice message that it is not available -->
    <string name="error_message_voice_clip">This voice message is not available</string>
    <!-- Title of popup when user click ‘Share’ button on invite contact page -->
    <string name="invite_contact_chooser_title">Invite a friend via</string>
    <!-- Action button label -->
    <string name="invite_contact_action_button">Invite a friend via&#8230;</string>
    <!-- When a multiple download is started, some of the files could have already been downloaded before. This message shows the number of files that has already been downloaded in plural. placeholder: number of files -->
    <plurals name="file_already_downloaded">
        <item quantity="one">%d file already downloaded.&#160;</item>
        <item quantity="other">%d files already downloaded.&#160;</item>
    </plurals>
    <!-- When a multiple download is started, some of the files could have already been downloaded before. This message shows the number of files that are pending in plural. placeholder: number of files -->
    <plurals name="file_pending_download">
        <item quantity="one">%d file pending.</item>
        <item quantity="other">%d files pending.</item>
    </plurals>
    <!-- Title of the login screen -->
    <string name="login_to_mega">Log in to MEGA</string>
    <!-- Title of the create account screen -->
    <string name="create_account_title">Create your MEGA account</string>
    <!-- Label to reference a recents section -->
    <string name="recents_label">Recents</string>
    <!-- Label to reference a chats section -->
    <string name="chats_label">Chats</string>
    <!-- Text of the empty screen when there are not elements in Recents -->
    <string name="context_empty_recents">[B]No files in your [/B][A]Recents[/A]</string>
    <!-- Title of a recents bucket -->
    <string name="title_bucket">%1$s and %2$d more</string>
    <!-- Title of a media recents bucket that only contains some images -->
    <string name="title_media_bucket_only_images">%d Images</string>
    <!-- Title of a media recents bucket that only contains some videos -->
    <string name="title_media_bucket_only_videos">%d Videos</string>
    <!-- Title of a media recents bucket that contains some images and some videos -->
    <string name="title_media_bucket_images_and_videos">%1$d Images and %2$d Videos</string>
    <!-- Title of a media recents bucket that contains some images and a video -->
    <string name="title_media_bucket_images_and_video">%d Images and 1 Video</string>
    <!-- Title of a media recents bucket that contains an image and some videos -->
    <string name="title_media_bucket_image_and_videos">1 Image and %d Videos</string>
    <!-- Title of a media recents bucket that contains an image and a video -->
    <string name="title_media_bucket_image_and_video">1 Image and 1 Video</string>
    <!-- Label that indicates who uploaded a file into a recents bucket -->
    <string name="create_action_bucket">[A]created by [/A]%s</string>
    <!-- Label that indicates who updated a file into a recents bucket -->
    <string name="update_action_bucket">[A]updated by [/A]%s</string>
    <!-- Used in recents list screen to indicate an action done by me -->
    <string name="bucket_word_me">Me</string>
    <!-- Text to explain the benefits of adding phone number to achievement enabled users. Placeholder 1: bonus storage space e.g. 20GB -->
    <string name="sms_add_phone_number_dialog_msg_achievement_user">Get %1$s free when you add your phone number. This makes it easier for your contacts to find you on MEGA.</string>
    <!-- Text to explain the benefits of adding phone number to non achievement users -->
    <string name="sms_add_phone_number_dialog_msg_non_achievement_user">Add your phone number to MEGA. This makes it easier for your contacts to find you on MEGA.</string>
    <!-- Error message when trying to record a voice message while on a call in progress -->
    <string name="not_allowed_recording_voice_clip">It is not possible to record voice messages while there is a call in progress.</string>
    <!-- Text shown when it tries to upload a voice message and occurs an error to process the action -->
    <string name="error_upload_voice_clip">An error occurred while trying to upload the voice message.</string>
    <!-- Title of the notification shown on the action bar when there is a incoming call -->
    <string name="title_notification_incoming_call">Incoming call</string>
    <!-- Title of the notification shown on the action bar when there is a incoming group call -->
    <string name="title_notification_incoming_group_call">Incoming group call</string>
    <!-- Title of the notification shown on the action bar when there is an individual incoming video call -->
    <string name="title_notification_incoming_individual_video_call">Incoming video call</string>
    <!-- Title of the notification shown on the action bar when there is an individual incoming audio call -->
    <string name="title_notification_incoming_individual_audio_call">Incoming audio call</string>
    <!-- The title of progress dialog when loading web content -->
    <string name="embed_web_browser_loading_title">Loading</string>
    <!-- The message of progress dialog when loading web content -->
    <string name="embed_web_browser_loading_message">Please wait&#8230;</string>
    <!-- Head label to show the business account type -->
    <string name="account_label">Account type</string>
    <!-- Label in My Account section to show user account type -->
    <string name="business_label">Business</string>
    <!-- Business user role -->
    <string name="admin_label">Admin</string>
    <!-- Business user role -->
    <string name="user_label">User</string>
    <!-- General label to show the status of something or someone -->
    <string name="status_label">Status</string>
    <!-- State to indicate something is active (business status account for instance) -->
    <string name="active_label">Active</string>
    <!-- Business account status. Payment is overdue, but the account still active in grace period -->
    <string name="payment_required_label">Payment required</string>
    <!-- Business expired account Overdue payment page header. -->
    <string name="payment_overdue_label">Payment overdue</string>
    <!-- Alert shown to an admin user of a business account in My Account section -->
    <string name="business_management_alert">User management is only available from a desktop web browser.</string>
    <!-- Title of the usage tab in My Account Section -->
    <string name="tab_my_account_usage">Usage</string>
    <!-- Title of usage storage details section in Storage -->
    <string name="usage_storage_details_label">Storage usage details</string>
    <!-- Title of overall usage section in Storage -->
    <string name="overall_usage_label">Overall usage</string>
    <!-- Title of transfer section in Storage -->
    <string name="transfer_label">Transfer</string>
    <!-- Error shown when a Business account user (sub-user or admin) tries to remove a contact which is part of the same Business account. Please, keep the placeholder, it will be replaced with the name or email of the account, for example: Jane Appleseed or ja@mega.nz -->
    <string name="error_remove_business_contact">You cannot remove %1$s as a contact because they are part of your Business account.</string>
    <!-- When logging in during the grace period, the administrator of the Business account will be notified that their payment is overdue, indicating that they need to access MEGA using a desktop browser for more information -->
    <string name="grace_period_admin_alert">There has been a problem with your last payment. Please access MEGA using a desktop browser for more information.</string>
    <!-- A dialog title shown to users when their business account is expired. -->
    <string name="expired_business_title">Your Business account has expired</string>
    <!-- Details shown when a Business account is expired due a payment issue. The account is opened in a view-only mode. -->
    <string name="expired_admin_business_text">There has been a problem processing your payment. MEGA is limited to view only until this issue has been fixed in a desktop web browser.</string>
    <!-- A message which is shown to sub-users of expired business accounts. -->
    <string name="expired_user_business_text">Your account is currently [B]suspended[/B]. You can only browse your data.</string>
    <!-- Message shown when users with a business account (no administrators of a business account) try to enable the Camera Uploads, to advise them that the administrator do have the ability to view their data. -->
    <string name="camera_uploads_business_alert">While MEGA can not access to your data, your business account administrator does have the ability to control and view the Camera Uploads in your user account</string>
    <!-- General label to alert user that somehting went wrong -->
    <string name="general_something_went_wrong_error">Something went wrong</string>
    <!-- A dialog message which is shown to sub-users of expired business accounts. -->
    <string name="expired_user_business_text_2">Contact your business account administrator to resolve the issue and activate your account.</string>
    <!-- Warning message to alert user about logout in My Account section if has offline files. -->
    <string name="logout_warning_offline">When you log out, files from your Offline section will be deleted from your device.</string>
    <!-- Warning message to alert user about logout in My Account section if has transfers in progress. -->
    <string name="logout_warning_transfers">When you log out, ongoing transfers will be cancelled.</string>
    <!-- Warning message to alert user about logout in My Account section if has offline files and transfers in progress. -->
    <string name="logout_warning_offline_and_transfers">When you log out, files from your Offline section will be deleted from your device and ongoing transfers will be cancelled.</string>
    <!-- Label to indicate that a name has not been possible to obtain for some reason -->
    <string name="unknown_name_label">Unknown name</string>
    <!-- Error when renaming a chat title and it is too long -->
    <string name="title_long">Title too long</string>
    <!-- Alert shown to the user when they is trying to create an empty group for attach a file -->
    <string name="error_creating_group_and_attaching_file">Please select one or more contacts.</string>
    <!-- Label showing the number of contacts attached in a chat conversation, placeholder is the number of contacts -->
    <string name="contacts_sent">Sent %s Contacts.</string>
    <!-- Name by default of the folder where the files sent to the chat are stored in the cloud -->
    <string name="my_chat_files_folder">My chat files</string>
    <!-- Error shown when it was not possible to create a folder for any reason -->
    <string name="error_creating_folder">Error. The folder %1$s was not created</string>
    <!-- Title of an alert screen indicating the user has to verify their email -->
    <string name="verify_email_label">Verify your email address</string>
    <!-- Text informing user that their account has been suspended -->
    <string name="account_temporarily_suspended">Your account has been temporarily locked for your safety.</string>
    <!-- Text informing user has to follow the steps of an email to unlock their account -->
    <string name="verify_email_and_follow_steps">[A]Please verify your email address[/A] and follow the steps in MEGA’s email to unlock your account.</string>
    <!-- Question which takes the user to a help screen -->
    <string name="why_am_i_seeing_this">Why am I seeing this?</string>
    <!-- Label of a button which action is resend an email -->
    <string name="resend_email_label">Resend email</string>
    <!-- Error shown when the user tries to resend the email to unblock their account before the time needed to permit send it again -->
    <string name="resend_email_error">Email already sent. Please wait a few minutes before trying again.</string>
    <!-- Title of a helping view about locked accounts -->
    <string name="locked_accounts_label">Locked Accounts</string>
    <!-- Locked accounts description text by an external data breach. This text is 1 of 2 paragraph of a description -->
    <string name="locked_accounts_text_1">It is possible that you are using the same password for your MEGA account as for other services, and that at least one of these other services has suffered a data breach.</string>
    <!-- Locked accounts description text by bad use of user password. This text is 2 of 2 paragraph of a description -->
    <string name="locked_accounts_text_2">Your password leaked and is now being used by bad actors to log into your accounts, including, but not limited to, your MEGA account.</string>
    <!-- Button to add a nickname for a user -->
    <string name="add_nickname">Set Nickname</string>
    <!-- Button to update a nickname for a user -->
    <string name="edit_nickname">Edit Nickname</string>
    <!-- Label showing that a nickname has been added -->
    <string name="snackbar_nickname_added">Nickname added</string>
    <!-- Label showing that a nickname has been added -->
    <string name="snackbar_nickname_removed">Nickname removed</string>
    <!-- Label showing that a nickname has not been added -->
    <string name="error_snackbar_nickname_added">An error occurred while trying to add the nickname</string>
    <!-- title of a dialog to edit or remove the nickname -->
    <string name="nickname_title">Nickname</string>
    <!-- Text related to verified phone number. Used as title or cell description. -->
    <string name="phonenumber_title">Phone number</string>
    <!-- Text shown in a call when it is trying to reconnect after lose the internet connection -->
    <string name="reconnecting_message">Reconnecting</string>
    <!-- Text shown when the Internet connection is retrieved and there is a call is in progress -->
    <string name="connected_message">You are back.</string>
    <!-- Text shown in a call when the own internet connection is of low quality -->
    <string name="poor_internet_connection_message">Poor Internet connection</string>
    <!-- Text is displayed while a voice clip is being recorded -->
    <string name="recording_layout">Recording&#8230;</string>
    <!-- Text shown for the action create new file -->
    <string name="create_new_file_action">Create new file</string>
    <!-- Error title shown when you are trying to do an action with a file or folder and you don’t have the necessary permissions -->
    <string name="permissions_error_label">Permission error</string>
    <!-- Confirmation dialog shown to user when they try to revert a node in an incoming ReadWrite share. -->
    <string name="alert_not_enough_permissions_revert">You do not have the permissions required to revert this file. In order to continue, we can create a new file with the reverted data. Would you like to proceed?</string>
    <!-- Text shown when the creation of a version as a new file was successful -->
    <string name="version_as_new_file_created">Version was created as a new file successfully.</string>
    <!-- Label indicating a date. Keep the placeholder, is to set the date. -->
    <string name="general_date_label">on %1$s</string>
    <!-- Confirmation before removing the outgoing shares of several folders. Please keep the placeholder is to set the number of folders -->
    <string name="alert_remove_several_shares">Are you sure you want to stop sharing these %1$d folders?</string>
    <!-- Download location label -->
    <string name="download_location">Download location</string>
    <!-- Text asking confirmation for download location -->
    <string name="confirmation_download_location">Always save to this location?</string>
    <!-- Action to show any file in its location -->
    <string name="view_in_folder_label">View in folder</string>
    <!-- Title of a screen to browse files -->
    <string name="browse_files_label">Browse files</string>
    <!-- Title of the File Provider activity -->
    <string name="file_provider_title">Attach from&#8230;</string>
    <!-- Title of an inactive chat which was recently created (today or yesterday). Placeholder is to show the specific creation day. e.g. Chat created today -->
    <string name="inactive_chat_title_2">Chat created %s</string>
    <!-- Title of an inactive chat. Placeholder is to show the creation date and time -->
    <string name="inactive_chat_title">Chat created on %s</string>
    <!-- Title of the chat when multi-selection is activated -->
    <string name="select_message_title">Select messages</string>
    <!-- Storage root label -->
    <string name="storage_root_label">Storage root</string>
    <!-- The label that describes that a transfer failed. -->
    <string name="failed_label">Failed</string>
    <!-- Text warning of transfer over quota -->
    <string name="warning_transfer_over_quota">Your transfers have been interrupted. Upgrade your account or wait %s to continue.</string>
    <!-- Label indicating transfer over quota -->
    <string name="label_transfer_over_quota">Transfer over quota</string>
    <!-- Label indicating storage over quota -->
    <string name="label_storage_over_quota">Storage over quota</string>
    <!-- Label indicating the action ‘upgrate account’ to get more transfer quota -->
    <string name="label_get_more_transfer_quota">Get more transfer quota</string>
    <!-- Warning show to the user when a folder does not exist -->
    <string name="warning_folder_not_exists">The folder does not exist.</string>
    <!-- Warning show to the user when a node does not exist in cloud -->
    <string name="warning_node_not_exists_in_cloud">The file does not exist in the Cloud Drive.</string>
    <!-- Header text of the Over Disk Quota Paywall warning -->
    <string name="over_disk_quota_paywall_header">Storage Full</string>
    <!-- Title of the Over Disk Quota Paywall warning -->
    <string name="over_disk_quota_paywall_title">Your data is at risk!</string>
    <!-- Text of the Over Disk Quota Paywall warning with multiple email notification. Placeholders: 1 user email, 2 and 3 list of email notification dates, 4 number of files, 5 files size (including units) and 6 required PRO plan -->
    <plurals name="over_disk_quota_paywall_text">
        <item quantity="one">We have contacted you by email to %1$s on %2$s, but you still have %3$s files taking up %4$s in your MEGA account, which requires you to have %5$s.</item>
        <item quantity="other">We have contacted you by email to %1$s on %2$s and %3$s, but you still have %4$s files taking up %5$s in your MEGA account, which requires you to have %6$s.</item>
    </plurals>
    <!-- Text of the Over Disk Quota Paywall warning with no email notification info. Placeholders: 1 user email, 2 number of files, 3 files size (including units) and 4 required PRO plan -->
    <string name="over_disk_quota_paywall_text_no_warning_dates_info">We have contacted you by email to %1$s, but you still have %2$s files taking up %3$s in your MEGA account, which requires you to have %4$s.</string>
    <!-- Text of deletion alert of the Over Disk Quota Paywall warning. Placeholder is for include the time left (including units) in MEGA red color -->
    <string name="over_disk_quota_paywall_deletion_warning">[B]You have [M]%s[/M] left to upgrade[/B]. After that, your data is subject to deletion.</string>
    <!-- Text of deletion alert of the Over Disk Quota Paywall warning if no data available -->
    <string name="over_disk_quota_paywall_deletion_warning_no_data">[B]You have to upgrade[/B]. Your data is currently subject to deletion.</string>
    <!-- Text of deletion alert of the Over Disk Quota Paywall warning if no time left. “save” here means safeguard, protect, and not write to disk. -->
    <string name="over_disk_quota_paywall_deletion_warning_no_time_left">[B]You must act immediately to save your data.[/B]</string>
    <!-- Time in days (plural). The placeholder is for the time value, please adjust the position based on linguistics -->
    <plurals name="label_time_in_days_full">
        <item quantity="one">1 day</item>
        <item quantity="other">%d days</item>
    </plurals>
    <!-- Time in hours. The placeholder is for the time value, please adjust the position based on linguistics -->
    <string name="label_time_in_hours">%dh</string>
    <!-- Time in minutes. The placeholder is for the time value, please adjust the position based on linguistics -->
    <string name="label_time_in_minutes">%dm</string>
    <!-- Time in seconds. The placeholder is for the time value, please adjust the position based on linguistics -->
    <string name="label_time_in_seconds">%ds</string>
    <!-- Title for a section on the fingerprint warning dialog. Below it is a button which will allow the user to verify their contact’s fingerprint credentials. -->
    <string name="label_verify_credentials">Verify credentials</string>
    <!-- Label to indicate that contact’s credentials are not verified. -->
    <string name="label_not_verified">Not verified</string>
    <!-- Action indicating something was verified. -->
    <string name="label_verified">Verified</string>
    <!-- ”Verify user” dialog title -->
    <string name="authenticity_credentials_label">Authenticity Credentials</string>
    <!-- ”Verify user” dialog description -->
    <string name="authenticity_credentials_explanation">This is best done in real life by meeting face to face. If you have another already-verified channel such as verified OTR or PGP, you may also use that.</string>
    <!-- Label title above your fingerprint credentials.  A credential in this case is a stored piece of information representing your identity -->
    <string name="label_your_credentials">Your Credentials</string>
    <!-- Button to reset credentials -->
    <string name="action_reset">Reset</string>
    <!-- Warning shown to the user when tries to approve/reset contact credentials and another request of this type is already running. -->
    <string name="already_verifying_credentials">Updating credentials. Please try again later.</string>
    <!-- Info message displayed when the user is joining a chat conversation -->
    <string name="joining_label">Joining&#8230;</string>
    <!-- Info message displayed when the user is leaving a chat conversation -->
    <string name="leaving_label">Leaving&#8230;</string>
    <!-- Text in the confirmation dialog for removing the associated phone number of current account. -->
    <string name="remove_phone_number">Remove your phone number?</string>
    <!-- Text show in a snackbar when phone has successfully reset. -->
    <string name="remove_phone_number_success">Your phone number has been removed successfully.</string>
    <!-- Text show in a snackbar when reset phone number failed. -->
    <string name="remove_phone_number_fail">Your phone number removal failed.</string>
    <!-- Text hint shown in the global search box which sits on the top of the Homepage screen -->
    <string name="search_hint">Search in MEGA</string>
    <!-- Alert shown when a user tries to reset an account wich is bloqued. -->
    <string name="error_reset_account_blocked">The account you’re trying to reset is blocked.</string>
    <!-- Error message when trying to login and the account is blocked -->
    <string name="error_account_blocked">Your account has been blocked. Please contact support&#64;mega.nz</string>
    <!-- Error message appears to sub-users of a business account when they try to login and they are disabled. -->
    <string name="error_business_disabled">Your account has been deactivated by your administrator. Please contact your business account administrator for further details.</string>
    <!-- An error message which appears to sub-users of a business account when they try to login and they are deleted. -->
    <string name="error_business_removed">Your account has been removed by your administrator. Please contact your business account administrator for further details.</string>
    <!-- Option in bottom sheet dialog for modifying the associated phone number of current account. -->
    <string name="option_modify_phone_number">Modify</string>
    <!-- Option in bottom sheet dialog for modifying the associated phone number of current account. -->
    <string name="title_modify_phone_number">Modify phone number</string>
    <!-- Option in bottom sheet dialog for removing the associated phone number of current account. -->
    <string name="title_remove_phone_number">Remove phone number</string>
    <!-- Message showing to explain what will happen when the operation of -->
    <string name="modify_phone_number_message">This operation will remove your current phone number and start the process of associating a new phone number with your account.</string>
    <!-- Message for action to remove the registered phone number. -->
    <string name="remove_phone_number_message">This will remove your associated phone number from your account. If you later choose to add a phone number you will be required to verify it.</string>
    <!-- Text of an action button indicating something was successful and it can checks it by pressing it -->
    <string name="action_see">See</string>
    <!-- “Verify user” dialog description. Please, keep the placeholder, is to set the name of a contact: Joana’s credentials -->
    <string name="label_contact_credentials">%s’s credentials</string>
    <!-- The label under the button of opening all-documents screen. The space is reduced, so please translate this string as short as possible. -->
    <string name="category_documents">Docs</string>
    <!-- The label under the button of opening all-documents screen -->
    <string name="section_documents">Documents</string>
    <!-- Label of the floating action button of opening the new chat conversation -->
    <string name="fab_label_new_chat">New chat</string>
    <!-- Text that indicates that there’s no photo to show -->
    <string name="homepage_empty_hint_photos">No photos found</string>
    <!-- Text that indicates that there’s no document to show -->
    <string name="homepage_empty_hint_documents">No documents found</string>
    <!-- Text that indicates that there’s no audio to show -->
    <string name="homepage_empty_hint_audio">No audio files found</string>
    <!-- Text that indicates that there’s no video to show -->
    <string name="homepage_empty_hint_video">No videos found</string>
    <!-- Title of the screen to attach GIFs -->
    <string name="search_giphy_title">Search GIPHY</string>
    <!-- Label indicating an empty search of GIFs. The format placeholders are to showing it in different colors. -->
    <string name="empty_search_giphy">No [A]GIFs[/A] found</string>
    <!-- Label indicating there is not available GIFs due to down server -->
    <string name="server_down_giphy">No available GIFs. Please try again later</string>
    <!-- Label indicating the end of Giphy list. The format placeholders are to showing it in different colors. -->
    <string name="end_of_results_giphy">[A]End of[/A] results</string>
    <!-- Title of a dialog to confirm the action of resume all transfers -->
    <string name="warning_resume_transfers">Resume transfers?</string>
    <!-- Option to  resume all transfers -->
    <string name="option_resume_transfers">Resume transfers</string>
    <!-- Option to  cancel a transfer -->
    <string name="option_cancel_transfer">Cancel transfer</string>
    <!-- Message of a dialog to confirm the action of resume all transfers -->
    <string name="warning_message_resume_transfers">Unpause transfers to proceed with your upload.</string>
    <!-- Indicator of the progress in a download/upload. Please, don’t remove the place holders: the first one is to set the percentage, the second one is to set the size of the file. Example 33% of 33.3 MB -->
    <string name="progress_size_indicator">%1$d%% of %2$s</string>
    <!-- Message showing when enable the mode for showing the special information in the chat messages. This action is performed from the settings section, clicking 5 times on the App version option -->
    <string name="show_info_chat_msg_enabled">Enabled special info for chat messages</string>
    <!-- Message showing when disable the mode for showing the special information in the chat messages.. This action is performed from the settings section, clicking 5 times on the App version option -->
    <string name="show_info_chat_msg_disabled">Disabled special info for chat messages</string>
    <!-- Shows the error when the limit of reactions per user is reached and the user tries to add one more. Keep the placeholder because is to show limit number in runtime. -->
    <string name="limit_reaction_per_user">You have reached the maximum limit of %d reactions.</string>
    <!-- Shows the error when the limit of reactions per message is reached and a user tries to add one more. Keep the placeholder because is to show limit number in runtime. -->
    <string name="limit_reaction_per_message">This message has reached the maximum limit of %d reactions.</string>
    <!-- System message displayed to all chat participants when one of them enables retention history -->
    <string name="retention_history_changed_by">[A]%1$s[/A][B] changed the message clearing time to[/B][A] %2$s[/A][B].[/B]</string>
    <!-- Title of the section to clear the chat content in the Manage chat history screen -->
    <string name="title_properties_clear_chat_history">Clear chat history</string>
    <!-- System message that is shown to all chat participants upon disabling the Retention history -->
    <string name="retention_history_disabled">[A]%1$s[/A][B] disabled message clearing.[/B]</string>
    <!-- Subtitle of the section to clear the chat content in the Manage chat history screen -->
    <string name="subtitle_properties_chat_clear">Delete all messages and files shared in this conversation. This action is irreversible.</string>
    <!-- Title of the history retention option -->
    <string name="title_properties_history_retention">History clearing</string>
    <!-- Subtitle of the history retention option when history retention is disabled -->
    <string name="subtitle_properties_history_retention">Automatically delete messages older than a certain amount of time.</string>
    <!-- Label for the dialog box option to configure history retention. This option will indicate that history retention option is disabled -->
    <string name="history_retention_option_disabled">Disabled</string>
    <!-- Label for the dialog box option to configure history retention. This option will indicate that automatically deleted messages older than one day -->
    <string name="history_retention_option_one_day">One day</string>
    <!-- SLabel for the dialog box option to configure history retention. This option will indicate that automatically deleted messages older than one week -->
    <string name="history_retention_option_one_week">One week</string>
    <!-- Label for the dialog box option to configure history retention. This option will indicate that automatically deleted messages older than one month -->
    <string name="history_retention_option_one_month">One month</string>
    <!-- Label for the dialog box option to configure history retention. This option will indicate that messages older than a custom date will be deleted -->
    <string name="history_retention_option_custom">Custom</string>
    <!-- Title of the Manage chat history screen -->
    <string name="title_properties_manage_chat">Manage chat history</string>
    <!-- Subtitle of the dialogue to select a retention time -->
    <string name="subtitle_properties_manage_chat">Automatically delete messages older than:</string>
    <!-- Text of the confirmation dialog to clear the chat history from Manage chat history section -->
    <string name="confirmation_clear_chat_history">Clear the full message history for this conversation?</string>
    <!-- Text on the label indicating that the oldest messages of a year will be automatically deleted. -->
    <string name="subtitle_properties_manage_chat_label_year">1 year</string>
    <!-- Picker text to choose custom retention time. This option indicates several hours -->
    <plurals name="retention_time_picker_hours">
        <item quantity="one">hour</item>
        <item quantity="other">hours</item>
    </plurals>
    <!-- Picker text to choose custom retention time. This option indicates several days -->
    <plurals name="retention_time_picker_days">
        <item quantity="one">day</item>
        <item quantity="other">days</item>
    </plurals>
    <!-- Picker text to choose custom retention time. This option indicates several weeks -->
    <plurals name="retention_time_picker_weeks">
        <item quantity="one">week</item>
        <item quantity="other">weeks</item>
    </plurals>
    <!-- Picker text to choose custom retention time. This option indicates several months -->
    <plurals name="retention_time_picker_months">
        <item quantity="one">month</item>
        <item quantity="other">months</item>
    </plurals>
    <!-- Picker text to choose custom retention time. This option indicates a year -->
    <string name="retention_time_picker_year">year</string>
    <!-- Text on the label indicating that That the oldest messages of several hours will be automatically deleted. -->
    <plurals name="subtitle_properties_manage_chat_label_hours">
        <item quantity="one">1 hour</item>
        <item quantity="other">%1$d hours</item>
    </plurals>
    <!-- Text on the label indicating that That the oldest messages of several weeks will be automatically deleted. -->
    <plurals name="subtitle_properties_manage_chat_label_weeks">
        <item quantity="one">1 week</item>
        <item quantity="other">%1$d weeks</item>
    </plurals>
    <!-- Text on the label indicating that That the oldest messages of several months will be automatically deleted. -->
    <plurals name="subtitle_properties_manage_chat_label_months">
        <item quantity="one">1 month</item>
        <item quantity="other">%1$d months</item>
    </plurals>
    <!-- Title indicating the select mode is enabled and ready to select transfers on Transfers section, In progress tab -->
    <string name="title_select_transfers">Select transfers</string>
    <!-- Error shown to inform the priority change of a transfer failed. Please don’t remove the place holder, it’s to set the name of the transfer. Example: The priority change of the transfer “video.mp4” failed. -->
    <string name="change_of_transfer_priority_failed">The priority change of the transfer ”%1$s” failed.</string>
    <!-- Title option to send separated the link and decryption key -->
    <string name="option_send_decryption_key_separately">Send decryption key separately</string>
    <!-- Explanation option to send separated the link and decryption key -->
    <string name="explanation_send_decryption_key_separately">Export link and decryption key separately.</string>
    <!-- Label option indicating if it is pressed, an explanation will be shown with more details -->
    <string name="learn_more_option">Learn more</string>
    <!-- Label key referring to a link decryption key -->
    <string name="key_label">Key</string>
    <!-- Button which action is share the decryption key of a link -->
    <string name="button_share_key">Share key</string>
    <!-- Button which action is copy the decryption key of a link -->
    <string name="button_copy_key">Copy key</string>
    <!-- Button which action is copy the password of a link -->
    <string name="button_copy_password">Copy password</string>
    <!-- Confirmation shown informing a link it’s copied to the clipboard -->
    <string name="link_copied_clipboard">Link copied to the clipboard.</string>
    <!-- Confirmation shown informing a key link it’s copied to the clipboard -->
    <string name="key_copied_clipboard">Key copied to the clipboard.</string>
    <!-- Confirmation shown informing a password link it’s copied to the clipboard -->
    <string name="password_copied_clipboard">Password copied to the clipboard.</string>
    <!-- Confirmation shown informing a link it’s copied to the clipboard -->
    <string name="link_sent">Link successfully sent.</string>
    <!-- Confirmation shown informing a key link it’s copied to the clipboard -->
    <string name="link_and_key_sent">Link and key successfully sent.</string>
    <!-- Confirmation shown informing a key link it’s copied to the clipboard -->
    <string name="link_and_password_sent">Link and password successfully sent.</string>
    <!-- Title of a warning recommending upgrade to Pro -->
    <string name="upgrade_pro">Upgrade to Pro</string>
    <!-- Explanation of a warning recommending upgrade to Pro in relation to link available options -->
    <string name="link_upgrade_pro_explanation">MEGA Pro users have exclusive access to additional link safety features making your account even more secure.</string>
    <!-- Meaning of links decryption key -->
    <string name="decryption_key_explanation">Our end-to-end encryption system requires a unique key automatically generated for this file. A link with this key is created by default, but you can export the decryption key separately for an added layer of security.</string>
    <!-- Reset password label -->
    <string name="reset_password_label">Reset password</string>
    <!-- Warning show to the user when has enable to send the decryption key of a link separately and tries to share the link -->
    <string name="share_key_warning">Share the key for this link?</string>
    <!-- Warning show to the user when has set a password protection of a link and tries to share the link -->
    <string name="share_password_warning">Share the password for this link?</string>
    <!-- Button which action is share the password of a link -->
    <string name="button_share_password">Share password</string>
    <!-- String to share a link with its decryption key separately. Please keep the place holders, are to set the link and the key. Example: Link: https://mega.nz/file/kC42xRSK#Ud2QsvpIVYmCd1a9QUhk42wXv10jCSyPSWnXEwYX2VE Key: asfAFG3345g -->
    <string name="share_link_with_key">Link: %1$s\n\nKey: %2$s</string>
    <!-- String to share a link protected with password with its password.Please keep the place holders, are to set the link and the password. Example: Link: https://mega.nz/file/kC42xRSK#Ud2QsvpIVYmCd1a9QUhk42wXv10jCSyPSWnXEwYX2VE Password: asfAFG3345g -->
    <string name="share_link_with_password">Link: %1$s\n\nPassword: %2$s</string>
    <!-- Warning show to the user when the app needs permissions to share files and the user has denied them. -->
    <string name="files_required_permissions_warning">MEGA needs your permission in order to share files.</string>
    <!-- Context menu item. Allows user to add file/folder to favourites -->
    <string name="file_properties_favourite">Favourite</string>
    <!-- Context menu item. Allows user to delete file/folder from favourites -->
    <string name="file_properties_unfavourite">Remove favourite</string>
    <!-- Context menu item. Allows to mark file/folder with own color label -->
    <string name="file_properties_label">Label&#8230;</string>
    <!-- Information text to let’s the user know that they can remove a colour from a folder or file that was already marked. -->
    <string name="action_remove_label">Remove label</string>
    <!-- Title text to show label selector. -->
    <string name="title_label">Label</string>
    <!-- A user can mark a folder or file with red colour. -->
    <string name="label_red">Red</string>
    <!-- A user can mark a folder or file with orange colour. -->
    <string name="label_orange">Orange</string>
    <!-- A user can mark a folder or file with yellow colour. -->
    <string name="label_yellow">Yellow</string>
    <!-- A user can mark a folder or file with green colour. -->
    <string name="label_green">Green</string>
    <!-- A user can mark a folder or file with blue colour. -->
    <string name="label_blue">Blue</string>
    <!-- A user can mark a folder or file with purple colour. -->
    <string name="label_purple">Purple</string>
    <!-- A user can mark a folder or file with grey colour. -->
    <string name="label_grey">Grey</string>
    <!-- Text that indicates the audio will still be played in background if the app is backgrounded -->
    <string name="background_play_hint">Will play in the background</string>
    <!-- Text that indicates the audio will not be played in background -->
    <string name="not_background_play_hint">Will not play in the background</string>
    <!-- Text that indicates the song is now playing -->
    <string name="audio_player_now_playing">Now playing</string>
    <!-- Text that indicates the song is now playing, but paused -->
    <string name="audio_player_now_playing_paused">Now playing (paused)</string>
    <!-- Title of the song info screen -->
    <string name="audio_track_info">Track info</string>
    <!-- Action to get more information -->
    <string name="action_more_information">More Information</string>
    <!-- Preferences screen item title for Cookie Policy -->
    <string name="settings_about_cookie_policy">Cookie Policy</string>
    <!-- Preferences screen item title for cookie settings -->
    <string name="settings_about_cookie_settings">Cookie Settings</string>
    <!-- Cookie dialog title -->
    <string name="dialog_cookie_alert_title">Before you continue</string>
    <!-- Cookie dialog message. Please, keep the placeholders to format the string. -->
    <string name="dialog_cookie_alert_message">We use local storage and similar technologies (’Cookies’) to provide our services to you, enhance your experience with our services and customize the adverts you see, including through third parties. Accept our use of Cookies from the beginning of your visit or customise Cookies in Cookie Settings. Read more in our [A]Cookie Policy[/A].</string>
    <!-- Cookie dialog message showed when there are unsaved settings. -->
    <string name="dialog_cookie_alert_unsaved">Cookie Settings unsaved.</string>
    <!-- Snackbar message showed when there settings has been saved successfully. -->
    <string name="dialog_cookie_snackbar_saved">Cookie Settings changes have been saved</string>
    <!-- Cookie dialog third party title -->
    <string name="dialog_cookie_thirdparty_title">Third Party Cookies</string>
    <!-- Cookie dialog third party first subtitle -->
    <string name="dialog_cookie_thirdparty_subtitle1">Google Advertising Cookies</string>
    <!-- Cookie dialog third party second subtitle -->
    <string name="dialog_cookie_thirdparty_subtitle2">Category: Advertising Cookies</string>
    <!-- Cookie dialog third party message. Please, keep the placeholders to format the string. -->
    <string name="dialog_cookie_thirdparty_message">Used by Google to:\n• customise the adverts Google shows on ours and other services and websites, based on such things as your location and other websites you’ve previously visited;\n• monitor how often you are displayed certain adverts;\n• provide fraud prevention; and\n• determine when you click on a particular advert and then to track the following actions you take in response to that advert.\nhttps://policies.google.com/technologies/partner-sites</string>
    <!-- Preference screen item title -->
    <string name="preference_cookies_accept">Accept Cookies</string>
    <!-- Preference screen item title -->
    <string name="preference_cookies_essential_title">Essential Cookies</string>
    <!-- Preference screen item summary -->
    <string name="preference_cookies_essential_summary">Essential for providing you important functionality and secure access to our services. For this reason, they do not require consent.</string>
    <!-- Preference screen item title -->
    <string name="preference_cookies_preference_title">Preference Cookies</string>
    <!-- Preference screen item summary -->
    <string name="preference_cookies_preference_summary">Allow us to remember certain display and formatting settings you choose. Not accepting these Cookies will mean we won’t be able to remember some things for you such as your preferred screen layout.</string>
    <!-- Preference screen item title -->
    <string name="preference_cookies_performance_title">Performance and Analytics Cookies</string>
    <!-- Preference screen item summary -->
    <string name="preference_cookies_performance_summary">Help us to understand how you use our services and provide us data that we can use to make improvements. Not accepting these Cookies will mean we will have less data available to us to help design improvements.</string>
    <!-- Preference screen item title -->
    <string name="preference_cookies_advertising_title">Advertising Cookies</string>
    <!-- Preference screen item summary -->
    <string name="preference_cookies_advertising_summary">Used by us and our approved advertising partners to customise the adverts you see on our services and on other websites based on your browsing history. Not accepting these Cookies means we may show advertisements that are less relevant.</string>
    <!-- Preference screen item title -->
    <string name="preference_cookies_thirdparty_title">Third Party Cookies</string>
    <!-- Preference screen item summary. Please, keep the placeholders to format the string. -->
    <string name="preference_cookies_thirdparty_summary">These are Cookies which are controlled by someone other than us; we use these Cookies to provide the types of functionality described above. Not accepting these Cookies will have different implications depending on what type of Cookie each third party Cookie is. Click on “More Information” below for details on all the third party Cookies we use.</string>
    <!-- Preference screen item action button -->
    <string name="preference_cookies_policies_privacy">Privacy Policy</string>
    <!-- Preference screen item action button -->
    <string name="preference_cookies_policies_cookie">Cookie Policy</string>
    <!-- Preference screen item state description -->
    <string name="preference_cookies_always_on">Always On</string>
    <!-- Menu option that allows the user to scan document and upload it directly to MEGA. -->
    <string name="menu_scan_document">Scan document</string>
    <!-- Message displayed when clicking on a contact attached to the chat that is not my contact -->
    <string name="user_is_not_contact">%s is not in your contacts list</string>
    <!-- Option of color theme, light mode. -->
    <string name="theme_light">Light</string>
    <!-- Option of color theme, dark mode. -->
    <string name="theme_dark">Dark</string>
    <!-- Option of color theme, follow the system setting. -->
    <string name="theme_system_default">System default</string>
    <!-- Option of color theme, follow the system battery saver settings. -->
    <string name="theme_battery_saver">Set by Battery Saver</string>
    <!-- Prompt text shows when need to user select SD card root from SAF(Storage Access Framework, a system app). -->
    <string name="ask_for_select_sdcard_root">Please select SD card root.</string>
    <!-- Cloud Drive screen subtitle indicating a destination is required to be selected -->
    <string name="cloud_drive_select_destination">Select destination</string>
    <!-- Warning which alerts the user before discard changes -->
    <string name="discard_changes_warning">Discard changes and close the editor?</string>
    <!-- Action discard -->
    <string name="discard_close_action">Discard and close</string>
    <!-- Label indicating saving a file is in progress -->
    <string name="saving_file">Saving file&#8230;</string>
    <!-- Label indicating a file was created successfully -->
    <string name="file_created">File created</string>
    <!-- Warning indicating a file was not created successfully -->
    <string name="file_creation_failed">File creation failed. Try again.</string>
    <!-- Label indicating a file was saved to some folder. e.g.: File saved to Cloud Drive -->
    <string name="file_saved_to">File saved to %1$s</string>
    <!-- Warning indicating a file was not saved to some folder. e.g.: File not saved to Cloud Drive. Try again -->
    <string name="file_saved_to_failed">File not saved to %1$s. Try again.</string>
    <!-- Label indicating a file was updated successfully -->
    <string name="file_updated">File updated</string>
    <!-- Warning indicating a file was not updated successfully -->
    <string name="file_update_failed">File update failed. Try again.</string>
    <!-- Warning which alerts the user a file cannot be opened -->
    <string name="error_opening_file">File is too large and can’t be opened or previewed.</string>
    <!-- Error shown when the user writes a file name without extension. The placeholder shows the file extension. e. g. File without extension (.jpg)-->
    <string name="file_without_extension">File without extension (.%1$s)</string>
    <!-- Error shown when the user writes a file name without extension -->
    <string name="file_without_extension_warning">To proceed you need to type a file extension</string>
    <!-- Title of the warning dialog indicating the renamed name file extension is not the same -->
    <string name="file_extension_change_title">File extension change</string>
    <!-- Text of the warning dialog indicating the renamed name file extension is not the same. The placeholders show the file extensions. e.g. You may not be able to access this file if you change it from ".jpg" to ".txt" -->
    <string name="file_extension_change_warning">You may not be able to access this file if you change the extension from “.%1$s” to “.%2$s”</string>
    <!-- Text of the warning dialog indicating the renamed name file extension is not the same. The placeholder shows the file extension. e.g. You may not be able to access this file if you change it from empty to ".txt" -->
    <string name="file_extension_change_warning_old_empty">You may not be able to access this file if you add the “.%1$s” extension</string>
    <!-- Text of the warning dialog indicating the renamed name file extension is not the same. The placeholder shows the file extension. e.g. You may not be able to access this file if you change it from ".jpg" to empty -->
    <string name="file_extension_change_warning_new_empty">You may not be able to access this file if you remove the “.%1$s” extension</string>
    <!-- Button of the warning dialog indicating the renamed name file extension is not the same to use the new extension -->
    <string name="action_use_empty_new_extension">Remove extension</string>
    <!-- Button of the warning dialog indicating the renamed name file extension is not the same to use the new extension. The placeholder shows the file extension. e.g. Use .txt -->
    <string name="action_use_new_extension">Use .%1$s</string>
    <!-- Button of the warning dialog indicating the renamed name file extension is not the same to keep the old extension -->
    <string name="action_keep_empty_old_extension">No extension</string>
    <!-- Button of the warning dialog indicating the renamed name file extension is not the same to keep the old extension. The placeholder shows the file extension. e.g. Keep .jpg -->
    <string name="action_keep_old_extension">Keep .%1$s</string>
<<<<<<< HEAD
    <!-- String to show the transfer quota and the used space in My Account section. E.g.: -->
    <string name="used_storage_transfer">%1$s / %2$s</string>
    <!-- String to show the transfer quota and the used space in My Account section -->
    <string name="used_storage_transfer_percentage">%1$s%%</string>
    <!-- Size in petabytes. The placeholder is for the size value, please adjust the position based on linguistics -->
    <string name="label_file_size_peta_byte">%1$s PB</string>
    <!-- Size in exabytes. The placeholder is for the size value, please adjust the position based on linguistics -->
    <string name="label_file_size_exa_byte">%1$s EB</string>
    <!-- Title of Add phone number option in My account section -->
    <string name="add_phone_label">Add your phone number</string>
    <!-- Text of the option Backup Recovery Key in My account section -->
    <string name="backup_recovery_key_subtitle">Do you remember your password?\nMEGA cannot reset your password if you forget it.</string>
    <!-- Action to change name -->
    <string name="change_name_action">Change name</string>
    <!-- Action to add photo -->
    <string name="add_photo_action">Add photo</string>
    <!-- Action to add phone number -->
    <string name="add_phone_number_action">Add phone number</string>
    <!-- Warning indicating the app needs write permissions to do any action -->
    <string name="denied_write_permissions">MEGA needs write permissions to proceed with this action.</string>
    <!-- Number of social connections, showing the number of contacts the user has. E.g.: 37 connections -->
    <plurals name="my_account_connections">
        <item quantity="one">1 connection</item>
        <item quantity="other">%1$d connections</item>
    </plurals>
=======
    <!-- Warning which alerts the user a file cannot be created because there is already one with the same name-->
    <string name="same_file_name_warning">There is already a file with the same name</string>
    <!-- Warning which alerts the user an item cannot be created because there is already one with the same name -->
    <string name="same_item_name_warning">There is already an item with the same name</string>
    <!-- Label of the option menu. When clicking this button, the app shows the info of the related item, e.g. file, folder, contact, chat, etc. -->
    <string name="general_info">Info</string>
>>>>>>> 3a2e0ea6
</resources><|MERGE_RESOLUTION|>--- conflicted
+++ resolved
@@ -3938,7 +3938,12 @@
     <string name="action_keep_empty_old_extension">No extension</string>
     <!-- Button of the warning dialog indicating the renamed name file extension is not the same to keep the old extension. The placeholder shows the file extension. e.g. Keep .jpg -->
     <string name="action_keep_old_extension">Keep .%1$s</string>
-<<<<<<< HEAD
+    <!-- Warning which alerts the user a file cannot be created because there is already one with the same name-->
+    <string name="same_file_name_warning">There is already a file with the same name</string>
+    <!-- Warning which alerts the user an item cannot be created because there is already one with the same name -->
+    <string name="same_item_name_warning">There is already an item with the same name</string>
+    <!-- Label of the option menu. When clicking this button, the app shows the info of the related item, e.g. file, folder, contact, chat, etc. -->
+    <string name="general_info">Info</string>
     <!-- String to show the transfer quota and the used space in My Account section. E.g.: -->
     <string name="used_storage_transfer">%1$s / %2$s</string>
     <!-- String to show the transfer quota and the used space in My Account section -->
@@ -3964,12 +3969,4 @@
         <item quantity="one">1 connection</item>
         <item quantity="other">%1$d connections</item>
     </plurals>
-=======
-    <!-- Warning which alerts the user a file cannot be created because there is already one with the same name-->
-    <string name="same_file_name_warning">There is already a file with the same name</string>
-    <!-- Warning which alerts the user an item cannot be created because there is already one with the same name -->
-    <string name="same_item_name_warning">There is already an item with the same name</string>
-    <!-- Label of the option menu. When clicking this button, the app shows the info of the related item, e.g. file, folder, contact, chat, etc. -->
-    <string name="general_info">Info</string>
->>>>>>> 3a2e0ea6
 </resources>