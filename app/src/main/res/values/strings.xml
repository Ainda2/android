--- conflicted
+++ resolved
@@ -2618,7 +2618,6 @@
 
     <string name="error_creating_group_and_attaching_file" context="Alert shown to the user when they is trying to create an empty group for attach a file">Please, select one or more contacts.</string>
 
-<<<<<<< HEAD
     <string name="verify_email_label" context="Title of an alert screen indicating the user has to verify their email">Verify your email</string>
     <string name="account_temporarily_suspended" context="Text informing user that their account has been suspended">Your account has been temporarily suspended for your safety.</string>
     <string name="verify_email_and_follow_steps" context="Text informing user has to follow the steps of an email to unlock their account">Please [A]verify your email[/A] and follow its steps to unlock your account.</string>
@@ -2627,8 +2626,7 @@
     <string name="locked_accounts_label" context="Title of a helping view about locked accounts">Locked Accounts</string>
     <string name="locked_accounts_text_1" cotext="Locked accounts description text by an external data breach. This text is 1 of 2 paragraph of a description">It is possible that you are using the same password for your MEGA account as for other services, and that at least one of these other services has suffered a data breach.</string>
     <string name="locked_accounts_text_2" cotext="Locked accounts description text by bad use of user password. This text is 2 of 2 paragraph of a description">Your password leaked and is now being used by bad actors to log into your accounts, including, but not limited to, your MEGA account.</string>
-=======
+
     <string name="reconnecting_message" context="Text shown in a call when it is trying to reconnect after lose the internet connection">Reconnecting</string>
     <string name="connected_message" context="Text shown when the Internet connection is retrieved and there is a call is in progress">You are back!</string>
->>>>>>> 60242385
 </resources>