--- conflicted
+++ resolved
@@ -3821,15 +3821,12 @@
     <string name="settings_passcode_forgot_passcode_button">Forgot your passcode?</string>
     <!-- Title in the Passcode screen to open the app with the password if it does not remember the passcode. -->
     <string name="settings_passcode_enter_password_title">Enter your password</string>
-<<<<<<< HEAD
     <!-- Banner text to indicate poor network quality -->
     <string name="calls_call_screen_poor_network_quality">Poor connection</string>
     <!-- Message shown in a chat room when a call is ended because the connection has been lost and could not be reconnected -->
     <string name="calls_chat_screen_unable_to_reconnect_the_call">Unable to reconnect.</string>
-=======
     <!-- Resume to paused transfers snack bar description text -->
     <string name="resume_paused_transfers_text">Transfers have been paused. Resume them to proceed with the download.</string>
->>>>>>> 9cacb7db
     <!-- Warning of the scanning transfers dialog. It warns about not closing the app because the transfers will be lost. -->
     <string name="warning_scanning_transfers">Please do not close the application.</string>
     <!-- Stage of the scanning transfers dialog indicating transfers are scanning. -->
