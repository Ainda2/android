<?xml version="1.0" encoding="utf-8"?>
<resources xmlns:android="http://schemas.android.com/apk/res/android">
    <!-- Contained button, inherited elevation: 2dp, TextAppearance=?attr/textAppearanceButton  -->
    <style name="Widget.Mega.Button" parent="Widget.MaterialComponents.Button">
        <item name="android:layout_width">wrap_content</item>
        <item name="android:layout_height">wrap_content</item>
        <item name="materialThemeOverlay">@style/ThemeOverlay.Mega.Button</item>
        <item name="backgroundTint">@color/mega_btn_bg_color_selector</item>
        <item name="android:textColor">@color/mega_btn_text_color_selector</item>
    </style>

    <style name="ThemeOverlay.Mega.Button" parent="">
        <item name="colorPrimary">?attr/colorSecondary</item>
        <item name="colorOnPrimary">?attr/colorOnSecondary</item>
    </style>

    <!-- Text button -->
    <style name="Widget.Mega.Button.TextButton" parent="Widget.MaterialComponents.Button.TextButton">
        <item name="android:layout_width">wrap_content</item>
        <item name="android:layout_height">wrap_content</item>
        <item name="materialThemeOverlay">@style/ThemeOverlay.Mega.Button.TextButton</item>
    </style>

    <style name="ThemeOverlay.Mega.Button.TextButton" parent="">
        <item name="colorPrimary">?attr/colorSecondary</item>
    </style>

    <style name="Widget.Mega.Button.TextButton.Red">
        <item name="materialThemeOverlay">@style/ThemeOverlay.Mega.Button.TextButton.Red</item>
    </style>

    <style name="ThemeOverlay.Mega.Button.TextButton.Red" parent="">
        <item name="colorPrimary">@color/red_600_red_300</item>
    </style>

    <!-- Outlined button -->
    <style name="Widget.Mega.Button.OutlinedButton" parent="Widget.MaterialComponents.Button.OutlinedButton">
        <item name="android:layout_width">wrap_content</item>
        <item name="android:layout_height">wrap_content</item>
        <item name="android:textColor">@color/mega_text_btn_text_color_selector</item>
        <item name="strokeColor">@color/mega_text_btn_text_color_selector</item>
        <item name="materialThemeOverlay">@style/ThemeOverlay.Mega.Button.TextButton</item>
    </style>

    <style name="Widget.Mega.NumberPicker" parent="">
        <item name="android:textSize">20sp</item>
        <item name="android:colorControlNormal">?attr/colorSecondary</item>
        <item name="android:background">@null</item>
    </style>

    <!-- Use the legacy style for TextInputLayout: https://material.io/blog/migrate-android-material-components
    colorControlActivated is the floating label, underline and cursor colors, when focused. If we
    don’t define it, it will fall back to use your colorAccent(colorSecondary for Material)
    colorControlNormal is the underline color, when the view is NOT focused. If we don’t define it,
    it will use textColorSecondary itself.
    textColorPrimary is the color of the user-input text. ColorError is the color of error text
    textColorHint is the hint color when the field is empty and NOT focused. -->
    <style name="Widget.Mega.TextInputLayout" parent="Widget.Design.TextInputLayout">
        <item name="colorControlNormal">@color/grey_012_white_012</item>
    </style>

    <style name="Widget.Mega.TextInputLayout.Password">
        <item name="endIconMode">password_toggle</item>
        <item name="endIconDrawable">@drawable/ic_see</item>
        <item name="endIconTint">@color/password_color_toggle</item>
    </style>

    <!-- Action bar title -->
    <style name="Widget.Mega.Toolbar" parent="Widget.MaterialComponents.Toolbar.PrimarySurface">
        <item name="titleTextAppearance">@style/TextAppearance.Mega.Subtitle1.Medium.AllCaps</item>
        <item name="android:elevation">0dp</item>
    </style>

    <!-- BottomSheet Dialog -->
    <style name="Theme.Mega.BottomSheetDialogTheme" parent="Theme.MaterialComponents.DayNight.BottomSheetDialog">
        <item name="bottomSheetStyle">@style/Widget.Mega.BottomSheetModal</item>
        <item name="android:windowIsFloating">false</item>
        <item name="android:statusBarColor">@android:color/transparent</item>
        <item name="android:navigationBarColor">?android:attr/colorBackground</item>
    </style>

    <style name="Widget.Mega.BottomSheetModal" parent="Widget.MaterialComponents.BottomSheet.Modal">
        <item name="shapeAppearanceOverlay">@style/ThemeOverlay.Mega.BottomSheetShape</item>
    </style>

    <style name="ThemeOverlay.Mega.BottomSheetShape" parent="">
        <item name="cornerSizeTopLeft">8dp</item>
        <item name="cornerSizeTopRight">8dp</item>
    </style>

    <!-- Alert Dialog -->
    <style name="ThemeOverlay.Mega.MaterialAlertDialog" parent="ThemeOverlay.MaterialComponents.MaterialAlertDialog">
        <item name="materialAlertDialogTitleTextStyle">@style/MaterialAlertDialog.Mega.Title.Text
        </item>
        <item name="materialAlertDialogBodyTextStyle">@style/MaterialAlertDialog.Mega.Body.Text
        </item>
        <item name="buttonBarNegativeButtonStyle">@style/Widget.Mega.NegativeButton.Dialog</item>
        <item name="buttonBarPositiveButtonStyle">@style/Widget.Mega.PositiveButton.Dialog</item>
        <item name="colorControlNormal">@color/grey_054_white_054</item>
    </style>

    <style name="MaterialAlertDialog.Mega.Title.Text" parent="MaterialAlertDialog.MaterialComponents.Title.Text">
        <item name="android:textAppearance">?attr/textAppearanceHeadline6</item>
        <item name="android:textColor">?android:attr/textColorPrimary</item>
    </style>

    <style name="MaterialAlertDialog.Mega.Body.Text" parent="MaterialAlertDialog.MaterialComponents.Body.Text">
        <item name="android:textAppearance">@style/TextAppearance.Mega.Subtitle1.Secondary</item>
    </style>

    <style name="Widget.Mega.NegativeButton.Dialog" parent="Widget.MaterialComponents.Button.TextButton.Dialog">
        <item name="android:textColor">?attr/colorSecondary</item>
    </style>

    <style name="Widget.Mega.PositiveButton.Dialog" parent="Widget.MaterialComponents.Button.TextButton.Dialog">
        <item name="android:textColor">?attr/colorSecondary</item>
    </style>

    <!--  For ListPreference  -->
    <style name="ThemeOverlay.Mega.MaterialAlertDialog.ListPreference">
        <item name="colorControlNormal">@color/grey_054_white_054</item>
        <item name="materialAlertDialogTitleTextStyle">
            @style/MaterialAlertDialog.Mega.Title.Text.ListPreference
        </item>
    </style>

    <style name="MaterialAlertDialog.Mega.Title.Text.ListPreference">
        <item name="android:textAppearance">@style/TextAppearance.MaterialComponents.Headline6
        </item>
    </style>

    <style name="Widget.Mega.CheckedTextView" parent="Widget.MaterialComponents.CheckedTextView">
        <item name="android:drawableStart">?android:attr/listChoiceIndicatorSingle</item>
        <item name="drawableTint">@color/ckt_drawable_tint_selector</item>
    </style>

    <!-- Action mode-->
    <style name="Widget.Mega.ActionMode" parent="@style/Widget.AppCompat.ActionMode">
        <item name="colorControlNormal">?attr/colorSecondary</item>
        <item name="titleTextStyle">@style/TextAppearance.Mega.Subtitle1.AccentColor</item>
    </style>

    <style name="Widget.Mega.ActionBar" parent="@style/ThemeOverlay.AppCompat.DayNight">
        <item name="colorControlNormal">?attr/colorSecondary</item>
    </style>

    <!-- Tab layout -->
    <style name="Widget.Mega.TabLayout" parent="Widget.Design.TabLayout">
        <item name="tabIndicatorColor">@color/red_600_red_300</item>
        <item name="tabIndicatorHeight">2dp</item>
        <item name="tabSelectedTextColor">@color/red_600_red_300</item>
        <item name="tabTextAppearance">@style/TextAppearance.Mega.Tab</item>
        <item name="tabMaxWidth">0dp</item>
        <item name="tabIconTint">@color/grey_054_white_054</item>
    </style>

    <!--- Switch -->
    <style name="Widget.Mega.Switch" parent="Widget.MaterialComponents.CompoundButton.Switch">
        <item name="useMaterialThemeColors">false</item>
        <item name="android:minWidth">0dp</item>
        <item name="android:minHeight">0dp</item>
    </style>

    <!--- SeekBar white, chat room own voice clip -->
    <style name="Widget.Mega.SeekBar.White" parent="Widget.AppCompat.SeekBar">
        <item name="android:progressBackgroundTint">@color/white_alpha_038</item>
        <item name="android:progressTint">@color/white</item>
        <item name="android:thumbTint">@color/white</item>
        <item name="android:colorControlActivated">@color/white</item>
    </style>

    <!--- SeekBar teal, chat room contact voice clip -->
    <style name="Widget.Mega.SeekBar.Secondary" parent="Widget.AppCompat.SeekBar">
        <item name="android:progressBackgroundTint">?attr/colorSecondary</item>
        <item name="android:progressTint">@color/teal_300</item>
        <item name="android:thumbTint">@color/teal_300</item>
        <item name="android:colorControlActivated">@color/teal_300</item>
    </style>

    <!-- For the CollapsingToolbarLayout -->
    <style name="ThemeOverlay.Mega.DefaultToolBar" parent="">
        <item name="toolbarStyle">@style/Widget.MaterialComponents.Toolbar</item>
    </style>

    <!-- For FAB above images or scrim -->
    <style name="Widget.Mega.FAB.Variant" parent="Widget.MaterialComponents.FloatingActionButton">
        <item name="materialThemeOverlay">@style/ThemeOverlay.Mega.FAB.Variant</item>
    </style>

    <style name="ThemeOverlay.Mega.FAB.Variant" parent="">
        <item name="colorSecondary">@color/white_teal_200</item>
        <item name="colorOnSecondary">@color/teal_300_black</item>
    </style>

    <!-- My Account "UPGRADE" Button, outlined in Light, solid white in Dark -->
    <style name="Widget.Mega.Button.Variant1" parent="Widget.Mega.Button.OutlinedButton" >
        <item name="android:paddingLeft">@dimen/btn_padding_horizontal_my_account</item>
        <item name="android:paddingRight">@dimen/btn_padding_horizontal_my_account</item>
    </style>

    <!-- My Account "CHANGE PASSWORD" Button, solid white in Light, outlined in Dark -->
    <style name="Widget.Mega.Button.Variant2">
        <item name="strokeColor">@color/white</item>
        <item name="backgroundTint">@color/white</item>
        <item name="android:textColor">?android:attr/textColorPrimary</item>
        <item name="android:elevation">2dp</item>
        <item name="android:paddingLeft">@dimen/btn_padding_horizontal_my_account</item>
        <item name="android:paddingRight">@dimen/btn_padding_horizontal_my_account</item>
    </style>

    <!-- My Account "LOGOUT" Button, grey outlined in Light, outlined in Dark -->
    <style name="Widget.Mega.Button.Variant3" parent="Widget.Mega.Button.OutlinedButton">
        <item name="strokeColor">@color/grey_alpha_026</item>
        <item name="backgroundTint">@color/white</item>
        <item name="android:textColor">?android:attr/textColorPrimary</item>
        <item name="android:paddingLeft">@dimen/btn_padding_horizontal_my_account</item>
        <item name="android:paddingRight">@dimen/btn_padding_horizontal_my_account</item>
    </style>

    <style name="Widget.Mega.Button.Transparent" parent="Widget.AppCompat.Button.Borderless">
        <item name="android:layout_width">wrap_content</item>
        <item name="android:layout_height">wrap_content</item>
        <item name="android:minWidth">10dp</item>
        <item name="android:textColor">?android:attr/colorAccent</item>
        <item name="android:paddingStart">@dimen/btn_padding_horizontal</item>
        <item name="android:paddingEnd">@dimen/btn_padding_horizontal</item>
        <item name="android:paddingTop">@dimen/btn_transparent_padding_vertical</item>
        <item name="android:paddingBottom">@dimen/btn_transparent_padding_vertical</item>
    </style>

    <!-- For date picker dialog -->
    <style name="Widget.Mega.DatePickerDialog" parent="ThemeOverlay.MaterialComponents.MaterialAlertDialog.Picker.Date.Calendar">
        <item name="android:datePickerStyle">@style/Widget.Mega.DatePicker</item>
        <item name="android:background">@color/white_grey_800</item>
    </style>

    <style name="Widget.Mega.DatePicker" parent="MaterialAlertDialog.MaterialComponents.Picker.Date.Calendar">
        <item name="android:headerMonthTextAppearance">@style/ThemeOverlay.MaterialComponents.MaterialAlertDialog.Picker.Date.Header.Text.Secondary</item>
    </style>

    <style name="ThemeOverlay.MaterialComponents.MaterialAlertDialog.Picker.Date.Header.Text.Secondary">
        <item name="android:textColor">?attr/colorSecondary</item>
    </style>

    <!--======= Legacy styles(may not be best practice, keep them just for quick development, some are slightly modified) ========= -->

    <style name="dialogActionButton" parent="@style/Widget.AppCompat.ActionButton" />

    <style name="achievements_subtitle">
        <item name="android:fontFamily">sans-serif</item>
        <item name="android:textAppearance">@style/TextAppearance.Mega.Subtitle1.Variant</item>
        <item name="android:layout_width">wrap_content</item>
        <item name="android:layout_height">wrap_content</item>
        <item name="android:layout_alignParentTop">true</item>
        <item name="android:layout_marginRight">24dp</item>
        <item name="android:layout_marginBottom">4dp</item>
        <item name="android:singleLine">false</item>
        <item name="android:ellipsize">end</item>
    </style>

    <style name="how_it_works">
        <item name="android:layout_width">wrap_content</item>
        <item name="android:layout_height">wrap_content</item>
        <item name="android:text">@string/title_achievement_invite_friends</item>
        <item name="android:layout_marginTop">24dp</item>
        <item name="android:layout_marginBottom">24dp</item>
        <item name="android:textAppearance">@style/TextAppearance.Mega.Subtitle1.Variant</item>
        <item name="android:layout_gravity">center_horizontal</item>
        <item name="android:textColor">@color/dark_blue_500_200</item>
    </style>

    <style name="how_works_first_p">
        <item name="android:layout_width">wrap_content</item>
        <item name="android:layout_height">wrap_content</item>
        <item name="android:layout_marginBottom">16dp</item>
        <item name="android:layout_marginLeft">24dp</item>
        <item name="android:layout_marginRight">24dp</item>
        <item name="android:textAppearance">@style/TextAppearance.Mega.Body2.Secondary.Variant
        </item>
    </style>

    <style name="how_works_second_p" parent="how_works_first_p">
        <item name="android:layout_marginTop">16dp</item>
        <item name="android:layout_marginBottom">24dp</item>
        <item name="android:textAppearance">@style/TextAppearance.Mega.Caption.Italic</item>
    </style>

    <style name="ThemeOverlay.ColorControlSecondary" parent="">
        <item name="android:colorControlNormal">?android:attr/textColorSecondary</item>
        <item name="colorControlNormal">?android:attr/textColorSecondary</item>
    </style>

    <style name="Widget.Mega.RadioButton.Label" parent="Widget.MaterialComponents.CompoundButton.RadioButton">
        <item name="android:layout_marginStart">16dp</item>
        <item name="android:paddingStart">32dp</item>
        <item name="android:minWidth">0dp</item>
        <item name="android:button">@drawable/selector_label</item>
    </style>

    <style name="homepage_fab_label">
        <item name="android:layout_width">wrap_content</item>
        <item name="android:layout_height">wrap_content</item>
        <item name="android:layout_marginEnd">@dimen/label_margin_end</item>
        <item name="android:background">@drawable/rounded_text_view_chat_keyboard</item>
        <item name="android:paddingTop">5dp</item>
        <item name="android:paddingBottom">6dp</item>
        <item name="android:paddingStart">11dp</item>
        <item name="android:paddingEnd">10dp</item>
        <item name="android:textColor">@color/grey_alpha_087</item>
        <item name="android:visibility">gone</item>
        <item name="borderWidth">0dp</item>
    </style>

    <style name="GetLinkOptionsStyle">
        <item name="android:layout_width">match_parent</item>
        <item name="android:layout_height">wrap_content</item>
        <item name="android:layout_marginTop">16dp</item>
        <item name="android:layout_marginBottom">16dp</item>
        <item name="android:layout_marginEnd">16dp</item>
    </style>

    <style name="MEGAProgressBarLogin" parent="Widget.AppCompat.ProgressBar.Horizontal">
        <item name="android:indeterminateOnly">false</item>
        <item name="android:minHeight">10dip</item>
        <item name="android:maxHeight">20dip</item>
    </style>

    <style name="UsedSpaceProgressBar" parent="Widget.AppCompat.ProgressBar.Horizontal">
        <item name="android:indeterminateOnly">false</item>
        <item name="android:progressDrawable">@drawable/custom_progress_bar_horizontal_ok</item>
        <item name="android:minHeight">2dp</item>
        <item name="android:maxHeight">5dp</item>
    </style>

    <style name="StyledScrollerTextAppearance" parent="@android:style/TextAppearance">
        <item name="android:textSize">14sp</item>
        <!--<item name="android:textStyle"></item>-->
        <item name="android:textColor">@android:color/white</item>
    </style>

    <style name="PreferenceStyle" parent="@style/PreferenceThemeOverlay.v14.Material">
        <item name="preferenceCategoryStyle">@style/PreferenceCategoryStyle</item>
    </style>

    <style name="PreferenceCategoryStyle" parent="@style/Preference.Category.Material">
        <item name="android:layout">@layout/my_category_preference</item>
    </style>

    <style name="figures_text_style">
        <item name="android:fontFamily">sans-serif</item>
        <item name="android:textColor">?android:attr/textColorSecondary</item>
        <item name="android:textSize">14sp</item>
        <item name="android:singleLine">false</item>
        <item name="android:layout_marginRight">16dp</item>
        <item name="android:layout_width">wrap_content</item>
        <item name="android:layout_height">wrap_content</item>
    </style>

    <style name="taken_down_icon">
        <item name="android:layout_width">16dp</item>
        <item name="android:layout_height">16dp</item>
        <item name="android:layout_centerVertical">true</item>
        <item name="android:background">@null</item>
        <item name="android:tint">@color/red_600_red_300</item>
        <item name="android:visibility">gone</item>
    </style>

    <style name="IconGifMessage">
        <item name="android:layout_width">wrap_content</item>
        <item name="android:layout_height">wrap_content</item>
        <item name="android:layout_centerInParent">true</item>
        <item name="android:src">@drawable/ic_gif_message</item>
    </style>

    <style name="ProgressBarGifMessage">
        <item name="android:layout_width">45dp</item>
        <item name="android:layout_height">45dp</item>
        <item name="android:layout_centerInParent">true</item>
    </style>

    <style name="SimpleDraweeViewMessages">
        <item name="android:layout_width">wrap_content</item>
        <item name="android:layout_height">wrap_content</item>
        <item name="android:layout_centerInParent">true</item>
        <item name="android:maxHeight">212dp</item>
        <item name="android:maxWidth">212dp</item>
    </style>

    <style name="PreviewMessage">
        <item name="android:layout_width">wrap_content</item>
        <item name="android:layout_height">wrap_content</item>
        <item name="android:scaleType">fitCenter</item>
        <item name="android:adjustViewBounds">true</item>
        <item name="android:maxHeight">212dp</item>
        <item name="android:maxWidth">212dp</item>
        <item name="android:layout_gravity">center_horizontal|center_vertical</item>
    </style>

    <!-- For dropdown menu in AudioVideoPlayerLollipop, fix to dark mode -->
    <style name="ThemeOverlay.MaterialComponents.MenuDark" >
        <item name="colorSurface">@color/grey_900</item>
        <item name="android:textColorPrimary">@color/white_alpha_087</item>
        <item name="checkboxStyle">@style/Widget.MaterialComponents.CompoundButton.CheckBox.Dark</item>
    </style>

    <style name="messageForwardIconStyle">
        <item name="android:layout_width">wrap_content</item>
        <item name="android:layout_height">wrap_content</item>
        <item name="android:layout_centerVertical">true</item>
        <item name="android:adjustViewBounds">true</item>
        <item name="android:background">@null</item>
        <item name="android:scaleType">fitXY</item>
        <item name="android:src">@drawable/ic_forward_file</item>
    </style>

    <style name="MessageForwardIconStyleEnd" parent="messageForwardIconStyle">
        <item name="android:layout_marginEnd">8dp</item>
    </style>

    <style name="MessageForwardIconStyleStart" parent="messageForwardIconStyle">
        <item name="android:layout_marginStart">8dp</item>
    </style>

    <style name="Widget.MaterialComponents.CompoundButton.CheckBox.Dark">
        <item name="useMaterialThemeColors">false</item>
    </style>

    <style name="Widget.Mega.Button.Preferences" parent="Widget.MaterialComponents.Button.TextButton">
        <item name="android:textAllCaps">false</item>
        <item name="android:minHeight">0dp</item>
        <item name="android:textColor">?attr/colorSecondary</item>
        <item name="android:textAppearance">?textAppearanceCaption</item>
    </style>
<<<<<<< HEAD
=======

    <style name="TransparentEditText">
        <item name="android:colorControlNormal">@android:color/transparent</item>
        <item name="android:colorControlActivated">?attr/colorSecondary</item>
        <item name="android:textCursorDrawable">@drawable/accent_color_cursor</item>
    </style>

>>>>>>> b7a1ad00
</resources><|MERGE_RESOLUTION|>--- conflicted
+++ resolved
@@ -431,14 +431,10 @@
         <item name="android:textColor">?attr/colorSecondary</item>
         <item name="android:textAppearance">?textAppearanceCaption</item>
     </style>
-<<<<<<< HEAD
-=======
 
     <style name="TransparentEditText">
         <item name="android:colorControlNormal">@android:color/transparent</item>
         <item name="android:colorControlActivated">?attr/colorSecondary</item>
         <item name="android:textCursorDrawable">@drawable/accent_color_cursor</item>
     </style>
-
->>>>>>> b7a1ad00
 </resources>