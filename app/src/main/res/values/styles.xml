--- conflicted
+++ resolved
@@ -214,6 +214,18 @@
         <item name="android:paddingRight">@dimen/btn_padding_horizontal_my_account</item>
     </style>
 
+    <style name="Widget.Mega.Button.Transparent" parent="Widget.AppCompat.Button.Borderless">
+        <item name="android:layout_width">wrap_content</item>
+        <item name="android:layout_height">wrap_content</item>
+        <item name="android:minWidth">10dp</item>
+        <item name="android:textColor">?android:attr/colorAccent</item>
+        <item name="android:paddingStart">@dimen/btn_padding_horizontal</item>
+        <item name="android:paddingEnd">@dimen/btn_padding_horizontal</item>
+        <item name="android:paddingTop">@dimen/btn_transparent_padding_vertical</item>
+        <item name="android:paddingBottom">@dimen/btn_transparent_padding_vertical</item>
+    </style>
+
+
     <!-- For date picker dialog -->
     <style name="Widget.Mega.DatePickerDialog" parent="ThemeOverlay.MaterialComponents.MaterialAlertDialog.Picker.Date.Calendar">
         <item name="android:datePickerStyle">@style/Widget.Mega.DatePicker</item>
@@ -230,22 +242,7 @@
 
     <!--======= Legacy styles(may not be best practice, keep them just for quick development, some are slightly modified) ========= -->
 
-<<<<<<< HEAD
-    <style name="AccentBorderBackgroundButton" parent="ButtonStyleWithoutBorder">
-        <item name="android:layout_width">wrap_content</item>
-        <item name="android:textColor">@color/accentColor</item>
-        <item name="android:fontFamily">sans-serif</item>
-        <item name="android:background">@drawable/background_button_border_accent</item>
-    </style>
-    
-    <style name="TransparentBlackTextView">
-        <item name="android:layout_width">wrap_content</item>
-        <item name="android:layout_height">wrap_content</item>
-        <item name="android:textColor">@color/secondary_text</item>
-    </style>
-=======
     <style name="dialogActionButton" parent="@style/Widget.AppCompat.ActionButton" />
->>>>>>> a7152679
 
     <style name="achievements_subtitle">
         <item name="android:fontFamily">sans-serif</item>
@@ -418,9 +415,7 @@
         <item name="android:imeOptions">actionNext|flagNoFullscreen</item>
         <item name="android:inputType">numberPassword</item>
         <item name="android:maxLength">1</item>
-        <item name="android:textColor">@color/primary_text</item>
         <item name="android:textSize">20sp</item>
-        <item name="android:theme">@style/ColorControlStyle</item>
     </style>
 
     <style name="WarningPasscodeStyle">
@@ -432,7 +427,7 @@
         <item name="android:paddingEnd">40dp</item>
         <item name="android:paddingBottom">10dp</item>
         <item name="android:gravity">center</item>
-        <item name="android:textColor">@color/error_color</item>
+        <item name="android:textColor">@color/red_900</item>
         <item name="android:textSize">13sp</item>
     </style>
 
@@ -443,7 +438,7 @@
         <item name="android:layout_marginTop">16dp</item>
         <item name="android:layout_marginEnd">16dp</item>
         <item name="android:layout_marginBottom">12dp</item>m>
-        <item name="android:textColor">@color/black_54_alpha</item>
+        <item name="android:textColor">@color/grey_alpha_054</item>
         <item name="android:textSize">16sp</item>
     </style>
 
@@ -453,7 +448,6 @@
         <item name="android:gravity">center_vertical</item>
         <item name="android:paddingStart">16dp</item>
         <item name="android:paddingEnd">16dp</item>
-        <item name="android:textColor">@color/primary_text</item>
         <item name="android:textSize">16sp</item>
     </style>
 
@@ -461,7 +455,7 @@
         <item name="android:layout_width">match_parent</item>
         <item name="android:layout_height">1dp</item>
         <item name="android:layout_marginStart">16dp</item>
-        <item name="android:background">@color/sliding_panel_separator</item>
+        <item name="android:background">@color/grey_012_white_012</item>
     </style>
 
     <style name="Widget.Mega.Button.Preferences" parent="Widget.MaterialComponents.Button.TextButton">
