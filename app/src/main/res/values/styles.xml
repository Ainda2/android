<?xml version="1.0" encoding="utf-8"?>
<resources xmlns:android="http://schemas.android.com/apk/res/android">
    <!-- Contained button, inherited elevation: 2dp, TextAppearance=?attr/textAppearanceButton  -->
    <style name="Widget.Mega.Button" parent="Widget.MaterialComponents.Button">
        <item name="android:layout_width">wrap_content</item>
        <item name="android:layout_height">wrap_content</item>
        <item name="materialThemeOverlay">@style/ThemeOverlay.Mega.Button</item>
    </style>

    <style name="ThemeOverlay.Mega.Button" parent="">
        <item name="colorPrimary">?attr/colorSecondary</item>
        <item name="colorOnPrimary">?attr/colorOnSecondary</item>
    </style>

    <!-- Text button -->
    <style name="Widget.Mega.Button.TextButton" parent="Widget.MaterialComponents.Button.TextButton">
        <item name="android:layout_width">wrap_content</item>
        <item name="android:layout_height">wrap_content</item>
        <item name="materialThemeOverlay">@style/ThemeOverlay.Mega.Button.TextButton</item>
    </style>

    <style name="ThemeOverlay.Mega.Button.TextButton" parent="">
        <item name="colorPrimary">?attr/colorSecondary</item>
    </style>

    <style name="Widget.Mega.Button.TextButton.Red">
        <item name="materialThemeOverlay">@style/ThemeOverlay.Mega.Button.TextButton.Red</item>
    </style>

    <style name="ThemeOverlay.Mega.Button.TextButton.Red" parent="">
        <item name="colorPrimary">@color/red_600_red_300</item>
    </style>

    <!-- Outlined button -->
    <style name="Widget.Mega.Button.OutlinedButton" parent="Widget.MaterialComponents.Button.OutlinedButton">
        <item name="android:layout_width">wrap_content</item>
        <item name="android:layout_height">wrap_content</item>
        <item name="strokeColor">?attr/colorSecondary</item>
        <item name="materialThemeOverlay">@style/ThemeOverlay.Mega.Button.TextButton</item>
    </style>

    <style name="Widget.Mega.NumberPicker" parent="">
        <item name="android:textSize">20sp</item>
        <item name="android:colorControlNormal">?attr/colorSecondary</item>
        <item name="android:background">@null</item>
    </style>

    <!-- Use the legacy style for TextInputLayout: https://material.io/blog/migrate-android-material-components
    colorControlActivated is the floating label, underline and cursor colors, when focused. If we
    don’t define it, it will fall back to use your colorAccent(colorSecondary for Material)
    colorControlNormal is the underline color, when the view is NOT focused. If we don’t define it,
    it will use textColorSecondary itself.
    textColorPrimary is the color of the user-input text. ColorError is the color of error text
    textColorHint is the hint color when the field is empty and NOT focused. -->
    <style name="Widget.Mega.TextInputLayout" parent="Widget.Design.TextInputLayout">
        <item name="colorControlNormal">@color/grey_012_white_012</item>
    </style>

    <style name="Widget.Mega.TextInputLayout.Password">
        <item name="endIconMode">password_toggle</item>
        <item name="endIconDrawable">@drawable/ic_see</item>
        <item name="endIconTint">@color/password_color_toggle</item>
    </style>

    <!-- Action bar title -->
    <style name="Widget.Mega.Toolbar" parent="Widget.MaterialComponents.Toolbar.PrimarySurface">
        <item name="titleTextAppearance">@style/TextAppearance.Mega.Subtitle1.Medium.AllCaps</item>
        <item name="android:elevation">0dp</item>
    </style>

    <!-- BottomSheet Dialog -->
    <style name="Theme.Mega.BottomSheetDialogTheme" parent="Theme.MaterialComponents.DayNight.BottomSheetDialog">
        <item name="bottomSheetStyle">@style/Widget.Mega.BottomSheetModal</item>
        <item name="android:windowIsFloating">false</item>
        <item name="android:statusBarColor">@android:color/transparent</item>
        <item name="android:navigationBarColor">?android:attr/colorBackground</item>
    </style>

    <style name="Widget.Mega.BottomSheetModal" parent="Widget.MaterialComponents.BottomSheet.Modal">
        <item name="shapeAppearanceOverlay">@style/ThemeOverlay.Mega.BottomSheetShape</item>
    </style>

    <style name="ThemeOverlay.Mega.BottomSheetShape" parent="">
        <item name="cornerSizeTopLeft">8dp</item>
        <item name="cornerSizeTopRight">8dp</item>
    </style>

    <!-- Alert Dialog -->
    <style name="ThemeOverlay.Mega.MaterialAlertDialog" parent="ThemeOverlay.MaterialComponents.MaterialAlertDialog">
        <item name="materialAlertDialogTitleTextStyle">@style/MaterialAlertDialog.Mega.Title.Text
        </item>
        <item name="materialAlertDialogBodyTextStyle">@style/MaterialAlertDialog.Mega.Body.Text
        </item>
        <item name="buttonBarNegativeButtonStyle">@style/Widget.Mega.NegativeButton.Dialog</item>
        <item name="buttonBarPositiveButtonStyle">@style/Widget.Mega.PositiveButton.Dialog</item>
        <item name="colorControlNormal">@color/grey_054_white_054</item>
    </style>

    <style name="MaterialAlertDialog.Mega.Title.Text" parent="MaterialAlertDialog.MaterialComponents.Title.Text">
        <item name="android:textAppearance">?attr/textAppearanceHeadline6</item>
        <item name="android:textColor">?android:attr/textColorPrimary</item>
    </style>

    <style name="MaterialAlertDialog.Mega.Body.Text" parent="MaterialAlertDialog.MaterialComponents.Body.Text">
        <item name="android:textAppearance">@style/TextAppearance.Mega.Subtitle1.Secondary</item>
    </style>

    <style name="Widget.Mega.NegativeButton.Dialog" parent="Widget.MaterialComponents.Button.TextButton.Dialog">
        <item name="android:textColor">?attr/colorSecondary</item>
    </style>

    <style name="Widget.Mega.PositiveButton.Dialog" parent="Widget.MaterialComponents.Button.TextButton.Dialog">
        <item name="android:textColor">?attr/colorSecondary</item>
    </style>

    <!--  For ListPreference  -->
    <style name="ThemeOverlay.Mega.MaterialAlertDialog.ListPreference">
        <item name="colorControlNormal">@color/grey_054_white_054</item>
        <item name="materialAlertDialogTitleTextStyle">
            @style/MaterialAlertDialog.Mega.Title.Text.ListPreference
        </item>
    </style>

    <style name="MaterialAlertDialog.Mega.Title.Text.ListPreference">
        <item name="android:textAppearance">@style/TextAppearance.MaterialComponents.Headline6
        </item>
    </style>

    <style name="Widget.Mega.CheckedTextView" parent="Widget.MaterialComponents.CheckedTextView">
        <item name="android:drawableStart">?android:attr/listChoiceIndicatorSingle</item>
        <item name="drawableTint">@color/ckt_drawable_tint_selector</item>
    </style>

    <!-- Action mode-->
    <style name="Widget.Mega.ActionMode" parent="@style/Widget.AppCompat.ActionMode">
        <item name="colorControlNormal">?attr/colorSecondary</item>
        <item name="titleTextStyle">@style/TextAppearance.Mega.Subtitle1.AccentColor</item>
    </style>

    <style name="Widget.Mega.ActionBar" parent="@style/ThemeOverlay.AppCompat.DayNight">
        <item name="colorControlNormal">?attr/colorSecondary</item>
    </style>

    <!-- Tab layout -->
    <style name="Widget.Mega.TabLayout" parent="Widget.Design.TabLayout">
        <item name="tabIndicatorColor">@color/red_600_red_300</item>
        <item name="tabIndicatorHeight">2dp</item>
        <item name="tabSelectedTextColor">@color/red_600_red_300</item>
        <item name="tabTextAppearance">@style/TextAppearance.Mega.Tab</item>
        <item name="tabMaxWidth">0dp</item>
        <item name="tabIconTint">@color/grey_054_white_054</item>
    </style>

    <!--- Switch -->
    <style name="Widget.Mega.Switch" parent="Widget.MaterialComponents.CompoundButton.Switch">
        <item name="useMaterialThemeColors">false</item>
        <item name="android:minWidth">0dp</item>
        <item name="android:minHeight">0dp</item>
    </style>

<<<<<<< HEAD
    <style name="InputTextAppearanceError" parent="TextAppearance.Design.Error">
        <item name="android:textColor">@color/red_error</item>
=======
    <!--- SeekBar white, chat room own voice clip -->
    <style name="Widget.Mega.SeekBar.White" parent="Widget.AppCompat.SeekBar">
        <item name="android:progressBackgroundTint">@color/white_alpha_038</item>
        <item name="android:progressTint">@color/white</item>
        <item name="android:thumbTint">@color/white</item>
        <item name="android:colorControlActivated">@color/white</item>
>>>>>>> 6895f4f0
    </style>

    <!--- SeekBar teal, chat room contact voice clip -->
    <style name="Widget.Mega.SeekBar.Secondary" parent="Widget.AppCompat.SeekBar">
        <item name="android:progressBackgroundTint">?attr/colorSecondary</item>
        <item name="android:progressTint">@color/teal_300</item>
        <item name="android:thumbTint">@color/teal_300</item>
        <item name="android:colorControlActivated">@color/teal_300</item>
    </style>

    <!-- For the CollapsingToolbarLayout -->
    <style name="ThemeOverlay.Mega.DefaultToolBar" parent="">
        <item name="toolbarStyle">@style/Widget.MaterialComponents.Toolbar</item>
    </style>

    <!-- For FAB above images or scrim -->
    <style name="Widget.Mega.FAB.Variant" parent="Widget.MaterialComponents.FloatingActionButton">
        <item name="materialThemeOverlay">@style/ThemeOverlay.Mega.FAB.Variant</item>
    </style>

    <style name="ThemeOverlay.Mega.FAB.Variant" parent="">
        <item name="colorSecondary">@color/white_teal_200</item>
        <item name="colorOnSecondary">@color/teal_300_black</item>
    </style>

    <!-- My Account "UPGRADE" Button, outlined in Light, solid white in Dark -->
    <style name="Widget.Mega.Button.Variant1" parent="Widget.Mega.Button.OutlinedButton" >
        <item name="android:paddingLeft">@dimen/btn_padding_horizontal_my_account</item>
        <item name="android:paddingRight">@dimen/btn_padding_horizontal_my_account</item>
    </style>

    <!-- My Account "CHANGE PASSWORD" Button, solid white in Light, outlined in Dark -->
    <style name="Widget.Mega.Button.Variant2">
        <item name="strokeColor">@color/white</item>
        <item name="backgroundTint">@color/white</item>
        <item name="android:textColor">?android:attr/textColorPrimary</item>
        <item name="android:elevation">2dp</item>
        <item name="android:paddingLeft">@dimen/btn_padding_horizontal_my_account</item>
        <item name="android:paddingRight">@dimen/btn_padding_horizontal_my_account</item>
    </style>

    <!-- My Account "LOGOUT" Button, grey outlined in Light, outlined in Dark -->
    <style name="Widget.Mega.Button.Variant3" parent="Widget.Mega.Button.OutlinedButton">
        <item name="strokeColor">@color/grey_alpha_026</item>
        <item name="backgroundTint">@color/white</item>
        <item name="android:textColor">?android:attr/textColorPrimary</item>
        <item name="android:paddingLeft">@dimen/btn_padding_horizontal_my_account</item>
        <item name="android:paddingRight">@dimen/btn_padding_horizontal_my_account</item>
    </style>

    <!-- For date picker dialog -->
    <style name="Widget.Mega.DatePickerDialog" parent="ThemeOverlay.MaterialComponents.MaterialAlertDialog.Picker.Date.Calendar">
        <item name="android:datePickerStyle">@style/Widget.Mega.DatePicker</item>
        <item name="android:background">@color/white_grey_800</item>
    </style>

    <style name="Widget.Mega.DatePicker" parent="MaterialAlertDialog.MaterialComponents.Picker.Date.Calendar">
        <item name="android:headerMonthTextAppearance">@style/ThemeOverlay.MaterialComponents.MaterialAlertDialog.Picker.Date.Header.Text.Secondary</item>
    </style>

    <style name="ThemeOverlay.MaterialComponents.MaterialAlertDialog.Picker.Date.Header.Text.Secondary">
        <item name="android:textColor">?attr/colorSecondary</item>
    </style>

    <!--======= Legacy styles(may not be best practice, keep them just for quick development, some are slightly modified) ========= -->

    <style name="dialogActionButton" parent="@style/Widget.AppCompat.ActionButton" />

    <style name="achievements_subtitle">
        <item name="android:fontFamily">sans-serif</item>
        <item name="android:textAppearance">@style/TextAppearance.Mega.Subtitle1.Variant</item>
        <item name="android:layout_width">wrap_content</item>
        <item name="android:layout_height">wrap_content</item>
        <item name="android:layout_alignParentTop">true</item>
        <item name="android:layout_marginRight">24dp</item>
        <item name="android:layout_marginBottom">4dp</item>
        <item name="android:singleLine">false</item>
        <item name="android:ellipsize">end</item>
    </style>

    <style name="how_it_works">
        <item name="android:layout_width">wrap_content</item>
        <item name="android:layout_height">wrap_content</item>
        <item name="android:text">@string/title_achievement_invite_friends</item>
        <item name="android:layout_marginTop">24dp</item>
        <item name="android:layout_marginBottom">24dp</item>
        <item name="android:textAppearance">@style/TextAppearance.Mega.Subtitle1.Variant</item>
        <item name="android:layout_gravity">center_horizontal</item>
        <item name="android:textColor">@color/dark_blue_500_200</item>
    </style>

    <style name="how_works_first_p">
        <item name="android:layout_width">wrap_content</item>
        <item name="android:layout_height">wrap_content</item>
        <item name="android:layout_marginBottom">16dp</item>
        <item name="android:layout_marginLeft">24dp</item>
        <item name="android:layout_marginRight">24dp</item>
        <item name="android:textAppearance">@style/TextAppearance.Mega.Body2.Secondary.Variant
        </item>
    </style>

    <style name="how_works_second_p" parent="how_works_first_p">
        <item name="android:layout_marginTop">16dp</item>
        <item name="android:layout_marginBottom">24dp</item>
        <item name="android:textAppearance">@style/TextAppearance.Mega.Caption.Italic</item>
    </style>

    <style name="ThemeOverlay.ColorControlSecondary" parent="">
        <item name="android:colorControlNormal">?android:attr/textColorSecondary</item>
        <item name="colorControlNormal">?android:attr/textColorSecondary</item>
    </style>

    <style name="Widget.Mega.RadioButton.Label" parent="Widget.MaterialComponents.CompoundButton.RadioButton">
        <item name="android:layout_marginStart">16dp</item>
        <item name="android:paddingStart">32dp</item>
        <item name="android:minWidth">0dp</item>
        <item name="android:button">@drawable/selector_label</item>
    </style>

    <style name="homepage_fab_label">
        <item name="android:layout_width">wrap_content</item>
        <item name="android:layout_height">wrap_content</item>
        <item name="android:layout_marginEnd">@dimen/label_margin_end</item>
        <item name="android:background">@drawable/rounded_text_view_chat_keyboard</item>
        <item name="android:paddingTop">5dp</item>
        <item name="android:paddingBottom">6dp</item>
        <item name="android:paddingStart">11dp</item>
        <item name="android:paddingEnd">10dp</item>
        <item name="android:textColor">@color/grey_alpha_087</item>
        <item name="android:visibility">gone</item>
        <item name="borderWidth">0dp</item>
    </style>

    <style name="GetLinkOptionsStyle">
        <item name="android:layout_width">match_parent</item>
        <item name="android:layout_height">wrap_content</item>
        <item name="android:layout_marginTop">16dp</item>
        <item name="android:layout_marginBottom">16dp</item>
        <item name="android:layout_marginEnd">16dp</item>
    </style>

    <style name="MEGAProgressBarLogin" parent="Widget.AppCompat.ProgressBar.Horizontal">
        <item name="android:indeterminateOnly">false</item>
        <item name="android:minHeight">10dip</item>
        <item name="android:maxHeight">20dip</item>
    </style>

    <style name="UsedSpaceProgressBar" parent="Widget.AppCompat.ProgressBar.Horizontal">
        <item name="android:indeterminateOnly">false</item>
        <item name="android:progressDrawable">@drawable/custom_progress_bar_horizontal_ok</item>
        <item name="android:minHeight">2dp</item>
        <item name="android:maxHeight">5dp</item>
    </style>

    <style name="StyledScrollerTextAppearance" parent="@android:style/TextAppearance">
        <item name="android:textSize">14sp</item>
        <!--<item name="android:textStyle"></item>-->
        <item name="android:textColor">@android:color/white</item>
    </style>

    <style name="PreferenceStyle" parent="@style/PreferenceThemeOverlay.v14.Material">
        <item name="preferenceCategoryStyle">@style/PreferenceCategoryStyle</item>
    </style>

    <style name="PreferenceCategoryStyle" parent="@style/Preference.Category.Material">
        <item name="android:layout">@layout/my_category_preference</item>
    </style>

    <style name="figures_text_style">
        <item name="android:fontFamily">sans-serif</item>
        <item name="android:textColor">?android:attr/textColorSecondary</item>
        <item name="android:textSize">14sp</item>
        <item name="android:singleLine">false</item>
        <item name="android:layout_marginRight">16dp</item>
        <item name="android:layout_width">wrap_content</item>
        <item name="android:layout_height">wrap_content</item>
    </style>

    <style name="taken_down_icon">
        <item name="android:layout_width">16dp</item>
        <item name="android:layout_height">16dp</item>
        <item name="android:layout_centerVertical">true</item>
        <item name="android:background">@null</item>
        <item name="android:tint">@color/red_600_red_300</item>
        <item name="android:visibility">gone</item>
    </style>

    <style name="IconGifMessage">
        <item name="android:layout_width">wrap_content</item>
        <item name="android:layout_height">wrap_content</item>
        <item name="android:layout_centerInParent">true</item>
        <item name="android:src">@drawable/ic_gif_message</item>
    </style>

    <style name="ProgressBarGifMessage">
        <item name="android:layout_width">45dp</item>
        <item name="android:layout_height">45dp</item>
        <item name="android:layout_centerInParent">true</item>
    </style>

    <style name="SimpleDraweeViewMessages">
        <item name="android:layout_width">wrap_content</item>
        <item name="android:layout_height">wrap_content</item>
        <item name="android:layout_centerInParent">true</item>
        <item name="android:maxHeight">212dp</item>
        <item name="android:maxWidth">212dp</item>
    </style>

    <style name="PreviewMessage">
        <item name="android:layout_width">wrap_content</item>
        <item name="android:layout_height">wrap_content</item>
        <item name="android:scaleType">fitCenter</item>
        <item name="android:adjustViewBounds">true</item>
        <item name="android:maxHeight">212dp</item>
        <item name="android:maxWidth">212dp</item>
        <item name="android:layout_gravity">center_horizontal|center_vertical</item>
    </style>

    <!-- For dropdown menu in AudioVideoPlayerLollipop, fix to dark mode -->
    <style name="ThemeOverlay.MaterialComponents.MenuDark" >
        <item name="colorSurface">@color/grey_900</item>
        <item name="android:textColorPrimary">@color/white_alpha_087</item>
        <item name="checkboxStyle">@style/Widget.MaterialComponents.CompoundButton.CheckBox.Dark</item>
    </style>

<<<<<<< HEAD
    <style name="AppModalStyleReactions" parent="Widget.Design.BottomSheet.Modal">
        <item name="android:background">@drawable/rounded_dialog</item>
    </style>

    <style name="TransparentEditText">
        <item name="colorControlNormal">@android:color/transparent</item>
        <item name="colorControlActivated">@color/accentColor</item>
        <item name="colorControlHighlight">@color/accentColor</item>
        <item name="android:textCursorDrawable">@drawable/accent_color_cursor</item>
    </style>

    <style name="GetLinkOptionsStyle">
        <item name="android:layout_width">match_parent</item>
        <item name="android:layout_height">wrap_content</item>
        <item name="android:layout_marginTop">16dp</item>
        <item name="android:layout_marginBottom">16dp</item>
        <item name="android:layout_marginEnd">16dp</item>
    </style>

    <style name="Widget.Mega.RadioButton.Label" parent="Widget.AppCompat.CompoundButton.RadioButton">
        <item name="android:layout_marginStart">16dp</item>
        <item name="android:paddingStart">32dp</item>
        <item name="android:minWidth">0dp</item>
        <item name="android:button">@drawable/selector_label</item>
=======
    <style name="Widget.MaterialComponents.CompoundButton.CheckBox.Dark">
        <item name="useMaterialThemeColors">false</item>
>>>>>>> 6895f4f0
    </style>

    <style name="Widget.Mega.Button.Preferences" parent="Widget.MaterialComponents.Button.TextButton">
        <item name="android:textAllCaps">false</item>
        <item name="android:minHeight">0dp</item>
        <item name="android:textColor">?attr/colorSecondary</item>
        <item name="android:textAppearance">?textAppearanceCaption</item>
    </style>

</resources><|MERGE_RESOLUTION|>--- conflicted
+++ resolved
@@ -158,17 +158,12 @@
         <item name="android:minHeight">0dp</item>
     </style>
 
-<<<<<<< HEAD
-    <style name="InputTextAppearanceError" parent="TextAppearance.Design.Error">
-        <item name="android:textColor">@color/red_error</item>
-=======
     <!--- SeekBar white, chat room own voice clip -->
     <style name="Widget.Mega.SeekBar.White" parent="Widget.AppCompat.SeekBar">
         <item name="android:progressBackgroundTint">@color/white_alpha_038</item>
         <item name="android:progressTint">@color/white</item>
         <item name="android:thumbTint">@color/white</item>
         <item name="android:colorControlActivated">@color/white</item>
->>>>>>> 6895f4f0
     </style>
 
     <!--- SeekBar teal, chat room contact voice clip -->
@@ -394,35 +389,8 @@
         <item name="checkboxStyle">@style/Widget.MaterialComponents.CompoundButton.CheckBox.Dark</item>
     </style>
 
-<<<<<<< HEAD
-    <style name="AppModalStyleReactions" parent="Widget.Design.BottomSheet.Modal">
-        <item name="android:background">@drawable/rounded_dialog</item>
-    </style>
-
-    <style name="TransparentEditText">
-        <item name="colorControlNormal">@android:color/transparent</item>
-        <item name="colorControlActivated">@color/accentColor</item>
-        <item name="colorControlHighlight">@color/accentColor</item>
-        <item name="android:textCursorDrawable">@drawable/accent_color_cursor</item>
-    </style>
-
-    <style name="GetLinkOptionsStyle">
-        <item name="android:layout_width">match_parent</item>
-        <item name="android:layout_height">wrap_content</item>
-        <item name="android:layout_marginTop">16dp</item>
-        <item name="android:layout_marginBottom">16dp</item>
-        <item name="android:layout_marginEnd">16dp</item>
-    </style>
-
-    <style name="Widget.Mega.RadioButton.Label" parent="Widget.AppCompat.CompoundButton.RadioButton">
-        <item name="android:layout_marginStart">16dp</item>
-        <item name="android:paddingStart">32dp</item>
-        <item name="android:minWidth">0dp</item>
-        <item name="android:button">@drawable/selector_label</item>
-=======
     <style name="Widget.MaterialComponents.CompoundButton.CheckBox.Dark">
         <item name="useMaterialThemeColors">false</item>
->>>>>>> 6895f4f0
     </style>
 
     <style name="Widget.Mega.Button.Preferences" parent="Widget.MaterialComponents.Button.TextButton">
