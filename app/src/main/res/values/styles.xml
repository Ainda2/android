--- conflicted
+++ resolved
@@ -283,8 +283,7 @@
     <style name="PreferenceCategoryStyle" parent="@style/Preference.Category.Material">
         <item name="android:layout">@layout/my_category_preference</item>
     </style>
-
-<<<<<<< HEAD
+    
     <style name="InputTextAppearanceError" parent="TextAppearance.Design.Error">
         <item name="android:textColor">@color/dark_primary_color</item>
     </style>
@@ -307,7 +306,7 @@
 
     <style name="InputTextAppearanceStrong" parent="TextAppearance.Design.Error">
         <item name="android:textColor">@color/blue_unlocked_rewards</item>
-=======
+    </style>
     <style name="CardViewTheme" parent="CardView">
         <item name="android:layout_height">wrap_content</item>
         <item name="android:layout_width">match_parent</item>
@@ -329,6 +328,5 @@
         <item name="android:progressBackgroundTint">@color/status_bar_login</item>
         <item name="android:progressTint">@color/accentColor</item>
         <item name="android:colorControlActivated">@color/accentColor</item>
->>>>>>> bb6e1dce
     </style>
 </resources>