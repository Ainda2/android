--- conflicted
+++ resolved
@@ -287,11 +287,6 @@
         <item name="android:paddingBottom">10dp</item>
     </style>
 
-    <style name="ButtonStyleWithoutBorder" parent="@style/Widget.AppCompat.Button.Borderless">
-        <item name="android:minHeight">24dp</item>
-        <item name="android:minWidth">44dp</item>
-    </style>
-
     <style name="PreferenceStyle" parent="@style/PreferenceThemeOverlay.v14.Material">
         <item name="preferenceCategoryStyle">@style/PreferenceCategoryStyle</item>
     </style>
@@ -299,11 +294,7 @@
     <style name="PreferenceCategoryStyle" parent="@style/Preference.Category.Material">
         <item name="android:layout">@layout/my_category_preference</item>
     </style>
-<<<<<<< HEAD
-    
-=======
-
->>>>>>> c55097b0
+
     <style name="InputTextAppearanceError" parent="TextAppearance.Design.Error">
         <item name="android:textColor">@color/dark_primary_color</item>
     </style>
@@ -438,8 +429,6 @@
         <item name="android:textColor">@color/grey_achievements_invite_friends</item>
     </style>
 
-<<<<<<< HEAD
-=======
     <style name="alert_diaolog_btn">
         <item name="android:layout_width">wrap_content</item>
         <item name="android:layout_height">wrap_content</item>
@@ -449,7 +438,6 @@
         <item name="android:textAllCaps">true</item>
     </style>
 
->>>>>>> c55097b0
     <style name="how_works_second_p" parent="how_works_first_p">
         <item name="android:layout_marginTop">16dp</item>
         <item name="android:layout_marginBottom">24dp</item>
@@ -458,8 +446,6 @@
         <item name="android:textStyle">italic</item>
         <item name="android:textColor">@color/grey_achievements_invite_friends_sub</item>
     </style>
-<<<<<<< HEAD
-=======
 
     <style name="taken_down_icon">
         <item name="android:layout_width">16dp</item>
@@ -485,5 +471,4 @@
         <item name="android:textColor">@color/accentColor</item>
         <item name="android:background">@android:color/transparent</item>
     </style>
->>>>>>> c55097b0
 </resources>