<?xml version="1.0" encoding="utf-8"?>
<resources xmlns:android="http://schemas.android.com/apk/res/android">
    <!-- Contained button, inherited elevation: 2dp, TextAppearance=?attr/textAppearanceButton  -->
    <style name="Widget.Mega.Button" parent="Widget.MaterialComponents.Button">
        <item name="android:layout_width">wrap_content</item>
        <item name="android:layout_height">wrap_content</item>
        <item name="materialThemeOverlay">@style/ThemeOverlay.Mega.Button</item>
        <item name="backgroundTint">@color/mega_btn_bg_color_selector</item>
        <item name="android:textColor">@color/mega_btn_text_color_selector</item>
    </style>

    <style name="ThemeOverlay.Mega.Button" parent="">
        <item name="colorPrimary">?attr/colorSecondary</item>
        <item name="colorOnPrimary">?attr/colorOnSecondary</item>
    </style>

    <!-- Text button -->
    <style name="Widget.Mega.Button.TextButton" parent="Widget.MaterialComponents.Button.TextButton">
        <item name="android:layout_width">wrap_content</item>
        <item name="android:layout_height">wrap_content</item>
        <item name="materialThemeOverlay">@style/ThemeOverlay.Mega.Button.TextButton</item>
    </style>

    <style name="ThemeOverlay.Mega.Button.TextButton" parent="">
        <item name="colorPrimary">?attr/colorSecondary</item>
    </style>

    <style name="Widget.Mega.Button.TextButton.Red">
        <item name="materialThemeOverlay">@style/ThemeOverlay.Mega.Button.TextButton.Red</item>
    </style>

    <style name="ThemeOverlay.Mega.Button.TextButton.Red" parent="">
        <item name="colorPrimary">@color/red_600_red_300</item>
    </style>

    <!-- Outlined button -->
    <style name="Widget.Mega.Button.OutlinedButton" parent="Widget.MaterialComponents.Button.OutlinedButton">
        <item name="android:layout_width">wrap_content</item>
        <item name="android:layout_height">wrap_content</item>
        <item name="android:textColor">@color/mega_text_btn_text_color_selector</item>
        <item name="strokeColor">@color/mega_text_btn_text_color_selector</item>
        <item name="materialThemeOverlay">@style/ThemeOverlay.Mega.Button.TextButton</item>
    </style>

    <style name="Widget.Mega.NumberPicker" parent="">
        <item name="android:textSize">20sp</item>
        <item name="android:colorControlNormal">?attr/colorSecondary</item>
        <item name="android:background">@null</item>
    </style>

    <!-- Use the legacy style for TextInputLayout: https://material.io/blog/migrate-android-material-components
    colorControlActivated is the floating label, underline and cursor colors, when focused. If we
    don’t define it, it will fall back to use your colorAccent(colorSecondary for Material)
    colorControlNormal is the underline color, when the view is NOT focused. If we don’t define it,
    it will use textColorSecondary itself.
    textColorPrimary is the color of the user-input text. ColorError is the color of error text
    textColorHint is the hint color when the field is empty and NOT focused. -->
    <style name="Widget.Mega.TextInputLayout" parent="Widget.Design.TextInputLayout">
        <item name="colorControlNormal">@color/grey_012_white_012</item>
    </style>

    <style name="Widget.Mega.TextInputLayout.Password">
        <item name="endIconMode">password_toggle</item>
        <item name="endIconDrawable">@drawable/ic_see</item>
        <item name="endIconTint">@color/password_color_toggle</item>
    </style>

    <!-- Action bar title -->
    <style name="Widget.Mega.Toolbar" parent="Widget.MaterialComponents.Toolbar.PrimarySurface">
        <item name="titleTextAppearance">@style/TextAppearance.Mega.Subtitle1.Medium.AllCaps</item>
        <item name="subtitleTextAppearance">@style/TextAppearance.Mega.Caption.Secondary</item>
        <item name="android:elevation">0dp</item>
    </style>

    <!-- BottomSheet Dialog -->
    <style name="Theme.Mega.BottomSheetDialogTheme" parent="Theme.MaterialComponents.DayNight.BottomSheetDialog">
        <item name="bottomSheetStyle">@style/Widget.Mega.BottomSheetModal</item>
        <item name="android:windowIsFloating">false</item>
        <item name="android:statusBarColor">@android:color/transparent</item>
        <item name="android:navigationBarColor">?android:attr/colorBackground</item>
    </style>

    <style name="Widget.Mega.BottomSheetModal" parent="Widget.MaterialComponents.BottomSheet.Modal">
        <item name="shapeAppearanceOverlay">@style/ThemeOverlay.Mega.BottomSheetShape</item>
    </style>

    <style name="ThemeOverlay.Mega.BottomSheetShape" parent="">
        <item name="cornerSizeTopLeft">8dp</item>
        <item name="cornerSizeTopRight">8dp</item>
    </style>

    <!-- Alert Dialog -->
    <style name="ThemeOverlay.Mega.MaterialAlertDialog" parent="ThemeOverlay.MaterialComponents.MaterialAlertDialog">
        <item name="materialAlertDialogTitleTextStyle">@style/MaterialAlertDialog.Mega.Title.Text
        </item>
        <item name="materialAlertDialogBodyTextStyle">@style/MaterialAlertDialog.Mega.Body.Text
        </item>
        <item name="buttonBarNegativeButtonStyle">@style/Widget.Mega.NegativeButton.Dialog</item>
        <item name="buttonBarPositiveButtonStyle">@style/Widget.Mega.PositiveButton.Dialog</item>
        <item name="colorControlNormal">@color/grey_054_white_054</item>
    </style>

    <style name="MaterialAlertDialog.Mega.Title.Text" parent="MaterialAlertDialog.MaterialComponents.Title.Text">
        <item name="android:textAppearance">?attr/textAppearanceHeadline6</item>
        <item name="android:textColor">?android:attr/textColorPrimary</item>
    </style>

    <style name="MaterialAlertDialog.Mega.Body.Text" parent="MaterialAlertDialog.MaterialComponents.Body.Text">
        <item name="android:textAppearance">@style/TextAppearance.Mega.Subtitle1.Secondary</item>
    </style>

    <style name="Widget.Mega.NegativeButton.Dialog" parent="Widget.MaterialComponents.Button.TextButton.Dialog">
        <item name="android:textColor">?attr/colorSecondary</item>
    </style>

    <style name="Widget.Mega.PositiveButton.Dialog" parent="Widget.MaterialComponents.Button.TextButton.Dialog">
        <item name="android:textColor">?attr/colorSecondary</item>
    </style>

    <!--  For ListPreference  -->
    <style name="ThemeOverlay.Mega.MaterialAlertDialog.ListPreference">
        <item name="colorControlNormal">@color/grey_054_white_054</item>
        <item name="materialAlertDialogTitleTextStyle">
            @style/MaterialAlertDialog.Mega.Title.Text.ListPreference
        </item>
    </style>

    <style name="MaterialAlertDialog.Mega.Title.Text.ListPreference">
        <item name="android:textAppearance">@style/TextAppearance.MaterialComponents.Headline6
        </item>
    </style>

    <style name="Widget.Mega.CheckedTextView" parent="Widget.MaterialComponents.CheckedTextView">
        <item name="android:drawableStart">?android:attr/listChoiceIndicatorSingle</item>
        <item name="drawableTint">@color/ckt_drawable_tint_selector</item>
    </style>

    <!-- Action mode-->
    <style name="Widget.Mega.ActionMode" parent="@style/Widget.AppCompat.ActionMode">
        <item name="colorControlNormal">?attr/colorSecondary</item>
        <item name="titleTextStyle">@style/TextAppearance.Mega.Subtitle1.AccentColor</item>
    </style>

    <style name="Widget.Mega.ActionBar" parent="@style/ThemeOverlay.AppCompat.DayNight">
        <item name="colorControlNormal">?attr/colorSecondary</item>
    </style>

    <!-- Tab layout -->
    <style name="Widget.Mega.TabLayout" parent="Widget.Design.TabLayout">
        <item name="tabIndicatorColor">@color/red_600_red_300</item>
        <item name="tabIndicatorHeight">2dp</item>
        <item name="tabSelectedTextColor">@color/red_600_red_300</item>
        <item name="tabTextAppearance">@style/TextAppearance.Mega.Tab</item>
        <item name="tabMaxWidth">0dp</item>
        <item name="tabIconTint">@color/grey_054_white_054</item>
    </style>

    <!--- Switch -->
    <style name="Widget.Mega.Switch" parent="Widget.MaterialComponents.CompoundButton.Switch">
        <item name="useMaterialThemeColors">false</item>
        <item name="android:minWidth">0dp</item>
        <item name="android:minHeight">0dp</item>
    </style>

    <!--- SnackBar -->
    <style name="Widget.Mega.SnackBar" parent="Widget.MaterialComponents.Snackbar">
        <item name="actionTextColorAlpha">1</item>
        <item name="backgroundTintMode">add</item>
        <item name="backgroundTint">@color/grey_087_white</item>
        <item name="textColor">@color/white_087_grey_087</item>
    </style>

    <style name="Widget.Mega.SnackbarButton" parent="Widget.MaterialComponents.Button.TextButton.Snackbar">
        <item name="android:textColor">@color/teal_200_teal_300</item>
    </style>

    <!--- SeekBar white, chat room own voice clip -->
    <style name="Widget.Mega.SeekBar.White" parent="Widget.AppCompat.SeekBar">
        <item name="android:progressBackgroundTint">@color/white_alpha_038</item>
        <item name="android:progressTint">@color/white</item>
        <item name="android:thumbTint">@color/white</item>
        <item name="android:colorControlActivated">@color/white</item>
    </style>

    <!--- SeekBar teal, chat room contact voice clip -->
    <style name="Widget.Mega.SeekBar.Secondary" parent="Widget.AppCompat.SeekBar">
        <item name="android:progressBackgroundTint">@color/white_018_026</item>
        <item name="android:progressTint">@color/teal_300</item>
        <item name="android:thumbTint">@color/teal_300</item>
        <item name="android:colorControlActivated">@color/teal_300</item>
    </style>

    <!-- For the CollapsingToolbarLayout -->
    <style name="ThemeOverlay.Mega.DefaultToolBar" parent="">
        <item name="toolbarStyle">@style/Widget.MaterialComponents.Toolbar</item>
    </style>

    <!-- For FAB above images or scrim -->
    <style name="Widget.Mega.FAB.Variant" parent="Widget.MaterialComponents.FloatingActionButton">
        <item name="materialThemeOverlay">@style/ThemeOverlay.Mega.FAB.Variant</item>
    </style>

    <style name="ThemeOverlay.Mega.FAB.Variant" parent="">
        <item name="colorSecondary">@color/white_teal_200</item>
        <item name="colorOnSecondary">@color/teal_300_black</item>
    </style>

    <!-- My Account "UPGRADE" Button, outlined in Light, solid white in Dark -->
    <style name="Widget.Mega.Button.Variant1" parent="Widget.Mega.Button.OutlinedButton" >
        <item name="android:paddingLeft">@dimen/btn_21_padding_horizontal</item>
        <item name="android:paddingRight">@dimen/btn_21_padding_horizontal</item>
        <item name="android:paddingTop">@dimen/btn_transparent_padding_vertical</item>
        <item name="android:paddingBottom">@dimen/btn_transparent_padding_vertical</item>
    </style>

    <!-- My Account "CHANGE PASSWORD" Button, solid white in Light, outlined in Dark -->
    <style name="Widget.Mega.Button.Variant2">
        <item name="strokeColor">@color/white</item>
        <item name="backgroundTint">@color/white</item>
        <item name="android:textColor">?android:attr/textColorPrimary</item>
        <item name="android:elevation">2dp</item>
        <item name="android:paddingLeft">@dimen/btn_21_padding_horizontal</item>
        <item name="android:paddingRight">@dimen/btn_21_padding_horizontal</item>
    </style>

    <!-- My Account "LOGOUT" Button, grey outlined in Light, outlined in Dark -->
    <style name="Widget.Mega.Button.Variant3" parent="Widget.Mega.Button.OutlinedButton">
        <item name="strokeColor">@color/grey_alpha_026</item>
        <item name="backgroundTint">@color/white</item>
        <item name="android:textColor">?android:attr/textColorPrimary</item>
        <item name="android:paddingLeft">@dimen/btn_21_padding_horizontal</item>
        <item name="android:paddingRight">@dimen/btn_21_padding_horizontal</item>
    </style>

    <!--  Same in dark mode and light mode  -->
    <style name="Widget.Mega.Button.Transparent" parent="Widget.AppCompat.Button.Borderless">
        <item name="android:layout_width">wrap_content</item>
        <item name="android:layout_height">wrap_content</item>
        <item name="android:minWidth">10dp</item>
        <item name="android:textColor">?android:attr/colorAccent</item>
        <item name="android:paddingStart">@dimen/btn_padding_horizontal</item>
        <item name="android:paddingEnd">@dimen/btn_padding_horizontal</item>
        <item name="android:paddingTop">@dimen/btn_transparent_padding_vertical</item>
        <item name="android:paddingBottom">@dimen/btn_transparent_padding_vertical</item>
    </style>

    <!--  Same in dark mode and light mode  -->
    <style name="Widget.Mega.Button.Transparent.Stroke" parent="Widget.MaterialComponents.Button.OutlinedButton">
        <item name="android:layout_width">wrap_content</item>
        <item name="android:layout_height">wrap_content</item>
        <item name="strokeColor">?attr/colorSecondary</item>
        <item name="android:minWidth">10dp</item>
        <item name="android:textColor">?attr/colorSecondary</item>
        <item name="android:paddingStart">@dimen/btn_21_padding_horizontal</item>
        <item name="android:paddingEnd">@dimen/btn_21_padding_horizontal</item>
        <item name="android:paddingTop">@dimen/btn_transparent_padding_vertical</item>
        <item name="android:paddingBottom">@dimen/btn_transparent_padding_vertical</item>
    </style>

    <!-- For date picker dialog -->
    <style name="Widget.Mega.DatePickerDialog" parent="ThemeOverlay.MaterialComponents.MaterialAlertDialog.Picker.Date.Calendar">
        <item name="android:datePickerStyle">@style/Widget.Mega.DatePicker</item>
        <item name="android:background">@color/white_grey_800</item>
    </style>

    <style name="Widget.Mega.DatePicker" parent="MaterialAlertDialog.MaterialComponents.Picker.Date.Calendar">
        <item name="android:headerMonthTextAppearance">
            @style/ThemeOverlay.MaterialComponents.MaterialAlertDialog.Picker.Date.Header.Text.Secondary
        </item>
        <item name="android:headerBackground">@color/white_grey_800</item>
    </style>

    <style name="ThemeOverlay.MaterialComponents.MaterialAlertDialog.Picker.Date.Header.Text.Secondary">
        <item name="android:textColor">?attr/colorSecondary</item>
    </style>

    <!--======= Legacy styles(may not be best practice, keep them just for quick development, some are slightly modified) ========= -->

    <style name="dialogActionButton" parent="@style/Widget.AppCompat.ActionButton" />

    <style name="achievements_subtitle">
        <item name="android:fontFamily">sans-serif</item>
        <item name="android:textAppearance">@style/TextAppearance.Mega.Subtitle1.Variant</item>
        <item name="android:layout_width">wrap_content</item>
        <item name="android:layout_height">wrap_content</item>
        <item name="android:layout_alignParentTop">true</item>
        <item name="android:layout_marginRight">24dp</item>
        <item name="android:layout_marginBottom">4dp</item>
        <item name="android:singleLine">false</item>
        <item name="android:ellipsize">end</item>
    </style>

    <style name="how_it_works">
        <item name="android:layout_width">wrap_content</item>
        <item name="android:layout_height">wrap_content</item>
        <item name="android:text">@string/title_achievement_invite_friends</item>
        <item name="android:layout_marginTop">24dp</item>
        <item name="android:textAppearance">@style/TextAppearance.Mega.Subtitle1.Variant</item>
        <item name="android:layout_gravity">center_horizontal</item>
        <item name="android:textColor">@color/dark_blue_500_200</item>
    </style>

    <style name="how_works_first_p">
        <item name="android:layout_width">wrap_content</item>
        <item name="android:layout_height">wrap_content</item>
        <item name="android:layout_marginTop">24dp</item>
        <item name="android:layout_marginBottom">16dp</item>
        <item name="android:layout_marginLeft">24dp</item>
        <item name="android:layout_marginRight">24dp</item>
        <item name="android:textAppearance">@style/TextAppearance.Mega.Body2.Secondary.Variant
        </item>
    </style>

    <style name="how_works_second_p" parent="how_works_first_p">
        <item name="android:layout_marginTop">16dp</item>
        <item name="android:layout_marginBottom">24dp</item>
        <item name="android:textAppearance">@style/TextAppearance.Mega.Caption.Italic</item>
    </style>

    <style name="ThemeOverlay.ColorControlSecondary" parent="">
        <item name="android:colorControlNormal">?android:attr/textColorSecondary</item>
        <item name="colorControlNormal">?android:attr/textColorSecondary</item>
    </style>

    <style name="Widget.Mega.RadioButton.Label" parent="Widget.MaterialComponents.CompoundButton.RadioButton">
        <item name="android:layout_marginStart">16dp</item>
        <item name="android:paddingStart">32dp</item>
        <item name="android:minWidth">0dp</item>
        <item name="android:button">@drawable/selector_label</item>
    </style>

    <style name="homepage_fab_label">
        <item name="android:layout_width">wrap_content</item>
        <item name="android:layout_height">wrap_content</item>
        <item name="android:layout_marginEnd">@dimen/label_margin_end</item>
        <item name="android:background">@drawable/rounded_text_view_chat_keyboard</item>
        <item name="android:paddingTop">5dp</item>
        <item name="android:paddingBottom">6dp</item>
        <item name="android:paddingStart">11dp</item>
        <item name="android:paddingEnd">10dp</item>
        <item name="android:textColor">@color/grey_alpha_087</item>
        <item name="android:visibility">gone</item>
        <item name="borderWidth">0dp</item>
    </style>

    <style name="GetLinkOptionsStyle">
        <item name="android:layout_width">match_parent</item>
        <item name="android:layout_height">wrap_content</item>
        <item name="android:layout_marginTop">16dp</item>
        <item name="android:layout_marginBottom">16dp</item>
        <item name="android:layout_marginEnd">16dp</item>
    </style>

    <style name="MEGAProgressBarLogin" parent="Widget.AppCompat.ProgressBar.Horizontal">
        <item name="android:indeterminateOnly">false</item>
        <item name="android:minHeight">10dip</item>
        <item name="android:maxHeight">20dip</item>
    </style>

    <style name="UsedSpaceProgressBar" parent="Widget.AppCompat.ProgressBar.Horizontal">
        <item name="android:indeterminateOnly">false</item>
        <item name="android:progressDrawable">@drawable/custom_progress_bar_horizontal_ok</item>
        <item name="android:minHeight">2dp</item>
        <item name="android:maxHeight">5dp</item>
    </style>

    <style name="StyledScrollerTextAppearance" parent="@android:style/TextAppearance">
        <item name="android:textSize">14sp</item>
        <!--<item name="android:textStyle"></item>-->
        <item name="android:textColor">@android:color/white</item>
    </style>

    <style name="PreferenceStyle" parent="@style/PreferenceThemeOverlay.v14.Material">
        <item name="preferenceCategoryStyle">@style/PreferenceCategoryStyle</item>
    </style>

    <style name="PreferenceCategoryStyle" parent="@style/Preference.Category.Material">
        <item name="android:layout">@layout/my_category_preference</item>
    </style>

    <style name="figures_text_style">
        <item name="android:fontFamily">sans-serif</item>
        <item name="android:textColor">?android:attr/textColorSecondary</item>
        <item name="android:textSize">14sp</item>
        <item name="android:singleLine">false</item>
        <item name="android:layout_marginRight">16dp</item>
        <item name="android:layout_width">wrap_content</item>
        <item name="android:layout_height">wrap_content</item>
    </style>

    <style name="taken_down_icon">
        <item name="android:layout_width">16dp</item>
        <item name="android:layout_height">16dp</item>
        <item name="android:layout_centerVertical">true</item>
        <item name="android:background">@null</item>
        <item name="android:tint">@color/red_600_red_300</item>
        <item name="android:visibility">gone</item>
    </style>

    <style name="IconGifMessage">
        <item name="android:layout_width">wrap_content</item>
        <item name="android:layout_height">wrap_content</item>
        <item name="android:layout_centerInParent">true</item>
        <item name="android:src">@drawable/ic_gif_message</item>
    </style>

    <style name="ProgressBarGifMessage">
        <item name="android:layout_width">45dp</item>
        <item name="android:layout_height">45dp</item>
        <item name="android:layout_centerInParent">true</item>
    </style>

    <style name="SimpleDraweeViewMessages">
        <item name="android:layout_width">wrap_content</item>
        <item name="android:layout_height">wrap_content</item>
        <item name="android:layout_centerInParent">true</item>
        <item name="android:maxHeight">212dp</item>
        <item name="android:maxWidth">212dp</item>
    </style>

    <style name="PreviewMessage">
        <item name="android:layout_width">wrap_content</item>
        <item name="android:layout_height">wrap_content</item>
        <item name="android:scaleType">fitCenter</item>
        <item name="android:adjustViewBounds">true</item>
        <item name="android:maxHeight">212dp</item>
        <item name="android:maxWidth">212dp</item>
        <item name="android:layout_gravity">center_horizontal|center_vertical</item>
    </style>

    <!-- For dropdown menu in AudioVideoPlayerLollipop, fix to dark mode -->
    <style name="ThemeOverlay.MaterialComponents.MenuDark">
        <item name="colorSurface">@color/grey_900</item>
        <item name="android:textColorPrimary">@color/white_alpha_087</item>
        <item name="checkboxStyle">@style/Widget.MaterialComponents.CompoundButton.CheckBox.Dark
        </item>
    </style>

    <style name="AudioPlayerButton">
        <item name="android:background">?selectableItemBackground</item>
        <item name="android:layout_width">52dp</item>
        <item name="android:layout_height">52dp</item>
    </style>

    <style name="messageForwardIconStyle">
        <item name="android:layout_width">wrap_content</item>
        <item name="android:layout_height">wrap_content</item>
        <item name="android:layout_centerVertical">true</item>
        <item name="android:adjustViewBounds">true</item>
        <item name="android:background">@null</item>
        <item name="android:scaleType">fitXY</item>
        <item name="android:src">@drawable/ic_forward_file</item>
    </style>

    <style name="MessageForwardIconStyleEnd" parent="messageForwardIconStyle">
        <item name="android:layout_marginEnd">8dp</item>
    </style>

    <style name="MessageForwardIconStyleStart" parent="messageForwardIconStyle">
        <item name="android:layout_marginStart">8dp</item>
    </style>

    <style name="Widget.MaterialComponents.CompoundButton.CheckBox.Dark">
        <item name="useMaterialThemeColors">false</item>
    </style>

    <style name="PinPasscodeStyle">
        <item name="android:layout_width">wrap_content</item>
        <item name="android:layout_height">wrap_content</item>
        <item name="android:layout_marginTop">20dp</item>
        <item name="android:layout_marginEnd">16dp</item>
        <item name="android:fontFamily">sans-serif</item>
        <item name="android:gravity">center_horizontal</item>
        <item name="android:imeOptions">actionNext|flagNoFullscreen</item>
        <item name="android:inputType">numberPassword</item>
        <item name="android:maxLength">1</item>
        <item name="android:textSize">20sp</item>
    </style>

    <style name="WarningPasscodeStyle">
        <item name="android:layout_width">wrap_content</item>
        <item name="android:layout_height">wrap_content</item>
        <item name="android:layout_marginBottom">16dp</item>
        <item name="android:fontFamily">sans-serif</item>
        <item name="android:paddingStart">40dp</item>
        <item name="android:paddingEnd">40dp</item>
        <item name="android:paddingBottom">10dp</item>
        <item name="android:gravity">center</item>
        <item name="android:textColor">@color/red_900_red_400</item>
        <item name="android:textSize">13sp</item>
    </style>

    <style name="OnlyTextBottomSheetHeaderStyle">
        <item name="android:layout_width">wrap_content</item>
        <item name="android:layout_height">wrap_content</item>
        <item name="android:layout_marginStart">16dp</item>
        <item name="android:layout_marginTop">16dp</item>
        <item name="android:layout_marginEnd">16dp</item>
        <item name="android:layout_marginBottom">12dp</item>m>
        <item name="android:textColor">@color/grey_054_white_054</item>
        <item name="android:textSize">16sp</item>
    </style>

    <style name="OnlyTextBottomSheetOptionStyle">
        <item name="android:layout_width">match_parent</item>
        <item name="android:layout_height">55dp</item>
        <item name="android:gravity">center_vertical</item>
        <item name="android:paddingStart">16dp</item>
        <item name="android:paddingEnd">16dp</item>
        <item name="android:textColor">@color/grey_087_white_087</item>
        <item name="android:textSize">16sp</item>
    </style>

    <style name="SeparatorBottomSheetStyle">
        <item name="android:layout_width">match_parent</item>
        <item name="android:layout_height">1dp</item>
        <item name="android:layout_marginStart">16dp</item>
        <item name="android:background">@color/grey_012_white_012</item>
    </style>

    <style name="Widget.Mega.Button.Preferences" parent="Widget.MaterialComponents.Button.TextButton">
        <item name="android:textAllCaps">false</item>
        <item name="android:minHeight">0dp</item>
        <item name="android:textColor">?attr/colorSecondary</item>
        <item name="android:textAppearance">?textAppearanceCaption</item>
    </style>

    <style name="TransparentEditText">
        <item name="android:colorControlNormal">@android:color/transparent</item>
        <item name="android:colorControlActivated">?attr/colorSecondary</item>
        <item name="android:textCursorDrawable">@drawable/accent_color_cursor</item>
    </style>

    <style name="TransparentEditText.Transparent">
        <item name="android:colorControlActivated">@android:color/transparent</item>
    </style>

    <style name="BottomSheetOption">
        <item name="android:layout_width">match_parent</item>
        <item name="android:layout_height">56dp</item>
        <item name="android:drawablePadding">35dp</item>
        <item name="android:gravity">center_vertical</item>
        <item name="android:paddingStart">18dp</item>
        <item name="android:paddingEnd">18dp</item>
        <item name="android:textAppearance">?attr/textAppearanceSubtitle1</item>
        <item name="android:background">?selectableItemBackground</item>
        <item name="android:clickable">true</item>
        <item name="android:focusable">true</item>
        <item name="drawableTint">?android:attr/textColorSecondary</item>
    </style>

    <style name="BottomSheetItem">
        <item name="android:layout_width">match_parent</item>
        <item name="android:layout_height">@dimen/bottom_sheet_item_height</item>
        <item name="android:drawablePadding">@dimen/bottom_sheet_item_drawable_padding</item>
        <item name="android:gravity">center_vertical</item>
        <item name="android:paddingStart">@dimen/bottom_sheet_item_padding_horizontal</item>
        <item name="android:paddingEnd">@dimen/bottom_sheet_item_padding_horizontal</item>
        <item name="android:textAppearance">?attr/textAppearanceSubtitle1</item>
        <item name="drawableTint">?android:attr/textColorSecondary</item>
    </style>

    <style name="BottomSheetItemDivider">
        <item name="android:layout_width">match_parent</item>
        <item name="android:layout_height">1dp</item>
        <item name="android:layout_marginStart">@dimen/bottom_sheet_item_divider_margin_start</item>
        <item name="android:background">@color/grey_012_white_012</item>
    </style>

    <style name="BottomSheetIcon">
        <item name="android:layout_width">@dimen/meeting_bottom_floating_panel_fab_size</item>
        <item name="android:layout_height">@dimen/meeting_bottom_floating_panel_fab_size</item>
        <item name="android:background">@null</item>
        <item name="android:padding">1dp</item>
        <item name="borderWidth">0dp</item>
        <item name="elevation">0dp</item>
        <item name="pressedTranslationZ">0dp</item>
        <item name="fabCustomSize">@dimen/meeting_bottom_floating_panel_fab_size</item>
        <item name="off_background_tint">@color/white</item>
        <item name="off_icon_tint">@color/red_600</item>
        <item name="on_background_tint">@color/grey_032_white_054</item>
        <item name="on_icon_tint">@color/white</item>
    </style>

    <style name="BottomSheetInfoItem">
        <item name="android:layout_width">match_parent</item>
        <item name="android:layout_height">@dimen/bottom_sheet_item_height</item>
        <item name="android:drawablePadding">10dp</item>
        <item name="android:gravity">center_vertical</item>
        <item name="android:paddingStart">@dimen/bottom_sheet_item_padding_horizontal</item>
        <item name="android:paddingEnd">@dimen/bottom_sheet_item_padding_horizontal</item>
        <item name="android:textAppearance">?attr/textAppearanceSubtitle1</item>
    </style>

    <style name="BottomSheetOption.Red">
        <item name="android:textAppearance">@style/TextAppearance.Mega.Subtitle1.Red</item>
        <item name="drawableTint">@color/red_600_red_300</item>
    </style>

<<<<<<< HEAD
    <style name="CallBanner">
        <item name="android:minHeight">36dp</item>
        <item name="android:background">@android:color/transparent</item>
        <item name="android:elevation">1dp</item>
        <item name="android:ellipsize">end</item>
        <item name="android:fontFamily">sans-serif</item>
        <item name="android:gravity">center</item>
        <item name="android:maxLines">1</item>
        <item name="android:textColor">@color/white</item>
        <item name="android:textSize">14sp</item>
        <item name="android:textStyle">normal</item>
=======
    <style name="Widget.Mega.TimeBar" parent="ExoStyledControls.TimeBar">
        <item name="bar_height">2dp</item>
        <item name="buffered_color">@color/grey_300_grey_600</item>
        <item name="played_color">@color/teal_300_teal_200</item>
        <item name="scrubber_color">@color/teal_300_teal_200</item>
        <item name="unplayed_color">@color/grey_alpha_012_white_alpha_023</item>
    </style>

    <style name="CuViewTypeButton">
        <item name="android:layout_width">0dp</item>
        <item name="android:layout_height">@dimen/cu_view_type_button_height</item>
        <item name="android:layout_weight">1</item>
        <item name="android:padding">0dp</item>
        <item name="android:gravity">center</item>
        <item name="android:elevation">0dp</item>
        <item name="android:background">@drawable/background_18dp_rounded_unselected_button</item>
        <item name="android:layout_marginStart">4dp</item>
        <item name="android:layout_marginEnd">4dp</item>
        <item name="android:textAppearance">@style/TextAppearance.Mega.Subtitle2.Normal.Grey87White87</item>
    </style>

    <style name="CUProgressBar" parent="Widget.AppCompat.ProgressBar.Horizontal">
        <item name="android:indeterminateOnly">false</item>
        <item name="android:layout_width">match_parent</item>
        <item name="android:layout_height">4dp</item>
        <item name="minHeight">4dp</item>
        <item name="maxHeight">4dp</item>
>>>>>>> 7432f43a
    </style>

</resources><|MERGE_RESOLUTION|>--- conflicted
+++ resolved
@@ -597,7 +597,6 @@
         <item name="drawableTint">@color/red_600_red_300</item>
     </style>
 
-<<<<<<< HEAD
     <style name="CallBanner">
         <item name="android:minHeight">36dp</item>
         <item name="android:background">@android:color/transparent</item>
@@ -609,7 +608,8 @@
         <item name="android:textColor">@color/white</item>
         <item name="android:textSize">14sp</item>
         <item name="android:textStyle">normal</item>
-=======
+    </style>
+
     <style name="Widget.Mega.TimeBar" parent="ExoStyledControls.TimeBar">
         <item name="bar_height">2dp</item>
         <item name="buffered_color">@color/grey_300_grey_600</item>
@@ -637,7 +637,6 @@
         <item name="android:layout_height">4dp</item>
         <item name="minHeight">4dp</item>
         <item name="maxHeight">4dp</item>
->>>>>>> 7432f43a
     </style>
 
 </resources>