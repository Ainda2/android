<?xml version="1.0" encoding="utf-8"?>
<resources xmlns:android="http://schemas.android.com/apk/res/android">

    <style name="dialogActionButton" parent="@style/Widget.AppCompat.ActionButton"></style>

    <style name="MEGAProgressBarLogin" parent="Widget.AppCompat.ProgressBar.Horizontal">
		 <item name="android:indeterminateOnly">false</item>
          <item name="android:minHeight">10dip</item>
          <item name="android:maxHeight">20dip</item>
	</style>

    <!--New Styles-->

    <style name="UsedSpaceProgressBar" parent="Widget.AppCompat.ProgressBar.Horizontal">
        <item name="android:indeterminateOnly">false</item>
        <item name="android:progressDrawable">@drawable/custom_progress_bar_horizontal_ok</item>
        <item name="android:minHeight">2dp</item>
        <item name="android:maxHeight">5dp</item>
    </style>

    <style name="TransferProgressBar" parent="Widget.AppCompat.ProgressBar.Horizontal">
        <item name="android:indeterminateOnly">false</item>
        <item name="android:progressDrawable">@drawable/custom_progress_bar_horizontal_transfer_overview</item>
        <item name="android:minHeight">4dp</item>
        <item name="android:maxHeight">4dp</item>
    </style>

    <!-- Base application theme. -->
    <style name="Theme.Megaactionbar" parent="Theme.AppCompat.Light.NoActionBar">
        <!-- Customize your theme here. -->

        <!-- colorPrimary is used for the default action bar background -->
        <item name="colorPrimary">@color/white</item>

        <!-- colorPrimaryDark is used for the status bar -->
        <item name="colorPrimaryDark">@color/dark_primary_color</item>

        <!-- colorAccent is used as the default value for colorControlActivated
             which is used to tint widgets -->
        <item name="colorAccent">@color/accentColor</item>
        <item name="colorControlNormal">@color/black</item>

        <item name="android:windowDrawsSystemBarBackgrounds">true</item>
        <item name="android:statusBarColor">@android:color/transparent</item>

        <item name="windowActionModeOverlay">true</item>
        <item name="actionModeBackground">@color/accentColor</item>
        <item name="android:actionModeBackground">@color/accentColor</item>
        <item name="actionModeCloseDrawable">@drawable/ic_arrow_back_white</item>
        <item name="android:actionModeCloseDrawable">@drawable/ic_arrow_back_white</item>
        <item name="actionModeStyle">@style/Widget.ActionMode</item>
        <item name="android:actionModeStyle">@style/Widget.ActionMode</item>
        <item name="actionBarTheme">@style/Widget.ActionMode.ActionBar</item>
        <item name="android:actionBarTheme">@style/Widget.ActionMode.ActionBar</item>
        <item name="elevation">0dp</item>
        <item name="android:elevation">0dp</item>

        <item name="actionBarPopupTheme">@style/ThemeOverlay.AppCompat</item>
        <!-- You can also set colorControlNormal, colorControlActivated
             colorControlHighlight & colorSwitchThumbNormal. -->
        <item name="preferenceTheme">@style/PreferenceStyle</item>
    </style>

    <style name="Theme.Megaactionbar.Secondary" parent="Theme.AppCompat.Light.NoActionBar">
        <!-- Customize your theme here. -->

        <!-- colorPrimary is used for the default action bar background -->
        <item name="colorPrimary">@color/dark_primary_color</item>

        <!-- colorPrimaryDark is used for the status bar -->
        <item name="colorPrimaryDark">@color/dark_primary_color_secondary</item>

        <!-- colorAccent is used as the default value for colorControlActivated
             which is used to tint widgets -->
        <item name="colorAccent">@color/accentColor</item>
        <item name="colorControlNormal">@color/white</item>

        <item name="android:windowDrawsSystemBarBackgrounds">true</item>
        <item name="android:statusBarColor">@android:color/transparent</item>

        <item name="windowActionModeOverlay">true</item>
        <item name="actionModeBackground">@color/accentColor</item>
        <item name="android:actionModeBackground">@color/accentColor</item>
        <item name="actionModeCloseDrawable">@drawable/ic_arrow_back_white</item>
        <item name="android:actionModeCloseDrawable">@drawable/ic_arrow_back_white</item>
        <item name="actionModeStyle">@style/Widget.ActionMode</item>
        <item name="android:actionModeStyle">@style/Widget.ActionMode</item>
        <item name="actionBarTheme">@style/Widget.ActionMode.ActionBar</item>
        <item name="android:actionBarTheme">@style/Widget.ActionMode.ActionBar</item>

        <item name="actionBarPopupTheme">@style/ThemeOverlay.AppCompat</item>
        <!-- You can also set colorControlNormal, colorControlActivated
             colorControlHighlight & colorSwitchThumbNormal. -->
        <item name="preferenceTheme">@style/PreferenceStyle</item>
    </style>

    <style name="Theme.Megaactionbar.InfoScreens" parent="Theme.AppCompat.Light.NoActionBar">
        <!-- Customize your theme here. -->

        <!-- colorPrimary is used for the default action bar background -->
        <item name="colorPrimary">@color/white</item>

        <!-- colorPrimaryDark is used for the status bar -->
        <item name="colorPrimaryDark">@color/status_bar_search</item>

        <!-- colorAccent is used as the default value for colorControlActivated
             which is used to tint widgets -->
        <item name="colorAccent">@color/accentColor</item>
        <item name="android:colorControlNormal">@color/black</item>
        <item name="colorControlNormal">@color/black</item>

        <item name="android:windowDrawsSystemBarBackgrounds">true</item>
        <item name="android:statusBarColor">@android:color/transparent</item>

        <item name="windowActionModeOverlay">true</item>
        <item name="actionModeBackground">@color/accentColor</item>
        <item name="android:actionModeBackground">@color/accentColor</item>
        <item name="actionModeCloseDrawable">@drawable/ic_arrow_back_white</item>
        <item name="android:actionModeCloseDrawable">@drawable/ic_arrow_back_white</item>
        <item name="actionModeStyle">@style/Widget.ActionMode</item>
        <item name="android:actionModeStyle">@style/Widget.ActionMode</item>
        <item name="actionBarTheme">@style/Widget.ActionMode.ActionBar</item>
        <item name="android:actionBarTheme">@style/Widget.ActionMode.ActionBar</item>
        <item name="elevation">0dp</item>
        <item name="android:elevation">0dp</item>

        <item name="actionBarPopupTheme">@style/ThemeOverlay.AppCompat</item>
        <!-- You can also set colorControlNormal, colorControlActivated
             colorControlHighlight & colorSwitchThumbNormal. -->
        <item name="preferenceTheme">@style/PreferenceStyle</item>
    </style>

    <style name="Widget.ActionMode.ActionBar" parent="@style/ThemeOverlay.AppCompat.Light">
        <item name="colorControlNormal">@color/white</item>
    </style>

    <style name="Widget.ActionMode" parent="@style/Widget.AppCompat.ActionMode">
        <item name="titleTextStyle">@style/TitleTextStyle</item>
        <item name="android:titleTextStyle">@style/TitleTextStyle</item>
    </style>

    <style name="TitleTextStyle" parent="@style/Widget.AppCompat.ActionMode">
        <item name="textColor">@color/white</item>
        <item name="android:textColor">@color/white</item>
        <item name="textSize">20sp</item>
        <item name="android:textSize">20sp</item>
    </style>

    <style name="ActionOverflowButtonStyle" parent="@style/Widget.AppCompat.ActionButton.Overflow">
        <item name="srcCompat">@drawable/ic_dots_vertical_white</item>
        <item name="android:src">@drawable/ic_dots_vertical_white</item>
        <item name="background">@drawable/ic_dots_vertical_white</item>
        <item name="android:background">@drawable/ic_dots_vertical_white</item>
    </style>

    <style name="MyCustomTabLayout" parent="Widget.Design.TabLayout">
        <item name="tabIndicatorColor">@color/dark_primary_color</item>
        <item name="tabIndicatorHeight">2dp</item>
        <item name="tabBackground">@color/white</item>
        <item name="tabSelectedTextColor">@color/dark_primary_color</item>
        <item name="tabPaddingStart">12dp</item>
        <item name="tabPaddingEnd">12dp</item>
        <item name="tabTextAppearance">@style/MyCustomTabTextAppearance</item>
    </style>

    <style name="MyCustomTabLayout.Secondary" parent="MyCustomTabLayout">
        <item name="tabIndicatorColor">@color/white</item>
        <item name="tabBackground">@color/dark_primary_color</item>
        <item name="tabSelectedTextColor">@color/white</item>
        <item name="tabTextAppearance">@style/MyCustomTabTextAppearance.Secondary</item>
    </style>

    <style name="MyCustomTabTextAppearance" parent="TextAppearance.Design.Tab">
        <item name="android:textSize">14sp</item>
        <item name="android:textColor">@color/mail_my_account</item>
        <item name="textAllCaps">false</item>
    </style>

    <style name="MyCustomTabTextAppearance.Secondary" parent="MyCustomTabTextAppearance">
        <item name="android:textColor">@color/text_tab_alpha</item>
    </style>

    <style name="NavDrawerAccountUsedSpaceText">
        <item name="android:layout_height">wrap_content</item>
        <item name="android:layout_width">wrap_content</item>
        <item name="android:textSize">14sp</item>
        <item name="android:textColor">#ff9e9e9e</item>
        <item name="android:padding">10dp</item>
    </style>

    <style name="AppCompatAlertDialogStyle" parent="Theme.AppCompat.Light.Dialog.Alert">
        <item name="colorAccent">@color/accentColor</item>
        <item name="android:textColor">@color/black</item>
        <item name="android:textColorPrimary">@color/text_secondary</item>
        <item name="android:background">@color/white</item>
        <item name="colorControlNormal">@color/text_secondary</item>
        <item name="android:windowMinWidthMajor">85%</item>
        <item name="android:windowMinWidthMinor">85%</item>
    </style>

    <style name="ToolbarTitle" parent="@style/TextAppearance.Widget.AppCompat.Toolbar.Title">
        <item name="android:textSize">16sp</item>
    </style>

    <style name="ToolbarSubTitle" parent="@style/TextAppearance.Widget.AppCompat.Toolbar.Title">
        <item name="android:textSize">14sp</item>
        <item name="android:textColor">@color/mail_my_account</item>
    </style>

    <style name="ToolbarTitle.CollapsingToolbar" parent="@style/TextAppearance.Widget.AppCompat.Toolbar.Title">
        <item name="android:textSize">16.5sp</item>
    </style>

    <style name="ToolbarTitle.Secondary" parent="@style/TextAppearance.Widget.AppCompat.Toolbar.Title">
        <item name="android:textSize">20sp</item>
    </style>

    <style name="ToolbarSubtitle" parent="@style/TextAppearance.Widget.AppCompat.Toolbar.Subtitle">
        <item name="android:textSize">14sp</item>
    </style>

    <style name="CollapsingToolbarContactInfo" parent="ThemeOverlay.AppCompat.Light">
        <item name="android:textColorSecondary">@color/white</item>
    </style>

    <style name="CollapsingToolbarContactInfo.TitleText" parent="TextAppearance.Widget.AppCompat.Toolbar.Title">
        <item name="android:textSize">20sp</item>
    </style>

    <style name="MyCustomTabLayoutKeyboard" parent="Widget.Design.TabLayout">
        <item name="tabIndicatorColor">@color/accentColor</item>
        <item name="tabIndicatorHeight">2dp</item>
        <item name="tabBackground">@color/white</item>
        <item name="tabSelectedTextColor">@color/black</item>
        <item name="tabPaddingStart">12dp</item>
        <item name="tabPaddingEnd">12dp</item>
    </style>

    <style name="StyledScrollerTextAppearance" parent="@android:style/TextAppearance">
        <item name="android:textSize">14sp</item>
        <!--<item name="android:textStyle"></item>-->
        <item name="android:textColor">@android:color/white</item>
    </style>

    <style name="Theme.Swipe.Back" parent="Theme.AppCompat.Light.NoActionBar">
        <item name="android:windowIsTranslucent">true</item>
        <item name="android:statusBarColor">@android:color/black</item>
        <item name="android:windowBackground">@android:color/transparent</item>
        <item name="windowActionBar">false</item>
        <item name="android:windowNoTitle">true</item>
    </style>

    <style name="AppCompatAlertDialogStyleAddContacts" parent="Theme.AppCompat.Light.Dialog.Alert">
        <item name="android:background">@color/white</item>
        <item name="android:positiveButtonText">@color/accentColor</item>
        <item name="android:negativeButtonText">@color/accentColor</item>
        <item name="android:content">@color/mail_my_account</item>
        <item name="colorControlNormal">@color/mail_my_account</item>
        <item name="android:textColorPrimary">@color/mail_my_account</item>
        <item name="android:windowMinWidthMajor">85%</item>
        <item name="android:windowMinWidthMinor">85%</item>
    </style>

    <style name="AppCompatAlertDialogStyleNormal" parent="Theme.AppCompat.Light.Dialog.Alert">
        <item name="android:windowMinWidthMajor">85%</item>
        <item name="android:windowMinWidthMinor">85%</item>
    </style>

    <style name="ColorControlStyle" parent="Theme.Megaactionbar">
        <item name="android:colorControlNormal">@color/text_secondary</item>
        <item name="colorControlNormal">@color/text_secondary</item>
    </style>

    <style name="ButtonStyle" parent="Widget.AppCompat.Button">
        <item name="android:minHeight">24dp</item>
        <item name="android:minWidth">44dp</item>
    </style>

    <style name="PreferenceStyle" parent="@style/PreferenceThemeOverlay.v14.Material">
        <item name="preferenceCategoryStyle">@style/PreferenceCategoryStyle</item>
    </style>

    <style name="PreferenceCategoryStyle" parent="@style/Preference.Category.Material">
        <item name="android:layout">@layout/my_category_preference</item>
    </style>

<<<<<<< HEAD
    <style name="CardViewTheme" parent="CardView">
        <item name="android:layout_height">wrap_content</item>
        <item name="android:layout_width">match_parent</item>
        <item name="cardCornerRadius">4dp</item>
        <item name="cardElevation">2dp</item>
        <item name="cardBackgroundColor">@android:color/white</item>
        <item name="cardPreventCornerOverlap">false</item>
        <item name="cardUseCompatPadding">true</item>
        <item name="contentPadding">0dp</item>
    </style>

    <style name="MySeekBar" parent="Widget.AppCompat.SeekBar">
        <item name="android:progressBackgroundTint">@color/status_bar_login</item>
        <item name="android:progressTint">@android:color/white</item>
        <item name="android:colorControlActivated">@android:color/white</item>
    </style>
    <style name="ContactSeekBar" parent="Widget.AppCompat.SeekBar">
        <item name="android:progressBackgroundTint">@color/status_bar_login</item>
        <item name="android:progressTint">@color/accentColor</item>
        <item name="android:colorControlActivated">@color/accentColor</item>
    </style>
=======
>>>>>>> 7b6c61ef
</resources><|MERGE_RESOLUTION|>--- conflicted
+++ resolved
@@ -284,7 +284,6 @@
         <item name="android:layout">@layout/my_category_preference</item>
     </style>
 
-<<<<<<< HEAD
     <style name="CardViewTheme" parent="CardView">
         <item name="android:layout_height">wrap_content</item>
         <item name="android:layout_width">match_parent</item>
@@ -306,6 +305,4 @@
         <item name="android:progressTint">@color/accentColor</item>
         <item name="android:colorControlActivated">@color/accentColor</item>
     </style>
-=======
->>>>>>> 7b6c61ef
 </resources>