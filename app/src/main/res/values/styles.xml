<?xml version="1.0" encoding="utf-8"?>
<resources xmlns:android="http://schemas.android.com/apk/res/android">

    <style name="MEGAProgressBarLogin" parent="Widget.AppCompat.ProgressBar.Horizontal">
		 <item name="android:indeterminateOnly">false</item>
          <item name="android:minHeight">10dip</item>
          <item name="android:maxHeight">20dip</item>
	</style>

    <!--New Styles-->

    <style name="UsedSpaceProgressBar" parent="Widget.AppCompat.ProgressBar.Horizontal">
        <item name="android:indeterminateOnly">false</item>
        <item name="android:progressDrawable">@drawable/custom_progress_bar_horizontal_ok</item>
        <item name="android:minHeight">2dp</item>
        <item name="android:maxHeight">5dp</item>
    </style>

    <style name="TransferProgressBar" parent="Widget.AppCompat.ProgressBar.Horizontal">
        <item name="android:indeterminateOnly">false</item>
        <item name="android:progressDrawable">@drawable/custom_progress_bar_horizontal_transfer_overview</item>
        <item name="android:minHeight">4dp</item>
        <item name="android:maxHeight">4dp</item>
    </style>

    <!-- Base application theme. -->
    <style name="Theme.Megaactionbar" parent="Theme.AppCompat.Light.NoActionBar">
        <!-- Customize your theme here. -->

        <!-- colorPrimary is used for the default action bar background -->
        <item name="colorPrimary">@color/white</item>

        <!-- colorPrimaryDark is used for the status bar -->
        <item name="colorPrimaryDark">@color/dark_primary_color</item>

        <!-- colorAccent is used as the default value for colorControlActivated
             which is used to tint widgets -->
        <item name="colorAccent">@color/accentColor</item>
        <item name="colorControlNormal">@color/black</item>

        <item name="android:windowDrawsSystemBarBackgrounds">true</item>
        <item name="android:statusBarColor">@android:color/transparent</item>

        <item name="windowActionModeOverlay">true</item>
        <item name="actionModeBackground">@color/accentColor</item>
        <item name="android:actionModeBackground">@color/accentColor</item>
        <item name="actionModeCloseDrawable">@drawable/ic_arrow_back_white</item>
        <item name="android:actionModeCloseDrawable">@drawable/ic_arrow_back_white</item>
        <item name="actionModeStyle">@style/Widget.Mega.ActionMode</item>
        <item name="android:actionModeStyle">@style/Widget.Mega.ActionMode</item>
        <item name="actionBarTheme">@style/Widget.ActionMode.ActionBar</item>
        <item name="android:actionBarTheme">@style/Widget.ActionMode.ActionBar</item>
        <item name="elevation">0dp</item>
        <item name="android:elevation">0dp</item>

        <item name="actionBarPopupTheme">@style/ThemeOverlay.AppCompat</item>
        <!-- You can also set colorControlNormal, colorControlActivated
             colorControlHighlight & colorSwitchThumbNormal. -->
        <item name="preferenceTheme">@style/PreferenceStyle</item>
        <item name="bottomSheetDialogTheme">@style/Theme.Mega.BottomSheetDialogTheme</item>
    </style>

    <style name="Theme.Megaactionbar.Secondary" parent="Theme.AppCompat.Light.NoActionBar">
        <!-- Customize your theme here. -->

        <!-- colorPrimary is used for the default action bar background -->
        <item name="colorPrimary">@color/dark_primary_color</item>

        <!-- colorPrimaryDark is used for the status bar -->
        <item name="colorPrimaryDark">@color/dark_primary_color_secondary</item>

        <!-- colorAccent is used as the default value for colorControlActivated
             which is used to tint widgets -->
        <item name="colorAccent">@color/accentColor</item>
        <item name="colorControlNormal">@color/white</item>

        <item name="android:windowDrawsSystemBarBackgrounds">true</item>
        <item name="android:statusBarColor">@android:color/transparent</item>

        <item name="windowActionModeOverlay">true</item>
        <item name="actionModeBackground">@color/accentColor</item>
        <item name="android:actionModeBackground">@color/accentColor</item>
        <item name="actionModeCloseDrawable">@drawable/ic_arrow_back_white</item>
        <item name="android:actionModeCloseDrawable">@drawable/ic_arrow_back_white</item>
        <item name="actionModeStyle">@style/Widget.Mega.ActionMode</item>
        <item name="android:actionModeStyle">@style/Widget.Mega.ActionMode</item>
        <item name="actionBarTheme">@style/Widget.ActionMode.ActionBar</item>
        <item name="android:actionBarTheme">@style/Widget.ActionMode.ActionBar</item>

        <item name="actionBarPopupTheme">@style/ThemeOverlay.AppCompat</item>
        <!-- You can also set colorControlNormal, colorControlActivated
             colorControlHighlight & colorSwitchThumbNormal. -->
        <item name="preferenceTheme">@style/PreferenceStyle</item>
    </style>

    <style name="PreferencesScreen" parent="Theme.Megaactionbar">
        <item name="colorControlNormal">@color/text_secondary</item>
    </style>

    <style name="Theme.Megaactionbar.InfoScreens" parent="Theme.AppCompat.Light.NoActionBar">
        <!-- Customize your theme here. -->

        <!-- colorPrimary is used for the default action bar background -->
        <item name="colorPrimary">@color/white</item>

        <!-- colorPrimaryDark is used for the status bar -->
        <item name="colorPrimaryDark">@color/status_bar_search</item>

        <!-- colorAccent is used as the default value for colorControlActivated
             which is used to tint widgets -->
        <item name="colorAccent">@color/accentColor</item>
        <item name="android:colorControlNormal">@color/black</item>
        <item name="colorControlNormal">@color/black</item>

        <item name="android:windowDrawsSystemBarBackgrounds">true</item>
        <item name="android:statusBarColor">@android:color/transparent</item>

        <item name="windowActionModeOverlay">true</item>
        <item name="actionModeBackground">@color/accentColor</item>
        <item name="android:actionModeBackground">@color/accentColor</item>
        <item name="actionModeCloseDrawable">@drawable/ic_arrow_back_white</item>
        <item name="android:actionModeCloseDrawable">@drawable/ic_arrow_back_white</item>
        <item name="actionModeStyle">@style/Widget.Mega.ActionMode</item>
        <item name="android:actionModeStyle">@style/Widget.Mega.ActionMode</item>
        <item name="actionBarTheme">@style/Widget.ActionMode.ActionBar</item>
        <item name="android:actionBarTheme">@style/Widget.ActionMode.ActionBar</item>
        <item name="elevation">0dp</item>
        <item name="android:elevation">0dp</item>

        <item name="actionBarPopupTheme">@style/ThemeOverlay.AppCompat</item>
        <!-- You can also set colorControlNormal, colorControlActivated
             colorControlHighlight & colorSwitchThumbNormal. -->
        <item name="preferenceTheme">@style/PreferenceStyle</item>
    </style>

    <!-- when extending from Widget.MaterialComponents.Toolbar.Surface, the menu icon color
         will have some green on it, and expand all its attrs here doesn't have this issue,
         and the elevation overlay works fine too. -->
    <!-- <style name="MEGAToolBar" parent="@style/Widget.MaterialComponents.Toolbar.Surface"> -->
<!--    <style name="MEGAToolBar">-->
<!--        <item name="android:background">?attr/colorSurface</item>-->
<!--        <item name="titleTextColor">@color/material_on_surface_emphasis_high_type</item>-->
<!--        <item name="subtitleTextColor">@color/material_on_surface_emphasis_medium</item>-->
<!--        <item name="colorControlNormal">@color/material_on_surface_emphasis_medium</item>-->
<!--        <item name="actionMenuTextColor">@color/material_on_surface_emphasis_medium</item>-->
<!--    </style>-->

    <style name="Widget.ActionMode.ActionBar" parent="@style/ThemeOverlay.AppCompat.DayNight">
        <item name="colorControlNormal">?attr/colorSecondary</item>
    </style>

    <style name="MyCustomTabTextAppearance" parent="TextAppearance.Design.Tab">
        <item name="android:textSize">14sp</item>
        <item name="android:textColor">?android:attr/textColorSecondary</item>
        <item name="textAllCaps">false</item>
    </style>

    <style name="MyCustomTabTextAppearance.Secondary" parent="MyCustomTabTextAppearance">
        <item name="android:textColor">@color/text_tab_alpha</item>
    </style>

    <style name="NavDrawerAccountUsedSpaceText">
        <item name="android:layout_height">wrap_content</item>
        <item name="android:layout_width">wrap_content</item>
        <item name="android:textSize">14sp</item>
        <item name="android:textColor">#ff9e9e9e</item>
        <item name="android:padding">10dp</item>
    </style>

    <style name="AppCompatAlertDialogStyle" parent="Theme.AppCompat.Light.Dialog.Alert">
        <item name="colorAccent">@color/accentColor</item>
        <item name="buttonBarNegativeButtonStyle">@style/ButtonAlertDialogStyle</item>
        <item name="buttonBarPositiveButtonStyle">@style/ButtonAlertDialogStyle</item>
        <item name="android:content">?android:attr/textColorSecondary</item>
        <item name="colorControlNormal">?android:attr/textColorSecondary</item>
        <item name="android:textColorPrimary">@color/black</item>
        <item name="android:windowMinWidthMajor">85%</item>
        <item name="android:windowMinWidthMinor">85%</item>
    </style>

    <style name="ResumeTransfersWarning" parent="AppCompatAlertDialogStyle">
        <item name="android:textColor">?android:attr/textColorPrimary</item>
        <item name="android:textColorPrimary">@color/transparent_black2</item>
    </style>

    <style name="ButtonAlertDialogStyle" parent="Widget.AppCompat.Button.ButtonBar.AlertDialog">
        <item name="android:textColor">@color/accentColor</item>
    </style>

    <style name="ToolbarTitle" parent="@style/TextAppearance.Widget.AppCompat.Toolbar.Title">
        <item name="android:textSize">16sp</item>
    </style>

    <style name="LightToolbarTitle" parent="@style/TextAppearance.Widget.AppCompat.Toolbar.Title">
        <item name="android:textSize">18sp</item>
        <item name="android:textColor">@color/light_toolbar_title</item>
        <item name="fontFamily">sans-serif</item>
    </style>

    <style name="ToolbarSubTitle" parent="@style/TextAppearance.Widget.AppCompat.Toolbar.Title">
        <item name="android:textSize">14sp</item>
        <item name="android:textColor">?android:attr/textColorSecondary</item>
    </style>

    <style name="ToolbarTitle.CollapsingToolbar" parent="@style/TextAppearance.Widget.AppCompat.Toolbar.Title">
        <item name="android:textSize">16.5sp</item>
    </style>

    <style name="ToolbarTitle.Secondary" parent="@style/TextAppearance.Widget.AppCompat.Toolbar.Title">
        <item name="android:textSize">20sp</item>
    </style>

    <style name="ToolbarSubtitle" parent="@style/TextAppearance.Widget.AppCompat.Toolbar.Subtitle">
        <item name="android:textSize">14sp</item>
    </style>

    <style name="CollapsingToolbarContactInfo" parent="ThemeOverlay.AppCompat.Light">
        <item name="android:textColorSecondary">@color/white</item>
    </style>

    <style name="CollapsingToolbarContactInfo.TitleText" parent="TextAppearance.Widget.AppCompat.Toolbar.Title">
        <item name="android:textSize">20sp</item>
    </style>

    <style name="MyCustomTabLayoutKeyboard" parent="Widget.Design.TabLayout">
        <item name="tabIndicatorColor">@color/accentColor</item>
        <item name="tabIndicatorHeight">2dp</item>
        <item name="tabBackground">@color/white</item>
        <item name="tabSelectedTextColor">@color/black</item>
        <item name="tabPaddingStart">12dp</item>
        <item name="tabPaddingEnd">12dp</item>
    </style>

    <style name="StyledScrollerTextAppearance" parent="@android:style/TextAppearance">
        <item name="android:textSize">14sp</item>
        <!--<item name="android:textStyle"></item>-->
        <item name="android:textColor">@android:color/white</item>
    </style>

    <style name="Theme.Swipe.Back" parent="Theme.AppCompat.Light.NoActionBar">
        <item name="android:windowIsTranslucent">true</item>
        <item name="android:statusBarColor">@android:color/black</item>
        <item name="android:windowBackground">@android:color/transparent</item>
        <item name="windowActionBar">false</item>
        <item name="android:windowNoTitle">true</item>
        <item name="colorAccent">@color/accentColor</item>
        <item name="android:windowTranslucentStatus">true</item>
        <item name="android:windowTranslucentNavigation">true</item>
    </style>

    <style name="Theme.Swipe.BackFullScreen" parent="Theme.Swipe.Back"/>

    <style name="AppCompatAlertDialogStyleAddContacts" parent="Theme.AppCompat.Light.Dialog.Alert">
        <item name="android:background">@color/white</item>
        <item name="android:positiveButtonText">@color/accentColor</item>
        <item name="android:negativeButtonText">@color/accentColor</item>
        <item name="android:content">?android:attr/textColorSecondary</item>
        <item name="colorControlNormal">?android:attr/textColorSecondary</item>
        <item name="android:textColorPrimary">?android:attr/textColorSecondary</item>
        <item name="android:windowMinWidthMajor">85%</item>
        <item name="android:windowMinWidthMinor">85%</item>
    </style>

    <style name="AppCompatAlertDialogStyleNormal" parent="Theme.AppCompat.Light.Dialog.Alert">
        <item name="android:windowMinWidthMajor">85%</item>
        <item name="android:windowMinWidthMinor">85%</item>
    </style>

    <style name="ColorControlStyle" parent="Theme.Mega">
        <item name="android:colorControlNormal">?android:attr/textColorSecondary</item>
        <item name="colorControlNormal">?android:attr/textColorSecondary</item>
    </style>

    <style name="ButtonStyle" parent="Widget.MaterialComponents.Button">
        <item name="android:layout_height">wrap_content</item>
        <item name="android:layout_width">wrap_content</item>
        <item name="android:minHeight">24dp</item>
        <item name="android:minWidth">44dp</item>
        <item name="android:paddingLeft">16dp</item>
        <item name="android:paddingRight">16dp</item>
        <item name="android:paddingTop">10dp</item>
        <item name="android:paddingBottom">10dp</item>
    </style>

    <style name="PreferenceStyle" parent="@style/PreferenceThemeOverlay.v14.Material">
        <item name="preferenceCategoryStyle">@style/PreferenceCategoryStyle</item>
    </style>

    <style name="PreferenceCategoryStyle" parent="@style/Preference.Category.Material">
        <item name="android:layout">@layout/my_category_preference</item>
    </style>

	<style name="SMSVerificationReceiveTxtActivityTheme" parent="Theme.Megaactionbar">
		<item name="colorPrimaryDark">#3490B1</item>
		<item name="colorPrimary">#FFF9F9F9</item>
	</style>

    <style name="GetFreeXxGbWhen" parent="@style/TextAppearance.AppCompat">
        <item name="android:fontFamily">Roboto</item>
        <item name="android:textColor">#FF666666</item>
        <item name="android:textSize">16sp</item>
    </style>

    <!-- Dark mode comment out-->
<!--    <style name="Button" parent="@style/ButtonStyle">-->
<!--        <item name="android:textColor">#FF00BFA5</item>-->
<!--        <item name="android:textSize">14sp</item>-->
<!--    </style>-->

    <style name="MySeekBar" parent="Widget.AppCompat.SeekBar">
        <item name="android:progressBackgroundTint">@color/status_bar_login</item>
        <item name="android:progressTint">@android:color/white</item>
        <item name="android:colorControlActivated">@android:color/white</item>
    </style>

    <style name="ContactSeekBar" parent="Widget.AppCompat.SeekBar">
        <item name="android:progressBackgroundTint">@color/status_bar_login</item>
        <item name="android:progressTint">@color/accentColor</item>
        <item name="android:colorControlActivated">@color/accentColor</item>
    </style>

    <style name="AccentBorderBackgroundBorderlessButton" parent="ButtonStyle">
        <item name="android:background">@drawable/background_button_border_accent</item>
        <item name="android:layout_width">wrap_content</item>
        <item name="android:paddingLeft">10dp</item>
        <item name="android:paddingRight">10dp</item>
        <item name="android:textColor">@color/accentColor</item>
        <item name="android:gravity">center</item>
    </style>

    <style name="AccentBorderBackgroundButton" parent="ButtonStyle">
        <item name="android:layout_width">wrap_content</item>
        <item name="android:textColor">@color/accentColor</item>
        <item name="android:background">@drawable/background_button_border_accent</item>
    </style>
    
    <style name="TransparentBlackTextView">
        <item name="android:layout_width">wrap_content</item>
        <item name="android:layout_height">wrap_content</item>
        <item name="android:textColor">?android:attr/textColorSecondary</item>
    </style>

    <style name="figures_text_style">
        <item name="android:fontFamily">sans-serif</item>
        <item name="android:textColor">?android:attr/textColorSecondary</item>
        <item name="android:textSize">14sp</item>
        <item name="android:singleLine">false</item>
        <item name="android:layout_marginRight">16dp</item>
        <item name="android:layout_width">wrap_content</item>
        <item name="android:layout_height">wrap_content</item>
    </style>

    <style name="alert_diaolog_btn">
        <item name="android:layout_width">wrap_content</item>
        <item name="android:layout_height">wrap_content</item>
        <item name="android:layout_gravity">center_vertical</item>
        <item name="android:textColor">@color/accentColor</item>
        <item name="android:background">@null</item>
        <item name="android:textAllCaps">true</item>
    </style>

    <style name="taken_down_icon">
        <item name="android:layout_width">16dp</item>
        <item name="android:layout_height">16dp</item>
        <item name="android:layout_centerVertical">true</item>
        <item name="android:background">@null</item>
        <item name="android:tint">@color/red_600_red_300</item>
        <item name="android:visibility">gone</item>
    </style>

    <style name="ButtonStyleWithoutBorder" parent="@style/Widget.AppCompat.Button.Borderless">
        <item name="android:layout_height">wrap_content</item>
        <item name="android:layout_width">wrap_content</item>
        <item name="android:minHeight">24dp</item>
        <item name="android:minWidth">44dp</item>
        <item name="android:paddingLeft">16dp</item>
        <item name="android:paddingRight">16dp</item>
        <item name="android:paddingTop">10dp</item>
        <item name="android:paddingBottom">10dp</item>
    </style>

    <style name="TransparentBackgroundButtonWithoutBorder" parent="ButtonStyleWithoutBorder">
        <item name="android:textColor">@color/accentColor</item>
        <item name="android:background">@android:color/transparent</item>
    </style>

    <style name="AccentButton" parent="ButtonStyle">
        <item name="android:textColor">@color/white_dark_grey</item>
        <item name="android:background">@drawable/background_accent_button</item>
    </style>

    <style name="CredentialsText">
        <item name="android:layout_width">match_parent</item>
        <item name="android:layout_height">wrap_content</item>
        <item name="android:layout_gravity">start</item>
        <item name="android:layout_weight">1</item>
        <item name="android:gravity">start</item>
        <item name="android:textAllCaps">true</item>
        <item name="android:textColor">?android:attr/textColorSecondary</item>
    </style>

    <style name="ContactCredentialsText" parent="CredentialsText">
        <item name="android:textSize">14sp</item>
        <item name="android:fontFamily">sans-serif-light</item>
        <item name="android:textStyle">bold</item>
    </style>

    <style name="MyCredentialsText" parent="CredentialsText">
        <item name="android:textSize">13sp</item>
    </style>

    <style name="homepage_fab_label">
        <item name="android:layout_width">wrap_content</item>
        <item name="android:layout_height">wrap_content</item>
        <item name="android:layout_marginEnd">@dimen/label_margin_end</item>
        <item name="android:background">@drawable/rounded_text_view_chat_keyboard</item>
        <item name="android:paddingTop">5dp</item>
        <item name="android:paddingBottom">6dp</item>
        <item name="android:paddingStart">11dp</item>
        <item name="android:paddingEnd">10dp</item>
        <item name="android:textColor">@color/homepage_fab_label_text_color</item>
        <item name="android:visibility">gone</item>
        <item name="borderWidth">0dp</item>
    </style>

    <style name="CheckBoxStyleStyle" parent="Theme.Megaactionbar">
        <item name="colorAccent">@color/accentColor</item>
        <item name="android:colorControlNormal">?android:attr/textColorSecondary</item>
        <item name="colorControlNormal">?android:attr/textColorSecondary</item>
    </style>

    <style name="GalleryImageShape" parent="ShapeAppearance.MaterialComponents.MediumComponent">
        <item name="cornerFamily">rounded</item>
        <item name="cornerSize">0dp</item>
    </style>

    <style name="GalleryImageShape.Selected">
        <item name="cornerSize">@dimen/cu_fragment_selected_round_corner_radius</item>
    </style>

    <style name="Theme.Giphy" parent="Theme.Megaactionbar">
        <item name="autoCompleteTextViewStyle">@style/GiphyCursor</item>
    </style>

    <style name="GiphyCursor" parent="Widget.AppCompat.AutoCompleteTextView">
        <item name="android:textCursorDrawable">@drawable/giphy_search_cursor</item>
    </style>

    <style name="IconGifMessage">
        <item name="android:layout_width">wrap_content</item>
        <item name="android:layout_height">wrap_content</item>
        <item name="android:layout_centerInParent">true</item>
        <item name="android:src">@drawable/ic_gif_message</item>
    </style>

    <style name="ProgressBarGifMessage">
        <item name="android:layout_width">45dp</item>
        <item name="android:layout_height">45dp</item>
        <item name="android:layout_centerInParent">true</item>
    </style>

    <style name="SimpleDraweeViewMessages">
        <item name="android:layout_width">wrap_content</item>
        <item name="android:layout_height">wrap_content</item>
        <item name="android:layout_centerInParent">true</item>
        <item name="android:maxHeight">212dp</item>
        <item name="android:maxWidth">212dp</item>
    </style>

    <style name="PreviewMessage">
        <item name="android:layout_width">wrap_content</item>
        <item name="android:layout_height">wrap_content</item>
        <item name="android:scaleType">fitCenter</item>
        <item name="android:adjustViewBounds">true</item>
        <item name="android:maxHeight">212dp</item>
        <item name="android:maxWidth">212dp</item>
        <item name="android:layout_gravity">center_horizontal|center_vertical</item>
    </style>

    <style name="AppBottomSheetDialogThemeReactions" parent="Theme.Design.Light.BottomSheetDialog">
        <item name="bottomSheetStyle">@style/AppModalStyleReactions</item>
    </style>

    <style name="AppModalStyleReactions" parent="Widget.Design.BottomSheet.Modal">
        <item name="android:background">@drawable/rounded_dialog</item>
    </style>

<<<<<<< HEAD
    <!-- =================== Dark mode refactor start ======================= -->

    <!-- Contained button, inherited elevation: 2dp, TextAppearance=?attr/textAppearanceButton  -->
    <style name="Widget.Mega.Button" parent="Widget.MaterialComponents.Button">
        <item name="android:layout_width">wrap_content</item>
        <item name="android:layout_height">wrap_content</item>
        <item name="materialThemeOverlay">@style/ThemeOverlay.Mega.Button</item>
    </style>

    <style name="ThemeOverlay.Mega.Button" parent="">
        <item name="colorPrimary">?attr/colorSecondary</item>
        <item name="colorOnPrimary">?attr/colorOnSecondary</item>
    </style>

    <!-- Text button -->
    <style name="Widget.Mega.Button.TextButton" parent="Widget.MaterialComponents.Button.TextButton">
        <item name="android:layout_width">wrap_content</item>
        <item name="android:layout_height">wrap_content</item>
        <item name="materialThemeOverlay">@style/ThemeOverlay.Mega.Button.TextButton</item>
    </style>

    <style name="ThemeOverlay.Mega.Button.TextButton" parent="">
        <item name="colorPrimary">?attr/colorSecondary</item>
    </style>

    <style name="Widget.Mega.Button.TextButton.Red">
        <item name="materialThemeOverlay">@style/ThemeOverlay.Mega.Button.TextButton.Red</item>
    </style>

    <style name="ThemeOverlay.Mega.Button.TextButton.Red" parent="">
        <item name="colorPrimary">@color/red_600_red_300</item>
    </style>

    <!-- Outlined button -->
    <style name="Widget.Mega.Button.OutlinedButton" parent="Widget.MaterialComponents.Button.OutlinedButton">
        <item name="android:layout_width">wrap_content</item>
        <item name="android:layout_height">wrap_content</item>
        <item name="strokeColor">?attr/colorSecondary</item>
        <item name="materialThemeOverlay">@style/ThemeOverlay.Mega.Button.TextButton</item>
    </style>

    <!-- Use the legacy style for TextInputLayout: https://material.io/blog/migrate-android-material-components
    colorControlActivated is the floating label, underline and cursor colors, when focused. If we
    don’t define it, it will fall back to use your colorAccent(colorSecondary for Material)
    colorControlNormal is the underline color, when the view is NOT focused. If we don’t define it,
    it will use textColorSecondary itself.
    textColorPrimary is the color of the user-input text. ColorError is the color of error text
    textColorHint is the hint color when the field is empty and NOT focused. -->
    <style name="Widget.Mega.TextInputLayout" parent="Widget.Design.TextInputLayout">
        <item name="colorControlNormal">@color/grey_012_white_012</item>
    </style>

    <style name="Widget.Mega.TextInputLayout.Password">
        <item name="endIconMode">password_toggle</item>
        <item name="endIconDrawable">@drawable/ic_b_see</item>
        <item name="endIconTint">@color/password_color_toggle</item>
    </style>

    <!-- Action bar title -->
    <style name="Widget.Mega.Toolbar" parent="Widget.MaterialComponents.Toolbar.PrimarySurface">
        <item name="titleTextAppearance">@style/TextAppearance.Mega.Subtitle1.Medium.AllCaps</item>
        <item name="android:elevation">0dp</item>
    </style>

    <!-- BottomSheet Dialog -->
    <style name="Theme.Mega.BottomSheetDialogTheme" parent="Theme.MaterialComponents.DayNight.BottomSheetDialog">
        <item name="bottomSheetStyle">@style/Widget.Mega.BottomSheetModal</item>
        <item name="android:windowIsFloating">false</item>
        <item name="android:statusBarColor">@android:color/transparent</item>
        <item name="android:navigationBarColor">?android:attr/colorBackground</item>
    </style>

    <style name="Widget.Mega.BottomSheetModal" parent="Widget.Design.BottomSheet.Modal">
        <item name="android:background">@drawable/background_bottomsheet_round_top</item>
    </style>

    <!-- Alert Dialog -->
    <style name="ThemeOverlay.Mega.MaterialAlertDialog" parent="ThemeOverlay.MaterialComponents.MaterialAlertDialog">
        <item name="materialAlertDialogTitleTextStyle">@style/MaterialAlertDialog.Mega.Title.Text</item>
        <item name="materialAlertDialogBodyTextStyle">@style/MaterialAlertDialog.Mega.Body.Text</item>
        <item name="buttonBarNegativeButtonStyle">@style/Widget.Mega.NegativeButton.Dialog</item>
        <item name="buttonBarPositiveButtonStyle">@style/Widget.Mega.PositiveButton.Dialog</item>
    </style>

    <style name="MaterialAlertDialog.Mega.Title.Text" parent="MaterialAlertDialog.MaterialComponents.Title.Text">
        <item name="android:textAppearance">?attr/textAppearanceHeadline6</item>
        <item name="android:textColor">?android:attr/textColorPrimary</item>
    </style>

    <style name="MaterialAlertDialog.Mega.Body.Text" parent="MaterialAlertDialog.MaterialComponents.Body.Text">
        <item name="android:textAppearance">@style/TextAppearance.Mega.Subtitle1.Secondary</item>
    </style>

    <style name="Widget.Mega.NegativeButton.Dialog" parent="Widget.MaterialComponents.Button.TextButton.Dialog">
        <item name="android:textColor">?attr/colorSecondary</item>
    </style>

    <style name="Widget.Mega.PositiveButton.Dialog" parent="Widget.MaterialComponents.Button.TextButton.Dialog">
        <item name="android:textColor">?attr/colorSecondary</item>
    </style>

    <!--  For ListPreference  -->
    <style name="ThemeOverlay.Mega.MaterialAlertDialog.ListPreference">
        <item name="colorControlNormal">@color/grey_054_white_054</item>
        <item name="materialAlertDialogTitleTextStyle">@style/MaterialAlertDialog.Mega.Title.Text.ListPreference</item>
    </style>

    <style name="MaterialAlertDialog.Mega.Title.Text.ListPreference">
        <item name="android:textAppearance">@style/TextAppearance.MaterialComponents.Headline6</item>
    </style>

    <style name="Widget.Mega.CheckedTextView" parent="Widget.MaterialComponents.CheckedTextView">
        <item name="android:drawableStart">?android:attr/listChoiceIndicatorSingle</item>
        <item name="drawableTint">@color/ckt_drawable_tint_selector</item>
    </style>

    <!-- Action mode-->
    <style name="Widget.Mega.ActionMode" parent="@style/Widget.AppCompat.ActionMode">
        <item name="colorControlNormal">?attr/colorSecondary</item>
        <item name="titleTextStyle">@style/TextAppearance.Mega.Subtitle1.AccentColor</item>
    </style>

    <!-- Tab layout -->
    <style name="Widget.Mega.TabLayout" parent="Widget.Design.TabLayout">
        <item name="tabIndicatorColor">@color/red_600_red_300</item>
        <item name="tabIndicatorHeight">2dp</item>
        <item name="tabSelectedTextColor">@color/red_600_red_300</item>
        <item name="tabTextAppearance">@style/TextAppearance.Mega.Tab</item>
        <item name="tabMaxWidth">0dp</item>
        <item name="tabIconTint">@color/grey_054_white_054</item>
    </style>

    <!--- Switch -->
    <style name="Widget.Mega.Switch" parent="Widget.MaterialComponents.CompoundButton.Switch">
        <item name="useMaterialThemeColors">false</item>
        <item name="android:minWidth">0dp</item>
        <item name="android:minHeight">0dp</item>
    </style>

    <!--- SeekBar white, chat room own voice clip -->
    <style name="Widget.Mega.SeekBar.White" parent="Widget.AppCompat.SeekBar">
        <item name="android:progressBackgroundTint">@color/white_alpha_038</item>
        <item name="android:progressTint">@color/white</item>
        <item name="android:thumbTint">@color/white</item>
        <item name="android:colorControlActivated">@color/white</item>
    </style>

    <!--- SeekBar teal, chat room contact voice clip -->
    <style name="Widget.Mega.SeekBar.Secondary" parent="Widget.AppCompat.SeekBar">
        <item name="android:progressBackgroundTint">?attr/colorSecondary</item>
        <item name="android:progressTint">@color/teal_300</item>
        <item name="android:thumbTint">@color/teal_300</item>
        <item name="android:colorControlActivated">@color/teal_300</item>
    </style>

    <!-- For the CollapsingToolbarLayout -->
    <style name="ThemeOverlay.Mega.DefaultToolBar" parent="">
        <item name="toolbarStyle">@style/Widget.MaterialComponents.Toolbar</item>
    </style>

    <!-- For FAB above images or scrim -->
    <style name="Widget.Mega.FAB.Variant" parent="Widget.MaterialComponents.FloatingActionButton">
        <item name="materialThemeOverlay">@style/ThemeOverlay.Mega.FAB.Variant</item>
    </style>
    <style name="ThemeOverlay.Mega.FAB.Variant" parent="">
        <item name="colorSecondary">@color/white_teal_200</item>
        <item name="colorOnSecondary">@color/teal_300_black</item>
    </style>

    <!-- My Account "UPGRADE" Button, outlined in Light, solid white in Dark -->
    <style name="Widget.Mega.Button.Variant1" parent="Widget.Mega.Button.OutlinedButton">
    </style>

    <!-- My Account "CHANGE PASSWORD" Button, solid white in Light, outlined in Dark -->
    <style name="Widget.Mega.Button.Variant2">
        <item name="strokeColor">@color/white</item>
        <item name="backgroundTint">@color/white</item>
        <item name="android:textColor">?android:attr/textColorPrimary</item>
        <item name="android:elevation">2dp</item>
    </style>

    <!-- My Account "LOGOUT" Button, grey outlined in Light, outlined in Dark -->
    <style name="Widget.Mega.Button.Variant3" parent="Widget.Mega.Button.OutlinedButton">
        <item name="strokeColor">@color/grey_alpha_026</item>
        <item name="backgroundTint">@color/white</item>
        <item name="android:textColor">?android:attr/textColorPrimary</item>
    </style>

    <!--======= Legacy styles(may not be best practice, keep them just for quick development, some are slightly modified) ========= -->

    <style name="dialogActionButton" parent="@style/Widget.AppCompat.ActionButton"></style>

    <style name="achievements_subtitle">
        <item name="android:fontFamily">sans-serif</item>
        <item name="android:textAppearance">@style/TextAppearance.Mega.Subtitle1.Variant</item>
        <item name="android:layout_width">wrap_content</item>
        <item name="android:layout_height">wrap_content</item>
        <item name="android:layout_alignParentTop">true</item>
        <item name="android:layout_marginRight">24dp</item>
        <item name="android:layout_marginBottom">4dp</item>
        <item name="android:singleLine">false</item>
        <item name="android:ellipsize">end</item>
    </style>

    <style name="how_it_works">
        <item name="android:layout_width">wrap_content</item>
        <item name="android:layout_height">wrap_content</item>
        <item name="android:text">@string/title_achievement_invite_friends</item>
        <item name="android:layout_marginTop">24dp</item>
        <item name="android:layout_marginBottom">24dp</item>
        <item name="android:textAppearance">@style/TextAppearance.Mega.Subtitle1.Variant</item>
        <item name="android:layout_gravity">center_horizontal</item>
        <item name="android:textColor">@color/dark_blue_500_200</item>
    </style>

    <style name="how_works_first_p">
        <item name="android:layout_width">wrap_content</item>
        <item name="android:layout_height">wrap_content</item>
        <item name="android:layout_marginBottom">16dp</item>
        <item name="android:layout_marginLeft">24dp</item>
        <item name="android:layout_marginRight">24dp</item>
        <item name="android:textAppearance">@style/TextAppearance.Mega.Body2.Secondary.Variant</item>
    </style>

    <style name="how_works_second_p" parent="how_works_first_p">
        <item name="android:layout_marginTop">16dp</item>
        <item name="android:layout_marginBottom">24dp</item>
        <item name="android:textAppearance">@style/TextAppearance.Mega.Caption.Italic</item>
=======
    <style name="Widget.Mega.RadioButton.Label" parent="Widget.AppCompat.CompoundButton.RadioButton">
        <item name="android:layout_marginStart">16dp</item>
        <item name="android:paddingStart">32dp</item>
        <item name="android:minWidth">0dp</item>
        <item name="android:button">@drawable/selector_label</item>
>>>>>>> 28087ebf
    </style>
</resources><|MERGE_RESOLUTION|>--- conflicted
+++ resolved
@@ -485,7 +485,13 @@
         <item name="android:background">@drawable/rounded_dialog</item>
     </style>
 
-<<<<<<< HEAD
+    <style name="Widget.Mega.RadioButton.Label" parent="Widget.AppCompat.CompoundButton.RadioButton">
+        <item name="android:layout_marginStart">16dp</item>
+        <item name="android:paddingStart">32dp</item>
+        <item name="android:minWidth">0dp</item>
+        <item name="android:button">@drawable/selector_label</item>
+    </style>
+
     <!-- =================== Dark mode refactor start ======================= -->
 
     <!-- Contained button, inherited elevation: 2dp, TextAppearance=?attr/textAppearanceButton  -->
@@ -714,12 +720,5 @@
         <item name="android:layout_marginTop">16dp</item>
         <item name="android:layout_marginBottom">24dp</item>
         <item name="android:textAppearance">@style/TextAppearance.Mega.Caption.Italic</item>
-=======
-    <style name="Widget.Mega.RadioButton.Label" parent="Widget.AppCompat.CompoundButton.RadioButton">
-        <item name="android:layout_marginStart">16dp</item>
-        <item name="android:paddingStart">32dp</item>
-        <item name="android:minWidth">0dp</item>
-        <item name="android:button">@drawable/selector_label</item>
->>>>>>> 28087ebf
     </style>
 </resources>