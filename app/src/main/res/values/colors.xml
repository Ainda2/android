<?xml version="1.0" encoding="utf-8"?>
<resources>
    <color name="free_account">#2BB200</color>
    <color name="lite_account">#FFA500</color>
    <color name="pro_account">#F0373A</color>
    <color name="business_account">#2BA6DE</color>

	<color name="pressed_mega">#CCcc0000</color>
    <color name="text_tab_alpha">#99ffffff</color>
    <color name="text_secondary">#7a7a7a</color>
    <color name="separator_grey">#10000000</color>
    <color name="background_secondary">#eeeeee</color>
    <color name="background_create_account">#f4f4f4</color>
    <color name="mega">#d90007</color>
    <color name="mega_transparency">#CCdb0605</color>
    <color name="text_login">#FF000000</color>
    <color name="transparency_white">#80FFFFFF</color>
    <color name="used_space_warning">#ffb800</color>
    <color name="used_space_exceed">#d52400</color>
    <color name="transfer_progress">#cccccc</color>
    <color name="navigation_drawer_mail">#858585</color>
    <color name="navigation_drawer_text">#d2d2d2</color>
    <color name="navigation_drawer_background_odd">#292929</color>
    <color name="navigation_drawer_background">#222222</color>
    <color name="color_navigation_drawer_selected">#1AFFFFFF</color> 
    <color name="file_list_first_row">#000000</color>
    <color name="file_list_second_row">#848484</color>
    <color name="file_list_selected_row">#1A000000</color>
    <color name="new_file_list_selected_row">#0A000000</color>
    <color name="new_multiselect_color">#1A0ABFA5</color>
    <color name="border_file_properties">#cccccc</color>
    <color name="file_properties_text_available">#666666</color>
    <color name="grey_info_menu">#999999</color>
    <color name="grid_item_border">#d4d4d4</color>
    <color name="grid_item_separator">#e5e5e5</color>
    <color name="contact_properties_content_detailed">#9a9a9a</color>
    <color name="contact_properties_info_menu">#404040</color>
    <color name="contact_list_second_row">#848484</color>
    <color name="photo_sync_month_text">#787878</color>
    <color name="switch_selector_layout">#555555</color>
    <color name="color_default_avatar_phone">#777777</color>
 	<color name="content_text_folder">#80333333</color>
 	<color name="content_text_background">#f4f4f4</color>
 	<color name="adapters_background">#333333</color>
 	<color name="file_properties_bottom">#292929</color>

    <color name="new_background_fragment">#F7F7F7</color>

 	<color name="lollipop_primary_color">#d90007</color>
 	<color name="lollipop_dark_primary_color">#b4070c</color>
 	<color name="lollipop_dark_primary_color_file_properties">#2284b1</color>
    
 <!--    <color name="dark_grey_cloud_drive">#6d6f70</color>--> 
    
<<<<<<< HEAD
    <color name="divider_upgrade_account">#1F000000</color>
=======
    <color name="green_free_account">#31B404</color>

    <color name="black_12_alpha">#1F000000</color>
>>>>>>> e862c470

    <color name="transparent_white">#CCFFFFFF</color>
    <color name="white">#FFFFFF</color>
    <color name="black">#000000</color>
    <color name="black_87_opacity">#DE000000</color>
    <color name="orange">#FFFFBB33</color>
    <color name="blue">#FF33B5E5</color>
    <color name="upgrade_grey">#8d8d8d</color>
    <color name="filter_icon">#8d8d94</color>
    <color name="upgrade_white">#b9ffffff</color>
    <color name="delete_account">#ff333a</color>
    <color name="ic_mic_read_message">#9e9e9e</color>
    <color name="ic_mic_unread_message">#00bfa5</color>

    <color name="name_my_account">#de000000</color>
    <color name="mail_my_account">#8a000000</color>
    <color name="forgot_pass_text">#91000000</color>
        
    <color name="tab_pressed">#ee0008</color>

    <color name="transparent_black">#80000000</color>
    <color name="transparent_mega">#80db0605</color>
    
    <color name="delimiterColor">#e6e6e6</color>
    <color name="contactSelected">#1A00BFA5</color>
    <color name="accentColor">#FF00BFA5</color>
    <color name="accentColorTransparent">#5900BFA5</color>
    <color name="accentColorLight">#9900BFA5</color>
    <color name="accentColorDark">#FF009884</color>
    <color name="textGrey">#6d6f70</color> 

    <color name="filePropertiesToolBar">#2284b1</color>

	<color name="tour_bar_grey">#dddddd</color>
	<color name="tour_bar_red">#cc0000</color>

    <color name="small_letter_upgrade_account">#8a333333</color>

    <color name="chat_background">#08000000</color>
    <color name="message_background">#0f000000</color>

    <color name="chat_sliding_panel_separator">#dcdcdcdc</color>
    <color name="gradient_avatar_chat">#44000000</color>

    <color name="status_connected">#13e03c</color>
    <color name="status_busy">#eb4444</color>

    <color name="participants_layout">#f2f2f2</color>
    <color name="status_invisible_layout">#bfbfbf</color>

    <color name="sliding_panel_separator">#dcdcdcdc</color>

    <color name="login_warning">#FFFF333A</color>
    <color name="login_title">#FFD90007</color>

    <color name="copyright_text">#FF333333</color>

    <color name="transparent_transparent_black">#35000000</color>
    <color name="status_bar_login">#33000000</color>
    <color name="less_transparent_white">#80FFFFFF</color>

    <color name="grey_my_account_background">#FFF9F9F9</color>
    <color name="grey_my_account_separator">#80FFFFFF</color>

    <color name="grey_achievements_background">#E6FFFFFF</color>
    <color name="grey_achievements_title">#FF777777</color>

    <color name="grey_achievements_invite_friends">#FF666666</color>
    <color name="grey_achievements_invite_friends_sub">#FF999999</color>

    <color name="blue_unlocked_rewards">#FF2BA6DE</color>
    <color name="green_unlocked_rewards">#FF31B500</color>

    <color name="grey_text_chip">#FF535353</color>
    <color name="grey_background_chip">#FFE0E0E0</color>
    <color name="invite_button_deactivated">#424F4F4F</color>

    <color name="very_transparent_black">#40000000</color>
    <color name="very_very_transparent_black">#10000000</color>
    <color name="scroll_bubble">#90727272</color>
    <color name="scroll_handle">#90d90007</color>
    <color name="camera_uploads_list_view">#FFF5F5F5</color>
    <color name="transparent_black2">#99000000</color>

    <color name="background_chat">#FFFFFFFF</color>
    <color name="disable_fab_chat_call">#444444</color>
    <color name="disable_fab_invite_contact">#A9E3D8</color>

	<color name="disabled_radio_button_label">#FF8C8F90</color>
    <color name="pass_weak">#FFFFD300</color>
    <color name="pass_good">#FF13E03C</color>

    <color name="color_background_versions">#FFF2F2F2</color>


    <color name="black_p50">#9f000000</color>

    <color name="turn_on_notifications_background">#FF00A38C</color>
    <color name="turn_on_notifications_statusbar">#FF008270</color>
    <color name="call_on_hold_banner">#60008270</color>

    <color name="turn_on_notifications_text">#B3000000</color>


    <color name="color_background_jump_to_least">#80000000</color>

    <color name="color_background_new_messages">#FFF7F7F7</color>
    <color name="color_text_new_messages">#B3000000</color>
    <color name="message_background_2">#ffEDE9E8</color>
    <color name="message_background_3">#FFE4EBEA</color>
    <color name="shape_page_number">#E600BFA5</color>
    <color name="file_playlist_playing">#FFF2FCFA</color>
    <color name="background_button_white">#FFFAFAFA</color>
    <color name="border_button_white">#FFE1E1E1</color>
    <color name="add_contact_icons">#FF707070</color>
    <color name="user_layer_group_call">#8000BFA5</color>

    <color name="emoji_icons">#61000000</color>
    <color name="emoji_background">#FFECEFF1</color>

    <color name="dark_primary_color">#FFF30C14</color>
    <color name="dark_primary_color_secondary">#FFD50004</color>
    <color name="status_bar_search">#FFCCCCCC</color>
    <color name="status_bar_sms_verification">#40B0D7</color>
    <color name="status_bar_navigation_view">#FF33CCB7</color>
    <color name="white_50_opacity">#80FFFFFF</color>
    <color name="white_15_opacity">#26FFFFFF</color>
    <color name="black_15_opacity">#26000000</color>
    <color name="accent_color_30_opacity">#4D00BFA5</color>

    <color name="yellow_notif_shares">#FFFFA500</color>
    <color name="green_notif_contacts">#FF00897B</color>

    <!-- DIALOGS -->
    <color name="dialog_title">#FF333333</color>
    <color name="dialog_text">#FF666666</color>

    <color name="permissions_image_adapter">#FFEEEEEE</color>

    <color name="statusbar_tour_1">#FFCC6B6B</color>
    <color name="statusbar_tour_2">#FF42A6BF</color>
    <color name="statusbar_tour_3">#FFCC7300</color>
    <color name="statusbar_tour_4">#FF00948C</color>

    <color name="business_alert_background">#FFF6F6F6</color>
    <color name="expired_red">#FFE1000F</color>
    <color name="grace_yellow">#FFF29907</color>
    <color name="expired_business_admin_statusbar">#825572</color>
    <color name="expired_business_user_statusbar">#29A6D1</color>
    <color name="expired_business_admin">#966B87</color>
    <color name="expired_business_user">#44BCE6</color>
    <color name="business_color">#2BA6DE</color>

    <color name="black_40_alpha">#66000000</color>

    <color name="red_alert">#FF6464</color>
    <color name="status_bar_red_alert">#CF4949</color>

    <color name="reconnecting_bar">#FFF5A623</color>
    <color name="voice_clip_bubble">#323232</color>
    <color name="background_recording">#78252525</color>
    <color name="border_avatar_call">#4DFFFFFF</color>
    <color name="over_quota_yellow">#FFFFB42B</color>
    <color name="background_own_reaction_added">#0F00BFA5</color>
</resources><|MERGE_RESOLUTION|>--- conflicted
+++ resolved
@@ -52,13 +52,9 @@
     
  <!--    <color name="dark_grey_cloud_drive">#6d6f70</color>--> 
     
-<<<<<<< HEAD
-    <color name="divider_upgrade_account">#1F000000</color>
-=======
     <color name="green_free_account">#31B404</color>
 
     <color name="black_12_alpha">#1F000000</color>
->>>>>>> e862c470
 
     <color name="transparent_white">#CCFFFFFF</color>
     <color name="white">#FFFFFF</color>
