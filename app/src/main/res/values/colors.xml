--- conflicted
+++ resolved
@@ -445,7 +445,8 @@
     <color name="black_grey_alpha_012">@color/black</color>
     <color name="grey_alpha_012_black">@color/grey_alpha_012</color>
 
-<<<<<<< HEAD
+    <color name="white_teal_100">@color/white</color>
+
     <!--   my account -->
     <color name="grey_020_black">@color/grey_020</color>
     <color name="grey_050_grey_700">@color/grey_050</color>
@@ -460,7 +461,4 @@
     <color name="grey_038_grey_400">@color/grey_alpha_038</color>
     <color name="grey_010_white_009">@color/grey_010</color>
 
-=======
-    <color name="white_teal_100">@color/white</color>
->>>>>>> 623cf8c5
 </resources>