<?xml version="1.0" encoding="utf-8"?>
<resources>
	<color name="pressed_mega">#CCcc0000</color>
    <color name="text_tab_alpha">#99ffffff</color>
    <color name="text_secondary">#7a7a7a</color>
    <color name="separator_grey">#10000000</color>
    <color name="background_secondary">#eeeeee</color>
    <color name="background_create_account">#eeebeb</color>
    <color name="mega">#d90007</color>
    <color name="mega_transparency">#CCdb0605</color>
    <color name="text_login">#333333</color>
    <color name="transparency_white">#80FFFFFF</color>
    <color name="used_space_warning">#ffb800</color>
    <color name="used_space_exceed">#d52400</color>
    <color name="transfer_progress">#cccccc</color>
    <color name="navigation_drawer_mail">#858585</color>
    <color name="navigation_drawer_text">#d2d2d2</color>
    <color name="navigation_drawer_background_odd">#292929</color>
    <color name="navigation_drawer_background">#222222</color>
    <color name="color_navigation_drawer_selected">#1AFFFFFF</color> 
    <color name="file_list_first_row">#000000</color>
    <color name="file_list_second_row">#848484</color>
    <color name="file_list_selected_row">#1A000000</color>
    <color name="new_file_list_selected_row">#0A000000</color>
    <color name="new_multiselect_color">#1A0ABFA5</color>
    <color name="border_file_properties">#cccccc</color>
    <color name="file_properties_text_available">#666666</color>
    <color name="grey_info_menu">#999999</color>
    <color name="grid_item_border">#d4d4d4</color>
    <color name="grid_item_separator">#e5e5e5</color>
    <color name="contact_properties_content_detailed">#9a9a9a</color>
    <color name="contact_properties_info_menu">#404040</color>
    <color name="contact_list_second_row">#848484</color>
    <color name="photo_sync_month_text">#787878</color>
    <color name="switch_selector_layout">#555555</color>
    <color name="color_default_avatar_phone">#777777</color>
 	<color name="content_text_folder">#80333333</color>
 	<color name="content_text_background">#f4f4f4</color>
 	<color name="adapters_background">#333333</color>
 	<color name="file_properties_bottom">#292929</color>

    <color name="new_background_fragment">#F7F7F7</color>

 	<color name="lollipop_primary_color">#d90007</color>
 	<color name="lollipop_dark_primary_color">#b4070c</color>
 	<color name="lollipop_dark_primary_color_file_properties">#2284b1</color>
    
 <!--    <color name="dark_grey_cloud_drive">#6d6f70</color>--> 
    
    <color name="green_free_account">#31B404</color>

    <color name="divider_upgrade_account">#1F000000</color>

    <color name="transparent_white">#CCFFFFFF</color>
    <color name="white">#FFFFFF</color>
    <color name="black">#000000</color>
    <color name="orange">#FFFFBB33</color>
    <color name="blue">#FF33B5E5</color>
    <color name="upgrade_orange">#ffa500</color>
    <color name="upgrade_grey">#8d8d8d</color>
    <color name="filter_icon">#8d8d94</color>
    <color name="upgrade_white">#b9ffffff</color>
    <color name="delete_account">#ff333a</color>

    <color name="name_my_account">#de000000</color>
    <color name="mail_my_account">#8a000000</color>
    <color name="forgot_pass_text">#91000000</color>
        
    <color name="tab_pressed">#ee0008</color>
    
    <color name="transparent_black">#80000000</color>
    <color name="transparent_mega">#80db0605</color>
    
    <color name="delimiterColor">#e6e6e6</color>
    
    <color name="accentColor">#00BFA5</color>
    <color name="accentColorTransparent">#5900BFA5</color>
    <color name="textGrey">#6d6f70</color> 

    <color name="filePropertiesToolBar">#2284b1</color>

	<color name="tour_bar_grey">#dddddd</color>
	<color name="tour_bar_red">#cc0000</color>

    <color name="small_letter_upgrade_account">#8a333333</color>

    <color name="chat_background">#08000000</color>
    <color name="message_background">#0f000000</color>

    <color name="chat_sliding_panel_separator">#dcdcdcdc</color>
    <color name="gradient_avatar_chat">#44000000</color>

    <color name="status_connected">#13e03c</color>
    <color name="status_busy">#eb4444</color>

    <color name="participants_layout">#f2f2f2</color>
    <color name="status_invisible_layout">#bfbfbf</color>

    <color name="sliding_panel_separator">#dcdcdcdc</color>

    <color name="status_bar_login">#33000000</color>
    <color name="transparent_transparent_black">#35000000</color>
<<<<<<< HEAD
=======
    <color name="less_transparent_white">#80FFFFFF</color>



>>>>>>> b7362eb8
</resources><|MERGE_RESOLUTION|>--- conflicted
+++ resolved
@@ -100,11 +100,5 @@
 
     <color name="status_bar_login">#33000000</color>
     <color name="transparent_transparent_black">#35000000</color>
-<<<<<<< HEAD
-=======
     <color name="less_transparent_white">#80FFFFFF</color>
-
-
-
->>>>>>> b7362eb8
 </resources>