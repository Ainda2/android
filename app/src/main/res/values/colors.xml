--- conflicted
+++ resolved
@@ -141,13 +141,13 @@
 
     <color name="color_background_versions">#FFF2F2F2</color>
 
-<<<<<<< HEAD
+
     <color name="black_p50">#9f000000</color>
-=======
+
     <color name="turn_on_notifications_background">#FF00A38C</color>
     <color name="turn_on_notifications_statusbar">#FF008270</color>
     <color name="turn_on_notifications_text">#B3000000</color>
->>>>>>> 3bedf44d
+
 
     <color name="color_background_jump_to_least">#80000000</color>
 
