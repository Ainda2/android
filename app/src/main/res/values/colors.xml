--- conflicted
+++ resolved
@@ -60,7 +60,7 @@
     <color name="grey_alpha_038">#60000000</color>
     <color name="grey_alpha_045">#73000000</color>
     <color name="grey_alpha_050">#80000000</color>
-    <color name="grey_alpha_054">#89000000</color>
+    <color name="grey_alpha_054">#8A000000</color>
     <color name="grey_alpha_060">#99000000</color>
     <color name="grey_alpha_070">#B3000000</color>
     <color name="grey_alpha_087">#DD000000</color>
@@ -258,13 +258,8 @@
     <!-- Chat management message text, e.g. Tom created a chat link, "created a chat link" is the text -->
     <color name="grey_500_grey_400">@color/grey_500</color>
 
-<<<<<<< HEAD
-    <color name="error_color">#C70000</color>
-    <color name="failed_attempts">#F30C14</color>
-=======
     <!-- Business account management container-->
     <color name="grey_020_white_012">@color/grey_020</color>
->>>>>>> a7152679
 
     <!-- Background color of Achievements screen and bottom navigation bar -->
     <color name="grey_020_dark_grey">@color/grey_020</color>
@@ -320,10 +315,6 @@
     <!-- Chat contact text message text color -->
     <color name="grey_087_white">@color/grey_alpha_087</color>
 
-<<<<<<< HEAD
-    <color name="accentColorDisabled">#6100BFA5</color>
-
-=======
     <!-- Chat contact file info color -->
     <color name="grey_054_white">@color/grey_alpha_054</color>
 
@@ -395,5 +386,4 @@
 
     <!-- notification -->
     <color name="mega">#d90007</color>
->>>>>>> a7152679
 </resources>