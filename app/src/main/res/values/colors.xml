<?xml version="1.0" encoding="utf-8"?>
<resources>
    <!-- General color names, the suffix numbers are defined
    in Mega Invision(https://projects.invisionapp.com/d/main#/console/20328430/433152493/preview),
    not the values from Material design.  -->
    <color name="white">#FFFFFF</color>

    <color name="white_alpha_005">#0DFFFFFF</color>
    <color name="white_alpha_008">#14FFFFFF</color>
    <color name="white_alpha_009">#17FFFFFF</color>
    <color name="white_alpha_012">#1FFFFFFF</color>
    <color name="white_alpha_015">#26FFFFFF</color>
    <color name="white_alpha_016">#29FFFFFF</color>
    <color name="white_alpha_018">#2EFFFFFF</color>
    <color name="white_alpha_020">#33FFFFFF</color>
    <color name="white_alpha_023">#3BFFFFFF</color>
    <color name="white_alpha_026">#42FFFFFF</color>
    <color name="white_alpha_030">#4DFFFFFF</color>
    <color name="white_alpha_033">#54FFFFFF</color>
    <color name="white_alpha_038">#61FFFFFF</color>
    <color name="white_alpha_045">#73FFFFFF</color>
    <color name="white_alpha_050">#80FFFFFF</color>
    <color name="white_alpha_054">#8AFFFFFF</color>
    <color name="white_alpha_060">#99FFFFFF</color>
    <color name="white_alpha_070">#B3FFFFFF</color>
    <color name="white_alpha_080">#CCFFFFFF</color>
    <color name="white_alpha_085">#D9FFFFFF</color>
    <color name="white_alpha_087">#DEFFFFFF</color>
    <color name="white_alpha_090">#E6FFFFFF</color>

    <color name="black">#000000</color>
    <color name="dark_grey">#121212</color>
    <color name="dark_grey_alpha_050">#80121212</color>
    <color name="dark_grey_alpha_054">#8A121212</color>
    <color name="dark_grey_alpha_070">#B3121212</color>

    <color name="grey_010">#FAFAFA</color>
    <color name="grey_020">#F5F5F5</color>
    <color name="grey_050">#EEEEEE</color>
    <color name="grey_100">#E0E0E0</color>
    <color name="grey_200">#BDBDBD</color>
    <color name="grey_300">#9E9E9E</color>
    <color name="grey_400">#929292</color>
    <color name="grey_500">#757575</color>
    <color name="grey_600">#6C6C6C</color>
    <color name="grey_700">#4F4F4F</color>
    <color name="grey_800">#2E2E2E</color>
    <color name="grey_900">#212121</color>

    <color name="grey_100_alpha_060">#99E0E0E0</color>
    <color name="grey_300_alpha_026">#429E9E9E</color>
    <color name="grey_600_alpha_085">#D96C6C6C</color>
    <color name="grey_700_alpha_026">#424F4F4F</color>

    <color name="grey_alpha_003">#08000000</color>
    <color name="grey_alpha_005">#0D000000</color>
    <color name="grey_alpha_006">#0F000000</color>
    <color name="grey_alpha_012">#1F000000</color>
    <color name="grey_alpha_016">#29000000</color>
    <color name="grey_alpha_020">#33000000</color>
    <color name="grey_alpha_026">#42000000</color>
    <color name="grey_alpha_033">#54000000</color>
    <color name="grey_alpha_038">#61000000</color>
    <color name="grey_alpha_045">#73000000</color>
    <color name="grey_alpha_050">#80000000</color>
    <color name="grey_alpha_054">#8A000000</color>
    <color name="grey_alpha_060">#99000000</color>
    <color name="grey_alpha_070">#B3000000</color>
    <color name="grey_alpha_080">#CC000000</color>
    <color name="grey_alpha_087">#DE000000</color>

    <color name="teal_050">#DCF4F0</color>
    <color name="teal_100">#A9E3D8</color>
    <color name="teal_200">#6DD2BF</color>
    <color name="teal_300">#00BFA5</color>
    <color name="teal_400">#00B092</color>
    <color name="teal_500">#00A07F</color>
    <color name="teal_600">#009372</color>

    <color name="teal_200_alpha_038">#616DD2BF</color>

    <color name="teal_300_alpha_006">#0F00B092</color>
    <color name="teal_300_alpha_038">#6100BFA5</color>
    <color name="teal_300_alpha_050">#8000BFA5</color>
    <color name="teal_300_alpha_090">#E600BFA5</color>

    <color name="teal_400_alpha_036">#5C00B092</color>
    <color name="teal_400_alpha_050">#8000B092</color>
    <color name="teal_400_alpha_090">#E600B092</color>
    <color name="teal_500_alpha_040">#6600B092</color>

    <color name="red_300">#F46762</color>
    <color name="red_400">#FD3E38</color>
    <color name="red_500">#FF2310</color>
    <color name="red_600">#F30C14</color>
    <color name="red_800">#D50004</color>
    <color name="red_900">#C70000</color>

    <color name="red_600_alpha_038">#61F30C14</color>
    <color name="red_300_alpha_038">#61F46762</color>
    <color name="red_900_alpha_080">#CCC70000</color>
    <color name="red_400_alpha_080">#CCFD3E38</color>

    <color name="yellow_300">#FFEF67</color>
    <color name="yellow_600">#FFD300</color>

    <color name="orange_300">#FFB640</color>
    <color name="orange_400">#FFA500</color>

    <color name="green_300">#78CC64</color>
    <color name="green_400">#56C13E</color>
    <color name="green_500">#31B500</color>

    <color name="jade_300">#4DB6AC</color>
    <color name="jade_600">#00897B</color>

    <color name="salmon_300">#F37476</color>
    <color name="salmon_400">#FF5252</color>
    <color name="salmon_700">#E42930</color>

    <color name="lime_green_200">#A9F2A5</color>
    <color name="lime_green_300">#7FEC7E</color>
    <color name="lime_green_500">#13E03C</color>

    <color name="dark_blue_200">#85D2ED</color>
    <color name="dark_blue_300">#5AC0E6</color>
    <color name="dark_blue_400">#3FB2E2</color>
    <color name="dark_blue_500">#2BA6DE</color>

    <color name="blue_300">#00C0FD</color>
    <color name="blue_200">#61D2FF</color>

    <color name="amber_700">#FFA003</color>
    <color name="amber_600">#FFB300</color>
    <color name="amber_300">#FFD54F</color>

    <!-- For business admin account expired background color -->
    <color name="old_pink_800">#B00E5E</color>
    <color name="old_pink_900">#8A0955</color>

    <color name="purple_200">#CE91D3</color>
    <color name="purple_300">#B965C1</color>

    <!-- For action mode under dark mode only, same as getColorForElevation() with 4dp elevation -->
    <color name="action_mode_background">#282828</color>

    <!-- For fast scroller -->
    <color name="scroll_bubble">#90727272</color>

    <color name="scroll_handle">#90d90007</color>

    <!-- ======================== Color pair: light_dark ================== -->

    <color name="black_white">@color/black</color>

    <!-- The list item divider; Stroke color (Grid item border color);
         The underline color of TextInputLayout when unfocused -->
    <color name="grey_012_white_012">@color/grey_alpha_012</color>
    <!-- The "eye" icon -->
    <color name="grey_012_white_038">@color/grey_alpha_012</color>

    <!--  Same as colorOnSecondary  -->
    <color name="white_087_dark_grey">@color/white_alpha_087</color>

    <!-- Same as colorError -->
    <color name="red_900_red_400">@color/red_900</color>

    <!-- Notification badge -->
    <color name="white_dark_grey">@color/white</color>

    <!-- Turn on camera uploads button text, action mode bar color -->
    <color name="teal_300_dark_grey">@color/teal_300</color>

    <!-- icon tint for FAB above images or scrim -->
    <color name="teal_300_black">@color/teal_300</color>
    <!-- background tint for FAB above images or scrim -->
    <color name="white_teal_200">@color/white</color>

    <!-- Homepage scrim -->
    <color name="grey_600_085_dark_grey_070">@color/grey_600_alpha_085</color>

    <!-- Primary red -->
    <color name="red_600_red_300">@color/red_600</color>

    <!-- Tint color for login page MEGA LOGO -->
    <color name="red_600_white_087">@color/red_600</color>

    <color name="red_600_red_400">@color/red_600</color>

    <color name="red_500_red_300">@color/red_500</color>

    <color name="red_900_080_red_400_080">@color/red_900_alpha_080</color>

    <!-- Solid color. e.g. Grid item background -->
    <color name="white_white_005">?android:attr/colorBackground</color>

    <!-- chat room message loading image tint  -->
    <color name="grey_005_white_008">@color/grey_alpha_005</color>

    <!-- chat reaction add/own emoji background fill -->
    <color name="grey_003_white_018">@color/grey_alpha_003</color>

    <!-- chat reaction add/own emoji background border -->
    <color name="grey_012_white_015">@color/grey_alpha_012</color>

    <!-- chat reaction contact emoji background fill -->
    <color name="teal_300_006_teal_400_050">@color/teal_300_alpha_006</color>

    <!-- chat reaction contact emoji background border -->
    <color name="teal_300_teal_600">@color/teal_300</color>

    <!-- chat unread message background -->
    <color name="grey_020_grey_700">@color/grey_020</color>

    <!-- chat room voice clip SeekBar progressBackgroundTint -->
    <color name="white_018_white_038">@color/white_alpha_018</color>

    <!-- Drawer item disabled text color, same to textColorHint  -->
    <color name="grey_038_white_038">@color/grey_alpha_038</color>

    <!-- AudioPlayer playlist position and duration  -->
    <color name="grey_038_white">@color/grey_alpha_038</color>

    <!-- Bottom navigation menu disabled tint color  -->
    <color name="grey_016_white_016">@color/grey_alpha_016</color>

    <!-- Record voice clip audio level indicator -->
    <color name="white_045_grey_045">@color/white_alpha_045</color>

    <!-- Chat observer layout background -->
    <color name="grey_050_white_050">@color/grey_alpha_050</color>

    <!-- Chat sending location overlay -->
    <color name="white_050_grey_050">@color/white_alpha_050</color>

    <!-- Same to textColorPrimary -->
    <color name="grey_087_white_087">@color/grey_alpha_087</color>

    <!-- AudioPlayer artist name -->
    <color name="grey_060_white_060">@color/grey_alpha_060</color>

    <color name="grey_070_white_070">@color/grey_alpha_070</color>

    <!-- Recording voice clip feedback component background -->
    <color name="grey_087_white_085">@color/grey_alpha_087</color>

    <!-- call in progress text color -->
    <color name="white_087_grey_087">@color/white_alpha_087</color>

    <!-- Turn on notification title text color -->
    <color name="white_grey_087">@color/white</color>

    <!-- Turn on notification subtitle text color -->
    <color name="grey_087_grey_070">@color/grey_alpha_087</color>

    <!-- Turn on notification bullet text color -->
    <color name="grey_900_grey_700">@color/grey_900</color>

    <!-- Same to textColorSecondary -->
    <color name="grey_054_white_054">@color/grey_alpha_054</color>

    <!-- Same as textColorSecondary on light and textColorPrimary on dark. -->
    <color name="grey_054_white_087">@color/grey_alpha_054</color>

    <color name="white_black">@color/white</color>

    <!-- Date picker background color -->
    <color name="white_grey_800">@color/white</color>

    <!-- Emoji keyboard background -->
    <color name="grey_010_grey_800">@color/grey_010</color>

    <!-- Giphy loading placeholder -->
    <color name="grey_050_grey_800">@color/grey_050</color>

    <!-- Chat message unselected icon tint -->
    <color name="grey_600_white_087">@color/grey_600</color>

    <!-- Chat message forward icon tint -->
    <color name="grey_200_grey_500">@color/grey_200</color>

    <!-- Chat management message name, e.g. Tom created a chat link, "Tom" is the name -->
    <color name="grey_900_grey_100">@color/grey_900</color>

    <!-- Chat management message text, e.g. Tom created a chat link, "created a chat link" is the text -->
    <color name="grey_500_grey_400">@color/grey_500</color>

    <!-- Business account management container-->
    <color name="grey_020_white_012">@color/grey_020</color>

    <!-- Background color of Achievements screen and bottom navigation bar -->
    <color name="grey_020_dark_grey">@color/grey_020</color>

    <!-- SMSVerificationActivity background and status bar -->
    <color name="blue_400_blue_200">@color/dark_blue_400</color>

    <!-- ============ Color pair by its main origin (Not the standard colors in Mega palette) ============== -->
    <!-- password strength -->
    <!-- Weak -->
    <color name="yellow_600_yellow_300">@color/yellow_600</color>
    <!-- Medium -->
    <color name="green_500_green_400">@color/green_500</color>
    <!-- Good -->
    <color name="lime_green_500_200">@color/lime_green_500</color>
    <!-- Strong -->
    <color name="dark_blue_500_200">@color/dark_blue_500</color>

    <!-- Colors for empty content hint text. Must be non-alpha colors, for
      <font color=""> doesn't support alpha -->
    <color name="grey_300_grey_600">@color/grey_300</color>

    <!-- app drawer related related colors -->
    <color name="grey_010_white_087">@color/grey_010</color>
    <color name="teal_300_grey_087">@color/teal_300</color>

    <!-- transfer over quota progress -->
    <color name="amber_700_amber_300">@color/amber_700</color>

    <color name="homepage_background">#EEF2F1</color>

    <color name="new_multiselect_color">#1A0ABFA5</color>

    <color name="lite_account">#FFA500</color>

    <!-- Transfer completed icon tint -->
    <color name="green_500_300">@color/green_500</color>

    <!-- chat status color -->
    <!-- Offline -->
    <color name="grey_700_grey_300">@color/grey_700</color>

    <color name="grey_200_grey_600">@color/grey_200</color>

    <!-- homepage upload FAB tint -->
    <color name="grey_900_grey_050">@color/grey_900</color>

    <!-- Available offline disabled text color -->
    <color name="grey_700_026_grey_300_026">@color/grey_700_alpha_026</color>

    <!-- Busy -->
    <color name="salmon_700_salmon_300">@color/salmon_700</color>
    <!-- Away -->
    <color name="orange_400_orange_300">@color/orange_400</color>
    <!-- Online -->
    <color name="lime_green_500_300">@color/lime_green_500</color>

    <!-- Chat contact text message text color -->
    <color name="grey_087_white">@color/grey_alpha_087</color>

    <!-- Chat contact file info color -->
    <color name="grey_054_white">@color/grey_alpha_054</color>

    <!-- Chat contact reaction emoji count text color -->
    <color name="teal_300_white">@color/teal_300</color>

    <!-- Chat reaction add icon tint color -->
    <color name="grey_026_white_038">@color/grey_alpha_026</color>

    <!-- chat own text message background -->
    <color name="teal_500_teal_400_090">@color/teal_500</color>
    <!-- chat own text message background, sending -->
    <color name="teal_500_040_teal_400_036">@color/teal_500_alpha_040</color>

    <!-- chat contact text message background -->
    <color name="grey_100_060_white_023">@color/grey_100_alpha_060</color>

    <!--Info Achievements title background -->
    <color name="white_transparent">@color/white</color>

    <!-- Same to colorSecondary -->
    <color name="teal_300_teal_200">@color/teal_300</color>

    <!-- Error text highlight color (selection background) -->
    <color name="teal_100_teal_050">@color/teal_100</color>

    <!-- Turn on notification screen background -->
    <color name="teal_500_teal_400">@color/teal_500</color>

    <!-- "Contact" title in Notifications Screen -->
    <color name="jade_600_jade_300">@color/jade_600</color>

    <!--    Mask color for current plan-->
    <color name="white_054_dark_grey_054">@color/white_alpha_054</color>

    <color name="white_050_dark_grey_050">@color/white_alpha_050</color>

    <!--  Upgrade account mask color  -->
    <color name="grey_020_white_020">@color/grey_alpha_020</color>

    <!-- Two factor authentication credentials background -->
    <color name="grey_020_grey_800">@color/grey_020</color>

    <!-- For disabled borderless button-->
    <color name="teal_300_038_teal_200_038">@color/teal_300_alpha_038</color>

    <!-- Label red -->
    <color name="salmon_400_salmon_300">@color/salmon_400</color>
    <!-- Label green -->
    <color name="green_400_green_300">@color/green_400</color>
    <!-- Label blue -->
    <color name="blue_300_blue_200">@color/blue_300</color>
    <!-- Label purple -->
    <color name="purple_300_purple_200">@color/purple_300</color>
    <!-- Storage progress bar warning -->
    <color name="amber_600_amber_300">@color/amber_600</color>
    <!-- Same as progress bar trackColor -->
    <color name="grey_012_white_023">@color/grey_alpha_012</color>
    <!-- For drawing QR code -->
    <color name="dark_grey_white">@color/dark_grey</color>

    <!-- Contact voice clip progress bar indicator color-->
    <color name="white_018_026">@color/white_alpha_018</color>

    <!-- Error text highlight color (selection background), import to MEGA screen-->
    <color name="teal_100_teal_500">@color/teal_100</color>

    <!-- QR code page background color -->
    <color name="white_grey_700">@color/white</color>

    <!--  Background of text editor name layout  -->
    <color name="white_090_grey_080">@color/white_alpha_090</color>

    <!--  SnackBar background  -->
    <color name="grey_alpha_087_white">@color/grey_alpha_087</color>

    <!--  SnackBar text  -->
    <color name="white_alpha_087_grey_alpha_087">@color/white_alpha_087</color>

    <!--  SnackBar Button text  -->
    <color name="teal_200_teal_300">@color/teal_200</color>

<<<<<<< HEAD
    <color name="grey_010_teal_100">@color/grey_010</color>
=======
    <!--  ExoPlayer Time Bar Unplayed  -->
    <color name="grey_alpha_012_white_alpha_023">@color/grey_alpha_012</color>
>>>>>>> 4850afcf
</resources><|MERGE_RESOLUTION|>--- conflicted
+++ resolved
@@ -429,10 +429,9 @@
     <!--  SnackBar Button text  -->
     <color name="teal_200_teal_300">@color/teal_200</color>
 
-<<<<<<< HEAD
-    <color name="grey_010_teal_100">@color/grey_010</color>
-=======
     <!--  ExoPlayer Time Bar Unplayed  -->
     <color name="grey_alpha_012_white_alpha_023">@color/grey_alpha_012</color>
->>>>>>> 4850afcf
+
+    <color name="grey_010_teal_100">@color/grey_010</color>
+    
 </resources>