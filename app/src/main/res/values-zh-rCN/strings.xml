<?xml version="1.0" encoding="utf-8"?>
<resources>
    <string name="full_description_text" context="Full description text of the app in the Google Play page of the app (character limit 4000)">MEGA通过网页浏览器以及移动客户端App提供用户控制的加密云存储服务。不同于其他云存储供应商，您的数据仅由用户客户端设备进行加密与解密，而不通过MEGA进行。\n\n您可以通过手机或平板电脑上传您的文件，随时随地从任何设备上进行搜索，存储，下载，流式传输，查看，分享，重命名或删除文件。您还可以轻松与您的联系人分享文件夹并随时查看其更新。此加密方式意味着我们无法访问或重置您的密码，因此您务必要牢记您的密码（除非已备份恢复密钥），否则您将无法访问您的数据。\n\n自2016年起，我们一直通过浏览器提供端到端用户加密的MEGA视频聊天，为用户提供了完全的隐私保护。它已扩展至我们的移动客户端App并可通过多个设备访问您的聊天记录。您还可以轻松地将云盘中地文件添加至聊天会话中。\n\n注册用户只要参与成就奖励即可获得50GB的免费存储空间，也可付费获取更多配额：\n\n\nPro精简版订阅：每月€4.99或每年€49.99，可享有每月400GB的存储空间和1TB的传输流量。\nPro I订阅：每月€9.99或每年€99.99，可享有每月2TB的存储空间和2TB的传输流量。\nPro II订阅：每月€19.99或每年€199.99，可享有每月8TB的存储空间和8TB的传输流量。\nPro III订阅：每月€29.99或每年€299.99，可享有每月16TB的存储空间和16TB的传输流量。\n\n此订阅将自动更新续订，续订内容将与您初始订阅时间与价格一致。如需管理您的订阅，请点击您手机上的Play商店图标，登录您的Google帐户（如果您还没有这样做），然后点击MEGA App，您可以在那里管理您的订阅。\n\n应用程序权限：\nWRITE_EXTERNAL_STORAGE - >将文件从MEGA下载至您的设备，并将文件从您的设备上传至MEGA\nCAMERA - >拍照并将照片上传至MEGA\nREAD_CONTACTS - >从您的设备中添加联系人作为MEGA联系人\nRECORD_AUDIO和CAPTURE_VIDEO_OUTPUT（麦克风和摄像头） - > MEGA提供端到端加密语音/视频通话\n\n\n为增强用户对MEGA系统的信赖，所有的客户端代码均已发布，若您对此感兴趣，您可以评估我们的加密过程。我们的移动客户端App代码位于：https://github.com/meganz/android\n\n若了解更多内容，请查看我们的网站：\n参见https://mega.nz/terms \n\n\n网页客户端 - https://mega.nz/</string>
    <string name="short_description_text" context="Short description text of the app in the Google Play page of the app (character limit 80)">MEGA是全面专注隐私保护的云端存储平台。</string>

    <string name="prolite_account" context="PRO Lite account" translatable="false">Pro精简版</string>

    <string name="pdf_app_name" context="Name of the MEGA PDF Viewer. Keep uppercase.">MEGA PDF 查看器</string>

    <string name="general_x_of_x" context="Showing progress of elements. Example: 2 of 10.">的</string>
    <string name="general_yes" context="Answer for confirmation dialog.">是</string>
    <string name="general_no" context="Answer for confirmation dialog.">否</string>
    <string name="general_cancel" context="dialog option cancel in alert dialog">取消</string>
    <string name="general_move_to" context="When moving a file to a location in MEGA. This is the text of the button after selection the destination">移动到</string>
    <string name="general_copy_to" context="When copying a file to a location in MEGA. This is the text of the button after selection the destination">复制到</string>
    <!--
    <string name="general_import_to" context="When importing a file to a location in MEGA. This is the text of the button after selection the destination">Import to</string>
    -->
    <string name="general_select" context="Selecting a specific location in MEGA. This is the text of the button">选择</string>
    <string name="general_select_to_upload" context="Selecting a specific location in MEGA. This is the text of the button">选择文件</string>
    <string name="general_select_to_download" context="Selecting a specific location in MEGA. This is the text of the button">选择文件夹</string>
    <string name="general_create" context="This is the final button when creating a folder in the dialog where the user inserts the folder name">创建</string>
    <!-- This string is commented in FileStorageActivityLollipop.java
    <string name="general_upload" context="Button text when uploading a file to a previously selected location in MEGA">Upload File</string>
    -->
    <string name="general_download" context="Item menu option upon right click on one or multiple files.">下载</string>
    <string name="general_add" context="button">新增</string>
    <string name="general_move" context="Item menu option upon right click on one or multiple files.">移动</string>
    <string name="general_remove" context="Menu option to delete one or multiple selected items.">删除</string>
    <string name="general_share" context="button">共享</string>
    <!--
    <string name="general_confirm" context="button">Confirm</string>
    -->
    <string name="general_leave" context="Item menu option upon right click on one or multiple files.">离开</string>
    <string name="general_decryp" context="button">解密</string>

    <string name="general_export" context="button">汇出</string>

    <string name="general_ok" context="Answer for confirmation dialog.">OK</string>
    <string name="general_skip" context="Skip a step of a configuration process.">跳过</string>
    <string name="general_stop" context="Label for a button to stop some process. For example stop the Camera Uploads">停止</string>

    <string name="general_retry" context="option shown when a message could not be sent">重试</string>
    <string name="general_open_browser" context="Button to open the default web browser">打开浏览器</string>
    <!--
    <string name="general_empty" context="Button to delete the contents of the trashbin. Can also be translated as &quot;clear&quot;">Empty</string>
    -->
    <string name="general_loading" context="The title of progress dialog when loading web content">读取中</string>
    <string name="general_importing" context="state while importing the file">正在汇入</string>
    <string name="general_forwarding" context="state while importing the file">转发</string>
    <string name="general_import" context="Menu option to choose to add file or folders to Cloud Drive">输入</string>
    <string name="general_storage" context="label of storage in upgrade/choose account page, it is being used with a variable, e.g. for LITE user it will show ‘200GB Storage’.">储存空间</string>
    <string name="general_bandwidth" context="Text listed before the amount of bandwidth a user gets with a certain package. For example: “8TB Bandwidth”. Can also be translated as data transfer.">流量限制</string>
    <string name="general_subscribe" context="Text placed inside the button the user clicks when upgrading to PRO. Meaning: subscribe to this plan">订阅</string>
    <!--
    <string name="general_continue" context="Text placed inside the button the user clicks when clicking into the FREE account. Meaning: Continue to the main screen">Continue</string>
    -->
    <string name="general_error_word" context="It will be followed by the error message">错误</string>
    <string name="general_not_yet_implemented" context="when clicking into a menu whose functionality is not yet implemented">功能尚未完善</string>
    <string name="error_no_selection" context="when any file or folder is selected">未选中任何文件或文件夹</string>
    <string name="general_already_downloaded" context="when trying to download a file that is already downloaded in the device">已下载</string>
    <string name="general_already_uploaded" context="when trying to upload a file that is already uploaded in the folder">已上传</string>
    <string name="general_file_info" context="Label of the option menu. When clicking this button, the app shows the info of the file">文件信息</string>
    <string name="general_folder_info" context="Label of the option menu. When clicking this button, the app shows the info of the folder">文件夹信息</string>
    <!--
    <string name="general_menu" context="Title when the left menu is opened">Menu</string>
    -->
    <string name="general_show_info" context="Hint how to cancel the download">显示内容</string>

    <string name="error_general_nodes" context="Error getting the root node">错误。请重试。</string>

    <string name="general_rk" context="File name (without extension) of file exported with the recovery key">MEGA-恢复密钥</string>

    <string name="secondary_media_service_error_local_folder" context="Local folder error in Sync Service. There are two syncs for images and videos. This error appears when the secondary media local folder doesn’t exist">次级媒体文件夹不存在，请选择一个新文件夹</string>
    <string name="no_external_SD_card_detected" context="when no external card exists">未检测到任何外接存储</string>
    <string name="no_permissions_upload" context="On clicking menu item upload in a incoming shared folder read only">此文件夹为只读，您没有上传权限</string>

    <string name="remove_key_confirmation" context="confirmation message before removing the previously downloaded MasterKey file">您即将删除已保存的恢复密钥。</string>
    <!--
    <string name="export_key_confirmation" context="confirmation message before downloading to the device the MasterKey file">Security warning! This is a high risk operation. Do you want to continue?</string>
    -->

    <!--
    <string name="more_options_overflow" context="title of the menu for more options for each file (rename, share, copy, move, etc)">More options</string>
    -->
    <string name="confirmation_add_contact" context="confirmation message before sending an invitation to a contact">您想寄发邀请给%s吗？</string>
    <!--
    <string name="confirmation_remove_multiple_contacts" context="confirmation message before removing mutiple contacts">Remove these %d contacts?</string>

    <string name="confirmation_move_to_rubbish" context="confirmation message before removing a file">Move to rubbish bin?</string>
    <string name="confirmation_move_to_rubbish_plural" context="confirmation message before removing a file">Move to rubbish bin?</string>

    <string name="confirmation_delete_from_mega" context="confirmation message before removing a file">Delete from MEGA?</string>

    <string name="confirmation_alert" context="confirmation message before removing a file">Please confirm</string>
    -->

    <string name="action_logout" context="Button where the user can sign off or logout">登出</string>
    <string name="action_add" context="Item menu option upon right click on one or multiple files.">上传</string>
    <string name="action_create_folder" context="Menu item">新建文件夹</string>
    <string name="action_open_link" context="Menu option to open a link. Also title of the dialog to open a link.">打开链接</string>
    <!--
    <string name="action_upload" context="Button text when choosing the destination location in MEGA">Upload to</string>
    -->

    <string name="action_settings" context="Menu item">设定</string>
    <string name="action_search" context="Search button">搜索</string>
    <string name="action_search_country" context="Select country page title">选择您的国家</string>
    <string name="action_play" context="Alternative text or description text for the “Play” button">播放</string>
    <string name="action_pause" context="Search button">暂停</string>
    <string name="action_refresh" context="Menu item">刷新</string>
    <string name="action_sort_by" context="Menu item">排序</string>
    <string name="action_help" context="Menu item">帮助</string>
    <string name="action_upgrade_account" context="Change from a free account to paying MEGA">升级帐户</string>
    <string name="upgrading_account_message" context="Message while proceeding to upgrade the account">正在升级账户</string>
    <string name="action_select_all" context="Menu item to select all the elements of a list">全选</string>
    <string name="action_unselect_all" context="Menu item to unselect all the elements of a list">清除选取</string>
    <string name="action_grid" context="Menu item to change from list view to grid view">缩略图</string>
    <string name="action_list" context="Menu item to change from grid view to list view">列表显示</string>
    <string name="action_export_master_key" context="Title of the preference Recovery key on Settings section">备份恢复密钥</string>
    <string name="action_cancel_subscriptions" context="Menu item to let the user cancel subscriptions">取消订阅</string>
    <string name="cancel_subscription_ok" context="success message when the subscription has been canceled correctly">此笔订购已经成功取消</string>
    <string name="cancel_subscription_error" context="error message when the subscription has not been canceled successfully">取消签约不成功，请联系 support&#64;mega.nz 来获得协助。</string>
    <string name="action_kill_all_sessions" context="Menu item to kill all opened sessions">关闭其他会话</string>
    <string name="success_kill_all_sessions" context="Message after kill all opened sessions">剩余项目已成功关闭</string>
    <string name="error_kill_all_sessions" context="Message after kill all opened sessions">关闭已打开的会话时出错</string>

    <plurals name="general_num_files">
        <item context="General file label. Singular of file. File" quantity="one">文件</item>
        <item context="General label for files" quantity="other">文件</item>
    </plurals>

    <plurals name="general_num_shared_with">
        <item context="Indicates how many contacts a folder is shared with. Singular. e.g. Shared with Pepe" quantity="one">已与%1$s共享</item>
        <item context="Indicates how many contacts a folder is shared with. Plural. e.g. Shared with 7 contacts" quantity="other">已与%1$d个联系人共享</item>
    </plurals>

    <string name="alert_larger_file" context="Alert text before download. Please do not modify the %s placeholder as it will be replaced by the size to be donwloaded">即将下载%s</string>
    <string name="alert_no_app" context="Alert text before download">没有可以打开%s的应用程序。你要继续下载吗？</string>
    <string name="checkbox_not_show_again" context="Dialog option that permits user do not show it again">不再显示</string>

    <string name="confirm_cancel_login" context="Press back while login to cancel current login process.">您确定要取消当前的登录进程吗？</string>

    <string name="login_text" context="Login button">登录</string>
    <string name="email_text" context="email label">电子邮件</string>
    <string name="password_text" context="password label">密码</string>
    <string name="confirm_password_text" context="Hint of the confirmation dialog to get link with password">确认密码</string>
    <string name="abc" context="in the password edittext the user can see the password or asterisks. ABC shows the letters of the password">ABC</string>
    <!--
    <string name="dots" context="in the password edittext the user can see the password or asterisks. ··· shows asterisks instead of letters">···</string>
    -->
    <string name="new_to_mega" context="This question applies to users that do not have an account on MEGA yet">还没有MEGA账号？</string>
    <string name="create_account" context="button that allows the user to create an account">创建账号</string>
    <string name="error_enter_email" context="when the user tries to log in MEGA without typing the email">请输入您的邮箱地址</string>
    <string name="error_invalid_email" context="Title of the alert dialog when the user tries to recover the pass of a non existing account">无效的邮箱地址</string>
    <string name="error_enter_password" context="when the user tries to log in MEGA without typing the password">请输入您的密码</string>
    <string name="error_server_connection_problem" context="when the user tries to log in to MEGA without a network connection">未连接网络</string>
    <string name="error_server_expired_session" context="when the user tries to log in to MEGA without a valid session">您已从另一地点注销此设备</string>
    <string name="login_generating_key" context="the first step when logging in is calculate the private and public encryption keys">正在计算加密密钥</string>
    <string name="login_connecting_to_server" context="Message displayed while the app is connecting to a MEGA server">连接到服务器</string>
    <string name="download_updating_filelist" context="Status text when updating the file manager">更新文件列表</string>
    <string name="login_confirm_account" context="title of the screen after creating an account when the user has to confirm the password to confirm the account">确认账户</string>
    <string name="login_querying_signup_link" context="when the user clicks on the link sent by MEGA after creating the account, this message is shown">正在检查有效链接</string>
    <string name="login_confirming_account" context="Attempting to activate a MEGA account for a user.">激活账户</string>
    <string name="login_preparing_filelist" context="After login, updating the file list, the file list should be processed before showing it to the user">正在准备文件列表</string>
    <string name="login_before_share" context="when the user tries to share something to MEGA without being logged">请先登录MEGA进行共享</string>
    <string name="reg_link_expired" context="This toast message is shown on the login page when an email confirm link is no longer valid.">您的确认链接已失效。您的帐户可能已被激活或者您可能已取消注册。</string>
    <!--
    <string name="session_problem" context="if a link to a folder cannot be fetched">Problem of retrieving files from the folder</string>
    -->

    <string name="tour_space_title">MEGA 云端</string>
    <string name="tour_speed_title">MEGA 传输速度</string>
    <string name="tour_privacy_title">MEGA 隐私保护</string>
    <string name="tour_access_title">随时随地访问 MEGA</string>
    <string name="tour_space_text">立即注册并获取50GB*免费存储空间</string>
    <string name="tour_speed_text">上传速度很快。立即分享给身边的朋友吧</string>
    <string name="tour_privacy_text">使用MEGA的终端至终端加密技术来保存您的文件</string>
    <string name="tour_access_text">随时随地获得完全加密访问</string>

    <string name="create_account_text" context="button that allows the user to create an account">创建账号</string>
    <string name="name_text" context="category in sort by action">名称</string>
    <string name="first_name_text" context="First Name of the user">名</string>
    <string name="lastname_text" context="Last name of the user">姓</string>
    <string name="tos" context="text placed on the checkbox of acceptation of the Terms of Service">我同意MEGA的[A]服务条款[/A]</string>
    <string name="top" context="Text placed on the checkbox to make sure user agree that understand the danger of losing password">我了解[B]如果我丢失密码，则可能失去所有数据[/B]。了解更多[A]MEGA的终端至终端加密技术[/A]。</string>
    <string name="already_account" context="Does the user already have a MEGA account">已经有账号了？</string>

    <string name="create_account_no_terms" context="warning dialog">您需要接受服务条款</string>

    <string name="create_account_no_top" context="warning dialog, for user do not tick checkbox of understanding the danger of losing password">您需要同意您已了解丢失密码的风险</string>
    <string name="error_enter_username" context="Warning message when the first name is a required field to submit a form. For example during the create account process.">请输入您的名字</string>
    <string name="error_enter_userlastname" context="Warning dialog">请输入您的姓</string>
    <string name="error_short_password" context="when creating the account">密码太短</string>
    <string name="error_passwords_dont_match" context="when creating the account">密码不匹配</string>
    <string name="error_email_registered" contect="when creating the account">此邮箱已在MEGA注册过</string>

    <!--
    <string name="create_account_confirm_title" context="Title that is shown when e-mail confirmation is still required for the account">Confirmation required</string>
    -->
    <!--
    <string name="create_account_confirm" context="">Please check your e-mail and click the link to login and confirm your account</string>
    -->
    <string name="create_account_creating_account">正在连接到服务器：正在创建账号</string>

    <!--<string name="cancel_transfer_title">Delete Transfer</string>
    -->
    <string name="cancel_transfer_confirmation">您确定要取消传输吗？</string>
    <string name="cancel_all_transfer_confirmation">您确定要取消所有传输吗？</string>
    <string name="cancel_all_action" context="Label for any ‘Cancel all’ button to cancel transfers - (String as short as possible).">全部取消</string>

    <plurals name="cancel_selected_transfers">
        <item context="Warning to confirm remove selected transfer. Singular 1 transfer" quantity="one">所选传输将被取消。</item>
        <item context="Warning to confirm remove selected transfers. Plural more than 1 transfer" quantity="other">所选传输将被取消。</item>
    </plurals>

    <string name="section_cloud_drive" context="The name of every users root drive in the cloud of MEGA.">云盘</string>
    <string name="section_recents" context="Label to reference a recents section">近期</string>
    <string name="section_secondary_media_uploads" context="title of the screen where the secondary media images are uploaded, and name of the folder where the secondary media images are uploaded">媒体上传</string>
    <string name="section_inbox" context="Section name for the “Messages” section.Preferably one word. There is little space for this word.">收件箱</string>
    <string name="section_saved_for_offline" context="title of the screen that shows the files saved for offline in the device">保存为离线</string>
    <string name="section_saved_for_offline_new" context="the options of what to upload in an array. Needed for the settings, the options of what to upload.">离线</string>
    <string name="location_label" context="Label showing the location of a node which is not in root navigation level. The first placeholder is the name of the parent folder. The second placeholder is the name of the section in which the file is. e.g. PR reviews and tickets (Cloud Drive)">%1$s（%2$s）</string>
    <!--
    <string name="section_shared_with_me" context="title of the screen that shows all the folders that the user shares with other users and viceversa">Shared with me</string>
    -->
    <string name="title_shared_items" context="title of the screen that shows all the shared items">共享文件</string>
    <string name="section_shared_items" context="title of the screen that shows all the shared items">已分享的文件夹</string>
    <string name="section_rubbish_bin" context="The title of the trash bin in the tree of the file manager.">垃圾桶</string>
    <string name="section_contacts" context="Section name for the “Contacts” section.Preferably one word. There is little space for this word.">联系人</string>

    <string name="section_contacts_with_notification" context="Item of the navigation title for the contacts section when there is any pending incoming request">联系人[A](%1$d)[/A]</string>
    <string name="sent_requests_empty" context="Empty state when the user has not sent any contact request to other users">[B]无 [/B][A]发送请求[/A]</string>
    <string name="received_requests_empty" context="Empty state when the user has not received any contact request from other users">[B]无 [/B][A]接收请求[/A]</string>
    <string name="section_transfers" context="Title for the file transfer screen (with the up &amp; download)">传输</string>

    <string name="section_account" context="Section name for the &amp;ldquo;My Account&amp;rdquo; section.Preferably one or two words. There is little space for this.">我的账号</string>
    <string name="section_photo_sync" context="title of the screen where the camera images are uploaded, and name of the folder where camera images are uploaded">相机上传</string>
    <!--
    <string name="used_space" context="Used space &quot;5MB of 100MB&quot;.">%1$s of %2$s</string>
    -->
    <string name="tab_incoming_shares" context="Capital letters. Incoming shared folders. The title of a tab">传入</string>
    <string name="tab_outgoing_shares" context="Capital letters. Outgoing shared folders. The title of a tab">传出</string>
    <string name="tab_links_shares" context="Capital letters. Files with link. The title of a tab">链接</string>

    <string name="title_incoming_shares_explorer" context="Label for any &amp;lsquo;Incoming shares&amp;rsquo; button, link, text, title, etc. - (String as short as possible).">传入的分享</string>
    <string name="title_incoming_shares_with_explorer" context="Title of the share with file explorer">传入的共享文件夹</string>
    <!--
    <string name="choose_folder_explorer" context="Title of the button in Incoming Shares tabs">Choose folder</string>
    -->

    <string name="file_browser_empty_cloud_drive" context="message when there are no files in the Cloud drive">您的云盘中没有文件</string>
    <!--
    <string name="file_browser_empty_rubbish_bin" context="option to empty rubbish bin">Empty Rubbish Bin</string>
    -->
    <string name="file_browser_empty_folder" context="Text that indicates that a folder is currently empty">空的文件夹</string>

    <string name="choose_account_fragment" context="Title of the fragment Choose Account">选择帐户</string>

    <!--
    <string name="file_properties_activity" context="Menu item to show the properties dialog of files and or folders.">Properties</string>
    -->
    <string name="file_properties_available_offline" context="The file are available “offline” (without a network Wi-Fi mobile data connection)">离线可用</string>
    <!--
    <string name="file_properties_available_offline_on" context="Button state when a file can be saved for offline.(Capital letters)">ON</string>
    -->
    <!--
    <string name="file_properties_available_offline_off" context="Button state when a file is already saved for offline. (Capital letters)">OFF</string>
    -->
    <string name="file_properties_info_size_file" context="category in sort by action">大小</string>
    <string name="file_properties_info_last_modified" context="When the file/folder was last modified">上次修改</string>
    <string name="file_properties_info_added" context="Label to display the date and time when a file/folder has been added (uploaded) to MEGA.">上传时间</string>
    <!--
    <string name="file_properties_shared_folder_private_folder" context="the folder is private. A public user can\'t access the folder">No public link</string>
    -->
    <string name="file_properties_shared_folder_public_link" context="the label when a folder can be accesed by public users">公开链接</string>

    <string name="file_properties_shared_folder_permissions" context="Item menu option upon clicking on a file folder. Refers to the permissions of a file folder in the file manager.">允许</string>
    <string name="dialog_select_permissions" context="Title of the dialog to choose permissions when sharing.">共享权限</string>
    <string name="file_properties_shared_folder_change_permissions" context="menu item">更改权限</string>
    <string name="file_properties_shared_folder_select_contact" context="when listing all the contacts that shares a folder">共享者</string>
    <string name="file_properties_send_file_select_contact" context="send a file to a MEGA user">发送到</string>
    <string name="file_properties_owner" context="shows the owner of an incoming shared folder">所有者</string>
    <string name="contact_invite" context="positive button on dialog to invite a contact">邀请</string>
    <string name="contact_reinvite" context="option to reinvite a contact">重新邀请</string>
    <string name="contact_ignore" context="The text of the notification button that is displayed when there is a call in progress, another call is received and ignored.">忽略</string>
    <string name="contact_decline" context="option to decline a contact invitation">拒绝</string>
    <string name="contact_accept" context="option to accept a contact invitation">接受</string>
    <string name="contact_properties_activity" context="Label for the option of the sliding panel to show the contact info">联系人信息</string>
    <!--
    <string name="contact_file_list_activity" context="header of a status field for what content a user has shared to you">Content</string>
    -->
    <string name="contacts_list_empty_text" context="Adding new relationships (contacts) using the actions.">请使用下面的按钮添加联系人</string>
    <!--
    <string name="no_contacts" context="When an user wants to share a folder but has not any contact yet">There are not contacts in the account. Please add them on the Contacts screen</string>
	-->
    <string name="contacts_explorer_list_empty_text" context="Add new contacts before sharing.">新增共享联系人</string>

    <string name="error_not_enough_free_space" context="Error message">设备上没有足够的可用空间</string>

    <string name="option_link_without_key" context="This is button text on the Get Link dialog. This lets the user get a public file/folder link without the decryption key e.g. https://mega.nz/#!Qo12lSpT.">使用无密钥方式进入(公开文件)</string>
    <string name="option_decryption_key" context="Alert Dialog to get link">解密密钥</string>

    <!--
    <string name="download_failed" context="Error message">Download failed</string>
    -->
    <!--
	<string name="download_downloaded" context="notification message. Example: 1 file downloaded">downloaded</string>
    -->
    <!--
	<string name="download_downloading" context="Title header on the download page while the file is downloading.">Downloading</string>
	-->
    <!--
	<string name="text_downloading" context="Text located in each fragment when a download is in progress">Transferring</string>
	-->
    <string name="download_preparing_files" context="Alert shown when some content is sharing with chats and they are processing">正在准备文件</string>

    <plurals name="download_began">
        <item context="Message when a download starts. Singular 1 file" quantity="one">已开始下载</item>
        <item context="Message when many downloads start. Plural more than 1 file. Placeholder is for include the number of downloads in runtime." quantity="other">%1$d个下载已开始</item>
    </plurals>

    <plurals name="download_finish">
        <item context="Message when a download finishes. Singular 1 file" quantity="one">下载已完成</item>
        <item context="Message when many downloads finish. Plural more than 1 file. Placeholder is for include the number of downloads in runtime." quantity="other">%1$d个下载已完成</item>
    </plurals>

    <plurals name="upload_began">
        <item context="Message when a upload starts. Singular 1 file" quantity="one">已开始上传</item>
        <item context="Message when many uploads start. Plural more than 1 file. Placeholder is for include the number of uploads in runtime." quantity="other">%1$d个上传已开始</item>
    </plurals>

    <plurals name="upload_finish">
        <item context="Message when a download finishes. Singular 1 file" quantity="one">上传已完成</item>
        <item context="Message when many downloads finish. Plural more than 1 file. Placeholder is for include the number of uploads in runtime." quantity="other">%1$d个上传已完成</item>
    </plurals>

    <plurals name="empty_folders">
        <item context="Warning shown when it tries to download an empty folder. Singular" quantity="one">文件夹为空</item>
        <item context="Warning shown when it tries to download some empty folders. Plural" quantity="other">文件夹为空</item>
    </plurals>
    <!--
    <string name="download_cancel_downloading" context="Confirmation text when attempting to cancel the download">Do you want to cancel the download?</string>
    -->
    <string name="download_touch_to_cancel" context="Hint how to cancel the download">点击取消</string>
    <string name="download_touch_to_show" context="Hint how to cancel the download">查看传输</string>
    <string name="error_file_size_greater_than_4gb" context="Warning message">大多数设备无法下载超过4GB 的文件。您的下载可能会失败。</string>
    <string name="intent_not_available" context="message when trying to open a downloaded file but there isn’t any app that open that file. Example: a user downloads a pdf but doesn’t have any app to read a pdf">您的设备上没有可用的应用程序执行此文件</string>
    <string name="intent_not_available_location" context="Message when trying to open a location message but there isn’t any app that open that location.">您的设备上没有可用应用程序打开此位置</string>
    <string name="intent_not_available_file" context="message when trying to open file but there isn’t any app that open that file. Example: a user try to open a txt but doesn’t have any app to open txt">您似乎未安装任何支持此文件类型的应用程序</string>

    <string name="context_share_image" context="to share an image using Facebook, Whatsapp, etc">图片分享自</string>
    <string name="context_get_link" context="create a link of a file and send it using an app from the device">分享链接</string>
    <string name="context_delete_link" context="Delete a link label">删除链接</string>
    <string name="context_get_link_menu" context="Item menu option upon right click on one or multiple files.">获取链接</string>

    <!--<string name="context_manage_link_menu" context="Item menu option upon right click on one or multiple files.">Get link</string>-->

    <string name="context_leave_menu" context="Item menu option upon right click on one or multiple files.">离开</string>
    <string name="alert_leave_share" context="Title alert before leaving a share.">离开共享</string>
    <string name="context_clean_shares_menu" context="Item menu option upon right click on one or multiple files.">删除分享</string>
    <string name="context_remove_link_menu" context="Item menu option upon right click on one or multiple files.">删除链接</string>
    <string name="context_remove_link_warning_text" context="Warning that appears prior to remove a link of a file. Singular.">该共享链接即将失效。</string>
    <plurals name="remove_links_warning_text">
        <item context="Warning that appears prior to remove a link of a file. Singular." quantity="one">该共享链接即将失效。</item>
        <item context="Warning that appears prior to remove links of files. Plural." quantity="other">这些链接将失效。</item>
    </plurals>
    <string name="context_rename" context="Item menu option upon right click on one or multiple files.">重命名</string>
    <string name="context_open_link_title" context="Menu option to open a link. Also title of the dialog to open a link.">打开链接</string>
    <string name="context_open_link" context="Item menu option upon right click on one or multiple files.">打开</string>
    <string name="context_renaming" context="while renaming a file or folder">重新命名中</string>
    <string name="context_preparing_provider" context="while file provider is downloading a file">正在读取文件</string>
    <string name="context_download" context="Item menu option upon right click on one or multiple files.">下载</string>

    <!--
    <string name="download_folder" context="Item menu option upon right click on one or multiple files.">Download folder</string>
    -->
    <!--
    <string name="import_folder" context="Item menu option upon right click on one or multiple files.">Import folder</string>
    -->
    <string name="context_move" context="Item menu option upon right click on one or multiple files.">移动</string>
    <string name="context_moving" context="while moving a file or folder">正在移动</string>
    <!--
    <string name="context_sharing" context="while sharing a folder">Sharing folder</string>
    -->
    <string name="context_copy" context="Item menu option upon right click on one or multiple files.">复制</string>
    <string name="context_upload" context="Item menu option upon right click on one or multiple files.">上传</string>
    <string name="context_copying" context="while copying a file or folder">正在复制</string>
    <!--
    <string name="context_creating_link" context="status text">Creating link</string>
    -->
    <!--
    <string name="context_moving_to_trash" context="status text">Moving to Rubbish Bin</string>
    -->
    <string name="context_move_to_trash" context="menu item">移至垃圾桶</string>
    <string name="context_delete_from_mega" context="menu item">从MEGA中删除</string>
    <string name="context_new_folder_name" context="Input field description in the create folder dialog.">文件夹名称</string>
    <string name="context_new_contact_name" context="when adding a new contact. in the dialog">联系人邮箱</string>
    <string name="context_creating_folder" context="status dialog when performing the action">正在创建文件夹</string>
    <!--
    <string name="context_adding_contact" context="Adding a new relationship (contact)">Adding contact</string>
    -->
    <string name="context_download_to" context="Menu item">保存到</string>
    <string name="context_clear_rubbish" context="Menu option title">清空垃圾桶</string>
    <string name="clear_rubbish_confirmation" context="Ask for confirmation before removing all the elements of the rubbish bin">您将永久清除垃圾桶中的所有文件。</string>

    <!--<string name="context_send_link" context="get the link and send it">Send link</string>-->

    <string name="context_send" context="send cancel subscriptions dialog">发送</string>
    <string name="context_send_file_inbox" context="send the file to inbox">发送至联系人</string>
    <!--
    <string name="context_copy_link" context="get the link and copy it">Copy link</string>
    -->
    <string name="context_remove" context="Menu option to delete one or multiple selected items.">删除</string>
    <string name="context_delete_offline" context="Menu option to delete selected items of the offline state">自离线状态下移除</string>
    <string name="context_share_folder" context="menu item">共享文件夹</string>
    <string name="context_send_file" context="menu item">发送文件至聊天</string>
    <string name="context_send_contact" context="menu item">共享联系人至聊天</string>
    <string name="context_view_shared_folders" context="open a shared folder">查看共享文件夹</string>
    <string name="context_sharing_folder" context="Item menu option upon clicking on one or multiple files.">分享</string>
    <string name="manage_share" context="Menu option to manage a shared folder.">管理共享</string>
    <!--
    <string name="remove_all_sharing" context="status text">Removing all sharing contacts</string>
    -->
    <!--
    <string name="leave_incoming_share" context="status text">Leaving shared folder</string>
    -->
    <!--
    <string name="context_camera_folder" context="The location of where the user has the photos/videos stored.">Camera folder</string>
    -->
    <!--
    <string name="context_mega_contacts" context="when sharing a folder, the user can choose a contact from MEGA">MEGA Contacts</string>
    -->
    <!--
    <string name="context_phone_contacts" context="when sharing a folder, the user chan choose a contact from the device">Phone Contacts</string>
    -->
    <string name="context_delete" context="menu item">删除</string>
    <!--
    <string name="context_more" context="menu item">More</string>
    -->
    <!--
    <string name="context_contact_added" context="success message when adding a contact">Contact added</string>
    -->
    <string name="context_contact_invitation_deleted" context="success message when removing a contact request">已删除联系人邀请</string>
    <string name="context_contact_invitation_resent" context="success message when reinvite a contact">重新发送邀请</string>
    <string name="context_contact_request_sent" context="success message when sending a contact request">请求正确发送给%s。状态可以在发送请求标签中查阅。</string>

    <string name="context_contact_removed" context="success message when removing a contact">联系人已移除</string>
    <string name="context_contact_not_removed" context="error message">错误。联系人未移除</string>
    <string name="context_permissions_changed" context="success message when chaning the permissionss">权限已更改</string>
    <string name="context_permissions_not_changed" context="error message">错误。权限未更改</string>
    <string name="context_folder_already_exists" context="message when trying to create a folder that already exists">文件夹已存在</string>
    <string name="context_contact_already_exists" context="message when trying to create a invite a contact already that is already added">%s 已经是您的联系人</string>
    <string name="context_send_no_permission" context="message when trying to send a file without full access">您未获得权限，无法发送文件</string>
    <string name="context_folder_created" context="success message when creating a folder">文件夹已创建</string>
    <string name="context_folder_no_created" context="error message when creating a folder">错误。未创建文件夹</string>
    <string name="context_correctly_renamed" context="success message when renaming a node">重命名成功</string>
    <string name="context_no_renamed" context="error message">错误。未重命名</string>
    <string name="context_correctly_copied" context="success message when copying a node">复制成功</string>
    <!--
    <string name="context_correctly_sent" context="success message when sending a file">File sent</string>
    -->
    <!--
    <string name="context_no_sent" context="error message when sending a file">Error. File not sent</string>
    -->
    <string name="context_correctly_sent_node" context="success message when sending a node to Inbox">已寄至收件匣</string>
    <string name="context_no_sent_node" context="error message when sending a node to Inbox">错误。未发送至收件箱</string>
    <string name="context_no_copied" context="error message">错误。未复制</string>
    <string name="context_no_destination_folder" context="message that appears when a user tries to move/copy/upload a file but doesn’t choose a destination folder">请选择目标文件夹</string>
    <string name="context_correctly_moved" context="success message when moving a node">移动成功</string>
    <string name="number_correctly_moved" context="success message when moving a node">已移动%d个项目。</string>
    <string name="number_incorrectly_moved" context="success message when moving a node">%d 个项目移动不成功</string>
    <string name="context_correctly_moved_to_rubbish" context="success message when moving a node">已移至垃圾箱</string>
    <string name="number_correctly_moved_to_rubbish" context="success message when moving a node">已成功将%d 项目移至垃圾桶</string>
    <string name="number_incorrectly_moved_to_rubbish" context="success message when moving a node">&#160;和%d个项目未成功发送</string>
    <string name="context_no_moved" context="error message">错误。未移动</string>
    <string name="context_correctly_shared" context="success message when sharing a folder">已分享</string>
    <string name="context_no_shared_number" context="error message when sharing a folder">错误。 %d分享未完成</string>
    <string name="context_correctly_shared_removed" context="success message when sharing a folder">成功移除分享文件夹</string>
    <string name="context_no_shared_number_removed" context="error message when sharing a folder">错误。 %d分享未完成</string>
    <string name="context_no_shared" context="error message">错误。未分享</string>
    <string name="context_no_removed_shared" context="error message">发送错误了，删除共享失败。</string>
    <string name="context_remove_sharing" context="success message when removing a sharing">共享文件夹已被删除</string>
    <string name="context_no_link" context="error message">生成链接失败</string>
    <string name="context_correctly_removed" context="success message when removing a node from MEGA">删除成功</string>
    <string name="context_no_removed" context="error message">错误。删除失败</string>
    <string name="number_correctly_removed" context="success message when moving a node">已成功从MEGA云盘删除%d个项目</string>
    <string name="number_no_removed" context="error message when moving a node">%d文件未成功删除</string>
    <string name="number_correctly_leaved" context="Success message when left shared folders">已离开%d文件夹。</string>
    <string name="share_left" context="Message shown when a share has been left">已离开该共享</string>
    <string name="number_no_leaved" context="error message when moving a node">离开共享文件夹%d失败</string>
    <string name="number_correctly_sent" context="success message when sending multiple files">文件已成功发送到%d联系人</string>
    <string name="number_no_sent" context="error message when sending multiple files">文件未发送到%d联系人</string>
    <string name="number_correctly_sent_multifile" context="success message when sending multiple files">成功发送%d个文件</string>
    <string name="number_no_sent_multifile" context="error message when sending multiple files">%d个文件发送不成功</string>
    <string name="number_correctly_copied" context="success message when sending multiple files">成功复制%d个项目</string>
    <string name="number_no_copied" context="error message when sending multiple files">%d个项目复制失败</string>
    <string name="number_contact_removed" context="success message when removing several contacts">已成功删除%d联系人</string>
    <string name="number_contact_not_removed" context="error message when removing several contacts">%d联系人尚未删除</string>
    <string name="number_contact_file_shared_correctly" context="success message when sharing a file with multiple contacts">已成功与%d 联系人分享文件夹</string>
    <string name="number_contact_file_not_shared_" context="error message when sharing a file with multiple contacts">文件无法与%d联系人共享</string>
    <string name="number_correctly_shared" context="success message when sharing multiple files">%d文件夹共享成功</string>
    <string name="number_no_shared" context="error message when sharing multiple files">%d个文件夹未共享</string>
    <string name="context_correctly_copied_contact" context="success message when sending a file to a contact">已成功发送至：</string>
    <string name="context_correctly_removed_sharing_contacts" context="success message when removing all the contacts of a shared folder">此文件夹已无共享者</string>
    <string name="context_no_removed_sharing_contacts" context="error message when removing all the contacts of a shared folder">错误。此文件夹仍与其他联系人共享</string>
    <string name="context_select_one_file" context="option available for just one file">只选一个文件</string>
    <string name="rubbish_bin_emptied" context="success message when emptying the RB">已成功清空垃圾桶</string>
    <string name="rubbish_bin_no_emptied" context="error message when emptying the RB">错误。 垃圾桶没有被清空</string>

    <string name="dialog_cancel_subscriptions" context="dialog cancel subscriptions">您将取消订阅MEGA。如果我们可以做些什么以改变您的心意，请让我们知道。</string>
    <string name="hint_cancel_subscriptions" context="hint cancel subscriptions dialog">在这里输入反馈意见</string>
    <string name="send_cancel_subscriptions" context="send cancel subscriptions dialog">发送</string>
    <!--
    <string name="title_cancel_subscriptions" context="title cancel subscriptions dialog">Cancel Subscription</string>
    -->
    <string name="confirmation_cancel_subscriptions" context="confirmation cancel subscriptions dialog">感谢您的建议！您确定要取消MEGA订阅吗？</string>
    <string name="reason_cancel_subscriptions" context="provide a reason to cancel subscriptions dialog">您的签约未取消。请告诉我们您要取消签约的原因。</string>
    <string name="message_user_purchased_subscription" context="welcome message after user brought subscription. placeholder 1: subscription type (Lite/Pro1 etc), placeholder 2: renewal interval (monthly/yearly)">感谢您订阅%1$s %2$s!</string>
    <string name="message_user_purchased_subscription_down_grade" context="Pop up message shows when user purchased a lower level of subscription">您的新订阅将在当前订阅到期后生效，届时将收取新套餐价格。</string>
    <string name="message_user_payment_pending" context="Pop up message shows when user purchased a subscription with a payment method that can not be processed in real time, e.g. voucher">您的订阅将在Google处理付款后生效。</string>
    <string name="subscription_type_monthly" context="">每月</string>
    <string name="subscription_type_yearly" context="">每年</string>

    <string name="context_node_private" context="success message after removing the public link of a folder">此文件夹现在是私人文件夹</string>

    <string name="context_share_correctly_removed" context="success message after removing a share of a folder. a contact has no access to the folder now">共享已移除</string>


    <string name="menu_new_folder" context="Menu option to create a new folder in the file manager.">新文件夹</string>
    <string name="menu_add_contact" context="Menu option to add a contact to your contact list.">新增联系人</string>
    <string name="menu_add_contact_and_share" context="Menu option to add a contact to your contact list.">增加联系人与分享</string>
    <!--
    <string name="menu_download_from_link" context="Text that is displayed in the dialog to download a MEGA link inside the app">Download from MEGA link</string>
    -->

    <string name="alert_decryption_key" context="Title of the alert to introduce the decryption key">解密密钥</string>
    <string name="message_decryption_key" context="Message of the alert to introduce the decryption key">请输入链接的解密密钥</string>
    <string name="invalid_decryption_key" context="error message shown on the decryption key dialog if the key typed in was wrong">无效的密钥</string>

    <string name="upload_to_image" context="upload to. Then choose an Image file">图片</string>
    <string name="upload_to_audio" context="upload to. Then choose an Audio file">语音</string>
    <string name="upload_to_video" context="Title of the button in the contact info screen to start a video call">视频</string>
    <!--
    <string name="upload_to_other" context="upload to. Then choose a file which is not an Image, an Audio or a Video">Other File</string>
    -->
    <string name="upload_to_filesystem" context="upload to. Then choose to browse the file system to choose a file">从文件系统中挑选</string>
    <string name="upload_to_filesystem_from" context="upload to. Then choose to browse the file system to choose a file">选择从</string>
    <!--
    <string name="upload_select_file_type" context="title of the dialog for choosing if a user wants to upload an image, an audio, a video or a file from the system">Select file type</string>
    -->
    <!--
    <string name="upload_uploading" context="status text">Uploading</string>
    -->
    <!--
    <string name="upload_touch_to_cancel" context="hint to how to cancel the upload (by touching the notification)">Touch to cancel upload</string>
    -->
    <!--
    <string name="upload_failed" context="error message">Upload failed</string>
    -->
    <string name="upload_uploaded" context="Label for the current uploaded size of a file. For example, 3 files, 50KB uploaded">已上传</string>
    <!--
    <string name="upload_cancel_uploading" context="Confirmation text for cancelling an upload">Do you want to cancel the upload?</string>
    -->
    <string name="upload_prepare" context="Status text at the beginning of an upload, Status text at the beginning of an upload for 1 file">文件处理中</string>
    <plurals name="upload_prepare">
        <item context="Status text at the beginning of an upload, Status text at the beginning of an upload for 1 file" quantity="one">文件处理中</item>
        <item context="Status text at the beginning of an upload, Status text at the beginning of an upload for 2 or more files" quantity="other">文件处理中</item>
    </plurals>
    <string name="error_temporary_unavaible" context="error message when downloading a file">资源暂时不可用，请稍后再试。</string>
    <string name="upload_can_not_open" context="Error message when the selected file cannot be opened">无法打开已选文件</string>
    <string name="unzipping_process" context="when a zip file is downloaded and clicked, the app unzips the file. This is the status text while unzipping the file">正在解压文件</string>

    <string name="error_io_problem" context="error message while browsing the local filesystem">文件系统问题</string>
    <string name="general_error" context="error message while browsing the local filesystem">执行操作时出错</string>

    <string name="full_screen_image_viewer_label" context="title of the image gallery">图像浏览器</string>

    <!--
    <string name="manager_download_from_link_incorrect" context="Error message when the user entered an incorrect MEGA link format for importing">Incorrect link format</string>
    -->

    <!--
    <string name="my_account_activity" context="Title of the screen where the user account information is shown">Account</string>
    -->
    <!--
    <string name="my_account_total_space" context="Headline for the amount of total storage space">Storage Space</string>
    -->
    <!--
    <string name="my_account_free_space" context="Headline for the amount of storage space is remaining">Free Space</string>
    -->
    <string name="my_account_used_space" context="Headline for the amount of storage space is used">已用空间</string>
    <string name="my_account_change_password" context="menu item">更改密码</string>
    <!--
    <string name="warning_out_space" context="Warning in Cloud drive when the user is runningut of space">You\'re running out of space!\n Do you want to upgrade your account?</string>
    -->
    <string name="overquota_alert_text" context="Dialog text overquota error">您已经超出了您的容量上限。您需要升级账户吗？</string>

    <!--
    <string name="op_not_allowed" context="Dialod text overquota error">Operation not allowed</string>
    -->
    <string name="my_account_last_session" context="when did the last session happen">上次使用</string>
    <string name="my_account_connections" context="header for the social connections, showing the number of contacts the user has">联系人</string>

    <string name="my_account_changing_password" context="message displayed while the app is changing the password">正在更改密码</string>
    <string name="my_account_change_password_oldPassword" context="when changing the password, the first edittext is to enter the current password">现有密码</string>
    <string name="my_account_change_password_newPassword1" context="when changing the password">新密码</string>
    <string name="my_account_change_password_newPassword2" context="when changing the password">确认新密码</string>
    <!--
    <string name="my_account_change_password_error" context="Error message when the user attempts to change his password (two potential reasons in one error message).">Incorrect current password or the new passwords you provided do not match. Please try again</string>
    -->
    <!--
    <string name="my_account_change_password_error_2" context="Error message when the user attempts to change his password (two potential reasons in one error message).">Incorrect current password. Please try again</string>
    -->
    <!--
    <string name="my_account_change_password_OK" context="Success text">Password changed successfully</string>
    -->
    <string name="my_account_change_password_dont_match" context="when changing the password or creating the account, the password is required twice and check that both times are the same">密码不正确</string>

    <!--
    <string name="upgrade_activity" context="title of the Upgrade screen">PRO Membership</string>
    -->
    <string name="upgrade_select_pricing" context="title of the selection of the pro account wanted">选择会员方案</string>
    <string name="select_membership_1" context="the user has to decide the way of payment">按月或按年度订阅</string>

    <!--<string name="select_membership_2" context="button to go to Google Play">Google Play subscription</string>-->

    <string name="no_available_payment_method" context="choose the payment method option when no method is available">这个方案暂时无适用的付款方式</string>

    <string name="upgrade_per_month" context="button to decide monthly payment. The asterisk is needed">每月*</string>
    <string name="upgrade_per_year" context="button to decide annually payment. The asterisk is needed">每年*</string>

    <string name="file_properties_get_link" context="the user can get the link and it’s copied to the clipboard">此链接已复制到剪贴板</string>
    <!--
    <string name="file_properties_remove_link" context="the user can remove the public link">The link has been removed</string>
    -->

    <string name="full_image_viewer_not_preview" context="before sharing an image, the preview has to be downloaded">预览尚未载入，请稍等</string>
    <string name="not_load_preview_low_memory" context="due to device is low on memory, cannot load an image preview temporarily">内存不足，无法加载预览。请稍后再试。</string>

    <string name="log_out_warning" context="alert when clicking a newsignup link being logged">请在创建帐户前登出</string>

    <!--
    <string name="import_correct" context="success message after import a file">Imported successfully</string>
    -->

    <string name="transfers_empty" context="message shown in the screen when there are not any active transfer">没有活跃传输</string>
    <!--
    <string name="transfers_pause" context="File uploading or downloading has been paused (until the user continues at a later stage)">All transfers are paused</string>
    -->
    <string name="menu_pause_transfers" context="menu item">暂停传输</string>
    <!--
    <string name="menu_restart_transfers" context="menu item">Restart transfers</string>
    -->
    <string name="menu_cancel_all_transfers" context="menu item">取消所有传输</string>

    <string name="menu_take_picture" context="Option of the sliding panel to capture a new picture to upload to Cloud Drive or to set as user avatar">拍摄</string>

    <string name="ask_for_display_over_title" context="Dialog title, to explain why MEGA needs the ’display over other apps’ permission (Android 10)">允许接收MEGA来电通知</string>
    <string name="ask_for_display_over_msg" context="Dialog message, to explain why MEGA needs the ’display over other apps’ permission (Android 10)">MEGA需要您的授权才能允许呼叫界面从后台弹出。</string>
    <string name="ask_for_display_over_explain" context="Prompt text shows when the user doesn’t want to make MEGA grant the ’display over other apps’ permission for now (Android 10)">别担心，您仍然可以从设备的设置中手动授予权限。</string>

    <string name="cam_sync_wifi" context="the options of how to upload, but in an array. needed for the settings, how to upload the camera images. only when Wi-Fi connected">仅限Wi-Fi</string>
    <string name="cam_sync_data" context="the options of how to upload, but in an array. needed for the settings, how to upload the camera images. when Wi-Fi connected and using data plan">Wi-Fi或移动数据</string>
    <string name="cam_sync_syncing" context="The upload of the user’s photos orvideos from their specified album is in progress.">正在进行相机上传</string>
    <string name="cam_sync_cancel_sync" context="confirmation question for cancelling the camera uploads">您是否要停止相机上传？</string>
    <!--
    <string name="settings_camera_notif_error_no_folder" context="Error message when an unavailable destination folder was selected">Destination folder is unavailable</string>
    -->
    <string name="settings_camera_notif_title" context="title of the notification when camera upload is enabled">正在上传媒体文件夹中的文件</string>
	<string name="settings_camera_notif_checking_title" context="title of the notification when camera upload is checking files">检查待上传的文件</string>
	<string name="settings_camera_notif_initializing_title" context="title of the notification when camera upload is initializing">正在初始化相机上传</string>
	<string name="camera_notif_primary_local_unavailable" context="title of the notification when camera upload’s primary local folder is unavailable.">已禁用相机上传。您的本地文件夹不可用。</string>
	<string name="camera_notif_secondary_local_unavailable" context="title of the notification when camera upload’s secondary local folder is unavailable.">媒体上传已禁用。您的本地文件夹不可用。</string>

    <!--
    <string name="settings_camera_notif_error" context="notification error">Camera Uploads problem</string>
    -->
    <string name="settings_camera_notif_complete" context="notification camera uploads complete">相机上传完成</string>
    <string name="settings_appearance" context="settings of the Appearance section">外观</string>
    <string name="settings_features" context="settings of the Features section">功能</string>

    <string name="settings_storage" context="label of storage in upgrade/choose account page, it is being used with a variable, e.g. for LITE user it will show ‘200GB Storage’.">储存空间</string>
    <string name="settings_pin_lock" context="Settings of the Passcode">密码锁</string>
	<string name="settings_camera_upload_charging_helper_label" context="Helper text to explain why we have this `Require me to plug in` setting, placeholder - 100 to 1000 in MB">压缩视频会消耗电池电量，当压缩的视频大于%s时，MEGA会提醒您需为设备充电。</string>
	<string name="settings_camera_upload_include_gps_helper_label" context="Helper text to explain the things to note if enable the feature of including GPS info">开启后，您的相关照片的拍摄地点信息会被上传，分享前请谨慎选择。</string>

    <string name="settings_advanced_features" context="Settings category title for cache and offline files">高级</string>
    <string name="settings_advanced_features_cache" context="Settings preference title for cache">清除缓存</string>
    <string name="settings_advanced_features_offline" context="Settings preference title for offline files">清除离线文件</string>

    <string name="settings_auto_play_label" context="description of switch ‘Open file when download is completed’">下载完成后打开文件</string>
    <string name="settings_delete_account" context="Settings preference title for delete account">删除账户</string>

    <string name="settings_advanced_features_size" context="Size of files in offline or cache folders">目前已使用%s</string>
    <string name="settings_advanced_features_calculating" context="Calculating Size of files in offline or cache folders">正在计算</string>

    <string name="settings_storage_download_location" context="title of the setting to set the default download location">默认下载位置</string>
    <string name="settings_storage_ask_me_always" context="Whether to always ask the user each time.">总是询问下载地址</string>
    <string name="settings_storage_advanced_devices" context="Whether to enable the storage in advanced devices">显示高级设备（外置SD）</string>
	<string name="add_phone_number_label" context="Label of button on account page that ask user to add their phone number">添加手机号</string>
	<string name="verify_account_title" context="enter verification code page title">验证您的帐户</string>
	<string name="verify_account_helper_locked" context="Text to explain to user why to verify phone number (account suspended use case)">由于滥用行为，您的帐户已被暂时锁定。请通过验证手机号解锁帐户。</string>
    <string name="general_country_label" context="Hint text of the country edittext for billing purposes">国家</string>
    <string name="sms_region_label" context="Hint text of the region edittext for choosing dial code.">地区</string>
	<string name="verify_account_phone_number_placeholder" context="place holder for enter mobile number field">您的手机号码</string>
    <string name="general_back_button" context="Button label - go to previous page">返回</string>
	<string name="verify_account_not_now_button" context="button label - quite sms verification use case">不用了</string>
    <string name="general_confirm_button" context="Button label - confirm some action">确认</string>
	<string name="verify_account_invalid_country_code" context="On “add phone number” page, an error message will be shown if user click next button without select country code.">请选择一个国家区号</string>
    <string name="verify_account_not_loading_country_code" context="On “Add phone number” page, a toast error message will be shown if the country code cannot be fetched from back end.">无法获取国家区号</string>
	<string name="verify_account_invalid_phone_number" context="error message if user click next button without enter a valid phone number">请填写正确的电话号码。</string>
	<string name="verify_account_enter_txt_label" context="Label tell user to enter received txt to below input boxes">请输入验证码，已发送至</string>
	<string name="verify_account_enter_code_title" context="enter verification code page title">验证您的帐户</string>
	<string name="verify_account_incorrect_code" context="error message that will show to user when user entered invalid verification code">验证码错误。请再试一次或重新发送。</string>
	<string name="verify_account_resend_label" context="text message to remind user to resend verification code">收不到验证码？</string>
    <string name="general_resend_button" context="Button to resend the create account email to a new email address in case the previous email address was misspelled">重新发送</string>
	<string name="verify_account_error_phone_number_register" context="error message that will show to user when host detected that the mobile number has been registered already">该手机号已关联了一个MEGA帐户</string>
	<string name="verify_account_error_reach_limit" context="error message that will show to user when user reached the sms verification daily limit">您已达到每日限额</string>
	<string name="verify_account_error_wrong_code" context="error message that will show to user when user reached the sms verification daily limit">验证码不匹配</string>
	<string name="verify_account_error_code_verified" context="error message that will show to user when code has been verified">该验证码已通过验证</string>
	<string name="verify_account_error_invalid_code" context="error message that will show to user when user entered invalid verification code">验证码错误。请再试一次或重新发送。</string>
	<string name="verify_account_successfully" context="verify phone number successfully">您的手机号已成功验证</string>

    <string-array name="settings_storage_download_location_array">
        <item context="If the user has an internal storage and an external SD card, it has to be set on the settings screen, internal storage option">内部存储</item>
        <item context="If the user has an internal storage and an external SD card, it has to be set on the settings screen, external storage option">外置储存</item>
    </string-array>

    <string name="internal_storage_label" context="If the user has an internal storage and an external SD card, it has to be set on the settings screen, internal storage option">内部存储</string>
    <string name="external_storage_label" context="If the user has an internal storage and an external SD card, it has to be set on the settings screen, external storage option">外置储存</string>

    <string-array name="add_contact_array">
        <item context="title of the dialog shown when sending or sharing a folder">写下使用者电子信箱</item>
        <item context="choose the way the new user’s email is inserted, import from phone option">从设备导入</item>
    </string-array>

    <string name="settings_camera_upload_on" context="settings option">启用相机上传</string>
    <string name="settings_camera_upload_turn_on" context="settings option">启用从相机上传</string>
    <string name="settings_camera_upload_off" context="settings option">禁用相机上传</string>
    <string name="settings_camera_upload_how_to_upload" context="settings option. How to upload the camera images: via Wi-Fi only or via Wi-Fi and data plan">如何上传</string>

    <string name="settings_secondary_upload_on" context="The Secondary Media uploads allows to create a second Camera Folder synchronization. Enabling it would imply to choose a new local folder and then, a new destination folder in MEGA. This is the text that appears in the settings option to enable the second synchronization.">开启辅助媒体上传</string>
    <string name="settings_secondary_upload_off" context="The Secondary Media uploads allows to create a second Camera Folder synchronization. Disabling it would imply that the current second sync won’t be running anymore. This is the text that appears in the settings option to disable the second synchronization.">关闭辅助媒体上传</string>

    <string name="settings_empty_folder" context="Title of shared folder explorer to choose a folder to perform an action">选择文件夹</string>

    <string-array name="settings_camera_upload_how_to_entries">
        <item context="the options of how to upload, but in an array. needed for the settings, how to upload the camera images. when Wi-Fi connected and using data plan">Wi-Fi或移动数据</item>
        <item context="the options of how to upload, but in an array. needed for the settings, how to upload the camera images. only when Wi-Fi connected">仅限Wi-Fi</item>
    </string-array>
    <string name="settings_camera_upload_what_to_upload" context="What kind of files are going to be uploaded: images, videos or both">文件上传</string>

    <string-array name="settings_camera_upload_file_upload_entries">
        <item context="what kind of file are going to be uploaded. Needed for the settings summary">仅照片</item>
        <item context="what kind of file are going to be uploaded. Needed for the settings summary">仅视频</item>
        <item context="what kind of file are going to be uploaded. Needed for the settings summary">照片和视频</item>
    </string-array>

    <string name="settings_camera_upload_charging" context="Option to choose that the camera sync will only be enable when the device is charging">只在充电状态下</string>
    <string name="settings_camera_upload_include_gps" context="Title of ‘Include location tags’ setting option. Once enabled, Camera Uploads will include the location info from pictures those are being uploaded">分享位置标签</string>
    <string name="settings_camera_upload_require_plug_in" context="Option to choose that the video compression will only be enable when the device is charging">仅在设备充电时进行视频压缩</string>
    <string name="settings_keep_file_names" context="Option to choose that the camera sync will maintain the local file names when uploading">以设备中文件的名称保存</string>

    <string name="settings_local_camera_upload_folder" context="The location of where the user photos or videos are stored in the device.">本地相机文件夹</string>
    <string name="settings_mega_camera_upload_folder" context="The location of where the user photos or videos are stored in MEGA.">MEGA媒体文件夹</string>

    <string name="settings_local_secondary_folder" context="The location of where the user photos or videos of the secondary sync are stored in the device.">本地辅助文件夹</string>
    <string name="settings_mega_secondary_folder" context="The location of where the user photos or videos of the secondary sync are stored in MEGA.">MEGA次级媒体文件夹</string>

    <string name="settings_camera_upload_only_photos" context="what kind of file are going to be uploaded. Needed for the settings summary">仅照片</string>
    <string name="settings_camera_upload_only_videos" context="what kind of file are going to be uploaded. Needed for the settings summary">仅视频</string>
    <string name="settings_camera_upload_photos_and_videos" context="what kind of file are going to be uploaded. Needed for the settings summary">照片和视频</string>

    <string name="settings_pin_lock_code_not_set" context="status text when no custom photo sync folder has been set">未设定</string>
    <string name="settings_pin_lock_switch" context="Settings of the Passcode">密码锁</string>
    <string name="settings_change_passcode" context="Settings option to change Passcode.">更改应用锁密码</string>

    <string name="pin_lock_enter" context="Button after the Passcode code input field">输入</string>
    <string name="pin_lock_alert" context="error message when not typing the Passcode code correctly">您的本地文件将被删除，您将在10次尝试失败后注销</string>
    <string name="pin_lock_incorrect" context="error message when not typing the Passcode code correctly">代码错误</string>
    <plurals name="pin_lock_incorrect_alert">
        <item context="Error message when not typing the Passcode correctly and only have 1 attempt left." quantity="one">应用锁密码错误。请再试一次。您还有1此尝试机会</item>
        <item context="Error message when not typing the Passcode correctly and have several attempts left. The placeholder is to display the number of attempts left in runtime." quantity="other">应用锁密码错误。请重试。您还剩余%2d次尝试</item>
    </plurals>
    <string name="pin_lock_not_match" context="Error message when not typing the Passcode correctly (two times)">应用锁密码不匹配</string>
    <string name="unlock_pin_title" context="Title of the screen to unlock screen with Passcode">请输入您的应用锁密码</string>
    <string name="unlock_pin_title_2" context="Title of the screen to unlock screen with Passcode in second round">请重新输入您的应用锁密码</string>
    <string name="reset_pin_title" context="Title of the screen to unlock screen with Passcode">请输入您的新应用锁密码</string>
    <string name="reset_pin_title_2" context="Title of the screen to unlock screen with Passcode in second round">请重新输入您的应用锁密码</string>
    <string name="incorrect_pin_activity" context="Text of the screen after 10 attemps with a wrong Passcode" formatted="false">您的所有本地数据将被删除，您将以％1d秒后注销</string>

    <string name="settings_about" context="Caption of a title, in the context of “About MEGA” or “About us”">关于</string>
    <string name="settings_about_privacy_policy" context="Preference screen item action button">隐私政策</string>
    <string name="settings_about_terms_of_service" context="">服务条款</string>
    <string name="settings_about_app_version" context="App means “Application”">App 版本</string>
    <string name="settings_about_sdk_version" context="Title of the label where the SDK version is shown">MEGA SDK版本</string>
    <string name="settings_about_karere_version" context="Title of the label where the MEGAchat SDK version is shown">MEGAchat SDK版本</string>
    <string name="settings_about_code_link_title" context="Link to the public code of the app">检视来源码</string>

    <string name="january">一月</string>
    <string name="february">二月</string>
    <string name="march">三月</string>
    <string name="april">四月</string>
    <string name="may">五月</string>
    <string name="june">六月</string>
    <string name="july">七月</string>
    <string name="august">八月</string>
    <string name="september">九月</string>
    <string name="october">十月</string>
    <string name="november">十一月</string>
    <string name="december">十二月</string>

    <string name="zip_browser_activity" context="title of the screen that shows the ZIP files">ZIP浏览器</string>

    <!--
    <string name="new_account" context="in login screen to create a new account">Create account now!</string>
    -->

    <string name="my_account_title" context="title of the My Account screen">账户类型</string>
    <string name="renews_on" context="title of the Expiration Date">在&#160;刷新</string>
    <string name="expires_on" context="title of the Expiration Date">到期于&#160;</string>
    <string name="free_account">免费</string>

    <!--
    <string name="free_storage" context="Not translate">50 GB</string>
    -->
    <!--
    <string name="free_bandwidth" context="Free bandwich account details">Limited</string>
    -->

    <string name="camera_uploads_created" context="info message shown to the user when the Camera Uploads folder has been created">已创建相机上传文件夹</string>

    <!--
    <string name="ZIP_download_permission" context="A compressed file will be downloaded and decompressed.">The ZIP file will be downloaded and unzipped</string>
    -->
    <!--
    <string name="ZIP_unzip_permission" context="A compressed file will be decompressed.">The ZIP file will be unzipped </string>
    -->

    <string name="sortby_owner_mail" context="category in sort by action">拥有者的电子邮件</string>
    <string name="sortby_name" context="category in sort by action">名称</string>
    <string name="sortby_name_ascending" context="sort files alphabetically ascending">升序</string>
    <string name="sortby_name_descending" context="sort files alphabetically descending">降序</string>

    <string name="sortby_date" context="category in sort by action">日期</string>
    <string name="sortby_creation_date" context="category in sort by action">创建日期</string>
    <string name="sortby_modification_date" context="category in sort by action">修改日期</string>
    <string name="sortby_link_creation_date" context="category in sort by action">链接创建日期</string>
    <string name="sortby_date_newest" context="sort files by date newest first">从新到旧</string>
    <string name="sortby_date_oldest" context="sort files by date oldest first">从旧到新</string>

    <string name="sortby_size" context="category in sort by action">大小</string>
    <string name="sortby_size_largest_first" context="sort files by size largest first">从大到小</string>
    <string name="sortby_size_smallest_first" context="sort files by size smallest first">从小到大</string>

    <string name="sortby_type" context="Title of sort by media type options">媒体类型</string>
    <string name="sortby_type_photo_first" context="sort option, sort media files by photos first">照片</string>
    <string name="sortby_type_video_first" context="sort option, sort media files by videos first">视频</string>

    <string name="sort_by_newest_date" context="sort files by date newest first">最新日期</string>
    <string name="sort_by_oldest_date" context="sort files by date oldest first">最早日期</string>
    <string name="sort_by_largest_size" context="sort files by largest size">最大尺寸</string>
    <string name="sort_by_smallest_size" context="sort files by smallest size">最小尺寸</string>

    <string name="pin_lock_type" context="Title to choose the type of Passcode">应用锁密码类型</string>
    <string name="four_pin_lock" context="Passcode with 4 digits">4位数字密码</string>
    <string name="six_pin_lock" context="Passcode with 6 digits">6位数字密码</string>
    <string name="AN_pin_lock" context="Passcode alphanumeric">字母数字密码</string>

    <string name="settings_enable_logs" context="Confirmation message when enabling logs in the app">日志已启用</string>
    <string name="settings_disable_logs" context="Confirmation message when disabling logs in the app">日志已关闭</string>
    <string name="error_unable_to_setup_cloud_folder" context="Snackbar error message triggered by host error when user is trying to setup MEGA Camera Uploads folder in settings page">无法设置MEGA相机上传文件夹</string>
    <string name="logs_not_enabled_permissions" context="Message displayed when the user denies the required permissions during the logs activation">日志尚未启用，由于您未开启所需的权限</string>

    <string name="search_open_location" context="Option in the sliding panel to open the folder which contains the file selected after performing a search">开启位置</string>
    <string name="servers_busy" context="message when a temporary error on logging in is due to SDK is waiting for the server to complete a request due to an API lock">处理花费的时间比预期的要长。请稍候。</string>

    <string name="my_account_free" context="Label in My Account section to show user account type">免费账户</string>
    <string name="my_account_prolite" context="Type of account info added to the feedback email sent to support">Pro精简版帐户</string>
    <string name="my_account_pro1" context="Label in My Account section to show user account type">Pro I 帐户</string>
    <string name="my_account_pro2" context="Label in My Account section to show user account type">Pro II 帐户</string>
    <string name="my_account_pro3" context="Label in My Account section to show user account type">Pro III 帐户</string>

    <string name="my_account_prolite_feedback_email" context="Type of account info added to the feedback email sent to support">Pro精简版帐户</string>

    <string name="backup_title" context="">备份您的恢复密钥</string>
    <string name="backup_subtitle" context="Subtitle of the screen to backup the master key">您的密码可以解锁恢复密钥</string>

    <string name="backup_first_paragraph" context="First paragraph of the screen to backup the master key">您的数据只能通过您的主加密密钥开始读取、解密，并存储。这意味着如果您丢失密码，您的主密钥将无法被解密，从而无法解密数据。</string>
    <string name="backup_second_paragraph" context="Summary of the preference Recovery key on Settings section">导出恢复密钥并将其保存在安全位置，使您可以设置新密码并不会丢失数据信息。</string>
    <string name="backup_third_paragraph" context="Third paragraph of the screen to backup the master key">外来攻击者如持有您的密钥仍将无法获取您的资料。密码重置将会需要密钥以及需可存取您的电子邮件。</string>
    <string name="backup_action" context="Sentence to inform the user the available actions in the screen to backup the master key">将恢复密钥复制到剪贴板或存为文本文件保存</string>

    <string name="save_action" context="Action of a button to save something">保存</string>
    <string name="copy_MK_confirmation" context="Alert message when the master key has been successfully copied to the ClipBoard">已成功复制恢复密钥</string>

    <string name="change_pass" context="Button to change the password">更改</string>

    <string name="general_positive_button" context="Positive button to perform a general action">是</string>
    <string name="general_negative_button" context="Negative button to perform a general action">无</string>

    <string name="forgot_pass_menu" context="Option of the overflow menu to show the screen info to reset the password">忘记密码了？</string>
    <string name="forgot_pass" context="Button in the Login screen to reset the password">忘记密码?</string>
    <string name="forgot_pass_first_paragraph" context="First paragraph of the screen when the password has been forgotten">如果您备份了恢复密钥，则可以通过选择是重置密码。没有数据将丢失。</string>
    <string name="forgot_pass_second_paragraph" context="Second paragraph of the screen when the password has been forgotten">如果您在此或任何其他计算机上的其他浏览器中有未过期的MEGA页面，您仍然可以导出恢复密钥。如没有，您将无法再解密现有帐户，但您可以通过选择NO，在同一个电子邮件地址下启动新帐户。</string>
    <!--
    <string name="forgot_pass_second_paragraph_logged_in" context="Second paragraph of the screen when the password has been forgotten and the user is still logged in">If you don\&apos;t, you can still export your recovery key now in this MEGA session. Please, go back and backup your recovery key.</string>
    -->

    <string name="forgot_pass_action" context="Sentence to ask to the user if he has the master key in the screen when the password has been forgotten">您是否备份了恢复密钥？</string>

    <string name="title_alert_reset_with_MK" context="Title of the alert message to ask for the link to reset the pass with the MK">很好!</string>
    <string name="edit_text_insert_mail" context="Hint of the text where the user can write his e-mail">请在此处写下电子信箱</string>
    <string name="text_alert_reset_with_MK" context="Text of the alert message to ask for the link to reset the pass with the MK">请在下面输入您的邮箱地址。您将收到一个恢复链接，您可通过此链接提交您的恢复密钥并重置密码。</string>

    <string name="edit_text_insert_mk" context="Hint of the text when the user can write his master key">在这里输入您的恢复密钥</string>

    <string name="edit_text_insert_pass" context="Hint of the text where the user can write his password">请在此处写下密码</string>
    <string name="delete_account_text_last_step" context="Text shown in the last alert dialog to confirm delete user account">这是删除帐户的最后一步。您将永久丢失保存在云盘中的所有数据。请在下方输入您的密码。</string>

    <string name="email_verification_title" context="Title of the alert dialog to inform the user that have to check the email">电子邮件验证</string>
    <string name="email_verification_text" context="Text of the alert dialog to inform the user that have to check the email">请确认您的电子信箱以继续</string>
    <string name="general_text_error" context="Text to inform the user when an error occurs">发生错误，请再试一次。</string>


    <string name="alert_not_logged_in" context="Alert to inform the user that have to be logged in to perform the action">您必须登录才能执行此操作。</string>
    <string name="change_email_not_logged_in" context="Error message when a user attempts to change their email without an active login session.">您必须登入以完成您的电子邮件地址变更作业。请您使用目前的电子邮件地址重新登入，然后再次点击您的确认链接。</string>
    <string name="email_changed" context="Text displayed to inform that the email was successfully changed. Please keep the placeholder, it will be replaced with the new email address.">更改已完成，您当前MEGA帐户的新电子邮件地址为：%1$s</string>
    <string name="invalid_string" context="Error when the user leaves empty the password field">不正确</string>

    <string name="invalid_input" context="Text of the toast when the user enters invalid text which is neither a valid phone number nor a valid email">无效的输入</string>
    <string name="invalid_email_title" context="Title of the alert dialog when the user tries to recover the pass of a non existing account">无效的邮箱地址</string>
    <string name="invalid_email_text" context="Title of the alert dialog when the user tries to recover the pass of a non existing account">请核对您的邮箱地址然后再试一次。</string>
    <!--
    <string name="alert_not_logged_out" context="Alert to inform the user that have to be logged out to perform the action">You must be logged out to perform this action.</string>
    -->

    <string name="title_dialog_insert_MK" context="Title of the dialog to write MK after opening the recovery link">密码重置</string>
    <string name="text_dialog_insert_MK" context="Text of the dialog to write MK after opening the recovery link">请在下面输入您的恢复密钥</string>

    <string name="pass_changed_alert" context="Text of the alert when the pass has been correctly changed">您的密码已被更改。</string>

    <string name="park_account_dialog_title" context="Title of the dialog to park an account">封存账户</string>
    <string name="park_account_button" context="Button to park an account">封存</string>
    <string name="park_account_title" context="Title of the screen to park an account">噢！</string>
    <string name="park_account_first_paragraph" context="First paragraph of the screen to park an account">由于我们的终端至终端加密，没有您的密码或恢复密钥的备份，您将无法访问您的数据。</string>
    <string name="park_account_second_paragraph" context="Second paragraph of the screen to park an account">您可以先封存现有的账户，再以同一个电子信箱重新注册。您的资料将会被保存至少60天。在这之间，如果您回想起您此一封存账号的密码，请联系support&#64;mega.nz以寻求恢复协助。</string>

    <string name="dialog_park_account" context="Text of the dialog message to ask for the link to park the account">请于下方输入您的电子邮件地址。您将收到还原金钥链接，让您可以封存您的账户。</string>
    <string name="park_account_text_last_step" context="Text shown in the last alert dialog to park an account">这是封存您的帐户的最后一步，请输入您的新密码。您的数据将保留至少60天。如果您记住您的封存帐户密码，请联系support&#64;mega.nz</string>

    <string name="title_enter_new_password" context="Title of the screen to write the new password after opening the recovery link">请输入新密码</string>
    <string name="recovery_link_expired" context="Message when the user tries to open a recovery pass link and it has expired">这个恢复链接已过期，请再试一次。</string>

    <string name="text_reset_pass_logged_in" context="Text of the alert after opening the recovery link to reset pass being logged.">您的恢复密钥将用于重置您的密码。请输入您的新密码。</string>
    <string name="email_verification_text_change_pass" context="Text of the alert dialog to inform the user that have to check the email after clicking the option forgot pass">您将收到一个允许您重置密码的恢复链接..</string>

    <string name="my_account_upgrade_pro" context="Button to upgrade the account to PRO account in My Account Section">升级</string>
    <string name="my_account_upgrade_pro_panel" context="Button to upgrade the account to PRO account in the panel that appears randomly">现在就去升级账户</string>
    <string name="get_pro_account" context="Message to promote PRO accounts">提高云的容量！[A]通过PRO账户获得更多的空间和流量！</string>
    <string name="toast_master_key" context="success message when the MasterKey file has been downloaded">恢复密钥已备份到：%1s。[A]当文件保留在此路径中时，您将在“离线保存”部分找到它。[A]注意：如果您注销，恢复密钥将被删除，请将其保存到一个安全的地方。</string>

    <!--
    <string name="next_ime_action" context="Action to pass focus to the next field in a form">Next</string>
    -->

    <string name="mail_already_used" context="Error shown when the user tries to change his mail to one that is already used">错误。此邮箱已被使用。</string>

    <string name="mail_changed_confirm_requested" context="Error shown when the user tries to change his mail while the user has already requested a confirmation link for that email address">你已经为此电子邮件地址申请了确认信。</string>

    <string name="mail_same_as_old" context="Error shown when the user tries to change his mail while the email is the same as the old">新的和旧的电子邮件不能一模一样</string>
    <string name="change_mail_text_last_step" context="Text shown in the last alert dialog to change the email associated to an account">这是变更您电子信箱的最后一步了。请在下方输入您的密码。</string>
    <string name="change_mail_title_last_step" context="Title of the alert dialog to change the email associated to an account">更改电子信箱</string>

    <!--
    <string name="success_changing_user_mail" context="Message when the user email has been changed successfully">Your email has been correctly updated.</string>
    -->

    <string name="title_new_warning_out_space" context="Iitle of the warning when the user is running out of space">您将快没有空间可以使用了!</string>
    <string name="new_warning_out_space" context="Text of the warning when the user is running out of space">升级至Pro帐户，尊享MEGA会员服务。</string>

    <string name="title_options_avatar_panel" context="Iitle of sliding panel to choose the option to edit the profile picture">编辑个人照片</string>
    <string name="take_photo_avatar_panel" context="Option of the sliding panel to capture a new picture to upload to Cloud Drive or to set as user avatar">拍摄</string>
    <string name="choose_photo_avatar_panel" context="Option of the sliding panel to change the avatar by choosing an existing picture">选择照片</string>
    <string name="delete_avatar_panel" context="Option of the sliding panel to delete the existing avatar">删除照片</string>

    <string name="incorrect_MK" context="Alert when the user introduces his MK to reset pass incorrectly">您提供的密钥与此账户不匹配。请确保您使用正确的恢复密钥，然后重试。</string>
    <string name="incorrect_MK_title" context="Title of the alert when the user introduces his MK to reset pass incorrectly">恢复密钥无效</string>

    <string name="option_full_link" context="Alert Dialog to get link">链接包含密钥</string>

    <string name="recovering_info" context="Message shown meanwhile the app is waiting for a request">获取信息中&#8230;</string>

    <string name="email_verification_text_change_mail" context="Text of the alert dialog to inform the user that have to check the email to validate his new email">您的新电子邮件地址需要验证确认。请至您的电子信箱收信并进行验证。</string>

    <string name="confirmation_delete_avatar" context="Confirmation before deleting the avatar of the user’s profile">是否删除您的头像？</string>
    <string name="title_edit_profile_info" context="Title of the Dialog to edit the profile attributes of the user’s account">编辑</string>

    <string name="title_set_expiry_date" context="Alert Dialog to get link">设定到期日</string>
    <string name="title_set_password_protection" context="Title of the dialog to get link with password">密码保护设定</string>
    <string name="subtitle_set_expiry_date" context="Subtitle of the dialog to get link">(PRO专业版限定)</string>
    <string name="set_password_protection_dialog" context="Alert Dialog to get link with password">设置密码</string>
    <string name="hint_set_password_protection_dialog" context="Hint of the dialog to get link with password">输入密码</string>
    <string name="hint_confirm_password_protection_dialog" context="Hint of the confirmation dialog to get link with password">确认密码</string>
    <string name="link_request_status" context="Status text at the beginning of getting a link">处理中&#8230;</string>

    <string name="edit_link_option" context="Option of the sliding panel to edit the link of a node">管理链接</string>

    <string name="old_password_provided_incorrect" context="Error alert dialog shown when changing the password the user provides an incorrect password">您提供的当前密码不正确</string>

    <string name="number_correctly_reinvite_contact_request" context="success message when reinviting multiple contacts">重新发送%d 邀请成功。</string>

    <string name="number_correctly_delete_contact_request" context="success message when reinviting multiple contacts">已成功删除%d 邀请。</string>
    <string name="number_no_delete_contact_request" context="error message when reinviting multiple contacts">已成功删除%1$d个邀请，但有%2$d个未被删除。</string>

    <string name="confirmation_delete_contact_request" context="confirmation message before removing a contact request.">您是否要删除%s的邀请请求？</string>
    <string name="confirmation_remove_multiple_contact_request" context="confirmation message before removing mutiple contact request">您是否要删除这些%d个邀请请求？</string>

    <string name="number_correctly_invitation_reply_sent" context="success message when replying to multiple received request">%d请求回复已发送。</string>
    <string name="number_incorrectly_invitation_reply_sent" context="error message when replying to multiple received request">%1$d请求回复成功发送，但%2$d未发送。</string>

    <plurals name="general_num_request">
        <item context="Referring to a invitation request in the Contacts section. Singular." quantity="one">1个请求</item>
        <item context="Referring to a invitation request in the Contacts section. Plural. e.g. 5 requests" quantity="other">%1$d个请求</item>
    </plurals>

    <plurals name="confirmation_remove_outgoing_shares">
        <item context="Confirmation before removing the outgoing shares of a folder" quantity="one">这个文件夹与%1$d个联系人共享。确定要删除分享吗？</item>
        <item context="Confirmation before removing the outgoing shares of a folder" quantity="other">这个文件夹与%1$d个联系人共享。确定要删除分享吗？</item>
    </plurals>

    <string name="error_incorrect_email_or_password" context="Error message when the credentials to login are incorrect.">电子邮件和/或密码无效。请再试一次。</string>
    <string name="error_account_suspended" context="Error message when trying to login and the account is suspended.">您的帐号由于违反服务协议已被暂停。如有疑问，请联系 support&#64;mega.nz</string>
    <string name="too_many_attempts_login" context="Error message when to many attempts to login.">尝试登录次数过多，请一小时后再试。</string>
    <string name="account_not_validated_login" context="Error message when trying to login to an account not validated.">该帐户还不是一个有效帐户，请前往您的邮箱进行验证。</string>

    <string name="general_error_folder_not_found" context="Error message shown when opening a folder link which doesn’t exist">文件夹链接无法使用</string>
    <string name="folder_link_unavaible_ToS_violation" context="Error message shown when opening a folder link which has been removed due to ToS/AUP violation">该文件夹链接因违反ToS/AUP使用条款已被移除。</string>

    <string name="general_error_file_not_found" context="Error message shown when opening a file link which doesn’t exist">这不是有效的文件链接</string>
    <string name="file_link_unavaible_ToS_violation" context="Error message shown when opening a file link which has been removed due to ToS/AUP violation">该链接由于违反服务协议或AUP违规已被删除。</string>

    <string name="link_broken" context="Error message shown when opening a folder link or file link which has been corrupt or deformed">该网址不可用。您尝试访问的链接不存在。</string>

    <string name="confirm_email_text" context="Title of the screen after creating the account. That screen asks the user to confirm the account by checking the email">等待电子邮件确认</string>
    <string name="confirm_email_explanation" context="Text below the title that explains the user should check the email and click the link to confirm the account">请检查您的邮箱，并点击邮件中的链接确认您的帐户。</string>

    <plurals name="general_num_items">
        <item context="Singular of items which contains a folder. 1 item" quantity="one">1个项目</item>
        <item context="Plural of items which contains a folder. 2 items" quantity="other">%1$d个项目</item>
    </plurals>

    <string name="file_link_unavaible_delete_account" context="Error message shown when opening a file or folder link which account has been removed due to ToS/AUP violation">分享该资料的帐号由于多次违反服务协议已经被删除。</string>

    <string name="general_error_invalid_decryption_key" context="Error message shown after login into a folder link with an invalid decryption key">您提供的解密密钥不对。</string>

    <string name="my_account_my_credentials" context="Title of the label in the my account section. It shows the credentials of the current user so it can be used to be verified by other contacts">我的验证码</string>
    <string name="limited_bandwith" context="Word to indicate the limited bandwidth of the free accounts">限制</string>

    <string name="section_chat" context="Item of the navigation title for the chat section">聊天</string>
    <string name="section_chat_with_notification" context="Item of the navigation title for the chat section when there is any unread message">聊天[A](%1$d)[/A]</string>

    <string name="tab_archive_chat" context="Confirmation button of the dialog to archive a chat">存档</string>

    <!--
    <string name="tab_recent_chat" context="Title of the recent chats tab. Capital letters">RECENT</string>
    -->

    <!--
    <string name="archive_chat_empty" context="Message shown when the user has no archived chats">No archived conversations</string>
    -->

    <!--
    <string name="get_started_button" context="Button to start using the chat">Get started</string>
    -->

    <string name="recent_chat_empty_invite" context="Message shown when the user has no recent chats">邀请您的朋友加入 MEGAchat， 一起使用安全可靠同时保护隐私的加密平台。</string>

    <!--
    <string name="videocall_title" context="Title shown in the list of main chat screen for a videocall">Video call</string>
    -->

    <string name="initial_hour" context="Initial of the word hour to show the duration of a video or audio call">小时</string>
    <string name="initial_minute" context="Initial of the word minute to show the duration of a video or audio call">分钟</string>
    <string name="initial_second" context="Initial of the word second to show the duration of a video or audio call">秒</string>

    <!--
    <string name="videocall_item" context="Info shown about the last action in a chat is a videocall">Video call</string>
    -->

    <string name="selected_items" context="Title shown when multiselection is enable in chat tabs">已选%d个项目</string>

    <string name="remove_contact_shared_folder" context="Message to confirm if the user wants to delete a contact from a shared folder">即将从共享文件夹中删除%s</string>
    <string name="remove_multiple_contacts_shared_folder" context="Message to confirm if the user wants to delete a multiple contacts from a shared folder">即将从共享文件夹删除%d个联系人</string>

    <string name="number_correctly_removed_from_shared" context="success message when removing a contact from a shared folder">%d个联系人已从共享文件夹中删除</string>
    <string name="number_incorrectly_removed_from_shared" context="success message when removing a contact from a shared folder">%d个联系人未成功删除</string>

	<string name="number_permission_correctly_changed_from_shared" context="success message when changing permissions of contacts for a shared folder, place holder: number of contacts effected">已成功更新%d个联系人的权限</string>
	<string name="number_permission_incorrectly_changed_from_shared" context="success message when changing permissions of contacts for a shared folder, place holder: number of contacts effected">无法更新%d个联系人的权限</string>

    <string name="contacts_list_empty_text_loading" context="Message shown while the contact list from the device is being read and then shown to the user">正在载入手机联系薄&#8230;</string>

    <string name="number_existing_invite_contact_request" context="Warning message when reinviting multiple contacts">已发送%d个请求。</string>
    <string name="number_correctly_invite_contact_request" context="success message when reinviting multiple contacts">已发送%d个联系人请求</string>
    <string name="number_no_invite_contact_request" context="error message when reinviting multiple contacts">%1$d个联系人邀请发送成功，%2$d个邀请发送失败</string>

    <string name="chat_me_text_bracket" context="Word next to own user’s message in chat screen">%1s (我)</string>
    <string name="type_message_hint" context="Hint shown in the field to write a message in the chat screen">发信息</string>

    <string name="general_mute" context="button">静音</string>
    <string name="general_unmute" context="button">取消静音</string>
    <string name="title_dialog_mute_chat_notifications" context="Title of the dialogue to mute the general chat notifications.">勿扰模式</string>
    <string name="subtitle_dialog_mute_chat_notifications" context="Subtitle of the dialogue to mute the general chat notifications.">静音聊天通知</string>

    <string name="title_dialog_mute_chatroom_notifications" context="Title of the dialogue to mute the notifications of a specific chat.">静音通知</string>
    <string name="mute_chat_notification_option_on" context="Label for the setting option that indicates the general notifications are enabled.">开启</string>

    <string name="mute_chatroom_notification_option_off" context="Label for the dialog box option to mute a chat. This option will indicate that notifications for that chat are enabled.">关闭</string>
    <string name="mute_chatroom_notification_option_until_tomorrow_morning" context="Label for the dialog box option to mute a chat. This option will indicate that chat notifications will be disabled until tomorrow at 8 a.m.">直至明天上午</string>
    <string name="mute_chatroom_notification_option_until_this_morning" context="Label for the dialog box option to mute a chat. This option will indicate that chat notifications will be disabled until today at 8 a.m.">直至上午</string>
    <string name="mute_chatroom_notification_option_forever" context="Label for the dialog box option to mute a chat. This option will indicate that chat notifications will be disabled until turn it off again.">直到打开前</string>

    <string name="success_muting_a_chat_for_specific_time" context="Message when a chat has been silenced, for a specific time, successfully. For example: Chat notifications will be muted for 1 hour">聊天通知将静音%s</string>
    <plurals name="success_muting_chat_until_specific_time">
        <item context="Message to indicate the chat has been muted, until a specific time (24 hours format). Singular, only used for 01:XX format." quantity="one">聊天通知将静音至%1$s</item>
        <item context="Message to indicate the chat has been muted, until a specific time (24 hours format). Plural, used for any format different to 01:XX, e.g. 14:15" quantity="other">聊天通知将静音至%1$s</item>
    </plurals>
    <plurals name="success_muting_chat_until_specific_date_and_time">
        <item context="Message to indicate the chat has been muted, until a specific day and time (24 hours format). Singular, only used for 01:XX format, e.g. Chat notifications will be muted until tomorrow at 01:00" quantity="one">聊天通知将静音至%1$s %2$s</item>
        <item context="Message to indicate the chat has been muted, until a specific day and time (24 hours format). Plural, used for any format different to 01:XX, e.g. Chat notifications will be muted until tomorrow at 08:00" quantity="other">聊天通知将静音至%1$s %2$s</item>
    </plurals>
    <string name="notifications_are_already_muted" context="Message when select the option Do not disturb but the notifications are already muted">聊天通知已静音</string>

    <string name="success_unmuting_a_chat" context="Message when a chat has been unmuted successfully.">聊天通知已开启</string>
    <plurals name="chat_notifications_muted_until_specific_time">
        <item context="String to indicate the time in 24h format until which a specific chat is muted. Singular, only used for 1:XX format." quantity="one">静音至%1$s</item>
        <item context="String to indicate the time in 24h format until which a specific chat is muted. Plural, used for any format different to 1:XX, e.g. 14:15" quantity="other">静音至%1$s</item>
    </plurals>

    <string name="title_properties_chat_contact_notifications" context="Title of the section to enable notifications in the Contact Properties screen">通知</string>
    <string name="title_properties_chat_contact_message_sound" context="Title of the section to choose the sound of incoming messages in the Contact Properties screen">信息提示音</string>
    <string name="title_properties_chat_clear_chat" context="Title of the section to clear the chat content in the Contact Properties screen">清除聊天记录</string>
    <string name="title_properties_chat_share_contact" context="Title of the section to share the contact in the Contact Properties screen">推荐联系人</string>

    <string name="call_ringtone_title" context="Title of the screen to select the ringtone of the calls">通话提示音</string>
    <string name="notification_sound_title" context="Title of the screen to select the sound of the notifications">通知提示音</string>

    <string name="general_clear" context="Button to clear the chat history">清除</string>
    <!--
    <string name="login_initializing_chat" context="After login, initializing chat">Initializing chat</string>
    -->

    <string name="clear_history_success" context="Message show when the history of a chat has been successfully deleted">聊天记录已删除</string>
    <string name="clear_history_error" context="Message show when the history of a chat hasn’t been successfully deleted">错误，聊天记录未成功清除</string>

    <string name="add_participants_menu_item" context="Menu item to add participants to a chat">添加与会者</string>
    <string name="remove_participant_menu_item" context="Menu item to remove a participants from a chat">删除与会者</string>

    <string name="mega_info_empty_screen" context="Message about MEGA when there are no message in the chat screen">提供用户控制的终端至终端加密技术，为您的聊天隐私提供保障。</string>
    <string name="mega_authenticity_empty_screen" context="Message about MEGA when there are no message in the chat screen">我们的系统能确保接收到的资料是由真实的发件人所发送的，且其内容在传输过程中不会被篡改。</string>
    <string name="mega_confidentiality_empty_screen" context="Message about MEGA when there are no message in the chat screen">只有发送人和收件人能够解译和阅读会话的内容。</string>

    <string name="title_mega_info_empty_screen" context="Message about MEGA when there are no message in the chat screen">MEGA</string>
    <string name="title_mega_authenticity_empty_screen" context="Message about MEGA when there are no message in the chat screen">真实性</string>
    <string name="title_mega_confidentiality_empty_screen" context="Message about MEGA when there are no message in the chat screen">保密性</string>

    <string name="error_not_logged_with_correct_account" context="Error message shown when opening a cancel link with an account that not corresponds to the link">此链接未关联该帐户。请登录正确的MEGA帐户。</string>
    <string name="cancel_link_expired" context="Message when the user tries to open a cancel link and it has expired">链接已失效，请重新操作一遍。</string>

    <string name="no_results_found" context="Text shown after searching and no results found">无结果</string>

    <string name="offline_status" context="the options of what to upload in an array. Needed for the settings, the options of what to upload.">离线</string>
    <string name="online_status" context="the options of what to upload in an array. Needed for the settings, the options of what to upload.">在线</string>
    <string name="away_status" context="the options of what to upload in an array. Needed for the settings, the options of what to upload.">离开</string>
    <string name="busy_status" context="the options of what to upload in an array. Needed for the settings, the options of what to upload.">忙碌</string>
    <string name="invalid_status" context="Info label about the status of the user">未连接</string>

    <string name="text_deleted_message" context="Text shown when a message has been deleted in the chat">已删除此信息</string>
    <string name="text_deleted_message_by" context="Text shown when a message has been deleted in the chat">[B]%1$s[/B][A]已删除该条信息 [/A]</string>

    <string name="confirmation_delete_several_messages" context="Confirmation before deleting messages">删除信息吗？</string>
    <string name="confirmation_delete_one_message" context="Confirmation before deleting one message">删除信息吗？</string>

    <!--
    <string name="text_cleared_history" context="Text shown when a user cleared the history of a chat"><![CDATA[<font color=\'#060000\'>%1$s</font> <font color=\'#868686\'> cleared the chat history</font>]]></string>
    -->

    <string name="group_chat_label" context="Label for the sliding panel of a group chat">聊天群</string>
    <string name="group_chat_info_label" context="Label for the option of the sliding panel to show the info of a chat group">群资料</string>
    <string name="group_chat_start_conversation_label" context="Label for the option of the sliding panel to start a one to one chat">开始会话</string>
    <string name="group_chat_edit_profile_label" context="Label for the option of the sliding panel to edit the profile">修改资料</string>
    <string name="title_properties_chat_leave_chat" context="Title of the section to leave a group content in the Contact Properties screen">离开群组</string>
    <string name="participants_chat_label" context="Label for participants of a group chat">成员</string>

    <string name="confirmation_remove_chat_contact" context="Text of the confirm dialog shown when it wants to remove a contact from a chat">要将%s从会话中删除吗？</string>

    <string name="observer_permission_label_participants_panel" context="Label to explain the read only participant permission in the options panel of the group info screen">只读</string>
    <!--
    <string name="member_permission_label_participants_panel" context="Label to show the participant permission in the options panel of the group info screen">Member</string>
    -->
    <string name="standard_permission_label_participants_panel" context="Label to show the participant permission in the options panel of the group info screen">标准模式</string>
    <string name="administrator_permission_label_participants_panel" context="Label to show the participant permission in the options panel of the group info screen">共同管理</string>

    <string name="edited_message_text" context="Text appended to a edited message.">(已编辑)</string>
    <string name="change_title_option" context="Option in menu to change title of a chat group.">修改群聊名称</string>

    <string name="confirmation_leave_group_chat" context="confirmation message before leaving a group chat">退出聊天后，您将无法再查看或者发送信息。</string>
    <string name="title_confirmation_leave_group_chat" context="title confirmation message before leaving a group chat">确定离开群聊吗？</string>

    <string name="add_participant_error_already_exists" context="Message show when a participant hasn’t been successfully invited to a group chat">联系人已添加至该群聊</string>

    <string name="number_correctly_add_participant" context="success message when inviting multiple contacts to a group chat">%d个参与者已被邀请</string>
    <string name="number_no_add_participant_request" context="error message when inviting multiple contacts to a group chat">%1$d个邀请成功，%2$d个邀请失败</string>

    <string name="message_permissions_changed" context="chat message when the permissions for a user has been changed">[E]%3$s[/E] [D]将[/D] [A]%1$s[/A]的[B]权限更改为[/B][C]%2$s[/C]</string>
    <string name="message_add_participant" formatted="false" context="chat message when a participant was added to a group chat">[A]%1$s[/A]由[C]%2$s[/C] [B] 邀请加入群聊 [/B]</string>
    <string name="message_remove_participant" context="chat message when a participant was removed from a group chat">[A]%1$s[/A]已由[C]%2$s[/C] [B] 从群聊中删除 [/B]</string>

    <string name="change_title_messages" context="Message shown when a participant change the title of a group chat.">[A]%1$s[/A][B] 已将群聊名称更改为[/B][C]“%2$s”[/C]</string>

    <string name="message_participant_left_group_chat" context="chat message when a participant left a group chat">[A]%1$s[/A][B]已离开群聊[/B]</string>

    <string name="manual_retry_alert" context="chat message alert when the message have to been manually">信息未发送。点击查看选项。</string>
    <string name="manual_resume_alert" context="Chat alert of an attachment message when the upload is in progress but the queue of transfers is paused.">传输已暂停。点击继续。</string>
    <!--
    <string name="settings_chat_summary_online" context="summary of the status online in settings">You can chat, share files and make calls with your contacts.</string>
    -->
    <!--
    <string name="settings_chat_summary_invisible" context="summary of the status invisible in settings">You can interact with your contacts but you will appear offline for them.</string>
    -->
    <!--
    <string name="settings_chat_summary_offline" context="summary of the status invisible in settings">You will appear offline to your contacts and you will not be able to chat with them.</string>
    -->

    <!--
    <string name="changing_status_to_online_success" context="message shown when the status of the user successfully changed to online">You\'re now online</string>
    -->
    <!--
    <string name="changing_status_to_invisible_success" context="message shown when the status of the user successfully changed to invisible">You\'re now away</string>
    -->

    <!--
    <string name="changing_status_to_offline_success" context="message shown when the status of the user successfully changed to offline">You\'re now offline</string>
    -->
    <!--
    <string name="changing_status_to_busy_success" context="message shown when the status of the user successfully changed to offline">You\'re now busy</string>
    -->
    <string name="changing_status_error" context="message shown when the status of the user coudn’t be changed">错误。您的状态未更改。</string>
    <string name="leave_chat_error" context="message shown when a user couldn’t leave chat">退出聊天时出错</string>
    <string name="create_chat_error" context="message shown when a chat has not been created">建立聊天时发送错误。</string>

    <string name="settings_chat_vibration" context="settings of the chat to choose the status">振动</string>

    <!--
    <string name="list_message_deleted" context="Text show in list of chats when the last message has been deleted">Message deleted</string>
    -->
    <string name="sms_logout" context="Button text shown on SMS verification page, if the user wants to logout current suspended account and login with another account, user can press this button to logout">[A]登出[/A]，使用其他帐户登录</string>
    <string name="confirm_logout_from_sms_verification" context="On SMS verification page, if the user presses the logout button, a dialog with this text will show to ask for user’s confirmation.">确定要退出当前帐户吗？</string>
    <string name="non_format_text_deleted_message_by" context="Text shown when a message has been deleted in the chat">%1$s 删除了信息</string>
    <string name="history_cleared_message" context="Text shown when the chat history has been successfully deleted.">聊天记录已清除</string>
    <string name="non_format_history_cleared_by" context="Text shown when the chat history was cleared by someone">%1$s 清空了聊天记录</string>

    <!--
    <string name="non_format_text_cleared_history" context="Text shown when a user cleared the history of a chat">%1$s cleared the chat history</string>
    -->
    <string name="non_format_message_permissions_changed" context="chat message when the permissions for a user has been changed">%1$s 将 %3$s 更改为 %2$s</string>
    <string name="non_format_message_add_participant" formatted="false" context="chat message when a participant was added to a group chat">%2$s 邀请 %1$s 加入群聊</string>
    <string name="non_format_message_remove_participant" context="chat message when a participant was removed from a group chat">%2$s将%1$s从群聊中删除</string>

    <string name="non_format_change_title_messages" context="Message shown when a participant change the title of a group chat.">%1$s已将群聊名称更改为“%2$s”</string>

    <string name="non_format_message_participant_left_group_chat" context="chat message when a participant left a group chat">%1$s已退出群聊</string>

    <string name="messages_copied_clipboard" context="success alert when the user copy some messages to the clipboard">已复制至粘贴板</string>

    <string name="chat_error_open_title" context="Title of the error dialog when opening a chat">聊天出错！</string>
    <string name="chat_error_open_message" context="Message of the error dialog when opening a chat">聊天无法正常打开</string>

    <string name="menu_choose_contact" context="Menu option to add a contact to your contact list.">选择联系人</string>

    <plurals name="general_selection_num_contacts">
        <item context="referring to a contact in the contact list of the user" quantity="one">%1$d 个联系人</item>
        <item context="Title of the contact list" quantity="other">%1$d 个联系人</item>
    </plurals>

    <string name="error_sharing_folder" context="Message shown when the folder sharing process fails">共享文件夹错误。请重试。</string>

    <plurals name="confirmation_remove_contact">
        <item context="confirmation message before removing a contact, Singular" quantity="one">与该联系人有关的资料将被永久删除。</item>
        <item context="confirmation message before removing a contact, Plural" quantity="other">与这些联系人有关的资料将被永久删除。</item>
    </plurals>

    <plurals name="title_confirmation_remove_contact">
        <item context="title of confirmation alert before removing a contact, Singular" quantity="one">确定移除连络人？</item>
        <item context="title of confirmation alert before removing a contact, Plural" quantity="other">移除联系人？</item>
    </plurals>

    <!--
    <string name="chat_connection_error" context="error shown when the connection to the chat fails">Chat connection error</string>
    -->

    <string name="message_option_retry" context="option shown when a message could not be sent">重试</string>

    <string name="title_message_not_sent_options" context="title of the menu for a non sent message">信息未送出</string>
    <string name="title_message_uploading_options" context="title of the menu for an uploading message with attachment">正在上传附件</string>

    <string name="no_conversation_history" context="message shown when a chat has no messages">没有对话历史记录</string>

    <plurals name="user_typing">
        <item context="title of confirmation alert before removing a contact, Singular" quantity="one">%1$s [A]正在输入&#8230;[/A]</item>
        <item context="title of confirmation alert before removing a contact, Plural" quantity="other">%1$s [A]正在输入&#8230;[/A]</item>
    </plurals>


    <string name="more_users_typing" context="text that appear when there are more than 2 people writing at that time in a chat. For example User1, user2 and more are typing&#8230;">%1$s [A]和其他人正在输入&#8230;[/A]</string>
    <string name="label_more" context="More button in contact info page">更多</string>
    <string name="label_close" context="Text button">关闭</string>
    <string name="tab_my_account_general" context="Title of the general tab in My Account Section">概述</string>
    <string name="tab_my_account_storage" context="label of storage in upgrade/choose account page, it is being used with a variable, e.g. for LITE user it will show ‘200GB Storage’.">储存空间</string>
    <string name="label_storage_upgrade_account" context="label of storage in upgrade/choose account page, it is being used with a variable, e.g. for LITE user it will show ‘200GB Storage’.">储存空间</string>
    <string name="label_transfer_quota_upgrade_account" context="Title of the section about the transfer quota in the storage tab in My Account Section">传输流量</string>
    <string name="label_transfer_quota_achievements" context="Title of the section about the transfer quota in the storage tab in My Account Section">传输流量</string>

    <string name="account_plan" context="Title of the section about the plan in the storage tab in My Account Section">会员方案</string>
    <string name="storage_space" context="Title of the section about the storage space in the storage tab in My Account Section">存储空间</string>
    <string name="transfer_quota" context="Title of the section about the transfer quota in the storage tab in My Account Section">传输流量</string>

    <string name="available_space" context="Label in section the storage tab in My Account Section">可用</string>
    <string name="not_available" context="Label in section the storage tab in My Account Section when no info info is received">暂无详情</string>

    <string name="no_bylling_cycle" context="Label in section the storage tab when the account is Free">无结算周期</string>

    <string name="my_account_of_string" context="String to show the transfer quota and the used space in My Account section">[A]%2$s[/A]中的%1$s</string>

    <string name="confirmation_delete_from_save_for_offline" context="Confirmation message before removing something from the Offline section.">从离线中删除？</string>

    <string name="set_status_option_label" context="Label for the option of action menu to change the chat status">设定状态</string>
    <string name="set_color_theme_label" context="Label for the option of setting to change the colour theme">主题颜色</string>
    <string name="general_dismiss" context="Answer for confirmation dialog.">解除</string>
    <string name="general_not_available" context="Label for any ‘Not available’ button, link, text, title, etc. - (String as short as possible).">无法使用</string>

    <string name="context_invitacion_reply_accepted" context="Accepted request invitacion alert">已接受的邀请</string>
    <string name="context_invitacion_reply_declined" context="Declined request invitacion alert">已拒绝的邀请</string>
    <string name="context_invitacion_reply_ignored" context="Ignored request invitacion alert">已忽略的邀请</string>

    <string name="error_message_unrecognizable" context="Content of a normal message that cannot be recognized">无法识别信息内容</string>

    <string name="settings_autoaway_title" context="Title of the settings section to configure the autoaway of chat presence">自动显示为离开</string>
    <string name="settings_autoaway_subtitle" context="Subtitle of the settings section to configure the autoaway of chat presence">非活跃则显示为离开状态：</string>
    <string name="settings_autoaway_value" context="Value in the settings section of the autoaway chat presence">%1d 分钟</string>

    <string name="settings_persistence_title" context="Title of the settings section to configure the status persistence of chat presence">保持设定</string>
    <string name="settings_persistence_subtitle" context="Subtitle of the settings section to configure the status persistence of chat presence">即使没有在设备上登录帐户仍显示我已选择的在线状态</string>

    <string name="title_dialog_set_autoaway_value" context="Title of the dialog to set the value of the auto away preference">设定非活跃时限</string>
    <string name="button_set" context="Button to set a value">确定</string>
    <string name="hint_minutes" context="Button to set a value">分钟</string>

    <!--
    <string name="autoaway_disabled" context="Word to indicated the autoaway is disabled">Disabled</string>
    -->

    <string-array name="settings_status_entries">
        <item context="the options of what to upload in an array. Needed for the settings, the options of what to upload.">在线</item>
        <item context="the options of what to upload in an array. Needed for the settings, the options of what to upload.">离开</item>
        <item context="the options of what to upload in an array. Needed for the settings, the options of what to upload.">忙碌</item>
        <item context="the options of what to upload in an array. Needed for the settings, the options of what to upload.">离线</item>
    </string-array>

    <string name="offline_empty_folder" context="Text that indicates that a the offline section is currently empty">离线模式中没有储存文件</string>

    <string name="general_enable" context="Positive confirmation to enable logs">启用</string>
    <string name="general_allow" context="Positive confirmation to allow MEGA to read contacts book.">允许</string>
    <string name="enable_log_text_dialog" context="Dialog to confirm the action of enabling logs">日志文件可能会包含一些您帐户的信息。</string>

    <string name="confirmation_to_reconnect" context="Dialog to confirm the reconnect action">网络已恢复。马上连接 MEGA 吗？</string>
    <string name="loading_status" context="Message shown meanwhile the app is waiting for a the chat status">正在加载&#8230;</string>

    <string name="error_editing_message" context="Error when a message cannot be edited">无法修改该信息</string>

    <plurals name="text_number_transfers">
        <item context="Label to show the number of transfers in progress, Singular" quantity="one">%2$d 个文件中的 %1$d 个文件</item>
        <item context="Label to show the number of transfers in progress, Plural" quantity="other">%2$d 个文件中的 %1$d 个文件</item>
    </plurals>

	<string name="label_process_finishing" contest="Progress text shown when user stop upload/download and the app is waiting for async response">即将结束&#8230;&#8230;</string>
    <string name="option_to_transfer_manager" context="positive button on dialog to view a contact" formatted="false">查看</string>
    <string name="option_to_pause_transfers" context="Label of the modal bottom sheet to pause all transfers">暂停所有传输</string>
    <string name="option_to_resume_transfers" context="Label of the modal bottom sheet to resume all transfers">恢复所有传输</string>
    <string name="option_to_clear_transfers" context="Label of the modal bottom sheet to clear completed transfers">清空所有传输</string>
    <string name="option_to_retry_transfers" context="Label indicating action to retry failed or cancelled transfers">重试所有传输</string>
    <string name="menu_pause_individual_transfer" context="Dialog to confirm the action of pausing one transfer">中止传输</string>
    <string name="menu_resume_individual_transfer" context="Dialog to confirm the action of restarting one transfer">要恢复传输吗？</string>
    <string name="button_resume_individual_transfer" context="Button to confirm the action of restarting one transfer">恢复</string>

    <string name="confirmation_to_clear_completed_transfers" context="Dialog to confirm before removing completed transfers">是否清除所有传输？</string>

    <string name="title_tab_in_progress_transfers" context="Title of the tab section for transfers in progress">正在进行中的传输</string>
    <string name="title_tab_completed_transfers" context="Title of the tab section for completed transfers">完成</string>

    <string name="transfer_paused" context="Text shown in playlist subtitle item when a file is reproducing but it is paused">已暂停</string>
    <string name="transfer_queued" context="Possible state of a transfer">已入进程</string>
    <string name="transfer_completing" context="Possible state of a transfer. When the transfer is finishing">完成中</string>
    <string name="transfer_retrying" context="Possible state of a transfer. When the transfer is retrying">重试中</string>
    <string name="transfer_cancelled" context="Possible state of a transfer. When the transfer was cancelled">已取消</string>
    <!--
    <string name="transfer_canceled" context="Possible state of a transfer">Canceled</string>
    -->
    <string name="transfer_unknown" context="Possible state of a transfer">未知</string>

    <string name="paused_transfers_title" context="Title of the panel where the progress of the transfers is shown">已暂停的传输</string>

    <string name="completed_transfers_empty" context="message shown in the screen when there are not any active transfer">没有已完成的传输</string>

    <!--
    <string name="message_transfers_completed" context="Message shown when the pending transfers are completed">Transfers finished</string>
    -->

    <plurals name="upload_service_notification">
        <item context="Text of the notification shown when the upload service is running, Singular" quantity="one">正在上传 %1$d 个文件，共%2$d个文件中。</item>
        <item context="Text of the notification shown when the upload service is running, Plural" quantity="other">正在上传 %1$d 个文件，共%2$d个文件中。</item>
    </plurals>

    <plurals name="upload_service_paused_notification">
        <item context="Text of the notification shown when the upload service is paused, Singular" quantity="one">正在上传%2$d个文件中的%1$d（已暂停）</item>
        <item context="Text of the notification shown when the upload service is running, Plural" quantity="other">正在上传%2$d个文件中的%1$d（已暂停）</item>
    </plurals>

	<plurals name="folder_upload_service_notification">
		<item context="Text of the notification shown when the folder upload service is running, Text of the notification shown when the folder upload service is running - singular e.g. Uploading 1 of 1 folder" quantity="one">正在上传%2$d个文件夹中的%1$d</item>
		<item context="Text of the notification shown when the folder upload service is running, Text of the notification shown when the folder upload service is running - plural e.g. Uploading 1 of 2 folders" quantity="other">正在上传%2$d个文件夹中的%1$d</item>
	</plurals>

    <plurals name="folder_upload_service_paused_notification">
        <item context="Text of the notification shown when the folder upload service is running, Text of the notification shown when the folder upload service is running - singular e.g. Uploading 1 of 1 folder" quantity="one">正在上传%2$d文件夹中的%1$d（已暂停）</item>
        <item context="Text of the notification shown when the folder upload service is running, Text of the notification shown when the folder upload service is running - plural e.g. Uploading 1 of 2 folders" quantity="other">正在上传%2$d文件夹中的%1$d（已暂停）</item>
    </plurals>

    <plurals name="upload_service_final_notification">
        <item context="Text of the notification shown when the upload service has finished, Singular" quantity="one">已上传%1$d个文件</item>
        <item context="Text of the notification shown when the upload service has finished, Plural" quantity="other">已上传%1$d个文件</item>
    </plurals>

    <plurals name="upload_service_notification_already_uploaded">
        <item context="Text of the notification shown when the upload service has finished, Singular" quantity="one">已上传1个文件</item>
        <item context="Text of the notification shown when the upload service has finished, Plural" quantity="other">已上传%1$d个文件</item>
    </plurals>

	<plurals name="folder_upload_service_final_notification">
		<item context="Text of the notification shown when the folder upload service has finished, Text of the notification shown when the folder upload service has finished - singular e.g. Uploaded 1 folder" quantity="one">%1$d个文件夹已上传</item>
		<item context="Text of the notification shown when the folder upload service has finished, Text of the notification shown when the folder upload service has finished - plural  e.g. Uploaded 2 folders" quantity="other">%1$d个文件夹已上传</item>
	</plurals>

    <string name="general_total_size" context="label for the total file size of multiple files and/or folders (no need to put the colon punctuation in the translation)" formatted="false">共 %1$s</string>

    <plurals name="upload_service_failed">
        <item context="Text of the notification shown when the upload service has finished with any transfer error, Singular" quantity="one">%1$d个文件未上传</item>
        <item context="Text of the notification shown when the upload service has finished with any transfer error, Plural" quantity="other">%1$d个文件未上传</item>
    </plurals>

    <plurals name="copied_service_upload">
        <item context="Text of the notification shown when the upload service has finished with any copied file instead uploaded, Singular" quantity="one">已复制%1$d个文件</item>
        <item context="Text of the notification shown when the upload service has finished with any copied file instead uploaded, Plural" quantity="other">已复制%1$d个文件</item>
    </plurals>

    <plurals name="already_downloaded_service">
        <item context="Text of the notification shown when the download service do not download because the file is already on the device, Singular" quantity="one">%1$d以前下载的文件</item>
        <item context="Text of the notification shown when the download service do not download because the file is already on the device, Plural" quantity="other">%1$d以前下载的文件</item>
    </plurals>

    <plurals name="download_service_final_notification">
        <item context="Text of the notification shown when the download service has finished, Singular" quantity="one">已下载%1$d个文件</item>
        <item context="Text of the notification shown when the download service has finished, Plural" quantity="other">已下载%1$d个文件</item>
    </plurals>

    <plurals name="download_service_final_notification_with_details">
        <item context="Text of the notification shown when the download service has finished with any error, Singular" quantity="one">已下载%1$d%2$d文件</item>
        <item context="Text of the notification shown when the download service has finished with any error, Plural" quantity="other">已下载%1$d%2$d文件</item>
    </plurals>

    <plurals name="download_service_failed">
        <item context="Text of the notification shown when the download service has finished with any transfer error, Singular" quantity="one">%1$d 个文件未下载</item>
        <item context="Text of the notification shown when the download service has finished with any transfer error, Plural" quantity="other">%1$d 个文件未下载</item>
    </plurals>

    <plurals name="download_service_notification">
        <item context="Text of the notification shown when the download service is running, Singular" quantity="one">正在下载 %2$d个文件中的%1$d个</item>
        <item context="Text of the notification shown when the download service is running, Plural" quantity="other">正在下载 %2$d个文件中的%1$d个</item>
    </plurals>

    <plurals name="download_service_paused_notification">
        <item context="Text of the notification shown when the download service is paused, Singular" quantity="one">正在下载%2$d个文件中的%1$d（已暂停）</item>
        <item context="Text of the notification shown when the download service is paused, Plural" quantity="other">正在下载%2$d个文件中的%1$d（已暂停）</item>
    </plurals>

    <string name="title_depleted_transfer_overquota" context="Title of the alert when the transfer quota is exceeded.">传输流量不足</string>
    <string name="current_text_depleted_transfer_overquota" context="Text of the alert when the transfer quota is depleted. The placeholder indicates the time left for the transfer quota to be reset. For instance: 30m 45s">您正在排队的下载由于超出了您当前IP地址可用传输流量而中止。您可以选择升级帐户或等待%s后继续。</string>
    <string name="text_depleted_transfer_overquota" context="Text of the alert when the transfer quota is depleted. The placeholder indicates the time left for the transfer quota to be reset. For instance: 30m 45s">您已超出当前IP地址的可用传输流量。升级您的帐户或等待%s后继续下载。</string>
    <string name="plans_depleted_transfer_overquota" context="Button to show plans in the alert when the transfer quota is depleted">参考我们的方案</string>
    <string name="continue_without_account_transfer_overquota" context="Button option of the alert when the transfer quota is depleted">在未登录账户下继续使用</string>

    <plurals name="new_general_num_files">
        <item context="this is used for example when downloading 1 file or 2 files, Singular of file. 1 file" quantity="one">%1$d 个文件</item>
        <item context="this is used for example when downloading 1 file or 2 files, Plural of file. 2 files" quantity="other">%1$d 个文件</item>
    </plurals>

    <string name="general_view" context="Menu option">查看文件</string>
    <string name="add_to_cloud" context="Menu option to choose to add file or folders to Cloud Drive">输入</string>
    <string name="save_for_offline" context="Menu option to choose save to Offline section">离线储存</string>
    <string name="add_to_cloud_node_chat" context="Menu option to choose to add file to Cloud Drive in the chat">增加至云盘</string>

    <string name="general_view_contacts" context="Menu option">查看联系人</string>

    <string name="import_success_message" context="Menu option">已添加至云端</string>
    <string name="import_success_error" context="Menu option">错误。添加至云端失败。</string>

    <string name="chat_connecting" context="Label in login screen to inform about the chat initialization proccess">正在连接&#8230;</string>

    <string name="context_contact_already_invited" context="message when trying to invite a contact with a pending request">已经邀请过%s，请查看待处理的请求</string>

    <string name="confirm_email_misspelled" context="Hint text explaining that you can change the email and resend the create account link to the new email address">如果您的电子邮件地址拼写错误，请更正它并点击[A]重新发送[A]。</string>
    <string name="confirm_email_misspelled_resend" context="Button to resend the create account email to a new email address in case the previous email address was misspelled">重新发送</string>
    <string name="confirm_email_misspelled_email_sent" context="Text shown after the confirmation email has been sent to the new email address">邮件已发送</string>

    <string name="copyright_alert_title" context="text_copyright_alert_title">致所有使用者的版权提醒</string>
    <string name="copyright_alert_first_paragraph" context="text_copyright_alert_first_paragraph">MEGA尊重他人之著作权，且要求MEGA的云端服务使用者遵守著作权法。</string>
    <string name="copyright_alert_second_paragraph" context="text_copyright_alert_second_paragraph">严禁使用MEGA云端服务侵犯知识产权。您不得上传、下载、储存、分享、显示、串流、分发、寄送电子邮件、提供链接、传输或以其他方式提供任何侵犯任何个人或单位的知识产权或其他产权的文件、资料或内容。</string>
    <string name="copyright_alert_agree_button" context="text of the Agree button">同意</string>
    <string name="copyright_alert_disagree_button" context="text of the Disagree button">反对</string>

    <string name="download_show_info" context="Hint how to cancel the download">显示内容</string>

    <plurals name="context_link_removal_error">
        <item context="Error message when removing public links of nodes. Singular." quantity="one">删除链接失败。请稍后再试。</item>
        <item context="Error message when removing public links of nodes. Plural." quantity="other">链接删除失败。请稍后再试。</item>
    </plurals>
    <plurals name="context_link_export_error">
        <item context="Error message when create public links of nodes. Singular." quantity="one">链接创建失败。请稍后再试。</item>
        <item context="Error message when creating public links of nodes. Plural." quantity="other">创建链接失败。请稍后再试。</item>
    </plurals>
    <plurals name="context_link_removal_success">
        <item context="Message when a public links was removed successfully. Singular." quantity="one">已成功删除链接。</item>
        <item context="Message when some public links were removed successfully. Plural." quantity="other">已成功删除链接。</item>
    </plurals>
    <string name="context_link_action_error" context="error message">链接操作失败。请稍后再试。</string>

    <string name="title_write_user_email" context="title of the dialog shown when sending or sharing a folder">写下使用者电子信箱</string>

    <string name="activity_title_files_attached" context="title of the screen to see the details of several node attachments">已添加的附件</string>
    <string name="activity_title_contacts_attached" context="title of the screen to see the details of several contact attachments">已附联系人</string>

    <string name="alert_user_is_not_contact">用户不是联系人</string>

    <string name="camera_uploads_cellular_connection">使用蜂窝连接</string>
    <string name="camera_uploads_upload_videos">上传视频</string>

    <string name="success_changing_user_avatar" context="Message when an user avatar has been changed successfully">头像已更新</string>
    <string name="error_changing_user_avatar_image_not_available" context="Message when an error ocurred when changing an user avatar">错误。所选图片不存在</string>
    <string name="error_changing_user_avatar" context="Message when an error ocurred when changing an user avatar">更改头像时出错</string>
    <string name="success_deleting_user_avatar" context="Message when an user avatar has been deleted successfully">头像已删除</string>
    <string name="error_deleting_user_avatar" context="Message when an error ocurred when deleting an user avatar">删除头像时出错</string>

    <string name="error_changing_user_attributes" context="Message when an error ocurred when changing an user attribute">更改名字时出错</string>
    <string name="success_changing_user_attributes" context="Message when an user attribute has been changed successfully">您的名字已更新成功</string>

    <string name="add_participant_success" context="Message show when a participant has been successfully invited to a group chat">参与者已添加</string>
    <string name="add_participant_error" context="Message show when a participant hasn’t been successfully invited to a group chat">错误！参与者未添加</string>

    <string name="remove_participant_success" context="Message show when a participant has been successfully removed from a group chat">已删除与会者</string>
    <string name="remove_participant_error" context="Message show when a participant hasn’t been successfully removed from a group chat">发送错误了，与会者未删除。</string>

    <string name="no_files_selected_warning">未选择任何文件</string>

    <string name="attachment_upload_panel_from_cloud">从云盘</string>
    <string name="attachment_upload_panel_contact">联系人</string>
    <string name="attachment_upload_panel_photo">从设备</string>

    <string name="delete_account" context="Button and title of dialog shown when the user wants to delete permanently their account.">删除帐户</string>
    <string name="delete_account_text" context="Text shown in the alert dialog to confirm the deletion of an account">如果删除帐户，则将无法访问您的帐户数据，MEGA联系人以及聊天对话。\n您将无法撤消此操作。</string>
    <string name="delete_button" context="menu item">删除</string>

    <string name="file_properties_info_info_file">信息</string>
    <string name="file_properties_info_size" context="Refers to the size of a file.">大小总计</string>
    <string name="file_properties_info_content" context="header of a status field for what content a user has shared to you">包括</string>
    <string name="file_properties_shared_folder_public_link_name">链接</string>

    <string name="file_properties_shared_folder_full_access" context="Refers to access rights for a file folder.">完全访问权限</string>
    <string name="file_properties_shared_folder_read_only" context="Label to explain the read only participant permission in the options panel of the group info screen">只读</string>
    <string name="file_properties_shared_folder_read_write" context="Refers to access rights for a file folder. (with the &amp; needed. Don’t use the symbol itself. Use &amp;)">可读写</string>

    <string name="attachment_uploading_state_paused" context="State of an attachment message when the upload is in progress but the queue of transfers is paused.">传输已暂停！</string>
    <string name="attachment_uploading_state_uploading">正在上传&#8230;</string>
    <string name="attachment_uploading_state_compressing">正在压缩&#8230;</string>
    <string name="attachment_uploading_state_error">错误！未发送</string>

    <string name="already_downloaded_multiple" context="When a multiple download is started, some of the files could have already been downloaded before. This message shows the number of files that has already been downloaded and the number of files pending">已下载%d的文件。</string>
    <string name="pending_multiple" context="When a multiple download is started, some of the files could have already been downloaded before. This message shows the number of files that are pending in plural. placeholder: number of files">%d的文件待处理</string>

    <string name="contact_is_me">没有可用选项，您选了自己。</string>

    <string name="confirmation_delete_one_attachment" context="Confirmation before deleting one attachment">删除附件？</string>

    <string name="general_view_with_revoke" formatted="false" context="Menu option">查看文件 (已删除%1$d个)</string>

    <string name="success_attaching_node_from_cloud" context="Success message when the attachment has been sent to a chat">文件发送到%1$s</string>
    <string name="success_attaching_node_from_cloud_chats" context="Success message when the attachment has been sent to a many chats">文件发送到%1$d个对话</string>
    <string name="error_attaching_node_from_cloud" context="Error message when the attachment cannot be sent">错误。该文件尚未发送</string>
    <string name="error_attaching_node_from_cloud_chats" context="Error message when the attachment cannot be sent to any of the selected chats">错误。 该文件尚未发送到任何选定的对话</string>
    <string name="error_revoking_node" context="Error message when the attachment cannot be revoked">错误。附件尚未删除</string>

    <string name="settings_set_up_automatic_uploads" context="settings option">设置自动上传</string>

    <string name="settings_chat_silent_sound_not" context="Message sound option when no sound has been selected for chat notifications">静音</string>

    <string name="messages_chat_notification" context="messages string in chat notification">信息</string>
    <string name="incoming_folder_notification" context="part of the string in incoming shared folder notification">从</string>
    <string name="title_incoming_folder_notification" context="title of incoming shared folder notification">新的分享文件夹</string>
    <string name="title_contact_request_notification" context="title of the notification for a new incoming contact request">新的联系人请求</string>
    <string name="title_properties_chat_clear" context="Title of the section to clear the chat content in the Manage chat history screen">清除聊天记录</string>

    <string name="title_properties_remove_contact" context="Title of the section to remove contact in the Contact Properties screen">删除联系人</string>

    <string name="title_properties_chat_notifications_contact" context="Title of the section to enable notifications in the Contact Properties screen">Chat信息通知</string>
    <string name="history_cleared_by" context="Text shown when the chat history was cleared by someone">[A]%1$s[/A][B]清除了聊天记录[/B]</string>

    <string name="number_messages_chat_notification" formatted="false" context="Notification title to show the number of unread chats, unread messages">%1$d条未读信息</string>

    <string name="context_permissions_changing_folder" context="Item menu option upon clicking on one or multiple files.">正在更改权限</string>
    <string name="context_removing_contact_folder" context="Item menu option upon clicking on one or multiple files.">正删除该文件夹的共享联系人</string>

    <string name="confirmation_move_to_rubbish" context="confirmation message before removing a file">要移至垃圾桶吗？</string>
    <string name="confirmation_move_cu_folder_to_rubbish" context="confirmation message before removing CU folder">您确定要将此文件夹移到“垃圾桶”吗？这将禁用相机上传功能。</string>
    <string name="confirmation_move_mu_folder_to_rubbish" context="Confirmation message before removing MU folder">您确定要将此文件夹移至垃圾桶吗？这将禁用辅助媒体上传。</string>
    <string name="confirmation_move_to_rubbish_plural" context="confirmation message before removing a file">要移至垃圾桶吗？</string>
    <string name="confirmation_delete_from_mega" context="confirmation message before removing a file">确定从MEGA删除吗？</string>
    <string name="attachment_uploading_state" context="label to indicate the state of an upload in chat">正在上传&#8230;</string>

    <string name="title_properties_contact_notifications_for_chat" context="Title of the section to enable notifications in the Contact Properties screen">Chat信息通知</string>

    <string name="achievements_title" context="title of the section for achievements">成就</string>
    <string name="achievements_subtitle" context="subtitle of the section for achievements">邀请朋友，并获得奖励</string>

    <string name="figures_achievements_text_referrals" context="title of the introduction for the achievements screen">每当推荐成功便能获取%1$s的存储空间和%2$s的流量</string>

    <string name="figures_achievements_text" context="sentence to detail the figures of storage and transfer quota related to each achievement">获取%1$s的存储空间和%2$s的流量</string>

    <string name="unlocked_rewards_title" context="title of the section for unlocked rewards">解锁奖励</string>

    <string name="unlocked_storage_title" context="title of the section for unlocked storage quota">空间使用量</string>

    <string name="title_referral_bonuses" context="title of the section for referral bonuses in achivements section (maximum 24 chars)">邀请好友奖励</string>
    <string name="title_install_app" context="title of the section for install a mobile app in achivements section (maximum 24 chars)">安装手机应用程序</string>
    <string name="title_add_phone" context="Title of the section for add phone number in achivements section (maximum 24 chars)">添加手机号</string>
    <string name="title_regitration" context="title of the section for install megasync in achivements section (maximum 24 chars)">注册奖励</string>
    <string name="title_install_desktop" context="title of the section for install a mobile app bonuses in achivements section (maximum 24 chars)">安装MEGA桌面应用程序</string>
    <string name="title_base_quota" context="title of the section for base quota in achivements section">帐户配额</string>
    <string name="camera_uploads_empty" context="Text that indicates that no pictures have been uploaded to the Camera Uploads section">相机上传中无文件</string>
    <string name="general_num_days_left" context="indicates the number of days left related to a achievement">剩余%1$d d</string>
    <string name="expired_label" context="State to indicate something has expired (achivements of business status account for instance)">已过期</string>

    <string name="setting_title_use_https_only" context="title of the advanced setting to choose the use of https">不使用HTTP</string>
    <string name="setting_subtitle_use_https_only" context="subtitle of the advanced setting to choose the use of https">若传输不能正常启动，请尝试启用这个选项。所有传输都已被加密，所以一般情况下HTTP已经足够安全。</string>

    <string name="title_achievement_invite_friends" context="title of screen to invite friends and get an achievement">如何使用</string>
    <string name="first_paragraph_achievement_invite_friends" context="first paragraph of screen to invite friends and get an achievement">邀请您的朋友创建一个免费的MEGA账户并安装我们的手机应用程序。每一个成功注册和安装应用的用户都会收到额外的存储空间和传输配额。</string>
    <string name="second_paragraph_achievement_invite_friends" context="second paragraph of screen to invite friends and get an achievement">邀请曾经的MEGA用户不会获得奖励，您也不会对此收到通知。受邀的联系人必须在其设备上安装MEGA手机应用程序或MEGA桌面应用程序。</string>

    <string name="card_title_invite_friends" context="explanation of screen to invite friends and get an achievement">从手机联系人列表中选择联系人，或输入多个电子邮件地址。</string>

    <string name="title_confirmation_invite_friends" context="title of the dialog to confirm the contact request">邀请好友加入MEGA</string>
    <string name="subtitle_confirmation_invite_friends" context="Text shown when the user sends a contact invitation">已邀请</string>
    <string name="paragraph_confirmation_invite_friends" context="paragraph of the dialog to confirm the contact request">鼓励您的朋友注册并安装MEGA应用程序。只要您的朋友使用的电子邮件地址与您输入的电子邮件地址相同，您就会收到您的传输配额奖励。</string>

    <string name="invalid_email_to_invite" context="Error shown when the user writes a email with an incorrect format">电子邮件格式错误</string>

    <string name="paragraph_info_achievement_install_desktop" context="info paragraph about the achievement install megasync">当您安装MEGAsync时，您将获得%1$s的免费存储空间以及%2$s的传输配额，两者的有效期为180天。MEGA桌面应用程序可用于Windows，MacOS和大多数Linux发行版。</string>
    <string name="paragraph_info_achievement_install_mobile_app" context="info paragraph about the achievement install mobile app">当您安装我们的手机应用程序时，您可以获得%1$s的存储空间与%2$s的流量配额，两者都有效期为180天。 我们为iOS系统，安卓系统和Windows系统手机提供手机应用。</string>
    <string name="paragraph_info_achievement_add_phone" context="info paragraph about the achievement ‘add phone number’. Placeholder 1: bonus storage space e.g. 20GB. Placeholder 2: bonus transfer quota e.g. 50GB">验证手机号后，您将获得%1$s的免费存储空间和%2$s的传输流量，有效期为180天。</string>

    <string name="result_paragraph_info_achievement_install_desktop" context="info paragraph about the completed achievement install megasync">您已安装我们的MEGA桌面应用程序，并且获得了%1$s的存储空间和%2$s的流量配额。</string>
    <string name="result_paragraph_info_achievement_install_mobile_app" context="info paragraph about the completed achievement install mobile app">您已成功安装我们的移动应用，并且收到了%1$s的存储空间和%2$s的传输配额</string>
    <string name="result_paragraph_info_achievement_add_phone" context="info paragraph about the completed achievement of ‘add phone number’. Placeholder 1: bonus storage space e.g. 20GB. Placeholder 2: bonus transfer quota e.g. 50GB">您已通过验证手机号获得%1$s的存储空间和%2$s的传输流量。</string>
    <string name="result_paragraph_info_achievement_registration" context="info paragraph about the completed achievement registration">您已经收到%1$s的存储空间作为免费注册奖励。</string>

    <string name="expiration_date_for_achievements" context="info paragraph about the completed achievement registration">奖励还有%1$d天到期</string>

    <plurals name="context_share_folders">
        <item context="menu item" quantity="one">共享文件夹</item>
        <item context="menu items" quantity="other">分享文件夹</item>
    </plurals>

    <plurals name="confirmation_leave_share_folder">
        <item context="Confirmation message before leaving an incoming shared folder" quantity="one">离开此文件夹后将无法再次查看</item>
        <item context="confirmation message before leaving some incoming shared folders" quantity="other">离开此共享文件夹后将无法再次查看</item>
    </plurals>

    <string name="no_folders_shared" context="Info of a contact if there is no folders shared with him">没有分享的文件夹</string>

    <string name="settings_help" context="Menu item">帮助</string>
    <string name="settings_help_centre" context="Settings preference title for help centre">帮助中心</string>
    <string name="settings_help_preference" context="Settings preference title for send feedback">发送反馈</string>
    <string name="setting_feedback_subject" context="mail subject">安卓反馈</string>
    <string name="setting_feedback_body" context="mail body">请在这里写下您的反馈：</string>
    <string name="settings_feedback_body_device_model" context="mail body">设备型号</string>
    <string name="settings_feedback_body_android_version" context="mail body">安卓版本</string>

    <string name="dialog_title_new_file" context="Title of the dialog to create a new file by inserting the name">新文件</string>
    <string name="context_new_file_name" context="Input field description in the create file dialog.">文件名</string>

    <string name="dialog_title_new_link" context="Title of the dialog to create a new link by inserting the name, e.g. when try to share a web link to your Cloud Drive or incoming shares.">链接名称</string>
    <string name="context_new_link_name" context="Input field description in the create link dialog, e.g. when try to share a web link to your Cloud Drive or incoming shares.">链接URL</string>

    <string name="new_file_subject_when_uploading" context="Title of the field subject when a new file is created to upload">主题</string>
    <string name="new_file_content_when_uploading" context="Title of the field content when a new file is created to upload">内容</string>
    <string name="new_file_email_when_uploading" context="Title of the field email when a new contact is created to upload">电子邮箱</string>

    <string name="forward_menu_item" context="Item of a menu to forward a message chat to another chatroom">转发</string>

    <string name="general_attach" context="name of the button to attach file from MEGA to another app">附加文件</string>

    <string name="type_contact" context="when add or share a file with a new contact, it can type by name or mail">联系人的姓名或电子邮件</string>

    <string name="max_add_contact" context="when add or share a file with a new contact, message displayed to warn that the maximum number has been reached">目前没有更多的联系人可以添加</string>

    <string name="old_and_new_passwords_equals" context="when changing the password , the old password and new password are equals">新密码不能与旧密码相同</string>

    <string name="action_search_by_date" context="Menu item">按日期搜索</string>
    <string name="general_apply" context="title of a button to apply search by date">应用</string>
    <string name="general_search_month" context="title of a button to apply search by month">上个月</string>
    <string name="general_search_year" context="title of a button to apply search by year">上一年</string>

    <string name="label_set_day" context="title of a Search by date tag">设定日期</string>
    <string name="snackbar_search_by_date" context="the user can’t choose this date">选定日期无效</string>

    <string name="invalid_characters" context="Error when the user writes a character not allowed">字符不符合要求</string>

    <string name="audio_play" context="Label shown when audio file is playing">音频文件</string>

    <string name="corrupt_pdf_dialog_text" context="when open PDF Viewer, the pdf that it try to open is damaged or does not exist">错误。PDF文件已损坏或不存在。</string>

    <string name="user_account_feedback" context="Label to include info of the user email in the feedback form">用户账号</string>

    <string name="save_to_mega" context="Label shown in MEGA pdf-viewer when it open a PDF save in smartphone storage">保存到我的\n云端硬盘</string>

    <string name="chat_already_exists" context="Error message when creating a chat one to one with a contact that already has a chat">聊天已存在</string>

    <string name="not_download" context="before sharing a file, has to be downloaded">该文件尚未下载</string>

    <string name="not_permited_add_email_to_invite" context="Error shown when a user is starting a chat or adding new participants in a group chat and writes a contact mail that has not added">只能添加MEGA联系人</string>

    <string name="invalid_connection_state" context="Info label about the connectivity state of the chat">正在重连到聊天</string>

    <string name="call_error" context="Message show when a call cannot be established">错误。通话未能建立</string>

    <string name="title_evaluate_the_app_panel" context="Title of dialog to evaluate the app">您是否对我们的应用程序感到满意？</string>
    <string name="rate_the_app_panel" context="Label to show rate the app">是的，评价应用程序</string>
    <string name="send_feedback_panel" context="Label to show send feedback">无发送反馈</string>

    <string name="link_advanced_options" context="title of the section advanced options on the get link screen">高级选项</string>
    <string name="download_requires_permission" context="Message to show when users deny to permit the permissions to read and write on external storage on setting default download location">MEGA需要允许下载文件</string>
    <string name="old_sdcard_unavailable" context="Default download location is on old sd card, but currently the user installed a new SD card, need user to reset download location.">无法使用旧版SD卡，请设置新的下载位置。</string>
    <string name="title_select_download_location" context="Dialog title to ask download to internal storage or external storage.">选择下载位置</string>

    <string name="no_contacts_permissions" context="Title of the section to invite contacts if the user has denied the contacts permmissions">未通过联系人的允许</string>

    <string name="choose_qr_option_panel" context="Option of the sliding panel to go to QR code section">我的二维码</string>
    <string name="section_qr_code" context="Title of the screen that shows the options to the QR code">二维码</string>
    <string name="action_reset_qr" context="Option in menu of section  My QR code to reset the QR code">重置二维码</string>
    <string name="action_delete_qr" context="Option in menu of section  My QR code to delete the QR code">删除二维码</string>
    <string name="save_cloud_drive" context="Option shown in QR code bottom sheet dialog to save QR code in Cloud Drive">存至云盘</string>
    <string name="save_file_system" context="Option shown in QR code bottom sheet dialog to save QR code in File System">存至文件系统</string>
    <string name="section_my_code" context="Title of QR code section">我的二维码</string>
    <string name="section_scan_code" context="Title of QR code scan section">扫码</string>
    <string name="settings_qrcode_autoaccept" context="Title of QR code settings that permits or not contacts that scan my QR code will be automatically added to my contact list">自动接受</string>
    <string name="setting_subtitle_qrcode_autoccept" context="Subtitle of QR code settings auto-accept">通过扫描二维码添加的用户会自动添加到您的联系人列表</string>
    <string name="setting_subtitle_qrcode_reset" context="Subtitle of QR code settings that reset the code">之前的QR码将失效</string>
    <string name="qrcode_link_copied" context="Text shown when it has been copied the QR code link">链接已复制到剪贴板</string>
    <string name="qrcode_reset_successfully" context="Text shown when it has been reseted the QR code successfully">二维码重置成功</string>
    <string name="qrcode_delete_successfully" context="Text shown when it has been deleted the QR code successfully">二维码删除成功</string>
    <string name="qrcode_reset_not_successfully" context="Text shown when it has not been reseted the QR code successfully">重置二维码时出错。请重试。</string>
    <string name="qrcode_delete_not_successfully" context="Text shown when it has not been delete the QR code successfully">删除二维码时出错。请重试。</string>
    <string name="invite_sent" context="Title of dialog shown when a contact request has been sent with QR code">邀请已发送</string>
    <string name="invite_sent_text" context="Text of dialog shown when a contact request has been sent.">用户已被邀请，对方接受邀请后，将会出现在您的联系人列表中。</string>
    <string name="invite_sent_text_multi" context="Text of dialog shown when multiple contacts request has been sent">该用户已被邀请。该邀请被接受后，他将会出现在您的联系人列表中。</string>
    <string name="error_share_qr" context="Text shown when it tries to share the QR and occurs an error to process the action">分享二维码文件时出错，可能由于该文件不存在。请稍后再试。</string>
    <string name="error_upload_qr" context="Text shown when it tries to upload to Cloud Drive the QR and occurs an error to process the action">上传二维码文件时出错，可能该文件不存在。请稍后再试。</string>
    <string name="error_download_qr" context="Text shown when it tries to download to File System the QR and occurs an error to process the action">下载二维码文件时出错，可能该文件不存在。请稍后再试。</string>
    <string name="success_download_qr" context="Text shown when it tries to download to File System the QR and the action has success">二维码已成功下载到%s</string>
    <string name="invite_not_sent" context="Title of dialog shown when a contact request has not been sent with QR code">邀请未发送</string>
    <string name="invite_not_sent_text" context="Text of dialog shown when a contact request has not been sent with QR code">QR码或联系人链接无效。请尝试扫描有效码或打开有效链接。</string>
    <string name="invite_not_sent_text_already_contact" context="Text of dialog shown when a contact request has not been sent with QR code because of is already a contact">邀请尚未发送。%s已在您的联系人列表中。</string>
    <string name="invite_not_sent_text_error" context="Text of dialog shown when a contact request has not been sent with QR code because of some error">邀请未发送成功，发送过程出错了。</string>
    <string name="generatin_qr" context="Text of alert dialog informing that the qr is generating">正在生成二维码&#8230;</string>
    <string name="menu_item_scan_code" context="Title of QR code scan menu item">扫描二维码</string>
    <string name="button_copy_link" context="get the contact link and copy it">复制链接</string>
    <string name="button_create_qr" context="Create QR code">创建二维码</string>
    <string name="qrcode_create_successfully" context="Text shown when it has been created the QR code successfully">二维码创建成功</string>
    <string name="qrcode_scan_help" context="Text shown in QR code scan fragment to help and guide the user in the action">使用此设备上的相机对准二维码内并扫描</string>
    <string name="contact_view" context="positive button on dialog to view a contact">查看</string>


    <string name="external_play" context="Item menu option to reproduce audio or video in external reproductors">打开使用</string>

    <string name="context_share" context="to share a file using Facebook, Whatsapp, etc">分享使用</string>

    <string name="error_enable_chat_before_login" context="Message shown if the user choose enable button and he is not logged in">请在开启聊天前登录帐户</string>

    <string name="label_set_period" context="title of a tag to search for a specific period within the search by date option in Camera upload">设定期限</string>

    <string name="context_empty_chat_recent" context="Text of the empty screen when there are not chat conversations">[B]邀请朋友加入[/B][A]聊天[/A][B]享受我们私密安全的加密服务[/B]</string>

    <string name="context_empty_camera_uploads" context="Text of the empty screen when there are not elements in Camera Uploads">[A]相机上传[/A]中[B]无文件[/B]</string>
    <string name="context_empty_rubbish_bin" context="Text of the empty screen when there are not elements in the Rubbish Bin">[A]垃圾桶[/A]中[B]无文件[/B]</string>

    <string name="context_empty_inbox" context="Text of the empty screen when there are not elements in  Inbox">[A]收件箱[/A]中[B]无文件[/B]</string>
    <string name="context_empty_cloud_drive" context="Text of the empty screen when there are not elements in Cloud Drive">[A]云盘[/A]中[B]无文件[/B]</string>
    <string name="context_empty_offline" context="Text of the empty screen when there are not elements in Saved for Offline">[A]离线[/A]中[B]无文件[/B]</string>
    <string name="context_empty_contacts" context="Text of the empty screen when there are not contacts. No dot at the end because is for an empty state. The format placeholders are to showing it in different colors.">[B]无[/B][A]联系人[/A]</string>

    <string name="recent_chat_empty" context="Message shown when the user has no chats">[A]无[/A] [B]对话[/B]</string>
    <string name="recent_chat_loading_conversations" context="Message shown when the chat is section is loading the conversations">[A]加载[/A] [B]对话&#8230; [/B]</string>

    <string name="context_empty_incoming" context="Text of the empty screen when there are not elements in Incoming">[B]无 [/B][A]传入的共享文件夹[/A]</string>
    <string name="context_empty_outgoing" context="Text of the empty screen when there are not elements in Outgoing">[B]无 [/B][A]传出的共享文件夹[/A]</string>
    <string name="context_empty_links" context="Text of the empty screen when there are not elements in Links. Please, keep the place holders to format the string">[B]无[/B][A]公共链接[/A][B][/B]</string>

    <string name="tab_sent_requests" context="Title of the sent requests tab. Capital letters">送出邀请</string>
    <string name="tab_received_requests" context="Title of the received requests tab. Capital letters">接受邀请</string>
    <string name="overquota_alert_title" context="Title dialog overquota error">超出配额</string>

    <string name="invalid_link" context="error message shown when an account confirmation link or reset password link is invalid for unknown reasons">无效的链接，请获取一个新的有效链接</string>
    <string name="invalid_link_password" context="error message shown on the link password dialog if the password typed in was wrong">链接密码无效</string>

    <string name="open_link_not_valid_link" context="Error message shown when user tries to open a not valid MEGA link">此链接不是一个有效的MEGA链接。</string>

    <string name="processing_link" context="Message shown when a link is being processing">正在处理链接&#8230;</string>

    <string name="passwd_weak" context="Message shown when it is creating an acount and it is been introduced a very weak or weak password">您的密码过于简单。请尝试增加密码长度。结合字母大小写。添加特殊字符。切勿使用名字或单词。</string>
    <string name="passwd_medium" context="Message shown when it is creating an acount and it is been introduced a medium password">您可使用此密码，但建议您增加密码强度。</string>
    <string name="passwd_good" context="Message shown when it is creating an acount and it is been introduced a good password">该密码不容易被攻破。请确保您会将它牢记。</string>
    <string name="passwd_strong" context="Message shown when it is creating an acount and it is been introduced a strong password">该密码不容易被攻破。请确保您会将它牢记。</string>
    <string name="pass_very_weak" context="Password very weak">非常弱</string>
    <string name="pass_weak" context="Password weak">弱</string>
    <string name="pass_medium" context="Password medium">中等</string>
    <string name="pass_good" context="Password good">很好</string>
    <string name="pass_strong" context="Password strong">强</string>

    <string name="title_notification_call_in_progress" context="Text displayed in several parts when there is a call in progress (notification, recent chats list, etc).">通话进行中</string>
    <string name="action_notification_call_in_progress" context="Subtitle of the notification shown on the action bar when there is a call in progress">点击返回通话</string>
    <string name="button_notification_call_in_progress" context="Button in the notification shown on the action bar when there is a call in progress">返回到通话</string>

    <string name="contacts_mega" context="When it lists contacts of MEGA, the title of list’s header">于MEGA上</string>
    <string name="contacts_phone" context="When it lists contacts of phone, the title of list’s header">手机通讯薄</string>

    <string name="account_suspended_multiple_breaches_ToS" context="Message error shown when trying to log in on an account has been suspended due to multiple breaches of Terms of Service">由于多次违反MEGA的服务条款，您的账户已被暂停。请检查您的电子邮件收件箱。</string>
    <string name="account_suspended_breache_ToS" context="Message error shown when trying to log in on an account has been suspended due to breach of Terms of Service">您的账户因违反MEGA的服务条款而被终止，如侵害他人权利;共享和/或导入非法数据;或侵害系统。</string>

    <string name="file_storage_loading" context="In a chat conversation when you try to send device’s images but images are still loading">正在加载文件</string>
    <string name="file_storage_empty_folder" context="In a chat conversation when you try to send device’s images but there aren’t available images">尚无文件</string>
    <string name="label_file_size_byte" context="Size in bytes. The placeholder is for the size value, please adjust the position based on linguistics">%s B</string>
    <string name="label_file_size_kilo_byte" context="Size in kilobytes. The placeholder is for the size value, please adjust the position based on linguistics">%s KB</string>
    <string name="label_file_size_mega_byte" context="Size in megabytes. The placeholder is for the size value, please adjust the position based on linguistics">%s MB</string>
    <string name="label_file_size_giga_byte" context="Size in gigabytes. The placeholder is for the size value, please adjust the position based on linguistics">%s GB</string>
    <string name="label_file_size_tera_byte" context="Size in terabytes. The placeholder is for the size value, please adjust the position based on linguistics">%s TB</string>
    <string name="label_file_speed_byte" context="Speed in bytes. The placeholder is for the speed value, please adjust the position based on linguistics">%s B/s</string>
    <string name="label_file_speed_kilo_byte" context="Speed in kilobytes. The placeholder is for the speed value, please adjust the position based on linguistics">%s KB/s</string>
    <string name="label_file_speed_mega_byte" context="Speed in megabytes. The placeholder is for the speed value, please adjust the position based on linguistics">%s MB/s</string>
    <string name="label_file_speed_giga_byte" context="Speed in gigabytes. The placeholder is for the speed value, please adjust the position based on linguistics">%s GB/s</string>
    <string name="label_file_speed_tera_byte" context="Speed in terabytes. The placeholder is for the speed value, please adjust the position based on linguistics">%s TB/s</string>
    <string name="label_mega_byte" context="Size in megabytes.">MB</string>

    <plurals name="number_of_versions" formatted="false">
        <item context="Number of versions of a file shown on the screen info of the file, version item" quantity="one">%1$d 版本</item>
        <item context="Number of versions of a file shown on the screen info of the file, version items" quantity="other">%1$d 个版本</item>
    </plurals>

    <string name="title_section_versions" context="Title of the section Versions for files">历史版本</string>

    <string name="header_current_section_item" context="Header of the item to show the current version of a file in a list">当前版本</string>
    <plurals name="header_previous_section_item">
        <item context="Header of the item to show the previous versions of a file in a list, file item" quantity="one">上个版本</item>
        <item context="" quantity="other">以前的版本</item>
    </plurals>

    <string name="general_revert" context="option menu to revert a file version">还原为此版本</string>
    <string name="menu_item_clear_versions" context="option menu to clear all the previous versions">清除以前的版本</string>
    <plurals name="title_dialog_delete_version">
        <item context="Title of the dialog to confirm that a version os going to be deleted, version item" quantity="one">删除该版本吗？</item>
        <item context="Title of the dialog to confirm that a version os going to be deleted, version items" quantity="other">是否删除这些版本？</item>
    </plurals>

    <string name="content_dialog_delete_version" context="Content of the dialog to confirm that a version is going to be deleted">该版本将被永久删除。</string>
    <string name="content_dialog_delete_multiple_version" context="Content of the dialog to confirm that several versions are going to be deleted">这些 %d 版本将被永久删除。</string>

    <string name="chat_upload_title_notification" context="Title of the notification shown when a file is uploading to a chat">上传至聊天</string>

    <string name="settings_chat_upload_quality" context="Label for the option on setting to set up the quality of multimedia files uploaded to the chat">视频质量</string>
	<string name="settings_video_upload_quality" context="Label for the option on setting to set up the quality of video files to be uploaded">视频画质</string>
    <string name="on_refuse_storage_permission" context="Text shown when the user refuses to permit the storage permission when enable camera upload">相机上传需要访问您设备上的照片和其他媒体内容。请转至设置页面开启权限。</string>
    <string-array name="settings_chat_upload_quality_entries">
        <item context="the options for the option on setting to set up the quality of multimedia files uploaded to the chat, the options of origin quality multimedia file to upload.">原始画质</item>
        <item context="the options for the option on setting to set up the quality of multimedia files uploaded to the chat, the options of medium quality multimedia file to  upload.">中等画质</item>
    </string-array>

    <string name="missed_call_notification_title" context="Title of the notification for a missed call">未接来电</string>
    <string name="file_properties_info_location" cotext="Refers to a location of file">位置</string>

    <string name="file_properties_folder_current_versions" cotext="Title of the label to show the size of the current files inside a folder">当前版本</string>
    <string name="file_properties_folder_previous_versions" cotext="Title of the label to show the size of the versioned files inside a folder">以前的版本</string>

    <plurals name="number_of_versions_inside_folder" formatted="false">
        <item context="Number of versioned files inside a folder shown on the screen info of the folder, version item" quantity="one">%1$d 版本文件</item>
        <item context="Number of versioned files inside a folder shown on the screen info of the folder, version items" quantity="other">%1$d 版本文件</item>
    </plurals>

    <string name="messages_forwarded_success" context="Confirmation message after forwarding one or several messages, version items">消息已转发</string>
    <string name="messages_forwarded_error" context="Error message after forwarding one or several messages to several chats">出错了。转发不成功</string>
    <plurals name="messages_forwarded_partial_error" formatted="false">
        <item context="Error message if any of the forwarded messages fails, message item" quantity="one">错误。%1$d信息未成功转发</item>
        <item context="Error message if any of the forwarded messages fails, message items" quantity="other">错误。%1$d信息未成功转发</item>
    </plurals>
    <plurals name="messages_forwarded_error_not_available" formatted="false">
        <item context="Error non existing resource after forwarding one or several messages to several chats, message item" quantity="one">错误。资源不可用</item>
        <item context="Error non existing resource after forwarding one or several messages to several chats, message items" quantity="other">错误。资源不可用</item>
    </plurals>

    <string name="turn_on_notifications_title" context="The title of fragment Turn on Notifications">开启通知</string>
    <string name="turn_on_notifications_subtitle" context="The subtitle of fragment Turn on Notifications">新的消息通知将及时显示\n在您的手机屏幕上。</string>
    <string name="turn_on_notifications_first_step" context="First step to turn on notifications">打开安卓设备的[A]设置[/A]</string>
    <string name="turn_on_notifications_second_step" context="Second step to turn on notifications">打开[A]应用程序与通知[/A]</string>
    <string name="turn_on_notifications_third_step" context="Third step to turn on notifications">选择[A]MEGA[/A]</string>
    <string name="turn_on_notifications_fourth_step" context="Fourth step to turn on notifications">打开[A]应用程序通知[/A]</string>
    <string name="turn_on_notifications_fifth_step" context="Fifth step to turn on notifications">开启并选择偏好</string>

    <plurals name="files_send_to_chat_success">
        <item context="Alert message after sending to chat one or several messages to several chats, version item" quantity="one">文件已发送</item>
        <item context="Alert message after sending to chat one or several messages to several chats, version items" quantity="other">发送的文件</item>
    </plurals>
    <string name="files_send_to_chat_error" context="Error message after sending to chat one or several messages to several chats">出错了。发送失败</string>

    <string name="context_send_file_to_chat" context="menu option to send a file to a chat">发送至聊天</string>

    <string name="remember_pwd_dialog_title" context="Title of the dialog ‘Do you remember your password?’">你还记得本帐号的密码吗？</string>
    <string name="remember_pwd_dialog_text_logout" context="Text of the dialog ‘Recovery Key exported’ when the user wants logout">登出帐户前，请确认您是否记住了您的密码。\n如果您忘记了密码，则无法访问存储在MEGA中的数据。</string>
    <string name="remember_pwd_dialog_text" context="Text of the dialog ‘Do you remember your password?’">请测试密码是否正确。若您忘记密码了，您有可能因此而丢失储存的数据。</string>
    <string name="general_do_not_show" context="Dialog option that permits user do not show it again">不再显示</string>
    <string name="remember_pwd_dialog_button_test" context="Button of the dialog ‘Do you remember your password?’ that permits user test his password">测试密码</string>
    <string name="test_pwd_title" context="Title of the activity that permits user test his password">检验您的密码</string>
    <string name="test_pwd_accepted" context="Message shown to the user when is testing her password and it is correct">密码已确认</string>
    <string name="test_pwd_wrong" context="Message shown to the user when is testing her password and it is wrong">密码错误。\n请尽快备份您的恢复密钥！</string>
    <string name="recovery_key_exported_dialog_text_logout" context="Text of the dialog ‘Recovery Key exported’ when the user wants logout">登出帐户前，请确认您是否记住了您的密码。\n如果您忘记了密码，则无法访问存储在MEGA中的数据。</string>
    <string name="option_copy_to_clipboard" context="Option that permits user copy to clipboard">复制到粘贴板</string>
    <string name="option_export_recovery_key" context="Option that permits user export his recovery key">导出恢复密钥</string>
    <string name="proceed_to_logout" context="Option that permits user logout">继续登出</string>
    <string name="recovery_key_bottom_sheet" context="Title of the preference Recovery key on Settings section">恢复密钥</string>
    <string name="option_save_on_filesystem" context="Option that permits user save on File System">保存至文件系统</string>
    <string name="message_copied_to_clipboard" context="Message shown when something has been copied to clipboard">已复制到剪贴板</string>

    <string name="message_jump_latest" context="text of the label to show that you have messages unread in the chat conversation">跳转到最新</string>
    <string name="message_new_messages" context="text of the label to show that you have new messages in the chat conversation">新消息</string>

    <string name="notification_subtitle_incoming" context="Title of the notification shown on the action bar when there is a incoming call">来电</string>
    <string name="notification_incoming_action" context="Text for the notification action to launch the incoming call page">接听电话</string>
    <string name="notification_enable_display" context="Text asking to go to system setting to enable allow display over other apps (needed for calls in Android 10)">MEGA后台弹出窗口已禁用。\n点击更改设置。</string>

    <plurals name="number_unread_messages">
        <item context="Subtitle to show the number of unread messages on a chat, unread message" quantity="one">%1$s 条未读信息</item>
        <item context="Subtitle to show the number of unread messages on a chat, unread messages" quantity="other">%1$s 条未读信息</item>
    </plurals>

    <plurals name="plural_number_messages_chat_notification">
        <item context="Notification title to show the number of unread chats, unread message" quantity="one">%1$d 个未读聊天</item>
        <item context="Notification title to show the number of unread chats, unread messages" quantity="other">%1$d条未读信息</item>
    </plurals>

    <string name="chat_loading_messages" context="Message shown when a chat is opened and the messages are being recovered">[A]正在载入[/A] [B]信息&#8230;[/B]</string>

    <string name="general_error_internal_node_not_found" context="Error message shown when opening a file link which doesn’t exist">未找到文件或文件夹。您是否在浏览器中登录了不同的帐号？您只能访问与MEGA应用程序中相同帐号的文件或文件夹</string>


    <string name="context_loop_video" context="menu option to loop video or audio file">循环</string>

    <string name="settings_security_options_title" context="Title of the category Security options on Settings section">安全性</string>
    <string name="settings_recovery_key_title" context="Title of the preference Recovery key on Settings section">备份恢复密钥</string>
    <string name="settings_recovery_key_summary" context="Summary of the preference Recovery key on Settings section">导出恢复密钥并将其保存在安全位置，使您可以设置新密码并不会丢失数据信息。</string>

    <string name="login_connectivity_issues" context="message when a temporary error on logging in is due to connectivity issues">无法连接MEGA。请检查您的连接或稍后再试。</string>
    <string name="login_servers_busy" context="message when a temporary error on logging in is due to servers busy">服务器正忙，请稍等。</string>
    <string name="login_API_lock" context="message when a temporary error on logging in is due to SDK is waiting for the server to complete a request due to an API lock">处理花费的时间比预期的要长。请稍候。</string>
    <string name="login_API_rate" context="message when a temporary error on logging in is due to SDK is waiting for the server to complete a request due to a rate limit">请求太多。请稍候。</string>
    <string name="login_in_progress" context="Message when previous login is being cancelled">正在取消登录。请稍后&#8230;</string>

    <string name="unsupported_file_type" context="when open audio video player, the file that it try to open is not supported">不支持的文件类型</string>
    <string name="corrupt_video_dialog_text" context="when open audio video player, the file that it try to open is damaged or does not exist">出错了。文件损坏或不存在。</string>


    <string name="section_playlist" context="Title of the screen Playlist">播放列表</string>
    <string name="playlist_state_playing" context="Text shown in playlist subtitle item when a file is reproducing">正在播放&#8230;</string>
    <string name="playlist_state_paused" context="Text shown in playlist subtitle item when a file is reproducing but it is paused">已暂停</string>

    <string name="context_option_print" context="Menu option to print the recovery key from Offline section">打印</string>

    <string name="save_MK_confirmation" context="Message when the recovery key has been successfully saved on the filesystem">恢复密钥已成功保存</string>

    <string name="pending_outshare_indicator" context="label to indicate that a share is still pending on outgoing shares of a node">(等待中)</string>

    <string name="option_enable_chat_rich_preview" context="Title of the dialog to disable the rich links previews on chat">丰富的网址预览</string>

    <string name="button_always_rich_links" context="Button to allow the rich links previews on chat">始终允许</string>
    <string name="button_not_now_rich_links" context="Button do not allow now the rich links previews on chat">现在不用</string>
    <string name="button_never_rich_links" context="Button do not allow the rich links previews on chat">从不</string>

    <string name="title_enable_rich_links" context="Title of the dialog to enable the rich links previews on chat">启用扩展网址预览</string>

    <string name="text_enable_rich_links" context="Text of the dialog to enable the rich links previews on chat">增强MEGAchat体验。 URL内容将在没有端对端加密的情况下被检索。</string>

    <string name="subtitle_mega_rich_link_no_key" context="Subtitle of a MEGA rich link without the decryption key">点击输入解密密钥</string>

    <string name="error_password" context="when the user tries to creates a MEGA account or tries to change his password and the password strength is very weak">请输入一个更安全的密码</string>

    <string name="title_acceptance_contact_request_notification" context="title of the notification for an acceptance of a contact request">新联系人</string>
    
    <plurals name="plural_number_contact_request_notification">
        <item context="Notification title to show the number of incoming contact request, contact request" quantity="one">%1$d 个待接受请求</item>
        <item context="Notification title to show the number of incoming contact request, contact requests" quantity="other">%1$d 个待接受请求</item>
    </plurals>

    <string name="title_new_contact_request_notification" context="title of the notification for a new incoming contact request">新的联系人请求</string>

    <string name="type_message_hint_with_title" context="Hint shown in the field to write a message in the chat screen (chat with customized title)">写信息给 "%s"&#8230;</string>
    <string name="transfers_empty_new" context="Empty state message shown in the screen when there are not any active transfer">[B]无[/B][A]正在传输[/A]的文件</string>
    <string name="completed_transfers_empty_new" context="Empty state message shown in the screen when there are not any active transfer">[B]无已完成的[/B][A]传输[/A]</string>
    <string name="file_browser_empty_folder_new" context="Empty state text that indicates that a folder is currently empty">[A]文件夹[/A]当前为[B]空[/B]</string>

    <string name="type_message_hint_with_customized_title" context="Hint shown in the field to write a message in the chat screen (chat with customized title)">写信息给 "%s"&#8230;</string>
    <string name="type_message_hint_with_default_title" context="Hint shown in the field to write a message in the chat screen (chat with default title)">写信息给 "%s"&#8230;</string>

    <string name="settings_2fa" context="Title of setting Two-Factor Authentication">双重验证</string>
    <string name="setting_subtitle_2fa" context="Subtitle of setting Two-Factor Authentication when the preference is disabled">双重验证是您账户的第二层安全保护。</string>
    <string name="title_2fa" context="Title of the screen Two-Factor Authentication">为什么你需要双重验证？</string>
    <string name="two_factor_authentication_explain">双重验证是您账户的第二层安全保护。即使他人得知您的密码，无6位验证码也无权对其访问，因此只有您拥有访问权限。</string>
    <string name="button_setup_2fa" context="Button that permits user begin with the process of enable Two-Factor Authentication">开始安装</string>
    <string name="explain_qr_seed_2fa_1" context="Text that explain how to do with Two-Factor Authentication QR">扫描或复制种子至您的验证程序中。</string>
    <string name="explain_qr_seed_2fa_2" context="Text that explain how to do with Two-Factor Authentication seed">请务必将此种子备份到安全的地方，以防丢失设备。</string>
    <string name="explain_confirm_2fa" context="Text that explain how to confirm Two-Factor Authentication">请输入验证程序中生成的6位验证码。</string>
    <string name="general_verify" context="Text button">确认</string>
    <string name="general_next" context="Text button">下一步</string>
    <string name="qr_seed_text_error" context="Text of the alert dialog to inform the user when an error occurs when try to enable seed or QR of Two-Factor Authentication">生成种子或QR码时出错，请再试一次。</string>
    <string name="title_2fa_enabled" context="Title of the screen shown when the user enabled correctly Two-Factor Authentication">双重验证已启用</string>
    <string name="description_2fa_enabled" context="Description of the screen shown when the user enabled correctly Two-Factor Authentication">您在下次登录账户时，系统会要求您输入验证程序中提供的6位验证码。</string>
    <string name="recommendation_2fa_enabled">If you lose access to your account after enabling 2FA and you have not backed up your Recovery Key, MEGA can\'t help you gain access to it again.\n<b>备份您的恢复密钥</b></string>
    <string name="pin_error_2fa" context="Error shown when a user tries to enable Two-Factor Authentication and introduce an invalid code">该码无效</string>
    <string name="lost_your_authenticator_device" context="Title of screen Lost authenticator decive">丢失了您的验证设备？</string>
    <string name="login_verification" context="Title of screen Login verification with Two-Factor Authentication">登录验证</string>
    <string name="change_password_verification" context="Title of screen Change password verification with Two-Factor Authentication">双重验证\n更改密码</string>
    <string name="cancel_account_verification" context="Title of screen Cancel account verification with Two-Factor Authentication">双重验证\n取消账户</string>
    <string name="change_mail_verification" context="Title of screen Change mail verification with Two-Factor Authentication">双重验证\n更改邮箱</string>
    <string name="disable_2fa_verification" context="Title of screen Disable Two-Factor Authentication">禁用双重验证</string>
    <string name="title_lost_authenticator_device" context="Title of screen Lost authenticator decive">丢失了您的验证设备？</string>
    <string name="error_disable_2fa" context="When the user tries to disable Two-Factor Authentication and some error ocurr in the process">尝试禁用双重验证时出错。请再试一次。</string>
    <string name="error_enable_2fa" context="When the user tries to enable Two-Factor Authentication and some error ocurr in the process">尝试启用双重验证时出错。 请再试一次。</string>
    <string name="title_enable_2fa" context="Title of the dialog shown when a new account is created to suggest user enable Two-Factor Authentication">启用双重验证</string>
    <string name="label_2fa_disabled" context="Label shown when it disables the Two-Factor Authentication">双重验证已禁用</string>
    <string name="open_app_button" context="Text of the button which action is to show the authentication apps">打开</string>
    <string name="intent_not_available_2fa" context="message when trying to open a link that contains the seed to enable Two-Factor Authentication but there isn’t any app that open it">您的设备上没有任何可用的应用程序可以启用双重验证</string>
    <string name="general_close" context="Text button">关闭</string>

    <string name="backup_rk_2fa_end" context="Label shown when Two-Factor Authentication has been enabled to alert user that has to back up his Recovery Key before finish the process">导出恢复密钥已完成操作</string>
    <string name="no_authentication_apps_title" context="Title of dialog shown when it tries to open an authentication app and there is no installed">验证App</string>
    <string name="open_play_store_2fa" context="Message shown to ask user if wants to open Google Play to install some authenticator app">您想打开Google Play来安装验证应用程序吗？</string>
    <string name="play_store_label" context="Label Play Store">Play商店</string>
    <string name="text_2fa_help" context="Text shown in an alert explaining how to continue to enable Two-Factor Authentication">您需要一个验证应用程序才能在MEGA上启用双重验证。 您可以为您的手机或平板电脑下载并安装Google验证，Duo Mobile，Authy或Microsoft验证程序。</string>


    <string name="number_correctly_imported_from_chat" context="success message when importing multiple files from">已分享%d 个文件</string>
    <string name="number_no_imported_from_chat" context="error message when importing multiple files from chat">%d 个文件未分享</string>
    <string name="preview_content" context="button’s text to open a full screen image">预览内容</string>

    <string name="no_network_connection_on_play_file" context="message shown when the user clicks on media file chat message, there is no network connection and the file is not been downloaded">无法执行流式传输，文件未下载</string>
    <string name="error_fail_to_open_file_no_network" context="message shown when the user open a file, there is no network connection and the file is not been downloaded">由于无网络连接，无法打开此文件。</string>
    <string name="file_already_exists" context="message when trying to save for offline a file that already exists">文件已存于离线储存</string>

    <plurals name="error_forwarding_messages">
        <item context="Error message if forwarding a message failed, one message" quantity="one">信息未转发</item>
        <item context="Error message if forwarding a message failed, many messages" quantity="other">信息未转发</item>
    </plurals>

    <string name="title_confirmation_disable_rich_links" context="Title of the dialog to disable the rich links previews on chat">丰富的网址预览</string>
    <string name="text_confirmation_disable_rich_links" context="Text of the dialog to disable the rich links previews on chat">您正在永久禁用扩展网址预览。您可以在设置中重新启用扩展网址预览。你想继续吗？</string>

    <string name="call_missed_messages" context="Message shown when a call ends.">[A]未接来电[/A]</string>
    <string name="call_rejected_messages" context="Message shown when a call ends.">[A]通话被拒绝[/A]</string>
    <string name="call_cancelled_messages" context="Message shown when a call ends.">[A]通话被取消[/A]</string>
    <string name="call_failed_messages" context="Message shown when a call ends.">[A]通话失败[/A]</string>
    <string name="call_not_answered_messages" context="Message shown when a call ends.">[A]通话无应答[/A]</string>

    <string name="contact_email" context="Indicates that can type a contact email">联系人邮箱</string>
    <string name="contact_not_added" context="When it tries to add a contact in a list an is already added">您已添加此联系人。</string>

    <string name="error_message_invalid_format" context="Content of a normal message that cannot be recognized">信息格式无效</string>
    <string name="error_message_invalid_signature" context="Content of a normal message that cannot be recognized">信息签名无效</string>

    <string name="error_streaming" context="When the user tries to reproduce a file through streaming and ocurred an error creating it">尝试创建流时出错</string>

    <string name="context_restore" context="Menu option to restore an item from the Rubbish bin">恢复</string>

    <string name="context_correctly_node_restored" context="success message when a node was restore from Rubbish bin">还原至%s</string>
    <string name="context_no_restored" context="error message when a node was restore from Rubbish bin">错误。未还原</string>

    <string name="context_send_message" context="menu item from contact section to send a message to a contact">发送信息</string>

    <plurals name="plural_contact_sent_to_chats">
        <item context="Message shown when a contact is successfully sent to several chats, one contact" quantity="one">联系人已成功发送至聊天</item>
        <item context="Message shown when a contact is successfully sent to several chats, more contacts" quantity="other">联系人已成功发送至聊天</item>
    </plurals>

    <string name="error_MEGAdrop_not_supported" context="Error message on opening a MEGAdrop folder link">尚不支持MEGAdrop文件夹</string>

    <string name="pre_overquota_alert_text" context="Pre overquota error dialog when trying to copy or import a file">无法完成此操作，因为会超出您当前的存储限制。 您要升级您的帐户吗？</string>

    <string name="archived_chats_title_section" context="Title of the section Archived chats">归档聊天</string>

    <string name="archived_chats_show_option" context="Text of the option to show the arhived chat, it shows the number of archived chats">归档聊天(%d)</string>

    <string name="archive_chat_option" context="Title of the option on the chat list to archive a chat">归档聊天记录</string>
    <string name="unarchive_chat_option" context="Title of the option on the chat list to unarchive a chat">取消归档聊天</string>

    <string name="general_archive" context="Confirmation button of the dialog to archive a chat">存档</string>
    <string name="general_unarchive" context="Confirmation button of the dialog to unarchive a chat">取消归档</string>

    <string name="success_archive_chat" context="Message shown when a chat is successfully archived, it shows the name of the chat">%s 聊天已归档。</string>
    <string name="error_archive_chat" context="Error message shown when a chat has not be archived, it shows the name of the chat">错误。%s 聊天未归档。</string>

    <string name="success_unarchive_chat" context="Message shown when a chat is successfully unarchived, it shows the name of the chat">%s 聊天未归档。</string>
    <string name="error_unarchive_chat" context="Error message shown when a chat has not be unarchived, it shows the name of the chat">错误。 %s聊天无法被取消归档。</string>

    <string name="archived_chats_empty" context="Message shown when the user has no archived chats">[A]无[/A] [B]归档聊天[/B]</string>

    <string name="inactive_chat" context="Subtitle of chat screen when the chat is inactive">非活跃聊天</string>
    <string name="archived_chat" context="Subtitle of chat screen when the chat is archived">归档聊天</string>

    <string name="number_incorrectly_restored_from_rubbish" context="error message when restoring several nodes from rubbish">%d 项未成功恢复</string>
    <string name="number_correctly_restored_from_rubbish" context="success message when restoring several nodes from rubbish">%d 项已成功恢复</string>

    <string name="join_call_layout" context="Title of the layout to join a group call from the chat screen">点击加入通话</string>

    <string name="invite_contacts" context="Label shown when the user wants to add contacts into his MEGA account">邀请联系人</string>
    <string name="share_with" cotext="Label shown when the user wants to share something with other contacts">分享</string>
    <string name="contacts_list_empty_text_loading_share" context="Message shown while the contact list from the device and from MEGA is being read and then shown to the user">正在加载联系人&#8230;&#8230;</string>
    <string name="title_new_group" context="Title of the screen New Group">新分组</string>
    <string name="subtitle_new_group" context="Subtitle of the screen New Group">输入分组名称</string>
    <string name="hint_type_group" context="Hint of edittext shown when it is creating a new group to guide user to type the name of the group">命名您的分组</string>
    <string name="confirmation_delete_contact" context="Text of the confirm dialog shown when it wants to remove a contact from a chat">要将%s从会话中删除吗？</string>

    <string name="settings_file_management_file_versions_title" context="Settings preference title to show file versions info of the account">文件版本</string>
    <string name="settings_file_management_file_versions_subtitle" context="Settings preference subtitle to show file versions info of the account">%1$d 文件版本，总计 %2$s</string>

    <string name="settings_file_management_category" context="Title of the section File management on Settings section">文件管理</string>

    <string name="settings_file_management_delete_versions" context="Option in Settings to delete all the versions of the account">删除所有旧版本的文件</string>
    <string name="settings_file_management_subtitle_delete_versions" context="subtitle of the option in Settings to delete all the versions of the account">当前所有文件将被保留。仅删除文件的历史版本。</string>

    <string name="text_confirmation_dialog_delete_versions" context="Text of the dialog to delete all the file versions of the account">您将删除所有文件的历史版本。 联系人与您共享的任何文件版本都需要由他们自行删除。\n \n请注意，当前文件不会被删除。</string>

    <string name="success_delete_versions" context="success message when deleting all the versions of the account">文件版本已成功删除</string>
    <string name="error_delete_versions" context="error message when deleting all the versions of the account">尝试删除文件的所有历史版本时出错，请稍后再试。</string>

    <string name="settings_enable_file_versioning_title" context="Title of the option to enable or disable file versioning on Settings section">文件版本</string>
    <string name="settings_enable_file_versioning_subtitle" context="Subtitle of the option to enable or disable file versioning on Settings section">为整个帐户启用或禁用文件版本功能。\n禁用文件版本功能不会阻止您的联系人在共享文件夹中创建新版本。</string>
    <string name="choose_chat" context="section title to select a chat to send a file">选择聊天</string>

    <string name="type_mail" context="Hint shown to guide user on activity add contacts">点击，输入姓名或邮箱</string>

    <string name="confirmation_invite_contact" context="Text of the confirm dialog shown when it wants to add a contact from a QR scaned">添加 %s 至您的联系人？</string>
    <string name="confirmation_not_invite_contact" context="Text of the confirm dialog shown when it wants to add a contact from a QR scaned and is already added before">您已添加联系人%s。</string>
    <string name="confirmation_invite_contact_already_added" context="Text of the confirm dialog shown when it wants to add a contact from a QR scaned and is already added before">您已添加联系人%s。</string>
    <string name="confirmation_share_contact" context="Text of the confirm dialog shown when it wants to add a contact from a QR scaned">与%s分享？</string>
    <string name="new_group_chat_label" context="Text button for init a group chat">新分组聊天</string>
    <string name="send_contacts" context="Label shown when the user wants to add contacts into a chat conversation">发送联系人</string>

    <string name="title_alert_logged_out" context="Title of the alert when the account have been logged out from another client">已注销</string>
    <string name="account_confirmed" context="Text shown to indicate user that his account has already been confirmed">您的账号已被激活。请登录。</string>
    <string name="confirm_account" context="Text shown to indicate user that his account should be confirmed typing his password">请输入您的密码来确认账户</string>

    <string name="error_own_email_as_contact" context="Error shown if a user tries to add their own email address as a contact">您无须增加个人的电子邮件</string>

    <string name="invalid_code" context="Error shown when a user tries to enable Two-Factor Authentication and introduce an invalid code">该码无效</string>

    <string name="text_almost_full_warning" context="Text of the dialog shown when the storage of a FREE account is almost full">云盘空间几乎已满。升级至Pro会员并获得最高%1$s的存储空间和%2$s的传输流量。</string>
    <string name="text_almost_full_warning_pro_account" context="Text of the dialog shown when the storage of a PRO I or II account is almost full">云盘空间几乎已满。立即升级并获得高达%1$s的存储空间和%2$s的传输流量。</string>
    <string name="text_almost_full_warning_pro3_account" context="Text of the dialog shown when the storage of a PRO III account is almost full">云端空间几乎已满。如果您需要更多存储空间，请联系MEGA技术支持获取定制计划。</string>
    <string name="text_storage_full_warning" context="Text of the dialog shown when the storage of a FREE account is full">云盘空间已满。升级至Pro帐户并获得最高%1$s的存储空间和%2$s的传输流量。</string>
    <string name="text_storage_full_warning_pro_account" context="Text of the dialog shown when the storage of a PRO I or II account is full">云盘空间已满。立即升级并获得高达%1$s的存储空间和%2$s的传输流量。</string>
    <string name="text_storage_full_warning_pro3_account" context="Text of the dialog shown when the storage of a PRO III account is full">云盘空间已满。如果您需要更多存储空间，请联系MEGA技术支持获取定制计划。</string>
    <string name="button_plans_almost_full_warning" context="Button of the dialog shown when the storage is almost full to see the available PRO plans">参看方案</string>
    <string name="button_custom_almost_full_warning" context="Button of the dialog shown when the storage is almost full to custom a plan">定制专属方案</string>
    <string name="button_bonus_almost_full_warning" context="Button of the dialog shown when the storage is almost full to get bonus">获得奖励</string>

    <string name="title_mail_upgrade_plan" context="Mail title to upgrade to a custom plan">升级至定制专属方案</string>
    <string name="subject_mail_upgrade_plan" context="Mail subject to upgrade to a custom plan">询问我们如何升级至定制专属方案：</string>

    <string name="word_me" context="Used in chat list screen to indicate in a chat list item that the message was sent by me, followed by the message">我：</string>

    <string name="call_button" context="Title of the button in the contact info screen to start an audio call">通话</string>
    <string name="message_button" context="Title of the button in the contact info screen to send a message">信息</string>
    <string name="video_button" context="Title of the button in the contact info screen to start a video call">视频</string>

    <string name="title_chat_explorer" context="Title of chat explorer to send a link or file to a chat">发送至&#8230;&#8230;</string>
    <string name="title_cloud_explorer" context="Title of cloud explorer to upload a link or file">上传至&#8230;&#8230;</string>

    <string name="contact_info_button_more" context="More button in contact info page">更多</string>

    <plurals name="plural_select_file">
        <item context="one file" quantity="one">选择文件</item>
        <item context="Section title to select a file to perform an action, more files" quantity="other">选择文件</item>
    </plurals>

    <string name="title_confirm_send_invitation" context="Title of confirmation dialog of sending invitation to a contact">是否确定邀请%1$s？</string>

    <string name="title_share_folder_explorer" context="Title of shared folder explorer to choose a folder to perform an action">选择文件夹</string>

    <string name="login_warning_abort_transfers" context="Popup message shown if an user try to login while there is still living transfer">所有传输将被取消，您确定要登录吗？</string>
    <string name="logout_warning_abort_transfers" context="Popup message shown if an user try to login while there is still living transfer">所有传输将被取消，您确定要登出吗？</string>

    <string name="subtitle_read_only_permissions" context="Label to explain the read only participant permission in the options panel of the group info screen">只读</string>

    <string name="used_space" context="Label shown the total space and the used space in an account">[A]%1$s [/A][B]的 %2$s已使用[/B]</string>

    <string name="staging_api_url_title" context="title of the alert dialog when the user is changing the API URL to staging">更改为测试服务器？</string>
    <string name="staging_api_url_text" context="Text of the alert dialog when the user is changing the API URL to staging">您确定要更改为测试服务器吗？您的帐户可能会遇到一些问题。</string>

    <string name="title_confirmation_open_camera_on_chat" context="Title of the confirmation dialog to open the camera app and lose the relay of the local camera on the in progress call">打开相机吗？</string>
    <string name="confirmation_open_camera_on_chat" context="Text of the confirmation dialog to open the camera app and lose the relay of the local camera on the in progress call">如果您打开相机，您的视频将在当前通话中暂停。</string>

    <string name="notification_chat_undefined_title" context="Title of the notification when there is unknown activity on the Chat">聊天活动</string>
    <string name="notification_chat_undefined_content" context="Content of the notification when there is unknown activity on the Chat">您有一条新消息</string>
    <string name="retrieving_message_title" context="When app is retrieving push message">正在检索信息</string>

    <string name="settings_rb_scheduler_enable_title" context="Title of Rubbish bin scheduler option in settings to enable or disable the functionality">垃圾桶定时清理</string>
    <string name="settings_rb_scheduler_enable_subtitle" context="Subtitle of Rubbish bin scheduler option in settings to enable or disable the functionality in free accounts">垃圾桶会为您自动清理</string>

    <string name="settings_rb_scheduler_enable_period_PRO" context="Title of Rubbish bin scheduler option in settings to enable or disable the functionality in PRO accounts">最短期限为7天。</string>
    <string name="settings_rb_scheduler_enable_period_FREE" context="Title of Rubbish bin scheduler option in settings to enable or disable the functionality in PRO accounts">最短期限为7天，最长期限为30天。</string>
	<string name="settings_compression_queue_subtitle" context="Sub title of compression queue notification option in settings indicating the size limits. Please keep the placeholders because are to show the size limits including units in runtime. For example: The minimum size is 100MB and the maximum size is 1000MB.">最小为%1$s，最大为%2$s。</string>

    <string name="settings_rb_scheduler_select_days_title" context="Title of Rubbish bin scheduler option in settings to set up the number of days of the rubbish bin scheduler">删除垃圾桶中的文件，时间早于</string>
    <string name="settings_rb_scheduler_select_days_subtitle" context="Time in days (plural). The placeholder is for the time value, please adjust the position based on linguistics">%d 天</string>
	<string name="settings_video_compression_queue_size_popup_title" context="Title of popup that userd to set compression queue size (in MB) in settings">当大小超过以下MB时通知我</string>

	<string name="settings_video_compression_queue_size_title" context="Title of compression queue size option in settings">当解压的视频大于</string>

    <string name="settings_rb_scheduler_alert_disabling" context="Text of the alert when a FREE user tries to disable the RB scheduler">如果您想要禁用垃圾桶定时清理或设置延长保留期限，您需要订阅PRO计划。</string>

    <string name="hint_days" context="Picker text to choose custom retention time. This option indicates several days">天</string>
    <string name="get_chat_link_option" context="Title of the option to generate a public chat link">获得聊天链接</string>
    <string name="manage_chat_link_option" context="Title of the option to manage a public chat link">管理聊天链接</string>

    <string name="make_chat_private_option" context="Title of the option to make a public chat private">启用加密密钥轮换</string>
    <string name="private_chat" context="Title of the view to inform that a chat is private">已启用加密密钥轮换</string>
    <string name="make_chat_private_option_text" context="Text of the dialog to change a public chat to private (enable encryption key rotation)">加密密钥轮换更为安全，然而您将无法创建聊天链接，同时新参与者也不会看到历史消息。</string>
    <string name="make_chat_private_not_available_text" context="Text of the option to change a public chat to private (enable encrypted key rotation)">当参与者人数超过100人时，加密密钥轮换将禁用。</string>
    <string name="warning_make_chat_private" context="Warning show to the user when tries to make private a public chat and the chat has more than 100 participants">由于参与人数已达上限，无法将此聊天转换为私密聊天。</string>

    <string name="message_created_chat_link" context="Text shown when a moderator of a chat create a chat link. Please keep the placeholder because is to show the moderator’s name in runtime.">[A]%1$s[/A][B]创建一个聊天链接[/B]</string>
    <string name="message_deleted_chat_link" context="Text shown when a moderator of a chat delete a chat link. Please keep the placeholder because is to show the moderator’s name in runtime.">[A]%1$s[/A][B]已删除该聊天链接。[/B]</string>

    <string name="action_delete_link" context="Title of the option to delete a chat link">删除聊天链接</string>

    <string name="title_alert_chat_link_error" context="Title of the alert when a chat link is invalid">聊天链接</string>
    <string name="confirmation_close_sessions_text" context="Text of the dialog to confirm after closing all other sessions">您将退出除当前活动以外的所有其他活动会话。</string>
    <string name="confirmation_close_sessions_title" context="Title of the dialog to confirm after closing all other sessions">您想要关闭所有会话吗？</string>

    <string name="number_of_participants" context="Subtitle chat screen for groups with permissions and not archived, Plural of participant. 2 participants">%d 人参与</string>

    <string name="action_join" context="Label of the button to join a chat by a chat link">加入</string>

    <string name="observers_chat_label" context="Label for observers of a group chat">预览者</string>

    <string name="error_chat_link" context="Message on the title of the chat screen if there were any error loading the chat link">加载聊天链接时出错。</string>

    <string name="error_chat_link_init_error" context="Message on the title of the chat screen if there were any error loading the chat link without logging">加载聊天链接时初始化聊天出错。</string>

    <string name="alert_already_participant_chat_link" context="Message on the alert to preview a chat link if the user is already a participant">您已加入此聊天。</string>

    <string name="alert_invalid_preview" context="Message on the alert to close a chat preview if the link is invalid">该聊天预览已不可用。退出预览后您无法再次打开。</string>

    <string name="message_set_chat_private" context="Text shown when a moderator changes the chat to private. Please keep the placeholder because is to show the moderator’s name in runtime.">[A]%1$s[/A][B]已启用密钥轮换[/B]</string>

    <string name="invalid_chat_link" context="error message shown when a chat link is invalid">该对话不再可用</string>
    <string name="invalid_chat_link_args" context="error message shown when a chat link is not well formed">无效聊天链接</string>

    <string name="ekr_label" context="When it is creating a new group chat, this option permits to establish it private or public">加密密钥轮换</string>
    <string name="ekr_explanation" context="Text of the dialog to change a public chat to private (enable encryption key rotation)">加密密钥轮换更为安全，然而您将无法创建聊天链接，同时新参与者也不会看到历史消息。</string>

    <string name="subtitle_chat_message_enabled_ERK" context="Text of the dialog to change a public chat to private (enable encryption key rotation)">加密密钥轮换更为安全，然而您将无法创建聊天链接，同时新参与者也不会看到历史消息。</string>
    <string name="action_open_chat_link" context="Menu item">打开聊天链接</string>

    <string name="invite_not_sent_already_sent" context="Message shown when a contact request has not been sent because the invitation has been sent before">邀请已发送至联系人%s，可在‘发送请求\'选项卡中查阅。</string>

    <string name="save_qr_cloud_drive" context="Label shown to indicate the QR is saving in Cloud Drive">正在保存%s至云盘&#8230;&#8230;</string>

    <string name="general_folders" context="General label for folders">文件夹</string>
    <string name="general_files" context="General label for files">文件</string>
    <string name="general_save_to_device" context="Item menu option upon right click on one or multiple files">保存至设备</string>

    <string name="title_upload_explorer" context="Title of cloud explorer to upload a file">上传至MEGA</string>
    <string name="choose_destionation" context="Label choose destination">选择目标位置</string>
    <string name="general_show_more" context="Label that indicates show more items">显示更多</string>
    <string name="general_show_less" context="Label that indicates show less items">显示较少</string>

    <string name="notification_new_contact_request" context="Subtitle of the historic notification for a new contact request">[A]%s [/A][B]发送给您一个联系请求。[/B]</string>
    <string name="notification_new_contact" context="Subtitle of the historic notification for a new contact">[A]%s [/A][B]现已是您的联系人。[/B]</string>
    <string name="notification_new_shared_folder" context="Subtitle of the historic notification for a new shared folder">[B]新共享文件夹来自[/B][A]%s.[/A]</string>

    <string name="notification_reminder_contact_request" context="Subtitle of the historic notification for a reminder new contact request">[A]提醒：[/A][B]%s [/B][C]向您发送了一个联系人请求[/C]</string>

    <string name="title_contact_request_notification_cancelled" context="Title of the historic notification for a contact request cancelled">联系人请求已取消</string>
    <string name="subtitle_contact_request_notification_cancelled" context="Subtitle of the historic notification for contact request cancelled">[A]%s [/A][B]已取消联系人请求。[/B]</string>

    <string name="title_contact_notification_deleted" context="Title of the historic notification when an user deletes you as contact">联系人已删除</string>
    <string name="subtitle_contact_notification_deleted" context="Subtitle of the historic notification when an user deletes you as contact">[A]%s [/A][B]从联系人中删除了你。[/B]</string>

    <string name="title_contact_notification_blocked" context="Title of the historic notification when an user blocks you as contact">联系人已阻止</string>
    <string name="subtitle_contact_notification_blocked" context="Subtitle of the historic notification when an user blocks you as contact">[A]%s [/A][B]阻止您成为联系人。[/B]</string>

    <string name="section_notification_with_unread" context="Item of the navigation title for the notification section when there is any unread">通知[A](%1$d)[/A]</string>
    <string name="section_notification_user_with_nickname" context="Text shown in the notifications section. When a contact has nickname, nickname (email) will be shown">[A]%1$s (%2$s)[/A]</string>

    <string name="title_account_notification_deleted" context="Title of the historic notification for an account deleted">帐户已删除</string>
    <string name="subtitle_account_notification_deleted" context="Subtitle of the historic notification for an account deleted">[B]该帐户[/B][A]%s[/A][B]已被删除。[/B]</string>

    <string name="subtitle_file_takedown_notification" context="Subtitle of file takedown historic notification">[A]您的公开共享文件[/A][B]%s[/B][C]已被删除。[/C]</string>
    <string name="subtitle_folder_takedown_notification" context="Subtitle of folder takedown historic notification">[A]您的公开共享文件夹[/A][B]%s[/B][C]已被删除。[/C]</string>

    <string name="message_file_takedown_pop_out_notification" context="Popup notification text on mouse-over of taken down file.">此文件接获下架通知且已被移除</string>
    <string name="message_folder_takedown_pop_out_notification" context="Popup notification text on mouse-over taken down folder.">此文件夹接获下架通知且已被移除</string>
    <string name="dispute_takendown_file" context="option to dispute taken down file or folder">解除争议</string>
    <string name="error_download_takendown_node" context="Error shown when download a file that has violated ToS/AUP.">由于违反ToS服务条款或AUP可接受的使用政策而无法访问</string>
    <plurals name="alert_taken_down_files">
        <item context="Alert shown when one file was not downloaded due to ToS/AUP violation, Singular of taken down file. 1 file" quantity="one">由于违反ToS/AUP，%d个文件未下载。</item>
        <item context="Alert shown when some files were not downloaded due to ToS/AUP violation, Plural of taken down files. 2 files" quantity="other">由于违反ToS/AUP，%d个文件未下载。</item>
    </plurals>

    <string name="subtitle_file_takedown_reinstated_notification" context="Subtitle of a file takedown reinstated historic notification">[A]您的公开共享文件[/A][B]%s[/B][C]已恢复。[/C]</string>
    <string name="subtitle_folder_takedown_reinstated_notification" context="Subtitle of a folder takedown reinstated historic notification">[A]您的公开共享文件夹[/A][B]%s[/B][C]已恢复。[/C]</string>

    <string name="title_outgoing_contact_request" context="Title of the historic notification for outgoing contact requests">发送请求</string>
    <string name="title_incoming_contact_request" context="Title of the historic notification for incoming contact requests">收到请求</string>

    <string name="subtitle_outgoing_contact_request_denied" context="Subtitle of the historic notification for contact request denied">[A]%s [/A][B]拒绝了您的联系请求。.[/B]</string>
    <string name="subtitle_outgoing_contact_request_accepted" context="Subtitle of the historic notification for contact request accepted">[A]%s [/A][B]接受了您的联系请求。.[/B]</string>

    <string name="notification_deleted_shared_folder" context="Subtitle of the historic notification for deleted shared folders (one or many)">由[A]%s[/A][B]共享的文件夹的访问权限[/B][B]已删除[/B]</string>
    <string name="notification_left_shared_folder" context="Subtitle of the historic notification when a contact leaves a shared folder">[A]%s[/A][B]已离开一个共享文件夹。[/B]</string>
    <string name="notification_left_shared_folder_with_name" context="Subtitle of the historic notification when a contact leaves a shared folder and the name of the folder is known">[A]%1$s[/A][B]已离开此共享文件夹[/B][A]%2$s.[/A]</string>

    <string name="subtitle_incoming_contact_request_ignored" context="Subtitle of the historic notification for incoming contact request ignored">[B]来自[/B][A]%s [/A][B]的联系请求已忽略[/B]</string>
    <string name="subtitle_incoming_contact_request_accepted" context="Subtitle of the historic notification for incoming contact request accepted">[B]来自[/B][A]%s [/A][B]的联系请求已接受[/B]</string>
    <string name="subtitle_incoming_contact_request_denied" context="Subtitle of the historic notification for incoming contact request declined">[B]来自[/B][A]%s [/A][B]的联系请求已拒绝[/B]</string>

    <string name="type_of_my_account" context="Subtitle of the Upgrade account section">您的当前帐户是[A]%s[/A]</string>
    <string name="footnote_achievements" context="Footnote to clarify the storage space is subject to the achievement program">取决于您所达成的奖励挑战。</string>
    <string name="select_payment_method" context="after choosing one PRO plan, the user have to choose the payment method: credit card, fortumo, etc">选择付款方式</string>

    <string name="billing_period_title" context="title of billing period">结算周期</string>
    <string name="billed_one_off_month" context="Option of one-off (month) billing. Placeholder: purchase price.">[A]一次性付款(月)[/A] %s</string>
    <string name="billed_one_off_year" context="Option of one-off (year) billing. Placeholder: purchase price.">[A]一次性付款(年)[/A] %s</string>
    <string name="billed_monthly_text" context="Option of monthly billing period. Placeholder: purchase price">[A]每月[/A] %s/月</string>
    <string name="billed_yearly_text" context="Option of yearly billing period. Placeholder: purchase price">[A]每年[/A] %s/年</string>
    <string name="button_cancel" context="dialog option cancel in alert dialog">取消</string>
    <string name="button_continue" context="dialog option continue in alert dialog">继续</string>

    <string name="payment_method_google_wallet" context="one of the payment methods">[A]Google Pay[/A] （订阅）</string>
    <string name="payment_method_huawei_wallet" context="one of the payment methods">[A]HUAWEI Pay[/A]（订阅）</string>

    <string name="new_label_notification_item" context="Capital letters. Text of the label of a new historic notifications">新</string>
    <string name="label_custom_plan" context="When user is on PRO 3 plan, we will display an extra label to notify user that they can still contact support to have a customised plan.">如需升级您的当前订阅，请联系支持团队了解[A]自定义方案[/A]。</string>

    <string name="context_new_file_name_hint" context="Input field description in the create file dialog.">文件名</string>
    <string name="option_enable_last_green_chat" context="Option in Settings section to enable the last active connection in chat">显示上一次活动</string>
    <string name="subtitle_option_enable_last_green_chat" context="Subtitle of the option in Settings section to enable the last active connection in chat">允许您的联系人查看您上次在MEGA的活跃时间。</string>

	<string name="title_out_of_space" context="title of notification when device is out of storage during camera upload">存储空间不足</string>
	<string name="message_out_of_space" context="message will be shown when there is not enough space to perform camera upload.">存储空间不足无法进行视频压缩</string>
	<string name="title_compression_size_over_limit" context="the title of the notification that displays when compression larger than setting">视频压缩大小过大</string>
	<string name="message_compression_size_over_limit" context="the content message of the notification that displays when compression larger than setting, placeholder: size in MB">当需要压缩的视频总大小超过%s，请为您的设备充电以继续压缩。</string>
	<string name="message_keep_device_name" context="Message displayed when the user changes the ‘Keep file names as in the device’ setting">此设置将于下次运行相机上传时生效</string>
	<string name="message_compress_video" context="Notification message when compressing video to show the compressed percentage. Please, keep the placeholder because it is for adding the percentage value at runtime.">%s已被压缩</string>
	<string name="title_compress_video" context="notification title when compressing video">正在压缩视频 %1$d/%2$d</string>
	<string name="error_invalid_folder_selected" context="error message pops up when user selected an invalid folder for camera upload">选择的文件夹无效</string>

    <string name="one_folder_one_file" context="Indicates the content of a folder is 1 folder and 1 file. Middle height point is to separate two fragments of text and it was not to be considered a punctuation mark.">1个文件夹 · 1个文件</string>
    <string name="one_folder_several_files" context="Indicates the content of a folder is 1 folder and some files. The placeholder is to set the number of files. e.g. 1 folder · 7 files. Middle height point is to separate two fragments of text and it was not to be considered a punctuation mark.">1个文件夹 · %1$d个文件</string>

    <plurals name="num_files_with_parameter">
        <item context="on the section notifications indicates the number of files added to a shared folder, Singular of file. 1 file" quantity="one">%d 个文件</item>
        <item context="on the section notifications indicates the number of files added to a shared folder, Plural of file. 2 files" quantity="other">%d 个文件</item>
    </plurals>

    <plurals name="num_folders_with_parameter">
        <item context="on the section notifications indicates the number of folder added to a shared folder, Singular of folder/directory. 1 folder" quantity="one">%d 个文件夹</item>
        <item context="on the section notifications indicates the number of folder added to a shared folder, Plural of folder/directory. 2 folders" quantity="other">%d 个文件夹</item>
    </plurals>

    <plurals name="num_folders_num_files">
        <item context="Indicates the content of a folder is some folders and 1 file. Singular of file. e.g. 7 folders · 1 file. Middle height point is to separate two fragments of text and it was not to be considered a punctuation mark." quantity="one">%1$d个文件夹 · 1个文件</item>
        <item context="Indicates the content of a folder is some folders and some files. Plural of files. e.g. 7 folders · 2 files. Middle height point is to separate two fragments of text and it was not to be considered a punctuation mark." quantity="other">%1$d个文件夹 · %2$d个文件</item>
    </plurals>

    <string name="subtitle_notification_added_folders_and_files" context="Subtitle of the historic notification for new additions inside an existing shared folder. Placeholders are: email who added the folders or files, number of folders added, number of files added">[A]%1$s[/A][B]添加了%2$s和%3$s[/B]</string>

    <plurals name="subtitle_notification_added_files">
        <item context="Subtitle of the historic notification for new additions inside an existing shared folder, Singular of file. 1 file" quantity="one">[A]%1$s [/A][B]添加了%2$d个文件。[/B]</item>
        <item context="Subtitle of the historic notification for new additions inside an existing shared folder, Plural of file. 2 files" quantity="other">[A]%1$s [/A][B]添加了%2$d个文件。[/B]</item>
    </plurals>

    <plurals name="subtitle_notification_deleted_items">
        <item context="Subtitle of the historic notification for deletions inside an existing shared folder, Singular of item. 1 item" quantity="one">[A]%1$s [/A][B]删除了%2$d个项目。[/B]</item>
        <item context="Subtitle of the historic notification for deletions inside an existing shared folder, Plural of item. 2 items" quantity="other">[A]%1$s [/A][B]删除了%2$d个项目。[/B]</item>
    </plurals>

    <plurals name="subtitle_notification_added_folders">
        <item context="Subtitle of the historic notification for new additions inside an existing shared folder, Singular of folder. 1 folder" quantity="one">[A]%1$s [/A][B]添加了%2$d个文件夹。[/B]</item>
        <item context="Subtitle of the historic notification for new additions inside an existing shared folder, Plural of folder. 2 folders" quantity="other">[A]%1$s [/A][B]添加了%2$d个文件夹。[/B]</item>
    </plurals>

    <plurals name="subtitle_of_group_chat">
        <item context="Subtitle chat screen for groups with permissions and not archived, Singular of participant. 1 participant" quantity="one">%d 人参与</item>
        <item context="Subtitle chat screen for groups with permissions and not archived, Plural of participant. 2 participants" quantity="other">%d 人参与</item>
    </plurals>

    <string name="custom_subtitle_of_group_chat" context="">%1$s和%2$d及更多</string>

    <string name="message_error_set_title_get_link" context="Error when the user tries to get a public chat link for a chat with the default title">您可以为聊天生成一个链接，但在此之前您需要先设置话题：</string>

    <string name="chat_link_copied_clipboard" context="success alert when the user copy a chat link to the clipboard">聊天链接已复制到剪贴板</string>

    <string name="type_month" context="Label to show the price of each plan in the upgrade account section">[A]从[/A] %s / [A]月[/A] *</string>
    <string name="upgrade_comment" context="the meaning of the asterisk in monthly* and annually* payment">*续订日期到期前随时可取消续订服务。</string>
    <string name="call_started_messages" context="Message shown when a call starts.">通话已开始</string>

    <string name="ssl_error_dialog_title" context="Title of the dialog to inform about a SSL error">SSL密钥错误</string>
    <string name="ssl_error_dialog_text" context="Text of the dialog to inform about a SSL error">MEGA无法通过SSL进行安全连接。您可能正在使用受限制的公共网络。</string>

    <string name="context_empty_notifications" context="Text of the empty screen for the notifications section">[B]无 [/B][A]通知[/A]</string>

    <string name="general_setup_mega" context="Permissions screen title">设置MEGA</string>
    <string name="setup_mega_explanation" context="Permissions screen explanation">MEGA需要访问您的照片，媒体内容和文件，方便您与朋友进行分享，交换加密信息和安全通话。</string>
    <string name="allow_acces_media_title" cotext="Title of the screen asking permissions for files">允许访问照片、媒体内容和文件。</string>
    <string name="allow_acces_media_subtitle" context="Subtitle of the screen asking permissions for files">MEGA需要您的权限以分享照片、媒体内容和文件。</string>
    <string name="allow_acces_camera_title" cotext="Title of the screen asking permissions for camera">开启相机功能</string>
    <string name="allow_acces_camera_subtitle" context="Subtitle of the screen asking permissions for camera">允许访问您的相机以扫描文档、拍摄照片和视频通话。</string>
    <string name="allow_acces_calls_title" cotext="Title of the screen asking permissions for microphone and write in log calls">开启通话功能</string>
    <string name="allow_acces_contact_title" cotext="Title of the screen asking permissions for contacts">开启允许访问通讯录</string>
    <string name="allow_acces_contact_subtitle" context="Subtitle of the screen asking permissions for contacts">在您的MEGA通讯录中轻松找到联系人。</string>
    <string name="allow_access_contact_explanation" context="Explanation under the subtitle of asking permissions for contacts to explain that MEGA will never use the address book data for any other purpose">MEGA不会将这些数据用于任何其他目的，并且未经您的允许绝不会与您的联系人互动。</string>
    <string name="allow_acces_calls_subtitle_microphone" context="Subtitle of the screen asking permissions for microphone">允许访问您的麦克风以进行加密通话</string>
    <string name="general_enable_access" context="General enable access">允许访问</string>
    <string name="title_chat_shared_files_info" context="Title of the option on chat info screen to list all the files sent to the chat">已共享文件</string>

    <string name="error_message_already_sent" context="Error mesage when trying to remove an uploading attachment that has already finished">附件已发送</string>

    <string name="group_call_ended_message" context="Message shown when a group call ends.">[A]群组通话结束[/A][C]。时长：[/C]</string>
    <string name="call_ended_message" context="Message to indicate a call has ended and indicate the call duration.">[A]通话结束[/A][C]. 时长:[/C]</string>
    <plurals name="plural_call_ended_messages_hours">
        <item context="Message that shows the hours of a call when it ends, one hour" quantity="one">[B]%1$s 小时[/B]</item>
        <item context="Message that shows the hours of a call when it ends, more hours" quantity="other">[B]%1$s 小时[/B]</item>
    </plurals>
    <plurals name="plural_call_ended_messages_minutes">
        <item context="Message that shows the minutes of a call when it ends, one minute" quantity="one">[B]%1$s 分钟[/B]</item>
        <item context="Message that shows the minutes of a call when it ends, more minutes" quantity="other">[B]%1$s 分钟[/B]</item>
    </plurals>
    <plurals name="plural_call_ended_messages_seconds">
        <item context="Message that shows the seconds of a call when it ends, one second" quantity="one">[B]%1$d 秒[/B]</item>
        <item context="Message that shows the seconds of a call when it ends, more seconds" quantity="other">[B]%1$d 秒[/B]</item>
    </plurals>
    <string name="call_ended_no_duration_message" context="Message to indicate a call has ended without indicate the call duration.">[A]通话结束[/A]</string>
    <string name="group_call_ended_no_duration_message" context="Message to indicate a group call has ended without indicate the call duration.">[A]群组通话结束[/A]</string>

    <string name="last_seen_today" context="String that appears when we show the last activity of a contact, when the last activity was today. For example: Last seen today 11:34a.m.">[A]上次在线[/A]于今天 %1$s</string>
    <string name="last_seen_long_time_ago" context="String that appears when we show the last activity of a contact, but it’s been a long time ago that we don’t see any activity from that user">[A]上次在线[/A]很久之前</string>
    <string name="last_seen_general" context="String that appears when we show the last activity of a contact, when the last activity was before today. For example: Last seen March 14th,2018 11:34a.m.">[A]上次在线[/A]%1$s %2$s</string>

    <string name="label_today" context="label today">今天</string>
    <string name="label_yesterday" context="label yesterday">昨天</string>
    <string name="label_tomorrow" context="label tomorrow">明天</string>

    <string name="context_empty_shared_files" context="Text of the empty screen for the chat shared files">[B]无 [/B][A]共享文件[/A]</string>

    <string name="contact_joined_the_call" context="Text to indicate that a contact has joined a group call">%1$s已加入通话</string>
    <string name="contact_left_the_call" context="Text to indicate that a contact has left a group call">%1$s已离开通话</string>

    <string name="call_error_too_many_participants_start" context="Warning show when a call cannot start because there are too many participants in the group chat">由于参与人数已达上限，您无法开始通话。</string>
    <string name="call_error_too_many_participants" context="Message show when a call cannot be established because there are too many participants in the group call">参与人数已达上限，您无法加入此通话。</string>
    <string name="call_error_too_many_participants_join" context="Message show when a call cannot be established because there are too many participants in the group">由于参与人数已达上限，您无法加入通话。</string>
    <string name="call_error_too_many_video" context="Message show when a user cannot activate the video in a group call because the max number of videos has been reached">已使用视频的参与人数已达上限，您无法开启视频。</string>
    <string name="call_error_call_on_hold" context="Message show when a user cannot put the call on hold">您无法保留通话。</string>

    <string name="error_open_file_with" context="Error message shown when a file cannot be opened by other app using the open with option menu">错误。此文件无法打开。</string>
    <string name="incoming_call_starting" context="Subtitle of the call screen when a incoming call is just starting">来电&#8230;&#8230;</string>
    <string name="outgoing_call_starting" context="Subtitle of the call screen when a outgoing call is just starting">正在通话中&#8230;</string>

    <string name="error_meta_message_invalid" context="Content of a invalid meta message">信息包含无效元数据</string>

    <string name="title_activity_maps" context="Title of the activity that sends a location">发送位置</string>
    <string name="current_location_label" context="Label layout on maps activity that permits send current location">发送实时位置</string>
    <string name="current_location_landscape_label" context="Label layout on maps activity that permits send current location. Placeholder is the current location">发送实时位置：[A]%1$s[/A]</string>
    <string name="nearby_places_label" context="Label layout on maps activity indicating nearby places">周边附近</string>
    <string name="explanation_send_location" context="Message shown in a dialog explaining the consequences of accesing the location">此位置将使用MEGA平台外的第三方地图提供商打开。</string>
    <string name="title_marker_maps" context="Title of the location marker set by the user">发送此位置</string>
    <string name="no_places_found" context="Label shown when after a maps search and no places were found">找不到任何地点</string>
    <string name="gps_disabled" context="Title of the dialog shown when the location is disabled">GPS已禁用</string>
    <string name="open_location_settings" context="Text of the dialog shown when the location is disabled for open location settings">您想打开定位设置吗？</string>

    <string name="second_row_info_item_shared_file_chat" context="Info shown in the subtitle of each row of the shared files to chat: sender name . date">%1$s . %2$s</string>

    <string name="on_permanently_denied" context="After the user ticketed ’Don’t ask again’ on permission request dialog and denied, tell the user, he/she can still grant MEGA the permission in system settings.">您仍然可以在设备的设置中授予MEGA权限</string>
    <string name="explanation_for_contacts_permission" context="Explain why MEGA needs the reading contacts permission when users deny to grant MEGA the permission.">如果您允许MEGA访问您的通讯录，则可以轻松地发现您的联系人。MEGA不会将这些数据用于任何其他目的，并且未经您的允许绝不会与您的联系人互动。</string>

    <plurals name="messages_forwarded_success_plural" formatted="false">
        <item context="Confirmation message after forwarding one or several messages, version item" quantity="one">消息已转发</item>
        <item context="Confirmation message after forwarding one or several messages, version items" quantity="other">消息已转发</item>
    </plurals>

    <string name="title_geolocation_message" context="Title of a chat message that contains geolocation info">置顶位置</string>
    <string name="attachment_upload_panel_from_device" context="Text of the button to indicate an attachment upload from file system">从文件系统</string>

    <plurals name="num_files_not_send">
        <item context="Alert shown when a num of files have not been sent because of any error occurs, Singular of file. 1 file" quantity="one">%d个文件未发送至%d个聊天</item>
        <item context="Alert shown when a num of files have not been sent because of any error occurs, Plural of file. 2 files" quantity="other">%d个文件未发送至%d个聊天</item>
    </plurals>

    <plurals name="num_contacts_not_send">
        <item context="Alert shown when a num of contacts have not been sent because of any error occurs, Singular of file. 1 file" quantity="one">%d个联系人未发送至%d个聊天</item>
        <item context="Alert shown when a num of contacts have not been sent because of any error occurs, Plural of file. 2 files" quantity="other">%d个联系人未发送至%d个聊天</item>
    </plurals>

    <plurals name="num_messages_not_send">
        <item context="Alert shown when a num of messages have not been sent because of any error occurs, Singular of file. 1 file" quantity="one">%d条信息未发送至%d个聊天</item>
        <item context="Alert shown when a num of messages have not been sent because of any error occurs, Plural of file. 2 files" quantity="other">%d条信息未发送至%d个聊天</item>
    </plurals>

    <plurals name="quantity_of_local_contact">
        <item context="How many local contacts have been on MEGA, Singular of local contact. 1 contact" quantity="one">已找到%d个联系人</item>
        <item context="How many local contacts have been on MEGA, Plural of local contact. 2 contacts" quantity="other">已找到%d个联系人</item>
    </plurals>
    <string name="no_local_contacts_on_mega" context="Label displayed on the top of the chat list if none of user’s phone contacts have a MEGA account. In other case here would appear all the user’s phone contacts that have a MEGA account.">立即邀请联系人？</string>
    <string name="see_local_contacts_on_mega" context="To see whom in your local contacts has been on MEGA">发现联系人</string>
    <string name="grant_mega_access_contacts" context="In APP, text used to ask for access to contacts">授予MEGA访问您的通讯录的权限，即可发现您在MEGA上的联系人。</string>
    <string name="get_registered_contacts" context="Getting registered contacts">正在加载MEGA联系人&#8230;&#8230;</string>


    <string name="content_not_send" context="Alert shown when some content have not been sent because of any error occurs">该内容未发送至%d个聊天</string>

    <string name="new_group_chat_created" context="Label shown when a new group chat has been created correctly">新群组聊天已成功创建</string>
    <string name="preparing_chats" context="Alert shown when some content is sharing with chats and they are processing">正在准备文件</string>
    <string name="sent_as_message" context="Label indicating some content has been sent as message">以信息方式发送</string>
    <string name="error_sent_as_message" context="Error message when the attachment cannot be sent to any of the selected chats">错误。 该文件尚未发送到任何选定的对话</string>

    <string name="delete_versions" context="Action delete all file versions">删除历史版本</string>
    <string name="title_delete_version_history" context="Title of the dialog shown when it wants to delete the version history of a file">确定删除之前的版本吗？</string>
    <string name="text_delete_version_history" context="Text of the dialog shown when it wants to delete the version history of a file">请注意，当前文件不会被删除。</string>
    <string name="version_history_deleted" context="Alert shown when the version history was deleted correctly">已删除之前的版本。</string>
    <string name="version_history_deleted_erroneously" context="Alert shown when the version history was deleted erroneously">之前的版本未被删除。</string>

    <plurals name="versions_deleted_succesfully" formatted="false">
        <item context="Confirmation message after deleted file versions, version item" quantity="one">已成功删除%d个版本</item>
        <item context="Confirmation message after deleted file versions, version items" quantity="other">已成功删除%d个版本</item>
    </plurals>

    <plurals name="versions_not_deleted" formatted="false">
        <item context="Alert shown when one version is not deleted successfully" quantity="one">%d个版本未被删除</item>
        <item context="Alert shown when several versions are not deleted successfully" quantity="other">%d个版本未被删除</item>
    </plurals>

    <string name="no_contacts_invite" context="Alert shown when the user tries to realize some action in chat and has not contacts">您还没有MEGA联系人。请在“联系人”选项中邀请好友。</string>
    <string name="invite_more" context="Invite button for chat top cell">邀请更多</string>

    <string name="title_tour_one" context="Title of first tour screen">您持有这把密钥</string>
    <string name="content_tour_one" cotext="Content of first tour screen">安全即是我们存在的意义。您的文件会在我们的加密机器下受到安全保护，并且只有您可以访问您的文件。</string>
    <string name="title_tour_two" cotext="Title of second tour screen">已加密聊天</string>
    <string name="content_tour_two" cotext="Content of second tour screen">使用您的云盘即可享有完全加密的语音与视频通话、群发信息以及文件共享整合。</string>
    <string name="title_tour_three" cotext="Title of third tour screen">创建您的网络</string>
    <string name="content_tour_three" cotext="Content of third tour screen">添加联系人、创建关系网、协同合作以及进行语音与视频通话，一切皆可在MEGA内进行</string>
    <string name="title_tour_four" cotext="Title of fourth tour screen">云备份您的照片</string>
    <string name="content_tour_four" cotext="Content of fourth tour screen">相机上传是任何移动设备的基本功能，我们已为您开启。 立即创建您的帐户。</string>

    <string name="title_pdf_password" context="Title of the dialog shown when a pdf required password">请输入您的密码</string>
    <string name="text_pdf_password" context="Text of the dialog shown when a pdf required password">%s是受密码保护的PDF文档。 请输入密码打开PDF。</string>
    <string name="error_pdf_password" context="Error of the dialog shown wen a pdf required password and the user types a wrong password">您输入的密码错误，请再试一次。</string>
    <string name="error_max_pdf_password" context="Error of the dialog shown wen a pdf required password and the user has been typed three times a wrong password">您输入的密码无效。</string>

    <string name="unknownn_file" context="Alert shown when a user tries to open a file from a zip and the file is unknown or has not been possible to unzip correctly">无法打开该文件。未知文件格式或文件无法被解压缩。</string>

    <string name="not_allow_play_alert" context="Alert shown when exists some call and the user tries to play an audio or video">无法在通话进行时播放媒体文件。</string>
    <string name="ongoing_call_messages" context="Text shown in the list of chats when there is a call in progress but I am not on it">正在进行通话</string>
    <string name="join_call_layout_in_group_call" context="Title of the layout to join a group call from the chat screen. The placeholder indicates the user who initiated the call">%s已开始群组通话。点击加入。</string>
    <string name="call_in_progress_layout" context="Title of the layout to return to a call">点击返回通话</string>
    <string name="not_allowed_to_start_call" context="message displayed when you try to start a call but it is not possible because you are already on a call">您目前正在通话</string>

    <string name="message_joined_public_chat_autoinvitation" formatted="false" context="chat message when a participant invites himself to a public chat using a chat link. Please keep the placeholder because is to show the participant’s name in runtime.">[A]%1$s[/A][B]已加入群组聊天。[/B]</string>

    <string name="context_remove_chat_link_warning_text" context="Warning that appears prior to remove a chat link on the group info screen.">此会话被删除后将无法再次通过聊天链接访问。</string>
    <string name="context_create_chat_link_warning_text" context="Description text of the dialog to generate a public chat link">启用加密密钥轮换后，您无法在未创建新群聊的情况下获取聊天链接</string>
    <string name="context_create_chat_link_question_text" context="Question of the dialog to generate a public chat link">您想要创建一个新的群组聊天并获取聊天链接吗？</string>

    <string name="context_make_private_chat_warning_text" context="Text of the dialog to change a public chat to private (enable encryption key rotation)">加密密钥轮换更为安全，然而您将无法创建聊天链接，同时新参与者也不会看到历史消息。</string>

    <string name="message_joined_successfully" context="Message shown when a user has joined to a public chat successfully">您已成功加入该聊天。</string>

    <string name="wizard_steps_indicator" context="Label that indicates the steps of a wizard">%2$d的%1$d</string>

    <string name="hint_action_search" context="Hint of the Search view">搜索&#8230;&#8230;</string>
    <string name="answer_call_incoming" context="Notification button which is displayed to answer an incoming call if the call screen is not displayed for some reason.">应答</string>
    <string name="ignore_call_incoming" context="The text of the notification button that is displayed when there is a call in progress, another call is received and ignored.">忽略</string>
    <string name="muted_contact_micro" context="Subtitle of the call screen when a user muted the current individual call. The placeholder indicates the user who muted the call">%s 该通话已静音</string>
    <string name="muted_own_micro" context="Subtitle of the call screen when I muted the current individual call">已静音</string>
    <string name="call_on_hold" context="Subtitle of the call screen when the call is on hold">通话保持</string>
    <string name="session_on_hold" context="Subtitle of the call screen when a participant puts the call on hold. The placeholder indicates the user who put the call on hold">%s正在保留通话</string>
    <string name="hold_and_answer_call_incoming" context="The text of the notification button that is displayed when I receive a individual call and put the current one on hold and answer the other.">保留通话并应答</string>
    <string name="hold_and_join_call_incoming" context="The text of the notification button that is displayed when I receive a group call and put the current one on hold and answer the other.">保留通话并加入</string>
    <string name="end_and_answer_call_incoming" context="The text of the notification button that is displayed when I receive a individual call and hang the current one and answer the other.">结束通话并应答</string>
    <string name="end_and_join_call_incoming" context="The text of the notification button that is displayed when I receive a group call and hand the current one and answer the other.">结束通话并加入</string>

    <string name="copy_already_downloaded" context="when trying to download a file that is already downloaded in the device and has to copy in another path">文件已下载。已复制到所选路径。</string>

    <string name="title_join_call" context="Title of the dialog shown when you want to join a group call">加入通话</string>
    <string name="text_join_call" context="Text of the dialog shown when you want to join a group call">加入该通话需结束您的当前通话。</string>
    <string name="text_join_another_call" context="Text of the dialog shown when you want to join a group call but you are in another active call">加入该通话需结束或保留当前通话。</string>

    <string name="hint_enter_chat_link" context="Hint shown in the open chat link alert dialog">输入聊天链接</string>

    <string name="hint_paste_link" context="Hint shown in the open link alert dialog">粘贴链接</string>
    <string name="invalid_file_folder_link" context="Error shown when it tries to open an invalid file or folder link">无效文件或文件夹链接</string>
    <string name="invalid_file_folder_link_empty" context="Error shown when it tries to open an invalid file or folder link and the text view is empty">请输入一个有效的文件或文件夹链接</string>
    <string name="invalid_chat_link_empty" context="Error shown when it tries to open an invalid chat link and the text view is empty">请输入一个有效的聊天链接</string>
    <string name="valid_chat_link" context="Error shown when it tries to open a chat link from the Cloud Drive section">您已粘贴聊天链接。</string>
    <string name="valid_contact_link" context="Error shown when it tries to open a contact link from the Cloud Drive section">您已粘贴联系人链接。</string>
    <string name="action_open_contact_link" context="Menu item">打开联系人链接</string>

    <string name="copy_link_explanation" context="Explanation of the dialog shown to share a chat link">参与者可通过此链接加入您的群组。</string>
    <string name="new_chat_link_label" context="Label that indicates the creation of a chat link">新聊天链接</string>
    <string name="enter_group_name" context="Title of the dialog shown when the user it is creating a chat link and the chat has not title">输入群名称</string>
    <string name="alert_enter_group_name" context="Alert shown when the user it is creating a chat link and the chat has not title">创建聊天链接前请先为群组命名。</string>
    <string name="invite_contacts_to_start_chat" context="Text shown when an account doesn’t have any contact added and it’s trying to start a new chat conversation">邀请联系人并开始加密聊天。</string>
    <string name="recent_chat_empty_text" context="Text of the empty screen when there are not chat conversations">开始使用端到端加密安全的与您的联系人进行聊天</string>

    <string name="invite_contacts_to_start_chat_text_message" context="Text sent to recipients to invite to be contact. Placeholder: contact link url.">嗨！与我一起使用MEGA，并获得最高50GB的免费存储空间。%1$s</string>

    <string name="no_chat_link_available" context="In some cases, a user may try to get the link for a chat room, but if such is not set by an operator - it would say ‘not link available’ and not auto create it.">无聊天链接可用。</string>
    <string name="chat_link_deleted" context="Alert shown when it has been deleted successfully a chat link">聊天链接已成功删除</string>

    <string name="contact_request_status_accepted" context="The status of pending contact request (ACCEPTED), placeholder is contact request creation time">%1$s（已接受）</string>
    <string name="contact_request_status_deleted" context="The status of pending contact request (DELETED), placeholder is contact request creation time">%1$s（已删除）</string>
    <string name="contact_request_status_denied" context="The status of pending contact request (DENIED), placeholder is contact request creation time">%1$s（已拒绝）</string>
    <string name="contact_request_status_ignored" context="The status of pending contact request (IGNORED), placeholder is contact request creation time">%1$s（已忽略）</string>
    <string name="contact_request_status_reminded" context="The status of pending contact request (REMINDED), placeholder is contact request creation time">%1$s（已提醒）</string>
    <string name="contact_request_status_pending" context="The status of pending contact request (PENDING), placeholder is contact request creation time">%1$s（待处理）</string>

    <string name="version_restored" context="Message shown when it restored successfully a file version">版本已成功恢复</string>

    <string name="recording_less_than_second" context="Text to inform that to make a recording you have to keep pressed the record button more than one second">按住说话，松开发送</string>
    <string name="slide_to_cancel" context="label shown when slide to cancel a voice messages">滑动以取消</string>
    <string name="error_message_voice_clip" context="Error message when trying to play a voice message that it is not available">语音信息不可用</string>

    <string name="invite_contact_chooser_title" context="Title of popup when user click ‘Share’ button on invite contact page">邀请好友通过</string>
    <string name="invite_contact_action_button" context="Action button label">邀请好友通过&#8230;&#8230;</string>
	<plurals name="file_already_downloaded">
		<item context="When a multiple download is started, some of the files could have already been downloaded before. This message shows the number of files that has already been downloaded in singular. placeholder: number of files" quantity="one">已下载%d个文件.&#160;</item>
		<item context="When a multiple download is started, some of the files could have already been downloaded before. This message shows the number of files that has already been downloaded in plural. placeholder: number of files" quantity="other">已下载%d个文件.&#160;</item>
	</plurals>

	<plurals name="file_pending_download">
		<item context="When a multiple download is started, some of the files could have already been downloaded before. This message shows the number of files that are pending in singular. placeholder: number of files" quantity="one">%d个文件待处理。</item>
		<item context="When a multiple download is started, some of the files could have already been downloaded before. This message shows the number of files that are pending in plural. placeholder: number of files" quantity="other">%d的文件待处理</item>
	</plurals>

    <string name="login_to_mega" context="Title of the login screen">登录MEGA</string>
    <string name="create_account_title" context="Title of the create account screen">创建您的MEGA账号</string>

    <string name="recents_label" context="Label to reference a recents section">近期</string>
    <string name="chats_label" context="Label to reference a chats section">聊天</string>

    <string name="context_empty_recents" context="Text of the empty screen when there are not elements in Recents">[A]最近[/A][B]无文件[/B]</string>
    <string name="title_bucket" cotext="Title of a recents bucket">%1$s和%2$d及更多</string>
    <string name="title_media_bucket_only_images" cotext="Title of a media recents bucket that only contains some images">%d个图片</string>
    <string name="title_media_bucket_only_videos" cotext="Title of a media recents bucket that only contains some videos">%d个视频</string>
    <string name="title_media_bucket_images_and_videos" cotext="Title of a media recents bucket that contains some images and some videos">%1$d个图片和%2$d个视频</string>
    <string name="title_media_bucket_images_and_video" cotext="Title of a media recents bucket that contains some images and a video">%d个图片和1个视频</string>
    <string name="title_media_bucket_image_and_videos" cotext="Title of a media recents bucket that contains an image and some videos">1个图片和%d个视频</string>
    <string name="title_media_bucket_image_and_video" cotext="Title of a media recents bucket that contains an image and a video">1张照片和1个视频</string>
    <string name="create_action_bucket" context="Label that indicates who uploaded a file into a recents bucket">由%s[A]创建[/A]</string>
    <string name="update_action_bucket" context="Label that indicates who updated a file into a recents bucket">由%s[A]更新[/A]</string>
    <string name="bucket_word_me" context="Used in recents list screen to indicate an action done by me">我</string>

    <string name="sms_add_phone_number_dialog_msg_achievement_user" context="Text to explain the benefits of adding phone number to achievement enabled users. Placeholder 1: bonus storage space e.g. 20GB">添加手机号后即可免费获得%1$s，您的联系人也可轻松在MEGA上找到您。</string>
    <string name="sms_add_phone_number_dialog_msg_non_achievement_user" context="Text to explain the benefits of adding phone number to non achievement users">添加手机号到您的MEGA帐户，您的联系人即可轻松在MEGA上找到您。</string>
    <string name="not_allowed_recording_voice_clip" context="Error message when trying to record a voice message while on a call in progress">正在进行通话时，无法录制语音留言。</string>
    <string name="error_upload_voice_clip" context="Text shown when it tries to upload a voice message and occurs an error to process the action">上传语音信息时出错。</string>

    <string name="title_notification_incoming_call" context="Title of the notification shown on the action bar when there is a incoming call">来电</string>
    <string name="title_notification_incoming_group_call" context="Title of the notification shown on the action bar when there is a incoming group call">群组通话来电</string>
    <string name="title_notification_incoming_individual_video_call" context="Title of the notification shown on the action bar when there is an individual incoming video call">视频通话来电</string>
    <string name="title_notification_incoming_individual_audio_call" context="Title of the notification shown on the action bar when there is an individual incoming audio call">语音通话来电</string>

    <string name="embed_web_browser_loading_title" context="The title of progress dialog when loading web content">读取中</string>
    <string name="embed_web_browser_loading_message" context="The message of progress dialog when loading web content">请等待&#8230;</string>

    <string name="account_label" context="Head label to show the business account type">帐户类型</string>
    <string name="business_label" context="Label in My Account section to show user account type">企业</string>
    <string name="admin_label" context="Business user role">管理员</string>
    <string name="user_label" context="Business user role">用户</string>
    <string name="status_label" context="General label to show the status of something or someone">状态</string>
    <string name="active_label" context="State to indicate something is active (business status account for instance)">已登录</string>
    <string name="payment_required_label" context="Business account status. Payment is overdue, but the account still active in grace period">需支付</string>
    <string name="payment_overdue_label" context="Business expired account Overdue payment page header.">逾期支付</string>
    <string name="business_management_alert" context="Alert shown to an admin user of a business account in My Account section">用户管理仅可通过桌面网络浏览器进行。</string>
    <string name="tab_my_account_usage" context="Title of the usage tab in My Account Section">用量</string>
    <string name="usage_storage_details_label" context="Title of usage storage details section in Storage">存储空间使用详情</string>
    <string name="overall_usage_label" context="Title of overall usage section in Storage">使用情况总览</string>
    <string name="transfer_label" context="Title of transfer section in Storage">传输</string>

    <string name="error_remove_business_contact" context="Error shown when a Business account user (sub-user or admin) tries to remove a contact which is part of the same Business account. Please, keep the placeholder, it will be replaced with the name or email of the account, for example: Jane Appleseed or ja&#64;mega.nz">您无法删除联系人%1$s，因为它们是您的企业帐户的一部分。</string>
    <string name="grace_period_admin_alert" context="When logging in during the grace period, the administrator of the Business account will be notified that their payment is overdue, indicating that they need to access MEGA using a desktop browser for more information">您的上一次付款有问题。请使用桌面浏览器访问MEGA获取更多信息。</string>
    <string name="expired_business_title" context="A dialog title shown to users when their business account is expired.">您的企业帐户已到期</string>
    <string name="expired_admin_business_text" context="Details shown when a Business account is expired due a payment issue. The account is opened in a view-only mode.">处理您的付款时出现问题。在桌面浏览器中修复此问题前，MEGA仅限于查看。</string>
    <string name="expired_user_business_text" context="A message which is shown to sub-users of expired business accounts.">当前您的帐户已被[B]禁用[/B]。您只能浏览数据。</string>
    <string name="camera_uploads_business_alert" context="Message shown when users with a business account (no administrators of a business account) try to enable the Camera Uploads, to advise them that the administrator do have the ability to view their data.">MEGA无法访问您的数据，而您的企业帐户管理员有权控制并查看用户帐户中的“相机上传”文件。</string>
    <string name="general_something_went_wrong_error" context="General label to alert user that somehting went wrong">出错了</string>
    <string name="expired_user_business_text_2" context="A dialog message which is shown to sub-users of expired business accounts.">请联系您的企业帐户管理员解决此问题并激活帐户。</string>
<<<<<<< HEAD
=======
    <string name="business_account_clarification" context="The meaning of the double asterisk in the storage and transfer quota characteristics of the business accounts.">**将自动增加，不收取额外费用，并用于真正的商业目的</string>
    <string name="storage_space_amount" context="Label to indicate amount of space. Placeholder %s is to include the amount of storage (including units). Please, keep [A] and [/A] is to format the string giving it a style, for instance bold style. Keep the ** at the end.">[A]%s[/A]存储空间[A]**[/A]</string>
    <string name="unlimited_transfer_quota" context="Label to indicate an unlimited transfer quota. Please, keep [A] and [/A] is to format the string giving it a style, for instance bold style.">[A]无限[/A]传输流量</string>
>>>>>>> e5701cb5

    <string name="logout_warning_offline" context="Warning message to alert user about logout in My Account section if has offline files.">登出帐户后，保存在“离线”中的文件将从您的设备中删除。</string>
    <string name="logout_warning_transfers" context="Warning message to alert user about logout in My Account section if has transfers in progress.">登出帐户后，正在进行的传输将被取消。</string>
    <string name="logout_warning_offline_and_transfers" context="Warning message to alert user about logout in My Account section if has offline files and transfers in progress.">登出帐户后，离线中的文件将从您的设备中删除，传输中的文件将取消。</string>

    <string name="unknown_name_label" context="Label to indicate that a name has not been possible to obtain for some reason">未知名称</string>

    <string name="title_long" context="Error when renaming a chat title and it is too long">标题过长</string>
    <string name="error_creating_group_and_attaching_file" context="Alert shown to the user when they is trying to create an empty group for attach a file">请选择一个或多个联系人</string>

    <string name="contacts_sent" context="Label showing the number of contacts attached in a chat conversation, placeholder is the number of contacts">已传给%s 位联系人。</string>

    <string name="my_chat_files_folder" context="Name by default of the folder where the files sent to the chat are stored in the cloud">我的聊天文件</string>
    <string name="error_creating_folder" context="Error shown when it was not possible to create a folder for any reason">错误。未创建此文件夹%1$s</string>

    <string name="verify_email_label" context="Title of an alert screen indicating the user has to verify their email">验证您的电子邮件地址</string>
    <string name="account_temporarily_suspended" context="Text informing user that their account has been suspended">为了确保安全，您的帐户已被暂时锁定。</string>
    <string name="verify_email_and_follow_steps" context="Text informing user has to follow the steps of an email to unlock their account">[A]请验证您的电子邮箱[/A]并按照MEGA邮件中的步骤解锁您的帐户。</string>
    <string name="why_am_i_seeing_this" context="Question which takes the user to a help screen">为什么我的帐户被停用？</string>
    <string name="resend_email_label" cotext="Label of a button which action is resend an email">重新发送邮件</string>
    <string name="resend_email_error" cotext="Error shown when the user tries to resend the email to unblock their account before the time needed to permit send it again">邮件已发送。请等待几分钟后再试。</string>
    <string name="locked_accounts_label" context="Title of a helping view about locked accounts">帐户已锁</string>
    <string name="locked_accounts_text_1" cotext="Locked accounts description text by an external data breach. This text is 1 of 2 paragraph of a description">您的MEGA帐户使用的密码可能与其他服务使用的密码相同，并且这些其他服务中至少有一项服务的数据已遭泄露。</string>
    <string name="locked_accounts_text_2" cotext="Locked accounts description text by bad use of user password. This text is 2 of 2 paragraph of a description">您的密码遭到泄露（包括且不限于MEGA帐户），您的帐户正在被他人登录和使用。</string>

    <string name="add_nickname" context="Button to add a nickname for a user">设置昵称</string>
    <string name="edit_nickname" context="Button to update a nickname for a user">编辑昵称</string>
    <string name="snackbar_nickname_added" context="Label showing that a nickname has been added">已添加昵称</string>
    <string name="snackbar_nickname_removed" context="Label showing that a nickname has been added">已删除昵称</string>
    <string name="error_snackbar_nickname_added" context="Label showing that a nickname has not been added">添加昵称时出错</string>
    <string name="nickname_title" context="title of a dialog to edit or remove the nickname">昵称</string>
    <string name="phonenumber_title" context="Text related to verified phone number. Used as title or cell description.">电话号码</string>

    <string name="reconnecting_message" context="Text shown in a call when it is trying to reconnect after lose the internet connection">正在重新连接</string>
    <string name="connected_message" context="Text shown when the Internet connection is retrieved and there is a call is in progress">已重连。</string>
    <string name="poor_internet_connection_message" context="Text shown in a call when the own internet connection is of low quality">当前网络连接不佳</string>

    <string name="recording_layout" context="Text is displayed while a voice clip is being recorded">正在录音&#8230;&#8230;</string>
    <string name="create_new_file_action" context="Text shown for the action create new file">创建新文档</string>
    <string name="permissions_error_label" context="Error title shown when you are trying to do an action with a file or folder and you don’t have the necessary permissions">权限错误</string>
    <string name="alert_not_enough_permissions_revert" context="Confirmation dialog shown to user when they try to revert a node in an incoming ReadWrite share.">您没有还原文件所需的权限，您想使用已还原的数据创建一个新文件吗？</string>
    <string name="version_as_new_file_created" context="Text shown when the creation of a version as a new file was successful">版本已成功创建为新文件。</string>

    <string name="general_date_label" context="Label indicating a date. Keep the placeholder, is to set the date.">于%1$s</string>

    <string name="alert_remove_several_shares" context="Confirmation before removing the outgoing shares of several folders. Please keep the placeholder is to set the number of folders">您确定要停止分享这%1$d个文件夹吗？</string>

    <string name="download_location" context="Download location label">下载地址</string>
    <string name="confirmation_download_location" context="Text asking confirmation for download location">总是保存到此位置？</string>

    <string name="view_in_folder_label" context="Action to show any file in its location">在文件夹中查看</string>
    <string name="browse_files_label" context="Title of a screen to browse files">浏览文件</string>

    <string name="file_provider_title" context="Title of the File Provider activity">添加附件&#8230;&#8230;</string>

    <string name="inactive_chat_title_2" context="Title of an inactive chat which was recently created (today or yesterday). Placeholder is to show the specific creation day. e.g. Chat created today">聊天创建于%s</string>
    <string name="inactive_chat_title" context="Title of an inactive chat. Placeholder is to show the creation date and time">聊天创建于%s</string>
    <string name="select_message_title" context="Title of the chat when multi-selection is activated">选择消息</string>

    <string name="storage_root_label" context="Storage root label">存储根目录</string>

    <string name="failed_label" context="The label that describes that a transfer failed.">传输失败</string>
    <string name="warning_transfer_over_quota" context="Text warning of transfer over quota">您的传输已中止。升级您的帐户或等待%s后继续。</string>
    <string name="label_transfer_over_quota" context="Label indicating transfer over quota">超出传输流量</string>
    <string name="label_storage_over_quota" context="Label indicating storage over quota">超出存储空间上限</string>
    <string name="label_get_more_transfer_quota" context="Label indicating the action ‘upgrate account’ to get more transfer quota">获取更多流量</string>
    <string name="warning_folder_not_exists" context="Warning show to the user when a folder does not exist">文件不存在。</string>

    <string name="warning_node_not_exists_in_cloud" context="Warning show to the user when a node does not exist in cloud">文件在云盘中不存在。</string>

    <string name="over_disk_quota_paywall_header" context="Header text of the Over Disk Quota Paywall warning">空间已满</string>
    <string name="over_disk_quota_paywall_title" context="Title of the Over Disk Quota Paywall warning">您的数据存在风险！</string>
    <plurals name="over_disk_quota_paywall_text">
        <item context="Text of the Over Disk Quota Paywall warning with only one email notification. Placeholders: 1 user email, 2 email notification date, 3 number of files, 4 files size (including units) and 5 required PRO plan" quantity="one">我们已经在%2$s向您的邮箱%1$s发送了邮件，您的MEGA帐户中仍然存在%3$s个文件并占有%4$s的存储空间，请尽快升级您的帐户到%5$s以保留您的数据。</item>
        <item context="Text of the Over Disk Quota Paywall warning with multiple email notification. Placeholders: 1 user email, 2 and 3 list of email notification dates, 4 number of files, 5 files size (including units) and 6 required PRO plan" quantity="other">我们已经分别在%2$s和%3$s向您的邮箱%1$s发送了邮件，您的MEGA帐户中仍然存在%4$s个文件并占有%5$s的存储空间，请尽快升级您的帐户到%6$s以保留您的数据。</item>
    </plurals>
    <string name="over_disk_quota_paywall_text_no_warning_dates_info" context="Text of the Over Disk Quota Paywall warning with no email notification info. Placeholders: 1 user email, 2 number of files, 3 files size (including units) and 4 required PRO plan">我们已经向您的邮箱%1$s发送了邮件，您的MEGA帐户中仍然存在%2$s个文件并占有%3$s的存储空间，请尽快升级您的帐户到%4$s以保留您的数据。</string>
    <string name="over_disk_quota_paywall_deletion_warning" context="Text of deletion alert of the Over Disk Quota Paywall warning. Placeholder is for include the time left (including units) in MEGA red color">[B]您还有[M]%s[/M]天时间升级您的帐户[/B]。否则，您的数据将会被删除。</string>
    <string name="over_disk_quota_paywall_deletion_warning_no_data" context="Text of deletion alert of the Over Disk Quota Paywall warning if no data available">[B]请立即升级您的帐户[/B]。您的数据将被删除。</string>
    <string name="over_disk_quota_paywall_deletion_warning_no_time_left" context="Text of deletion alert of the Over Disk Quota Paywall warning if no time left. “save” here means safeguard, protect, and not write to disk.">[B]您必须立即采取行动以保存您的数据。[/B]</string>

    <plurals name="label_time_in_days_full">
        <item context="Time 1 day (singular). It is used to indicate any time frame of “1 day”, e.g. the chat history cleaning period." quantity="one">1天</item>
        <item context="Time in days (plural). The placeholder is for the time value, please adjust the position based on linguistics" quantity="other">%d 天</item>
    </plurals>

    <string name="label_time_in_hours" context="Time in hours. The placeholder is for the time value, please adjust the position based on linguistics">%d小时</string>
    <string name="label_time_in_minutes" context="Time in minutes. The placeholder is for the time value, please adjust the position based on linguistics">%d分钟</string>
    <string name="label_time_in_seconds" context="Time in seconds. The placeholder is for the time value, please adjust the position based on linguistics">%d秒</string>

    <string name="label_verify_credentials" context="Title for a section on the fingerprint warning dialog. Below it is a button which will allow the user to verify their contact’s fingerprint credentials.">验证凭证</string>
    <string name="label_not_verified" context="Label to indicate that contact’s credentials are not verified.">未验证</string>
    <string name="label_verified" context="Action indicating something was verified.">已验证</string>
    <string name="authenticity_credentials_label" context="”Verify user” dialog title">授权认证</string>
    <string name="authenticity_credentials_explanation" context="”Verify user” dialog description">这最好由实际面对面来完成。如您有其他已验证管道，如已验证的OTR或PGP，也可以使采用。</string>
    <string name="label_your_credentials" context="Label title above your fingerprint credentials.  A credential in this case is a stored piece of information representing your identity">您的凭证</string>
    <string name="action_reset" context="Button to reset credentials">重置密码</string>
    <string name="already_verifying_credentials" context="Warning shown to the user when tries to approve/reset contact credentials and another request of this type is already running.">正在更新凭证，请稍后再试</string>

    <string name="joining_label" context="Info message displayed when the user is joining a chat conversation">正在加入&#8230;</string>
    <string name="leaving_label" context="Info message displayed when the user is leaving a chat conversation">正在离开&#8230;</string>

    <string name="remove_phone_number" context="Text in the confirmation dialog for removing the associated phone number of current account.">您是否要移除手机号码？</string>
    <string name="remove_phone_number_success" context="Text show in a snackbar when phone has successfully reset.">您的手机号已成功解除绑定。</string>
    <string name="remove_phone_number_fail" context="Text show in a snackbar when reset phone number failed.">您的手机号码移除失败。</string>

    <string name="search_hint" context="Text hint shown in the global search box which sits on the top of the Homepage screen">在MEGA中搜索</string>

    <string name="error_reset_account_blocked" context="Alert shown when a user tries to reset an account wich is bloqued.">您要重置的账号已被封锁。</string>
    <string name="error_account_blocked" context="Error message when trying to login and the account is blocked">您的账号已被锁定。请连系support&#64;mega.nz</string>
    <string name="error_business_disabled" context="Error message appears to sub-users of a business account when they try to login and they are disabled.">您的帐户已被管理员禁用。请联系您的企业帐户管理员了解详情。</string>
    <string name="error_business_removed" context="An error message which appears to sub-users of a business account when they try to login and they are deleted.">您的帐户已被管理员移除。请联系您的企业帐户管理员了解详情。</string>

    <string name="option_modify_phone_number" context="Option in bottom sheet dialog for modifying the associated phone number of current account.">修改</string>
    <string name="title_modify_phone_number" context="Option in bottom sheet dialog for modifying the associated phone number of current account.">修改手机号码</string>
    <string name="title_remove_phone_number" context="Option in bottom sheet dialog for removing the associated phone number of current account.">解除手机号码绑定</string>
    <string name="modify_phone_number_message" context="Message showing to explain what will happen when the operation of">此操作将解除与您当前手机号的绑定状态，并将您的新手机号与您的帐户关联。</string>
    <string name="remove_phone_number_message" context="Message for action to remove the registered phone number.">这将从您的帐户中删除您当前所关联的手机号。如需再次添加手机号，则需要进行验证。</string>

    <string name="action_see" context="Text of an action button indicating something was successful and it can checks it by pressing it">查看</string>

    <string name="label_contact_credentials" context="“Verify user” dialog description. Please, keep the placeholder, is to set the name of a contact: Joana’s credentials">%s的凭证</string>

    <string name="category_documents" context="The label under the button of opening all-documents screen. The space is reduced, so please translate this string as short as possible.">文档</string>
    <string name="section_documents" context="The label under the button of opening all-documents screen">文档</string>

    <string name="fab_label_new_chat" context="Label of the floating action button of opening the new chat conversation">创建新的聊天对话</string>

    <string name="homepage_empty_hint_photos" context="Text that indicates that there’s no photo to show">无照片</string>
    <string name="homepage_empty_hint_documents" context="Text that indicates that there’s no document to show">无文档</string>
    <string name="homepage_empty_hint_audio" context="Text that indicates that there’s no audio to show">无语音文件</string>
    <string name="homepage_empty_hint_video" context="Text that indicates that there’s no video to show">无视频</string>

    <string name="search_giphy_title" context="Title of the screen to attach GIFs">搜索GIPHY</string>
    <string name="empty_search_giphy" context="Label indicating an empty search of GIFs. The format placeholders are to showing it in different colors.">无[A]GIFs[/A]动图</string>
    <string name="server_down_giphy" context="Label indicating there is not available GIFs due to down server">无可用GIF动图，请稍后再试</string>
    <string name="end_of_results_giphy" context="Label indicating the end of Giphy list. The format placeholders are to showing it in different colors.">这是搜索结果的[A]结尾[/A]</string>

    <string name="warning_resume_transfers" context="Title of a dialog to confirm the action of resume all transfers">恢复传输？</string>
    <string name="option_resume_transfers" context="Option to  resume all transfers">恢复传输</string>
    <string name="option_cancel_transfer" context="Option to  cancel a transfer">取消传输</string>
    <string name="warning_message_resume_transfers" context="Message of a dialog to confirm the action of resume all transfers">取消暂停传输即可继续上传。</string>

    <string name="progress_size_indicator" context="Indicator of the progress in a download/upload. Please, don’t remove the place holders: the first one is to set the percentage, the second one is to set the size of the file. Example 33% of 33.3 MB">已下载%1$d%%，共计%2$s</string>

    <string name="show_info_chat_msg_enabled" context="Message showing when enable the mode for showing the special information in the chat messages. This action is performed from the settings section, clicking 5 times on the App version option">已为聊天消息开启特别信息</string>
    <string name="show_info_chat_msg_disabled" context="Message showing when disable the mode for showing the special information in the chat messages.. This action is performed from the settings section, clicking 5 times on the App version option">已为聊天消息关闭特别信息</string>
    <string name="limit_reaction_per_user" context="Shows the error when the limit of reactions per user is reached and the user tries to add one more. Keep the placeholder because is to show limit number in runtime.">您已达到%d个态度的最大上限。</string>
    <string name="limit_reaction_per_message" context="Shows the error when the limit of reactions per message is reached and a user tries to add one more. Keep the placeholder because is to show limit number in runtime.">此消息已达到%d个态度的最大上限。</string>

    <string name="retention_history_changed_by" context="System message displayed to all chat participants when one of them enables retention history">[A]%1$s[/A][B]将消息清除时间更改为[/B][A] %2$s[/A][B]。[/B]</string>
    <string name="title_properties_clear_chat_history" context="Title of the section to clear the chat content in the Manage chat history screen">清除聊天记录</string>
    <string name="retention_history_disabled" context="System message that is shown to all chat participants upon disabling the Retention history">[A]%1$s[/A][B]已禁用消息清除。[/B]</string>
    <string name="subtitle_properties_chat_clear" context="Subtitle of the section to clear the chat content in the Manage chat history screen">删除此对话中的所有消息和文件。此操作无法撤回。</string>
    <string name="title_properties_history_retention" context="Title of the history retention option">清除聊天记录</string>
    <string name="subtitle_properties_history_retention" context="Subtitle of the history retention option when history retention is disabled">自动删除超过一定时间的聊天记录。</string>
    <string name="history_retention_option_disabled" context="Label for the dialog box option to configure history retention. This option will indicate that history retention option is disabled">停用</string>
    <string name="history_retention_option_one_day" context="Label for the dialog box option to configure history retention. This option will indicate that automatically deleted messages older than one day">一天</string>
    <string name="history_retention_option_one_week" context="SLabel for the dialog box option to configure history retention. This option will indicate that automatically deleted messages older than one week">一周</string>
    <string name="history_retention_option_one_month" context="Label for the dialog box option to configure history retention. This option will indicate that automatically deleted messages older than one month">一个月</string>
    <string name="history_retention_option_custom" context="Label for the dialog box option to configure history retention. This option will indicate that messages older than a custom date will be deleted">自定义</string>
    <string name="title_properties_manage_chat" context="Title of the Manage chat history screen">管理聊天记录</string>
    <string name="subtitle_properties_manage_chat" context="Subtitle of the dialogue to select a retention time">自动删除早于以下时间的信息：</string>
    <string name="confirmation_clear_chat_history" context="Text of the confirmation dialog to clear the chat history from Manage chat history section">是否要清除此对话内的所有聊天记录？</string>

    <string name="subtitle_properties_manage_chat_label_year" context="Text on the label indicating that the oldest messages of a year will be automatically deleted.">一年</string>

    <plurals name="retention_time_picker_hours">
        <item context="Picker text to choose custom retention time. This option indicates a hour" quantity="one">小时</item>
        <item context="Picker text to choose custom retention time. This option indicates several hours" quantity="other">小时</item>
    </plurals>

    <plurals name="retention_time_picker_days">
        <item context="Picker text to choose custom retention time. This option indicates a day" quantity="one">日</item>
        <item context="Picker text to choose custom retention time. This option indicates several days" quantity="other">天</item>
    </plurals>

    <plurals name="retention_time_picker_weeks">
        <item context="Picker text to choose custom retention time. This option indicates a week" quantity="one">周</item>
        <item context="Picker text to choose custom retention time. This option indicates several weeks" quantity="other">周</item>
    </plurals>

    <plurals name="retention_time_picker_months">
        <item context="Picker text to choose custom retention time. This option indicates a month" quantity="one">月</item>
        <item context="Picker text to choose custom retention time. This option indicates several months" quantity="other">个月</item>
    </plurals>

    <plurals name="subtitle_properties_manage_chat_label_hours" formatted="false">
        <item context="Text on the label indicating that the oldest messages of a hour will be automatically deleted." quantity="one">1小时</item>
        <item context="Text on the label indicating that That the oldest messages of several hours will be automatically deleted." quantity="other">%1$d小时</item>
    </plurals>

    <plurals name="subtitle_properties_manage_chat_label_weeks" formatted="false">
        <item context="Text on the label indicating that the oldest messages of a week will be automatically deleted." quantity="one">1周</item>
        <item context="Text on the label indicating that That the oldest messages of several weeks will be automatically deleted." quantity="other">%1$d周</item>
    </plurals>

    <plurals name="subtitle_properties_manage_chat_label_months" formatted="false">
        <item context="Text on the label indicating that the oldest messages of a month will be automatically deleted." quantity="one">一个月</item>
        <item context="Text on the label indicating that That the oldest messages of several months will be automatically deleted." quantity="other">%1$d个月</item>
    </plurals>
    <string name="title_select_transfers" context="Title indicating the select mode is enabled and ready to select transfers on Transfers section, In progress tab">选择传输</string>

    <string name="change_of_transfer_priority_failed" context="Error shown to inform the priority change of a transfer failed. Please don’t remove the place holder, it’s to set the name of the transfer. Example: The priority change of the transfer “video.mp4” failed.">传输”%1$s”的优先级更改失败。</string>

    <string name="option_send_decryption_key_separately" context="Title option to send separated the link and decryption key">单独发送解密密钥</string>
    <string name="explanation_send_decryption_key_separately" context="Explanation option to send separated the link and decryption key">分别导出链接和解密密钥</string>
    <string name="learn_more_option" context="Label option indicating if it is pressed, an explanation will be shown with more details">了解更多</string>
    <string name="key_label" context="Label key referring to a link decryption key">密钥</string>
    <string name="button_share_key" context="Button which action is share the decryption key of a link">分享密钥</string>
    <string name="button_copy_key" context="Button which action is copy the decryption key of a link">复制密钥</string>
    <string name="button_copy_password" context="Button which action is copy the password of a link">复制密码</string>
    <string name="link_copied_clipboard" context="Confirmation shown informing a link it’s copied to the clipboard">链接已复制到剪贴板</string>
    <string name="key_copied_clipboard" context="Confirmation shown informing a key link it’s copied to the clipboard">密钥已复制到剪贴板</string>
    <string name="password_copied_clipboard" context="Confirmation shown informing a password link it’s copied to the clipboard">密码已复制到剪贴板</string>
    <string name="link_sent" context="Confirmation shown informing a link it’s copied to the clipboard">链接发送成功</string>
    <string name="link_and_key_sent" context="Confirmation shown informing a key link it’s copied to the clipboard">链接和密钥发送成功</string>
    <string name="link_and_password_sent" context="Confirmation shown informing a key link it’s copied to the clipboard">链接和密码发送成功</string>
    <string name="upgrade_pro" context="Title of a warning recommending upgrade to Pro">升级到Pro会员</string>
    <string name="link_upgrade_pro_explanation" context="Explanation of a warning recommending upgrade to Pro in relation to link available options">MEGA Pro会员用户可以独享链接额外安全保护，从而使您的帐户更加安全。</string>
    <string name="decryption_key_explanation" context="Meaning of links decryption key">我们的端到端加密系统需要为此文件自动生成唯一密钥。 默认情况下会创建带有此密钥的链接，您也可以单独导出解密密钥以增加链接安全性。</string>
    <string name="reset_password_label" context="Reset password label">重置密码</string>
    <string name="share_key_warning" context="Warning show to the user when has enable to send the decryption key of a link separately and tries to share the link">是否分享链接密钥？</string>
    <string name="share_password_warning" context="Warning show to the user when has set a password protection of a link and tries to share the link">是否分享链接密码？</string>
    <string name="button_share_password" context="Button which action is share the password of a link">分享密码</string>
    <string name="share_link_with_key" context="String to share a link with its decryption key separately. Please keep the place holders, are to set the link and the key. Example: Link: https://mega.nz/file/kC42xRSK#Ud2QsvpIVYmCd1a9QUhk42wXv10jCSyPSWnXEwYX2VE Key: asfAFG3345g">链接：%1$s\n\n密钥：%2$s</string>
    <string name="share_link_with_password" context="String to share a link protected with password with its password.Please keep the place holders, are to set the link and the password. Example: Link: https://mega.nz/file/kC42xRSK#Ud2QsvpIVYmCd1a9QUhk42wXv10jCSyPSWnXEwYX2VE Password: asfAFG3345g">链接：%1$s\n\n密码：%2$s</string>

    <string name="files_required_permissions_warning" context="Warning show to the user when the app needs permissions to share files and the user has denied them.">MEGA需要您的授权才能共享文件。</string>

    <string name="file_properties_favourite" context="Context menu item. Allows user to add file/folder to favourites">收藏</string>
    <string name="file_properties_unfavourite" context="Context menu item. Allows user to delete file/folder from favourites">删除收藏</string>
    <string name="file_properties_label" context="Context menu item. Allows to mark file/folder with own color label">标签&#8230;</string>
    <string name="action_remove_label" context="Information text to let’s the user know that they can remove a colour from a folder or file that was already marked.">删除标签</string>
    <string name="title_label" context="Title text to show label selector.">标签</string>
    <string name="label_red" context="A user can mark a folder or file with red colour.">玫红</string>
    <string name="label_orange" context="A user can mark a folder or file with orange colour.">橘橙</string>
    <string name="label_yellow" context="A user can mark a folder or file with yellow colour.">金黄</string>
    <string name="label_green" context="A user can mark a folder or file with green colour.">草绿</string>
    <string name="label_blue" context="A user can mark a folder or file with blue colour.">天蓝</string>
    <string name="label_purple" context="A user can mark a folder or file with purple colour.">兰紫</string>
    <string name="label_grey" context="A user can mark a folder or file with grey colour.">银灰</string>

    <string name="action_more_information" context="Action to get more information">更多信息</string>
    <string name="settings_about_cookie_policy" context="Preferences screen item title for Cookie Policy">Cookie政策</string>
    <string name="settings_about_cookie_settings" context="Preferences screen item title for cookie settings">Cookie设置</string>
    <string name="dialog_cookie_alert_title" context="Cookie dialog title">我们的Cookie政策</string>
    <string name="dialog_cookie_alert_message" context="Cookie dialog message. Please, keep the placeholders to format the string.">我们使用本地存储和类似技术（“ Cookies”）为您提供服务，通过我们的服务增强您的体验，并定制您所看到的广告（包括通过第三方）。从访问开始就接受我们对Cookie的使用，或在Cookie设置中自定义Cookie。您可以在我们的[A]《Cookie政策》[/A]中了解更多信息。</string>
    <string name="dialog_cookie_thirdparty_title" context="Cookie dialog third party title">第三方Cookie</string>
    <string name="dialog_cookie_thirdparty_subtitle1" context="Cookie dialog third party first subtitle">Google广告Cookie</string>
    <string name="dialog_cookie_thirdparty_subtitle2" context="Cookie dialog third party second subtitle">分类：广告Cookie</string>
    <string name="dialog_cookie_thirdparty_message" context="Cookie dialog third party message. Please, keep the placeholders to format the string.">Google将用于：\n•根据您的位置和您以前访问过的其他网站，自定义Google在我们的服务和其他服务及网站上显示的广告；\n•监控某些广告的出现频率 ; \n•提供欺诈预防；并\n•确定何时点击特定广告，然后跟踪您针对该广告采取的以下操作。\nhttps://policies.google.com/technologies/partner-sites</string>
    <string name="preference_cookies_accept" context="Preference screen item title">接受Cookie</string>
    <string name="preference_cookies_essential_title" context="Preference screen item title">基本Cookie</string>
    <string name="preference_cookies_essential_summary" context="Preference screen item summary">为您提供重要功能和安全访问我们服务的必要条件。 因此，无需进行设置。</string>
    <string name="preference_cookies_preference_title" context="Preference screen item title">偏好Cookie</string>
    <string name="preference_cookies_preference_summary" context="Preference screen item summary">我们将记住您选择的某些显示与格式设置。不接受这些Cookies意味着我们无法记住您的偏好，例如您偏好的屏幕布局。</string>
    <string name="preference_cookies_performance_title" context="Preference screen item title">性能与分析Cookies</string>
    <string name="preference_cookies_performance_summary" context="Preference screen item summary">帮助我们了解您如何使用我们的服务，并向我们提供可用于改进的数据。不接受这些Cookies意味着我们无法获得较多的数据以帮助改进设计。</string>
    <string name="preference_cookies_advertising_title" context="Preference screen item title">广告Cookies</string>
    <string name="preference_cookies_advertising_summary" context="Preference screen item summary">我们和我们认可的广告合作商将根据您的浏览历史记录来自定义您在我们的服务和其他网站上显示的广告。不接受这些Cookies意味着我们可能会显示不相关的广告。</string>
    <string name="preference_cookies_thirdparty_title" context="Preference screen item title">第三方Cookies</string>
    <string name="preference_cookies_thirdparty_summary" context="Preference screen item summary. Please, keep the placeholders to format the string.">这些Cookies并非由我们控制，我们使用它来提供上述功能类别。根据每个第三方Cookie的类别，不接受这些Cookies会产生不同含义。请点击下方的“更多信息”获取我们使用的所有第三方Cookie详细信息。</string>
    <string name="preference_cookies_policies_privacy" context="Preference screen item action button">隐私政策</string>
    <string name="preference_cookies_policies_cookie" context="Preference screen item action button">Cookie政策</string>
    <string name="preference_cookies_always_on" context="Preference screen item state description">始终开启</string>

    <string name="menu_scan_document" context="Menu option that allows the user to scan document and upload it directly to MEGA.">扫描文件</string>

    <string name="user_is_not_contact" context="Message displayed when clicking on a contact attached to the chat that is not my contact">%s不在您的联系人列表中</string>


    <string name="theme_light" context="Option of color theme, light mode.">轻度</string>
    <string name="theme_dark" context="Option of color theme, dark mode.">深色</string>
    <string name="theme_system_default" context="Option of color theme, follow the system setting.">跟随系统</string>
    <string name="theme_battery_saver" context="Option of color theme, follow the system battery saver settings.">跟随省电模式设置</string>
</resources><|MERGE_RESOLUTION|>--- conflicted
+++ resolved
@@ -2362,7 +2362,6 @@
 
     <string name="type_of_my_account" context="Subtitle of the Upgrade account section">您的当前帐户是[A]%s[/A]</string>
     <string name="footnote_achievements" context="Footnote to clarify the storage space is subject to the achievement program">取决于您所达成的奖励挑战。</string>
-    <string name="select_payment_method" context="after choosing one PRO plan, the user have to choose the payment method: credit card, fortumo, etc">选择付款方式</string>
 
     <string name="billing_period_title" context="title of billing period">结算周期</string>
     <string name="billed_one_off_month" context="Option of one-off (month) billing. Placeholder: purchase price.">[A]一次性付款(月)[/A] %s</string>
@@ -2730,12 +2729,6 @@
     <string name="camera_uploads_business_alert" context="Message shown when users with a business account (no administrators of a business account) try to enable the Camera Uploads, to advise them that the administrator do have the ability to view their data.">MEGA无法访问您的数据，而您的企业帐户管理员有权控制并查看用户帐户中的“相机上传”文件。</string>
     <string name="general_something_went_wrong_error" context="General label to alert user that somehting went wrong">出错了</string>
     <string name="expired_user_business_text_2" context="A dialog message which is shown to sub-users of expired business accounts.">请联系您的企业帐户管理员解决此问题并激活帐户。</string>
-<<<<<<< HEAD
-=======
-    <string name="business_account_clarification" context="The meaning of the double asterisk in the storage and transfer quota characteristics of the business accounts.">**将自动增加，不收取额外费用，并用于真正的商业目的</string>
-    <string name="storage_space_amount" context="Label to indicate amount of space. Placeholder %s is to include the amount of storage (including units). Please, keep [A] and [/A] is to format the string giving it a style, for instance bold style. Keep the ** at the end.">[A]%s[/A]存储空间[A]**[/A]</string>
-    <string name="unlimited_transfer_quota" context="Label to indicate an unlimited transfer quota. Please, keep [A] and [/A] is to format the string giving it a style, for instance bold style.">[A]无限[/A]传输流量</string>
->>>>>>> e5701cb5
 
     <string name="logout_warning_offline" context="Warning message to alert user about logout in My Account section if has offline files.">登出帐户后，保存在“离线”中的文件将从您的设备中删除。</string>
     <string name="logout_warning_transfers" context="Warning message to alert user about logout in My Account section if has transfers in progress.">登出帐户后，正在进行的传输将被取消。</string>
