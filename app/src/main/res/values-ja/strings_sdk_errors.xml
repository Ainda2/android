--- conflicted
+++ resolved
@@ -1,83 +1,6 @@
 <?xml version="1.0" encoding="utf-8"?>
 <resources>
   <!-- Label to show that an SDK operation has been complete successfully. -->
-<<<<<<< HEAD
-  <string name="api_ok" context="Label to show that an SDK operation has been complete successfully.">エラーなし</string>
-  <!-- Label to show that an Internal error occurs during a SDK operation. -->
-  <string name="api_einternal" context="Label to show that an Internal error occurs during a SDK operation.">内部エラー</string>
-  <!-- Label to show that an error of Invalid argument occurs during a SDK operation. -->
-  <string name="api_eargs" context="Label to show that an error of Invalid argument occurs during a SDK operation.">引数無効</string>
-  <!-- Label to show that a request error occurs during a SDK operation. -->
-  <string name="api_eagain" context="Label to show that a request error occurs during a SDK operation.">リクエスト失敗、再度トライ中</string>
-  <!-- Label to show that the rate limit has been reached during a SDK operation. -->
-  <string name="api_eratelimit" context="Label to show that the rate limit has been reached during a SDK operation.">レート上限超過</string>
-  <!-- Label to show that a SDK operation has failed permanently. -->
-  <string name="api_efailed" context="Label to show that a SDK operation has failed permanently.">転送できませんでした。</string>
-  <!-- Error shown when terms of service are breached during download. -->
-  <string name="api_etoomany_ec_download" context="Error shown when terms of service are breached during download.">ご利用規約違反</string>
-  <!-- Label to show that an error for multiple concurrent connections or transfers occurs during a SDK operation. -->
-  <string name="api_etoomay" context="Label to show that an error for multiple concurrent connections or transfers occurs during a SDK operation.">同時接続又は転送が多すぎます。</string>
-  <!-- Label to show that an error of Out of range occurs during a SDK operation. -->
-  <string name="api_erange" context="Label to show that an error of Out of range occurs during a SDK operation.">領域外</string>
-  <!-- State to indicate something has expired (achivements of business status account for instance) -->
-  <string name="api_eexpired" context="State to indicate something has expired (achivements of business status account for instance)">失効済み</string>
-  <!-- Label to show that an error related with a resource Not found occurs during a SDK operation. -->
-  <string name="api_enoent" context="Label to show that an error related with a resource Not found occurs during a SDK operation.">見つかりません。</string>
-  <!-- Label to show that an error related with a circular linkage occurs during a SDK operation. -->
-  <string name="api_ecircular" context="Label to show that an error related with a circular linkage occurs during a SDK operation.">環状連鎖あり</string>
-  <!-- Label to show that an error related with an denied access occurs during a SDK operation. -->
-  <string name="api_eaccess" context="Label to show that an error related with an denied access occurs during a SDK operation.">アクセスは拒否されました。</string>
-  <!-- Label to show that an error related with an existent resource occurs during a SDK operation. -->
-  <string name="api_eexist" context="Label to show that an error related with an existent resource occurs during a SDK operation.">既に存在します。</string>
-  <!-- Label to show that an error related with an Incomplete SDK operation. -->
-  <string name="api_eincomplete" context="Label to show that an error related with an Incomplete SDK operation.">不完全です。</string>
-  <!-- Label to show that an error related with the decryption process of a node occurs during a SDK operation. -->
-  <string name="api_ekey" context="Label to show that an error related with the decryption process of a node occurs during a SDK operation.">鍵が無効／複合化エラー</string>
-  <!-- Label to show that an error related with a bad session ID occurs during a SDK operation. -->
-  <string name="api_esid" context="Label to show that an error related with a bad session ID occurs during a SDK operation.">セッションID不良</string>
-  <!-- Error shown when download a file that has violated ToS/AUP. -->
-  <string name="api_eblocked_ec_import_ec_download" context="Error shown when download a file that has violated ToS/AUP.">ToS/AUP違反のためアクセスできません</string>
-  <!-- Label to show that an error related with a blocked account occurs during a SDK operation. -->
-  <string name="api_eblocked" context="Label to show that an error related with a blocked account occurs during a SDK operation.">妨害されています</string>
-  <!-- Label to show that an error related with an over quota occurs during a SDK operation. -->
-  <string name="api_eoverquota" context="Label to show that an error related with an over quota occurs during a SDK operation.">クォータ超過</string>
-  <!-- Label to show that an error related with a temporary problem occurs during a SDK operation. -->
-  <string name="api_etempunavail" context="Label to show that an error related with a temporary problem occurs during a SDK operation.">今は使えません。</string>
-  <!-- Label to show that an error related with too many connections occurs during a SDK operation. -->
-  <string name="api_etoomanyconnections" context="Label to show that an error related with too many connections occurs during a SDK operation.">接続過多</string>
-  <!-- Label to show that an error related with an write error occurs during a SDK operation. -->
-  <string name="api_ewrite" context="Label to show that an error related with an write error occurs during a SDK operation.">エラーを書き込む</string>
-  <!-- Label to show that an error related with an read error occurs during a SDK operation. -->
-  <string name="api_eread" context="Label to show that an error related with an read error occurs during a SDK operation.">エラーを読み取る</string>
-  <!-- Label to show that an error related with an invalid or missing application key occurs during a SDK operation. -->
-  <string name="api_eappkey" context="Label to show that an error related with an invalid or missing application key occurs during a SDK operation.">アプリ鍵無効</string>
-  <!-- Error shown when SSL check has failed -->
-  <string name="api_essl" context="Error shown when SSL check has failed">SSL検証に失敗しました</string>
-  <!-- Label shown when current account does not have enough quota to complete the operation -->
-  <string name="api_egoingoverquota" context="Label shown when current account does not have enough quota to complete the operation">容量が足りません</string>
-  <!-- Label to show that an error of Multi-factor authentication required occurs during a SDK operation. -->
-  <string name="api_emfarequired" context="Label to show that an error of Multi-factor authentication required occurs during a SDK operation.">二要素認証が必要です。</string>
-  <!-- Label to show that an error of Access denied for users occurs during a SDK operation. -->
-  <string name="api_emasteronly" context="Label to show that an error of Access denied for users occurs during a SDK operation.">管理者以外のユーザーはアクセスを拒否されています</string>
-  <!-- A dialog title shown to users when their business account is expired. -->
-  <string name="api_ebusinesspastdue" context="A dialog title shown to users when their business account is expired.">あなたのビジネスアカウントは期限切れです</string>
-  <!-- Label to show that an error of Credit card rejected occurs during a SDK operation. -->
-  <string name="payment_ecard" context="Label to show that an error of Credit card rejected occurs during a SDK operation.">クレジットカードが拒否されました</string>
-  <!-- Label to show that an error of Billing failed occurs during a SDK operation. -->
-  <string name="payment_ebilling" context="Label to show that an error of Billing failed occurs during a SDK operation.">請求できませんでした</string>
-  <!-- Label to show that an error of Rejected by fraud protection occurs during a SDK operation. -->
-  <string name="payment_efraud" context="Label to show that an error of Rejected by fraud protection occurs during a SDK operation.">不正防止により拒否されました</string>
-  <!-- Message shown when the SDK is waiting for the server to complete a request due to a rate limit (API error -4) - (String as short as possible). -->
-  <string name="payment_etoomay" context="Message shown when the SDK is waiting for the server to complete a request due to a rate limit (API error -4) - (String as short as possible).">要求が多すぎます</string>
-  <!-- Label to show that an error of Balance occurs during a SDK operation. -->
-  <string name="payment_ebalance" context="Label to show that an error of Balance occurs during a SDK operation.">残高エラー</string>
-  <!-- Label to show that an error related with an unknown error occurs during a SDK operation. -->
-  <string name="payment_egeneric_api_error_unknown" context="Label to show that an error related with an unknown error occurs during a SDK operation.">未知のエラー</string>
-  <!-- Label to show that an error related with an HTTP error occurs during a SDK operation. -->
-  <string name="api_error_http" context="Label to show that an error related with an HTTP error occurs during a SDK operation.">HTTPエラー</string>
-  <!-- Label to show that an error related with a circular upload procedures occurs recursivity during a SDK operation -->
-  <string name="api_ecircular_ec_upload" context="Label to show that an error related with a circular upload procedures occurs recursivity during a SDK operation">転送は再帰的なディレクトリ構造が原因で失敗しました</string>
-=======
   <string name="api_ok">エラーなし</string>
   <!-- Label to show that an Internal error occurs during a SDK operation. -->
   <string name="api_einternal">内部エラー</string>
@@ -153,5 +76,4 @@
   <string name="api_error_http">HTTPエラー</string>
   <!-- Label to show that an error related with a circular upload procedures occurs recursivity during a SDK operation -->
   <string name="api_ecircular_ec_upload">転送は再帰的なディレクトリ構造が原因で失敗しました</string>
->>>>>>> f6467ab3
 </resources>