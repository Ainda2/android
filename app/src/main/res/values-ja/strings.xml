<?xml version="1.0" encoding="utf-8"?>
<resources>
    <!-- Full description text of the app in the Google Play page of the app (character limit 4000) -->
    <string name="full_description_text">MEGAは、標準のウェブブラウザを通じてユーザー様が制御する暗号化クラウドストレージとチャットを、モバイル端末用の専用アプリとともにご提供いたします。他のクラウドストレージプロバイダとは異なり、あなたのデータはあなたのクライアント端末によってのみ暗号化され、復号されます（当社では決して行いません）。\n\nスマートフォンやタブレットからファイルをアップロードしてから、いつでも、どこでも、どんな端末からでも、ファイルの検索、保存、ダウンロード、ストリーム配信、表示、共有、名前の変更、削除を行うことができます。あなたの連絡先とフォルダを共有し、連絡先の最新情報をリアルタイムで表示します。暗号化プロセスでは、当社はあなたのパスワードにアクセスしたり、それをリセットしたりすることができないため、あなたはパスワードを必ず覚えておく必要があります（回復キーをバックアップしない限り）。そうしないと、保存されたファイルにアクセスできなくなります。\n\nエンドツーエンドのユーザー暗号化MEGAビデオチャットは完全なプライバシー保護を可能にし、2016年からウェブブラウザでご利用いただいております。これはMegaモバイルアプリにも拡張され、複数の端末間でチャット履歴にアクセスできます。またユーザー様は、MEGAクラウドドライブからチャットに簡単にファイルも追加できます。\n\nMEGAは、ボーナスを達成された、ご登録済みの全ユーザー様に20 GBの豊富な無料ストレージをご提供しております。また、上限がはるかに高い有料プランもご用意しております：\n\n\nPro Liteサブスクリプション：月額4.99ユーロまたは年間49.99ユーロで、400GBのストレージスペースと毎月1TBの転送容量をご提供いたします。\nPro Iサブスクリプション：月額9.99ユーロまたは年間99.99ユーロで、2TBのストレージスペースと毎月2TBの転送容量をご提供いたします。\nPro II サブスクリプション：月額19.99ユーロまたは年間199.99ユーロで、8TBのストレージスペースと毎月8TBの転送容量をご提供いたします。\nPro IIIサブスクリプション：月額29.99ユーロまたは年間299.99ユーロで、16TBのストレージスペースと毎月16TBの転送容量をご提供いたします。\n\nサブスクリプションは、選択した最初の期間と同じ期間の連続したサブスクリプション期間を対象に、および同じ価格で、自動的に更新されます。サブスクリプションを管理するには、携帯端末のPlay Storeアイコンをタップし、Google IDでサインインします（まだそのように行っていない場合）。次に、MEGAアプリをタップします。そこでサブスクリプションを管理することができます。\n\nアプリの権限：\nWRITE_EXTERNAL_STORAGE -&gt; MEGAから端末にファイルをダウンロードし、端末からMEGAにファイルをアップロードします\nCAMERA -&gt; 写真を撮って写真をMEGAにアップロードします\nREAD_CONTACTS -&gt; MEGAの連絡先として端末からカンタンに連絡先を追加します\nRECORD_AUDIOと CAPTURE_VIDEO_OUTPUT（マイクとカメラ） -&gt; MEGAは、エンドツーエンドの暗号化された音声/ビデオ通話をご提供いたします\n\n\nMEGAシステムに対するユーザー様の信頼を高めるために、クライアントサイドのコードはすべて公開しております。そのため、ご関心をお持ちのセキュリティ研究者の方々は、この暗号化プロセスを評価することができます。当社のモバイルアプリのコードは次の場所にございます：https://github.com/meganz/android \n\n詳細については、当社のウェブサイトをご覧ください：\n https://mega.nz/terms にアクセスしてください\n\n\nデスクトップ－ https://mega.nz/</string>
    <!-- Short description text of the app in the Google Play page of the app (character limit 80) -->
    <string name="short_description_text">MEGAは、安全な常時プライバシーを備えたクラウドストレージです。</string>
    <!-- PRO Lite account -->
    <string name="prolite_account">Pro Lite</string>
    <!-- Name of the MEGA PDF Viewer. Keep uppercase. -->
    <string name="pdf_app_name">MEGA PDF ビューア</string>
    <!-- Showing progress of elements. Example: 2 of 10. -->
    <string name="general_x_of_x">/</string>
    <!-- Answer for confirmation dialog. -->
    <string name="general_yes">はい</string>
    <!-- Answer for confirmation dialog. -->
    <string name="general_no">いいえ</string>
    <!-- dialog option cancel in alert dialog -->
    <string name="general_cancel">キャンセル</string>
    <!-- When moving a file to a location in MEGA. This is the text of the button after selection the destination -->
    <string name="general_move_to">移動先</string>
    <!-- When copying a file to a location in MEGA. This is the text of the button after selection the destination -->
    <string name="general_copy_to">コピー先</string>
    <!-- Selecting a specific location in MEGA. This is the text of the button -->
    <string name="general_select">選択</string>
    <!-- Selecting a specific location in MEGA. This is the text of the button -->
    <string name="general_select_to_upload">ファイルを選択</string>
    <!-- Selecting a specific location in MEGA. This is the text of the button -->
    <string name="general_select_to_download">フォルダを選択</string>
    <!-- This is the final button when creating a folder in the dialog where the user inserts the folder name -->
    <string name="general_create">作成</string>
    <!-- Item menu option upon right click on one or multiple files. -->
    <string name="general_download">ダウンロード</string>
    <!-- button -->
    <string name="general_add">追加</string>
    <!-- Item menu option upon right click on one or multiple files. -->
    <string name="general_move">移動</string>
    <!-- Menu option to delete one or multiple selected items. -->
    <string name="general_remove">削除</string>
    <!-- button -->
    <string name="general_share">共有</string>
    <!-- Item menu option upon right click on one or multiple files. -->
    <string name="general_leave">解除</string>
    <!-- button -->
    <string name="general_decryp">復号化</string>
    <!-- button -->
    <string name="general_export">エクスポート</string>
    <!-- Answer for confirmation dialog. -->
    <string name="general_ok">OK</string>
    <!-- Skip a step of a configuration process. -->
    <string name="general_skip">スキップ</string>
    <!-- Label for a button to stop some process. For example stop the Camera Uploads -->
    <string name="general_stop">停止</string>
    <!-- option shown when a message could not be sent -->
    <string name="general_retry">もう一度やる</string>
    <!-- Button to open the default web browser -->
    <string name="general_open_browser">ブラウザを開く</string>
    <!-- The title of progress dialog when loading web content -->
    <string name="general_loading">読み込み中</string>
    <!-- state while importing the file -->
    <string name="general_importing">インポート中</string>
    <!-- state while importing the file -->
    <string name="general_forwarding">転送中</string>
    <!-- Menu option to choose to add file or folders to Cloud Drive -->
    <string name="general_import">インポート</string>
    <!-- label of storage in upgrade/choose account page, it is being used with a variable, e.g. for LITE user it will show ‘200GB Storage’. -->
    <string name="general_storage">ストレージ</string>
    <!-- Text listed before the amount of bandwidth a user gets with a certain package. For example: “8TB Bandwidth”. Can also be translated as data transfer. -->
    <string name="general_bandwidth">転送容量</string>
    <!-- Text placed inside the button the user clicks when upgrading to PRO. Meaning: subscribe to this plan -->
    <string name="general_subscribe">定期契約</string>
    <!-- It will be followed by the error message -->
    <string name="general_error_word">エラー</string>
    <!-- when clicking into a menu whose functionality is not yet implemented -->
    <string name="general_not_yet_implemented">まだ実装されていません</string>
    <!-- when any file or folder is selected -->
    <string name="error_no_selection">ファイルまたはフォルダが選択されていません</string>
    <!-- when trying to download a file that is already downloaded in the device -->
    <string name="general_already_downloaded">ダウンロード済み</string>
    <!-- when trying to upload a file that is already uploaded in the folder -->
    <string name="general_already_uploaded">アップロード済み</string>
    <!-- Label of the option menu. When clicking this button, the app shows the info of the file -->
    <string name="general_file_info">ファイル情報</string>
    <!-- Label of the option menu. When clicking this button, the app shows the info of the folder -->
    <string name="general_folder_info">フォルダ情報</string>
    <!-- Hint how to cancel the download -->
    <string name="general_show_info">情報を表示</string>
    <!-- Error getting the root node -->
    <string name="error_general_nodes">エラー。もう一度やり直してください。</string>
    <!-- File name (without extension) of file exported with the recovery key -->
    <string name="general_rk">MEGA-回復キー</string>
    <!-- Local folder error in Sync Service. There are two syncs for images and videos. This error appears when the secondary media local folder doesn’t exist -->
    <string name="secondary_media_service_error_local_folder">セカンダリメディアフォルダが存在しません。新しいフォルダを選択してください。</string>
    <!-- when no external card exists -->
    <string name="no_external_SD_card_detected">外部ストレージが検出されませんでした</string>
    <!-- On clicking menu item upload in a incoming shared folder read only -->
    <string name="no_permissions_upload">このフォルダは読み取り専用です。アップロードの権限がありません</string>
    <!-- confirmation message before removing the previously downloaded MasterKey file -->
    <string name="remove_key_confirmation">以前にエクスポートされた回復キーファイルを削除します</string>
    <!-- confirmation message before sending an invitation to a contact -->
    <string name="confirmation_add_contact">%sさんに招待状を送信しますか？</string>
    <!-- Button where the user can sign off or logout -->
    <string name="action_logout">ログアウト</string>
    <!-- Item menu option upon right click on one or multiple files. -->
    <string name="action_add">アップロード</string>
    <!-- Menu item -->
    <string name="action_create_folder">新規フォルダを作成</string>
    <!-- Option which allows create a new text file -->
    <string name="action_create_txt">新規テキストファイルを作成</string>
    <!-- Menu option to open a link. Also title of the dialog to open a link. -->
    <string name="action_open_link">リンクを開く</string>
    <!-- Menu item -->
    <string name="action_settings">設定</string>
    <!-- Search button -->
    <string name="action_search">検索</string>
    <!-- Select country page title -->
    <string name="action_search_country">地域を選択してください</string>
    <!-- Alternative text or description text for the “Play” button -->
    <string name="action_play">プレイ</string>
    <!-- Search button -->
    <string name="action_pause">一時停止</string>
    <!-- Menu item -->
    <string name="action_refresh">更新</string>
    <!-- Menu item -->
    <string name="action_sort_by">並び替え</string>
    <!-- Menu item -->
    <string name="action_help">ヘルプ</string>
    <!-- Change from a free account to paying MEGA -->
    <string name="action_upgrade_account">アカウントをアップグレードする</string>
    <!-- Message while proceeding to upgrade the account -->
    <string name="upgrading_account_message">アカウントをアップグレードしています</string>
    <!-- Menu item to select all the elements of a list -->
    <string name="action_select_all">すべて選択</string>
    <!-- Menu item to unselect all the elements of a list -->
    <string name="action_unselect_all">選択をクリア</string>
    <!-- Menu item to change from list view to grid view -->
    <string name="action_grid">サムネイル表示</string>
    <!-- Menu item to change from grid view to list view -->
    <string name="action_list">リスト表示</string>
    <!-- Title of the preference Recovery key on Settings section -->
    <string name="action_export_master_key">回復キーをバックアップ</string>
    <!-- Menu item to let the user cancel subscriptions -->
    <string name="action_cancel_subscriptions">定期契約を解除</string>
    <!-- success message when the subscription has been canceled correctly -->
    <string name="cancel_subscription_ok">定期契約は解除されました。</string>
    <!-- error message when the subscription has not been canceled successfully -->
    <string name="cancel_subscription_error">サブスクリプションを解除できませんでした。サポートについてはsupport&#64;mega.nzにお問い合わせください</string>
    <!-- Menu item to kill all opened sessions -->
    <string name="action_kill_all_sessions">他のセッションを閉じる</string>
    <!-- Message after kill all opened sessions -->
    <string name="success_kill_all_sessions">残りのセッションは終了しました</string>
    <!-- Message after kill all opened sessions -->
    <string name="error_kill_all_sessions">開いているセッションの終了時にエラーが発生しました</string>
    <!-- General label for files -->
    <plurals name="general_num_files">
        <item quantity="other">ファイル</item>
    </plurals>
    <!-- Indicates how many contacts a folder is shared with. Plural. e.g. Shared with 7 contacts -->
    <plurals name="general_num_shared_with">
        <item quantity="other">%1$d件の連絡先と共有しています</item>
    </plurals>
    <!-- Alert text before download. Please do not modify the %s placeholder as it will be replaced by the size to be donwloaded -->
    <string name="alert_larger_file">%sがダウンロードされます。</string>
    <!-- Alert text before download -->
    <string name="alert_no_app">ファイル%sを開くアプリがありません。ダウンロードを続行しますか？　</string>
    <!-- Dialog option that permits user do not show it again -->
    <string name="checkbox_not_show_again">次回から表示しない</string>
    <!-- Press back while login to cancel current login process. -->
    <string name="confirm_cancel_login">現在のログインプロセスをキャンセルしてもよろしいですか？</string>
    <!-- Login button -->
    <string name="login_text">ログイン</string>
    <!-- email label -->
    <string name="email_text">メール</string>
    <!-- password label -->
    <string name="password_text">パスワード</string>
    <!-- Hint of the confirmation dialog to get link with password -->
    <string name="confirm_password_text">パスワードの確認</string>
    <!-- in the password edittext the user can see the password or asterisks. ABC shows the letters of the password -->
    <string name="abc">ABC</string>
    <!-- This question applies to users that do not have an account on MEGA yet -->
    <string name="new_to_mega">MEGAは初めてですか？</string>
    <!-- button that allows the user to create an account -->
    <string name="create_account">アカウントを作成する</string>
    <!-- when the user tries to log in MEGA without typing the email -->
    <string name="error_enter_email">メールアドレスを入力してください。</string>
    <!-- Title of the alert dialog when the user tries to recover the pass of a non existing account -->
    <string name="error_invalid_email">メールアドレスが無効です。</string>
    <!-- when the user tries to log in MEGA without typing the password -->
    <string name="error_enter_password">パスワードを入力してください</string>
    <!-- when the user tries to log in to MEGA without a network connection -->
    <string name="error_server_connection_problem">ネットワーク接続がありません</string>
    <!-- when the user tries to log in to MEGA without a valid session -->
    <string name="error_server_expired_session">別の場所からこの端末でログアウトされました。</string>
    <!-- the first step when logging in is calculate the private and public encryption keys -->
    <string name="login_generating_key">暗号化キーの生成</string>
    <!-- Message displayed while the app is connecting to a MEGA server -->
    <string name="login_connecting_to_server">サーバーに接続中</string>
    <!-- Status text when updating the file manager -->
    <string name="download_updating_filelist">ファイルリストを更新中</string>
    <!-- title of the screen after creating an account when the user has to confirm the password to confirm the account -->
    <string name="login_confirm_account">アカウントを確認</string>
    <!-- when the user clicks on the link sent by MEGA after creating the account, this message is shown -->
    <string name="login_querying_signup_link">検証リンクを確認中</string>
    <!-- Attempting to activate a MEGA account for a user. -->
    <string name="login_confirming_account">アカウントを有効化中</string>
    <!-- After login, updating the file list, the file list should be processed before showing it to the user -->
    <string name="login_preparing_filelist">ファイルリストを準備中</string>
    <!-- when the user tries to share something to MEGA without being logged -->
    <string name="login_before_share">MEGAと共有するにはログインしてください</string>
    <!-- This toast message is shown on the login page when an email confirm link is no longer valid. -->
    <string name="reg_link_expired">あなたの確認リンクはもう有効ではありません。あなたのアカウントは既に有効になっているか、登録をキャンセルしたかもしれません。</string>
    <!--  -->
    <string name="tour_space_title">MEGAスペース</string>
    <!--  -->
    <string name="tour_speed_title">MEGAスピード</string>
    <!--  -->
    <string name="tour_privacy_title">MEGAプライバシー</string>
    <!--  -->
    <string name="tour_access_title">MEGAアクセス</string>
    <!-- Full description text of the app in the Google Play page of the app (character limit 4000) -->
    <string name="tour_space_text">今すぐ登録し、20 GBの無料ストレージを取得してください</string>
    <!--  -->
    <string name="tour_speed_text">アップロードは高速です。誰とでも素早くファイルを共有できます。</string>
    <!--  -->
    <string name="tour_privacy_text">MEGAのエンドツーエンドの暗号化により、すべてのファイルを安全に保つことができます。</string>
    <!--  -->
    <string name="tour_access_text">いつでも、どこでも、完全に暗号化されたアクセスが可能です</string>
    <!-- button that allows the user to create an account -->
    <string name="create_account_text">アカウントを作成</string>
    <!-- category in sort by action -->
    <string name="name_text">名前</string>
    <!-- First Name of the user -->
    <string name="first_name_text">名前</string>
    <!-- Last name of the user -->
    <string name="lastname_text">苗字</string>
    <!-- text placed on the checkbox of acceptation of the Terms of Service -->
    <string name="tos">私はMEGAの[A]ご利用規約[/A]に同意します</string>
    <!-- Text placed on the checkbox to make sure user agree that understand the danger of losing password -->
    <string name="top">[B]パスワードを紛失すると、データを失う可能性がある[/B]ことを理解しています。[A]MEGAのエンドツーエンド暗号化[/A]の詳細をお読みください。</string>
    <!-- Does the user already have a MEGA account -->
    <string name="already_account">もうアカウントをお持ちですか？</string>
    <!-- warning dialog -->
    <string name="create_account_no_terms">当社のご利用規約に同意していただく必要がございます。</string>
    <!-- warning dialog, for user do not tick checkbox of understanding the danger of losing password -->
    <string name="create_account_no_top">パスワードを失う危険性を理解していることに同意していただく必要がございます</string>
    <!-- Warning message when the first name is a required field to submit a form. For example during the create account process. -->
    <string name="error_enter_username">お名前をご入力ください</string>
    <!-- Warning dialog -->
    <string name="error_enter_userlastname">苗字をご入力ください。</string>
    <!-- when creating the account -->
    <string name="error_short_password">パスワードが短すぎます</string>
    <!-- when creating the account -->
    <string name="error_passwords_dont_match">パスワードが合いません。</string>
    <!-- when creating the account -->
    <string name="error_email_registered">このメールアドレスはすでにMEGAでアカウントを登録しています。</string>
    <!--  -->
    <string name="create_account_creating_account">サーバーに接続：アカウントを作成</string>
    <!--  -->
    <string name="cancel_transfer_confirmation">この転送をキャンセルしますか？</string>
    <!--  -->
    <string name="cancel_all_transfer_confirmation">転送をすべてキャンセルしますか？</string>
    <!-- Label for any ‘Cancel all’ button to cancel transfers - (String as short as possible). -->
    <string name="cancel_all_action">すべてキャンセル</string>
    <!-- Warning to confirm remove selected transfers. Plural more than 1 transfer -->
    <plurals name="cancel_selected_transfers">
        <item quantity="other">選択された転送はキャンセルされます。</item>
    </plurals>
    <!-- The name of every users root drive in the cloud of MEGA. -->
    <string name="section_cloud_drive">クラウドドライブ</string>
    <!-- Label to reference a recents section -->
    <string name="section_recents">最近</string>
    <!-- title of the screen where the secondary media images are uploaded, and name of the folder where the secondary media images are uploaded -->
    <string name="section_secondary_media_uploads">メディアアップロード</string>
    <!-- Section name for the “Messages” section.Preferably one word. There is little space for this word. -->
    <string name="section_inbox">受信箱</string>
    <!-- title of the screen that shows the files saved for offline in the device -->
    <string name="section_saved_for_offline">オフラインで保存</string>
    <!-- the options of what to upload in an array. Needed for the settings, the options of what to upload. -->
    <string name="section_saved_for_offline_new">オフライン</string>
    <!-- Label showing the location of a node which is not in root navigation level. The first placeholder is the name of the parent folder. The second placeholder is the name of the section in which the file is. e.g. PR reviews and tickets (Cloud Drive) -->
    <string name="location_label">%1$s (%2$s)</string>
    <!-- title of the screen that shows all the shared items -->
    <string name="title_shared_items">共有アイテム</string>
    <!-- title of the screen that shows all the shared items -->
    <string name="section_shared_items">共有フォルダ</string>
    <!-- The title of the trash bin in the tree of the file manager. -->
    <string name="section_rubbish_bin">ごみ箱</string>
    <!-- Section name for the “Contacts” section.Preferably one word. There is little space for this word. -->
    <string name="section_contacts">連絡先</string>
    <!-- Item of the navigation title for the contacts section when there is any pending incoming request -->
    <string name="section_contacts_with_notification">連絡先 [A](%1$d)[/A]</string>
    <!-- Empty state when the user has not sent any contact request to other users -->
    <string name="sent_requests_empty">[A]送信済みの要求[/A]は[B]ありません[/B]</string>
    <!-- Empty state when the user has not received any contact request from other users -->
    <string name="received_requests_empty">[A]受信済みの要求[/A]は[B]ありません[/B]</string>
    <!-- Title for the file transfer screen (with the up & download) -->
    <string name="section_transfers">転送</string>
    <!-- Section name for the “My Account” section.Preferably one or two words. There is little space for this. -->
    <string name="section_account">私のアカウント</string>
    <!-- title of the screen where the camera images are uploaded, and name of the folder where camera images are uploaded -->
    <string name="section_photo_sync">カメラアップロード</string>
    <!-- Capital letters. Incoming shared folders. The title of a tab -->
    <string name="tab_incoming_shares">受信</string>
    <!-- Capital letters. Outgoing shared folders. The title of a tab -->
    <string name="tab_outgoing_shares">送信</string>
    <!-- Capital letters. Files with link. The title of a tab -->
    <string name="tab_links_shares">リンク</string>
    <!-- Label for any ‘Incoming shares’ button, link, text, title, etc. - (String as short as possible). -->
    <string name="title_incoming_shares_explorer">受信共有</string>
    <!-- Title of the share with file explorer -->
    <string name="title_incoming_shares_with_explorer">受信共有のオーナーは</string>
    <!-- message when there are no files in the Cloud drive -->
    <string name="file_browser_empty_cloud_drive">あなたのクラウドドライブにファイルがありません</string>
    <!-- Text that indicates that a folder is currently empty -->
    <string name="file_browser_empty_folder">空のフォルダ</string>
    <!-- Title of the fragment Choose Account -->
    <string name="choose_account_fragment">アカウントを選択</string>
    <!-- The file are available “offline” (without a network Wi-Fi mobile data connection) -->
    <string name="file_properties_available_offline">オフラインで利用可能</string>
    <!-- category in sort by action -->
    <string name="file_properties_info_size_file">サイズ</string>
    <!-- When the file/folder was last modified -->
    <string name="file_properties_info_last_modified">最終更新</string>
    <!-- Label to display the date and time when a file/folder has been added (uploaded) to MEGA. -->
    <string name="file_properties_info_added">追加時刻</string>
    <!-- the label when a folder can be accesed by public users -->
    <string name="file_properties_shared_folder_public_link">公開リンク</string>
    <!-- Item menu option upon clicking on a file folder. Refers to the permissions of a file folder in the file manager. -->
    <string name="file_properties_shared_folder_permissions">権限</string>
    <!-- Title of the dialog to choose permissions when sharing. -->
    <string name="dialog_select_permissions">権限を共有</string>
    <!-- menu item -->
    <string name="file_properties_shared_folder_change_permissions">権限を変更</string>
    <!-- when listing all the contacts that shares a folder -->
    <string name="file_properties_shared_folder_select_contact">共有先</string>
    <!-- send a file to a MEGA user -->
    <string name="file_properties_send_file_select_contact">送信先</string>
    <!-- shows the owner of an incoming shared folder -->
    <string name="file_properties_owner">所有者</string>
    <!-- positive button on dialog to invite a contact -->
    <string name="contact_invite">招待</string>
    <!-- option to reinvite a contact -->
    <string name="contact_reinvite">もう一度招待する</string>
    <!-- The text of the notification button that is displayed when there is a call in progress, another call is received and ignored. -->
    <string name="contact_ignore">無視する</string>
    <!-- option to decline a contact invitation -->
    <string name="contact_decline">拒否</string>
    <!-- option to accept a contact invitation -->
    <string name="contact_accept">受け入れる</string>
    <!-- Label for the option of the sliding panel to show the contact info -->
    <string name="contact_properties_activity">連絡先情報</string>
    <!-- Adding new relationships (contacts) using the actions. -->
    <string name="contacts_list_empty_text">下のボタンを使用して新しい連絡先を追加</string>
    <!-- Add new contacts before sharing. -->
    <string name="contacts_explorer_list_empty_text">共有する新しい連絡先を追加</string>
    <!-- Error message -->
    <string name="error_not_enough_free_space">端末に十分な空き容量がありません</string>
    <!-- This is button text on the Get Link dialog. This lets the user get a public file/folder link without the decryption key e.g. https://mega.nz/#!Qo12lSpT. -->
    <string name="option_link_without_key">キーなしのリンク</string>
    <!-- Alert Dialog to get link -->
    <string name="option_decryption_key">復号キー</string>
    <!-- Alert shown when some content is sharing with chats and they are processing -->
    <string name="download_preparing_files">ファイルを準備中</string>
    <!-- Message when many downloads start. Plural more than 1 file. Placeholder is for include the number of downloads in runtime. -->
    <plurals name="download_began">
        <item quantity="other">%1$d個のダウンロードが開始されました</item>
    </plurals>
    <!-- Message when many downloads finish. Plural more than 1 file. Placeholder is for include the number of downloads in runtime. -->
    <plurals name="download_finish">
        <item quantity="other">%1$d個のダウンロードが完了しました</item>
    </plurals>
    <!-- Message when many uploads start. Plural more than 1 file. Placeholder is for include the number of uploads in runtime. -->
    <plurals name="upload_began">
        <item quantity="other">%1$d個のアップロードが開始されました</item>
    </plurals>
    <!-- Message when many downloads finish. Plural more than 1 file. Placeholder is for include the number of uploads in runtime. -->
    <plurals name="upload_finish">
        <item quantity="other">%1$d個のアップロードが完了しました</item>
    </plurals>
    <!-- Warning shown when it tries to download some empty folders. Plural -->
    <plurals name="empty_folders">
        <item quantity="other">フォルダが空です</item>
    </plurals>
    <!-- Hint how to cancel the download -->
    <string name="download_touch_to_cancel">タッチしてキャンセル</string>
    <!-- Hint how to cancel the download -->
    <string name="download_touch_to_show">転送を表示</string>
    <!-- Warning message -->
    <string name="error_file_size_greater_than_4gb">ほとんどの端末は4GBを超えるファイルをダウンロードできません。あなたのダウンロードはおそらく失敗するでしょう</string>
    <!-- message when trying to open a downloaded file but there isn’t any app that open that file. Example: a user downloads a pdf but doesn’t have any app to read a pdf -->
    <string name="intent_not_available">端末上にこのファイルを実行できるアプリがありません。</string>
    <!-- Message when trying to open a location message but there isn’t any app that open that location. -->
    <string name="intent_not_available_location">お使いの端末でこの場所を開くために利用できるアプリはありません</string>
    <!-- Message displayed when user tries to open a file with a 3rd party app using the option "Open with" but there isn't any app installed in the device which can open that file type, e.g. user tries to open a ".txt" but doesn’t have any installed 3rd party app which supports ".txt" files. -->
    <string name="intent_not_available_file">このファイルタイプをサポートするアプリがインストールされていない可能性があります</string>
    <!-- to share an image using Facebook, Whatsapp, etc -->
    <string name="context_share_image">画像共有方法</string>
    <!-- create a link of a file and send it using an app from the device -->
    <string name="context_get_link">共有リンク</string>
    <!-- Delete a link label -->
    <string name="context_delete_link">リンクを削除</string>
    <!-- Item menu option upon right click on one or multiple files. -->
    <string name="context_get_link_menu">リンクを取得</string>
    <!-- Item menu option upon right click on one or multiple files. -->
    <string name="context_leave_menu">解除</string>
    <!-- Title alert before leaving a share. -->
    <string name="alert_leave_share">共有を解除</string>
    <!-- Item menu option upon right click on one or multiple files. -->
    <string name="context_clean_shares_menu">共有を削除</string>
    <!-- Item menu option upon right click on one or multiple files. -->
    <string name="context_remove_link_menu">リンクを削除</string>
    <!-- Warning that appears prior to remove a link of a file. Singular. -->
    <string name="context_remove_link_warning_text">このリンクは公開されなくなりました。</string>
    <!-- Warning that appears prior to remove links of files. Plural. -->
    <plurals name="remove_links_warning_text">
        <item quantity="other">これらリンクは公開されなくなりました。</item>
    </plurals>
    <!-- Item menu option upon right click on one or multiple files. -->
    <string name="context_rename">名前を変更</string>
    <!-- Title of a dialog to rename a node. The place holder is to set the current name of the node. -->
    <string name="rename_dialog_title">%1$sの名前を変更</string>
    <!-- Menu option to open a link. Also title of the dialog to open a link. -->
    <string name="context_open_link_title">リンクを開く</string>
    <!-- Item menu option upon right click on one or multiple files. -->
    <string name="context_open_link">開く</string>
    <!-- while renaming a file or folder -->
    <string name="context_renaming">名前を変更中</string>
    <!-- while file provider is downloading a file -->
    <string name="context_preparing_provider">ファイルを準備中</string>
    <!-- Item menu option upon right click on one or multiple files. -->
    <string name="context_download">ダウンロード</string>
    <!-- Item menu option upon right click on one or multiple files. -->
    <string name="context_move">移動</string>
    <!-- while moving a file or folder -->
    <string name="context_moving">移動中</string>
    <!-- Item menu option upon right click on one or multiple files. -->
    <string name="context_copy">コピー</string>
    <!-- Item menu option upon right click on one or multiple files. -->
    <string name="context_upload">アップロード</string>
    <!-- while copying a file or folder -->
    <string name="context_copying">コピー中</string>
    <!-- menu item -->
    <string name="context_move_to_trash">ごみ箱に移す</string>
    <!-- menu item -->
    <string name="context_delete_from_mega">MEGAから削除</string>
    <!-- Input field description in the create folder dialog. -->
    <string name="context_new_folder_name">フォルダ名</string>
    <!-- when adding a new contact. in the dialog -->
    <string name="context_new_contact_name">連絡先のメールアドレス</string>
    <!-- status dialog when performing the action -->
    <string name="context_creating_folder">フォルダを作成中</string>
    <!-- Menu item -->
    <string name="context_download_to">保存先</string>
    <!-- Menu option title -->
    <string name="context_clear_rubbish">ごみ箱をクリア</string>
    <!-- Ask for confirmation before removing all the elements of the rubbish bin -->
    <string name="clear_rubbish_confirmation">ごみ箱からすべての項目を完全に削除しようとしています。</string>
    <!-- send cancel subscriptions dialog -->
    <string name="context_send">送信</string>
    <!-- send the file to inbox -->
    <string name="context_send_file_inbox">連絡先に送信</string>
    <!-- Menu option to delete one or multiple selected items. -->
    <string name="context_remove">削除</string>
    <!-- Menu option to delete selected items of the offline state -->
    <string name="context_delete_offline">オフラインから削除</string>
    <!-- menu item -->
    <string name="context_share_folder">フォルダを共有</string>
    <!-- menu item -->
    <string name="context_send_file">ファイルをチャットに送信</string>
    <!-- menu item -->
    <string name="context_send_contact">連絡先をチャットと共有</string>
    <!-- open a shared folder -->
    <string name="context_view_shared_folders">共有フォルダを見る</string>
    <!-- Item menu option upon clicking on one or multiple files. -->
    <string name="context_sharing_folder">共有中</string>
    <!-- Menu option to manage a shared folder. -->
    <string name="manage_share">共有を管理</string>
    <!-- menu item -->
    <string name="context_delete">削除</string>
    <!-- success message when removing a contact request -->
    <string name="context_contact_invitation_deleted">要求を削除しました</string>
    <!-- success message when reinvite a contact -->
    <string name="context_contact_invitation_resent">要求を再送信しました</string>
    <!-- success message when sending a contact request -->
    <string name="context_contact_request_sent">要求が%sさんに正常に送信されました。送信済み要求タブで表示します。</string>
    <!-- success message when removing a contact -->
    <string name="context_contact_removed">連絡先を削除しました</string>
    <!-- error message -->
    <string name="context_contact_not_removed">エラー。連絡先が削除されていません</string>
    <!-- success message when chaning the permissionss -->
    <string name="context_permissions_changed">権限を変更しました</string>
    <!-- error message -->
    <string name="context_permissions_not_changed">エラー。権限は変更されていません</string>
    <!-- message when trying to create a folder that already exists -->
    <string name="context_folder_already_exists">フォルダがすでに存在しています</string>
    <!-- message when trying to create a invite a contact already that is already added -->
    <string name="context_contact_already_exists">%sさんはすでに連絡先に入っています</string>
    <!-- message when trying to send a file without full access -->
    <string name="context_send_no_permission">このファイルを送信する権限がありません</string>
    <!-- success message when creating a folder -->
    <string name="context_folder_created">フォルダが作成されました</string>
    <!-- error message when creating a folder -->
    <string name="context_folder_no_created">エラー。フォルダが作成されていません</string>
    <!-- success message when renaming a node -->
    <string name="context_correctly_renamed">名前の変更に成功しました</string>
    <!-- error message -->
    <string name="context_no_renamed">エラー。名前が変更されていません</string>
    <!-- success message when copying a node -->
    <string name="context_correctly_copied">正常にコピーされました</string>
    <!-- success message when sending a node to Inbox -->
    <string name="context_correctly_sent_node">受信トレイに送信しました</string>
    <!-- error message when sending a node to Inbox -->
    <string name="context_no_sent_node">エラー。受信トレイに送信されませんでした</string>
    <!-- error message -->
    <string name="context_no_copied">エラー。コピーされていません</string>
    <!-- message that appears when a user tries to move/copy/upload a file but doesn’t choose a destination folder -->
    <string name="context_no_destination_folder">目的のフォルダを選択してください</string>
    <!-- success message when moving a node -->
    <string name="context_correctly_moved">正常に移動しました</string>
    <!-- success message when moving a node -->
    <string name="number_correctly_moved">%d項目が正常に移動しました。</string>
    <!-- success message when moving a node -->
    <string name="number_incorrectly_moved">%d項目が正常に送信されませんでした。</string>
    <!-- success message when moving a node -->
    <string name="context_correctly_moved_to_rubbish">ごみ箱に正常に移動しました</string>
    <!-- error message -->
    <string name="context_no_moved">エラー。移動されませんでした</string>
    <!-- success message when sharing a folder -->
    <string name="context_correctly_shared">正常に共有されました</string>
    <!-- error message when sharing a folder -->
    <string name="context_no_shared_number">エラー。%d件の共有は完了しませんでした</string>
    <!-- success message when sharing a folder -->
    <string name="context_correctly_shared_removed">共有が正常に削除されました</string>
    <!-- error message when sharing a folder -->
    <string name="context_no_shared_number_removed">エラー。共有を削除する%dプロセスが完了していません</string>
    <!-- error message -->
    <string name="context_no_shared">エラー。共有されていません</string>
    <!-- error message -->
    <string name="context_no_removed_shared">エラー。共有を削除できませんでした</string>
    <!-- success message when removing a sharing -->
    <string name="context_remove_sharing">フォルダの共有が削除されました</string>
    <!-- error message -->
    <string name="context_no_link">リンクの作成に失敗しました</string>
    <!-- success message when removing a node from MEGA -->
    <string name="context_correctly_removed">正常に削除されました</string>
    <!-- error message -->
    <string name="context_no_removed">エラー。削除に失敗しました</string>
    <!-- success message when moving a node -->
    <string name="number_correctly_removed">%d個の項目がMEGAから正常に削除されました</string>
    <!-- error message when moving a node -->
    <string name="number_no_removed">%d項目が正常に削除されませんでした</string>
    <!-- Success message when left shared folders -->
    <string name="number_correctly_leaved">%d個のフォルダが正常に残りました。</string>
    <!-- Message shown when a share has been left -->
    <string name="share_left">共有が残りました</string>
    <!-- error message when moving a node -->
    <string name="number_no_leaved">%d個のフォルダはうまく残りませんでした</string>
    <!-- success message when sending multiple files -->
    <string name="number_correctly_sent">%d件の連絡先にファイルが正常に送信されました</string>
    <!-- error message when sending multiple files -->
    <string name="number_no_sent">%d件の連絡先にファイルが送信されませんでした</string>
    <!-- success message when sending multiple files -->
    <string name="number_correctly_sent_multifile">%dファイルが正常に送信されました</string>
    <!-- error message when sending multiple files -->
    <string name="number_no_sent_multifile">%dファイルを送信できませんでした</string>
    <!-- success message when sending multiple files -->
    <string name="number_correctly_copied">%d項目が正常にコピーされました</string>
    <!-- error message when sending multiple files -->
    <string name="number_no_copied">%d項目がコピーされませんでした</string>
    <!-- success message when removing several contacts -->
    <string name="number_contact_removed">%d件の連絡先が正常に削除されました</string>
    <!-- error message when removing several contacts -->
    <string name="number_contact_not_removed">%d件の連絡先は削除されませんでした</string>
    <!-- success message when sharing a file with multiple contacts -->
    <string name="number_contact_file_shared_correctly">%d件の連絡先とフォルダが正常に共有されました</string>
    <!-- error message when sharing a file with multiple contacts -->
    <string name="number_contact_file_not_shared_">%d件の連絡先とファイルは共有できません</string>
    <!-- success message when sharing multiple files -->
    <string name="number_correctly_shared">%dフォルダが正常に共有されました</string>
    <!-- error message when sharing multiple files -->
    <string name="number_no_shared">%dフォルダが共有されませんでした</string>
    <!-- success message when sending a file to a contact -->
    <string name="context_correctly_copied_contact">以下の連絡先に正常に送信されました：</string>
    <!-- success message when removing all the contacts of a shared folder -->
    <string name="context_correctly_removed_sharing_contacts">そのフォルダは共有されなくなりました</string>
    <!-- error message when removing all the contacts of a shared folder -->
    <string name="context_no_removed_sharing_contacts">エラーが発生しました。そのフォルダはまだ別の連絡先と共有されています</string>
    <!-- option available for just one file -->
    <string name="context_select_one_file">ファイルを1つだけ選択</string>
    <!-- success message when emptying the RB -->
    <string name="rubbish_bin_emptied">ごみ箱が正常に空になりました</string>
    <!-- error message when emptying the RB -->
    <string name="rubbish_bin_no_emptied">エラーが発生しました。ごみ箱は空になっていません</string>
    <!-- dialog cancel subscriptions -->
    <string name="dialog_cancel_subscriptions">あなたはMEGAサブスクリプションをキャンセルしようとしています。ご決断を変えるのにご支援できることがございましたら、お気軽にお申し出ください。</string>
    <!-- hint cancel subscriptions dialog -->
    <string name="hint_cancel_subscriptions">こちらにフィードバックを入力</string>
    <!-- send cancel subscriptions dialog -->
    <string name="send_cancel_subscriptions">送信</string>
    <!-- confirmation cancel subscriptions dialog -->
    <string name="confirmation_cancel_subscriptions">ご意見をお寄せいただきありがとうございます。MEGAサブスクリプションをキャンセルしてもよろしいですか？　</string>
    <!-- provide a reason to cancel subscriptions dialog -->
    <string name="reason_cancel_subscriptions">あなたのサブスクリプションはキャンセルされていません。キャンセルの理由をご入力ください</string>
    <!-- welcome message after user brought subscription. placeholder 1: subscription type (Lite/Pro1 etc), placeholder 2: renewal interval (monthly/yearly) -->
    <string name="message_user_purchased_subscription">%1$s %2$sをご契約いただきありがとうございます！</string>
    <!-- Pop up message shows when user purchased a lower level of subscription -->
    <string name="message_user_purchased_subscription_down_grade">現在のサブスクリプションの有効期限が切れると、新しいサブスクリプションが有効になり、その時点で新しい価格が請求されます。</string>
    <!-- Pop up message shows when user purchased a subscription with a payment method that can not be processed in real time, e.g. voucher -->
    <string name="message_user_payment_pending">サブスクリプションは、お支払いがGoogleによって処理されると有効になります。</string>
    <!--  -->
    <string name="subscription_type_monthly">月ごと</string>
    <!--  -->
    <string name="subscription_type_yearly">年間</string>
    <!-- success message after removing the public link of a folder -->
    <string name="context_node_private">このフォルダはプライベートになりました。</string>
    <!-- success message after removing a share of a folder. a contact has no access to the folder now -->
    <string name="context_share_correctly_removed">共有は削除されました</string>
    <!-- Menu option to create a new folder in the file manager. -->
    <string name="menu_new_folder">新規フォルダ</string>
    <!-- Menu option to add a contact to your contact list. -->
    <string name="menu_add_contact">連絡先を追加</string>
    <!-- Menu option to add a contact to your contact list. -->
    <string name="menu_add_contact_and_share">連絡先と共有を追加</string>
    <!-- Title of the alert to introduce the decryption key -->
    <string name="alert_decryption_key">復号キー</string>
    <!-- Message of the alert to introduce the decryption key -->
    <string name="message_decryption_key">リンク用の復号キーを入力してください</string>
    <!-- error message shown on the decryption key dialog if the key typed in was wrong -->
    <string name="invalid_decryption_key">復号キーが無効です</string>
    <!-- upload to. Then choose an Image file -->
    <string name="upload_to_image">画像</string>
    <!-- upload to. Then choose an Audio file -->
    <string name="upload_to_audio">音声</string>
    <!-- Title of the button in the contact info screen to start a video call -->
    <string name="upload_to_video">動画</string>
    <!-- upload to. Then choose to browse the file system to choose a file -->
    <string name="upload_to_filesystem">ファイルシステムから選択</string>
    <!-- upload to. Then choose to browse the file system to choose a file -->
    <string name="upload_to_filesystem_from">以下から選択：</string>
    <!-- Label for the current uploaded size of a file. For example, 3 files, 50KB uploaded -->
    <string name="upload_uploaded">アップロード済み</string>
    <!-- Status text at the beginning of an upload, Status text at the beginning of an upload for 2 or more files -->
    <plurals name="upload_prepare">
        <item quantity="other">ファイルの処理中</item>
    </plurals>
    <!-- error message when downloading a file -->
    <string name="error_temporary_unavaible">リソースが一時的に利用できません。後でもう一度やり直してください。</string>
    <!-- Error message when the selected file cannot be opened -->
    <string name="upload_can_not_open">選択したファイルを開くことができません</string>
    <!-- when a zip file is downloaded and clicked, the app unzips the file. This is the status text while unzipping the file -->
    <string name="unzipping_process">ファイルを解凍中</string>
    <!-- error message while browsing the local filesystem -->
    <string name="error_io_problem">ファイルシステムの問題</string>
    <!-- error message while browsing the local filesystem -->
    <string name="general_error">ローカルファイルの閲覧中にエラーが発生しました。</string>
    <!-- title of the image gallery -->
    <string name="full_screen_image_viewer_label">画像ビューア</string>
    <!-- Headline for the amount of storage space is used -->
    <string name="my_account_used_space">使用済みストレージスペース</string>
    <!-- menu item -->
    <string name="my_account_change_password">パスワードの変更</string>
    <!-- Dialog text overquota error -->
    <string name="overquota_alert_text">ストレージの制限を超えました。アカウントをアップグレードしますか？</string>
    <!-- when did the last session happen -->
    <string name="my_account_last_session">前回のセッション</string>
    <!-- header for the social connections, showing the number of contacts the user has -->
    <string name="my_account_connections">接続</string>
    <!-- message displayed while the app is changing the password -->
    <string name="my_account_changing_password">パスワードを変更中</string>
    <!-- when changing the password, the first edittext is to enter the current password -->
    <string name="my_account_change_password_oldPassword">現在のパスワード</string>
    <!-- when changing the password -->
    <string name="my_account_change_password_newPassword1">新しいパスワード</string>
    <!-- when changing the password -->
    <string name="my_account_change_password_newPassword2">新しいパスワードを確認</string>
    <!-- when changing the password or creating the account, the password is required twice and check that both times are the same -->
    <string name="my_account_change_password_dont_match">パスワードが合いません。</string>
    <!-- title of the selection of the pro account wanted -->
    <string name="upgrade_select_pricing">プランを選択</string>
    <!-- the user has to decide the way of payment -->
    <string name="select_membership_1">毎月または年間の自動更新</string>
    <!-- choose the payment method option when no method is available -->
    <string name="no_available_payment_method">現在、このプランにはお支払い方法が設定されておりません。1つ選択してください。</string>
    <!-- button to decide monthly payment. The asterisk is needed -->
    <string name="upgrade_per_month">毎月*</string>
    <!-- button to decide annually payment. The asterisk is needed -->
    <string name="upgrade_per_year">年間*</string>
    <!-- the user can get the link and it’s copied to the clipboard -->
    <string name="file_properties_get_link">リンクがクリップボードにコピーされました。</string>
    <!-- before sharing an image, the preview has to be downloaded -->
    <string name="full_image_viewer_not_preview">プレビューはまだダウンロードされていません。お待ちください</string>
    <!-- due to device is low on memory, cannot load an image preview temporarily -->
    <string name="not_load_preview_low_memory">プレビューの表示に必要な空きメモリが不足しています。後でもう一度お試しください。</string>
    <!-- alert when clicking a newsignup link being logged -->
    <string name="log_out_warning">アカウントを作成する前にログアウトしてください</string>
    <!-- message shown in the screen when there are not any active transfer -->
    <string name="transfers_empty">有効な転送はありません</string>
    <!-- menu item -->
    <string name="menu_pause_transfers">転送を一時停止</string>
    <!-- menu item -->
    <string name="menu_cancel_all_transfers">すべての転送をキャンセル</string>
    <!-- Option of the sliding panel to capture a new picture to upload to Cloud Drive or to set as user avatar -->
    <string name="menu_take_picture">キャプチャ</string>
    <!-- Dialog title, to explain why MEGA needs the ’display over other apps’ permission (Android 10) -->
    <string name="ask_for_display_over_title">着信MEGA通話の通知を許可する</string>
    <!-- Dialog message, to explain why MEGA needs the ’display over other apps’ permission (Android 10) -->
    <string name="ask_for_display_over_msg">通話時に他のアプリの上に表示することをMEGAに許可してください。</string>
    <!-- Prompt text shows when the user doesn’t want to make MEGA grant the ’display over other apps’ permission for now (Android 10) -->
    <string name="ask_for_display_over_explain">また、端末の「設定」で手動で権限を付与することも可能です。</string>
    <!-- the options of how to upload, but in an array. needed for the settings, how to upload the camera images. only when Wi-Fi connected -->
    <string name="cam_sync_wifi">Wi-Fiのみ</string>
    <!-- the options of how to upload, but in an array. needed for the settings, how to upload the camera images. when Wi-Fi connected and using data plan -->
    <string name="cam_sync_data">Wi-Fiまたはモバイルデータ</string>
    <!-- The upload of the user’s photos orvideos from their specified album is in progress. -->
    <string name="cam_sync_syncing">カメラアップロードが進行中</string>
    <!-- confirmation question for cancelling the camera uploads -->
    <string name="cam_sync_cancel_sync">カメラアップロードを停止しますか？　</string>
    <!-- title of the notification when camera upload is enabled -->
    <string name="settings_camera_notif_title">メディアフォルダのファイルをアップロード</string>
    <!-- title of the notification when camera upload is checking files -->
    <string name="settings_camera_notif_checking_title">アップロードされるファイルを確認中</string>
    <!-- title of the notification when camera upload is initializing -->
    <string name="settings_camera_notif_initializing_title">カメラアップロードの初期化</string>
    <!-- title of the notification when camera upload’s primary local folder is unavailable. -->
    <string name="camera_notif_primary_local_unavailable">カメラアップロードが無効になっています。あなたのローカルフォルダは使用できません。</string>
    <!-- title of the notification when camera upload’s secondary local folder is unavailable. -->
    <string name="camera_notif_secondary_local_unavailable">メディアアップロードが無効になっています。あなたのローカルフォルダは使用できません。</string>
    <!-- notification camera uploads complete -->
    <string name="settings_camera_notif_complete">カメラアップロードが完了しました</string>
    <!-- settings of the Appearance section -->
    <string name="settings_appearance">外観</string>
    <!-- settings of the Features section -->
    <string name="settings_features">各種機能</string>
    <!-- label of storage in upgrade/choose account page, it is being used with a variable, e.g. for LITE user it will show ‘200GB Storage’. -->
    <string name="settings_storage">ストレージ</string>
    <!-- Settings of the Passcode -->
    <string name="settings_passcode_lock">パスコードロック</string>
    <!-- Setting to allow the user to select the preferred passcode type -->
    <string name="settings_passcode_option">パスコードオプション</string>
    <!-- Helper text to explain why we have this `Require me to plug in` setting, placeholder - 100 to 1000 in MB -->
    <string name="settings_camera_upload_charging_helper_label">動画の圧縮にはかなりの電力を使います。圧縮する動画のサイズが%sより大きい場合は、端末を充電に接続してください。</string>
    <!-- Helper text to explain the things to note if enable the feature of including GPS info -->
    <string name="settings_camera_upload_include_gps_helper_label">有効にすると、位置情報が写真に含まれます。共有する際にはご注意ください。</string>
    <!-- Settings category title for cache and offline files -->
    <string name="settings_advanced_features">高度設定</string>
    <!-- Settings preference title for cache -->
    <string name="settings_advanced_features_cache">キャッシュ消去</string>
    <!-- Settings preference title for offline files -->
    <string name="settings_advanced_features_offline">オフラインのファイルをクリア</string>
    <!-- description of switch ‘Open file when download is completed’ -->
    <string name="settings_auto_play_label">ダウンロード時にファイルを開く</string>
    <!-- Settings preference title for delete account -->
    <string name="settings_delete_account">アカウントを削除</string>
    <!-- Size of files in offline or cache folders -->
    <string name="settings_advanced_features_size">利用している領域 %s</string>
    <!-- Calculating Size of files in offline or cache folders -->
    <string name="settings_advanced_features_calculating">計算中</string>
    <!-- title of the setting to set the default download location -->
    <string name="settings_storage_download_location">既定のダウンロード場所</string>
    <!-- Whether to always ask the user each time. -->
    <string name="settings_storage_ask_me_always">ダウンロード先を必ず尋ねる</string>
    <!-- Whether to enable the storage in advanced devices -->
    <string name="settings_storage_advanced_devices">高度なデバイス（外部SD）を表示</string>
    <!-- Label of button on account page that ask user to add their phone number -->
    <string name="add_phone_number_label">電話番号を追加</string>
    <!-- enter verification code page title -->
    <string name="verify_account_title">アカウントを検証する</string>
    <!-- Text to explain to user why to verify phone number (account suspended use case) -->
    <string name="verify_account_helper_locked">不正使用の可能性があるため、あなたのアカウントは一時的にロックされています。アカウントのロックを解除するには、電話番号を検証してください。</string>
    <!-- Hint text of the country edittext for billing purposes -->
    <string name="general_country_label">国</string>
    <!-- Hint text of the region edittext for choosing dial code. -->
    <string name="sms_region_label">地域</string>
    <!-- place holder for enter mobile number field -->
    <string name="verify_account_phone_number_placeholder">あなたの電話番号</string>
    <!-- Button label - go to previous page -->
    <string name="general_back_button">戻る</string>
    <!-- button label - quite sms verification use case -->
    <string name="verify_account_not_now_button">今はやめます</string>
    <!-- Button label - confirm some action -->
    <string name="general_confirm_button">確認</string>
    <!-- On “add phone number” page, an error message will be shown if user click next button without select country code. -->
    <string name="verify_account_invalid_country_code">地域コードを選択してください</string>
    <!-- On “Add phone number” page, a toast error message will be shown if the country code cannot be fetched from back end. -->
    <string name="verify_account_not_loading_country_code">地域コードを取得できませんでした。</string>
    <!-- error message if user click next button without enter a valid phone number -->
    <string name="verify_account_invalid_phone_number">有効な電話番号を入力してください。</string>
    <!-- Label tell user to enter received txt to below input boxes -->
    <string name="verify_account_enter_txt_label">以下に送信された検証コードを入力してください：</string>
    <!-- enter verification code page title -->
    <string name="verify_account_enter_code_title">アカウントを検証する</string>
    <!-- error message that will show to user when user entered invalid verification code -->
    <string name="verify_account_incorrect_code">不正なコードです。もう一度やり直すか、再送信してください。</string>
    <!-- text message to remind user to resend verification code -->
    <string name="verify_account_resend_label">コードを受け取っていませんか？　</string>
    <!-- Button to resend the create account email to a new email address in case the previous email address was misspelled -->
    <string name="general_resend_button">再送</string>
    <!-- error message that will show to user when host detected that the mobile number has been registered already -->
    <string name="verify_account_error_phone_number_register">この番号はすでにMEGAアカウントに関連付けられています。</string>
    <!-- error message that will show to user when user reached the sms verification daily limit -->
    <string name="verify_account_error_reach_limit">1日の上限に達しました</string>
    <!-- error message that will show to user when user reached the sms verification daily limit -->
    <string name="verify_account_error_wrong_code">検証コードが一致しません。</string>
    <!-- error message that will show to user when code has been verified -->
    <string name="verify_account_error_code_verified">コードが検証されました</string>
    <!-- error message that will show to user when user entered invalid verification code -->
    <string name="verify_account_error_invalid_code">不正なコードです。もう一度やり直すか、再送信してください。</string>
    <!-- verify phone number successfully -->
    <string name="verify_account_successfully">お使いの電話番号が正常に検証されました</string>
    <!-- If the user has an internal storage and an external SD card, it has to be set on the settings screen, external storage option -->
    <string-array name="settings_storage_download_location_array">
        <item>内部ストレージ</item>
        <item>外部ストレージ</item>
    </string-array>
    <!-- If the user has an internal storage and an external SD card, it has to be set on the settings screen, internal storage option -->
    <string name="internal_storage_label">内部ストレージ</string>
    <!-- If the user has an internal storage and an external SD card, it has to be set on the settings screen, external storage option -->
    <string name="external_storage_label">外部ストレージ</string>
    <!-- choose the way the new user’s email is inserted, import from phone option -->
    <string-array name="add_contact_array">
        <item>ユーザーのメールアドレスを書く</item>
        <item>端末からインポート</item>
    </string-array>
    <!-- settings option -->
    <string name="settings_camera_upload_on">カメラアップロードを有効にする</string>
    <!-- settings option -->
    <string name="settings_camera_upload_turn_on">カメラアップロードをオンにする</string>
    <!-- settings option -->
    <string name="settings_camera_upload_off">カメラアップロードを無効にする</string>
    <!-- settings option. How to upload the camera images: via Wi-Fi only or via Wi-Fi and data plan -->
    <string name="settings_camera_upload_how_to_upload">アップロードの方法</string>
    <!-- The Secondary Media uploads allows to create a second Camera Folder synchronization. Enabling it would imply to choose a new local folder and then, a new destination folder in MEGA. This is the text that appears in the settings option to enable the second synchronization. -->
    <string name="settings_secondary_upload_on">セカンダリメディアのアップロードを有効にする</string>
    <!-- The Secondary Media uploads allows to create a second Camera Folder synchronization. Disabling it would imply that the current second sync won’t be running anymore. This is the text that appears in the settings option to disable the second synchronization. -->
    <string name="settings_secondary_upload_off">セカンダリメディアのアップロードを無効にする</string>
    <!-- Title of shared folder explorer to choose a folder to perform an action -->
    <string name="settings_empty_folder">フォルダを選択</string>
    <!-- the options of how to upload, but in an array. needed for the settings, how to upload the camera images. only when Wi-Fi connected -->
    <string-array name="settings_camera_upload_how_to_entries">
        <item>Wi-Fiまたはモバイルデータ</item>
        <item>Wi-Fiのみ</item>
    </string-array>
    <!-- What kind of files are going to be uploaded: images, videos or both -->
    <string name="settings_camera_upload_what_to_upload">ファイルアップロード</string>
    <!-- what kind of file are going to be uploaded. Needed for the settings summary -->
    <string-array name="settings_camera_upload_file_upload_entries">
        <item>写真のみ</item>
        <item>動画のみ</item>
        <item>写真と動画</item>
    </string-array>
    <!-- Option to choose that the camera sync will only be enable when the device is charging -->
    <string name="settings_camera_upload_charging">充電時のみ</string>
    <!-- Title of ‘Include location tags’ setting option. Once enabled, Camera Uploads will include the location info from pictures those are being uploaded -->
    <string name="settings_camera_upload_include_gps">場所タグを含める</string>
    <!-- Option to choose that the video compression will only be enable when the device is charging -->
    <string name="settings_camera_upload_require_plug_in">端末を積極的に充電することを要求する</string>
    <!-- Option to choose that the camera sync will maintain the local file names when uploading -->
    <string name="settings_keep_file_names">ファイル名はデバイスと同じにする</string>
    <!-- The location of where the user photos or videos are stored in the device. -->
    <string name="settings_local_camera_upload_folder">ローカルカメラフォルダ</string>
    <!-- The location of where the user photos or videos are stored in MEGA. -->
    <string name="settings_mega_camera_upload_folder">MEGAカメラアップロードフォルダ</string>
    <!-- The location of where the user photos or videos of the secondary sync are stored in the device. -->
    <string name="settings_local_secondary_folder">ローカルセカンダリフォルダ</string>
    <!-- The location of where the user photos or videos of the secondary sync are stored in MEGA. -->
    <string name="settings_mega_secondary_folder">MEGAセカンダリフォルダ</string>
    <!-- what kind of file are going to be uploaded. Needed for the settings summary -->
    <string name="settings_camera_upload_only_photos">写真のみ</string>
    <!-- what kind of file are going to be uploaded. Needed for the settings summary -->
    <string name="settings_camera_upload_only_videos">動画のみ</string>
    <!-- what kind of file are going to be uploaded. Needed for the settings summary -->
    <string name="settings_camera_upload_photos_and_videos">写真と動画</string>
    <!-- status text when no custom photo sync folder has been set -->
    <string name="settings_pin_lock_code_not_set">未設定</string>
    <!-- Settings of the Passcode -->
    <string name="settings_passcode_lock_switch">パスコードロック</string>
    <!-- Settings option to change Passcode. -->
    <string name="settings_change_passcode">パスコードを変更</string>
    <!-- Settings option screen to change Passcode. -->
    <string name="title_change_passcode">パスコードロックを変更</string>
    <!-- Settings option to set the timer to ask for passcode. -->
    <string name="settings_require_passcode">パスコードを要求</string>
    <!-- Option available to choose in some context to make an action immediately. -->
    <string name="action_immediately">即座に</string>
    <!-- Button after the Passcode code input field -->
    <string name="pin_lock_enter">入力</string>
    <!-- Error message when not typing the Passcode code correctly. Plural. The placeholder indicates the number of failed attempts. E.g. 7 failed passcode attempts -->
    <plurals name="passcode_lock_alert_attempts">
        <item quantity="other">パスコード試行に%1$d回失敗</item>
    </plurals>
    <!-- Error message when not typing the Passcode code correctly -->
    <string name="pin_lock_alert">10回失敗するとログアウトされ、オフラインファイルが削除されます。</string>
    <!-- error message when not typing the Passcode code correctly -->
    <string name="pin_lock_incorrect">コードが間違っています</string>
    <!-- Error message when not typing the Passcode correctly and have several attempts left. The placeholder is to display the number of attempts left in runtime. -->
    <plurals name="pin_lock_incorrect_alert">
        <item quantity="other">パスコードが間違っています。もう一度お試しください。残りの試行回数は%2d回です</item>
    </plurals>
    <!-- Error message when not typing the Passcode correctly (two times) -->
    <string name="pin_lock_not_match">パスコードが一致しませんでした。もう一度やり直してください。</string>
    <!-- Title of the screen to unlock screen with Passcode -->
    <string name="unlock_pin_title">パスコードを入力</string>
    <!-- Title of the screen to unlock screen with Passcode in second round -->
    <string name="unlock_pin_title_2">パスコードを再入力</string>
    <!-- Title of the screen to unlock screen with Passcode -->
    <string name="reset_pin_title">新しいパスコードを入力</string>
    <!-- Title of the screen to unlock screen with Passcode in second round -->
    <string name="reset_pin_title_2">新しいパスコードを再入力</string>
    <!-- Text of the screen after 10 attemps with a wrong Passcode -->
    <string name="incorrect_pin_activity">ローカルデータがすべて削除され、%1d秒後にログアウトされます</string>
    <!-- Caption of a title, in the context of “About MEGA” or “About us” -->
    <string name="settings_about">会社概要</string>
    <!-- Preference screen item action button -->
    <string name="settings_about_privacy_policy">プライバシーポリシー</string>
    <!--  -->
    <string name="settings_about_terms_of_service">ご利用規約</string>
    <!-- App means “Application” -->
    <string name="settings_about_app_version">アプリのバージョン</string>
    <!-- Title of the label where the SDK version is shown -->
    <string name="settings_about_sdk_version">MEGA SDKバージョン</string>
    <!-- Title of the label where the MEGAchat SDK version is shown -->
    <string name="settings_about_karere_version">MEGAchat SDKバージョン</string>
    <!-- Link to the public code of the app -->
    <string name="settings_about_code_link_title">ソースコードを表示</string>
    <!--  -->
    <string name="january">1月</string>
    <!--  -->
    <string name="february">2月</string>
    <!--  -->
    <string name="march">3月</string>
    <!--  -->
    <string name="april">4月</string>
    <!--  -->
    <string name="may">5月</string>
    <!--  -->
    <string name="june">6月</string>
    <!--  -->
    <string name="july">7月</string>
    <!--  -->
    <string name="august">8月</string>
    <!--  -->
    <string name="september">9月</string>
    <!--  -->
    <string name="october">10月</string>
    <!--  -->
    <string name="november">11月</string>
    <!--  -->
    <string name="december">12月</string>
    <!-- title of the screen that shows the ZIP files -->
    <string name="zip_browser_activity">ZIP ブラウザ</string>
    <!-- title of the My Account screen -->
    <string name="my_account_title">アカウントタイプ</string>
    <!-- Label to indicate the date when the current subscription renews -->
    <string name="renews_on">更新日&#160;</string>
    <!-- title of the Expiration Date -->
    <string name="expires_on">有効期限&#160;</string>
    <!--  -->
    <string name="free_account">無料</string>
    <!-- info message shown to the user when the Camera Uploads folder has been created -->
    <string name="camera_uploads_created">カメラアップロードフォルダが作成されました</string>
    <!-- category in sort by action -->
    <string name="sortby_name">名前</string>
    <!-- sort files alphabetically ascending -->
    <string name="sortby_name_ascending">昇順</string>
    <!-- sort files alphabetically descending -->
    <string name="sortby_name_descending">降順</string>
    <!-- category in sort by action -->
    <string name="sortby_date">日付</string>
    <!-- category in sort by action -->
    <string name="sortby_creation_date">作成日</string>
    <!-- category in sort by action -->
    <string name="sortby_modification_date">変更日</string>
    <!-- category in sort by action -->
    <string name="sortby_link_creation_date">リンク作成日</string>
    <!-- sort files by date newest first -->
    <string name="sortby_date_newest">最新</string>
    <!-- sort files by date oldest first -->
    <string name="sortby_date_oldest">最古</string>
    <!-- category in sort by action -->
    <string name="sortby_size">サイズ</string>
    <!-- sort files by size largest first -->
    <string name="sortby_size_largest_first">最大</string>
    <!-- sort files by size smallest first -->
    <string name="sortby_size_smallest_first">最小</string>
    <!-- Title of sort by media type options -->
    <string name="sortby_type">メディアタイプ</string>
    <!-- sort option, sort media files by photos first -->
    <string name="sortby_type_photo_first">写真</string>
    <!-- sort option, sort media files by videos first -->
    <string name="sortby_type_video_first">動画</string>
    <!-- Title to choose the type of Passcode -->
    <string name="pin_lock_type">パスコードタイプ</string>
    <!-- Passcode with 4 digits -->
    <string name="four_pin_lock">4桁</string>
    <!-- Passcode with 6 digits -->
    <string name="six_pin_lock">6桁</string>
    <!-- Passcode alphanumeric -->
    <string name="AN_pin_lock">英数字</string>
    <!-- Confirmation message when enabling logs in the app -->
    <string name="settings_enable_logs">ログが有効になりました</string>
    <!-- Confirmation message when disabling logs in the app -->
    <string name="settings_disable_logs">ログが無効になりました</string>
    <!-- Snackbar error message triggered by host error when user is trying to setup MEGA Camera Uploads folder in settings page -->
    <string name="error_unable_to_setup_cloud_folder">MEGAカメラアップロードフォルダをセットアップできません</string>
    <!-- Message displayed when the user denies the required permissions during the logs activation -->
    <string name="logs_not_enabled_permissions">必要な権限を拒否したため、ログは有効になっていません</string>
    <!-- Option in the sliding panel to open the folder which contains the file selected after performing a search -->
    <string name="search_open_location">場所を開く</string>
    <!-- message when a temporary error on logging in is due to SDK is waiting for the server to complete a request due to an API lock -->
    <string name="servers_busy">このプロセスに予想以上時間がかかっています。お待ちください。</string>
    <!-- Label in My Account section to show user account type -->
    <string name="my_account_free">無料アカウント</string>
    <!-- Type of account info added to the feedback email sent to support -->
    <string name="my_account_prolite">Pro Liteアカウント</string>
    <!-- Label in My Account section to show user account type -->
    <string name="my_account_pro1">PRO Iアカウント</string>
    <!-- Label in My Account section to show user account type -->
    <string name="my_account_pro2">PRO IIアカウント</string>
    <!-- Label in My Account section to show user account type -->
    <string name="my_account_pro3">PRO IIIアカウント</string>
    <!-- Type of account info added to the feedback email sent to support -->
    <string name="my_account_prolite_feedback_email">Pro Liteアカウント</string>
    <!--  -->
    <string name="backup_title">回復キーをバックアップ</string>
    <!-- Subtitle of the screen to backup the master key -->
    <string name="backup_subtitle">あなたのパスワードはあなたの回復キーのロックを解除します</string>
    <!-- First paragraph of the screen to backup the master key -->
    <string name="backup_first_paragraph">あなたのデータは、マスター暗号化キーで始まる一連の復号操作でしか読み取れません。復元キーはあなたのパスワードで暗号化して保存しております。これは、パスワードを紛失した場合、あなたのマスターキーを復号できなくなり、あなたのデータを復号できなくなることを意味します。</string>
    <!-- Summary of the preference Recovery key on Settings section -->
    <string name="backup_second_paragraph">回復キーをエクスポートして安全な場所に保管すると、データを失うことなく新しいパスワードを設定できます。</string>
    <!-- Third paragraph of the screen to backup the master key -->
    <string name="backup_third_paragraph">外部攻撃者があなたのキーを手に入れただけではあなたのアカウントにはアクセスできません。パスワードをリセットするにはキーとあなたのメールへのアクセスの両方が必要です。</string>
    <!-- Sentence to inform the user the available actions in the screen to backup the master key -->
    <string name="backup_action">回復キーをクリップボードにコピーするかテキストファイルとして保存します</string>
    <!-- Action of a button to save something -->
    <string name="save_action">保存</string>
    <!-- Alert message when the master key has been successfully copied to the ClipBoard -->
    <string name="copy_MK_confirmation">回復キーは正常にコピーされました</string>
    <!-- Button to change the password -->
    <string name="change_pass">変更する</string>
    <!-- Positive button to perform a general action -->
    <string name="general_positive_button">はい</string>
    <!-- Negative button to perform a general action -->
    <string name="general_negative_button">いいえ</string>
    <!-- Option of the overflow menu to show the screen info to reset the password -->
    <string name="forgot_pass_menu">パスワードをお忘れですか？</string>
    <!-- Button in the Login screen to reset the password -->
    <string name="forgot_pass">パスワードをお忘れですか？</string>
    <!-- First paragraph of the screen when the password has been forgotten -->
    <string name="forgot_pass_first_paragraph">あなたの回復キーのバックアップがある場合は、「はい」を選択してパスワードをリセットできます。データは失われません。</string>
    <!-- Second paragraph of the screen when the password has been forgotten -->
    <string name="forgot_pass_second_paragraph">このコンピューターまたは他のコンピューター上の別のブラウザでアクティブなMEGAセッションがある場合でも、回復キーをエクスポートできます。そうしないと、既存のアカウントを復号することはできなくなりますが、［いいえ］を選択して同じメールアドレスで新しいアカウントを開始することができます。</string>
    <!-- Sentence to ask to the user if he has the master key in the screen when the password has been forgotten -->
    <string name="forgot_pass_action">回復キーのバックアップはありますか？　</string>
    <!-- Title of the alert message to ask for the link to reset the pass with the MK -->
    <string name="title_alert_reset_with_MK">了解しました。では&#8230;</string>
    <!-- Hint of the text where the user can write his e-mail -->
    <string name="edit_text_insert_mail">メールはこちら</string>
    <!-- Text of the alert message to ask for the link to reset the pass with the MK -->
    <string name="text_alert_reset_with_MK">以下にあなたのメールアドレスを入力してください。回復キーを送信してパスワードをリセットできる、回復リンクをあなたは受信します。</string>
    <!-- Hint of the text when the user can write his master key -->
    <string name="edit_text_insert_mk">あなたの回復キーはこちらに行きます</string>
    <!-- Hint of the text where the user can write his password -->
    <string name="edit_text_insert_pass">パスワードはこちら</string>
    <!-- Text shown in the last alert dialog to confirm delete user account -->
    <string name="delete_account_text_last_step">これはあなたのアカウントを削除する最後のステップです。クラウドに保存されているデータはすべて完全に失われます。以下にパスワードを入力してください。</string>
    <!-- Title of the alert dialog to inform the user that have to check the email -->
    <string name="email_verification_title">メール確認</string>
    <!-- Text of the alert dialog to inform the user that have to check the email -->
    <string name="email_verification_text">メールを確認して続行してください。</string>
    <!-- Text to inform the user when an error occurs -->
    <string name="general_text_error">エラーが発生しました。もう一度やり直してください。</string>
    <!-- Alert to inform the user that have to be logged in to perform the action -->
    <string name="alert_not_logged_in">この操作を実行するには、ログインしている必要があります。</string>
    <!-- Error message when a user attempts to change their email without an active login session. -->
    <string name="change_email_not_logged_in">メールの変更を完了するには、ログインする必要があります。現在のメールアドレスで再度ログインしてから、確認リンクをもう一度タップしてください。</string>
    <!-- Text displayed to inform that the email was successfully changed. Please keep the placeholder, it will be replaced with the new email address. -->
    <string name="email_changed">おめでとうございます。このMEGAアカウント用のあなたの新しいメールアドレスは次のとおりです：%1$s</string>
    <!-- Error when the user leaves empty the password field -->
    <string name="invalid_string">エラー</string>
    <!-- Text of the toast when the user enters invalid text which is neither a valid phone number nor a valid email -->
    <string name="invalid_input">入力が無効です</string>
    <!-- Title of the alert dialog when the user tries to recover the pass of a non existing account -->
    <string name="invalid_email_title">メールアドレスが無効です</string>
    <!-- Title of the alert dialog when the user tries to recover the pass of a non existing account -->
    <string name="invalid_email_text">メールアドレスをご確認の上、再度お試しください。</string>
    <!-- Title of the dialog to write the Recovery Key after opening the recovery link -->
    <string name="title_dialog_insert_MK">パスワードをリセット</string>
    <!-- Text of the dialog to write the Recovery Key after opening the recovery link -->
    <string name="text_dialog_insert_MK">以下にあなたの回復キーを入力してください</string>
    <!-- Text of the alert when the pass has been correctly changed -->
    <string name="pass_changed_alert">パスワードを変更しました。</string>
    <!-- Title of the dialog to park an account -->
    <string name="park_account_dialog_title">アカウントを放っておく</string>
    <!-- Button to park an account -->
    <string name="park_account_button">放置</string>
    <!-- Title of the screen to park an account -->
    <string name="park_account_title">おっと</string>
    <!-- First paragraph of the screen to park an account -->
    <string name="park_account_first_paragraph">当社のエンドツーエンド暗号化パラダイムにより、パスワードまたは回復キーのバックアップのいずれかがなければ、データにアクセスすることはできません。</string>
    <!-- Second paragraph of the screen to park an account -->
    <string name="park_account_second_paragraph">既存のアカウントをそのままにしておいて、同じメールアドレスで新しいアカウントを開始することができます。あなたのデータは少なくとも60日間は保持されます。そのままにしておいたアカウントのパスワードを思い出した場合は、support&#64;mega.nzまでご連絡ください。</string>
    <!-- Text of the dialog message to ask for the link to park the account -->
    <string name="dialog_park_account">以下にあなたのメールアドレスを入力してください。あなたはアカウントをそのままにしておける回復リンクを受信します。</string>
    <!-- Text shown in the last alert dialog to park an account -->
    <string name="park_account_text_last_step">これは、あなたのアカウントをそのままにしておくための最後のステップです。新しいパスワードを入力してください。あなたのデータは少なくとも60日間は保持されます。そのままにしておいたアカウントのパスワードを思い出された場合は、support&#64;mega.nzまでご連絡ください。</string>
    <!-- Title of the screen to write the new password after opening the recovery link -->
    <string name="title_enter_new_password">新しいパスワードを入力</string>
    <!-- Message when the user tries to open a recovery pass link and it has expired -->
    <string name="recovery_link_expired">この回復リンクの有効期限が切れています。もう一度やり直してください。</string>
    <!-- Text of the alert after opening the recovery link to reset pass being logged. -->
    <string name="text_reset_pass_logged_in">回復キーは、パスワードのリセットに使用されます。新しいパスワードを入力してください。</string>
    <!-- Text of the alert dialog to inform the user that have to check the email after clicking the option forgot pass -->
    <string name="email_verification_text_change_pass">あなたはパスワードをリセットできる回復リンクを受信します。</string>
    <!-- Button to upgrade the account to PRO account in My Account Section -->
    <string name="my_account_upgrade_pro">アップグレード</string>
    <!-- Button to upgrade the account to PRO account in the panel that appears randomly -->
    <string name="my_account_upgrade_pro_panel">今すぐアップグレード</string>
    <!-- Message to promote PRO accounts -->
    <string name="get_pro_account">あなたのクラウドを育てましょう。[A]ぜひProアカウントで、ストレージと転送容量を増やしてください。</string>
    <!-- success message when the MasterKey file has been downloaded -->
    <string name="toast_master_key">MEGAアカウントの回復キーは以下に保存されています。%1s.[A]「オフライン用に保存されました」のセクションで、回復キーを含むファイルを見つけることができます。[A]注意：回復キーの入ったファイルは、ログアウトすると削除されますので、MEGAアカウントの外の安全な場所に保管してください。</string>
    <!-- Error shown when the user tries to change his mail to one that is already used -->
    <string name="mail_already_used">このメールアドレスはすでに使用されています。別のメールアドレスをご使用ください。</string>
    <!-- Error shown when the user tries to change his mail while the user has already requested a confirmation link for that email address -->
    <string name="mail_changed_confirm_requested">すでにそのメールアドレス用の確認リンクを要求しています。</string>
    <!-- Error shown when the user tries to change his mail while the email is the same as the old -->
    <string name="mail_same_as_old">これはあなたの既存のメールアドレスです。</string>
    <!-- Text shown in the last alert dialog to change the email associated to an account -->
    <string name="change_mail_text_last_step">これはあなたのメールアドレスを変更する最後のステップです。以下にパスワードを入力してください。</string>
    <!-- Title of the alert dialog to change the email associated to an account -->
    <string name="change_mail_title_last_step">メールを変更する</string>
    <!-- Iitle of the warning when the user is running out of space -->
    <string name="title_new_warning_out_space">ストレージスペースが不足しています。</string>
    <!-- Text of the warning when the user is running out of space -->
    <string name="new_warning_out_space">Proにアップグレードして、MEGAアカウントを最大限にご活用ください。</string>
    <!-- Iitle of sliding panel to choose the option to edit the profile picture -->
    <string name="title_options_avatar_panel">プロファイル画像を編集</string>
    <!-- Option of the sliding panel to capture a new picture to upload to Cloud Drive or to set as user avatar -->
    <string name="take_photo_avatar_panel">キャプチャ</string>
    <!-- Option of the sliding panel to change the avatar by choosing an existing picture -->
    <string name="choose_photo_avatar_panel">アバターを選択</string>
    <!-- Option of the sliding panel to delete the existing avatar -->
    <string name="delete_avatar_panel">アバターを削除</string>
    <!-- Alert when the user introduces his MK to reset pass incorrectly -->
    <string name="incorrect_MK">指定したキーがこのアカウントと一致しません。正しい回復キーを使用して、もう一度やり直してください。</string>
    <!-- Title of the alert when the user introduces his MK to reset pass incorrectly -->
    <string name="incorrect_MK_title">回復キーが無効です</string>
    <!-- Alert Dialog to get link -->
    <string name="option_full_link">キーを含むリンク</string>
    <!-- Message shown meanwhile the app is waiting for a request -->
    <string name="recovering_info">情報を取得中&#8230;</string>
    <!-- Text of the alert dialog to inform the user that have to check the email to validate his new email -->
    <string name="email_verification_text_change_mail">新しいメールアドレスを検証する必要があります。続行するにはメールを確認してください。</string>
    <!-- Confirmation before deleting the avatar of the user’s profile -->
    <string name="confirmation_delete_avatar">プロファイル画像を削除しますか？　</string>
    <!-- Title of the Dialog to edit the profile attributes of the user’s account -->
    <string name="title_edit_profile_info">編集</string>
    <!-- Alert Dialog to get link -->
    <string name="title_set_expiry_date">有効期限を設定する</string>
    <!-- Title of the dialog to get link with password -->
    <string name="title_set_password_protection">パスワード保護を設定</string>
    <!-- Subtitle of the dialog to get link -->
    <string name="subtitle_set_expiry_date">（PROのみ）</string>
    <!-- Alert Dialog to get link with password -->
    <string name="set_password_protection_dialog">パスワードを設定</string>
    <!-- Hint of the dialog to get link with password -->
    <string name="hint_set_password_protection_dialog">パスワードを入力</string>
    <!-- Hint of the confirmation dialog to get link with password -->
    <string name="hint_confirm_password_protection_dialog">パスワードを確認</string>
    <!-- Status text at the beginning of getting a link -->
    <string name="link_request_status">処理中&#8230;</string>
    <!-- Option of the sliding panel to edit the link of a node -->
    <string name="edit_link_option">リンクを管理</string>
    <!-- Error alert dialog shown when changing the password the user provides an incorrect password -->
    <string name="old_password_provided_incorrect">入力された現在のパスワードが正しくありません。</string>
    <!-- success message when reinviting multiple contacts -->
    <string name="number_correctly_reinvite_contact_request">%d件の再招待要求が正常に送信されました。</string>
    <!-- success message when reinviting multiple contacts -->
    <string name="number_correctly_delete_contact_request">%d件の要求が正常に削除されました。</string>
    <!-- error message when reinviting multiple contacts -->
    <string name="number_no_delete_contact_request">%1$d件の要求は正常に削除されましたが、%2$d件の要求は削除されませんでした。</string>
    <!-- confirmation message before removing a contact request. -->
    <string name="confirmation_delete_contact_request">%sさんへの招待要求を削除しますか？　</string>
    <!-- confirmation message before removing mutiple contact request -->
    <string name="confirmation_remove_multiple_contact_request">これらの%d件の招待要求を削除しますか？　</string>
    <!-- success message when replying to multiple received request -->
    <string name="number_correctly_invitation_reply_sent">%d件の要求返信が送信されました。</string>
    <!-- error message when replying to multiple received request -->
    <string name="number_incorrectly_invitation_reply_sent">%1$d件の要求返信は成功しましたが、%2$d件は送信されませんでした。</string>
    <!-- Referring to a invitation request in the Contacts section. Plural. e.g. 5 requests -->
    <plurals name="general_num_request">
        <item quantity="other">%1$d件の要求</item>
    </plurals>
    <!-- Confirmation before removing the outgoing shares of a folder -->
    <plurals name="confirmation_remove_outgoing_shares">
        <item quantity="other">そのフォルダは%1$d件の連絡先と共有されています。共有をすべて削除しますか？　</item>
    </plurals>
    <!-- Error message when the credentials to login are incorrect. -->
    <string name="error_incorrect_email_or_password">メールアドレスおよび/またはパスワードが無効です。もう一度やり直してください。</string>
    <!-- Error message when trying to login and the account is suspended. -->
    <string name="error_account_suspended">あなたのアカウントはご利用規約の違反により凍結されました。support&#64;mega.co.nzにお問い合わせください</string>
    <!-- Error message when to many attempts to login. -->
    <string name="too_many_attempts_login">ログインに失敗した回数が多すぎます。1時間お待ちください</string>
    <!-- Error message when trying to login to an account not validated. -->
    <string name="account_not_validated_login">このアカウントはまだ検証されていません。メールを確認してください。</string>
    <!-- Error message shown when opening a folder link which doesn’t exist -->
    <string name="general_error_folder_not_found">フォルダリンクが使用できません</string>
    <!-- Error message shown when opening a folder link which has been removed due to ToS/AUP violation -->
    <string name="folder_link_unavaible_ToS_violation">このフォルダリンクは、ToS（ご利用規約）/AUP（ご利用規定） 違反のため、削除されました。</string>
    <!-- Error message shown when opening a file link which doesn’t exist -->
    <string name="general_error_file_not_found">ファイルリンクが使用できません</string>
    <!-- Error message shown when opening a file link which has been removed due to ToS/AUP violation -->
    <string name="file_link_unavaible_ToS_violation">このファイルリンクは、ToS（ご利用規約）/AUP（ご利用規定） 違反のため、削除されました。</string>
    <!-- Error message shown when opening a folder link or file link which has been corrupt or deformed -->
    <string name="link_broken">このURLは破損しているか変形しています。アクセスしようとしているリンクは存在しません。</string>
    <!-- Title of the screen after creating the account. That screen asks the user to confirm the account by checking the email -->
    <string name="confirm_email_text">メールの確認を待っています</string>
    <!-- Text below the title that explains the user should check the email and click the link to confirm the account -->
    <string name="confirm_email_explanation">受信トレイに移動し、アカウントを確認するためにリンクをタップしてください。</string>
    <!-- Plural of items which contains a folder. 2 items -->
    <plurals name="general_num_items">
        <item quantity="other">%1$d項目</item>
    </plurals>
    <!-- Error message shown when opening a file or folder link which account has been removed due to ToS/AUP violation -->
    <string name="file_link_unavaible_delete_account">この関連付けられたユーザーアカウントは、当社のご利用規約に複数違反したため、終了しました。</string>
    <!-- Error message shown after login into a folder link with an invalid decryption key -->
    <string name="general_error_invalid_decryption_key">このフォルダリンク用の指定された復号キーは無効です。</string>
    <!-- Title of the label in the my account section. It shows the credentials of the current user so it can be used to be verified by other contacts -->
    <string name="my_account_my_credentials">私の資格情報</string>
    <!-- Word to indicate the limited bandwidth of the free accounts -->
    <string name="limited_bandwith">制限付き</string>
    <!-- Item of the navigation title for the chat section -->
    <string name="section_chat">チャット</string>
    <!-- Item of the navigation title for the chat section when there is any unread message -->
    <string name="section_chat_with_notification">チャット [A](%1$d)[/A]</string>
    <!-- Confirmation button of the dialog to archive a chat -->
    <string name="tab_archive_chat">アーカイブ</string>
    <!-- Message shown when the user has no recent chats -->
    <string name="recent_chat_empty_invite">ご友人をチャットに招待し、プライバシーとセキュリティを備えた暗号化された当社のプラットフォームをお楽しみください。</string>
    <!-- Initial of the word hour to show the duration of a video or audio call -->
    <string name="initial_hour">時間</string>
    <!-- Initial of the word minute to show the duration of a video or audio call -->
    <string name="initial_minute">分</string>
    <!-- Initial of the word second to show the duration of a video or audio call -->
    <string name="initial_second">秒</string>
    <!-- Title shown when multiselection is enable in chat tabs -->
    <string name="selected_items">%d件が選択されました</string>
    <!-- Message to confirm if the user wants to delete a contact from a shared folder -->
    <string name="remove_contact_shared_folder">連絡先の%sさんは共有フォルダから削除されます。</string>
    <!-- Message to confirm if the user wants to delete a multiple contacts from a shared folder -->
    <string name="remove_multiple_contacts_shared_folder">%d件の連絡先が共有フォルダから削除されます。</string>
    <!-- success message when removing a contact from a shared folder -->
    <string name="number_correctly_removed_from_shared">%d件の連絡先が共有フォルダから正確に削除されました</string>
    <!-- success message when removing a contact from a shared folder -->
    <string name="number_incorrectly_removed_from_shared">%d件の連絡先は正常に削除されませんでした</string>
    <!-- success message when changing permissions of contacts for a shared folder, place holder: number of contacts effected -->
    <string name="number_permission_correctly_changed_from_shared">%d件の連絡先用のアクセス権限を更新しました</string>
    <!-- success message when changing permissions of contacts for a shared folder, place holder: number of contacts effected -->
    <string name="number_permission_incorrectly_changed_from_shared">%d件の連絡先用のアクセス権限を更新できませんでした</string>
    <!-- Message shown while the contact list from the device is being read and then shown to the user -->
    <string name="contacts_list_empty_text_loading">携帯電話からの連絡先を読み込み中&#8230;</string>
    <!-- Warning message when reinviting multiple contacts -->
    <string name="number_existing_invite_contact_request">%d件の要求がすでに送信されています。</string>
    <!-- success message when reinviting multiple contacts -->
    <string name="number_correctly_invite_contact_request">%d件の招待要求が正常に送信されました。</string>
    <!-- error message when reinviting multiple contacts -->
    <string name="number_no_invite_contact_request">%1$d件の招待要求は正常に送信されましたが、%2$d件の要求は送信されませんでした。</string>
    <!-- Word next to own user’s message in chat screen -->
    <string name="chat_me_text_bracket">%1s (私)</string>
    <!-- Hint shown in the field to write a message in the chat screen -->
    <string name="type_message_hint">メッセージを入力</string>
    <!-- button -->
    <string name="general_mute">ミュート</string>
    <!-- button -->
    <string name="general_unmute">ミュートを解除</string>
    <!-- Title of the dialogue to mute the general chat notifications. -->
    <string name="title_dialog_mute_chat_notifications">邪魔しないでください</string>
    <!-- Subtitle of the dialogue to mute the general chat notifications. -->
    <string name="subtitle_dialog_mute_chat_notifications">以下用のチャット通知をミュート：</string>
    <!-- Title of the dialogue to mute the notifications of a specific chat. -->
    <string name="title_dialog_mute_chatroom_notifications">通知をミュート</string>
    <!-- Label for the setting option that indicates the general notifications are enabled. -->
    <string name="mute_chat_notification_option_on">オン</string>
    <!-- Label for the dialog box option to mute a chat. This option will indicate that notifications for that chat are enabled. -->
    <string name="mute_chatroom_notification_option_off">オフ</string>
    <!-- Label for the dialog box option to mute a chat. This option will indicate that chat notifications will be disabled until tomorrow at 8 a.m. -->
    <string name="mute_chatroom_notification_option_until_tomorrow_morning">明日の朝まで</string>
    <!-- Label for the dialog box option to mute a chat. This option will indicate that chat notifications will be disabled until today at 8 a.m. -->
    <string name="mute_chatroom_notification_option_until_this_morning">今日の朝まで</string>
    <!-- Label for the dialog box option to mute a chat. This option will indicate that chat notifications will be disabled until turn it off again. -->
    <string name="mute_chatroom_notification_option_forever">オンにするまで</string>
    <!-- Message when a chat has been silenced, for a specific time, successfully. For example: Chat notifications will be muted for 1 hour -->
    <string name="success_muting_a_chat_for_specific_time">チャット通知を%s間ミュートします</string>
    <!-- Message to indicate the chat has been muted, until a specific time (24 hours format). Plural, used for any format different to 01:XX, e.g. 14:15 -->
    <plurals name="success_muting_chat_until_specific_time">
        <item quantity="other">チャット通知を%1$sまでミュートします</item>
    </plurals>
    <!-- Message to indicate the chat has been muted, until a specific day and time (24 hours format). Plural, used for any format different to 01:XX, e.g. Chat notifications will be muted until tomorrow at 08:00 -->
    <plurals name="success_muting_chat_until_specific_date_and_time">
        <item quantity="other">チャット通知を%1$sの%2$sまでミュートします</item>
    </plurals>
    <!-- Message when select the option Do not disturb but the notifications are already muted -->
    <string name="notifications_are_already_muted">チャット通知はミュートされています</string>
    <!-- Message when a chat has been unmuted successfully. -->
    <string name="success_unmuting_a_chat">チャット通知を有効にしました</string>
    <!-- String to indicate the time in 24h format until which a specific chat is muted. Plural, used for any format different to 1:XX, e.g. 14:15 -->
    <plurals name="chat_notifications_muted_until_specific_time">
        <item quantity="other">%1$sまでミュート</item>
    </plurals>
    <!-- Title of the section to enable notifications in the Contact Properties screen -->
    <string name="title_properties_chat_contact_notifications">通知</string>
    <!-- Title of the section to choose the sound of incoming messages in the Contact Properties screen -->
    <string name="title_properties_chat_contact_message_sound">メッセージ音</string>
    <!-- Title of the section to clear the chat content in the Contact Properties screen -->
    <string name="title_properties_chat_clear_chat">チャットをクリア</string>
    <!-- Title of the section to share the contact in the Contact Properties screen -->
    <string name="title_properties_chat_share_contact">連絡先を共有</string>
    <!-- Title of the screen to select the ringtone of the calls -->
    <string name="call_ringtone_title">通話着信音</string>
    <!-- Title of the screen to select the sound of the notifications -->
    <string name="notification_sound_title">通知音</string>
    <!-- Button to clear the chat history -->
    <string name="general_clear">クリア</string>
    <!-- Message show when the history of a chat has been successfully deleted -->
    <string name="clear_history_success">チャット履歴がクリアされました</string>
    <!-- Message show when the history of a chat hasn’t been successfully deleted -->
    <string name="clear_history_error">エラーが発生しました。チャット履歴が正常にクリアされませんでした</string>
    <!-- Menu item to add participants to a chat -->
    <string name="add_participants_menu_item">参加者を追加</string>
    <!-- Menu item to remove a participants from a chat -->
    <string name="remove_participant_menu_item">参加者を削除</string>
    <!-- Message about MEGA when there are no message in the chat screen -->
    <string name="mega_info_empty_screen">必須の安全保証をご提供するエンドツーエンド（ユーザー制御の）暗号化を使用してチャットを保護いたします：</string>
    <!-- Message about MEGA when there are no message in the chat screen -->
    <string name="mega_authenticity_empty_screen">このシステムは、受信したデータが真に指定された送信者からのものであり、そのコンテンツが転送中に操作されていないことを保証します。</string>
    <!-- Message about MEGA when there are no message in the chat screen -->
    <string name="mega_confidentiality_empty_screen">作者と意図された受信者のみがコンテンツを復号して読むことができます。</string>
    <!-- Message about MEGA when there are no message in the chat screen -->
    <string name="title_mega_info_empty_screen">MEGA</string>
    <!-- Message about MEGA when there are no message in the chat screen -->
    <string name="title_mega_authenticity_empty_screen">真正性</string>
    <!-- Message about MEGA when there are no message in the chat screen -->
    <string name="title_mega_confidentiality_empty_screen">機密性</string>
    <!-- Error message shown when opening a cancel link with an account that not corresponds to the link -->
    <string name="error_not_logged_with_correct_account">このリンクはこのアカウントとは関係ありません。正しいアカウントでログインしてください。</string>
    <!-- Message when the user tries to open a cancel link and it has expired -->
    <string name="cancel_link_expired">このキャンセルリンクの有効期限が切れました。もう一度お試しください。</string>
    <!-- Text shown after searching and no results found -->
    <string name="no_results_found">結果が見つかりませんでした</string>
    <!-- the options of what to upload in an array. Needed for the settings, the options of what to upload. -->
    <string name="offline_status">オフライン</string>
    <!-- the options of what to upload in an array. Needed for the settings, the options of what to upload. -->
    <string name="online_status">オンライン</string>
    <!-- the options of what to upload in an array. Needed for the settings, the options of what to upload. -->
    <string name="away_status">不在</string>
    <!-- the options of what to upload in an array. Needed for the settings, the options of what to upload. -->
    <string name="busy_status">取り込み中</string>
    <!-- Info label about the status of the user -->
    <string name="invalid_status">接続なし</string>
    <!-- Text shown when a message has been deleted in the chat -->
    <string name="text_deleted_message">このメッセージは削除されました。</string>
    <!-- Text shown when a message has been deleted in the chat -->
    <string name="text_deleted_message_by">[A]このメッセージは[/A][B]%1$s[/B]によって削除されました</string>
    <!-- Confirmation before deleting messages -->
    <string name="confirmation_delete_several_messages">メッセージを削除しますか？　</string>
    <!-- Confirmation before deleting one message -->
    <string name="confirmation_delete_one_message">メッセージを削除しますか？　</string>
    <!-- Label for the sliding panel of a group chat -->
    <string name="group_chat_label">グループチャット</string>
    <!-- Label for the option of the sliding panel to show the info of a chat group -->
    <string name="group_chat_info_label">グループ情報</string>
    <!-- Label for the option of the sliding panel to start a one to one chat -->
    <string name="group_chat_start_conversation_label">対話開始</string>
    <!-- Label for the option of the sliding panel to edit the profile -->
    <string name="group_chat_edit_profile_label">プロファイルの編集</string>
    <!-- Title of the section to leave a group content in the Contact Properties screen -->
    <string name="title_properties_chat_leave_chat">グループから退出</string>
    <!-- Label for participants of a group chat -->
    <string name="participants_chat_label">参加者</string>
    <!-- Text of the confirm dialog shown when it wants to remove a contact from a chat -->
    <string name="confirmation_remove_chat_contact">このチャットから%sさんを削除しますか？　</string>
    <!-- Label to explain the read only participant permission in the options panel of the group info screen -->
    <string name="observer_permission_label_participants_panel">読み取り専用</string>
    <!-- Label to show the participant permission in the options panel of the group info screen -->
    <string name="standard_permission_label_participants_panel">標準</string>
    <!-- Label to show the participant permission in the options panel of the group info screen -->
    <string name="administrator_permission_label_participants_panel">モデレーター</string>
    <!-- Text appended to a edited message. -->
    <string name="edited_message_text">（編集済み）</string>
    <!-- Option in menu to change title of a chat group. -->
    <string name="change_title_option">タイトルを変更</string>
    <!-- confirmation message before leaving a group chat -->
    <string name="confirmation_leave_group_chat">退出すると、メッセージを読んだり送信したりできなくなります。</string>
    <!-- title confirmation message before leaving a group chat -->
    <string name="title_confirmation_leave_group_chat">グループチャットから離れますか？　</string>
    <!-- Message show when a participant hasn’t been successfully invited to a group chat -->
    <string name="add_participant_error_already_exists">この参加者は既にこのグループチャットに含まれています</string>
    <!-- success message when inviting multiple contacts to a group chat -->
    <string name="number_correctly_add_participant">%d人の参加者が正しく招待されました</string>
    <!-- error message when inviting multiple contacts to a group chat -->
    <string name="number_no_add_participant_request">%1$d人の参加者は正常に招待されましたが、%2$d人の参加者は招待されませんでした。</string>
    <!-- chat message when the permissions for a user has been changed -->
    <string name="message_permissions_changed">[A]%1$s[/A][B]さんは[/D][E]%3$s[/E]さんによって[/B][C]%2$s[/C][D]に変更されました</string>
    <!-- chat message when a participant was added to a group chat -->
    <string name="message_add_participant">[A]%1$s[/A][B]さんは[/B][C]%2$s[/C]さんからの招待によってグループチャットに参加しました</string>
    <!-- chat message when a participant was removed from a group chat -->
    <string name="message_remove_participant">[A]%1$s[/A][B]さんは[/B][C]%2$s[/C]さんによってグループチャットから削除されました</string>
    <!-- Message shown when a participant change the title of a group chat. -->
    <string name="change_title_messages">[A]%1$s[/A][B]さんはグループチャット名を[/B][C]「%2$s」[/C]に変更しました</string>
    <!-- chat message when a participant left a group chat -->
    <string name="message_participant_left_group_chat">[A]%1$s[/A][B]さんはグループチャットから離れました[/B]</string>
    <!-- chat message alert when the message have to been manually -->
    <string name="manual_retry_alert">メッセージは送信されませんでした。タップしてオプションを見る</string>
    <!-- Chat alert of an attachment message when the upload is in progress but the queue of transfers is paused. -->
    <string name="manual_resume_alert">転送が一時停止しました。タップして再開します。</string>
    <!-- message shown when the status of the user coudn’t be changed -->
    <string name="changing_status_error">エラー。あなたのステータスは変更されていません</string>
    <!-- message shown when a user couldn’t leave chat -->
    <string name="leave_chat_error">チャットから離れる際にエラーが発生しました</string>
    <!-- message shown when a chat has not been created -->
    <string name="create_chat_error">チャットの作成時にエラーが発生しました</string>
    <!-- settings of the chat to choose the status -->
    <string name="settings_chat_vibration">バイブレーション</string>
    <!-- Button text shown on SMS verification page, if the user wants to logout current suspended account and login with another account, user can press this button to logout -->
    <string name="sms_logout">[A]ログアウト[/A]して、別のアカウントでMEGAを使用します</string>
    <!-- On SMS verification page, if the user presses the logout button, a dialog with this text will show to ask for user’s confirmation. -->
    <string name="confirm_logout_from_sms_verification">現在のアカウントからログアウトしてもよろしいですか？</string>
    <!-- Text shown when a message has been deleted in the chat -->
    <string name="non_format_text_deleted_message_by">このメッセージは%1$sによって削除されました</string>
    <!-- Text shown when the chat history has been successfully deleted. -->
    <string name="history_cleared_message">チャット履歴がクリアされました</string>
    <!-- Text shown when the chat history was cleared by someone -->
    <string name="non_format_history_cleared_by">%1$sさんがチャット履歴をクリアしました</string>
    <!-- chat message when the permissions for a user has been changed -->
    <string name="non_format_message_permissions_changed">%1$sさんは%3$sさんによって%2$sに変更されました</string>
    <!-- chat message when a participant was added to a group chat -->
    <string name="non_format_message_add_participant">%1$sさんは、%2$sさんからの招待でグループチャットに追加されました。</string>
    <!-- chat message when a participant was removed from a group chat -->
    <string name="non_format_message_remove_participant">%1$sさんは%2$sさんによってグループチャットから削除されました。</string>
    <!-- Message shown when a participant change the title of a group chat. -->
    <string name="non_format_change_title_messages">%1$sさんはグループチャット名を「%2$s」に変更しました</string>
    <!-- chat message when a participant left a group chat -->
    <string name="non_format_message_participant_left_group_chat">%1$sさんはグループチャットから離れました</string>
    <!-- success alert when the user copy some messages to the clipboard -->
    <string name="messages_copied_clipboard">クリップボードにコピーされました</string>
    <!-- Title of the error dialog when opening a chat -->
    <string name="chat_error_open_title">チャットエラー！　</string>
    <!-- Message of the error dialog when opening a chat -->
    <string name="chat_error_open_message">チャットを正しく開くことができませんでした</string>
    <!-- Menu option to add a contact to your contact list. -->
    <string name="menu_choose_contact">連絡先を選択</string>
    <!-- Title of the contact list -->
    <plurals name="general_selection_num_contacts">
        <item quantity="other">%1$d件の連絡先</item>
    </plurals>
    <!-- Message shown when the folder sharing process fails -->
    <string name="error_sharing_folder">フォルダを共有する際にエラーが発生しました。もう一度やり直してください。</string>
    <!-- confirmation message before removing a contact, Plural -->
    <plurals name="confirmation_remove_contact">
        <item quantity="other">選択された連絡先に関連付けられているデータはすべて永久に失われます。</item>
    </plurals>
    <!-- title of confirmation alert before removing a contact, Plural -->
    <plurals name="title_confirmation_remove_contact">
        <item quantity="other">連絡先を削除しますか？</item>
    </plurals>
    <!-- option shown when a message could not be sent -->
    <string name="message_option_retry">再試行</string>
    <!-- title of the menu for a non sent message -->
    <string name="title_message_not_sent_options">メッセージが送信されていません</string>
    <!-- title of the menu for an uploading message with attachment -->
    <string name="title_message_uploading_options">添付ファイルのアップロード中</string>
    <!-- message shown when a chat has no messages -->
    <string name="no_conversation_history">会話履歴なし</string>
    <!-- title of confirmation alert before removing a contact, Plural -->
    <plurals name="user_typing">
        <item quantity="other">%1$s [A]さんが入力しています&#8230;[/A]</item>
    </plurals>
    <!-- text that appear when there are more than 2 people writing at that time in a chat. For example User1, user2 and more are typing… -->
    <string name="more_users_typing">%1$s [A]さんたちが入力しています[/A]</string>
    <!-- More button in contact info page -->
    <string name="label_more">詳細</string>
    <!-- Text button -->
    <string name="label_close">閉じる</string>
    <!-- Title of the general tab in My Account Section -->
    <string name="tab_my_account_general">一般</string>
    <!-- label of storage in upgrade/choose account page, it is being used with a variable, e.g. for LITE user it will show ‘200GB Storage’. -->
    <string name="tab_my_account_storage">ストレージ</string>
    <!-- label of storage in upgrade/choose account page, it is being used with a variable, e.g. for LITE user it will show ‘200GB Storage’. -->
    <string name="label_storage_upgrade_account">ストレージ</string>
    <!-- Title of the section about the transfer quota in the storage tab in My Account Section -->
    <string name="label_transfer_quota_upgrade_account">転送容量</string>
    <!-- Title of the section about the transfer quota in the storage tab in My Account Section -->
    <string name="label_transfer_quota_achievements">転送容量</string>
    <!-- Title of the section about the plan in the storage tab in My Account Section -->
    <string name="account_plan">プラン</string>
    <!-- Title of the section about the storage space in the storage tab in My Account Section -->
    <string name="storage_space">ストレージスペース</string>
    <!-- Title of the section about the transfer quota in the storage tab in My Account Section -->
    <string name="transfer_quota">転送容量</string>
    <!-- Label in section the storage tab in My Account Section -->
    <string name="available_space">使用可能</string>
    <!-- Label in section the storage tab in My Account Section when no info info is received -->
    <string name="not_available">利用できません</string>
    <!-- Label in section the storage tab when the account is Free -->
    <string name="no_bylling_cycle">課金サイクルなし</string>
    <!-- String to show the transfer quota and the used space in My Account section -->
    <string name="my_account_of_string">%1$s [A]/%2$s[/A]</string>
    <!-- Confirmation message before removing something from the Offline section. -->
    <string name="confirmation_delete_from_save_for_offline">オフラインから削除しますか？　</string>
    <!-- Label for the option of action menu to change the chat status -->
    <string name="set_status_option_label">ステータスの設定</string>
    <!-- Label for the option of setting to change the colour theme -->
    <string name="set_color_theme_label">カラーテーマ</string>
    <!-- Answer for confirmation dialog. -->
    <string name="general_dismiss">却下</string>
    <!-- Label for any ‘Not available’ button, link, text, title, etc. - (String as short as possible). -->
    <string name="general_not_available">利用不可</string>
    <!-- Accepted request invitacion alert -->
    <string name="context_invitacion_reply_accepted">招待が受け入れられました</string>
    <!-- Declined request invitacion alert -->
    <string name="context_invitacion_reply_declined">招待が拒否されました</string>
    <!-- Ignored request invitacion alert -->
    <string name="context_invitacion_reply_ignored">招待が無視されました</string>
    <!-- Content of a normal message that cannot be recognized -->
    <string name="error_message_unrecognizable">メッセージを認識できません</string>
    <!-- Title of the settings section to configure the autoaway of chat presence -->
    <string name="settings_autoaway_title">自動退席</string>
    <!-- Subtitle of the settings section to configure the autoaway of chat presence -->
    <string name="settings_autoaway_subtitle">非アクティブ状態が以下の時間続いたら退席中と表示します：</string>
    <!-- Value in the settings section of the autoaway chat presence -->
    <string name="settings_autoaway_value">%1d分</string>
    <!-- Title of the settings section to configure the status persistence of chat presence -->
    <string name="settings_persistence_title">ステータスの永続性</string>
    <!-- Subtitle of the settings section to configure the status persistence of chat presence -->
    <string name="settings_persistence_subtitle">接続された端末がない場合でも、選択したステータスの状態を維持します</string>
    <!-- Title of the dialog to set the value of the auto away preference -->
    <string name="title_dialog_set_autoaway_value">時間制限を設定</string>
    <!-- Button to set a value -->
    <string name="button_set">設定</string>
    <!-- Button to set a value -->
    <string name="hint_minutes">分</string>
    <!-- the options of what to upload in an array. Needed for the settings, the options of what to upload. -->
    <string-array name="settings_status_entries">
        <item>オンライン</item>
        <item>不在</item>
        <item>取り込み中</item>
        <item>オフライン</item>
    </string-array>
    <!-- Text that indicates that a the offline section is currently empty -->
    <string name="offline_empty_folder">オフライン用に保存されたファイルはありません</string>
    <!-- Positive confirmation to enable logs -->
    <string name="general_enable">有効にする</string>
    <!-- Positive confirmation to allow MEGA to read contacts book. -->
    <string name="general_allow">許可</string>
    <!-- Dialog to confirm the action of enabling logs -->
    <string name="enable_log_text_dialog">ログには、アカウントに関連する情報が含めることができます</string>
    <!-- Dialog to confirm the reconnect action -->
    <string name="confirmation_to_reconnect">ネットワーク接続が回復しました。MEGAに接続しますか？</string>
    <!-- Message shown meanwhile the app is waiting for a the chat status -->
    <string name="loading_status">ステータスを読み込んでいます&#8230;</string>
    <!-- Error when a message cannot be edited -->
    <string name="error_editing_message">このメッセージは編集できません</string>
    <!-- Label to show the number of transfers in progress, Plural -->
    <plurals name="text_number_transfers">
        <item quantity="other">%1$d/%2$dファイル</item>
    </plurals>
    <!-- Progress text shown when user stop upload/download and the app is waiting for async response -->
    <string name="label_process_finishing">プロセスが終了しています&#8230;</string>
    <!-- positive button on dialog to view a contact -->
    <string name="option_to_transfer_manager">表示</string>
    <!-- Label of the modal bottom sheet to pause all transfers -->
    <string name="option_to_pause_transfers">全転送を一時停止</string>
    <!-- Label of the modal bottom sheet to resume all transfers -->
    <string name="option_to_resume_transfers">すべての転送を再開</string>
    <!-- Label of the modal bottom sheet to clear completed transfers -->
    <string name="option_to_clear_transfers">転送をすべてクリアする</string>
    <!-- Label indicating action to retry failed or cancelled transfers -->
    <string name="option_to_retry_transfers">すべての転送を再試行</string>
    <!-- Dialog to confirm the action of pausing one transfer -->
    <string name="menu_pause_individual_transfer">転送を一時停止しますか？　</string>
    <!-- Dialog to confirm the action of restarting one transfer -->
    <string name="menu_resume_individual_transfer">転送を再開しますか？　</string>
    <!-- Button to confirm the action of restarting one transfer -->
    <string name="button_resume_individual_transfer">再開</string>
    <!-- Dialog to confirm before removing completed transfers -->
    <string name="confirmation_to_clear_completed_transfers">転送をすべてクリアしますか？</string>
    <!-- Title of the tab section for transfers in progress -->
    <string name="title_tab_in_progress_transfers">進行中</string>
    <!-- Title of the tab section for completed transfers -->
    <string name="title_tab_completed_transfers">完了</string>
    <!-- Text shown in playlist subtitle item when a file is reproducing but it is paused -->
    <string name="transfer_paused">一時停止中</string>
    <!-- Possible state of a transfer -->
    <string name="transfer_queued">待機中</string>
    <!-- Possible state of a transfer. When the transfer is finishing -->
    <string name="transfer_completing">完了中</string>
    <!-- Possible state of a transfer. When the transfer is retrying -->
    <string name="transfer_retrying">再試行中</string>
    <!-- Possible state of a transfer. When the transfer was cancelled -->
    <string name="transfer_cancelled">キャンセルされました</string>
    <!-- Possible state of a transfer -->
    <string name="transfer_unknown">不明</string>
    <!-- Title of the panel where the progress of the transfers is shown -->
    <string name="paused_transfers_title">転送を一時停止しました</string>
    <!-- message shown in the screen when there are not any active transfer -->
    <string name="completed_transfers_empty">完了した転送はありません</string>
    <!-- Text of the notification shown when the upload service is running, Plural -->
    <plurals name="upload_service_notification">
        <item quantity="other">%1$d/%2$dファイルをアップロード中</item>
    </plurals>
    <!-- Text of the notification shown when the upload service is running, Plural -->
    <plurals name="upload_service_paused_notification">
        <item quantity="other">%1$d/%2$dファイルをアップロード中（一時停止）</item>
    </plurals>
    <!-- Text of the notification shown when the folder upload service is running, Text of the notification shown when the folder upload service is running - plural e.g. Uploading 1 of 2 folders -->
    <plurals name="folder_upload_service_notification">
        <item quantity="other">%1$d/%2$dフォルダをアップロード中</item>
    </plurals>
    <!-- Text of the notification shown when the folder upload service is running, Text of the notification shown when the folder upload service is running - plural e.g. Uploading 1 of 2 folders -->
    <plurals name="folder_upload_service_paused_notification">
        <item quantity="other">%1$d/%2$dフォルダをアップロード中（一時停止）</item>
    </plurals>
    <!-- Text of the notification shown when the upload service has finished, Plural -->
    <plurals name="upload_service_final_notification">
        <item quantity="other">%1$dファイルがアップロードされました</item>
    </plurals>
    <!-- Text of the notification shown when the upload service has finished, Plural -->
    <plurals name="upload_service_notification_already_uploaded">
        <item quantity="other">%1$d個のファイルがすでにアップロードされています</item>
    </plurals>
    <!-- Text of the notification shown when the folder upload service has finished, Text of the notification shown when the folder upload service has finished - plural  e.g. Uploaded 2 folders -->
    <plurals name="folder_upload_service_final_notification">
        <item quantity="other">%1$d個のフォルダをアップロードしました</item>
    </plurals>
    <!-- label for the total file size of multiple files and/or folders (no need to put the colon punctuation in the translation) -->
    <string name="general_total_size">合計サイズ： %1$s</string>
    <!-- Text of the notification shown when the upload service has finished with any transfer error, Plural -->
    <plurals name="upload_service_failed">
        <item quantity="other">%1$dファイルがアップロードされませんでした</item>
    </plurals>
    <!-- Text of the notification shown when the upload service has finished with any copied file instead uploaded, Plural -->
    <plurals name="copied_service_upload">
        <item quantity="other">%1$d個のファイルがコピーされました</item>
    </plurals>
    <!-- Text of the notification shown when the download service do not download because the file is already on the device, Plural -->
    <plurals name="already_downloaded_service">
        <item quantity="other">%1$d個のファイルが以前にダウンロードされました</item>
    </plurals>
    <!-- Text of the notification shown when the download service has finished, Plural -->
    <plurals name="download_service_final_notification">
        <item quantity="other">%1$dファイルがダウンロードされました</item>
    </plurals>
    <!-- Text of the notification shown when the download service has finished with any error, Plural -->
    <plurals name="download_service_final_notification_with_details">
        <item quantity="other">%1$d/%2$dファイルがダウンロードされました</item>
    </plurals>
    <!-- Text of the notification shown when the download service has finished with any transfer error, Plural -->
    <plurals name="download_service_failed">
        <item quantity="other">%1$dファイルがダウンロードされませんでした</item>
    </plurals>
    <!-- Text of the notification shown when the download service is running, Plural -->
    <plurals name="download_service_notification">
        <item quantity="other">%1$d/%2$dファイルをダウンロード中</item>
    </plurals>
    <!-- Text of the notification shown when the download service is paused, Plural -->
    <plurals name="download_service_paused_notification">
        <item quantity="other">%1$d/%2$dファイルをダウンロード中（一時停止）</item>
    </plurals>
    <!-- Title of the alert when the transfer quota is exceeded. -->
    <string name="title_depleted_transfer_overquota">転送容量が不十分です</string>
    <!-- Text of the alert when the transfer quota is depleted. The placeholder indicates the time left for the transfer quota to be reset. For instance: 30m 45s -->
    <string name="current_text_depleted_transfer_overquota">あなたのキューに入れられたダウンロードは、あなたのIPアドレスで利用可能な現在の転送容量を超えているため、中断されています。アカウントをアップグレードするか、%s待ってからダウンロードを続行してください。</string>
    <!-- Text of the alert when the transfer quota is depleted. The placeholder indicates the time left for the transfer quota to be reset. For instance: 30m 45s -->
    <string name="text_depleted_transfer_overquota">このIPアドレスの転送容量を超えました。アカウントをアップグレードするか、%s待ってからダウンロードを続行してください。</string>
    <!-- Button to show plans in the alert when the transfer quota is depleted -->
    <string name="plans_depleted_transfer_overquota">プランを見る</string>
    <!-- Button option of the alert when the transfer quota is depleted -->
    <string name="continue_without_account_transfer_overquota">アカウントを作成せず続ける</string>
    <!-- this is used for example when downloading 1 file or 2 files, Plural of file. 2 files -->
    <plurals name="new_general_num_files">
        <item quantity="other">%1$dファイル</item>
    </plurals>
    <!-- Menu option -->
    <string name="general_view">ファイルを表示</string>
    <!-- Menu option to choose to add file or folders to Cloud Drive -->
    <string name="add_to_cloud">インポート</string>
    <!-- Menu option to choose to add file to Cloud Drive in the chat -->
    <string name="add_to_cloud_node_chat">クラウドドライブに追加する</string>
    <!-- Menu option -->
    <string name="general_view_contacts">連絡先を表示</string>
    <!-- Message displayed when a file has been successfully imported to Cloud Drive -->
    <string name="import_success_message">クラウドドライブに正常に追加されました</string>
    <!-- Menu option -->
    <string name="import_success_error">エラー。クラウドドライブに追加されていません</string>
    <!-- Label in login screen to inform about the chat initialization proccess -->
    <string name="chat_connecting">接続中&#8230;</string>
    <!-- message when trying to invite a contact with a pending request -->
    <string name="context_contact_already_invited">%sさんはすでに招待されました。あなたの保留中の要求を確認してください。</string>
    <!-- Hint text explaining that you can change the email and resend the create account link to the new email address -->
    <string name="confirm_email_misspelled">メールアドレスのスペルを間違った場合、それを修正して[A]再送信[A]をタップしてください。</string>
    <!-- Button to resend the create account email to a new email address in case the previous email address was misspelled -->
    <string name="confirm_email_misspelled_resend">再送</string>
    <!-- Text shown after the confirmation email has been sent to the new email address -->
    <string name="confirm_email_misspelled_email_sent">メールが送信されました</string>
    <!-- text_copyright_alert_title -->
    <string name="copyright_alert_title">すべてのユーザー様に対する著作権の警告</string>
    <!-- text_copyright_alert_first_paragraph -->
    <string name="copyright_alert_first_paragraph">MEGAは他人の著作権を尊重し、MEGAクラウドサービスのユーザー様が著作権に関する法律に従うことを義務づけています</string>
    <!-- text_copyright_alert_second_paragraph -->
    <string name="copyright_alert_second_paragraph">MEGAクラウドサービスを使用して著作権を侵害することは厳しく禁止されています。あなたは、個人または団体の著作権またはその他の財産権を侵害するファイル、データ、またはコンテンツをアップロード、ダウンロード、保存、共有、表示、ストリーム配信、配布、メールで送信、リンク、送信、またはその他の方法で利用可能にすることはできません。</string>
    <!-- text of the Agree button -->
    <string name="copyright_alert_agree_button">同意する</string>
    <!-- text of the Disagree button -->
    <string name="copyright_alert_disagree_button">同意しない</string>
    <!-- Hint how to cancel the download -->
    <string name="download_show_info">情報を表示</string>
    <!-- Error message when removing public links of nodes. Plural. -->
    <plurals name="context_link_removal_error">
        <item quantity="other">一部のリンクを削除できませんでした。後でもう一度お試しください。</item>
    </plurals>
    <!-- Error message when creating public links of nodes. Plural. -->
    <plurals name="context_link_export_error">
        <item quantity="other">一部のリンクの作成に失敗しました。後でもう一度お試しください。</item>
    </plurals>
    <!-- Message when some public links were removed successfully. Plural. -->
    <plurals name="context_link_removal_success">
        <item quantity="other">リンクを削除しました。</item>
    </plurals>
    <!-- error message -->
    <string name="context_link_action_error">リンクのアクションに失敗しました。後でもう一度お試しください。</string>
    <!-- title of the dialog shown when sending or sharing a folder -->
    <string name="title_write_user_email">ユーザーのメールアドレスを書く</string>
    <!-- title of the screen to see the details of several node attachments -->
    <string name="activity_title_files_attached">添付されたファイル</string>
    <!-- title of the screen to see the details of several contact attachments -->
    <string name="activity_title_contacts_attached">添付された連絡先</string>
    <!--  -->
    <string name="alert_user_is_not_contact">このユーザーは連絡先ではありません</string>
    <!--  -->
    <string name="camera_uploads_cellular_connection">モバイル接続を使う</string>
    <!--  -->
    <string name="camera_uploads_upload_videos">動画をアップロード</string>
    <!-- Message when an user avatar has been changed successfully -->
    <string name="success_changing_user_avatar">プロファイル画像が更新されました</string>
    <!-- Message when an error ocurred when changing an user avatar -->
    <string name="error_changing_user_avatar_image_not_available">エラー。選択された画像が存在しません</string>
    <!-- Message when an error ocurred when changing an user avatar -->
    <string name="error_changing_user_avatar">プロファイル画像を変更する際にエラーが発生しました</string>
    <!-- Message when an user avatar has been deleted successfully -->
    <string name="success_deleting_user_avatar">プロファイル画像が削除されました</string>
    <!-- Message when an error ocurred when deleting an user avatar -->
    <string name="error_deleting_user_avatar">プロファイル画像を削除する際にエラーが発生しました</string>
    <!-- Message when an error ocurred when changing an user attribute -->
    <string name="error_changing_user_attributes">名前の変更時にエラーが発生しました</string>
    <!-- Message when an user attribute has been changed successfully -->
    <string name="success_changing_user_attributes">あなたの名前は正しく更新されました</string>
    <!-- Message show when a participant has been successfully invited to a group chat -->
    <string name="add_participant_success">参加者が追加されました</string>
    <!-- Message show when a participant hasn’t been successfully invited to a group chat -->
    <string name="add_participant_error">エラー。参加者が追加されていません</string>
    <!-- Message show when a participant has been successfully removed from a group chat -->
    <string name="remove_participant_success">参加者が削除されました</string>
    <!-- Message show when a participant hasn’t been successfully removed from a group chat -->
    <string name="remove_participant_error">エラー。参加者が削除されていません</string>
    <!--  -->
    <string name="no_files_selected_warning">ファイルが選択されていません</string>
    <!--  -->
    <string name="attachment_upload_panel_from_cloud">クラウドドライブから</string>
    <!--  -->
    <string name="attachment_upload_panel_contact">連絡先</string>
    <!--  -->
    <string name="attachment_upload_panel_photo">端末から</string>
    <!-- Button and title of dialog shown when the user wants to delete permanently their account. -->
    <string name="delete_account">アカウントを削除</string>
    <!-- Text shown in the alert dialog to confirm the deletion of an account -->
    <string name="delete_account_text">アカウントを削除すると、アカウントデータ、MEGAの連絡先、または会話にアクセスできなくなります。\nこの操作は元に戻すことはできません。</string>
    <!-- menu item -->
    <string name="delete_button">削除</string>
    <!--  -->
    <string name="file_properties_info_info_file">情報</string>
    <!-- Refers to the size of a file. -->
    <string name="file_properties_info_size">合計サイズ</string>
    <!-- header of a status field for what content a user has shared to you -->
    <string name="file_properties_info_content">内容</string>
    <!--  -->
    <string name="file_properties_shared_folder_public_link_name">リンク</string>
    <!-- Refers to access rights for a file folder. -->
    <string name="file_properties_shared_folder_full_access">フルアクセス</string>
    <!-- Label to explain the read only participant permission in the options panel of the group info screen -->
    <string name="file_properties_shared_folder_read_only">読み取り専用</string>
    <!-- Refers to access rights for a file folder. (with the & needed. Don’t use the symbol itself. Use &) -->
    <string name="file_properties_shared_folder_read_write">読み取りと書き込み</string>
    <!-- State of an attachment message when the upload is in progress but the queue of transfers is paused. -->
    <string name="attachment_uploading_state_paused">転送一時停止</string>
    <!-- label to indicate the state of an upload in chat -->
    <string name="attachment_uploading_state_uploading">アップロード中&#8230;</string>
    <!--  -->
    <string name="attachment_uploading_state_compressing">圧縮中&#8230;</string>
    <!--  -->
    <string name="attachment_uploading_state_error">エラー。送信されていません。</string>
    <!-- When a multiple download is started, some of the files could have already been downloaded before. This message shows the number of files that has already been downloaded and the number of files pending -->
    <string name="already_downloaded_multiple">%dファイルがすでにダウンロードされました。</string>
    <!-- When a multiple download is started, some of the files could have already been downloaded before. This message shows the number of files that are pending in plural. placeholder: number of files -->
    <string name="pending_multiple">%dファイルが保留中です。</string>
    <!--  -->
    <string name="contact_is_me">使用可能なオプションはありません。自分自身を選択しました。</string>
    <!-- Confirmation before deleting one attachment -->
    <string name="confirmation_delete_one_attachment">添付ファイルを削除しますか？　</string>
    <!-- Menu option -->
    <string name="general_view_with_revoke">ファイルを表示（%1$d件が削除済み）</string>
    <!-- Success message when the attachment has been sent to a chat -->
    <string name="success_attaching_node_from_cloud">ファイルが%1$sに送信されました</string>
    <!-- Success message when the attachment has been sent to a many chats -->
    <string name="success_attaching_node_from_cloud_chats">ファイルが%1$dチャットに送信されました</string>
    <!-- Error message when the attachment cannot be sent -->
    <string name="error_attaching_node_from_cloud">エラー。ファイルは送信されていません</string>
    <!-- Error message when the attachment cannot be sent to any of the selected chats -->
    <string name="error_attaching_node_from_cloud_chats">エラー。ファイルは選択されたチャットのいずれにも送信されていません</string>
    <!-- Error message when the attachment cannot be revoked -->
    <string name="error_revoking_node">エラー。添付ファイルは削除されていません</string>
    <!-- settings option -->
    <string name="settings_set_up_automatic_uploads">自動アップロードを設定</string>
    <!-- Message sound option when no sound has been selected for chat notifications -->
    <string name="settings_chat_silent_sound_not">サイレント</string>
    <!-- messages string in chat notification -->
    <string name="messages_chat_notification">メッセージ</string>
    <!-- part of the string in incoming shared folder notification -->
    <string name="incoming_folder_notification">送信元</string>
    <!-- title of incoming shared folder notification -->
    <string name="title_incoming_folder_notification">新しい共有フォルダ</string>
    <!-- title of the notification for a new incoming contact request -->
    <string name="title_contact_request_notification">新しい連絡先要求</string>
    <!-- Title of the section to clear the chat content in the Manage chat history screen -->
    <string name="title_properties_chat_clear">チャット履歴をクリア</string>
    <!-- Title of the section to remove contact in the Contact Properties screen -->
    <string name="title_properties_remove_contact">連絡先を削除</string>
    <!-- Title of the section to enable notifications in the Contact Properties screen -->
    <string name="title_properties_chat_notifications_contact">チャット通知</string>
    <!-- Text shown when the chat history was cleared by someone -->
    <string name="history_cleared_by">[A]%1$s[/A][B]さんがチャット履歴をクリアしました[/B]</string>
    <!-- Notification title to show the number of unread chats, unread messages -->
    <string name="number_messages_chat_notification">%1$d件の未読チャット</string>
    <!-- Item menu option upon clicking on one or multiple files. -->
    <string name="context_permissions_changing_folder">権限の変更</string>
    <!-- Item menu option upon clicking on one or multiple files. -->
    <string name="context_removing_contact_folder">共有フォルダから連絡先を削除</string>
    <!-- confirmation message before removing a file -->
    <string name="confirmation_move_to_rubbish">ごみ箱に移動しますか？</string>
    <!-- confirmation message before removing CU folder -->
    <string name="confirmation_move_cu_folder_to_rubbish">このフォルダをごみ箱に移動してもよろしいですか？　これによりカメラアップロードが無効になります。</string>
    <!-- Confirmation message before removing MU folder -->
    <string name="confirmation_move_mu_folder_to_rubbish">このフォルダをごみ箱に移動してもよろしいですか？　これによりセカンダリメディアアップロードが無効になります。</string>
    <!-- confirmation message before removing a file -->
    <string name="confirmation_move_to_rubbish_plural">ごみ箱に移動しますか？</string>
    <!-- confirmation message before removing a file -->
    <string name="confirmation_delete_from_mega">MEGAから削除しますか？</string>
    <!-- label to indicate the state of an upload in chat -->
    <string name="attachment_uploading_state">アップロード中&#8230;</string>
    <!-- Title of the section to enable notifications in the Contact Properties screen -->
    <string name="title_properties_contact_notifications_for_chat">チャット通知</string>
    <!-- title of the section for achievements -->
    <string name="achievements_title">達成</string>
    <!-- subtitle of the section for achievements -->
    <string name="achievements_subtitle">友人を招待して報酬を獲得</string>
    <!-- title of the introduction for the achievements screen -->
    <string name="figures_achievements_text_referrals">成功したご招待ごとに、%1$sのストレージ。365日有効。</string>
    <!-- sentence to detail the figures of storage and transfer quota related to each achievement -->
    <string name="figures_achievements_text">%1$sのストレージ。365日有効。</string>
    <!-- title of the section for unlocked rewards -->
    <string name="unlocked_rewards_title">ロック解除された報酬</string>
    <!-- title of the section for unlocked storage quota -->
    <string name="unlocked_storage_title">ストレージ容量</string>
    <!-- title of the section for referral bonuses in achivements section (maximum 24 chars) -->
    <string name="title_referral_bonuses">招待ボーナス</string>
    <!-- Title of the section for install a mobile app in achivements section (maximum 31 chars) -->
    <string name="title_install_app">当社のモバイルアプリをインストール</string>
    <!-- Title of the section for add phone number in achivements section (maximum 30 chars) -->
    <string name="title_add_phone">電話番号を追加</string>
    <!-- title of the section for install megasync in achivements section (maximum 24 chars) -->
    <string name="title_regitration">ご登録ボーナス</string>
    <!-- title of the section for install a mobile app bonuses in achivements section (maximum 24 chars) -->
    <string name="title_install_desktop">MEGAデスクトップアプリを取得</string>
    <!-- title of the section for base quota in achivements section -->
    <string name="title_base_quota">アカウント基本容量</string>
    <!-- Text that indicates that no pictures have been uploaded to the Camera Uploads section -->
    <string name="camera_uploads_empty">カメラアップロードにファイルはありません</string>
    <!-- indicates the number of days left related to a achievement -->
    <string name="general_num_days_left">残り%1$d日</string>
    <!-- State to indicate something has expired (achivements of business status account for instance) -->
    <string name="expired_label">期限切れ</string>
    <!-- title of the advanced setting to choose the use of https -->
    <string name="setting_title_use_https_only">HTTPを使用しない</string>
    <!-- subtitle of the advanced setting to choose the use of https -->
    <string name="setting_subtitle_use_https_only">転送が開始されない場合にのみ、このオプションを有効にします。通常の状況では、転送はすべてすでに暗号化されているため、HTTPで問題ありません。</string>
    <!-- title of screen to invite friends and get an achievement -->
    <string name="title_achievement_invite_friends">仕組み</string>
    <!-- first paragraph of screen to invite friends and get an achievement -->
    <string name="first_paragraph_achievement_invite_friends">無料のMEGAアカウントを作成し、MEGAモバイルアプリをインストールするようにお友だちをご招待ください。サインアップとアプリのインストールが成功するたびに、ボーナスとして無料のストレージを受け取ることができます。</string>
    <!-- second paragraph of screen to invite friends and get an achievement -->
    <string name="second_paragraph_achievement_invite_friends">新規ご招待かつ、MEGAモバイルアプリかMEGAデスクトップアプリをインストールした場合に限り、無料ストレージボーナスが適用されます。</string>
    <!-- explanation of screen to invite friends and get an achievement -->
    <string name="card_title_invite_friends">あなたの電話の連絡先リストから連絡先を選択するか、複数のメールアドレスを入力します。</string>
    <!-- title of the dialog to confirm the contact request -->
    <string name="title_confirmation_invite_friends">友人をMEGAに招待</string>
    <!-- Text shown when the user sends a contact invitation -->
    <string name="subtitle_confirmation_invite_friends">招待状が送信されました</string>
    <!-- paragraph of the dialog to confirm the contact request -->
    <string name="paragraph_confirmation_invite_friends">ご友人に、登録してMEGAアプリをインストールするようにお勧めください。ご友人があなたがご入力されたものと同じメールアドレスをご使用の場合、あなたに転送容量報酬を贈呈いたします。</string>
    <!-- Error shown when the user writes a email with an incorrect format -->
    <string name="invalid_email_to_invite">メールが不正です</string>
    <!-- info paragraph about the achievement install megasync -->
    <string name="paragraph_info_achievement_install_desktop">MEGAデスクトップアプリをインストールすると、無料のストレージスペース%1$sが得られます。これは365日間有効です。MEGAデスクトップアプリは、Windows、macOS、そして大半のLinuxディストリビューションでご利用いただけます。</string>
    <!-- info paragraph about the achievement install mobile app -->
    <string name="paragraph_info_achievement_install_mobile_app">MEGAモバイルアプリをインストールすると、無料のストレージスペース%1$sが得られます。これは365日間有効です。当社は、iOSとAndroid用のモバイルアプリをご提供しております。</string>
    <!-- info paragraph about the achievement ‘add phone number’. Placeholder 1: bonus storage space e.g. 20GB. Placeholder 2: bonus transfer quota e.g. 50GB -->
    <string name="paragraph_info_achievement_add_phone">お使いの電話番号を検証すると、無料のストレージスペース%1$sが得られます。これは365日間有効です。</string>
    <!-- info paragraph about the completed achievement install megasync -->
    <string name="result_paragraph_info_achievement_install_desktop">あなたは当社のMEGAデスクトップアプリのインストールに対して、%1$sのストレージスペースを受け取りました。</string>
    <!-- info paragraph about the completed achievement install mobile app -->
    <string name="result_paragraph_info_achievement_install_mobile_app">あなたはMEGAモバイルアプリのインストールに対して、%1$sのストレージスペースを受け取りました。</string>
    <!-- info paragraph about the completed achievement of ‘add phone number’. Placeholder 1: bonus storage space e.g. 20GB. Placeholder 2: bonus transfer quota e.g. 50GB -->
    <string name="result_paragraph_info_achievement_add_phone">あなたはお使いの電話番号の検証に対して、%1$sのストレージスペースを受け取りました。</string>
    <!-- info paragraph about the completed achievement registration -->
    <string name="result_paragraph_info_achievement_registration">あなたは無料登録ボーナスとして%1$sのストレージスペースを受け取りました。</string>
    <!-- info paragraph about the completed achievement registration -->
    <string name="expiration_date_for_achievements">ボーナスは%1$d日後に有効期限が切れます</string>
    <!-- menu items -->
    <plurals name="context_share_folders">
        <item quantity="other">フォルダを共有</item>
    </plurals>
    <!-- confirmation message before leaving some incoming shared folders -->
    <plurals name="confirmation_leave_share_folder">
        <item quantity="other">これらのフォルダから去ると、再度それを見ることはできません。</item>
    </plurals>
    <!-- Info of a contact if there is no folders shared with him -->
    <string name="no_folders_shared">共有フォルダなし</string>
    <!-- Menu item -->
    <string name="settings_help">ヘルプ</string>
    <!-- Settings preference title for help centre -->
    <string name="settings_help_centre">ヘルプセンター</string>
    <!-- Settings preference title for send feedback -->
    <string name="settings_help_preference">ご意見の送信</string>
    <!-- mail subject -->
    <string name="setting_feedback_subject">Androidフィードバック</string>
    <!-- mail body -->
    <string name="setting_feedback_body">こちらにご意見をお寄せください：</string>
    <!-- mail body -->
    <string name="settings_feedback_body_device_model">端末モデル</string>
    <!-- mail body -->
    <string name="settings_feedback_body_android_version">Androidバージョン</string>
    <!-- Title of the dialog to create a new text file by inserting the name -->
    <string name="dialog_title_new_text_file">新規テキストファイル</string>
    <!-- Title of the dialog to create a new file by inserting the name -->
    <string name="dialog_title_new_file">新規ファイル</string>
    <!-- Input field description in the create file dialog. -->
    <string name="context_new_file_name">ファイル名</string>
    <!-- Title of the dialog to create a new link by inserting the name, e.g. when try to share a web link to your Cloud Drive or incoming shares. -->
    <string name="dialog_title_new_link">リンク名</string>
    <!-- Input field description in the create link dialog, e.g. when try to share a web link to your Cloud Drive or incoming shares. -->
    <string name="context_new_link_name">リンクURL</string>
    <!-- Title of the field subject when a new file is created to upload -->
    <string name="new_file_subject_when_uploading">件名</string>
    <!-- Title of the field content when a new file is created to upload -->
    <string name="new_file_content_when_uploading">コンテンツ</string>
    <!-- Title of the field email when a new contact is created to upload -->
    <string name="new_file_email_when_uploading">メール</string>
    <!-- Item of a menu to forward a message chat to another chatroom -->
    <string name="forward_menu_item">転送</string>
    <!-- name of the button to attach file from MEGA to another app -->
    <string name="general_attach">添付</string>
    <!-- when add or share a file with a new contact, it can type by name or mail -->
    <string name="type_contact">連絡先の名前またはメールアドレス</string>
    <!-- when add or share a file with a new contact, message displayed to warn that the maximum number has been reached -->
    <string name="max_add_contact">この時点では連絡先をこれ以上追加することはできません</string>
    <!-- when changing the password , the old password and new password are equals -->
    <string name="old_and_new_passwords_equals">新しいパスワードは古いパスワードと同じにすることはできません</string>
    <!-- Menu item -->
    <string name="action_search_by_date">日付で検索</string>
    <!-- title of a button to apply search by date -->
    <string name="general_apply">適用</string>
    <!-- title of a button to apply search by month -->
    <string name="general_search_month">先月</string>
    <!-- title of a button to apply search by year -->
    <string name="general_search_year">去年</string>
    <!-- title of a Search by date tag -->
    <string name="label_set_day">日付を設定</string>
    <!-- the user can’t choose this date -->
    <string name="snackbar_search_by_date">要求された日付は無効です</string>
    <!-- Error shown when the user left a name empty -->
    <string name="empty_name">名前が無効です</string>
    <!-- Error shown when the user left names empty and names typed with not allowed characters -->
    <string name="general_incorrect_names">先に進む前にファイル名を修正してください</string>
    <!-- Error text for invalid characters -->
    <string name="invalid_characters">無効な文字です</string>
    <!-- Error shown when the user writes a character not allowed -->
    <string name="invalid_characters_defined">次の文字は許可されていません： ” * / : &lt; &gt; ? \ |</string>
    <!-- Warning show to the user after try to import files to MEGA with empty names. Plural. When more than one file name have this error. -->
    <plurals name="empty_names">
        <item quantity="other">ファイル名を空にすることはできません。</item>
    </plurals>
    <!-- Label shown when audio file is playing -->
    <string name="audio_play">音声ファイル</string>
    <!-- when open PDF Viewer, the pdf that it try to open is damaged or does not exist -->
    <string name="corrupt_pdf_dialog_text">エラー。PDFファイルが破損しているか、存在しません。</string>
    <!-- Label to include info of the user email in the feedback form -->
    <string name="user_account_feedback">ユーザーアカウント</string>
    <!-- Label shown in MEGA pdf-viewer when it open a PDF save in smartphone storage -->
    <string name="save_to_mega">私の\nクラウドドライブに保存します</string>
    <!-- Error message when creating a chat one to one with a contact that already has a chat -->
    <string name="chat_already_exists">このチャットはすでに存在します</string>
    <!-- before sharing a file, has to be downloaded -->
    <string name="not_download">このファイルはまだダウンロードされていません。</string>
    <!-- Error shown when a user is starting a chat or adding new participants in a group chat and writes a contact mail that has not added -->
    <string name="not_permited_add_email_to_invite">MEGAの連絡先のみ追加できます</string>
    <!-- Info label about the connectivity state of the chat -->
    <string name="invalid_connection_state">チャットに再接続中</string>
    <!-- Message show when a call cannot be established -->
    <string name="call_error">エラーが発生したため、通話が接続できません。</string>
    <!-- Title of dialog to evaluate the app -->
    <string name="title_evaluate_the_app_panel">MEGAモバイルアプリを気に入っていただけましたか？</string>
    <!-- Label to show rate the app -->
    <string name="rate_the_app_panel">はい、アプリを評価します</string>
    <!-- Label to show send feedback -->
    <string name="send_feedback_panel">いいえ、意見を送信します</string>
    <!-- title of the section advanced options on the get link screen -->
    <string name="link_advanced_options">詳細設定オプション</string>
    <!-- Message to show when users deny to permit the permissions to read and write on external storage on setting default download location -->
    <string name="download_requires_permission">MEGAは、外部ストレージにファイルをダウンロードするために、外部ストレージの読み取り権限と書き込み権限が必要です。</string>
    <!-- Default download location is on old sd card, but currently the user installed a new SD card, need user to reset download location. -->
    <string name="old_sdcard_unavailable">古いSDカードは使用できません。新しいダウンロード場所を設定してください。</string>
    <!-- Dialog title to ask download to internal storage or external storage. -->
    <string name="title_select_download_location">ダウンロード場所を選択</string>
    <!-- Title of the section to invite contacts if the user has denied the contacts permmissions -->
    <string name="no_contacts_permissions">連絡先権限が付与されていません</string>
    <!-- Option of the sliding panel to go to QR code section -->
    <string name="choose_qr_option_panel">私のQRコード</string>
    <!-- Title of the screen that shows the options to the QR code -->
    <string name="section_qr_code">QRコード</string>
    <!-- Option in menu of section  My QR code to reset the QR code -->
    <string name="action_reset_qr">QRコードをリセット</string>
    <!-- Option in menu of section  My QR code to delete the QR code -->
    <string name="action_delete_qr">QRコードを削除</string>
    <!-- Option shown in QR code bottom sheet dialog to save QR code in Cloud Drive -->
    <string name="save_cloud_drive">クラウドドライブに</string>
    <!-- Option shown in QR code bottom sheet dialog to save QR code in File System -->
    <string name="save_file_system">ファイルシステムに</string>
    <!-- Title of QR code section -->
    <string name="section_my_code">私のコード</string>
    <!-- Title of QR code scan section -->
    <string name="section_scan_code">コードをスキャン</string>
    <!-- Title of QR code settings that permits or not contacts that scan my QR code will be automatically added to my contact list -->
    <string name="settings_qrcode_autoaccept">自動承認</string>
    <!-- Subtitle of QR code settings auto-accept -->
    <string name="setting_subtitle_qrcode_autoccept">あなたのQRコードをスキャンするMEGAユーザー様は自動的にあなたの連絡先リストに追加されます。</string>
    <!-- Subtitle of QR code settings that reset the code -->
    <string name="setting_subtitle_qrcode_reset">以前のQRコードは無効になります</string>
    <!-- Text shown when it has been copied the QR code link -->
    <string name="qrcode_link_copied">リンクがクリップボードにコピーされました</string>
    <!-- Text shown when it has been reseted the QR code successfully -->
    <string name="qrcode_reset_successfully">QRコードが正常にリセットされました</string>
    <!-- Text shown when it has been deleted the QR code successfully -->
    <string name="qrcode_delete_successfully">QRコードが正常に削除されました</string>
    <!-- Text shown when it has not been reseted the QR code successfully -->
    <string name="qrcode_reset_not_successfully">エラーによりQRコードはリセットされません。もう一度やり直してください。</string>
    <!-- Text shown when it has not been delete the QR code successfully -->
    <string name="qrcode_delete_not_successfully">エラーによりQRコードは削除されません。もう一度やり直してください。</string>
    <!-- Title of dialog shown when a contact request has been sent with QR code -->
    <string name="invite_sent">招待状が送信されました</string>
    <!-- Text of dialog shown when a contact request has been sent. -->
    <string name="invite_sent_text">そのユーザーさんは招待済みで、受け入れられ次第すぐにあなたの連絡先リストに表示されます。</string>
    <!-- Text of dialog shown when multiple contacts request has been sent -->
    <string name="invite_sent_text_multi">複数のユーザーが招待されています。承認されると連絡先リストに表示されます。</string>
    <!-- Text shown when it tries to share the QR and occurs an error to process the action -->
    <string name="error_share_qr">QRファイルの共有試行中にエラーが発生しました。ファイルが存在しない可能性があります。後でもう一度お試しください。</string>
    <!-- Text shown when it tries to upload to Cloud Drive the QR and occurs an error to process the action -->
    <string name="error_upload_qr">QRファイルのアップロード試行中にエラーが発生しました。ファイルが存在しない可能性があります。後でもう一度お試しください。</string>
    <!-- Text shown when it tries to download to File System the QR and occurs an error to process the action -->
    <string name="error_download_qr">QRファイルのダウンロード試行中にエラーが発生しました。ファイルが存在しない可能性があります。後でもう一度お試しください。</string>
    <!-- Text shown when it tries to download to File System the QR and the action has success -->
    <string name="success_download_qr">QRコードが%sに正常にダウンロードされました</string>
    <!-- Title of dialog shown when a contact request has not been sent with QR code -->
    <string name="invite_not_sent">招待状は未送信です</string>
    <!-- Text of dialog shown when a contact request has not been sent with QR code -->
    <string name="invite_not_sent_text">QRコードまたは連絡先リンクが無効です。有効なコードをスキャンするか、有効なリンクを開いてみてください。</string>
    <!-- Text of dialog shown when a contact request has not been sent with QR code because of is already a contact -->
    <string name="invite_not_sent_text_already_contact">招待状は送信されていません。%sさんはすでに連絡先に入っています。</string>
    <!-- Text of dialog shown when a contact request has not been sent with QR code because of some error -->
    <string name="invite_not_sent_text_error">エラーが発生し、招待状が送信されておりません。</string>
    <!-- Text of alert dialog informing that the qr is generating -->
    <string name="generatin_qr">QRコードの生成中...</string>
    <!-- Title of QR code scan menu item -->
    <string name="menu_item_scan_code">QRコードをスキャン</string>
    <!-- get the contact link and copy it -->
    <string name="button_copy_link">リンクをコピー</string>
    <!-- Create QR code -->
    <string name="button_create_qr">QRコードを作成</string>
    <!-- Text shown when it has been created the QR code successfully -->
    <string name="qrcode_create_successfully">QRコードが正常に作成されました</string>
    <!-- Text shown in QR code scan fragment to help and guide the user in the action -->
    <string name="qrcode_scan_help">QRコードを整列させて、端末のカメラでスキャンします</string>
    <!-- positive button on dialog to view a contact -->
    <string name="contact_view">表示</string>
    <!-- Item menu option to reproduce audio or video in external reproductors -->
    <string name="external_play">以下で開く：</string>
    <!-- to share a file using Facebook, Whatsapp, etc -->
    <string name="context_share">以下で共有：</string>
    <!-- Message shown if the user choose enable button and he is not logged in -->
    <string name="error_enable_chat_before_login">チャットを有効にする前にログインしてください</string>
    <!-- title of a tag to search for a specific period within the search by date option in Camera upload -->
    <string name="label_set_period">期間の設定</string>
    <!-- Text of the empty screen when there are not chat conversations -->
    <string name="context_empty_chat_recent">[B]友人[/B]を[A]チャット[/A]に招待し、[B]プライバシーとセキュリティが確保された当社の暗号化プラットフォームをお楽しみください。[/B]</string>
    <!-- Text of the empty screen when there are not elements in the Rubbish Bin -->
    <string name="context_empty_rubbish_bin">[A]ごみ箱[/A]は[B]空[/B]です。</string>
    <!-- Text of the empty screen when there are not elements in  Inbox -->
    <string name="context_empty_inbox">[A]受信箱[/A]に[B]ファイルはありません[/B]</string>
    <!-- Text of the empty screen when there are not elements in Cloud Drive -->
    <string name="context_empty_cloud_drive">[A]クラウドドライブ[/A]に[B]ファイルはありません[/B]</string>
    <!-- Text of the empty screen when there are not elements in Saved for Offline -->
    <string name="context_empty_offline">[A]オフライン用に保存されたファイル[/A]は[B]ありません[/B]</string>
    <!-- Text of the empty screen when there are not contacts. No dot at the end because is for an empty state. The format placeholders are to showing it in different colors. -->
    <string name="context_empty_contacts">[B][/B][A]連絡先はありません[/A]</string>
    <!-- Message shown when the user has no chats -->
    <string name="recent_chat_empty">[B]会話[/B]が[A]ありません[/A]</string>
    <!-- Message shown when the chat is section is loading the conversations -->
    <string name="recent_chat_loading_conversations">[B]会話[/B]を[A]読み込み中&#8230;[/A]</string>
    <!-- Text of the empty screen when there are not elements in Incoming -->
    <string name="context_empty_incoming">[A]受信共有フォルダ[/A]は[B]ありません[/B]</string>
    <!-- Text of the empty screen when there are not elements in Outgoing -->
    <string name="context_empty_outgoing">[A]送信共有フォルダ[/A]は[B]ありません[/B]</string>
    <!-- Text of the empty screen when there are not elements in Links. Please, keep the place holders to format the string -->
    <string name="context_empty_links">[B][/B][A]公開リンク[/A][B]はありません[/B]</string>
    <!-- Title of the sent requests tab. Capital letters -->
    <string name="tab_sent_requests">送信済みの要求</string>
    <!-- Title of the received requests tab. Capital letters -->
    <string name="tab_received_requests">受信済みの要求</string>
    <!-- Title dialog overquota error -->
    <string name="overquota_alert_title">ストレージ容量超過</string>
    <!-- error message shown when an account confirmation link or reset password link is invalid for unknown reasons -->
    <string name="invalid_link">リンクが無効です。新しい有効なリンクを要求してください</string>
    <!-- error message shown on the link password dialog if the password typed in was wrong -->
    <string name="invalid_link_password">リンクパスワードが無効です</string>
    <!-- Error message shown when user tries to open a not valid MEGA link -->
    <string name="open_link_not_valid_link">開こうとしているリンクは有効なMEGAリンクではありません。</string>
    <!-- Message shown when a link is being processing -->
    <string name="processing_link">リンクを処理中&#8230;</string>
    <!-- Message shown when it is creating an acount and it is been introduced a very weak or weak password -->
    <string name="passwd_weak">あなたのパスワードは簡単に推測されます。パスワードを長くしてみてください。大文字と小文字を組み合わせます。特殊文字を追加してください。名前や辞書の単語を使わないでください。</string>
    <!-- Message shown when it is creating an acount and it is been introduced a medium password -->
    <string name="passwd_medium">あなたのパスワードは、続行するには十分ですが、さらにパスワードを強化することをお勧めいたします。</string>
    <!-- Message shown when it is creating an acount and it is been introduced a good password -->
    <string name="passwd_good">このパスワードは、最も一般的なブルートフォース攻撃に耐えます。覚えておいてください。</string>
    <!-- Message shown when it is creating an acount and it is been introduced a strong password -->
    <string name="passwd_strong">このパスワードは、最も高度なブルートフォース攻撃に耐えます。覚えておいてください。</string>
    <!-- Password very weak -->
    <string name="pass_very_weak">非常に弱い</string>
    <!-- Password weak -->
    <string name="pass_weak">弱い</string>
    <!-- Password medium -->
    <string name="pass_medium">普通</string>
    <!-- Password good -->
    <string name="pass_good">良好</string>
    <!-- Password strong -->
    <string name="pass_strong">強い</string>
    <!-- Text displayed in several parts when there is a call in progress (notification, recent chats list, etc). -->
    <string name="title_notification_call_in_progress">通話中</string>
    <!-- Subtitle of the notification shown on the action bar when there is a call in progress -->
    <string name="action_notification_call_in_progress">通話に戻るにはタップしてください</string>
    <!-- Button in the notification shown on the action bar when there is a call in progress -->
    <string name="button_notification_call_in_progress">通話に戻る</string>
    <!-- When it lists contacts of MEGA, the title of list’s header -->
    <string name="contacts_mega">MEGA上の</string>
    <!-- When it lists contacts of phone, the title of list’s header -->
    <string name="contacts_phone">電話連絡先</string>
    <!-- Message error shown when trying to log in on an account has been suspended due to multiple breaches of Terms of Service -->
    <string name="account_suspended_multiple_breaches_ToS">あなたのアカウントは、MEGAのご利用規約に複数違反したため、凍結されました。メールの受信トレイを確認してください。</string>
    <!-- Message error shown when trying to log in on an account has been suspended due to breach of Terms of Service -->
    <string name="account_suspended_breache_ToS">お客様のアカウントは、MEGAのご利用規約（第15条を含むがこれに限定されない）に違反したために終了しました。</string>
    <!-- In a chat conversation when you try to send device’s images but images are still loading -->
    <string name="file_storage_loading">ファイルを読み込んでいます</string>
    <!-- In a chat conversation when you try to send device’s images but there aren’t available images -->
    <string name="file_storage_empty_folder">ファイルがありません</string>
    <!-- Size in bytes. The placeholder is for the size value, please adjust the position based on linguistics -->
    <string name="label_file_size_byte">%s B</string>
    <!-- Size in kilobytes. The placeholder is for the size value, please adjust the position based on linguistics -->
    <string name="label_file_size_kilo_byte">%s KB</string>
    <!-- Size in megabytes. The placeholder is for the size value, please adjust the position based on linguistics -->
    <string name="label_file_size_mega_byte">%s MB</string>
    <!-- Size in gigabytes. The placeholder is for the size value, please adjust the position based on linguistics -->
    <string name="label_file_size_giga_byte">%s GB</string>
    <!-- Size in terabytes. The placeholder is for the size value, please adjust the position based on linguistics -->
    <string name="label_file_size_tera_byte">%s TB</string>
    <!-- Speed in bytes. The placeholder is for the speed value, please adjust the position based on linguistics -->
    <string name="label_file_speed_byte">%s B/s</string>
    <!-- Speed in kilobytes. The placeholder is for the speed value, please adjust the position based on linguistics -->
    <string name="label_file_speed_kilo_byte">%s KB/s</string>
    <!-- Speed in megabytes. The placeholder is for the speed value, please adjust the position based on linguistics -->
    <string name="label_file_speed_mega_byte">%s MB/s</string>
    <!-- Speed in gigabytes. The placeholder is for the speed value, please adjust the position based on linguistics -->
    <string name="label_file_speed_giga_byte">%s GB/s</string>
    <!-- Speed in terabytes. The placeholder is for the speed value, please adjust the position based on linguistics -->
    <string name="label_file_speed_tera_byte">%s TB/s</string>
    <!-- Size in megabytes. -->
    <string name="label_mega_byte">MB</string>
    <!-- Number of versions of a file shown on the screen info of the file, version items -->
    <plurals name="number_of_versions">
        <item quantity="other">%1$d バージョン</item>
    </plurals>
    <!-- Title of the section Versions for files -->
    <string name="title_section_versions">バージョン</string>
    <!-- Header of the item to show the current version of a file in a list -->
    <string name="header_current_section_item">現在のバージョン</string>
    <!--  -->
    <plurals name="header_previous_section_item">
        <item quantity="other">以前のバージョン</item>
    </plurals>
    <!-- option menu to revert a file version -->
    <string name="general_revert">元に戻す</string>
    <!-- option menu to clear all the previous versions -->
    <string name="menu_item_clear_versions">以前のバージョンをクリアする</string>
    <!-- Title of the dialog to confirm that a version os going to be deleted, version items -->
    <plurals name="title_dialog_delete_version">
        <item quantity="other">バージョンを削除しますか？　</item>
    </plurals>
    <!-- Content of the dialog to confirm that a version is going to be deleted -->
    <string name="content_dialog_delete_version">このバージョンは永久に削除されます。</string>
    <!-- Content of the dialog to confirm that several versions are going to be deleted -->
    <string name="content_dialog_delete_multiple_version">これらの%dバージョンは永久に削除されます。</string>
    <!-- Title of the notification shown when a file is uploading to a chat -->
    <string name="chat_upload_title_notification">チャットのアップロード中</string>
    <!-- Label for the option on setting to set up the quality of multimedia files uploaded to the chat -->
    <string name="settings_chat_upload_quality">動画の品質</string>
    <!-- Label for the option on setting to set up the quality of video files to be uploaded -->
    <string name="settings_video_upload_quality">動画の品質</string>
    <!-- Text shown when the user refuses to permit the storage permission when enable camera upload -->
    <string name="on_refuse_storage_permission">カメラアップロードは、あなたの端末上の写真や他のメディアにアクセスする必要があります。設定ページに行き、許可を与えてください。</string>
    <!-- the options for the option on setting to set up the quality of multimedia files uploaded to the chat, the options of medium quality multimedia file to  upload. -->
    <string-array name="settings_chat_upload_quality_entries">
        <item>元の品質</item>
        <item>中程度の品質</item>
    </string-array>
    <!-- Title of the notification for a missed call -->
    <string name="missed_call_notification_title">不在着信</string>
    <!-- Refers to a location of file -->
    <string name="file_properties_info_location">場所</string>
    <!-- Title of the label to show the size of the current files inside a folder -->
    <string name="file_properties_folder_current_versions">現在のバージョン</string>
    <!-- Title of the label to show the size of the versioned files inside a folder -->
    <string name="file_properties_folder_previous_versions">以前のバージョン</string>
    <!-- Number of versioned files inside a folder shown on the screen info of the folder, version items -->
    <plurals name="number_of_versions_inside_folder">
        <item quantity="other">%1$dバージョンのファイル</item>
    </plurals>
    <!-- Confirmation message after forwarding one or several messages, version items -->
    <string name="messages_forwarded_success">メッセージが転送されました</string>
    <!-- Error message after forwarding one or several messages to several chats -->
    <string name="messages_forwarded_error">エラー。正しく転送されませんでした</string>
    <!-- Error message if any of the forwarded messages fails, message items -->
    <plurals name="messages_forwarded_partial_error">
        <item quantity="other">エラー。%1$d件のメッセージが正常に転送されませんでした</item>
    </plurals>
    <!-- Error non existing resource after forwarding one or several messages to several chats, message items -->
    <plurals name="messages_forwarded_error_not_available">
        <item quantity="other">エラー。リソースはもう使用できません</item>
    </plurals>
    <!-- The title of fragment Turn on Notifications -->
    <string name="turn_on_notifications_title">通知をオンにする</string>
    <!-- The subtitle of fragment Turn on Notifications -->
    <string name="turn_on_notifications_subtitle">こうすることで、\nAndroid携帯で即座に新しいメッセージが表示されます。</string>
    <!-- First step to turn on notifications -->
    <string name="turn_on_notifications_first_step">Android端末の[A]設定[/A]を開きます</string>
    <!-- Second step to turn on notifications -->
    <string name="turn_on_notifications_second_step">[A]アプリ＆通知[/A]を開きます</string>
    <!-- Third step to turn on notifications -->
    <string name="turn_on_notifications_third_step">[A]MEGA[/A]を選択します</string>
    <!-- Fourth step to turn on notifications -->
    <string name="turn_on_notifications_fourth_step">[A]アプリ通知[/A]を開きます</string>
    <!-- Fifth step to turn on notifications -->
    <string name="turn_on_notifications_fifth_step">オンに切り替えて環境設定を選択してください</string>
    <!-- Alert message after sending to chat one or several messages to several chats, version items -->
    <plurals name="files_send_to_chat_success">
        <item quantity="other">ファイルが送信されました</item>
    </plurals>
    <!-- Error message after sending to chat one or several messages to several chats -->
    <string name="files_send_to_chat_error">エラー。正しく送信されませんでした</string>
    <!-- menu option to send a file to a chat -->
    <string name="context_send_file_to_chat">チャットに送信</string>
    <!-- Title of the dialog ‘Do you remember your password?’ -->
    <string name="remember_pwd_dialog_title">パスワードを覚えていますか？</string>
    <!-- Text of the dialog ‘Recovery Key exported’ when the user wants logout -->
    <string name="remember_pwd_dialog_text_logout">ログアウトしようとしています。確実にパスワードを覚えるために、パスワードをテストしてください。\nパスワードを失った場合、MEGAのデータにアクセスできなくなります。</string>
    <!-- Text of the dialog ‘Do you remember your password?’ -->
    <string name="remember_pwd_dialog_text">パスワードをテストし、覚えていることを確認してください。パスワードを失った場合、MEGAのデータにアクセスできなくなります。</string>
    <!-- Dialog option that permits user do not show it again -->
    <string name="general_do_not_show">次回から表示しない</string>
    <!-- Button of the dialog ‘Do you remember your password?’ that permits user test his password -->
    <string name="remember_pwd_dialog_button_test">パスワードをテスト</string>
    <!-- Title of the activity that permits user test his password -->
    <string name="test_pwd_title">パスワードをテストする</string>
    <!-- Message shown to the user when is testing her password and it is correct -->
    <string name="test_pwd_accepted">パスワードが受け入れられました</string>
    <!-- Message shown to the user when is testing her password and it is wrong -->
    <string name="test_pwd_wrong">パスワードが間違っています。\nできるだけ早く回復キーをバックアップしてください！　</string>
    <!-- Text of the dialog ‘Recovery Key exported’ when the user wants logout -->
    <string name="recovery_key_exported_dialog_text_logout">ログアウトしようとしています。確実にパスワードを覚えるために、パスワードをテストしてください。\nパスワードを失った場合、MEGAのデータにアクセスできなくなります。</string>
    <!-- Option that permits user copy to clipboard -->
    <string name="option_copy_to_clipboard">クリップボードにコピー</string>
    <!-- Option that permits user export his recovery key -->
    <string name="option_export_recovery_key">回復キーをエクスポート</string>
    <!-- Option that permits user logout -->
    <string name="proceed_to_logout">ログアウトに進みます</string>
    <!-- Title of the preference Recovery key on Settings section -->
    <string name="recovery_key_bottom_sheet">回復キー</string>
    <!-- Option that permits user save on File System -->
    <string name="option_save_on_filesystem">ファイルシステムに保存</string>
    <!-- Message shown when something has been copied to clipboard -->
    <string name="message_copied_to_clipboard">クリップボードにコピーしました</string>
    <!-- text of the label to show that you have messages unread in the chat conversation -->
    <string name="message_jump_latest">最新項目にジャンプ</string>
    <!-- text of the label to show that you have new messages in the chat conversation -->
    <string name="message_new_messages">新しいメッセージ</string>
    <!-- Title of the notification shown on the action bar when there is a incoming call -->
    <string name="notification_subtitle_incoming">着信</string>
    <!-- Text for the notification action to launch the incoming call page -->
    <string name="notification_incoming_action">通話に行く</string>
    <!-- Text asking to go to system setting to enable allow display over other apps (needed for calls in Android 10) -->
    <string name="notification_enable_display">MEGAのバックグラウンドポップアップが無効です。\nタップして設定を変更してください。</string>
    <!-- Subtitle to show the number of unread messages on a chat, unread messages -->
    <plurals name="number_unread_messages">
        <item quantity="other">%1$s件の未読メッセージ</item>
    </plurals>
    <!-- Notification title to show the number of unread chats, unread messages -->
    <plurals name="plural_number_messages_chat_notification">
        <item quantity="other">%1$d件の未読チャット</item>
    </plurals>
    <!-- Message shown when a chat is opened and the messages are being recovered -->
    <string name="chat_loading_messages">[B]メッセージを[/B][A]読み込み中&#8230;[/A]</string>
    <!-- Error message shown when opening a file link which doesn’t exist -->
    <string name="general_error_internal_node_not_found">ファイル/フォルダが見つかりません。ブラウザで別のアカウントでログインしていますか？　現在ログインしているアカウントのファイルまたはフォルダのみに、アプリでアクセスできます</string>
    <!-- menu option to loop video or audio file -->
    <string name="context_loop_video">ループ</string>
    <!-- Title of the category Security options on Settings section -->
    <string name="settings_security_options_title">セキュリティ</string>
    <!-- Title of the preference Recovery key on Settings section -->
    <string name="settings_recovery_key_title">回復キーをバックアップ</string>
    <!-- Summary of the preference Recovery key on Settings section -->
    <string name="settings_recovery_key_summary">回復キーをエクスポートして安全な場所に保管すると、データを失うことなく新しいパスワードを設定できます。</string>
    <!-- message when a temporary error on logging in is due to connectivity issues -->
    <string name="login_connectivity_issues">MEGAに到達できません。接続を確認するか、後でもう一度お試しください。</string>
    <!-- message when a temporary error on logging in is due to servers busy -->
    <string name="login_servers_busy">サーバーがビジー状態です。お待ちください。</string>
    <!-- message when a temporary error on logging in is due to SDK is waiting for the server to complete a request due to an API lock -->
    <string name="login_API_lock">このプロセスに予想以上時間がかかっています。お待ちください。</string>
    <!-- message when a temporary error on logging in is due to SDK is waiting for the server to complete a request due to a rate limit -->
    <string name="login_API_rate">要求が多すぎます。お待ちください。</string>
    <!-- Message when previous login is being cancelled -->
    <string name="login_in_progress">ログイン処理をキャンセルしています。お待ちください&#8230;</string>
    <!-- when open audio video player, the file that it try to open is not supported -->
    <string name="unsupported_file_type">サポートされていないファイル形式です。</string>
    <!-- when open audio video player, the file that it try to open is damaged or does not exist -->
    <string name="corrupt_video_dialog_text">エラー。ファイルが破損しているか、存在しません。</string>
    <!-- Title of the screen Playlist -->
    <string name="section_playlist">プレイリスト</string>
    <!-- Text shown in playlist subtitle item when a file is reproducing -->
    <string name="playlist_state_playing">再生中&#8230;</string>
    <!-- Text shown in playlist subtitle item when a file is reproducing but it is paused -->
    <string name="playlist_state_paused">一時停止中</string>
    <!-- Menu option to print the recovery key from Offline section -->
    <string name="context_option_print">印刷</string>
    <!-- Message when the recovery key has been successfully saved on the filesystem -->
    <string name="save_MK_confirmation">回復キーは正常に保存されました</string>
    <!-- label to indicate that a share is still pending on outgoing shares of a node -->
    <string name="pending_outshare_indicator">（保留中）</string>
    <!-- Title of the dialog to disable the rich links previews on chat -->
    <string name="option_enable_chat_rich_preview">リッチURLプレビュー</string>
    <!-- Button to allow the rich links previews on chat -->
    <string name="button_always_rich_links">常に許可</string>
    <!-- Button do not allow now the rich links previews on chat -->
    <string name="button_not_now_rich_links">今はやめます</string>
    <!-- Button do not allow the rich links previews on chat -->
    <string name="button_never_rich_links">絶対不可</string>
    <!-- Title of the dialog to enable the rich links previews on chat -->
    <string name="title_enable_rich_links">リッチURLプレビューを有効にする</string>
    <!-- Text of the dialog to enable the rich links previews on chat -->
    <string name="text_enable_rich_links">MEGAchat体験を強化します。URLコンテンツがエンドツーエンドの暗号化なしで取得されます。</string>
    <!-- Subtitle of a MEGA rich link without the decryption key -->
    <string name="subtitle_mega_rich_link_no_key">タップして復号キーを入力してください</string>
    <!-- when the user tries to creates a MEGA account or tries to change his password and the password strength is very weak -->
    <string name="error_password">より強力なパスワードを入力してください</string>
    <!-- title of the notification for an acceptance of a contact request -->
    <string name="title_acceptance_contact_request_notification">新しい連絡先</string>
    <!-- Notification title to show the number of incoming contact request, contact requests -->
    <plurals name="plural_number_contact_request_notification">
        <item quantity="other">%1$d件の保留中の連絡先要求</item>
    </plurals>
    <!-- title of the notification for a new incoming contact request -->
    <string name="title_new_contact_request_notification">新しい連絡先要求</string>
    <!-- Hint shown in the field to write a message in the chat screen (chat with customized title) -->
    <string name="type_message_hint_with_title">「%s」に向けてメッセージを書き込みます&#8230;</string>
    <!-- Empty state message shown in the screen when there are not any active transfer -->
    <string name="transfers_empty_new">有効な[A]転送[/A]は[B]ありません。[/B]</string>
    <!-- Empty state message shown in the screen when there are not any active transfer -->
    <string name="completed_transfers_empty_new">完了した[A]転送[/A]は[B]ありません。[/B]</string>
    <!-- Empty state text that indicates that a folder is currently empty -->
    <string name="file_browser_empty_folder_new">[A]フォルダ[/A]は[B]空[/B]です</string>
    <!-- Hint shown in the field to write a message in the chat screen (chat with customized title) -->
    <string name="type_message_hint_with_customized_title">「%s」に向けてメッセージを書き込みます&#8230;</string>
    <!-- Hint shown in the field to write a message in the chat screen (chat with default title) -->
    <string name="type_message_hint_with_default_title">%sに向けてメッセージを書き込みます&#8230;</string>
    <!-- Title of setting Two-Factor Authentication -->
    <string name="settings_2fa">二要素認証</string>
    <!-- Subtitle of setting Two-Factor Authentication when the preference is disabled -->
    <string name="setting_subtitle_2fa">二要素認証は、アカウント用のセキュリティの第2層です。</string>
    <!-- Title of the screen Two-Factor Authentication -->
    <string name="title_2fa">なぜ二要素認証が必要ですか？　</string>
    <!--  -->
    <string name="two_factor_authentication_explain">二要素認証は、アカウント用のセキュリティの第2層です。つまり、たとえ誰かがあなたのパスワードを知っていても、あなただけがアクセスできる6桁のコードにアクセスできない限り、それにアクセスすることはできません。</string>
    <!-- Button that permits user begin with the process of enable Two-Factor Authentication -->
    <string name="button_setup_2fa">セットアップを開始</string>
    <!-- Text that explain how to do with Two-Factor Authentication QR -->
    <string name="explain_qr_seed_2fa_1">シードをオーセンティケータアプリにスキャンまたはコピーします。</string>
    <!-- Text that explain how to do with Two-Factor Authentication seed -->
    <string name="explain_qr_seed_2fa_2">端末を失くした場合に備えて、このシードを安全な場所に確実にバックアップしてください。</string>
    <!-- Text that explain how to confirm Two-Factor Authentication -->
    <string name="explain_confirm_2fa">オーセンティケータアプリで生成された6桁のコードをご入力ください。</string>
    <!-- Text button -->
    <string name="general_verify">確認</string>
    <!-- Text button -->
    <string name="general_next">次</string>
    <!-- Text button -->
    <string name="general_previous">前</string>
    <!-- Text of the alert dialog to inform the user when an error occurs when try to enable seed or QR of Two-Factor Authentication -->
    <string name="qr_seed_text_error">シードまたはQRコードの生成中にエラーが発生しました。もう一度お試しください。</string>
    <!-- Title of the screen shown when the user enabled correctly Two-Factor Authentication -->
    <string name="title_2fa_enabled">二要素認証が有効になりました</string>
    <!-- Description of the screen shown when the user enabled correctly Two-Factor Authentication -->
    <string name="description_2fa_enabled">次回アカウントにログインすると、オーセンティケータアプリで提供される6桁のコードを入力するよう求められます。</string>
    <!-- Recommendation displayed after enable Two-Factor Authentication -->
    <string name="recommendation_2fa_enabled">アプリへのアクセスができなくなったり、二要素認証を無効にしたい場合の問題を回避するために、<b>回復キー</b>安全な場所に保存してください。</string>
    <!-- Error shown when a user tries to enable Two-Factor Authentication and introduce an invalid code -->
    <string name="pin_error_2fa">コードが無効です</string>
    <!-- Title of screen Lost authenticator decive -->
    <string name="lost_your_authenticator_device">オーセンティケータ端末を紛失しましたか？　</string>
    <!-- Title of screen Login verification with Two-Factor Authentication -->
    <string name="login_verification">ログインの確認</string>
    <!-- Subtitle of screen verify Two-Factor Authentication for changing password -->
    <string name="verify_2fa_subtitle_change_password">パスワードを変更する</string>
    <!-- Subtitle of screen verify Two-Factor Authentication for changing email -->
    <string name="verify_2fa_subtitle_change_email">メールアドレスを変更する</string>
    <!-- Subtitle of screen verify Two-Factor Authentication for cancelling account -->
    <string name="verify_2fa_subtitle_delete_account">アカウントを削除</string>
    <!-- Subtitle of screen verify Two-Factor Authentication for disabling Two-Factor Authentication -->
    <string name="verify_2fa_subtitle_diable_2fa">無効にする</string>
    <!-- Title of screen Lost authenticator decive -->
    <string name="title_lost_authenticator_device">オーセンティケータ端末を紛失しましたか？　</string>
    <!-- When the user tries to disable Two-Factor Authentication and some error ocurr in the process -->
    <string name="error_disable_2fa">二要素認証を無効にしようとしてエラーが発生しました。もう一度やり直してください。</string>
    <!-- When the user tries to enable Two-Factor Authentication and some error ocurr in the process -->
    <string name="error_enable_2fa">二要素認証を有効にしようとしてエラーが発生しました。もう一度やり直してください。</string>
    <!-- Title of the dialog shown when a new account is created to suggest user enable Two-Factor Authentication -->
    <string name="title_enable_2fa">二要素認証を有効にする</string>
    <!-- Label shown when it disables the Two-Factor Authentication -->
    <string name="label_2fa_disabled">二要素認証が無効になりました</string>
    <!-- Text of the button which action is to show the authentication apps -->
    <string name="open_app_button">以下で開く：</string>
    <!-- message when trying to open a link that contains the seed to enable Two-Factor Authentication but there isn’t any app that open it -->
    <string name="intent_not_available_2fa">お使いの端末で二要素認証を有効にするアプリがありません</string>
    <!-- Text button -->
    <string name="general_close">閉じる</string>
    <!-- Label shown when Two-Factor Authentication has been enabled to alert user that has to back up his Recovery Key before finish the process -->
    <string name="backup_rk_2fa_end">あなたの回復キーをエクスポートしてから終了します</string>
    <!-- Title of dialog shown when it tries to open an authentication app and there is no installed -->
    <string name="no_authentication_apps_title">二要素認証アプリ</string>
    <!-- Message shown to ask user if wants to open Google Play to install some authenticator app -->
    <string name="open_play_store_2fa">Google Playを開いて、オーセンティケータアプリをインストールしますか？</string>
    <!-- Label Play Store -->
    <string name="play_store_label">Play Store</string>
    <!-- Text shown in an alert explaining how to continue to enable Two-Factor Authentication -->
    <string name="text_2fa_help">MEGAで2FAを有効にするには、オーセンティケーターアプリが必要です。スマートフォンやタブレット用に、Googleオーセンティケータ、Duo Mobile、Authy、Microsoftオーセンティケータアプリをダウンロードしてインストールできます。</string>
    <!-- success message when importing multiple files from -->
    <string name="number_correctly_imported_from_chat">%dファイルが正常に共有されました</string>
    <!-- error message when importing multiple files from chat -->
    <string name="number_no_imported_from_chat">%dファイルが共有されませんでした</string>
    <!-- button’s text to open a full screen image -->
    <string name="preview_content">コンテンツプレビュー</string>
    <!-- message shown when the user clicks on media file chat message, there is no network connection and the file is not been downloaded -->
    <string name="no_network_connection_on_play_file">ネットワーク接続がありません。ファイルがダウンロードされていないため、ストリーミングできません。</string>
    <!-- message shown when the user open a file, the file is not been opened due to unknown reason -->
    <string name="error_fail_to_open_file_general">ファイルを開くことができません。</string>
    <!-- message shown when the user open a file, there is no network connection and the file is not been downloaded -->
    <string name="error_fail_to_open_file_no_network">ネットワーク接続がありません。ファイルを開くには再接続してください。</string>
    <!-- message when trying to save for offline a file that already exists -->
    <string name="file_already_exists">ファイルはすでにオフライン用に保存されています</string>
    <!-- Error message if forwarding a message failed, many messages -->
    <plurals name="error_forwarding_messages">
        <item quantity="other">メッセージは転送されませんでした</item>
    </plurals>
    <!-- Title of the dialog to disable the rich links previews on chat -->
    <string name="title_confirmation_disable_rich_links">リッチURLプレビュー</string>
    <!-- Text of the dialog to disable the rich links previews on chat -->
    <string name="text_confirmation_disable_rich_links">リッチURLのプレビューを無効にしています。設定で再度有効にすることができます。続行しますか？　</string>
    <!-- Message shown when a call ends. -->
    <string name="call_missed_messages">[A]不在着信[/A]</string>
    <!-- Message shown when a call ends. -->
    <string name="call_rejected_messages">[A]着信が拒否されました。[/A]</string>
    <!-- Message shown when a call ends. -->
    <string name="call_cancelled_messages">[A]着信が取り消されました。[/A]</string>
    <!-- Message shown when a call ends. -->
    <string name="call_failed_messages">[A]通話に失敗しました[/A]</string>
    <!-- Message shown when a call ends. -->
    <string name="call_not_answered_messages">[A]着信に応答されませんでした[/A]</string>
    <!-- Indicates that can type a contact email -->
    <string name="contact_email">連絡先メールアドレス</string>
    <!-- When it tries to add a contact in a list an is already added -->
    <string name="contact_not_added">すでにこの連絡先を追加しています。</string>
    <!-- Content of a normal message that cannot be recognized -->
    <string name="error_message_invalid_format">メッセージ形式が無効です</string>
    <!-- Content of a normal message that cannot be recognized -->
    <string name="error_message_invalid_signature">メッセージの署名が無効です</string>
    <!-- When the user tries to reproduce a file through streaming and ocurred an error creating it -->
    <string name="error_streaming">ストリームの作成時にエラーが発生しました</string>
    <!-- Menu option to restore an item from the Rubbish bin -->
    <string name="context_restore">修復する</string>
    <!-- success message when a node was restore from Rubbish bin -->
    <string name="context_correctly_node_restored">%sに復元されました</string>
    <!-- error message when a node was restore from Rubbish bin -->
    <string name="context_no_restored">エラーが発生しました。項目が復元できませんでした。</string>
    <!-- menu item from contact section to send a message to a contact -->
    <string name="context_send_message">メッセージを送信</string>
    <!-- Message shown when a contact is successfully sent to several chats, more contacts -->
    <plurals name="plural_contact_sent_to_chats">
        <item quantity="other">連絡先が正常にチャットに送信されました</item>
    </plurals>
    <!-- Error message on opening a MEGAdrop folder link -->
    <string name="error_MEGAdrop_not_supported">MEGAdropフォルダはまだサポートされていません</string>
    <!-- Pre overquota error dialog when trying to copy or import a file -->
    <string name="pre_overquota_alert_text">この操作は、現在のストレージ容量上限を超えてしまうため、完了できません。アカウントをアップグレードしますか？　</string>
    <!-- Title of the section Archived chats -->
    <string name="archived_chats_title_section">圧縮されたチャット</string>
    <!-- Text of the option to show the arhived chat, it shows the number of archived chats -->
    <string name="archived_chats_show_option">アーカイブされたチャット（%d）</string>
    <!-- Title of the option on the chat list to archive a chat -->
    <string name="archive_chat_option">チャットをアーカイブ</string>
    <!-- Title of the option on the chat list to unarchive a chat -->
    <string name="unarchive_chat_option">チャットのアーカイブを解除</string>
    <!-- Confirmation button of the dialog to archive a chat -->
    <string name="general_archive">アーカイブ</string>
    <!-- Confirmation button of the dialog to unarchive a chat -->
    <string name="general_unarchive">アーカイブを解除</string>
    <!-- Message shown when a chat is successfully archived, it shows the name of the chat -->
    <string name="success_archive_chat">%sチャットがアーカイブされました。</string>
    <!-- Error message shown when a chat has not be archived, it shows the name of the chat -->
    <string name="error_archive_chat">エラー。%sチャットがアーカイブされませんでした。</string>
    <!-- Message shown when a chat is successfully unarchived, it shows the name of the chat -->
    <string name="success_unarchive_chat">%sチャットがアーカイブされませんでした。</string>
    <!-- Error message shown when a chat has not be unarchived, it shows the name of the chat -->
    <string name="error_unarchive_chat">エラー。%sチャットがアーカイブできませんでした。</string>
    <!-- Message shown when the user has no archived chats -->
    <string name="archived_chats_empty">[B]アーカイブされたチャット[/B]が[A]ありません[/A]</string>
    <!-- Subtitle of chat screen when the chat is inactive -->
    <string name="inactive_chat">非アクティブなチャット</string>
    <!-- Subtitle of chat screen when the chat is archived -->
    <string name="archived_chat">アーカイブされたチャット</string>
    <!-- Title of the layout to join a group call from the chat screen -->
    <string name="join_call_layout">通話に参加するにはタップします</string>
    <!-- Label shown when the user wants to add contacts into his MEGA account -->
    <string name="invite_contacts">連絡先を招待</string>
    <!-- Label shown when the user wants to share something with other contacts -->
    <string name="share_with">共有先</string>
    <!-- Message shown while the contact list from the device and from MEGA is being read and then shown to the user -->
    <string name="contacts_list_empty_text_loading_share">連絡先を読み込んでいます&#8230;</string>
    <!-- Title of the screen New Group -->
    <string name="title_new_group">新しいグループ</string>
    <!-- Subtitle of the screen New Group -->
    <string name="subtitle_new_group">グループ名を入力</string>
    <!-- Hint of edittext shown when it is creating a new group to guide user to type the name of the group -->
    <string name="hint_type_group">グループに名前をつけます</string>
    <!-- Text of the confirm dialog shown when it wants to remove a contact from a chat -->
    <string name="confirmation_delete_contact">このチャットから%sさんを削除しますか？　</string>
    <!-- Settings preference title to show file versions info of the account -->
    <string name="settings_file_management_file_versions_title">ファイルバージョン</string>
    <!-- Settings preference subtitle to show file versions info of the account -->
    <string name="settings_file_management_file_versions_subtitle">%1$d個のファイルバージョンがあり、合計%2$sを占めています</string>
    <!-- Title of the section File management on Settings section -->
    <string name="settings_file_management_category">ファイル管理</string>
    <!-- Option in Settings to delete all the versions of the account -->
    <string name="settings_file_management_delete_versions">古いバージョンのファイルをすべて削除する</string>
    <!-- subtitle of the option in Settings to delete all the versions of the account -->
    <string name="settings_file_management_subtitle_delete_versions">現在のファイルはすべて残ります。あなたのファイルの過去バージョンのみが削除されます。</string>
    <!-- Text of the dialog to delete all the file versions of the account -->
    <string name="text_confirmation_dialog_delete_versions">すべてのファイルのバージョン履歴を削除しようとしています。連絡先があなたと共有しているファイルバージョンはいずれも、連絡先が削除する必要があります。\n\n現在のファイルは削除されませんのでご注意ください。</string>
    <!-- success message when deleting all the versions of the account -->
    <string name="success_delete_versions">ファイルバージョンが正常に削除されました</string>
    <!-- error message when deleting all the versions of the account -->
    <string name="error_delete_versions">あなたのファイルの古いバージョンをすべて削除しようとしている間にエラーが発生しました。しばらくしてからもう一度お試しください。</string>
    <!-- Title of the option to enable or disable file versioning on Settings section -->
    <string name="settings_enable_file_versioning_title">ファイルのバージョン管理</string>
    <!-- Subtitle of the option to enable or disable file versioning on Settings section -->
    <string name="settings_enable_file_versioning_subtitle">あなたの全アカウントを対象にファイルのバージョン管理を有効または無効にします。\nファイルのバージョン管理を無効にしても、あなたの連絡先が共有フォルダで新しいバージョンを作成するのを妨げません。</string>
    <!-- section title to select a chat to send a file -->
    <string name="choose_chat">チャットを選択</string>
    <!-- Hint shown to guide user on activity add contacts -->
    <string name="type_mail">タップして、名前かメールアドレスを入力</string>
    <!-- Text of the confirm dialog shown when it wants to add a contact from a QR scaned -->
    <string name="confirmation_invite_contact">連絡先に%sさんを追加しますか？　</string>
    <!-- Text of the confirm dialog shown when it wants to add a contact from a QR scaned and is already added before -->
    <string name="confirmation_not_invite_contact">すでにこの連絡先%sさんを追加しています。</string>
    <!-- Text of the confirm dialog shown when it wants to add a contact from a QR scaned and is already added before -->
    <string name="confirmation_invite_contact_already_added">すでにそちらの連絡先%sさんを追加しています。</string>
    <!-- Text of the confirm dialog shown when it wants to add a contact from a QR scaned -->
    <string name="confirmation_share_contact">%sさんと共有しますか？　</string>
    <!-- Text button for init a group chat -->
    <string name="new_group_chat_label">新しいグループチャット</string>
    <!-- Label shown when the user wants to add contacts into a chat conversation -->
    <string name="send_contacts">連絡先を送信</string>
    <!-- Title of the alert when the account have been logged out from another client -->
    <string name="title_alert_logged_out">ログアウト済み</string>
    <!-- Text shown to indicate user that his account has already been confirmed -->
    <string name="account_confirmed">あなたのアカウントは有効になっています。ログインしてください。</string>
    <!-- Text shown to indicate user that his account should be confirmed typing his password -->
    <string name="confirm_account">アカウント確認のため、パスワードを入力してください。</string>
    <!-- Error shown if a user tries to add their own email address as a contact -->
    <string name="error_own_email_as_contact">ご自分のメールアドレスを追加する必要はありません</string>
    <!-- Error shown when a user tries to enable Two-Factor Authentication and introduce an invalid code -->
    <string name="invalid_code">コードが無効です</string>
    <!-- Text of the dialog shown when the storage of a FREE account is almost full -->
    <string name="text_almost_full_warning">クラウドドライブがほぼいっぱいです。Proにアップグレードし、最大%1$sのストレージと%2$sの転送容量をご取得ください。</string>
    <!-- Text of the dialog shown when the storage of a PRO I or II account is almost full -->
    <string name="text_almost_full_warning_pro_account">クラウドドライブがほぼいっぱいです。今すぐアップグレードし、最大%1$sのストレージと%2$sの転送容量をご取得ください。</string>
    <!-- Text of the dialog shown when the storage of a PRO III account is almost full -->
    <string name="text_almost_full_warning_pro3_account">クラウドドライブがほぼいっぱいです。もっとストレージがご必要な場合は、MEGAサポートにお問い合わせし、カスタムプランを入手してください。</string>
    <!-- Text of the dialog shown when the storage of a FREE account is full -->
    <string name="text_storage_full_warning">クラウドドライブがいっぱいです。Proにアップグレードし、最大%1$sのストレージと%2$sの転送容量をご取得ください。</string>
    <!-- Text of the dialog shown when the storage of a PRO I or II account is full -->
    <string name="text_storage_full_warning_pro_account">クラウドドライブがいっぱいです。今すぐアップグレードし、最大%1$sのストレージと%2$sの転送容量をご取得ください。</string>
    <!-- Text of the dialog shown when the storage of a PRO III account is full -->
    <string name="text_storage_full_warning_pro3_account">クラウドドライブがいっぱいです。もっとストレージがご必要な場合は、MEGAサポートにお問い合わせし、カスタムプランを入手してください。</string>
    <!-- Button of the dialog shown when the storage is almost full to see the available PRO plans -->
    <string name="button_plans_almost_full_warning">プランを見る</string>
    <!-- Button of the dialog shown when the storage is almost full to custom a plan -->
    <string name="button_custom_almost_full_warning">カスタムプラン</string>
    <!-- Button of the dialog shown when the storage is almost full to get bonus -->
    <string name="button_bonus_almost_full_warning">ボーナスを獲得</string>
    <!-- Mail title to upgrade to a custom plan -->
    <string name="title_mail_upgrade_plan">カスタムプランにアップグレード</string>
    <!-- Mail subject to upgrade to a custom plan -->
    <string name="subject_mail_upgrade_plan">カスタムプランにアップグレードする方法をお問い合わせください：</string>
    <!-- Used in chat list screen to indicate in a chat list item that the message was sent by me, followed by the message -->
    <string name="word_me">私：</string>
    <!-- Title of the button in the contact info screen to start an audio call -->
    <string name="call_button">通話</string>
    <!-- Title of the button in the contact info screen to send a message -->
    <string name="message_button">メッセージ</string>
    <!-- Title of the button in the contact info screen to start a video call -->
    <string name="video_button">ビデオ</string>
    <!-- Title of file explorer to send a link -->
    <string name="title_file_explorer_send_link">リンクの送信先&#8230;</string>
    <!-- Title of chat explorer to send a link or file to a chat -->
    <string name="title_chat_explorer">送信先&#8230;</string>
    <!-- Title of cloud explorer to upload a link or file -->
    <string name="title_cloud_explorer">アップロード先&#8230;</string>
    <!-- More button in contact info page -->
    <string name="contact_info_button_more">詳細</string>
    <!-- Section title to select a file to perform an action, more files -->
    <plurals name="plural_select_file">
        <item quantity="other">ファイルを選択</item>
    </plurals>
    <!-- Title of confirmation dialog of sending invitation to a contact -->
    <string name="title_confirm_send_invitation">%1$sさんを招待しますか？</string>
    <!-- Title of shared folder explorer to choose a folder to perform an action -->
    <string name="title_share_folder_explorer">フォルダを選択</string>
    <!-- Popup message shown if an user try to login while there is still living transfer -->
    <string name="login_warning_abort_transfers">転送はすべてキャンセルされます。ログインしてもよろしいですか？　</string>
    <!-- Popup message shown if an user try to login while there is still living transfer -->
    <string name="logout_warning_abort_transfers">転送はすべてキャンセルされます。ログアウトしてもよろしいですか？　</string>
    <!-- Label to explain the read only participant permission in the options panel of the group info screen -->
    <string name="subtitle_read_only_permissions">読み取り専用</string>
    <!-- Label shown the total space and the used space in an account -->
    <string name="used_space">[A]%1$s [/A][B]/ %2$s 使用[/B]</string>
    <!-- title of the alert dialog when the user is changing the API URL to staging -->
    <string name="staging_api_url_title">テストサーバーに変更しますか？　</string>
    <!-- Text of the alert dialog when the user is changing the API URL to staging -->
    <string name="staging_api_url_text">テストサーバーに変更してもよろしいですか？　アカウントに回復不能な問題が発生する可能性があります。</string>
    <!-- Title of the confirmation dialog to open the camera app and lose the relay of the local camera on the in progress call -->
    <string name="title_confirmation_open_camera_on_chat">カメラを開きますか？　</string>
    <!-- Text of the confirmation dialog to open the camera app and lose the relay of the local camera on the in progress call -->
    <string name="confirmation_open_camera_on_chat">カメラを開くと、あなたの動画送信は現在の通話で一時停止されます。</string>
    <!-- Title of the notification when there is unknown activity on the Chat -->
    <string name="notification_chat_undefined_title">チャットアクティビティ</string>
    <!-- Content of the notification when there is unknown activity on the Chat -->
    <string name="notification_chat_undefined_content">新しいメッセージがあるかもしれません</string>
    <!-- When app is retrieving push message -->
    <string name="retrieving_message_title">メッセージを取得</string>
    <!-- Title of Rubbish bin scheduler option in settings to enable or disable the functionality -->
    <string name="settings_rb_scheduler_enable_title">ごみ箱クリアスケジューラ</string>
    <!-- Subtitle of Rubbish bin scheduler option in settings to enable or disable the functionality in free accounts -->
    <string name="settings_rb_scheduler_enable_subtitle">ごみ箱は自動的にきれいにできます。</string>
    <!-- Title of Rubbish bin scheduler option in settings to enable or disable the functionality in PRO accounts -->
    <string name="settings_rb_scheduler_enable_period_PRO">最小期間は7日間です。</string>
    <!-- Title of Rubbish bin scheduler option in settings to enable or disable the functionality in PRO accounts -->
    <string name="settings_rb_scheduler_enable_period_FREE">最小期間は7日間で、あなたの最大期間は30日間です。</string>
    <!-- Sub title of compression queue notification option in settings indicating the size limits. Please keep the placeholders because are to show the size limits including units in runtime. For example: The minimum size is 100MB and the maximum size is 1000MB. -->
    <string name="settings_compression_queue_subtitle">最小サイズは%1$sで、最大サイズは%2$sです。</string>
    <!-- Title of Rubbish bin scheduler option in settings to set up the number of days of the rubbish bin scheduler -->
    <string name="settings_rb_scheduler_select_days_title">以下の日数が経過したファイルを削除：</string>
    <!-- Time in days (plural). The placeholder is for the time value, please adjust the position based on linguistics -->
    <string name="settings_rb_scheduler_select_days_subtitle">%d日</string>
    <!-- Title of popup that userd to set compression queue size (in MB) in settings -->
    <string name="settings_video_compression_queue_size_popup_title">以下のサイズを超えたら通知を受けます：</string>
    <!-- Title of compression queue size option in settings -->
    <string name="settings_video_compression_queue_size_title">圧縮する動画が以下より大きい場合：</string>
    <!-- Text of the alert when a FREE user tries to disable the RB scheduler -->
    <string name="settings_rb_scheduler_alert_disabling">ごみ箱クリアスケジューラを無効にするか、より長い保存期間を設定するには、Proプランのご契約をしていただく必要がございます。</string>
    <!-- Picker text to choose custom retention time. This option indicates several days -->
    <string name="hint_days">日</string>
    <!-- Title of the option to generate a public chat link -->
    <string name="get_chat_link_option">チャットリンクを取得</string>
    <!-- Title of the option to manage a public chat link -->
    <string name="manage_chat_link_option">チャットリンクの管理</string>
    <!-- Title of the option to make a public chat private -->
    <string name="make_chat_private_option">暗号化キーローテーションを有効にする</string>
    <!-- Title of the view to inform that a chat is private -->
    <string name="private_chat">暗号化キーローテーションが有効になっています</string>
    <!-- Text of the dialog to change a public chat to private (enable encryption key rotation) -->
    <string name="make_chat_private_option_text">暗号化キーローテーションでは安全性が少し高まりますが、チャットリンクを作成できず、新規参加者は過去のメッセージを見れません。</string>
    <!-- Text of the option to change a public chat to private (enable encrypted key rotation) -->
    <string name="make_chat_private_not_available_text">暗号化キーローテーションは、100人を超える参加者との会話では無効になっています。</string>
    <!-- Warning show to the user when tries to make private a public chat and the chat has more than 100 participants -->
    <string name="warning_make_chat_private">参加者の制限を超えたため、このチャットを非公開に変えられません。</string>
    <!-- Text shown when a moderator of a chat create a chat link. Please keep the placeholder because is to show the moderator’s name in runtime. -->
    <string name="message_created_chat_link">[A]%1$s[/A][B]さんがチャットリンクを作成しました。[/B]</string>
    <!-- Text shown when a moderator of a chat delete a chat link. Please keep the placeholder because is to show the moderator’s name in runtime. -->
    <string name="message_deleted_chat_link">[A]%1$s[/A][B]さんがチャットリンクを削除しました。[/B]</string>
    <!-- Title of the option to delete a chat link -->
    <string name="action_delete_link">チャットリンクを削除</string>
    <!-- Title of the alert when a chat link is invalid -->
    <string name="title_alert_chat_link_error">チャットリンク</string>
    <!-- Text of the dialog to confirm after closing all other sessions -->
    <string name="confirmation_close_sessions_text">これにより、現在のセッション以外のすべてのアクティブな他のセッションでログアウトされます。</string>
    <!-- Title of the dialog to confirm after closing all other sessions -->
    <string name="confirmation_close_sessions_title">他のセッションをすべて終了しますか？　</string>
    <!-- Subtitle chat screen for groups with permissions and not archived, Plural of participant. 2 participants -->
    <string name="number_of_participants">%d人の参加者</string>
    <!-- Label of the button to join a chat by a chat link -->
    <string name="action_join">参加する</string>
    <!-- Label for observers of a group chat -->
    <string name="observers_chat_label">オブザーバー</string>
    <!-- Message on the title of the chat screen if there were any error loading the chat link -->
    <string name="error_chat_link">チャットリンクの読み込みでエラーが発生しました。</string>
    <!-- Message on the title of the chat screen if there were any error loading the chat link without logging -->
    <string name="error_chat_link_init_error">チャットリンクの読み込み中にチャットの初期化でエラーが発生しました。</string>
    <!-- Message on the alert to preview a chat link if the user is already a participant -->
    <string name="alert_already_participant_chat_link">あなたはすでにこのチャットに参加しています。</string>
    <!-- Message on the alert to close a chat preview if the link is invalid -->
    <string name="alert_invalid_preview">このチャットのプレビューは利用できなくなりました。プレビューを終了すると、もう一度開くことはできません。</string>
    <!-- Text shown when a moderator changes the chat to private. Please keep the placeholder because is to show the moderator’s name in runtime. -->
    <string name="message_set_chat_private">[A]%1$s[/A][B]さんが暗号化キーローテーションを有効にしました。[/B]</string>
    <!-- error message shown when a chat link is invalid -->
    <string name="invalid_chat_link">この会話は利用できなくなりました</string>
    <!-- error message shown when a chat link is not well formed -->
    <string name="invalid_chat_link_args">チャットリンクが無効です</string>
    <!-- When it is creating a new group chat, this option permits to establish it private or public -->
    <string name="ekr_label">暗号化キーローテーション</string>
    <!-- Text of the dialog to change a public chat to private (enable encryption key rotation) -->
    <string name="ekr_explanation">暗号化キーローテーションでは安全性が少し高まりますが、チャットリンクを作成できず、新規参加者は過去のメッセージを見れません。</string>
    <!-- Text of the dialog to change a public chat to private (enable encryption key rotation) -->
    <string name="subtitle_chat_message_enabled_ERK">暗号化キーローテーションでは安全性が少し高まりますが、チャットリンクを作成できず、新規参加者は過去のメッセージを見れません。</string>
    <!-- Menu item -->
    <string name="action_open_chat_link">チャットリンクを開く</string>
    <!-- Message shown when a contact request has not been sent because the invitation has been sent before -->
    <string name="invite_not_sent_already_sent">%sさんに連絡するための招待状は以前に送信され、「送信済み要求」タブで照会できます。</string>
    <!-- Label shown to indicate the QR is saving in Cloud Drive -->
    <string name="save_qr_cloud_drive">クラウドドライブに%sを保存中&#8230;</string>
    <!-- General label for folders -->
    <string name="general_folders">フォルダ</string>
    <!-- General label for files -->
    <string name="general_files">ファイル</string>
    <!-- Item menu option upon right click on one or multiple files -->
    <string name="general_save_to_device">端末に保存</string>
    <!-- Title of cloud explorer to upload a file -->
    <string name="title_upload_explorer">MEGAにアップロード</string>
    <!-- Label choose destination -->
    <string name="choose_destionation">対象先を選択</string>
    <!-- Label that indicates show more items -->
    <string name="general_show_more">もっと表示</string>
    <!-- Label that indicates show less items -->
    <string name="general_show_less">表示を減らす</string>
    <!-- Subtitle of the historic notification for a new contact request -->
    <string name="notification_new_contact_request">[A]%s [/A][B]さんがあなたに連絡先要求を送信しました。[/B]</string>
    <!-- Subtitle of the historic notification for a new contact -->
    <string name="notification_new_contact">[A]%s [/A][B]さんは現在連絡先です。[/B]</string>
    <!-- Subtitle of the historic notification for a new shared folder -->
    <string name="notification_new_shared_folder">[B][/B][A]%sさんからの新しい共有フォルダ。[/A]</string>
    <!-- Subtitle of the historic notification for a reminder new contact request -->
    <string name="notification_reminder_contact_request">[A]通知：[/A][B]%s [/B][C]さんがあなたに連絡先要求を送信しました。[/C]</string>
    <!-- Title of the historic notification for a contact request cancelled -->
    <string name="title_contact_request_notification_cancelled">取り消された連絡先要求</string>
    <!-- Subtitle of the historic notification for contact request cancelled -->
    <string name="subtitle_contact_request_notification_cancelled">[A]%s [/A][B]さんは連絡先要求を取り消しました。[/B]</string>
    <!-- Title of the historic notification when an user deletes you as contact -->
    <string name="title_contact_notification_deleted">削除された連絡先</string>
    <!-- Subtitle of the historic notification when an user deletes you as contact -->
    <string name="subtitle_contact_notification_deleted">[A]%s [/A][B]さんはあなたを連絡先から削除しました。[/B]</string>
    <!-- Title of the historic notification when an user blocks you as contact -->
    <string name="title_contact_notification_blocked">ブロックされた連絡先</string>
    <!-- Subtitle of the historic notification when an user blocks you as contact -->
    <string name="subtitle_contact_notification_blocked">[A]%s [/A][B]さんはあなたを連絡先としてブロックしました。[/B]</string>
    <!-- Item of the navigation title for the notification section when there is any unread -->
    <string name="section_notification_with_unread">通知[A](%1$d)[/A]</string>
    <!-- Text shown in the notifications section. When a contact has nickname, nickname (email) will be shown -->
    <string name="section_notification_user_with_nickname">[A]%1$s (%2$s)[/A]</string>
    <!-- Title of the historic notification for an account deleted -->
    <string name="title_account_notification_deleted">削除されたアカウント</string>
    <!-- Subtitle of the historic notification for an account deleted -->
    <string name="subtitle_account_notification_deleted">[B]アカウント[/B][A]%s[/A][B]は削除されました。[/B]</string>
    <!-- Subtitle of file takedown historic notification -->
    <string name="subtitle_file_takedown_notification">[A]あなたの公開共有されたファイル[/A][B]%s[/B][C]は削除されました。[/C]</string>
    <!-- Subtitle of folder takedown historic notification -->
    <string name="subtitle_folder_takedown_notification">[A]あなたの公開共有されたフォルダ[/A][B]%s[/B][C]は削除されました。[/C]</string>
    <!-- Popup notification text on mouse-over of taken down file. -->
    <string name="message_file_takedown_pop_out_notification">このファイルは削除通知の対象となっています。</string>
    <!-- Popup notification text on mouse-over taken down folder. -->
    <string name="message_folder_takedown_pop_out_notification">このフォルダは削除通知の対象となっています。</string>
    <!-- option to dispute taken down file or folder -->
    <string name="dispute_takendown_file">異議申立による削除</string>
    <!-- Error shown when download a file that has violated ToS/AUP. -->
    <string name="error_download_takendown_node">ToS（ご利用規約）/AUP（ご利用規定）違反のためアクセスできません</string>
    <!-- Alert shown when some files were not downloaded due to ToS/AUP violation, Plural of taken down files. 2 files -->
    <plurals name="alert_taken_down_files">
        <item quantity="other">ToS（ご利用規約）/AUP（ご利用規定）違反により、%d個のファイルはダウンロードされませんでした。</item>
    </plurals>
    <!-- Subtitle of a file takedown reinstated historic notification -->
    <string name="subtitle_file_takedown_reinstated_notification">[A]あなたの公開共有されたファイル[/A][B]%s[/B][C]は復活しました。[/C]</string>
    <!-- Subtitle of a folder takedown reinstated historic notification -->
    <string name="subtitle_folder_takedown_reinstated_notification">[A]あなたの公開共有されたフォルダ[/A][B]%s[/B][C]は復活しました。[/C]</string>
    <!-- Title of the historic notification for outgoing contact requests -->
    <string name="title_outgoing_contact_request">送信済み要求</string>
    <!-- Title of the historic notification for incoming contact requests -->
    <string name="title_incoming_contact_request">受信済み要求</string>
    <!-- Subtitle of the historic notification for contact request denied -->
    <string name="subtitle_outgoing_contact_request_denied">[A]%s [/A]さんは[B]あなたの連絡先要求を拒否しました。[/B]</string>
    <!-- Subtitle of the historic notification for contact request accepted -->
    <string name="subtitle_outgoing_contact_request_accepted">[A]%s [/A]さんは[B]あなたの連絡先要求を受け入れました。[/B]</string>
    <!-- Subtitle of the historic notification for deleted shared folders (one or many) -->
    <string name="notification_deleted_shared_folder">[B][A]%s[/A]さんが共有したフォルダへのアクセス[/B]は[B]削除されました。[/B]</string>
    <!-- Subtitle of the historic notification when a contact leaves a shared folder -->
    <string name="notification_left_shared_folder">[A]%s[/A]さんは[B]共有フォルダから離れました。[/B]</string>
    <!-- Subtitle of the historic notification when a contact leaves a shared folder and the name of the folder is known -->
    <string name="notification_left_shared_folder_with_name">[A]%1$s[/A]さんは[B]共有フォルダ[A]%2$s[/A]から離れました。[/B]</string>
    <!-- Subtitle of the historic notification for incoming contact request ignored -->
    <string name="subtitle_incoming_contact_request_ignored">[B][A]%s [/A]さんからの連絡先要求[/B]は[B]無視されました[/B]</string>
    <!-- Subtitle of the historic notification for incoming contact request accepted -->
    <string name="subtitle_incoming_contact_request_accepted">[B][A]%s [/A]さんからの連絡先要求[/B]は[B]受け入れられました[/B]</string>
    <!-- Subtitle of the historic notification for incoming contact request declined -->
    <string name="subtitle_incoming_contact_request_denied">[B][A]%s [/A]さんからの連絡先要求[/B]は[B]拒否されました[/B]</string>
    <!-- Subtitle of the Upgrade account section -->
    <string name="type_of_my_account">あなたの現在のアカウントは[A]%s[/A]です</string>
    <!-- Footnote to clarify the storage space is subject to the achievement program -->
    <string name="footnote_achievements">当社の達成プログラムにご参加いただくことを条件とします。</string>
    <!-- Title label for the current payment method during account upgrading -->
    <string name="payment_method">お支払い方法</string>
    <!-- title of billing period -->
    <string name="billing_period_title">お支払い請求期間</string>
    <!-- Option of one-off (month) billing. Placeholder: purchase price. -->
    <string name="billed_one_off_month">[A]1回限り（月）[/A] %s</string>
    <!-- Option of one-off (year) billing. Placeholder: purchase price. -->
    <string name="billed_one_off_year">[A]1回限り（年）[/A] %s</string>
    <!-- Option of monthly billing period. Placeholder: purchase price -->
    <string name="billed_monthly_text">[A]毎月[/A]%s/月</string>
    <!-- Option of yearly billing period. Placeholder: purchase price -->
    <string name="billed_yearly_text">[A]年間[/A] %s/年</string>
    <!-- dialog option cancel in alert dialog -->
    <string name="button_cancel">キャンセル</string>
    <!-- dialog option continue in alert dialog -->
    <string name="button_continue">続行</string>
    <!-- one of the payment methods -->
    <string name="payment_method_google_wallet">[A]Google Pay[/A]（サブスクリプション）</string>
    <!-- one of the payment methods -->
    <string name="payment_method_huawei_wallet">[A]HUAWEI Pay[/A]（サブスクリプション）</string>
    <!-- Capital letters. Text of the label of a new historic notifications -->
    <string name="new_label_notification_item">新</string>
    <!-- When user is on PRO 3 plan, we will display an extra label to notify user that they can still contact support to have a customised plan. -->
    <string name="label_custom_plan">あなたの現在のサブスクリプションをアップグレードするには、[A]カスタムプラン[/A]用に当社のサポートにお問い合わせください。</string>
    <!-- Input field description in the create file dialog. -->
    <string name="context_new_file_name_hint">ファイル名</string>
    <!-- Option in Settings section to enable the last active connection in chat -->
    <string name="option_enable_last_green_chat">最終ログインを表示&#8230;</string>
    <!-- Subtitle of the option in Settings section to enable the last active connection in chat -->
    <string name="subtitle_option_enable_last_green_chat">あなたの連絡先がMEGAであなたが最後に活動していた時間を見れるようにします。</string>
    <!-- title of notification when device is out of storage during camera upload -->
    <string name="title_out_of_space">ストレージ容量が足りません</string>
    <!-- message will be shown when there is not enough space to perform camera upload. -->
    <string name="message_out_of_space">動画圧縮を実行するためのストレージ容量が足りません。</string>
    <!-- the title of the notification that displays when compression larger than setting -->
    <string name="title_compression_size_over_limit">動画圧縮サイズが大きすぎます</string>
    <!-- the content message of the notification that displays when compression larger than setting, placeholder: size in MB -->
    <string name="message_compression_size_over_limit">圧縮する動画の合計サイズが%sを超えています。続行するには端末を充電してください。</string>
    <!-- Message displayed when the user changes the ‘Keep file names as in the device’ setting -->
    <string name="message_keep_device_name">この設定は、次回のカメラアップロードの実行時に有効になります。</string>
    <!-- Notification message when compressing video to show the compressed percentage. Please, keep the placeholder because it is for adding the percentage value at runtime. -->
    <string name="message_compress_video">%s圧縮されました</string>
    <!-- notification title when compressing video -->
    <string name="title_compress_video">動画を圧縮中 %1$d/%2$d</string>
    <!-- error message pops up when user selected an invalid folder for camera upload -->
    <string name="error_invalid_folder_selected">無効なフォルダが選択されました</string>
    <!-- Indicates the content of a folder is 1 folder and 1 file. Middle height point is to separate two fragments of text and it was not to be considered a punctuation mark. -->
    <string name="one_folder_one_file">1個のフォルダ・1個のファイル</string>
    <!-- Indicates the content of a folder is 1 folder and some files. The placeholder is to set the number of files. e.g. 1 folder · 7 files. Middle height point is to separate two fragments of text and it was not to be considered a punctuation mark. -->
    <string name="one_folder_several_files">1個のフォルダ・%1$d個のファイル</string>
    <!-- on the section notifications indicates the number of files added to a shared folder, Plural of file. 2 files -->
    <plurals name="num_files_with_parameter">
        <item quantity="other">%d 個のファイル</item>
    </plurals>
    <!-- on the section notifications indicates the number of folder added to a shared folder, Plural of folder/directory. 2 folders -->
    <plurals name="num_folders_with_parameter">
        <item quantity="other">%d個のフォルダ</item>
    </plurals>
    <!-- Indicates the content of a folder is some folders and some files. Plural of files. e.g. 7 folders · 2 files. Middle height point is to separate two fragments of text and it was not to be considered a punctuation mark. -->
    <plurals name="num_folders_num_files">
        <item quantity="other">%1$d個のフォルダ・%2$d個のファイル</item>
    </plurals>
    <!-- Subtitle of the historic notification for new additions inside an existing shared folder. Placeholders are: email who added the folders or files, number of folders added, number of files added -->
    <string name="subtitle_notification_added_folders_and_files">[A]%1$s[/A][B]さんが%2$sと%3$sを追加しました[/B]</string>
    <!-- Subtitle of the historic notification for new additions inside an existing shared folder, Plural of file. 2 files -->
    <plurals name="subtitle_notification_added_files">
        <item quantity="other">[A]%1$s [/A][B]さんが%2$d個のファイルを追加しました。[/B]</item>
    </plurals>
    <!-- Subtitle of the historic notification for deletions inside an existing shared folder, Plural of item. 2 items -->
    <plurals name="subtitle_notification_deleted_items">
        <item quantity="other">[A]%1$s [/A][B]さんが%2$d個の項目を削除しました。[/B]</item>
    </plurals>
    <!-- Subtitle of the historic notification for new additions inside an existing shared folder, Plural of folder. 2 folders -->
    <plurals name="subtitle_notification_added_folders">
        <item quantity="other">[A]%1$s [/A][B]さんが%2$d個のフォルダを追加しました。[/B]</item>
    </plurals>
    <!-- Subtitle chat screen for groups with permissions and not archived, Plural of participant. 2 participants -->
    <plurals name="subtitle_of_group_chat">
        <item quantity="other">%d人の参加者</item>
    </plurals>
    <!--  -->
    <string name="custom_subtitle_of_group_chat">%1$s と %2$d その他</string>
    <!-- Error when the user tries to get a public chat link for a chat with the default title -->
    <string name="message_error_set_title_get_link">このチャット用のリンクを作成する前に、説明を設定する必要があります。</string>
    <!-- success alert when the user copy a chat link to the clipboard -->
    <string name="chat_link_copied_clipboard">チャットリンクをクリップボードにコピーしました</string>
    <!-- Label to show the price of each plan in the upgrade account section -->
    <string name="type_month">[A][/A] %sから/[A]月[/A] *</string>
    <!-- the meaning of the asterisk in monthly* and annually* payment -->
    <string name="upgrade_comment">* 自動更新のサブスクリプションは、更新日の前にいつでもキャンセルできます</string>
    <!-- Message shown when a call starts. -->
    <string name="call_started_messages">通話が開始しました</string>
    <!-- Title of the dialog to inform about a SSL error -->
    <string name="ssl_error_dialog_title">SSLキーエラー</string>
    <!-- Text of the dialog to inform about a SSL error -->
    <string name="ssl_error_dialog_text">MEGAはSSLを使った安全な接続を確立できません。あなたは追加要件を伴うWi-Fiを使っているかもしれません。</string>
    <!-- Text of the empty screen for the notifications section -->
    <string name="context_empty_notifications">[A]通知[/A]は[B]ありません[/B]</string>
    <!-- Permissions screen title -->
    <string name="general_setup_mega">MEGAをセットアップ</string>
    <!-- Permissions screen explanation -->
    <string name="setup_mega_explanation">MEGAは、共有するために、あなたのメディアやファイルにアクセスするためのあなたの許可が必要です。暗号化されたメッセージを交換したり、安全な通話を行うためには、他のアクセス権限が必要な場合があります。</string>
    <!-- Title of the screen asking permissions for files -->
    <string name="allow_acces_media_title">写真、メディア、ファイルへのアクセスを許可します。</string>
    <!-- Subtitle of the screen asking permissions for files -->
    <string name="allow_acces_media_subtitle">MEGAは、共有するために、あなたのファイルにアクセスするためのあなたの許可が必要です。</string>
    <!-- Title of the screen asking permissions for camera -->
    <string name="allow_acces_camera_title">カメラを有効にする</string>
    <!-- Subtitle of the screen asking permissions for camera -->
    <string name="allow_acces_camera_subtitle">あなたのカメラへのアクセスを許可して、ドキュメントのスキャン、写真の撮影、ビデオ通話を行います。</string>
    <!-- Title of the screen asking permissions for microphone and write in log calls -->
    <string name="allow_acces_calls_title">通話を有効にする</string>
    <!-- Title of the screen asking permissions for contacts -->
    <string name="allow_acces_contact_title">アドレス帳へのアクセスを許可する</string>
    <!-- Subtitle of the screen asking permissions for contacts -->
    <string name="allow_acces_contact_subtitle">MEGAのあなたのアドレス帳から連絡先を簡単に見つけます。</string>
    <!-- Explanation under the subtitle of asking permissions for contacts to explain that MEGA will never use the address book data for any other purpose -->
    <string name="allow_access_contact_explanation">MEGAはこのデータを他の目的に使用せず、あなたの同意なしにあなたの連絡先とやり取りすることは絶対にございません。</string>
    <!-- Subtitle of the screen asking permissions for microphone -->
    <string name="allow_acces_calls_subtitle_microphone">あなたのマイクへのアクセスを許可して、暗号化通話を行います。</string>
    <!-- General enable access -->
    <string name="general_enable_access">アクセスを許可</string>
    <!-- Title of the option on chat info screen to list all the files sent to the chat -->
    <string name="title_chat_shared_files_info">共有ファイル</string>
    <!-- Error mesage when trying to remove an uploading attachment that has already finished -->
    <string name="error_message_already_sent">添付ファイルは既に送信されています</string>
    <!-- Message shown when a group call ends. -->
    <string name="group_call_ended_message">[A]グループ通話が終了しました[/A][C]。通話時間：[/C]</string>
    <!-- Message to indicate a call has ended and indicate the call duration. -->
    <string name="call_ended_message">[A]通話が終了しました[/A][C]。通話時間：[/C]</string>
    <!-- Message that shows the hours of a call when it ends, more hours -->
    <plurals name="plural_call_ended_messages_hours">
        <item quantity="other">[B]%1$s 時間[/B]</item>
    </plurals>
    <!-- Message that shows the minutes of a call when it ends, more minutes -->
    <plurals name="plural_call_ended_messages_minutes">
        <item quantity="other">[B]%1$s 分[/B]</item>
    </plurals>
    <!-- Message that shows the seconds of a call when it ends, more seconds -->
    <plurals name="plural_call_ended_messages_seconds">
        <item quantity="other">[B]%1$d 秒[/B]</item>
    </plurals>
    <!-- Message to indicate a call has ended without indicate the call duration. -->
    <string name="call_ended_no_duration_message">[A]通話が終了しました[/A]</string>
    <!-- Message to indicate a group call has ended without indicate the call duration. -->
    <string name="group_call_ended_no_duration_message">[A]グループ通話が終了しました[/A]</string>
    <!-- String that appears when we show the last activity of a contact, when the last activity was today. For example: Last seen today 11:34a.m. -->
    <string name="last_seen_today">[A]最終ログイン[/A]今日 %1$s</string>
    <!-- String that appears when we show the last activity of a contact, but it’s been a long time ago that we don’t see any activity from that user -->
    <string name="last_seen_long_time_ago">[A]最終ログイン[/A]はだいぶ前</string>
    <!-- String that appears when we show the last activity of a contact, when the last activity was before today. For example: Last seen March 14th,2018 11:34a.m. -->
    <string name="last_seen_general">[A]最終ログイン[/A]%1$s %2$s</string>
    <!-- label today -->
    <string name="label_today">今日</string>
    <!-- label yesterday -->
    <string name="label_yesterday">昨日</string>
    <!-- label tomorrow -->
    <string name="label_tomorrow">明日</string>
    <!-- Text of the empty screen for the chat shared files -->
    <string name="context_empty_shared_files">[A]共有ファイル[/A]は[B]ありません[/B]</string>
    <!-- Text to indicate that a contact has joined a group call -->
    <string name="contact_joined_the_call">%1$sさんが通話に参加しました</string>
    <!-- Text to indicate that a contact has left a group call -->
    <string name="contact_left_the_call">%1$sさんが通話から抜けました</string>
    <!-- Warning show when a call cannot start because there are too many participants in the group chat -->
    <string name="call_error_too_many_participants_start">最大参加者数を超えてしまったため、通話を開始できません。</string>
    <!-- Message show when a call cannot be established because there are too many participants in the group call -->
    <string name="call_error_too_many_participants">最大参加者数を超えてしまったため、通話に参加できません。</string>
    <!-- Message show when a call cannot be established because there are too many participants in the group -->
    <string name="call_error_too_many_participants_join">参加者が最大数に達したため、グループ通話に参加できません。</string>
    <!-- Message show when a user cannot activate the video in a group call because the max number of videos has been reached -->
    <string name="call_error_too_many_video">最大参加者数を超えてしまったため、ビデオ通話に参加できません。</string>
    <!-- Message show when a user cannot put the call on hold -->
    <string name="call_error_call_on_hold">通話を保留できません。</string>
    <!-- Error message shown when a file cannot be opened by other app using the open with option menu -->
    <string name="error_open_file_with">エラーが発生したため、このアプリではファイルを開くことができません。</string>
    <!-- Subtitle of the call screen when a incoming call is just starting -->
    <string name="incoming_call_starting">着信&#8230;</string>
    <!-- Subtitle of the call screen when a outgoing call is just starting -->
    <string name="outgoing_call_starting">着信中&#8230;</string>
    <!-- Content of a invalid meta message -->
    <string name="error_meta_message_invalid">メッセージに無効なメタデータが含まれています</string>
    <!-- Title of the activity that sends a location -->
    <string name="title_activity_maps">場所を送信</string>
    <!-- Label layout on maps activity that permits send current location -->
    <string name="current_location_label">現在地を送信</string>
    <!-- Label layout on maps activity that permits send current location. Placeholder is the current location -->
    <string name="current_location_landscape_label">現在地を送信：[A]%1$s[/A]</string>
    <!-- Label layout on maps activity indicating nearby places -->
    <string name="nearby_places_label">近くの場所</string>
    <!-- Message shown in a dialog explaining the consequences of accesing the location -->
    <string name="explanation_send_location">この場所は、エンドツーエンドの暗号化されたMEGAプラットフォームの外部にあるサードパーティのマッププロバイダを使用して開かれます。</string>
    <!-- Title of the location marker set by the user -->
    <string name="title_marker_maps">この場所を送信</string>
    <!-- Label shown when after a maps search and no places were found -->
    <string name="no_places_found">場所が見つかりませんでした</string>
    <!-- Title of the dialog shown when the location is disabled -->
    <string name="gps_disabled">GPSが無効になっています</string>
    <!-- Text of the dialog shown when the location is disabled for open location settings -->
    <string name="open_location_settings">位置設定を開きますか？</string>
    <!-- Info shown in the subtitle of each row of the shared files to chat: sender name . date -->
    <string name="second_row_info_item_shared_file_chat">%1$s . %2$s</string>
    <!-- After the user ticketed ’Don’t ask again’ on permission request dialog and denied, tell the user, he/she can still grant MEGA the permission in system settings. -->
    <string name="on_permanently_denied">端末の設定でいつでもMEGAに権限を付与できます</string>
    <!-- Explain why MEGA needs the reading contacts permission when users deny to grant MEGA the permission. -->
    <string name="explanation_for_contacts_permission">MEGAにアドレス帳へのアクセスを許可すると、あなたの連絡先をより簡単に見つけることができます。MEGAはこのデータを他の目的に使用せず、あなたの同意なしにあなたの連絡先とやり取りすることは絶対にございません。</string>
    <!-- Confirmation message after forwarding one or several messages, version items -->
    <plurals name="messages_forwarded_success_plural">
        <item quantity="other">メッセージが転送されました</item>
    </plurals>
    <!-- Title of a chat message that contains geolocation info -->
    <string name="title_geolocation_message">ピン留めされた場所</string>
    <!-- Text of the button to indicate an attachment upload from file system -->
    <string name="attachment_upload_panel_from_device">ファイルシステムから</string>
    <!-- Alert shown when a num of files have not been sent because of any error occurs, Plural of file. 2 files -->
    <plurals name="num_files_not_send">
        <item quantity="other">%d個のファイルが%dチャットに送信されませんでした</item>
    </plurals>
    <!-- Alert shown when a num of contacts have not been sent because of any error occurs, Plural of file. 2 files -->
    <plurals name="num_contacts_not_send">
        <item quantity="other">%d個の連絡先が%dチャットに送信されませんでした</item>
    </plurals>
    <!-- Alert shown when a num of messages have not been sent because of any error occurs, Plural of file. 2 files -->
    <plurals name="num_messages_not_send">
        <item quantity="other">%d個のメッセージが%d個のチャットに送信されませんでした</item>
    </plurals>
    <!-- How many local contacts have been on MEGA, Plural of local contact. 2 contacts -->
    <plurals name="quantity_of_local_contact">
        <item quantity="other">MEGAで%d件の連絡先が見つかりました</item>
    </plurals>
    <!-- Label displayed on the top of the chat list if none of user’s phone contacts have a MEGA account. In other case here would appear all the user’s phone contacts that have a MEGA account. -->
    <string name="no_local_contacts_on_mega">連絡先を今すぐ招待しますか？</string>
    <!-- To see whom in your local contacts has been on MEGA -->
    <string name="see_local_contacts_on_mega">MEGAであなたの連絡先を見つける</string>
    <!-- In APP, text used to ask for access to contacts -->
    <string name="grant_mega_access_contacts">MEGAにアドレス帳へのアクセスを許可して、MEGAの連絡先を見つけます。</string>
    <!-- Getting registered contacts -->
    <string name="get_registered_contacts">MEGAにいる連絡先を読み込んでいます&#8230;</string>
    <!-- Alert shown when some content have not been sent because of any error occurs -->
    <string name="content_not_send">コンテンツが%dチャットに送信されませんでした</string>
    <!-- Label shown when a new group chat has been created correctly -->
    <string name="new_group_chat_created">新規グループチャットが作成されました</string>
    <!-- Alert shown when some content is sharing with chats and they are processing -->
    <string name="preparing_chats">ファイルを準備中</string>
    <!-- Label indicating some content has been sent as message -->
    <string name="sent_as_message">メッセージとして送信されました。</string>
    <!-- Error message when the attachment cannot be sent to any of the selected chats -->
    <string name="error_sent_as_message">エラー。ファイルは選択されたチャットのいずれにも送信されていません</string>
    <!-- Action delete all file versions -->
    <string name="delete_versions">以前のバージョンを削除</string>
    <!-- Title of the dialog shown when it wants to delete the version history of a file -->
    <string name="title_delete_version_history">以前のバージョンを削除しますか？</string>
    <!-- Text of the dialog shown when it wants to delete the version history of a file -->
    <string name="text_delete_version_history">現在のファイルは削除されませんのでご注意ください。</string>
    <!-- Alert shown when the version history was deleted correctly -->
    <string name="version_history_deleted">以前のバージョンは削除されました。</string>
    <!-- Alert shown when the version history was deleted erroneously -->
    <string name="version_history_deleted_erroneously">以前のバージョンは削除されませんでした。</string>
    <!-- Confirmation message after deleted file versions, version items -->
    <plurals name="versions_deleted_succesfully">
        <item quantity="other">%dバージョンが正常に削除されました</item>
    </plurals>
    <!-- Alert shown when several versions are not deleted successfully -->
    <plurals name="versions_not_deleted">
        <item quantity="other">%dバージョンは削除されていません</item>
    </plurals>
    <!-- Alert shown when the user tries to realize some action in chat and has not contacts -->
    <string name="no_contacts_invite">あなたはMEGAの連絡先がありません。連絡先セクションからご友人をご招待ください。</string>
    <!-- Invite button for chat top cell -->
    <string name="invite_more">もっと招待する</string>
    <!-- Title of first tour screen -->
    <string name="title_tour_one">あなたがキーを持っています</string>
    <!-- Content of first tour screen -->
    <string name="content_tour_one">セキュリティこそが私たちの存在理由です。あなたのファイルは、非常に効果的な暗号化マシンの裏側にあり、安全です。そこで、あなたのファイルにアクセスできるのは、あなただけです。</string>
    <!-- Title of second tour screen -->
    <string name="title_tour_two">暗号化されたチャット</string>
    <!-- Content of second tour screen -->
    <string name="content_tour_two">音声＆ビデオ通話、グループメッセージング、クラウドドライブとのファイル共有統合による完全に暗号化されたチャット</string>
    <!-- Title of third tour screen -->
    <string name="title_tour_three">ネットワークの作成</string>
    <!-- Content of third tour screen -->
    <string name="content_tour_three">連絡先の追加、ネットワークの作成、コラボレーション、MEGAを一切離れずに音声通話とビデオ通話を行う</string>
    <!-- Title of fourth tour screen -->
    <string name="title_tour_four">クラウド内のあなたの写真</string>
    <!-- Content of fourth tour screen -->
    <string name="content_tour_four">カメラアップロードは、あらゆるモバイル端末にとって不可欠な機能で、あなたにもご利用いただけます。今すぐアカウントを作成してください。</string>
    <!-- Title of the dialog shown when a pdf required password -->
    <string name="title_pdf_password">パスワードを入力</string>
    <!-- Text of the dialog shown when a pdf required password -->
    <string name="text_pdf_password">%sはパスワードで保護されたPDFドキュメントです。PDFを開くにはパスワードを入力してください。</string>
    <!-- Error of the dialog shown wen a pdf required password and the user types a wrong password -->
    <string name="error_pdf_password">間違ったパスワードを入力しました。もう一度お試しください。</string>
    <!-- Error of the dialog shown wen a pdf required password and the user has been typed three times a wrong password -->
    <string name="error_max_pdf_password">ご入力されたパスワードは無効です。</string>
    <!-- Alert shown when a user tries to open a file from a zip and the file is unknown or has not been possible to unzip correctly -->
    <string name="unknownn_file">ファイルを開くことができません。不明なファイルタイプか、ファイルを正常に解凍することができませんでした。</string>
    <!-- Alert shown when exists some call and the user tries to play an audio or video -->
    <string name="not_allow_play_alert">通話中にメディアファイルを再生することはできません。</string>
    <!-- Text shown in the list of chats when there is a call in progress but I am not on it -->
    <string name="ongoing_call_messages">継続中の通話</string>
    <!-- Title of the layout to join a group call from the chat screen. The placeholder indicates the user who initiated the call -->
    <string name="join_call_layout_in_group_call">%sさんがグループ通話を開始しました。参加するにはタップします。</string>
    <!-- Title of the layout to return to a call -->
    <string name="call_in_progress_layout">通話に戻るにはタップします</string>
    <!-- message displayed when you try to start a call but it is not possible because you are already on a call -->
    <string name="not_allowed_to_start_call">現在通話中です</string>
    <!-- chat message when a participant invites himself to a public chat using a chat link. Please keep the placeholder because is to show the participant’s name in runtime. -->
    <string name="message_joined_public_chat_autoinvitation">[A]%1$s[/A][B]さんがグループチャットに参加しました。[/B]</string>
    <!-- Warning that appears prior to remove a chat link on the group info screen. -->
    <string name="context_remove_chat_link_warning_text">この会話は、チャットリンクを一度削除すると、そこからアクセスできなくなります。</string>
    <!-- Description text of the dialog to generate a public chat link -->
    <string name="context_create_chat_link_warning_text">暗号化されたキーローテーションでは、新規グループチャットを作成せずにチャットリンクを取得することはできません。</string>
    <!-- Question of the dialog to generate a public chat link -->
    <string name="context_create_chat_link_question_text">新規グループチャットを作成してチャットリンクを取得しますか？　</string>
    <!-- Text of the dialog to change a public chat to private (enable encryption key rotation) -->
    <string name="context_make_private_chat_warning_text">暗号化キーローテーションでは安全性が少し高まりますが、チャットリンクを作成できず、新規参加者は過去のメッセージを見れません。</string>
    <!-- Message shown when a user has joined to a public chat successfully -->
    <string name="message_joined_successfully">あなたはチャットに正常に参加しました。</string>
    <!-- Label that indicates the steps of a wizard -->
    <string name="wizard_steps_indicator">%1$d/%2$d</string>
    <!-- Hint of the Search view -->
    <string name="hint_action_search">検索&#8230;</string>
    <!-- Notification button which is displayed to answer an incoming call if the call screen is not displayed for some reason. -->
    <string name="answer_call_incoming">応答する</string>
    <!-- The text of the notification button that is displayed when there is a call in progress, another call is received and ignored. -->
    <string name="ignore_call_incoming">無視する</string>
    <!-- Subtitle of the call screen when a user muted the current individual call. The placeholder indicates the user who muted the call -->
    <string name="muted_contact_micro">%sさんはこの通話をミュートしました</string>
    <!-- Subtitle of the call screen when I muted the current individual call -->
    <string name="muted_own_micro">ミュート済み</string>
    <!-- Subtitle of the call screen when the call is on hold -->
    <string name="call_on_hold">通話保留中</string>
    <!-- Subtitle of the call screen when a participant puts the call on hold. The placeholder indicates the user who put the call on hold -->
    <string name="session_on_hold">%sさんは保留中です</string>
    <!-- The text of the notification button that is displayed when I receive a individual call and put the current one on hold and answer the other. -->
    <string name="hold_and_answer_call_incoming">保留して応答</string>
    <!-- The text of the notification button that is displayed when I receive a group call and put the current one on hold and answer the other. -->
    <string name="hold_and_join_call_incoming">保留して参加</string>
    <!-- The text of the notification button that is displayed when I receive a individual call and hang the current one and answer the other. -->
    <string name="end_and_answer_call_incoming">終了して応答</string>
    <!-- The text of the notification button that is displayed when I receive a group call and hand the current one and answer the other. -->
    <string name="end_and_join_call_incoming">終了して参加</string>
    <!-- when trying to download a file that is already downloaded in the device and has to copy in another path -->
    <string name="copy_already_downloaded">ファイルはすでにダウンロードされています。選択されたパスにコピー済みです。</string>
    <!-- Title of the dialog shown when you want to join a group call -->
    <string name="title_join_call">通話に参加</string>
    <!-- Text of the dialog shown when you want to join a group call -->
    <string name="text_join_call">この通話に参加するには、現在の通話を終了する必要があります。</string>
    <!-- Text of the dialog shown when you want to join a group call but you are in another active call -->
    <string name="text_join_another_call">この通話に参加するには、現在の通話を終了または保留する必要があります。</string>
    <!-- Hint shown in the open chat link alert dialog -->
    <string name="hint_enter_chat_link">チャットリンクを入力</string>
    <!-- Hint shown in the open link alert dialog -->
    <string name="hint_paste_link">リンクを貼り付ける</string>
    <!-- Error shown when it tries to open an invalid file or folder link -->
    <string name="invalid_file_folder_link">ファイルまたはフォルダリンクが無効です</string>
    <!-- Error shown when it tries to open an invalid file or folder link and the text view is empty -->
    <string name="invalid_file_folder_link_empty">有効なファイルまたはフォルダのリンクをご入力ください</string>
    <!-- Error shown when it tries to open an invalid chat link and the text view is empty -->
    <string name="invalid_chat_link_empty">有効なチャットリンクをご入力ください</string>
    <!-- Error shown when it tries to open a chat link from the Cloud Drive section -->
    <string name="valid_chat_link">チャットリンクを貼り付けました。</string>
    <!-- Error shown when it tries to open a contact link from the Cloud Drive section -->
    <string name="valid_contact_link">連絡先リンクを貼り付けました。</string>
    <!-- Menu item -->
    <string name="action_open_contact_link">連絡先リンクを開く</string>
    <!-- Explanation of the dialog shown to share a chat link -->
    <string name="copy_link_explanation">このリンクを使用すると、人々はあなたのグループに参加できます。</string>
    <!-- Label that indicates the creation of a chat link -->
    <string name="new_chat_link_label">新しいチャットリンク</string>
    <!-- Title of the dialog shown when the user it is creating a chat link and the chat has not title -->
    <string name="enter_group_name">グループ名を入力</string>
    <!-- Alert shown when the user it is creating a chat link and the chat has not title -->
    <string name="alert_enter_group_name">チャットリンクを作成するには、グループに名前を付ける必要があります。</string>
    <!-- Text shown when an account doesn’t have any contact added and it’s trying to start a new chat conversation -->
    <string name="invite_contacts_to_start_chat">連絡先を招待し、MEGAの暗号化チャットで安全にチャットを始めましょう。</string>
    <!-- Text of the empty screen when there are not chat conversations -->
    <string name="recent_chat_empty_text">エンドツーエンドの暗号化を使用して、ご連絡先と安全にチャットを開始してください</string>
    <!-- Text sent to recipients to invite to be contact. Placeholder: contact link url. -->
    <string name="invite_contacts_to_start_chat_text_message">こんにちは！　私とMEGAでセキュアな会話をして、20 GBの無料クラウドストレージを獲得しましょう。%1$s</string>
    <!-- In some cases, a user may try to get the link for a chat room, but if such is not set by an operator - it would say ‘not link available’ and not auto create it. -->
    <string name="no_chat_link_available">利用できるチャットリンクはありません。</string>
    <!-- Alert shown when it has been deleted successfully a chat link -->
    <string name="chat_link_deleted">チャットリンクは正常に削除されました。</string>
    <!-- The status of pending contact request (ACCEPTED), placeholder is contact request creation time -->
    <string name="contact_request_status_accepted">%1$s（承認されました）</string>
    <!-- The status of pending contact request (DELETED), placeholder is contact request creation time -->
    <string name="contact_request_status_deleted">%1$s（削除されました）</string>
    <!-- The status of pending contact request (DENIED), placeholder is contact request creation time -->
    <string name="contact_request_status_denied">%1$s（拒否されました）</string>
    <!-- The status of pending contact request (IGNORED), placeholder is contact request creation time -->
    <string name="contact_request_status_ignored">%1$s（無視されました）</string>
    <!-- The status of pending contact request (REMINDED), placeholder is contact request creation time -->
    <string name="contact_request_status_reminded">%1$s（リマインダーを送りました）</string>
    <!-- The status of pending contact request (PENDING), placeholder is contact request creation time -->
    <string name="contact_request_status_pending">%1$s（保留中）</string>
    <!-- Message shown when it restored successfully a file version -->
    <string name="version_restored">バージョンは正常に復元されました。</string>
    <!-- Text to inform that to make a recording you have to keep pressed the record button more than one second -->
    <string name="recording_less_than_second">長押しすると録音し、離すと送信します。</string>
    <!-- label shown when slide to cancel a voice messages -->
    <string name="slide_to_cancel">スライドしてキャンセル</string>
    <!-- Error message when trying to play a voice message that it is not available -->
    <string name="error_message_voice_clip">このボイスメッセージは利用できません</string>
    <!-- Title of popup when user click ‘Share’ button on invite contact page -->
    <string name="invite_contact_chooser_title">以下を通じて友だちを招待：</string>
    <!-- Action button label -->
    <string name="invite_contact_action_button">以下を通じて友だちを招待：</string>
    <!-- Message displayed when multiple download starts and all files has already been downloaded before. Placeholder: number of files -->
    <plurals name="file_already_downloaded">
        <item quantity="other">%d個のファイルがすでにダウンロードされました。</item>
    </plurals>
    <!-- When a multiple download is started, some of the files could have already been downloaded before. This message shows the number of files that are pending. Placeholder: number of files -->
    <plurals name="file_pending_download">
        <item quantity="other">%d個のファイルが保留中です。</item>
    </plurals>
    <!-- Title of the login screen -->
    <string name="login_to_mega">MEGAにログイン</string>
    <!-- Title of the create account screen -->
    <string name="create_account_title">MEGA アカウントを作成</string>
    <!-- Label to reference a recents section -->
    <string name="recents_label">最近</string>
    <!-- Label to reference a chats section -->
    <string name="chats_label">チャット</string>
    <!-- Text of the empty screen when there are not elements in Recents -->
    <string name="context_empty_recents">[A]最近[/A][B]にファイルはありません[/B]</string>
    <!-- Title of a recents bucket -->
    <string name="title_bucket">%1$sとさらに%2$d</string>
    <!-- Title of a media recents bucket that only contains some images -->
    <string name="title_media_bucket_only_images">%d個の画像</string>
    <!-- Title of a media recents bucket that only contains some videos -->
    <string name="title_media_bucket_only_videos">%d個の動画</string>
    <!-- Title of a media recents bucket that contains some images and some videos -->
    <string name="title_media_bucket_images_and_videos">%1$d個の画像と%2$d個の動画</string>
    <!-- Title of a media recents bucket that contains some images and a video -->
    <string name="title_media_bucket_images_and_video">%d個の画像と1個の動画</string>
    <!-- Title of a media recents bucket that contains an image and some videos -->
    <string name="title_media_bucket_image_and_videos">1個の画像と%d個の動画</string>
    <!-- Title of a media recents bucket that contains an image and a video -->
    <string name="title_media_bucket_image_and_video">1個の画像と1個の動画</string>
    <!-- Label that indicates who uploaded a file into a recents bucket -->
    <string name="create_action_bucket">[A]作成者は[/A]%sさん</string>
    <!-- Label that indicates who updated a file into a recents bucket -->
    <string name="update_action_bucket">[A]更新者は[/A]%sさん</string>
    <!-- Used in recents list screen to indicate an action done by me -->
    <string name="bucket_word_me">私</string>
    <!-- Text to explain the benefits of adding phone number to achievement enabled users. Placeholder 1: bonus storage space e.g. 20GB -->
    <string name="sms_add_phone_number_dialog_msg_achievement_user">あなたの携帯電話番号の追加時に%1$sを無料で獲得します。これにより、あなたの連絡先がMEGAであなたを見つけやすくなります。</string>
    <!-- Text to explain the benefits of adding phone number to non achievement users -->
    <string name="sms_add_phone_number_dialog_msg_non_achievement_user">あなたの電話番号をMEGAに追加します。これにより、あなたの連絡先がMEGAであなたを見つけやすくなります。</string>
    <!-- Error message when trying to record a voice message while on a call in progress -->
    <string name="not_allowed_recording_voice_clip">通話中にボイスメッセージの録音はできません。</string>
    <!-- Text shown when it tries to upload a voice message and occurs an error to process the action -->
    <string name="error_upload_voice_clip">ボイスメッセージをアップロードしようとしたときにエラーが発生しました。</string>
    <!-- Title of the notification shown on the action bar when there is a incoming call -->
    <string name="title_notification_incoming_call">着信</string>
    <!-- Title of the notification shown on the action bar when there is a incoming group call -->
    <string name="title_notification_incoming_group_call">着信グループ通話</string>
    <!-- Title of the notification shown on the action bar when there is an individual incoming video call -->
    <string name="title_notification_incoming_individual_video_call">着信ビデオ通話</string>
    <!-- Title of the notification shown on the action bar when there is an individual incoming audio call -->
    <string name="title_notification_incoming_individual_audio_call">着信音声通話</string>
    <!-- The title of progress dialog when loading web content -->
    <string name="embed_web_browser_loading_title">読み込み中</string>
    <!-- The message of progress dialog when loading web content -->
    <string name="embed_web_browser_loading_message">お待ちください&#8230;</string>
    <!-- Head label to show the business account type -->
    <string name="account_label">アカウントタイプ</string>
    <!-- Label in My Account section to show user account type -->
    <string name="business_label">ビジネス</string>
    <!-- Business user role -->
    <string name="admin_label">管理者</string>
    <!-- Business user role -->
    <string name="user_label">ユーザー</string>
    <!-- General label to show the status of something or someone -->
    <string name="status_label">ステータス</string>
    <!-- State to indicate something is active (business status account for instance) -->
    <string name="active_label">有効</string>
    <!-- Business account status. Payment is overdue, but the account still active in grace period -->
    <string name="payment_required_label">お支払いが必要です</string>
    <!-- Business expired account Overdue payment page header. -->
    <string name="payment_overdue_label">お支払い期日超過</string>
    <!-- Alert shown to an admin user of a business account in My Account section -->
    <string name="business_management_alert">ユーザー管理は、デスクトップウェブブラウザからのみご利用いただけます。</string>
    <!-- Title of the usage tab in My Account Section -->
    <string name="tab_my_account_usage">使用状況</string>
    <!-- Title of usage storage details section in Storage -->
    <string name="usage_storage_details_label">ストレージ使用量の内訳</string>
    <!-- Title of overall usage section in Storage -->
    <string name="overall_usage_label">全体的な使用状況</string>
    <!-- Title of transfer section in Storage -->
    <string name="transfer_label">転送</string>
    <!-- Error shown when a Business account user (sub-user or admin) tries to remove a contact which is part of the same Business account. Please, keep the placeholder, it will be replaced with the name or email of the account, for example: Jane Appleseed or ja@mega.nz -->
    <string name="error_remove_business_contact">%1$sさんはあなたのビジネスアカウントの一部であるため、連絡先から削除できません。</string>
    <!-- When logging in during the grace period, the administrator of the Business account will be notified that their payment is overdue, indicating that they need to access MEGA using a desktop browser for more information -->
    <string name="grace_period_admin_alert">最後のお支払いで問題がありました。詳細については、デスクトップブラウザを使用してMEGAにアクセスしてください。</string>
    <!-- A dialog title shown to users when their business account is expired. -->
    <string name="expired_business_title">あなたのビジネスアカウントは期限切れです</string>
    <!-- Details shown when a Business account is expired due a payment issue. The account is opened in a view-only mode. -->
    <string name="expired_admin_business_text">お支払いの処理中に問題が発生しました。MEGAは、この問題がデスクトップウェブブラウザで修正されるまで、表示のみに制限されています。</string>
    <!-- A message which is shown to sub-users of expired business accounts. -->
    <string name="expired_user_business_text">あなたのアカウントは現在[B]凍結[/B]されています。あなたのデータの閲覧のみ可能です。</string>
    <!-- Message shown when users with a business account (no administrators of a business account) try to enable the Camera Uploads, to advise them that the administrator do have the ability to view their data. -->
    <string name="camera_uploads_business_alert">MEGAはお客様のデータにアクセスできません。ただし、ビジネスアカウントの管理者様は、あなたのカメラアップロードにアクセスすることができます。</string>
    <!-- General label to alert user that somehting went wrong -->
    <string name="general_something_went_wrong_error">何かがうまくいきませんでした</string>
    <!-- A dialog message which is shown to sub-users of expired business accounts. -->
    <string name="expired_user_business_text_2">あなたのビジネスアカウント管理者に連絡して問題を解決し、あなたのアカウントを有効にしてください。</string>
    <!-- Warning message to alert user about logout in My Account section if has offline files. -->
    <string name="logout_warning_offline">ログアウトすると、あなたのオフラインセクションのファイルはお使いの端末から削除されます。</string>
    <!-- Warning message to alert user about logout in My Account section if has transfers in progress. -->
    <string name="logout_warning_transfers">ログアウトすると、現在進行中の転送はキャンセルされます。</string>
    <!-- Warning message to alert user about logout in My Account section if has offline files and transfers in progress. -->
    <string name="logout_warning_offline_and_transfers">ログアウトすると、あなたのオフラインセクションのファイルはお使いの端末から削除され、現在進行中の転送はキャンセルされます。</string>
    <!-- Label to indicate that a name has not been possible to obtain for some reason -->
    <string name="unknown_name_label">不明な名前</string>
    <!-- Error when renaming a chat title and it is too long -->
    <string name="title_long">タイトルが長すぎます</string>
    <!-- Alert shown to the user when they is trying to create an empty group for attach a file -->
    <string name="error_creating_group_and_attaching_file">1つまたは複数の連絡先を選択してください。</string>
    <!-- Label showing the number of contacts attached in a chat conversation, placeholder is the number of contacts -->
    <string name="contacts_sent">%s人の連絡先を送信しました。</string>
    <!-- Name by default of the folder where the files sent to the chat are stored in the cloud -->
    <string name="my_chat_files_folder">私のチャットファイル</string>
    <!-- Error shown when it was not possible to create a folder for any reason -->
    <string name="error_creating_folder">エラー。フォルダ%1$sは作成されませんでした</string>
    <!-- Title of an alert screen indicating the user has to verify their email -->
    <string name="verify_email_label">メールアドレスを検証してください</string>
    <!-- Text informing user that their account has been suspended -->
    <string name="account_temporarily_suspended">あなたのアカウントは一時的に安全を確保するためにロックされました。</string>
    <!-- Text informing user has to follow the steps of an email to unlock their account -->
    <string name="verify_email_and_follow_steps">[A]メールアドレスを検証して[/A]、MEGAのメールの手順に従ってアカウントのロックを解除してください。</string>
    <!-- Question which takes the user to a help screen -->
    <string name="why_am_i_seeing_this">これが表示されている理由は？</string>
    <!-- Label of a button which action is resend an email -->
    <string name="resend_email_label">メールを再送</string>
    <!-- Error shown when the user tries to resend the email to unblock their account before the time needed to permit send it again -->
    <string name="resend_email_error">メールは既に送信されています。数分待ってから再試行してください。</string>
    <!-- Title of a helping view about locked accounts -->
    <string name="locked_accounts_label">ロックされたアカウント</string>
    <!-- Locked accounts description text by an external data breach. This text is 1 of 2 paragraph of a description -->
    <string name="locked_accounts_text_1">おそらく、MEGAアカウントで他のサービスと同じパスワードを使用しており、それらのサービスの少なくとも1つがデータ侵害を受けていると思われます。</string>
    <!-- Locked accounts description text by bad use of user password. This text is 2 of 2 paragraph of a description -->
    <string name="locked_accounts_text_2">あなたのパスワードが漏えいし、悪意のあるアクターがあなたのアカウント（あなたのMEGAアカウントを含むがこれに限定されない）にログインするために使用されています。</string>
    <!-- Button to add a nickname for a user -->
    <string name="add_nickname">ニックネームを設定</string>
    <!-- Button to update a nickname for a user -->
    <string name="edit_nickname">ニックネームを編集</string>
    <!-- Label showing that a nickname has been added -->
    <string name="snackbar_nickname_added">ニックネームが追加されました</string>
    <!-- Label showing that a nickname has been added -->
    <string name="snackbar_nickname_removed">ニックネームを削除しました</string>
    <!-- Label showing that a nickname has not been added -->
    <string name="error_snackbar_nickname_added">ニックネームを追加しようとしたときにエラーが発生しました</string>
    <!-- title of a dialog to edit or remove the nickname -->
    <string name="nickname_title">ニックネーム</string>
    <!-- Text related to verified phone number. Used as title or cell description. -->
    <string name="phonenumber_title">電話番号</string>
    <!-- Text shown in a call when it is trying to reconnect after lose the internet connection -->
    <string name="reconnecting_message">再接続中</string>
    <!-- Text shown when the Internet connection is retrieved and there is a call is in progress -->
    <string name="connected_message">戻りました。</string>
    <!-- Text shown in a call when the own internet connection is of low quality -->
    <string name="poor_internet_connection_message">インターネット接続が悪いです</string>
    <!-- Text is displayed while a voice clip is being recorded -->
    <string name="recording_layout">録音中&#8230;</string>
    <!-- Text shown for the action create new file -->
    <string name="create_new_file_action">新規ファイルを作成</string>
    <!-- Error title shown when you are trying to do an action with a file or folder and you don’t have the necessary permissions -->
    <string name="permissions_error_label">権限エラー</string>
    <!-- Confirmation dialog shown to user when they try to revert a node in an incoming ReadWrite share. -->
    <string name="alert_not_enough_permissions_revert">このファイルを修正するための正しい権限がありません。新しいファイルを作成したいですか？</string>
    <!-- Text shown when the creation of a version as a new file was successful -->
    <string name="version_as_new_file_created">バージョンは新しいファイルとして正常に作成されました。</string>
    <!-- Label indicating a date. Keep the placeholder, is to set the date. -->
    <string name="general_date_label">%1$sに</string>
    <!-- Confirmation before removing the outgoing shares of several folders. Please keep the placeholder is to set the number of folders -->
    <string name="alert_remove_several_shares">これらの%1$d個のフォルダの共有を停止してもよろしいですか？</string>
    <!-- Download location label -->
    <string name="download_location">ダウンロード場所</string>
    <!-- Text asking confirmation for download location -->
    <string name="confirmation_download_location">常にこの場所に保存しますか？</string>
    <!-- Action to show any file in its location -->
    <string name="view_in_folder_label">フォルダで表示</string>
    <!-- Title of a screen to browse files -->
    <string name="browse_files_label">ファイルを閲覧</string>
    <!-- Title of the File Provider activity -->
    <string name="file_provider_title">以下から添付&#8230;</string>
    <!-- Title of an inactive chat which was recently created (today or yesterday). Placeholder is to show the specific creation day. e.g. Chat created today -->
    <string name="inactive_chat_title_2">チャットが作成されたのは%s</string>
    <!-- Title of an inactive chat. Placeholder is to show the creation date and time -->
    <string name="inactive_chat_title">%sに作成されたチャット</string>
    <!-- Title of the chat when multi-selection is activated -->
    <string name="select_message_title">メッセージを選択</string>
    <!-- Storage root label -->
    <string name="storage_root_label">ストレージルート</string>
    <!-- The label that describes that a transfer failed. -->
    <string name="failed_label">失敗しました</string>
    <!-- Text warning of transfer over quota -->
    <string name="warning_transfer_over_quota">あなたの転送が中断されました。アカウントをアップグレードするか、%s待ってからダウンロードを続行してください。</string>
    <!-- Label indicating transfer over quota -->
    <string name="label_transfer_over_quota">転送容量を超えました</string>
    <!-- Label indicating storage over quota -->
    <string name="label_storage_over_quota">ストレージ容量が超過しました</string>
    <!-- Label indicating the action ‘upgrate account’ to get more transfer quota -->
    <string name="label_get_more_transfer_quota">転送容量を増やす</string>
    <!-- Warning show to the user when a folder does not exist -->
    <string name="warning_folder_not_exists">フォルダが存在しません。</string>
    <!-- Warning show to the user when a node does not exist in cloud -->
    <string name="warning_node_not_exists_in_cloud">クラウドドライブにファイルが見つかりません。</string>
    <!-- Header text of the Over Disk Quota Paywall warning -->
    <string name="over_disk_quota_paywall_header">ストレージがいっぱい</string>
    <!-- Title of the Over Disk Quota Paywall warning -->
    <string name="over_disk_quota_paywall_title">あなたのデータは危険にさらされています！</string>
    <!-- Text of the Over Disk Quota Paywall warning with multiple email notification. Placeholders: 1 user email, 2 and 3 list of email notification dates, 4 number of files, 5 files size (including units) and 6 required PRO plan -->
    <plurals name="over_disk_quota_paywall_text">
        <item quantity="other">%2$sと%3$sに%1$sにメールでご連絡いたしましたが、あなたのMEGAアカウントで%5$sファイルが%4$sを占有しているため、%6$sがご必要です。</item>
    </plurals>
    <!-- Text of the Over Disk Quota Paywall warning with no email notification info. Placeholders: 1 user email, 2 number of files, 3 files size (including units) and 4 required PRO plan -->
    <string name="over_disk_quota_paywall_text_no_warning_dates_info">%1$sにメールでご連絡いたしましたが、あなたのMEGAアカウントで%2$sファイルが%3$sを占有しているため、%4$sがご必要です。</string>
    <!-- Text of deletion alert of the Over Disk Quota Paywall warning. Placeholder is for include the time left (including units) in MEGA red color -->
    <string name="over_disk_quota_paywall_deletion_warning">[B]アップグレードまで残り[M]%s[/M]です[/B]。その後、あなたのデータは削除の対象です。</string>
    <!-- Text of deletion alert of the Over Disk Quota Paywall warning if no data available -->
    <string name="over_disk_quota_paywall_deletion_warning_no_data">[B]アップグレードする必要がございます[/B]。あなたのデータは現在削除の対象です。</string>
    <!-- Text of deletion alert of the Over Disk Quota Paywall warning if no time left. “save” here means safeguard, protect, and not write to disk. -->
    <string name="over_disk_quota_paywall_deletion_warning_no_time_left">[B]すぐに行動してデータを保存する必要があります。[/B]</string>
    <!-- Time in days (plural). The placeholder is for the time value, please adjust the position based on linguistics -->
    <plurals name="label_time_in_days_full">
        <item quantity="other">%d日</item>
    </plurals>
    <!-- Time in hours. The placeholder is for the time value, please adjust the position based on linguistics -->
    <string name="label_time_in_hours">%d時間</string>
    <!-- Time in minutes. The placeholder is for the time value, please adjust the position based on linguistics -->
    <string name="label_time_in_minutes">%d分</string>
    <!-- Time in seconds. The placeholder is for the time value, please adjust the position based on linguistics -->
    <string name="label_time_in_seconds">%d秒</string>
    <!-- Title for a section on the fingerprint warning dialog. Below it is a button which will allow the user to verify their contact’s fingerprint credentials. -->
    <string name="label_verify_credentials">本人確認証明</string>
    <!-- Label to indicate that contact’s credentials are not verified. -->
    <string name="label_not_verified">検証されていません</string>
    <!-- Action indicating something was verified. -->
    <string name="label_verified">照合済み</string>
    <!-- ”Verify user” dialog title -->
    <string name="authenticity_credentials_label">認証資格情報</string>
    <!-- ”Verify user” dialog description -->
    <string name="authenticity_credentials_explanation">これは、面と向かって会うことによって、実際の生活の中で行われるのが最善です。すでに検証済みの別のチャンネル（検証済みのOTRやPGPなど）がある場合は、それを使用することもできます。</string>
    <!-- Label title above your fingerprint credentials.  A credential in this case is a stored piece of information representing your identity -->
    <string name="label_your_credentials">あなたの資格情報</string>
    <!-- Button to reset credentials -->
    <string name="action_reset">リセット</string>
    <!-- Warning shown to the user when tries to approve/reset contact credentials and another request of this type is already running. -->
    <string name="already_verifying_credentials">資格情報を更新しています。後でもう一度お試しください。</string>
    <!-- Info message displayed when the user is joining a chat conversation -->
    <string name="joining_label">参加中&#8230;</string>
    <!-- Info message displayed when the user is leaving a chat conversation -->
    <string name="leaving_label">退席中&#8230;</string>
    <!-- Text in the confirmation dialog for removing the associated phone number of current account. -->
    <string name="remove_phone_number">あなたの電話番号を削除しますか？</string>
    <!-- Text show in a snackbar when phone has successfully reset. -->
    <string name="remove_phone_number_success">お使いの電話番号が正常に削除されました。</string>
    <!-- Text show in a snackbar when reset phone number failed. -->
    <string name="remove_phone_number_fail">電話番号の削除に失敗しました。</string>
    <!-- Text hint shown in the global search box which sits on the top of the Homepage screen -->
    <string name="search_hint">MEGAで検索</string>
    <!-- Alert shown when a user tries to reset an account wich is bloqued. -->
    <string name="error_reset_account_blocked">リセットしようとしているアカウントは封鎖されています。</string>
    <!-- Error message when trying to login and the account is blocked -->
    <string name="error_account_blocked">あなたのアカウントはブロックされています。support&#64;mega.nzへ連絡して下さい。</string>
    <!-- Error message appears to sub-users of a business account when they try to login and they are disabled. -->
    <string name="error_business_disabled">あなたのアカウントはあなたの管理者によって無効化されました。詳細については、あなたのビジネスアカウント管理者にお問い合わせください。</string>
    <!-- An error message which appears to sub-users of a business account when they try to login and they are deleted. -->
    <string name="error_business_removed">あなたのアカウントはあなたの管理者によって削除されました。詳細については、あなたのビジネスアカウント管理者にお問い合わせください。</string>
    <!-- Option in bottom sheet dialog for modifying the associated phone number of current account. -->
    <string name="option_modify_phone_number">変更</string>
    <!-- Option in bottom sheet dialog for modifying the associated phone number of current account. -->
    <string name="title_modify_phone_number">電話番号を変更</string>
    <!-- Option in bottom sheet dialog for removing the associated phone number of current account. -->
    <string name="title_remove_phone_number">電話番号を削除</string>
    <!-- Message showing to explain what will happen when the operation of -->
    <string name="modify_phone_number_message">この操作により、現在の電話番号が削除され、新しい電話番号をアカウントに関連付けるプロセスが開始されます。</string>
    <!-- Message for action to remove the registered phone number. -->
    <string name="remove_phone_number_message">これにより、関連付けられている電話番号がアカウントから削除されます。後で電話番号を追加する場合は、電話番号を検証する必要があります。</string>
    <!-- Text of an action button indicating something was successful and it can checks it by pressing it -->
    <string name="action_see">確認</string>
    <!-- “Verify user” dialog description. Please, keep the placeholder, is to set the name of a contact: Joana’s credentials -->
    <string name="label_contact_credentials">%sさんの資格情報</string>
    <!-- The label under the button of opening all-documents screen. The space is reduced, so please translate this string as short as possible. -->
    <string name="category_documents">文書</string>
    <!-- The label under the button of opening all-documents screen -->
    <string name="section_documents">ドキュメント</string>
    <!-- Label of the floating action button of opening the new chat conversation -->
    <string name="fab_label_new_chat">新しいチャット</string>
    <!-- Text that indicates that there’s no photo to show -->
    <string name="homepage_empty_hint_photos">写真が見つかりません</string>
    <!-- Text that indicates that there’s no document to show -->
    <string name="homepage_empty_hint_documents">ドキュメントが見つかりません</string>
    <!-- Text that indicates that there’s no audio to show -->
    <string name="homepage_empty_hint_audio">音声ファイルが見つかりません</string>
    <!-- Text that indicates that there’s no video to show -->
    <string name="homepage_empty_hint_video">動画が見つかりません</string>
    <!-- Title of the screen to attach GIFs -->
    <string name="search_giphy_title">GIPHYを検索</string>
    <!-- Label indicating an empty search of GIFs. The format placeholders are to showing it in different colors. -->
    <string name="empty_search_giphy">[A]GIF[/A]が見つかりません</string>
    <!-- Label indicating there is not available GIFs due to down server -->
    <string name="server_down_giphy">利用可能なGIFはありません。後でもう一度お試しください</string>
    <!-- Label indicating the end of Giphy list. The format placeholders are to showing it in different colors. -->
    <string name="end_of_results_giphy">結果の[A]終わり[/A]</string>
    <!-- Title of a dialog to confirm the action of resume all transfers -->
    <string name="warning_resume_transfers">転送を再開しますか？</string>
    <!-- Option to  resume all transfers -->
    <string name="option_resume_transfers">転送再開</string>
    <!-- Option to  cancel a transfer -->
    <string name="option_cancel_transfer">転送をキャンセル</string>
    <!-- Message of a dialog to confirm the action of resume all transfers -->
    <string name="warning_message_resume_transfers">転送の一時停止を解除して、アップロードを続行します。</string>
    <!-- Indicator of the progress in a download/upload. Please, don’t remove the place holders: the first one is to set the percentage, the second one is to set the size of the file. Example 33% of 33.3 MB -->
    <string name="progress_size_indicator">%1$d%% / %2$s</string>
    <!-- Message showing when enable the mode for showing the special information in the chat messages. This action is performed from the settings section, clicking 5 times on the App version option -->
    <string name="show_info_chat_msg_enabled">チャットメッセージのデバッグ情報が有効になりました</string>
    <!-- Message showing when disable the mode for showing the special information in the chat messages.. This action is performed from the settings section, clicking 5 times on the App version option -->
    <string name="show_info_chat_msg_disabled">チャットメッセージのデバッグ情報が無効になりました</string>
    <!-- Shows the error when the limit of reactions per user is reached and the user tries to add one more. Keep the placeholder because is to show limit number in runtime. -->
    <string name="limit_reaction_per_user">反応の上限(%d)に達しました。</string>
    <!-- Shows the error when the limit of reactions per message is reached and a user tries to add one more. Keep the placeholder because is to show limit number in runtime. -->
    <string name="limit_reaction_per_message">このメッセージは、反応の上限（%d）に達しました。</string>
    <!-- System message displayed to all chat participants when one of them enables retention history -->
    <string name="retention_history_changed_by">[A]%1$s[/A][B]さんがメッセージクリア時間を[/B][A]%2$s[/A][B]に変更しました。[/B]</string>
    <!-- Title of the section to clear the chat content in the Manage chat history screen -->
    <string name="title_properties_clear_chat_history">チャット履歴をクリア</string>
    <!-- System message that is shown to all chat participants upon disabling the Retention history -->
    <string name="retention_history_disabled">[A]%1$s[/A][B]さんがメッセージのクリアを無効にしました。[/B]</string>
    <!-- Subtitle of the section to clear the chat content in the Manage chat history screen -->
    <string name="subtitle_properties_chat_clear">この会話で共有されているすべてのメッセージとファイルを削除します。このアクションは元に戻せません。</string>
    <!-- Title of the history retention option -->
    <string name="title_properties_history_retention">履歴消去</string>
    <!-- Subtitle of the history retention option when history retention is disabled -->
    <string name="subtitle_properties_history_retention">一定時間以上経過したメッセージを自動削除します。</string>
    <!-- Label for the dialog box option to configure history retention. This option will indicate that history retention option is disabled -->
    <string name="history_retention_option_disabled">無効</string>
    <!-- Label for the dialog box option to configure history retention. This option will indicate that automatically deleted messages older than one day -->
    <string name="history_retention_option_one_day">1日</string>
    <!-- SLabel for the dialog box option to configure history retention. This option will indicate that automatically deleted messages older than one week -->
    <string name="history_retention_option_one_week">1週間</string>
    <!-- Label for the dialog box option to configure history retention. This option will indicate that automatically deleted messages older than one month -->
    <string name="history_retention_option_one_month">1か月</string>
    <!-- Label for the dialog box option to configure history retention. This option will indicate that messages older than a custom date will be deleted -->
    <string name="history_retention_option_custom">カスタム</string>
    <!-- Title of the Manage chat history screen -->
    <string name="title_properties_manage_chat">チャット履歴を管理</string>
    <!-- Subtitle of the dialogue to select a retention time -->
    <string name="subtitle_properties_manage_chat">以下より古いメッセージを自動的に削除：</string>
    <!-- Text of the confirmation dialog to clear the chat history from Manage chat history section -->
    <string name="confirmation_clear_chat_history">この会話の完全なメッセージ履歴をクリアしてもよろしいですか？　</string>
    <!-- Text on the label indicating that the oldest messages of a year will be automatically deleted. -->
    <string name="subtitle_properties_manage_chat_label_year">1年</string>
    <!-- Picker text to choose custom retention time. This option indicates several hours -->
    <plurals name="retention_time_picker_hours">
        <item quantity="other">時間</item>
    </plurals>
    <!-- Picker text to choose custom retention time. This option indicates several days -->
    <plurals name="retention_time_picker_days">
        <item quantity="other">日</item>
    </plurals>
    <!-- Picker text to choose custom retention time. This option indicates several weeks -->
    <plurals name="retention_time_picker_weeks">
        <item quantity="other">週間</item>
    </plurals>
    <!-- Picker text to choose custom retention time. This option indicates several months -->
    <plurals name="retention_time_picker_months">
        <item quantity="other">か月</item>
    </plurals>
    <!-- Picker text to choose custom retention time. This option indicates a year -->
    <string name="retention_time_picker_year">年</string>
    <!-- Text on the label indicating that That the oldest messages of several hours will be automatically deleted. -->
    <plurals name="subtitle_properties_manage_chat_label_hours">
        <item quantity="other">%1$d時間</item>
    </plurals>
    <!-- Text on the label indicating that That the oldest messages of several weeks will be automatically deleted. -->
    <plurals name="subtitle_properties_manage_chat_label_weeks">
        <item quantity="other">%1$d週</item>
    </plurals>
    <!-- Text on the label indicating that That the oldest messages of several months will be automatically deleted. -->
    <plurals name="subtitle_properties_manage_chat_label_months">
        <item quantity="other">%1$dか月</item>
    </plurals>
    <!-- Title indicating the select mode is enabled and ready to select transfers on Transfers section, In progress tab -->
    <string name="title_select_transfers">転送を選択</string>
    <!-- Error shown to inform the priority change of a transfer failed. Please don’t remove the place holder, it’s to set the name of the transfer. Example: The priority change of the transfer “video.mp4” failed. -->
    <string name="change_of_transfer_priority_failed">転送「%1$s」の優先順位の変更に失敗しました。</string>
    <!-- Title option to send separated the link and decryption key -->
    <string name="option_send_decryption_key_separately">復号キーを個別に送信</string>
    <!-- Explanation option to send separated the link and decryption key -->
    <string name="explanation_send_decryption_key_separately">リンクと復号キーを個別にエクスポート。</string>
    <!-- Label option indicating if it is pressed, an explanation will be shown with more details -->
    <string name="learn_more_option">もっと詳しく知る</string>
    <!-- Label key referring to a link decryption key -->
    <string name="key_label">キー</string>
    <!-- Button which action is share the decryption key of a link -->
    <string name="button_share_key">キーを共有</string>
    <!-- Button which action is copy the decryption key of a link -->
    <string name="button_copy_key">キーをコピー</string>
    <!-- Button which action is copy the password of a link -->
    <string name="button_copy_password">パスワードをコピー</string>
    <!-- Confirmation shown informing a link it’s copied to the clipboard -->
    <string name="link_copied_clipboard">リンクがクリップボードにコピーされました。</string>
    <!-- Confirmation shown informing a key link it’s copied to the clipboard -->
    <string name="key_copied_clipboard">キーがクリップボードにコピーされました。</string>
    <!-- Confirmation shown informing a password link it’s copied to the clipboard -->
    <string name="password_copied_clipboard">パスワードがクリップボードにコピーされました。</string>
    <!-- Confirmation shown informing a link it’s copied to the clipboard -->
    <string name="link_sent">リンクが正常に送信されました。</string>
    <!-- Confirmation shown informing a key link it’s copied to the clipboard -->
    <string name="link_and_key_sent">リンクとキーが正常に送信されました。</string>
    <!-- Confirmation shown informing a key link it’s copied to the clipboard -->
    <string name="link_and_password_sent">リンクとパスワードが正常に送信されました。</string>
    <!-- Title of a warning recommending upgrade to Pro -->
    <string name="upgrade_pro">Proにアップグレード</string>
    <!-- Explanation of a warning recommending upgrade to Pro in relation to link available options -->
    <string name="link_upgrade_pro_explanation">MEGA Proユーザー様は、アカウントをさらに安全にする追加のリンク安全機能に排他的にアクセスできます。</string>
    <!-- Meaning of links decryption key -->
    <string name="decryption_key_explanation">当社のエンドツーエンドの暗号化システムでは、このファイルに対して自動的に生成される一意のキーが必要です。このキーを有するリンクはデフォルトで作成されますが、セキュリティの層を追加するために、復号キーを個別にエクスポートできます。</string>
    <!-- Reset password label -->
    <string name="reset_password_label">パスワードをリセット</string>
    <!-- Warning show to the user when has enable to send the decryption key of a link separately and tries to share the link -->
    <string name="share_key_warning">このリンクのキーを共有しますか？</string>
    <!-- Warning show to the user when has set a password protection of a link and tries to share the link -->
    <string name="share_password_warning">このリンクのパスワードを共有しますか？</string>
    <!-- Button which action is share the password of a link -->
    <string name="button_share_password">パスワードを共有する</string>
    <!-- String to share a link with its decryption key separately. Please keep the place holders, are to set the link and the key. Example: Link: https://mega.nz/file/kC42xRSK#Ud2QsvpIVYmCd1a9QUhk42wXv10jCSyPSWnXEwYX2VE Key: asfAFG3345g -->
    <string name="share_link_with_key">リンク：%1$s\n\nキー： %2$s</string>
    <!-- String to share a link protected with password with its password.Please keep the place holders, are to set the link and the password. Example: Link: https://mega.nz/file/kC42xRSK#Ud2QsvpIVYmCd1a9QUhk42wXv10jCSyPSWnXEwYX2VE Password: asfAFG3345g -->
    <string name="share_link_with_password">リンク：%1$s\n\nパスワード：%2$s</string>
    <!-- Warning show to the user when the app needs permissions to share files and the user has denied them. -->
    <string name="files_required_permissions_warning">MEGAは、共有に向けてあなたのファイルにアクセスするために、あなたの許可が必要です。</string>
    <!-- Context menu item. Allows user to add file/folder to favourites -->
    <string name="file_properties_favourite">お気に入り</string>
    <!-- Context menu item. Allows user to delete file/folder from favourites -->
    <string name="file_properties_unfavourite">お気に入りを削除</string>
    <!-- Context menu item. Allows to mark file/folder with own color label -->
    <string name="file_properties_label">ラベル&#8230;</string>
    <!-- Information text to let’s the user know that they can remove a colour from a folder or file that was already marked. -->
    <string name="action_remove_label">ラベルを削除</string>
    <!-- Title text to show label selector. -->
    <string name="title_label">ラベル</string>
    <!-- A user can mark a folder or file with red colour. -->
    <string name="label_red">赤</string>
    <!-- A user can mark a folder or file with orange colour. -->
    <string name="label_orange">オレンジ</string>
    <!-- A user can mark a folder or file with yellow colour. -->
    <string name="label_yellow">黄色</string>
    <!-- A user can mark a folder or file with green colour. -->
    <string name="label_green">緑</string>
    <!-- A user can mark a folder or file with blue colour. -->
    <string name="label_blue">青</string>
    <!-- A user can mark a folder or file with purple colour. -->
    <string name="label_purple">紫</string>
    <!-- A user can mark a folder or file with grey colour. -->
    <string name="label_grey">灰色</string>
    <!-- Text that indicates the song is now playing -->
    <string name="audio_player_now_playing">再生中</string>
    <!-- Text that indicates the song is now playing, but paused -->
    <string name="audio_player_now_playing_paused">再生中（一時停止しました）</string>
    <!-- Title of the song info screen -->
    <string name="audio_track_info">トラック情報</string>
    <!-- Action to get more information -->
    <string name="action_more_information">詳細情報</string>
    <!-- Preferences screen item title for Cookie Policy -->
    <string name="settings_about_cookie_policy">クッキーポリシー</string>
    <!-- Preferences screen item title for cookie settings -->
    <string name="settings_about_cookie_settings">クッキーの設定</string>
    <!-- Cookie dialog title -->
    <string name="dialog_cookie_alert_title">続行する前に</string>
    <!-- Cookie dialog message. Please, keep the placeholders to format the string. -->
    <string name="dialog_cookie_alert_message">当社は、ローカルストレージおよび同様のテクノロジー（「クッキー」）を使用して、お客様にサービスをご提供し、当社サービスのエクスペリエンスを向上させ、サードパーティを介して表示される広告を含め、お客様がご覧になる広告をカスタマイズいたします。ご訪問の最初から当社によるクッキーの使用を受け入れるか、クッキーの設定でクッキーをカスタマイズしてください。詳細については、当社の[A]クッキーポリシー[/A]をご覧ください。</string>
    <!-- Cookie dialog message showed when there are unsaved settings. -->
    <string name="dialog_cookie_alert_unsaved">保存されていないクッキーの設定</string>
    <!-- Snackbar message showed when there settings has been saved successfully. -->
    <string name="dialog_cookie_snackbar_saved">クッキー設定の変更が保存されました</string>
    <!-- Cookie dialog third party first subtitle -->
    <string name="dialog_cookie_thirdparty_subtitle1">Google広告クッキー</string>
    <!-- Cookie dialog third party second subtitle -->
    <string name="dialog_cookie_thirdparty_subtitle2">カテゴリ：広告クッキー</string>
    <!-- Cookie dialog third party message. Please, keep the placeholders to format the string. -->
    <string name="dialog_cookie_thirdparty_message">Googleが使用する目的：\n・現在地や以前にアクセスした他のウェブサイトなどに基づいて、当社および他のサービスやウェブサイトにGoogleが表示する広告をカスタマイズします。\n・特定の広告が表示される頻度を監視します。\n・不正防止を提供いたします。さらに、\n・特定の広告をタップするタイミングを決定し、その広告に応じて実行する次のアクションを追跡します。\nhttps://policies.google.com/technologies/partner-sites</string>
    <!-- Preference screen item title -->
    <string name="preference_cookies_accept">クッキーを受け入れる</string>
    <!-- Preference screen item title -->
    <string name="preference_cookies_essential_title">必須クッキー</string>
    <!-- Preference screen item summary -->
    <string name="preference_cookies_essential_summary">必須クッキーは、重要な機能と当社サービスへの安全なアクセスをご提供するのに不可欠なクッキーです。このため、同意は必要ありません。</string>
    <!-- Preference screen item title -->
    <string name="preference_cookies_preference_title">お好みのクッキー</string>
    <!-- Preference screen item summary -->
    <string name="preference_cookies_preference_summary">ご選択された特定の表示とフォーマット設定を当社が覚えておけるようにするクッキーです。これらのクッキーを受け入れない場合、ご希望の画面レイアウトなど、当社は覚えておくことができません。</string>
    <!-- Preference screen item title -->
    <string name="preference_cookies_performance_title">パフォーマンスとアナリティクスのクッキー</string>
    <!-- Preference screen item summary -->
    <string name="preference_cookies_performance_summary">お客様が当社サービスをどのようにご使用になられているのかを理解し、改善に使用できるデータをご提供いただくのに役立つクッキーです。これらのクッキーを受け入れない場合、当社が設計を改善するのに役立つデータが少なくなります。</string>
    <!-- Preference screen item title -->
    <string name="preference_cookies_advertising_title">広告クッキー</string>
    <!-- Preference screen item summary -->
    <string name="preference_cookies_advertising_summary">当社および当社が承認した広告パートナーが、閲覧履歴に基づいて、当社サービスおよび他のウェブサイトに表示される広告をカスタマイズするために使用いたします。これらのクッキーを受け入れない場合、関連性の低い広告が表示される可能性があります。</string>
    <!-- Preference screen item title -->
    <string name="preference_cookies_thirdparty_title">サードパーティのクッキー</string>
    <!-- Preference screen item summary. Please, keep the placeholders to format the string. -->
    <string name="preference_cookies_thirdparty_summary">これらは、当社以外の者が管理するクッキーです。これらのクッキーを使用して、上記の種類の機能をご提供いたします。これらのクッキーを受け入れない場合、各サードパーティのクッキーの種類に応じて異なる影響が生じます。当社が使用するサードパーティの全クッキーの詳細については、以下の「詳細情報」をタップしてください。</string>
    <!-- Preference screen item state description -->
    <string name="preference_cookies_always_on">常にオン</string>
    <!-- Menu option that allows the user to scan document and upload it directly to MEGA. -->
    <string name="menu_scan_document">ドキュメントをスキャン</string>
    <!-- Message displayed when clicking on a contact attached to the chat that is not my contact -->
    <string name="user_is_not_contact">%sさんはあなたの連絡先リストにありません</string>
    <!-- Option of color theme, light mode. -->
    <string name="theme_light">ライト</string>
    <!-- Option of color theme, dark mode. -->
    <string name="theme_dark">ダーク</string>
    <!-- Option of color theme, follow the system setting. -->
    <string name="theme_system_default">デフォルトシステム</string>
    <!-- Option of color theme, follow the system battery saver settings. -->
    <string name="theme_battery_saver">バッテリーセーバーで設定</string>
    <!-- Prompt text shows when need to user select SD card root from SAF(Storage Access Framework, a system app). -->
    <string name="ask_for_select_sdcard_root">SDカードのルートを選択してください。</string>
    <!-- Cloud Drive screen subtitle indicating a destination is required to be selected -->
    <string name="cloud_drive_select_destination">宛先を選択</string>
    <!-- Warning which alerts the user before discard changes -->
    <string name="discard_changes_warning">変更内容を破棄してエディタを閉じてもよろしいですか？</string>
    <!-- Action discard -->
    <string name="discard_close_action">廃棄して閉じる</string>
    <!-- Label indicating saving a file is in progress -->
    <string name="saving_file">ファイルを保存中&#8230;</string>
    <!-- Label indicating a file was created successfully -->
    <string name="file_created">ファイルが作成されました</string>
    <!-- Warning indicating a file was not created successfully -->
    <string name="file_creation_failed">ファイルの作成に失敗しました。もう一度やり直してください。</string>
    <!-- Label indicating a file was saved to some folder. e.g.: File saved to Cloud Drive -->
    <string name="file_saved_to">ファイルが%1$sに保存されました</string>
    <!-- Warning indicating a file was not saved to some folder. e.g.: File not saved to Cloud Drive. Try again -->
    <string name="file_saved_to_failed">ファイルが%1$sに保存されませんでした。もう一度お試しください。</string>
    <!-- Label indicating a file was updated successfully -->
    <string name="file_updated">ファイルが更新されました</string>
    <!-- Warning indicating a file was not updated successfully -->
    <string name="file_update_failed">ファイルの更新に失敗しました。もう一度やり直してください。</string>
    <!-- Warning which alerts the user a file cannot be opened -->
    <string name="error_opening_file">ファイルのサイズが大きすぎて、開くこともプレビューすることもできません。</string>
    <!-- Error shown when the user writes a file name without extension. The placeholder shows the file extension. e. g. File without extension (.jpg)-->
    <string name="file_without_extension">ファイルに拡張子（%1$s）がありません</string>
    <!-- Error shown when the user writes a file name without extension -->
    <string name="file_without_extension_warning">続行するには、ファイルの拡張子を入力する必要があります。</string>
    <!-- Title of the warning dialog indicating the renamed name file extension is not the same -->
    <string name="file_extension_change_title">ファイル拡張子の変更</string>
<<<<<<< HEAD
    <!-- Text of the warning dialog indicating the renamed name file extension is not the same. -->
    <string name="file_extension_change_warning">拡張子を変更すると、このファイルが開けなくなる可能性があります。</string>
=======
    <!-- Text of the warning dialog indicating the renamed name file extension is not the same. The placeholders show the file extensions. e.g. You may not be able to access this file if you change it from ".jpg" to ".txt" -->
    <string name="file_extension_change_warning">「.%1$s」から「.%2$s」に変更すると、このファイルにアクセスできなくなる可能性があります。</string>
    <!-- Text of the warning dialog indicating the renamed name file extension is not the same. The placeholder shows the file extension. e.g. You may not be able to access this file if you change it from empty to ".txt" -->
    <string name="file_extension_change_warning_old_empty">拡張子「.%1$s」を追加すると、このファイルにアクセスできなくなることがあります。</string>
    <!-- Text of the warning dialog indicating the renamed name file extension is not the same. The placeholder shows the file extension. e.g. You may not be able to access this file if you change it from ".jpg" to empty -->
    <string name="file_extension_change_warning_new_empty">拡張子「.%1$s」を削除すると、このファイルにアクセスできなくなることがあります。</string>
    <!-- Button of the warning dialog indicating the renamed name file extension is not the same to use the new extension -->
    <string name="action_use_empty_new_extension">拡張子を削除</string>
    <!-- Button of the warning dialog indicating the renamed name file extension is not the same to use the new extension. The placeholder shows the file extension. e.g. Use .txt -->
    <string name="action_use_new_extension">.%1$sを使う</string>
    <!-- Button of the warning dialog indicating the renamed name file extension is not the same to keep the old extension -->
    <string name="action_keep_empty_old_extension">拡張子なし</string>
    <!-- Button of the warning dialog indicating the renamed name file extension is not the same to keep the old extension. The placeholder shows the file extension. e.g. Keep .jpg -->
    <string name="action_keep_old_extension">.%1$sにしておく</string>
    <!-- Banner text when the call is in progress and I'm the only participant. -->
    <string name="banner_alone_on_the_call">ここにいるのはあなただけです</string>
    <!-- Item menu option upon right click on meeting. -->
    <string name="context_meeting">ミーティング</string>
    <!-- Menu option that allows the user to start/join meeting. -->
    <string name="start_join_meeting">ミーティングを開始/に参加</string>
    <!-- Label that create a meeting -->
    <string name="new_meeting">新しいミーティング</string>
    <!-- Label that join a meeting -->
    <string name="join_meeting">ミーティングに参加</string>
    <!-- Button that create a meeting -->
    <string name="btn_start_meeting">ミーティング開始</string>
    <!-- Button that join a meeting as guest -->
    <string name="btn_join_meeting_as_guest">ゲストとして参加</string>
    <!-- Hint shown to guide user on meeting name -->
    <string name="type_meeting_name">%sのミーティング</string>
    <!-- General label for reject the call. -->
    <string name="general_reject">電話を切る</string>
    <!-- General label for microphone -->
    <string name="general_mic">マイク</string>
    <!-- General label for microphone muted -->
    <string name="general_mic_mute">マイクがミュートになっています</string>
    <!-- General label for microphone unmuted -->
    <string name="general_mic_unmute">マイクのミュートが解除されています</string>
    <!-- General label for camera -->
    <string name="general_camera">カメラ</string>
    <!-- General label for camera enable -->
    <string name="general_camera_enable">カメラがオンになっています。</string>
    <!-- General label for camera disable -->
    <string name="general_camera_disable">カメラがオフになっています。</string>
    <!-- Label for hold meeting -->
    <string name="meeting_hold">保留</string>
    <!-- General label for speaker -->
    <string name="general_speaker">スピーカー</string>
    <!-- General label for headphone-->
    <string name="general_headphone">ヘッドフォン</string>
    <!-- General label for headphone on-->
    <string name="general_headphone_on">ヘッドホンが有効です</string>
    <!-- General label for speaker on-->
    <string name="general_speaker_on">スピーカーはオンです</string>
    <!-- General label for speaker off-->
    <string name="general_speaker_off">スピーカーはオフです</string>
    <!-- Label for end meeting-->
    <string name="meeting_end">終了</string>
    <!-- Invite contacts as participants of the meeting-->
    <string name="invite_participants">参加者を招待</string>
    <!-- The number of participants in the meeting-->
    <string name="participants_number">参加者 (%d)</string>
    <!-- Pin the participant to speaker view in the meeting-->
    <string name="pin_to_speaker">メインビューで表示</string>
    <!-- Make the participant as moderator in the meeting-->
    <string name="make_moderator">モデレーターにする</string>
    <!-- The title of dialog for end meeting confirmation-->
    <string name="title_end_meeting">今すぐミーティングから抜けますか？</string>
    <!-- no moderator when the moderator leave meeting-->
    <string name="no_moderator">モデレーターがいません</string>
    <!-- assign moderator message when the moderator leave meeting-->
    <string name="assign_moderator_message">抜ける前に、ミーティングの新しいモデレーターを1人以上任命してください。</string>
    <!-- assign moderator option when the moderator leave meeting-->
    <string name="assign_moderator">モデレーターにする</string>
    <!-- leave anyway option when the moderator leave meeting-->
    <string name="leave_anyway">とにかく離れる</string>
    <!-- The message alert user to pick new moderator on assign moderator page-->
    <string name="pick_new_moderator_message">新しいモデレーターとして、1人以上を選んでください。</string>
    <!-- The title of dialog for changing meeting name-->
    <string name="change_meeting_name">ミーティング名の変更</string>
    <!-- The number of participants in the meeting on meeting info page-->
    <string name="info_participants_number">参加者：%d人</string>
    <!-- The name of moderators in the meeting on meeting info page-->
    <string name="info_moderator_name">モデレーター：%sさん</string>
    <!-- The literal meeting link text-->
    <string name="meeting_link">ミーティングリンク</string>
    <!-- Subtitle of the meeting screen-->
    <string name="duration_meeting">時間</string>
    <!-- The question in on-boarding screen asking if the user is going to join meeting as guest-->
    <string name="join_meeting_as_guest">ゲストとしてミーティングに参加</string>
    <!-- The title of the paste meeting link dialog for guest-->
    <string name="paste_meeting_link_guest_dialog_title">ミーティングに招待されています。</string>
    <!-- Tell the guest to paste the meeting link in the edit box-->
    <string name="paste_meeting_link_guest_instruction">送られてきたミーティングのリンクをタップするか、こちらに貼り付けてください。</string>
    <!-- Banner text to indicate poor network quality-->
    <string name="slow_connection_meeting">接続不良</string>
    <!-- the message in the alert dialog for notifying the meeting has ended-->
    <string name="meeting_has_ended">ミーティングが終了しました</string>
    <!-- error message shown when a meeting link is not well formed-->
    <string name="invalid_meeting_link_args">ミーティングリンクが無効です</string>
    <!-- Warning show to the user when the app needs permissions to start a meeting.-->
    <string name="meeting_permission_info">MEGAにはアクセス権限が必要です</string>
    <!-- Message of a dialog to show user the permissions that needed-->
    <string name="meeting_permission_info_message">MEGAは、ミーティングの際にあなたのマイクやカメラにアクセスする必要がございます。</string>
    <!-- Button to confirm the action of restarting one transfer-->
    <string name="button_permission_info">了解</string>
    <!-- Warning show to the user when the app needs permissions to get the best meeting experience and the user has denied them.-->
    <string name="meeting_required_permissions_warning">設定に進み、MEGAがあなたのカメラとマイクにアクセスできるようにしてください。</string>
    <!-- The button text in the meeting ended alert dialog. Click the button to open the group chat screen of the meeting-->
    <string name="view_meeting_chat">ミーティングチャットを見る</string>
    <!-- the content of tips when the user uses the meeting first time-->
    <string name="tip_invite_more_participants">より多くの参加者をミーティングに招待します。上にスワイプして招待します。</string>
    <!-- the content of tips when the user enters recent chat page first time-->
    <string name="tip_create_meeting">タップして新しいミーティングを作成します</string>
    <!-- the content of tips when the user enters start conversation page first time-->
    <string name="tip_setup_meeting">当社の新しい暗号化されたミーティング機能で、MEGAミーティングを素早くセットアップ</string>
    <!-- the content of snack bar when the user be the new moderator-->
    <string name="be_new_moderator">あなたが新しいモデレーターです。</string>
    <!-- the content of snack bar when copied meeting link-->
    <string name="copied_meeting_link">ミーティングのリンクをコピーしました。</string>
    <!-- Title of the layout to join a meeting from the chat screen. The placeholder indicates the user who initiated the meeting -->
    <string name="join_meeting_layout_in_group_call">%sさんがミーティングを開始しました。参加するにはタップします。</string>
    <!-- Title of fifth tour screen -->
    <string name="title_tour_five">MEGAミーティング</string>
    <!-- Content of fourth tour screen -->
    <string name="content_tour_five">エンドツーエンドで暗号化されたビデオミーティング</string>
    <!-- Error shown when it tries to open an invalid meeting link and the text view is empty -->
    <string name="invalid_meeting_link_empty">有効なミーティングリンクをご入力ください</string>
    <!-- Guest leave call-->
    <string name="more_than_meeting">ただのミーティングではありません</string>
    <!-- the title of join without account on left meeting page-->
    <string name="left_meeting_join_title">お客様のプライバシーは重要です</string>
    <!-- the content of join without account on left meeting page-->
    <string name="left_meeting_join_content">世界最大の安全なクラウドストレージとコラボレーションプラットフォームにご参加ください。</string>
    <!-- the bonus title of join without account on left meeting page-->
    <string name="left_meeting_bonus_title">20 GBを無料で入手</string>
    <!-- the bonus content of join without account on left meeting page-->
    <string name="left_meeting_bonus_content">今すぐ登録して、高度なコラボレーション機能を無料でお楽しみください。</string>
    <!-- Content of ongoing call for MaterialAlertDialog-->
    <string name="ongoing_call_content">別の電話がかかってきました。次の電話をかける前に、現在の通話を終えてください。</string>
    <!-- The hint text when changing meeting name-->
    <string name="new_meeting_name">新しいミーティング名</string>
    <!-- The content of dialog when failed for creating meeting-->
    <string name="meeting_is_failed_content">ミーティングの作成に失敗しました。</string>
    <!-- Word next to own user’s name on participant list -->
    <string name="meeting_me_text_bracket">%1s [A](私)[/A]</string>
    <!-- Menu item to change from thumbnail view to main view in meeting-->
    <string name="main_view">メインビュー</string>
>>>>>>> ae3e7d03
    <!-- Warning which alerts the user a file cannot be created because there is already one with the same name-->
    <string name="same_file_name_warning">同じ名前のファイルがすでにあります</string>
    <!-- Warning which alerts the user an item cannot be created because there is already one with the same name -->
    <string name="same_item_name_warning">同じ名前の項目がすでに存在します</string>
    <!-- Label of the option menu. When clicking this button, the app shows the info of the related item, e.g. file, folder, contact, chat, etc. -->
    <string name="general_info">情報</string>
    <!-- Item menu option upon right click on one image or video to save it to device gallery -->
    <string name="general_save_to_gallery">ギャラリーに保存</string>
    <!-- settings of the Media section -->
    <string name="settings_media">メディア</string>
    <!-- settings title of the Media section -->
    <string name="settings_media_audio_files">音声ファイル</string>
    <!-- Settings hint that indicates the audio will still be played in background if the app is backgrounded -->
    <string name="settings_background_play_hint">バックグラウンドで再生</string>
    <!-- Text of the empty screen when there are no elements in Photos -->
    <string name="photos_empty">[A]写真[/A]は[B]ありません[/B]</string>
    <!-- Text to show as subtitle of Enable camera uploads screen -->
    <string name="enable_cu_subtitle">あなたの写真や動画をあなたのクラウドドライブに自動的にバックアップします。</string>
    <!-- Text of a button on Camera Uploads section to show all the content of the section-->
    <string name="all_view_button">全部</string>
    <!-- Text of a button on Camera Uploads section to show the content of the section organized by days-->
    <string name="days_view_button">日</string>
    <!-- Text of a button on Camera Uploads section to show the content of the section organized by months-->
    <string name="months_view_button">月</string>
    <!-- Text of a button on Camera Uploads section to show the content of the section organized by years-->
    <string name="years_view_button">年</string>
    <!-- Text to show as a date on Camera Uploads section. Placeholders: [B][/B] are for formatting text; %1$s is for the month; %2$s is for the year. E.g.: "June 2020". -->
    <string name="cu_month_year_date">[B]%1$s[/B] %2$s</string>
    <!-- Text to show as a date on Camera Uploads section. Placeholders: [B][/B] are for formatting text; %1$s is for the day; %2$s is for the month; %3$s is for the year. E.g.: "30 December 2020". -->
    <string name="cu_day_month_year_date">[B]%1$s %2$s[/B] %3$s</string>
    <!-- Text to show on Camera Uploads section, indicating the upload progress. The placeholder %1$d is for set the number of pending uploads. E.g.: "Upload in progress, 300 files pending". -->
    <plurals name="cu_upload_progress">
        <item quantity="other">アップロード中、%1$d個のファイルを保留中</item>
    </plurals>
    <!-- Text to show as production api server option -->
    <string name="production_api_server">本番</string>
    <!-- Title to show in a dialog to change api server -->
    <string name="title_change_server">サーバーの変更</string>
    <!-- Show line numbers action -->
    <string name="action_show_line_numbers">行番号を表示</string>
    <!-- Hide line numbers action -->
    <string name="action_hide_line_numbers">行番号を隠す</string>
    <!-- Indicates pagination progress. E.g.: 3/49 -->
    <string name="pagination_progress">%1$s/%2$s</string>
    <!-- An error shown as transfer error when uploading something to an incoming share and the owner’s account is over its storage quota. -->
    <string name="error_share_owner_storage_quota">共有所有者はストレージ容量を超えています。</string>
    <!-- A message shown when uploading, copying or moving something to an incoming share and the owner’s account is over its storage quota. -->
    <string name="warning_share_owner_storage_quota">ターゲットユーザーはストレージ容量を超えているため、ファイルを送信できません。</string>
    <!-- Content to show in a Snackbar to tip the incompatibility-->
    <string name="version_incompatibility">MEGAchatをバージョンアップしています。すべての参加者がMEGAアプリを最新版にアップデートしないと、バージョンの互換性がないために、通話がつながらない場合がございます。</string>
    <!-- Message displayed when multiple download starts and 1 file has already been downloaded before and 1 file is being downloaded -->
    <string name="file_already_downloaded_and_file_pending_download">1個のファイルはすでにダウンロードされています。1個のファイルが保留されています。</string>
    <!-- Message displayed when multiple download starts and 1 file has already been downloaded before and multiple files are being downloaded. Placeholder: number of files -->
    <string name="file_already_downloaded_and_files_pending_download">1個のファイルはすでにダウンロードされています。%d個のファイルが保留中です。</string>
    <!-- Message displayed when multiple download starts and multiple files have already been downloaded before and 1 file is being downloaded. Placeholder: number of files -->
    <string name="files_already_downloaded_and_file_pending_download">%d個のファイルがすでにダウンロードされました。1個のファイルが保留されています。</string>
    <!-- Message displayed when multiple download starts and multiple files have already been downloaded before and multiple files are being downloaded. Placeholders: number of files -->
    <string name="files_already_downloaded_and_files_pending_download">%1$d個のファイルがすでにダウンロードされました。%2$d個のファイルが保留中です。</string>
    <!-- Message displayed when 1 node (file or folder) has been successfully moved to the rubbish bin and 1 node has not been moved successfully -->
    <string name="node_correctly_and_node_incorrectly_moved_to_rubbish">1個の項目が正常にごみ箱に移動し、1個の項目が正常に送信されませんでした</string>
    <!-- Message displayed when 1 node (file or folder) has been successfully moved to the rubbish bin and multiple nodes have not been moved successfully. Placeholder: number of nodes -->
    <string name="node_correctly_and_nodes_incorrectly_moved_to_rubbish">1個の項目が正常にごみ箱に移動し、%d個の項目が正常に送信されませんでした</string>
    <!-- Message displayed when multiple nodes (files and folders) have been successfully moved to the rubbish bin and 1 node has not been moved successfully. Placeholder: number of nodes -->
    <string name="nodes_correctly_and_node_incorrectly_moved_to_rubbish">%d個の項目が正常にごみ箱に移動し、1個の項目が正常に送信されませんでした</string>
    <!-- Message displayed when multiple nodes (files and folders) have been successfully moved to the rubbish bin and multiple nodes have not been moved successfully. Placeholders: number of nodes -->
    <string name="nodes_correctly_and_nodes_incorrectly_moved_to_rubbish">%1$d個の項目が正常にごみ箱に移動し、%2$d個の項目が正常に送信されませんでした</string>
    <!-- Message displayed when 1 node (file or folder) has been successfully restored from the rubbish bin and 1 node has not been restored successfully -->
    <string name="node_correctly_and_node_incorrectly_restored_from_rubbish">1個の項目は正常に復元され、1個の項目は正常に復元されませんでした</string>
    <!-- Message displayed when 1 node (file or folder) has been successfully restored from the rubbish bin and multiple nodes have not been restored successfully. Placeholder: number of nodes -->
    <string name="node_correctly_and_nodes_incorrectly_restored_from_rubbish">1個の項目は正常に復元され、%d個の項目は正常に復元されませんでした</string>
    <!-- Message displayed when multiple nodes (files and folders) have been successfully restored from the rubbish bin and 1 node has not been restored successfully. Placeholder: number of nodes -->
    <string name="nodes_correctly_and_node_incorrectly_restored_from_rubbish">%d個の項目は正常に復元され、1個の項目は正常に復元されませんでした</string>
    <!-- Message displayed when multiple nodes (files and folders) have been successfully restored from the rubbish bin and multiple nodes have not been restored successfully. Placeholders: number of nodes -->
    <string name="nodes_correctly_and_nodes_incorrectly_restored_from_rubbish">%1$d個の項目は正常に復元され、%2$d個の項目は正常に復元されませんでした</string>
    <!-- Message displayed when nodes (files and folders) are being moved to the rubbish bin and all nodes have been successfully moved. Placeholder: number of nodes -->
    <plurals name="number_correctly_moved_to_rubbish">
        <item quantity="other">%d個の項目がごみ箱に正常に移動しました</item>
    </plurals>
    <!-- Message displayed when nodes (files and folders) are being moved to the rubbish bin and all nodes have not been successfully moved. Placeholder: number of nodes -->
    <plurals name="number_incorrectly_moved_to_rubbish">
        <item quantity="other">%d個の項目がごみ箱に正常に移動されませんでした</item>
    </plurals>
    <!-- Message displayed when nodes (files and folders) are being restored from the rubbish bin and all nodes have been successfully restored. Placeholder: number of nodes -->
    <plurals name="number_correctly_restored_from_rubbish">
        <item quantity="other">%d個の項目が正常に復元されました</item>
    </plurals>
    <!-- Message displayed when nodes (files and folders) are being restored from the rubbish bin and all nodes have not been successfully restored. Placeholder: number of nodes -->
    <plurals name="number_incorrectly_restored_from_rubbish">
        <item quantity="other">%d個の項目が正常に復元されませんでした</item>
    </plurals>
    <!-- Button of the warning dialog indicating the renamed name file extension is not the same to confirm the change. -->
    <string name="action_change_anyway">とにかく変更する</string>
</resources><|MERGE_RESOLUTION|>--- conflicted
+++ resolved
@@ -3809,24 +3809,100 @@
     <string name="file_without_extension_warning">続行するには、ファイルの拡張子を入力する必要があります。</string>
     <!-- Title of the warning dialog indicating the renamed name file extension is not the same -->
     <string name="file_extension_change_title">ファイル拡張子の変更</string>
-<<<<<<< HEAD
     <!-- Text of the warning dialog indicating the renamed name file extension is not the same. -->
     <string name="file_extension_change_warning">拡張子を変更すると、このファイルが開けなくなる可能性があります。</string>
-=======
-    <!-- Text of the warning dialog indicating the renamed name file extension is not the same. The placeholders show the file extensions. e.g. You may not be able to access this file if you change it from ".jpg" to ".txt" -->
-    <string name="file_extension_change_warning">「.%1$s」から「.%2$s」に変更すると、このファイルにアクセスできなくなる可能性があります。</string>
-    <!-- Text of the warning dialog indicating the renamed name file extension is not the same. The placeholder shows the file extension. e.g. You may not be able to access this file if you change it from empty to ".txt" -->
-    <string name="file_extension_change_warning_old_empty">拡張子「.%1$s」を追加すると、このファイルにアクセスできなくなることがあります。</string>
-    <!-- Text of the warning dialog indicating the renamed name file extension is not the same. The placeholder shows the file extension. e.g. You may not be able to access this file if you change it from ".jpg" to empty -->
-    <string name="file_extension_change_warning_new_empty">拡張子「.%1$s」を削除すると、このファイルにアクセスできなくなることがあります。</string>
-    <!-- Button of the warning dialog indicating the renamed name file extension is not the same to use the new extension -->
-    <string name="action_use_empty_new_extension">拡張子を削除</string>
-    <!-- Button of the warning dialog indicating the renamed name file extension is not the same to use the new extension. The placeholder shows the file extension. e.g. Use .txt -->
-    <string name="action_use_new_extension">.%1$sを使う</string>
-    <!-- Button of the warning dialog indicating the renamed name file extension is not the same to keep the old extension -->
-    <string name="action_keep_empty_old_extension">拡張子なし</string>
-    <!-- Button of the warning dialog indicating the renamed name file extension is not the same to keep the old extension. The placeholder shows the file extension. e.g. Keep .jpg -->
-    <string name="action_keep_old_extension">.%1$sにしておく</string>
+    <!-- Warning which alerts the user a file cannot be created because there is already one with the same name-->
+    <string name="same_file_name_warning">同じ名前のファイルがすでにあります</string>
+    <!-- Warning which alerts the user an item cannot be created because there is already one with the same name -->
+    <string name="same_item_name_warning">同じ名前の項目がすでに存在します</string>
+    <!-- Label of the option menu. When clicking this button, the app shows the info of the related item, e.g. file, folder, contact, chat, etc. -->
+    <string name="general_info">情報</string>
+    <!-- Item menu option upon right click on one image or video to save it to device gallery -->
+    <string name="general_save_to_gallery">ギャラリーに保存</string>
+    <!-- settings of the Media section -->
+    <string name="settings_media">メディア</string>
+    <!-- settings title of the Media section -->
+    <string name="settings_media_audio_files">音声ファイル</string>
+    <!-- Settings hint that indicates the audio will still be played in background if the app is backgrounded -->
+    <string name="settings_background_play_hint">バックグラウンドで再生</string>
+    <!-- Text of the empty screen when there are no elements in Photos -->
+    <string name="photos_empty">[A]写真[/A]は[B]ありません[/B]</string>
+    <!-- Text to show as subtitle of Enable camera uploads screen -->
+    <string name="enable_cu_subtitle">あなたの写真や動画をあなたのクラウドドライブに自動的にバックアップします。</string>
+    <!-- Text of a button on Camera Uploads section to show all the content of the section-->
+    <string name="all_view_button">全部</string>
+    <!-- Text of a button on Camera Uploads section to show the content of the section organized by days-->
+    <string name="days_view_button">日</string>
+    <!-- Text of a button on Camera Uploads section to show the content of the section organized by months-->
+    <string name="months_view_button">月</string>
+    <!-- Text of a button on Camera Uploads section to show the content of the section organized by years-->
+    <string name="years_view_button">年</string>
+    <!-- Text to show as a date on Camera Uploads section. Placeholders: [B][/B] are for formatting text; %1$s is for the month; %2$s is for the year. E.g.: "June 2020". -->
+    <string name="cu_month_year_date">[B]%1$s[/B] %2$s</string>
+    <!-- Text to show as a date on Camera Uploads section. Placeholders: [B][/B] are for formatting text; %1$s is for the day; %2$s is for the month; %3$s is for the year. E.g.: "30 December 2020". -->
+    <string name="cu_day_month_year_date">[B]%1$s %2$s[/B] %3$s</string>
+    <!-- Text to show on Camera Uploads section, indicating the upload progress. The placeholder %1$d is for set the number of pending uploads. E.g.: "Upload in progress, 300 files pending". -->
+    <plurals name="cu_upload_progress">
+        <item quantity="other">アップロード中、%1$d個のファイルを保留中</item>
+    </plurals>
+    <!-- Text to show as production api server option -->
+    <string name="production_api_server">本番</string>
+    <!-- Title to show in a dialog to change api server -->
+    <string name="title_change_server">サーバーの変更</string>
+    <!-- Show line numbers action -->
+    <string name="action_show_line_numbers">行番号を表示</string>
+    <!-- Hide line numbers action -->
+    <string name="action_hide_line_numbers">行番号を隠す</string>
+    <!-- Indicates pagination progress. E.g.: 3/49 -->
+    <string name="pagination_progress">%1$s/%2$s</string>
+    <!-- An error shown as transfer error when uploading something to an incoming share and the owner’s account is over its storage quota. -->
+    <string name="error_share_owner_storage_quota">共有所有者はストレージ容量を超えています。</string>
+    <!-- A message shown when uploading, copying or moving something to an incoming share and the owner’s account is over its storage quota. -->
+    <string name="warning_share_owner_storage_quota">ターゲットユーザーはストレージ容量を超えているため、ファイルを送信できません。</string>
+    <!-- Content to show in a Snackbar to tip the incompatibility-->
+    <string name="version_incompatibility">MEGAchatをバージョンアップしています。すべての参加者がMEGAアプリを最新版にアップデートしないと、バージョンの互換性がないために、通話がつながらない場合がございます。</string>
+    <!-- Message displayed when multiple download starts and 1 file has already been downloaded before and 1 file is being downloaded -->
+    <string name="file_already_downloaded_and_file_pending_download">1個のファイルはすでにダウンロードされています。1個のファイルが保留されています。</string>
+    <!-- Message displayed when multiple download starts and 1 file has already been downloaded before and multiple files are being downloaded. Placeholder: number of files -->
+    <string name="file_already_downloaded_and_files_pending_download">1個のファイルはすでにダウンロードされています。%d個のファイルが保留中です。</string>
+    <!-- Message displayed when multiple download starts and multiple files have already been downloaded before and 1 file is being downloaded. Placeholder: number of files -->
+    <string name="files_already_downloaded_and_file_pending_download">%d個のファイルがすでにダウンロードされました。1個のファイルが保留されています。</string>
+    <!-- Message displayed when multiple download starts and multiple files have already been downloaded before and multiple files are being downloaded. Placeholders: number of files -->
+    <string name="files_already_downloaded_and_files_pending_download">%1$d個のファイルがすでにダウンロードされました。%2$d個のファイルが保留中です。</string>
+    <!-- Message displayed when 1 node (file or folder) has been successfully moved to the rubbish bin and 1 node has not been moved successfully -->
+    <string name="node_correctly_and_node_incorrectly_moved_to_rubbish">1個の項目が正常にごみ箱に移動し、1個の項目が正常に送信されませんでした</string>
+    <!-- Message displayed when 1 node (file or folder) has been successfully moved to the rubbish bin and multiple nodes have not been moved successfully. Placeholder: number of nodes -->
+    <string name="node_correctly_and_nodes_incorrectly_moved_to_rubbish">1個の項目が正常にごみ箱に移動し、%d個の項目が正常に送信されませんでした</string>
+    <!-- Message displayed when multiple nodes (files and folders) have been successfully moved to the rubbish bin and 1 node has not been moved successfully. Placeholder: number of nodes -->
+    <string name="nodes_correctly_and_node_incorrectly_moved_to_rubbish">%d個の項目が正常にごみ箱に移動し、1個の項目が正常に送信されませんでした</string>
+    <!-- Message displayed when multiple nodes (files and folders) have been successfully moved to the rubbish bin and multiple nodes have not been moved successfully. Placeholders: number of nodes -->
+    <string name="nodes_correctly_and_nodes_incorrectly_moved_to_rubbish">%1$d個の項目が正常にごみ箱に移動し、%2$d個の項目が正常に送信されませんでした</string>
+    <!-- Message displayed when 1 node (file or folder) has been successfully restored from the rubbish bin and 1 node has not been restored successfully -->
+    <string name="node_correctly_and_node_incorrectly_restored_from_rubbish">1個の項目は正常に復元され、1個の項目は正常に復元されませんでした</string>
+    <!-- Message displayed when 1 node (file or folder) has been successfully restored from the rubbish bin and multiple nodes have not been restored successfully. Placeholder: number of nodes -->
+    <string name="node_correctly_and_nodes_incorrectly_restored_from_rubbish">1個の項目は正常に復元され、%d個の項目は正常に復元されませんでした</string>
+    <!-- Message displayed when multiple nodes (files and folders) have been successfully restored from the rubbish bin and 1 node has not been restored successfully. Placeholder: number of nodes -->
+    <string name="nodes_correctly_and_node_incorrectly_restored_from_rubbish">%d個の項目は正常に復元され、1個の項目は正常に復元されませんでした</string>
+    <!-- Message displayed when multiple nodes (files and folders) have been successfully restored from the rubbish bin and multiple nodes have not been restored successfully. Placeholders: number of nodes -->
+    <string name="nodes_correctly_and_nodes_incorrectly_restored_from_rubbish">%1$d個の項目は正常に復元され、%2$d個の項目は正常に復元されませんでした</string>
+    <!-- Message displayed when nodes (files and folders) are being moved to the rubbish bin and all nodes have been successfully moved. Placeholder: number of nodes -->
+    <plurals name="number_correctly_moved_to_rubbish">
+        <item quantity="other">%d個の項目がごみ箱に正常に移動しました</item>
+    </plurals>
+    <!-- Message displayed when nodes (files and folders) are being moved to the rubbish bin and all nodes have not been successfully moved. Placeholder: number of nodes -->
+    <plurals name="number_incorrectly_moved_to_rubbish">
+        <item quantity="other">%d個の項目がごみ箱に正常に移動されませんでした</item>
+    </plurals>
+    <!-- Message displayed when nodes (files and folders) are being restored from the rubbish bin and all nodes have been successfully restored. Placeholder: number of nodes -->
+    <plurals name="number_correctly_restored_from_rubbish">
+        <item quantity="other">%d個の項目が正常に復元されました</item>
+    </plurals>
+    <!-- Message displayed when nodes (files and folders) are being restored from the rubbish bin and all nodes have not been successfully restored. Placeholder: number of nodes -->
+    <plurals name="number_incorrectly_restored_from_rubbish">
+        <item quantity="other">%d個の項目が正常に復元されませんでした</item>
+    </plurals>
+    <!-- Button of the warning dialog indicating the renamed name file extension is not the same to confirm the change. -->
+    <string name="action_change_anyway">とにかく変更する</string>
     <!-- Banner text when the call is in progress and I'm the only participant. -->
     <string name="banner_alone_on_the_call">ここにいるのはあなただけです</string>
     <!-- Item menu option upon right click on meeting. -->
@@ -3961,97 +4037,4 @@
     <string name="meeting_me_text_bracket">%1s [A](私)[/A]</string>
     <!-- Menu item to change from thumbnail view to main view in meeting-->
     <string name="main_view">メインビュー</string>
->>>>>>> ae3e7d03
-    <!-- Warning which alerts the user a file cannot be created because there is already one with the same name-->
-    <string name="same_file_name_warning">同じ名前のファイルがすでにあります</string>
-    <!-- Warning which alerts the user an item cannot be created because there is already one with the same name -->
-    <string name="same_item_name_warning">同じ名前の項目がすでに存在します</string>
-    <!-- Label of the option menu. When clicking this button, the app shows the info of the related item, e.g. file, folder, contact, chat, etc. -->
-    <string name="general_info">情報</string>
-    <!-- Item menu option upon right click on one image or video to save it to device gallery -->
-    <string name="general_save_to_gallery">ギャラリーに保存</string>
-    <!-- settings of the Media section -->
-    <string name="settings_media">メディア</string>
-    <!-- settings title of the Media section -->
-    <string name="settings_media_audio_files">音声ファイル</string>
-    <!-- Settings hint that indicates the audio will still be played in background if the app is backgrounded -->
-    <string name="settings_background_play_hint">バックグラウンドで再生</string>
-    <!-- Text of the empty screen when there are no elements in Photos -->
-    <string name="photos_empty">[A]写真[/A]は[B]ありません[/B]</string>
-    <!-- Text to show as subtitle of Enable camera uploads screen -->
-    <string name="enable_cu_subtitle">あなたの写真や動画をあなたのクラウドドライブに自動的にバックアップします。</string>
-    <!-- Text of a button on Camera Uploads section to show all the content of the section-->
-    <string name="all_view_button">全部</string>
-    <!-- Text of a button on Camera Uploads section to show the content of the section organized by days-->
-    <string name="days_view_button">日</string>
-    <!-- Text of a button on Camera Uploads section to show the content of the section organized by months-->
-    <string name="months_view_button">月</string>
-    <!-- Text of a button on Camera Uploads section to show the content of the section organized by years-->
-    <string name="years_view_button">年</string>
-    <!-- Text to show as a date on Camera Uploads section. Placeholders: [B][/B] are for formatting text; %1$s is for the month; %2$s is for the year. E.g.: "June 2020". -->
-    <string name="cu_month_year_date">[B]%1$s[/B] %2$s</string>
-    <!-- Text to show as a date on Camera Uploads section. Placeholders: [B][/B] are for formatting text; %1$s is for the day; %2$s is for the month; %3$s is for the year. E.g.: "30 December 2020". -->
-    <string name="cu_day_month_year_date">[B]%1$s %2$s[/B] %3$s</string>
-    <!-- Text to show on Camera Uploads section, indicating the upload progress. The placeholder %1$d is for set the number of pending uploads. E.g.: "Upload in progress, 300 files pending". -->
-    <plurals name="cu_upload_progress">
-        <item quantity="other">アップロード中、%1$d個のファイルを保留中</item>
-    </plurals>
-    <!-- Text to show as production api server option -->
-    <string name="production_api_server">本番</string>
-    <!-- Title to show in a dialog to change api server -->
-    <string name="title_change_server">サーバーの変更</string>
-    <!-- Show line numbers action -->
-    <string name="action_show_line_numbers">行番号を表示</string>
-    <!-- Hide line numbers action -->
-    <string name="action_hide_line_numbers">行番号を隠す</string>
-    <!-- Indicates pagination progress. E.g.: 3/49 -->
-    <string name="pagination_progress">%1$s/%2$s</string>
-    <!-- An error shown as transfer error when uploading something to an incoming share and the owner’s account is over its storage quota. -->
-    <string name="error_share_owner_storage_quota">共有所有者はストレージ容量を超えています。</string>
-    <!-- A message shown when uploading, copying or moving something to an incoming share and the owner’s account is over its storage quota. -->
-    <string name="warning_share_owner_storage_quota">ターゲットユーザーはストレージ容量を超えているため、ファイルを送信できません。</string>
-    <!-- Content to show in a Snackbar to tip the incompatibility-->
-    <string name="version_incompatibility">MEGAchatをバージョンアップしています。すべての参加者がMEGAアプリを最新版にアップデートしないと、バージョンの互換性がないために、通話がつながらない場合がございます。</string>
-    <!-- Message displayed when multiple download starts and 1 file has already been downloaded before and 1 file is being downloaded -->
-    <string name="file_already_downloaded_and_file_pending_download">1個のファイルはすでにダウンロードされています。1個のファイルが保留されています。</string>
-    <!-- Message displayed when multiple download starts and 1 file has already been downloaded before and multiple files are being downloaded. Placeholder: number of files -->
-    <string name="file_already_downloaded_and_files_pending_download">1個のファイルはすでにダウンロードされています。%d個のファイルが保留中です。</string>
-    <!-- Message displayed when multiple download starts and multiple files have already been downloaded before and 1 file is being downloaded. Placeholder: number of files -->
-    <string name="files_already_downloaded_and_file_pending_download">%d個のファイルがすでにダウンロードされました。1個のファイルが保留されています。</string>
-    <!-- Message displayed when multiple download starts and multiple files have already been downloaded before and multiple files are being downloaded. Placeholders: number of files -->
-    <string name="files_already_downloaded_and_files_pending_download">%1$d個のファイルがすでにダウンロードされました。%2$d個のファイルが保留中です。</string>
-    <!-- Message displayed when 1 node (file or folder) has been successfully moved to the rubbish bin and 1 node has not been moved successfully -->
-    <string name="node_correctly_and_node_incorrectly_moved_to_rubbish">1個の項目が正常にごみ箱に移動し、1個の項目が正常に送信されませんでした</string>
-    <!-- Message displayed when 1 node (file or folder) has been successfully moved to the rubbish bin and multiple nodes have not been moved successfully. Placeholder: number of nodes -->
-    <string name="node_correctly_and_nodes_incorrectly_moved_to_rubbish">1個の項目が正常にごみ箱に移動し、%d個の項目が正常に送信されませんでした</string>
-    <!-- Message displayed when multiple nodes (files and folders) have been successfully moved to the rubbish bin and 1 node has not been moved successfully. Placeholder: number of nodes -->
-    <string name="nodes_correctly_and_node_incorrectly_moved_to_rubbish">%d個の項目が正常にごみ箱に移動し、1個の項目が正常に送信されませんでした</string>
-    <!-- Message displayed when multiple nodes (files and folders) have been successfully moved to the rubbish bin and multiple nodes have not been moved successfully. Placeholders: number of nodes -->
-    <string name="nodes_correctly_and_nodes_incorrectly_moved_to_rubbish">%1$d個の項目が正常にごみ箱に移動し、%2$d個の項目が正常に送信されませんでした</string>
-    <!-- Message displayed when 1 node (file or folder) has been successfully restored from the rubbish bin and 1 node has not been restored successfully -->
-    <string name="node_correctly_and_node_incorrectly_restored_from_rubbish">1個の項目は正常に復元され、1個の項目は正常に復元されませんでした</string>
-    <!-- Message displayed when 1 node (file or folder) has been successfully restored from the rubbish bin and multiple nodes have not been restored successfully. Placeholder: number of nodes -->
-    <string name="node_correctly_and_nodes_incorrectly_restored_from_rubbish">1個の項目は正常に復元され、%d個の項目は正常に復元されませんでした</string>
-    <!-- Message displayed when multiple nodes (files and folders) have been successfully restored from the rubbish bin and 1 node has not been restored successfully. Placeholder: number of nodes -->
-    <string name="nodes_correctly_and_node_incorrectly_restored_from_rubbish">%d個の項目は正常に復元され、1個の項目は正常に復元されませんでした</string>
-    <!-- Message displayed when multiple nodes (files and folders) have been successfully restored from the rubbish bin and multiple nodes have not been restored successfully. Placeholders: number of nodes -->
-    <string name="nodes_correctly_and_nodes_incorrectly_restored_from_rubbish">%1$d個の項目は正常に復元され、%2$d個の項目は正常に復元されませんでした</string>
-    <!-- Message displayed when nodes (files and folders) are being moved to the rubbish bin and all nodes have been successfully moved. Placeholder: number of nodes -->
-    <plurals name="number_correctly_moved_to_rubbish">
-        <item quantity="other">%d個の項目がごみ箱に正常に移動しました</item>
-    </plurals>
-    <!-- Message displayed when nodes (files and folders) are being moved to the rubbish bin and all nodes have not been successfully moved. Placeholder: number of nodes -->
-    <plurals name="number_incorrectly_moved_to_rubbish">
-        <item quantity="other">%d個の項目がごみ箱に正常に移動されませんでした</item>
-    </plurals>
-    <!-- Message displayed when nodes (files and folders) are being restored from the rubbish bin and all nodes have been successfully restored. Placeholder: number of nodes -->
-    <plurals name="number_correctly_restored_from_rubbish">
-        <item quantity="other">%d個の項目が正常に復元されました</item>
-    </plurals>
-    <!-- Message displayed when nodes (files and folders) are being restored from the rubbish bin and all nodes have not been successfully restored. Placeholder: number of nodes -->
-    <plurals name="number_incorrectly_restored_from_rubbish">
-        <item quantity="other">%d個の項目が正常に復元されませんでした</item>
-    </plurals>
-    <!-- Button of the warning dialog indicating the renamed name file extension is not the same to confirm the change. -->
-    <string name="action_change_anyway">とにかく変更する</string>
 </resources>