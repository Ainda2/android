--- conflicted
+++ resolved
@@ -1087,12 +1087,9 @@
     <string name="delete_account_text" context="Text shown in the alert dialog to confirm the cancelation of an account">Si eliminas tu cuenta, perderás toda la información almacenada en la nube. Esta operación es irreversible.</string>
     <string name="delete_button" context="Button in My Account section to confirm the account deletion">Eliminar</string>
 
-<<<<<<< HEAD
     <string name="attachment_uploading_state">Subiendo...</string>
     <string name="attachment_uploading_state_error">Error. No enviado.</string>
-=======
+
     <string name="already_downloaded_multiple" context="When a multiple download is started, some of the files could have already been downloaded before. This message shows the number of files that has already been downloaded and the number of files pending">%d ficheros ya descargados.</string>
     <string name="pending_multiple" context="When a multiple download is started, some of the files could have already been downloaded before. This message shows the number of files that has already been downloaded and the number of files pending">%d ficheros pendientes.</string>
-
->>>>>>> 0dfda28c
 </resources>