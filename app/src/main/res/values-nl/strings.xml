--- conflicted
+++ resolved
@@ -1,11 +1,7 @@
 <?xml version="1.0" encoding="utf-8"?>
 <resources>
     <!-- Full description text of the app in the Google Play page of the app (character limit 4000) -->
-<<<<<<< HEAD
-    <string name="full_description_text">MEGA biedt door de gebruiker gecontroleerde gecodeerde cloudopslag en chat via standaard webbrowsers, samen met speciale applicaites voor mobiele apparaten. In tegenstelling tot andere cloudopslagdiensten worden uw gegevens alleen gecodeerd en gedecodeerd door uw clientapparaten en nooit door ons.\n\nUpload uw bestanden vanaf uw smartphone of tablet en zoek, bewaar, download, stream, bekijk, deel en hernoem ze of verwijder uw bestanden op elk moment, vanaf elk apparaat en overal. Deel mappen met uw contacten en bekijk hun updates in realtime. Het coderingsproces betekent dat we geen toegang hebben tot uw wachtwoord of het opnieuw kunnen instellen, dus u MOET het onthouden (tenzij u een back-up van uw herstelsleutel heeft), anders verliest u de toegang tot uw opgeslagen bestanden.\n\nEnd-to-end-gebruiker versleutelde MEGA videochat zorgt voor totale privacy en is sinds 2016 beschikbaar via de browser. Het is uitgebreid naar onze mobiele applicatie, met chatgeschiedenis die toegankelijk is op meerdere apparaten. Gebruikers kunnen ook eenvoudig bestanden toevoegen aan een chat vanaf hun MEGA Cloud Drive.\n\nMEGA biedt een royale 50 GB gratis opslagruimte voor alle geregistreerde gebruikers met bonusprestaties, en biedt betaalde abonnementen met veel hogere limieten: \n\n\nPRO LITE-abonnement: 4,99 € per maand of 49,99 € per jaar geeft u 400 GB opslagruimte en 1 TB overdrachtstegoed per maand. \nPRO I-abonnement: 9,99 € per maand of 99,99 € per jaar geeft u 2 TB opslagruimte en 2 TB overdrachtstegoed per maand. \nPRO II-abonnement: 19,99 € per maand of 199,99 € per jaar geeft u 8 TB opslagruimte en 8 TB overdrachtstegoed per maand. \nPRO III-abonnement: 29,99 € per maand of 299,99 € per jaar geeft je 16 TB opslagruimte en 16 TB overdrachtstegoed per maand. \n\nAbonnementen worden automatisch verlengd voor opeenvolgende abonnementsperiodes van dezelfde duur en voor dezelfde prijs als de gekozen beginperiode. Om uw abonnementen te beheren, klikt u gewoon op het Play Store-pictogram op uw mobiele apparaat, logt u in met uw Google-ID (als u dit nog niet heeft gedaan) en klikt u vervolgens op de MEGA-applicatie. U kunt daar uw abonnement beheren. \n\nApplicatie-machtigingen: \nWRITE_EXTERNAL_STORAGE -&gt; Download uw bestanden van MEGA naar uw apparaat en upload bestanden van uw apparaat naar MEGA \nCAMERA -&gt; Neem een foto en upload je foto\’s naar MEGA \nREAD_CONTACTS -&gt; Voeg eenvoudig contacten toe vanaf je apparaat als MEGA-contacten \nRECORD_AUDIO en CAPTURE_VIDEO_OUTPUT (microfoon en camera) -&gt; MEGA zorgt voor end-to-end gecodeerde audio-/videogesprekken \n\n\nOm het vertrouwen van gebruikers in het MEGA-systeem te vergroten, wordt alle code aan de clientzijde gepubliceerd, zodat geïnteresseerde beveiligingsonderzoekers het coderingsproces kunnen evalueren. De code van onze mobiele applicatie is te vinden op:https://github.com/meganz/android\n\nVoor meer informatie, kijk op onze website: \nZie https://mega.nz/terms \n\n\nDesktop - https://mega.nz/</string>
-=======
     <string name="full_description_text">MEGA biedt door de gebruiker gecontroleerde gecodeerde cloudopslag en chat via standaard webbrowsers, samen met speciale applicaites voor mobiele apparaten. In tegenstelling tot andere cloudopslagdiensten worden uw gegevens alleen gecodeerd en gedecodeerd door uw clientapparaten en nooit door ons.\n\nUpload uw bestanden vanaf uw smartphone of tablet en zoek, bewaar, download, stream, bekijk, deel en hernoem ze of verwijder uw bestanden op elk moment, vanaf elk apparaat en overal. Deel mappen met uw contacten en bekijk hun updates in realtime. Het coderingsproces betekent dat we geen toegang hebben tot uw wachtwoord of het opnieuw kunnen instellen, dus u MOET het onthouden (tenzij u een back-up van uw herstelsleutel heeft), anders verliest u de toegang tot uw opgeslagen bestanden.\n\nEnd-to-end-gebruiker versleutelde MEGA videochat zorgt voor totale privacy en is sinds 2016 beschikbaar via de browser. Het is uitgebreid naar onze mobiele applicatie, met chatgeschiedenis die toegankelijk is op meerdere apparaten. Gebruikers kunnen ook eenvoudig bestanden toevoegen aan een chat vanaf hun MEGA Cloud Drive.\n\nMEGA biedt een royale 50 GB gratis opslagruimte voor alle geregistreerde gebruikers met bonusprestaties, en biedt betaalde abonnementen met veel hogere limieten: \n\n\nPRO LITE-abonnement: 4,99 € per maand of 49,99 € per jaar geeft u 400 GB opslagruimte en 1 TB overdrachtstegoed per maand. \nPRO I-abonnement: 9,99 € per maand of 99,99 € per jaar geeft u 2 TB opslagruimte en 2 TB overdrachtstegoed per maand. \nPRO II-abonnement: 19,99 € per maand of 199,99 € per jaar geeft u 8 TB opslagruimte en 8 TB overdrachtstegoed per maand. \nPRO III-abonnement: 29,99 € per maand of 299,99 € per jaar geeft je 16 TB opslagruimte en 16 TB overdrachtstegoed per maand. \n\nAbonnementen worden automatisch verlengd voor opeenvolgende abonnementsperiodes van dezelfde duur en voor dezelfde prijs als de gekozen beginperiode. Om uw abonnementen te beheren, klikt u gewoon op het Play Store-pictogram op uw mobiele apparaat, logt u in met uw Google-ID (als u dit nog niet heeft gedaan) en klikt u vervolgens op de MEGA-applicatie. U kunt daar uw abonnement beheren. \n\nApplicatie-machtigingen: \nWRITE_EXTERNAL_STORAGE -&gt; Download uw bestanden van MEGA naar uw apparaat en upload bestanden van uw apparaat naar MEGA \nCAMERA -&gt; Neem een foto en upload je foto’s naar MEGA \nREAD_CONTACTS -&gt; Voeg eenvoudig contacten toe vanaf je apparaat als MEGA-contacten \nRECORD_AUDIO en CAPTURE_VIDEO_OUTPUT (microfoon en camera) -&gt; MEGA zorgt voor end-to-end gecodeerde audio-/videogesprekken \n\n\nOm het vertrouwen van gebruikers in het MEGA-systeem te vergroten, wordt alle code aan de clientzijde gepubliceerd, zodat geïnteresseerde beveiligingsonderzoekers het coderingsproces kunnen evalueren. De code van onze mobiele applicatie is te vinden op:https://github.com/meganz/android\n\nVoor meer informatie, kijk op onze website: \nZie https://mega.nz/terms \n\n\nDesktop - https://mega.nz/</string>
->>>>>>> f6467ab3
     <!-- Short description text of the app in the Google Play page of the app (character limit 80) -->
     <string name="short_description_text">MEGA is een Cloud Opslag met Krachtige geïntegreerde Privacy.</string>
     <!-- PRO Lite account -->
@@ -698,10 +694,6 @@
     <string name="upgrade_select_pricing">Selecteer abonnement</string>
     <!-- the user has to decide the way of payment -->
     <string name="select_membership_1">Maandelijks of jaarlijks betalen</string>
-<<<<<<< HEAD
-    <!--<string name="select_membership_2" context="button to go to Google Play">Google Play subscription</string>-->
-=======
->>>>>>> f6467ab3
     <!-- choose the payment method option when no method is available -->
     <string name="no_available_payment_method">Op dit moment is er geen betaalmethode beschikbaar voor dit abonnement</string>
     <!-- button to decide monthly payment. The asterisk is needed -->
@@ -1805,11 +1797,7 @@
     <!--  -->
     <string name="camera_uploads_cellular_connection">Gebruik mobiele verbinding</string>
     <!--  -->
-<<<<<<< HEAD
-    <string name="camera_uploads_upload_videos">Video\’s Uploaden</string>
-=======
     <string name="camera_uploads_upload_videos">Video’s Uploaden</string>
->>>>>>> f6467ab3
     <!-- Message when an user avatar has been changed successfully -->
     <string name="success_changing_user_avatar">Profielfoto geupdate</string>
     <!-- Message when an error ocurred when changing an user avatar -->
@@ -2248,15 +2236,9 @@
     <!-- When it lists contacts of phone, the title of list’s header -->
     <string name="contacts_phone">Telefoon contacten</string>
     <!-- Message error shown when trying to log in on an account has been suspended due to multiple breaches of Terms of Service -->
-<<<<<<< HEAD
-    <string name="account_suspended_multiple_breaches_ToS">Uw account is geschorst door meerdere misbruiken van MEGA\’s Algemene Voorwaarden. Controleer uw email postbak.</string>
-    <!-- Message error shown when trying to log in on an account has been suspended due to breach of Terms of Service -->
-    <string name="account_suspended_breache_ToS">Uw account was beëindigd door een schending van MEGA\’s Algemene Voorwaarden, zoals misbruik van rechten van anderen; Het delen en/of importen van illegale gegevens; of systeem misbruik.</string>
-=======
     <string name="account_suspended_multiple_breaches_ToS">Uw account is geschorst door meerdere misbruiken van MEGA’s Algemene Voorwaarden. Controleer uw email postbak.</string>
     <!-- Message error shown when trying to log in on an account has been suspended due to breach of Terms of Service -->
     <string name="account_suspended_breache_ToS">Uw account was beëindigd door een schending van MEGA’s Algemene Voorwaarden, zoals misbruik van rechten van anderen; Het delen en/of importen van illegale gegevens; of systeem misbruik.</string>
->>>>>>> f6467ab3
     <!-- In a chat conversation when you try to send device’s images but images are still loading -->
     <string name="file_storage_loading">Bestanden laden</string>
     <!-- In a chat conversation when you try to send device’s images but there aren’t available images -->
@@ -2317,11 +2299,7 @@
     <!-- Label for the option on setting to set up the quality of video files to be uploaded -->
     <string name="settings_video_upload_quality">Video Kwaliteit</string>
     <!-- Text shown when the user refuses to permit the storage permission when enable camera upload -->
-<<<<<<< HEAD
-    <string name="on_refuse_storage_permission">Camera Uploads heeft toegang nodig tot uw foto\’s en andere media op uw apparaat. Gaar naar de instellingen pagina en geef toestemming.</string>
-=======
     <string name="on_refuse_storage_permission">Camera Uploads heeft toegang nodig tot uw foto’s en andere media op uw apparaat. Gaar naar de instellingen pagina en geef toestemming.</string>
->>>>>>> f6467ab3
     <!-- the options for the option on setting to set up the quality of multimedia files uploaded to the chat, the options of medium quality multimedia file to  upload. -->
     <string-array name="settings_chat_upload_quality_entries">
         <item>Originele kwaliteit</item>
@@ -2530,29 +2508,14 @@
     <string name="title_2fa_enabled">Twee-Stap Authenticatie Ingeschakeld</string>
     <!-- Description of the screen shown when the user enabled correctly Two-Factor Authentication -->
     <string name="description_2fa_enabled">De volgende keer dat u inlogt in uw account wordt u gevraagd een 6-cijferige code in te voeren die gegeven is door uw Authenticatie Applicatie.</string>
-<<<<<<< HEAD
-    <!--  -->
-    <string name="recommendation_2fa_enabled">If you lose access to your account after enabling 2FA and you have not backed up your Recovery Key, MEGA can\’t help you gain access to it again.\n &lt;b&gt;Uw Herstelsleutel opslaan&lt;/b&gt;</string>
-=======
     <!-- Recommendation displayed after enable Two-Factor Authentication -->
     <string name="recommendation_2fa_enabled">Consider exporting your &lt;b&gt;Recovery Key&lt;/b&gt; in case you lose access to your app or want to disable Two-Factor Authentication in the future.</string>
->>>>>>> f6467ab3
     <!-- Error shown when a user tries to enable Two-Factor Authentication and introduce an invalid code -->
     <string name="pin_error_2fa">Ongeldige code</string>
     <!-- Title of screen Lost authenticator decive -->
     <string name="lost_your_authenticator_device">Bent u uw Authenticatie apparaat verloren?</string>
     <!-- Title of screen Login verification with Two-Factor Authentication -->
     <string name="login_verification">Login Verificatie</string>
-<<<<<<< HEAD
-    <!-- Title of screen Change password verification with Two-Factor Authentication -->
-    <string name="change_password_verification">Twee-Stap Authenticatie\nWijzig wachtwoord</string>
-    <!-- Title of screen Cancel account verification with Two-Factor Authentication -->
-    <string name="cancel_account_verification">Twee-Stap Authenticatie \nAnnuleer account</string>
-    <!-- Title of screen Change mail verification with Two-Factor Authentication -->
-    <string name="change_mail_verification">Twee-Stap Authenticatie\n Wijzig email</string>
-    <!-- Title of screen Disable Two-Factor Authentication -->
-    <string name="disable_2fa_verification">Twee-Stap Authenticatie Uitschakelen</string>
-=======
     <!-- Subtitle of screen verify Two-Factor Authentication for changing password -->
     <string name="verify_2fa_subtitle_change_password">Wijzig wachtwoord</string>
     <!-- Subtitle of screen verify Two-Factor Authentication for changing email -->
@@ -2561,7 +2524,6 @@
     <string name="verify_2fa_subtitle_delete_account">Verwijder account</string>
     <!-- Subtitle of screen verify Two-Factor Authentication for disabling Two-Factor Authentication -->
     <string name="verify_2fa_subtitle_diable_2fa">Disable</string>
->>>>>>> f6467ab3
     <!-- Title of screen Lost authenticator decive -->
     <string name="title_lost_authenticator_device">Bent u uw Authenticatie apparaat verloren?</string>
     <!-- When the user tries to disable Two-Factor Authentication and some error ocurr in the process -->
@@ -2581,15 +2543,9 @@
     <!-- Label shown when Two-Factor Authentication has been enabled to alert user that has to back up his Recovery Key before finish the process -->
     <string name="backup_rk_2fa_end">Exporteer uw Herstelsleutel om te voltooien</string>
     <!-- Title of dialog shown when it tries to open an authentication app and there is no installed -->
-<<<<<<< HEAD
-    <string name="no_authentication_apps_title">Authenticatie Applicatie</string>
-    <!-- Message shown to ask user if wants to open Google Play to install some authenticator app -->
-    <string name="open_play_store_2fa">Wilt u Google Play openen om een Authenticatie Applicatie te installeren?</string>
-=======
     <string name="no_authentication_apps_title">Two-Factor Authentication App</string>
     <!-- Message shown to ask user if wants to open Google Play to install some authenticator app -->
     <string name="open_play_store_2fa">Would you like to open Google Play so you can install an Authenticator App?</string>
->>>>>>> f6467ab3
     <!-- Label Play Store -->
     <string name="play_store_label">Play Store</string>
     <!-- Text shown in an alert explaining how to continue to enable Two-Factor Authentication -->
@@ -2832,11 +2788,7 @@
     <!-- Title of popup that userd to set compression queue size (in MB) in settings -->
     <string name="settings_video_compression_queue_size_popup_title">Laat me weten wanneer de maat groter is dan</string>
     <!-- Title of compression queue size option in settings -->
-<<<<<<< HEAD
-    <string name="settings_video_compression_queue_size_title">Als video\’s die gecomprimeerd moeten worden groter zijn dan</string>
-=======
     <string name="settings_video_compression_queue_size_title">Als video’s die gecomprimeerd moeten worden groter zijn dan</string>
->>>>>>> f6467ab3
     <!-- Text of the alert when a FREE user tries to disable the RB scheduler -->
     <string name="settings_rb_scheduler_alert_disabling">Om het Wis Schema van de Prullenbak uit te schakelen of een langer bewaarperiode in te stellen, zal u een PRO abonnement nodig hebben.</string>
     <!-- Picker text to choose custom retention time. This option indicates several days -->
@@ -3023,21 +2975,13 @@
     <!-- the title of the notification that displays when compression larger than setting -->
     <string name="title_compression_size_over_limit">Videocompressie is te groot</string>
     <!-- the content message of the notification that displays when compression larger than setting, placeholder: size in MB -->
-<<<<<<< HEAD
-    <string name="message_compression_size_over_limit">De totale grootte van de te comprimeren video\’s zijn groter dan %s. Geef uw apparaat op om door te gaan.</string>
-=======
     <string name="message_compression_size_over_limit">De totale grootte van de te comprimeren video’s zijn groter dan %s. Geef uw apparaat op om door te gaan.</string>
->>>>>>> f6467ab3
     <!-- Message displayed when the user changes the ‘Keep file names as in the device’ setting -->
     <string name="message_keep_device_name">Deze instelling gaat van kracht wanneer Camera Uploads de volgende keer wordt uitgevoerd</string>
     <!-- Notification message when compressing video to show the compressed percentage. Please, keep the placeholder because it is for adding the percentage value at runtime. -->
     <string name="message_compress_video">%s is gecomprimeerd</string>
     <!-- notification title when compressing video -->
-<<<<<<< HEAD
-    <string name="title_compress_video">Video\’s comprimeren %1$d/%2$d</string>
-=======
     <string name="title_compress_video">Video’s comprimeren %1$d/%2$d</string>
->>>>>>> f6467ab3
     <!-- error message pops up when user selected an invalid folder for camera upload -->
     <string name="error_invalid_folder_selected">Ongeldige map geselecteerd</string>
     <!-- Indicates the content of a folder is 1 folder and 1 file. Middle height point is to separate two fragments of text and it was not to be considered a punctuation mark. -->
@@ -3102,17 +3046,6 @@
     <!-- Permissions screen title -->
     <string name="general_setup_mega">MEGA Instellen</string>
     <!-- Permissions screen explanation -->
-<<<<<<< HEAD
-    <string name="setup_mega_explanation">MEGA heeft toegang nodig tot uw foto\’s, media en bestanden, zodat u ze kunt delen met vrienden, gecodeerde berichten kunt uitwisselen en veilig kunt bellen.</string>
-    <!-- Title of the screen asking permissions for files -->
-    <string name="allow_acces_media_title">Toegang tot foto\’s, media en bestanden toestaan.</string>
-    <!-- Subtitle of the screen asking permissions for files -->
-    <string name="allow_acces_media_subtitle">Voor het delen van foto\’s, video\’s en bestanden heeft MEGA uw toestemming nodig.</string>
-    <!-- Title of the screen asking permissions for camera -->
-    <string name="allow_acces_camera_title">Camera inschakelen</string>
-    <!-- Subtitle of the screen asking permissions for camera -->
-    <string name="allow_acces_camera_subtitle">Bied toegang tot uw camera om documenten te scannen, foto\’s te nemen en video-oproepen te maken.</string>
-=======
     <string name="setup_mega_explanation">MEGA heeft toegang nodig tot uw foto’s, media en bestanden, zodat u ze kunt delen met vrienden, gecodeerde berichten kunt uitwisselen en veilig kunt bellen.</string>
     <!-- Title of the screen asking permissions for files -->
     <string name="allow_acces_media_title">Toegang tot foto’s, media en bestanden toestaan.</string>
@@ -3122,7 +3055,6 @@
     <string name="allow_acces_camera_title">Camera inschakelen</string>
     <!-- Subtitle of the screen asking permissions for camera -->
     <string name="allow_acces_camera_subtitle">Bied toegang tot uw camera om documenten te scannen, foto’s te nemen en video-oproepen te maken.</string>
->>>>>>> f6467ab3
     <!-- Title of the screen asking permissions for microphone and write in log calls -->
     <string name="allow_acces_calls_title">Oproepen inschakelen</string>
     <!-- Title of the screen asking permissions for contacts -->
@@ -3306,11 +3238,7 @@
     <!-- Content of third tour screen -->
     <string name="content_tour_three">Contacten toevoegen, netwerk creëren, samenwerken, en spraak en video oproepen maken zonder MEGA ooit te verlaten</string>
     <!-- Title of fourth tour screen -->
-<<<<<<< HEAD
-    <string name="title_tour_four">Uw Foto\’s in de Cloud</string>
-=======
     <string name="title_tour_four">Uw Foto’s in de Cloud</string>
->>>>>>> f6467ab3
     <!-- Content of fourth tour screen -->
     <string name="content_tour_four">Camera uploads is een essentieel kenmerk voor elk mobiel apparaat en wij hebben u bedekt. Creëer uw account nu.</string>
     <!-- Title of the dialog shown when a pdf required password -->
@@ -3402,11 +3330,7 @@
     <!-- Alert shown when the user it is creating a chat link and the chat has not title -->
     <string name="alert_enter_group_name">Om een gespreklink te creëren moet u de groep een naam geven.</string>
     <!-- Text shown when an account doesn’t have any contact added and it’s trying to start a new chat conversation -->
-<<<<<<< HEAD
-    <string name="invite_contacts_to_start_chat">Nodig contacten uit en begin een veilig gesprek met MEGA\’s gecodeerde chat.</string>
-=======
     <string name="invite_contacts_to_start_chat">Nodig contacten uit en begin een veilig gesprek met MEGA’s gecodeerde chat.</string>
->>>>>>> f6467ab3
     <!-- Text of the empty screen when there are not chat conversations -->
     <string name="recent_chat_empty_text">Begin met veilig chatten met uw contacten door gebruik van end-to-end encryptie</string>
     <!-- Text sent to recipients to invite to be contact. Placeholder: contact link url. -->
@@ -3464,15 +3388,6 @@
     <!-- Title of a media recents bucket that only contains some images -->
     <string name="title_media_bucket_only_images">%d Afbeeldingen</string>
     <!-- Title of a media recents bucket that only contains some videos -->
-<<<<<<< HEAD
-    <string name="title_media_bucket_only_videos">%d Video\’s</string>
-    <!-- Title of a media recents bucket that contains some images and some videos -->
-    <string name="title_media_bucket_images_and_videos">%1$d Afbeeldingen en %2$d Video\’s</string>
-    <!-- Title of a media recents bucket that contains some images and a video -->
-    <string name="title_media_bucket_images_and_video">%d Afbeeldingen en 1 Video</string>
-    <!-- Title of a media recents bucket that contains an image and some videos -->
-    <string name="title_media_bucket_image_and_videos">1 Afbeelding en %d Video\’s</string>
-=======
     <string name="title_media_bucket_only_videos">%d Video’s</string>
     <!-- Title of a media recents bucket that contains some images and some videos -->
     <string name="title_media_bucket_images_and_videos">%1$d Afbeeldingen en %2$d Video’s</string>
@@ -3480,7 +3395,6 @@
     <string name="title_media_bucket_images_and_video">%d Afbeeldingen en 1 Video</string>
     <!-- Title of a media recents bucket that contains an image and some videos -->
     <string name="title_media_bucket_image_and_videos">1 Afbeelding en %d Video’s</string>
->>>>>>> f6467ab3
     <!-- Title of a media recents bucket that contains an image and a video -->
     <string name="title_media_bucket_image_and_video">1 Afbeelding en 1 Video</string>
     <!-- Label that indicates who uploaded a file into a recents bucket -->
@@ -3730,11 +3644,7 @@
     <!-- Text of an action button indicating something was successful and it can checks it by pressing it -->
     <string name="action_see">Zien</string>
     <!-- “Verify user” dialog description. Please, keep the placeholder, is to set the name of a contact: Joana’s credentials -->
-<<<<<<< HEAD
-    <string name="label_contact_credentials">%s\’s inloggegevens</string>
-=======
     <string name="label_contact_credentials">%s’s inloggegevens</string>
->>>>>>> f6467ab3
     <!-- The label under the button of opening all-documents screen. The space is reduced, so please translate this string as short as possible. -->
     <string name="category_documents">Docs</string>
     <!-- The label under the button of opening all-documents screen -->
@@ -3742,31 +3652,19 @@
     <!-- Label of the floating action button of opening the new chat conversation -->
     <string name="fab_label_new_chat">Nieuw gesprek</string>
     <!-- Text that indicates that there’s no photo to show -->
-<<<<<<< HEAD
-    <string name="homepage_empty_hint_photos">Geen foto\’s gevonden</string>
-=======
     <string name="homepage_empty_hint_photos">Geen foto’s gevonden</string>
->>>>>>> f6467ab3
     <!-- Text that indicates that there’s no document to show -->
     <string name="homepage_empty_hint_documents">Geen documenten gevonden</string>
     <!-- Text that indicates that there’s no audio to show -->
     <string name="homepage_empty_hint_audio">Geen audio bestanden gevonden</string>
     <!-- Text that indicates that there’s no video to show -->
-<<<<<<< HEAD
-    <string name="homepage_empty_hint_video">Geen video\’s gevonden</string>
-=======
     <string name="homepage_empty_hint_video">Geen video’s gevonden</string>
->>>>>>> f6467ab3
     <!-- Title of the screen to attach GIFs -->
     <string name="search_giphy_title">Zoek GIPHY</string>
     <!-- Label indicating an empty search of GIFs. The format placeholders are to showing it in different colors. -->
     <string name="empty_search_giphy">Geen [A]GIFs[/A] gevonden</string>
     <!-- Label indicating there is not available GIFs due to down server -->
-<<<<<<< HEAD
-    <string name="server_down_giphy">Geen beschikbare GIF\’s. Probeer het later opnieuw</string>
-=======
     <string name="server_down_giphy">Geen beschikbare GIF’s. Probeer het later opnieuw</string>
->>>>>>> f6467ab3
     <!-- Label indicating the end of Giphy list. The format placeholders are to showing it in different colors. -->
     <string name="end_of_results_giphy">[A]Eind van[/A] resultaten</string>
     <!-- Title of a dialog to confirm the action of resume all transfers -->
@@ -3857,11 +3755,7 @@
     <!-- Title indicating the select mode is enabled and ready to select transfers on Transfers section, In progress tab -->
     <string name="title_select_transfers">Selecteer overdrachten</string>
     <!-- Error shown to inform the priority change of a transfer failed. Please don’t remove the place holder, it’s to set the name of the transfer. Example: The priority change of the transfer “video.mp4” failed. -->
-<<<<<<< HEAD
-    <string name="change_of_transfer_priority_failed">De prioriteitswijziging van de overdracht ‘%1$s\’ is mislukt.</string>
-=======
     <string name="change_of_transfer_priority_failed">De prioriteitswijziging van de overdracht ‘%1$s’ is mislukt.</string>
->>>>>>> f6467ab3
     <!-- Title option to send separated the link and decryption key -->
     <string name="option_send_decryption_key_separately">Verzend de decoderingssleutel afzonderlijk</string>
     <!-- Explanation option to send separated the link and decryption key -->
@@ -3951,11 +3845,7 @@
     <!-- Cookie dialog title -->
     <string name="dialog_cookie_alert_title">Voordat u doorgaat</string>
     <!-- Cookie dialog message. Please, keep the placeholders to format the string. -->
-<<<<<<< HEAD
-    <string name="dialog_cookie_alert_message">We gebruiken lokale opslag en vergelijkbare technologieën (‘cookies\’) om u onze services te bieden, uw ervaring met onze services te verbeteren en de advertenties die u ziet, aan te passen, ook via derden. Accepteer ons gebruik van cookies vanaf het begin van uw bezoek of pas cookies aan in Cookie-instellingen. Lees meer in ons [A]Cookiebeleid[/A].</string>
-=======
     <string name="dialog_cookie_alert_message">We gebruiken lokale opslag en vergelijkbare technologieën (‘cookies’) om u onze services te bieden, uw ervaring met onze services te verbeteren en de advertenties die u ziet, aan te passen, ook via derden. Accepteer ons gebruik van cookies vanaf het begin van uw bezoek of pas cookies aan in Cookie-instellingen. Lees meer in ons [A]Cookiebeleid[/A].</string>
->>>>>>> f6467ab3
     <!-- Cookie dialog message showed when there are unsaved settings. -->
     <string name="dialog_cookie_alert_unsaved">Cookie-Instellingen niet opgeslagen</string>
     <!-- Snackbar message showed when there settings has been saved successfully. -->
@@ -4030,9 +3920,6 @@
     <string name="file_updated">Bestand bijgewerkt</string>
     <!-- Warning indicating a file was not updated successfully -->
     <string name="file_update_failed">Bestandsupdate is mislukt. Probeer het opnieuw.</string>
-<<<<<<< HEAD
-=======
     <!-- Warning which alerts the user a file cannot be opened -->
     <string name="error_opening_file">File is too large and can’t be opened or previewed.</string>
->>>>>>> f6467ab3
 </resources>