--- conflicted
+++ resolved
@@ -1,83 +1,6 @@
 <?xml version="1.0" encoding="utf-8"?>
 <resources>
   <!-- Label to show that an SDK operation has been complete successfully. -->
-<<<<<<< HEAD
-  <string name="api_ok" context="Label to show that an SDK operation has been complete successfully.">Geen fout</string>
-  <!-- Label to show that an Internal error occurs during a SDK operation. -->
-  <string name="api_einternal" context="Label to show that an Internal error occurs during a SDK operation.">Interne fout</string>
-  <!-- Label to show that an error of Invalid argument occurs during a SDK operation. -->
-  <string name="api_eargs" context="Label to show that an error of Invalid argument occurs during a SDK operation.">Ongeldige invoer</string>
-  <!-- Label to show that a request error occurs during a SDK operation. -->
-  <string name="api_eagain" context="Label to show that a request error occurs during a SDK operation.">Verzoek mislukt, opnieuw proberen</string>
-  <!-- Label to show that the rate limit has been reached during a SDK operation. -->
-  <string name="api_eratelimit" context="Label to show that the rate limit has been reached during a SDK operation.">Snelheidslimiet overschreden</string>
-  <!-- Label to show that a SDK operation has failed permanently. -->
-  <string name="api_efailed" context="Label to show that a SDK operation has failed permanently.">Permanent mislukt</string>
-  <!-- Error shown when terms of service are breached during download. -->
-  <string name="api_etoomany_ec_download" context="Error shown when terms of service are breached during download.">Algemene Voorwaarden geschonden</string>
-  <!-- Label to show that an error for multiple concurrent connections or transfers occurs during a SDK operation. -->
-  <string name="api_etoomay" context="Label to show that an error for multiple concurrent connections or transfers occurs during a SDK operation.">Teveel gelijktijdige verbindingen of overdrachten</string>
-  <!-- Label to show that an error of Out of range occurs during a SDK operation. -->
-  <string name="api_erange" context="Label to show that an error of Out of range occurs during a SDK operation.">Buiten bereik</string>
-  <!-- State to indicate something has expired (achivements of business status account for instance) -->
-  <string name="api_eexpired" context="State to indicate something has expired (achivements of business status account for instance)">Verlopen</string>
-  <!-- Label to show that an error related with a resource Not found occurs during a SDK operation. -->
-  <string name="api_enoent" context="Label to show that an error related with a resource Not found occurs during a SDK operation.">Niet gevonden</string>
-  <!-- Label to show that an error related with a circular linkage occurs during a SDK operation. -->
-  <string name="api_ecircular" context="Label to show that an error related with a circular linkage occurs during a SDK operation.">Circulaire koppeling gedetecteerd</string>
-  <!-- Label to show that an error related with an denied access occurs during a SDK operation. -->
-  <string name="api_eaccess" context="Label to show that an error related with an denied access occurs during a SDK operation.">Toegang geweigerd</string>
-  <!-- Label to show that an error related with an existent resource occurs during a SDK operation. -->
-  <string name="api_eexist" context="Label to show that an error related with an existent resource occurs during a SDK operation.">Bestaat al</string>
-  <!-- Label to show that an error related with an Incomplete SDK operation. -->
-  <string name="api_eincomplete" context="Label to show that an error related with an Incomplete SDK operation.">Incompleet</string>
-  <!-- Label to show that an error related with the decryption process of a node occurs during a SDK operation. -->
-  <string name="api_ekey" context="Label to show that an error related with the decryption process of a node occurs during a SDK operation.">Ongeldige sleutel/Decoderings-fout</string>
-  <!-- Label to show that an error related with a bad session ID occurs during a SDK operation. -->
-  <string name="api_esid" context="Label to show that an error related with a bad session ID occurs during a SDK operation.">Slechte sessie ID</string>
-  <!-- Error shown when download a file that has violated ToS/AUP. -->
-  <string name="api_eblocked_ec_import_ec_download" context="Error shown when download a file that has violated ToS/AUP.">Niet toegangelijk door ToS/AUP schending</string>
-  <!-- Label to show that an error related with a blocked account occurs during a SDK operation. -->
-  <string name="api_eblocked" context="Label to show that an error related with a blocked account occurs during a SDK operation.">Geblokkeerd</string>
-  <!-- Label to show that an error related with an over quota occurs during a SDK operation. -->
-  <string name="api_eoverquota" context="Label to show that an error related with an over quota occurs during a SDK operation.">Tegoed over</string>
-  <!-- Label to show that an error related with a temporary problem occurs during a SDK operation. -->
-  <string name="api_etempunavail" context="Label to show that an error related with a temporary problem occurs during a SDK operation.">Tijdelijk niet beschikbaar</string>
-  <!-- Label to show that an error related with too many connections occurs during a SDK operation. -->
-  <string name="api_etoomanyconnections" context="Label to show that an error related with too many connections occurs during a SDK operation.">Connectie overfloop</string>
-  <!-- Label to show that an error related with an write error occurs during a SDK operation. -->
-  <string name="api_ewrite" context="Label to show that an error related with an write error occurs during a SDK operation.">Schrijffout</string>
-  <!-- Label to show that an error related with an read error occurs during a SDK operation. -->
-  <string name="api_eread" context="Label to show that an error related with an read error occurs during a SDK operation.">Leesfout</string>
-  <!-- Label to show that an error related with an invalid or missing application key occurs during a SDK operation. -->
-  <string name="api_eappkey" context="Label to show that an error related with an invalid or missing application key occurs during a SDK operation.">Ongeldige toepassingssleutel</string>
-  <!-- Error shown when SSL check has failed -->
-  <string name="api_essl" context="Error shown when SSL check has failed">SSL verificatie mislukt</string>
-  <!-- Label shown when current account does not have enough quota to complete the operation -->
-  <string name="api_egoingoverquota" context="Label shown when current account does not have enough quota to complete the operation">Onvoldoende tegoed</string>
-  <!-- Label to show that an error of Multi-factor authentication required occurs during a SDK operation. -->
-  <string name="api_emfarequired" context="Label to show that an error of Multi-factor authentication required occurs during a SDK operation.">Twee-Factor Authenticatie vereist.</string>
-  <!-- Label to show that an error of Access denied for users occurs during a SDK operation. -->
-  <string name="api_emasteronly" context="Label to show that an error of Access denied for users occurs during a SDK operation.">Toegang geweigerd voor niet-admin-gebruikers</string>
-  <!-- A dialog title shown to users when their business account is expired. -->
-  <string name="api_ebusinesspastdue" context="A dialog title shown to users when their business account is expired.">Uw Zakelijke account is verlopen</string>
-  <!-- Label to show that an error of Credit card rejected occurs during a SDK operation. -->
-  <string name="payment_ecard" context="Label to show that an error of Credit card rejected occurs during a SDK operation.">Credit kaart geweigerd</string>
-  <!-- Label to show that an error of Billing failed occurs during a SDK operation. -->
-  <string name="payment_ebilling" context="Label to show that an error of Billing failed occurs during a SDK operation.">Facturering mislukt</string>
-  <!-- Label to show that an error of Rejected by fraud protection occurs during a SDK operation. -->
-  <string name="payment_efraud" context="Label to show that an error of Rejected by fraud protection occurs during a SDK operation.">Afgewezen door fraudebescherming</string>
-  <!-- Message shown when the SDK is waiting for the server to complete a request due to a rate limit (API error -4) - (String as short as possible). -->
-  <string name="payment_etoomay" context="Message shown when the SDK is waiting for the server to complete a request due to a rate limit (API error -4) - (String as short as possible).">Te veel verzoeken</string>
-  <!-- Label to show that an error of Balance occurs during a SDK operation. -->
-  <string name="payment_ebalance" context="Label to show that an error of Balance occurs during a SDK operation.">Saldo-fout</string>
-  <!-- Label to show that an error related with an unknown error occurs during a SDK operation. -->
-  <string name="payment_egeneric_api_error_unknown" context="Label to show that an error related with an unknown error occurs during a SDK operation.">Onbekende fout</string>
-  <!-- Label to show that an error related with an HTTP error occurs during a SDK operation. -->
-  <string name="api_error_http" context="Label to show that an error related with an HTTP error occurs during a SDK operation.">HTTP fout</string>
-  <!-- Label to show that an error related with a circular upload procedures occurs recursivity during a SDK operation -->
-  <string name="api_ecircular_ec_upload" context="Label to show that an error related with a circular upload procedures occurs recursivity during a SDK operation">Overdracht mislukt door een recursieve directorystructuur</string>
-=======
   <string name="api_ok">Geen fout</string>
   <!-- Label to show that an Internal error occurs during a SDK operation. -->
   <string name="api_einternal">Interne fout</string>
@@ -153,5 +76,4 @@
   <string name="api_error_http">HTTP fout</string>
   <!-- Label to show that an error related with a circular upload procedures occurs recursivity during a SDK operation -->
   <string name="api_ecircular_ec_upload">Overdracht mislukt door een recursieve directorystructuur</string>
->>>>>>> f6467ab3
 </resources>