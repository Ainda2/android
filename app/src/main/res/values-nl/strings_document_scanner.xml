<?xml version="1.0"?>
<resources>
  <!-- Screen title for cropping current scan (Document scanner) -->
<<<<<<< HEAD
  <string name="scan_title_crop" context="Screen title for cropping current scan (Document scanner)">Bijsnijden</string>
  <!-- Screen title for saving current scan (Document scanner) -->
  <string name="scan_title_save_scan" context="Screen title for saving current scan (Document scanner)">Scan opslaan</string>
  <!-- button -->
  <string name="scan_action_add" context="button">Toevoegen</string>
  <!-- Action of a button to save something -->
  <string name="scan_action_save" context="Action of a button to save something">Opslaan</string>
  <!-- Action text to retake current scan picture (Document scanner) -->
  <string name="scan_action_retake" context="Action text to retake current scan picture (Document scanner)">Opnieuw scannen</string>
  <!-- Document scanner file name -->
  <string name="scan_file_name" context="Document scanner file name">Bestandsnaam</string>
  <!-- Input field description in the document save screen (Document scanner) -->
  <string name="scan_file_type" context="Input field description in the document save screen (Document scanner)">Bestandstype</string>
  <!-- Input field description in the document save screen (Document scanner) -->
  <string name="scan_quality" context="Input field description in the document save screen (Document scanner)">Kwaliteit</string>
  <!-- Input field description in the document save screen (Document scanner) -->
  <string name="scan_destination" context="Input field description in the document save screen (Document scanner)">Bestemming</string>
  <!-- Document scanner high quality option -->
  <string name="scan_quality_high" context="Document scanner high quality option">Hoog</string>
  <!-- Document scanner medium quality option -->
  <string name="scan_quality_medium" context="Document scanner medium quality option">Medium</string>
  <!-- Document scanner low quality option -->
  <string name="scan_quality_low" context="Document scanner low quality option">Laag</string>
  <!-- Title text shown on document scanner dialog to discard scan -->
  <string name="scan_dialog_discard_title" context="Title text shown on document scanner dialog to discard scan">Scan weggooien?</string>
  <!-- Body text shown on document scanner dialog to discard scan -->
  <string name="scan_dialog_discard_body" context="Body text shown on document scanner dialog to discard scan">De huidige scan gaat verloren</string>
  <!-- Title text shown on document scanner dialog to discard scan all scans -->
  <string name="scan_dialog_discard_all_title" context="Title text shown on document scanner dialog to discard scan all scans">Alle scans weggooien</string>
  <!-- Body text shown on document scanner dialog to discard all scans -->
  <string name="scan_dialog_discard_all_body" context="Body text shown on document scanner dialog to discard all scans">Het huidige document gaat verloren</string>
  <!-- Action text shown on document scanner dialog to discard scans -->
  <string name="scan_dialog_discard_action" context="Action text shown on document scanner dialog to discard scans">Weggooien</string>
  <!-- Body text shown on document scanner dialog to delete current scan -->
  <string name="scan_dialog_delete_body" context="Body text shown on document scanner dialog to delete current scan">Huidige scan verwijderen?</string>
  <!-- Message shown when users deny camera permissions to scan documents -->
  <string name="scan_requires_permission" context="Message shown when users deny camera permissions to scan documents">De Camera toestemming is nodig om documenten te scannen</string>
  <!-- Error text for incorrect name -->
  <string name="scan_incorrect_name" context="Error text for incorrect name">Onjuiste naam</string>
  <!-- Error text for invalid characters -->
  <string name="scan_invalid_characters" context="Error text for invalid characters">Ongeldige tekens</string>
  <!-- Snackbar text for incorrect name -->
  <string name="scan_snackbar_incorrect_name" context="Snackbar text for incorrect name">Corrigeer uw bestandsnaam voordat u verder gaat</string>
  <!-- Dialog message showing file progress -->
  <string name="scan_dialog_progress" context="Dialog message showing file progress">%1$sVoorbereiden. Wacht alstublieft&#8230;</string>
  <!-- Error shown when the user writes a character not allowed -->
  <string name="scan_snackbar_invalid_characters" context="Error shown when the user writes a character not allowed">De volgende tekens zijn niet toegestaan: ”* /: &lt;&gt;?​\ |</string>
=======
  <string name="scan_title_crop">Bijsnijden</string>
  <!-- Screen title for saving current scan (Document scanner) -->
  <string name="scan_title_save_scan">Scan opslaan</string>
  <!-- button -->
  <string name="scan_action_add">Toevoegen</string>
  <!-- Action of a button to save something -->
  <string name="scan_action_save">Opslaan</string>
  <!-- Action text to retake current scan picture (Document scanner) -->
  <string name="scan_action_retake">Opnieuw scannen</string>
  <!-- Document scanner file name -->
  <string name="scan_file_name">Bestandsnaam</string>
  <!-- Input field description in the document save screen (Document scanner) -->
  <string name="scan_file_type">Bestandstype</string>
  <!-- Input field description in the document save screen (Document scanner) -->
  <string name="scan_quality">Kwaliteit</string>
  <!-- Input field description in the document save screen (Document scanner) -->
  <string name="scan_destination">Bestemming</string>
  <!-- Document scanner high quality option -->
  <string name="scan_quality_high">Hoog</string>
  <!-- Document scanner medium quality option -->
  <string name="scan_quality_medium">Medium</string>
  <!-- Document scanner low quality option -->
  <string name="scan_quality_low">Laag</string>
  <!-- Title text shown on document scanner dialog to discard scan -->
  <string name="scan_dialog_discard_title">Scan weggooien?</string>
  <!-- Body text shown on document scanner dialog to discard scan -->
  <string name="scan_dialog_discard_body">De huidige scan gaat verloren</string>
  <!-- Title text shown on document scanner dialog to discard scan all scans -->
  <string name="scan_dialog_discard_all_title">Alle scans weggooien</string>
  <!-- Body text shown on document scanner dialog to discard all scans -->
  <string name="scan_dialog_discard_all_body">Het huidige document gaat verloren</string>
  <!-- Action text shown on document scanner dialog to discard scans -->
  <string name="scan_dialog_discard_action">Weggooien</string>
  <!-- Body text shown on document scanner dialog to delete current scan -->
  <string name="scan_dialog_delete_body">Huidige scan verwijderen?</string>
  <!-- Message shown when users deny camera permissions to scan documents -->
  <string name="scan_requires_permission">De Camera toestemming is nodig om documenten te scannen</string>
  <!-- Error text for incorrect name -->
  <string name="scan_incorrect_name">Onjuiste naam</string>
  <!-- Error text for invalid characters -->
  <string name="scan_invalid_characters">Ongeldige tekens</string>
  <!-- Snackbar text for incorrect name -->
  <string name="scan_snackbar_incorrect_name">Corrigeer uw bestandsnaam voordat u verder gaat</string>
  <!-- Dialog message showing file progress -->
  <string name="scan_dialog_progress">%1$sVoorbereiden. Wacht alstublieft&#8230;</string>
  <!-- Error shown when the user writes a character not allowed -->
  <string name="scan_snackbar_invalid_characters">De volgende tekens zijn niet toegestaan: ”* /: &lt;&gt;?​\ |</string>
>>>>>>> f6467ab3
</resources><|MERGE_RESOLUTION|>--- conflicted
+++ resolved
@@ -1,55 +1,6 @@
 <?xml version="1.0"?>
 <resources>
   <!-- Screen title for cropping current scan (Document scanner) -->
-<<<<<<< HEAD
-  <string name="scan_title_crop" context="Screen title for cropping current scan (Document scanner)">Bijsnijden</string>
-  <!-- Screen title for saving current scan (Document scanner) -->
-  <string name="scan_title_save_scan" context="Screen title for saving current scan (Document scanner)">Scan opslaan</string>
-  <!-- button -->
-  <string name="scan_action_add" context="button">Toevoegen</string>
-  <!-- Action of a button to save something -->
-  <string name="scan_action_save" context="Action of a button to save something">Opslaan</string>
-  <!-- Action text to retake current scan picture (Document scanner) -->
-  <string name="scan_action_retake" context="Action text to retake current scan picture (Document scanner)">Opnieuw scannen</string>
-  <!-- Document scanner file name -->
-  <string name="scan_file_name" context="Document scanner file name">Bestandsnaam</string>
-  <!-- Input field description in the document save screen (Document scanner) -->
-  <string name="scan_file_type" context="Input field description in the document save screen (Document scanner)">Bestandstype</string>
-  <!-- Input field description in the document save screen (Document scanner) -->
-  <string name="scan_quality" context="Input field description in the document save screen (Document scanner)">Kwaliteit</string>
-  <!-- Input field description in the document save screen (Document scanner) -->
-  <string name="scan_destination" context="Input field description in the document save screen (Document scanner)">Bestemming</string>
-  <!-- Document scanner high quality option -->
-  <string name="scan_quality_high" context="Document scanner high quality option">Hoog</string>
-  <!-- Document scanner medium quality option -->
-  <string name="scan_quality_medium" context="Document scanner medium quality option">Medium</string>
-  <!-- Document scanner low quality option -->
-  <string name="scan_quality_low" context="Document scanner low quality option">Laag</string>
-  <!-- Title text shown on document scanner dialog to discard scan -->
-  <string name="scan_dialog_discard_title" context="Title text shown on document scanner dialog to discard scan">Scan weggooien?</string>
-  <!-- Body text shown on document scanner dialog to discard scan -->
-  <string name="scan_dialog_discard_body" context="Body text shown on document scanner dialog to discard scan">De huidige scan gaat verloren</string>
-  <!-- Title text shown on document scanner dialog to discard scan all scans -->
-  <string name="scan_dialog_discard_all_title" context="Title text shown on document scanner dialog to discard scan all scans">Alle scans weggooien</string>
-  <!-- Body text shown on document scanner dialog to discard all scans -->
-  <string name="scan_dialog_discard_all_body" context="Body text shown on document scanner dialog to discard all scans">Het huidige document gaat verloren</string>
-  <!-- Action text shown on document scanner dialog to discard scans -->
-  <string name="scan_dialog_discard_action" context="Action text shown on document scanner dialog to discard scans">Weggooien</string>
-  <!-- Body text shown on document scanner dialog to delete current scan -->
-  <string name="scan_dialog_delete_body" context="Body text shown on document scanner dialog to delete current scan">Huidige scan verwijderen?</string>
-  <!-- Message shown when users deny camera permissions to scan documents -->
-  <string name="scan_requires_permission" context="Message shown when users deny camera permissions to scan documents">De Camera toestemming is nodig om documenten te scannen</string>
-  <!-- Error text for incorrect name -->
-  <string name="scan_incorrect_name" context="Error text for incorrect name">Onjuiste naam</string>
-  <!-- Error text for invalid characters -->
-  <string name="scan_invalid_characters" context="Error text for invalid characters">Ongeldige tekens</string>
-  <!-- Snackbar text for incorrect name -->
-  <string name="scan_snackbar_incorrect_name" context="Snackbar text for incorrect name">Corrigeer uw bestandsnaam voordat u verder gaat</string>
-  <!-- Dialog message showing file progress -->
-  <string name="scan_dialog_progress" context="Dialog message showing file progress">%1$sVoorbereiden. Wacht alstublieft&#8230;</string>
-  <!-- Error shown when the user writes a character not allowed -->
-  <string name="scan_snackbar_invalid_characters" context="Error shown when the user writes a character not allowed">De volgende tekens zijn niet toegestaan: ”* /: &lt;&gt;?​\ |</string>
-=======
   <string name="scan_title_crop">Bijsnijden</string>
   <!-- Screen title for saving current scan (Document scanner) -->
   <string name="scan_title_save_scan">Scan opslaan</string>
@@ -97,5 +48,4 @@
   <string name="scan_dialog_progress">%1$sVoorbereiden. Wacht alstublieft&#8230;</string>
   <!-- Error shown when the user writes a character not allowed -->
   <string name="scan_snackbar_invalid_characters">De volgende tekens zijn niet toegestaan: ”* /: &lt;&gt;?​\ |</string>
->>>>>>> f6467ab3
 </resources>