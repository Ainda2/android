--- conflicted
+++ resolved
@@ -37,6 +37,7 @@
 import android.widget.TextView;
 
 import org.jetbrains.annotations.Nullable;
+
 import com.google.android.material.appbar.MaterialToolbar;
 import com.google.android.material.dialog.MaterialAlertDialogBuilder;
 
@@ -100,1506 +101,1455 @@
 import static mega.privacy.android.app.utils.Util.*;
 import static nz.mega.sdk.MegaApiJava.STORAGE_STATE_PAYWALL;
 
-<<<<<<< HEAD
-public class NodeAttachmentHistoryActivity extends PasscodeActivity implements MegaChatRequestListenerInterface, MegaRequestListenerInterface, OnClickListener, MegaChatListenerInterface, MegaChatNodeHistoryListenerInterface, StoreDataBeforeForward<ArrayList<MegaChatMessage>> {
-=======
-public class NodeAttachmentHistoryActivity extends PinActivityLollipop
-		implements MegaChatRequestListenerInterface, MegaRequestListenerInterface, OnClickListener,
-		MegaChatListenerInterface, MegaChatNodeHistoryListenerInterface,
-		StoreDataBeforeForward<ArrayList<MegaChatMessage>>, SnackbarShower {
->>>>>>> 6bd771e6
-
-	public static int NUMBER_MESSAGES_TO_LOAD = 20;
-	public static int NUMBER_MESSAGES_BEFORE_LOAD = 8;
-
-	MegaApiAndroid megaApi;
-	MegaChatApiAndroid megaChatApi;
-	ActionBar aB;
-	MaterialToolbar tB;
-	NodeAttachmentHistoryActivity nodeAttachmentHistoryActivity = this;
+public class NodeAttachmentHistoryActivity extends PasscodeActivity
+        implements MegaChatRequestListenerInterface, MegaRequestListenerInterface, OnClickListener,
+        MegaChatListenerInterface, MegaChatNodeHistoryListenerInterface,
+        StoreDataBeforeForward<ArrayList<MegaChatMessage>>, SnackbarShower {
+
+    public static int NUMBER_MESSAGES_TO_LOAD = 20;
+    public static int NUMBER_MESSAGES_BEFORE_LOAD = 8;
+
+    MegaApiAndroid megaApi;
+    MegaChatApiAndroid megaChatApi;
+    ActionBar aB;
+    MaterialToolbar tB;
+    NodeAttachmentHistoryActivity nodeAttachmentHistoryActivity = this;
 
     DatabaseHandler dbH = null;
     public boolean isList = true;
 
-	private final NodeSaver nodeSaver = new NodeSaver(this, this, this,
-			AlertsAndWarnings.showSaveToDeviceConfirmDialog(this));
-
-	RelativeLayout container;
-	LinearLayout linearLayoutList;
-	LinearLayout linearLayoutGrid;
-	RecyclerView listView;
-	LinearLayoutManager mLayoutManager;
-	RelativeLayout emptyLayout;
-	TextView emptyTextView;
-	ImageView emptyImageView;
-
-	MenuItem importIcon;
+    private final NodeSaver nodeSaver = new NodeSaver(this, this, this,
+            AlertsAndWarnings.showSaveToDeviceConfirmDialog(this));
+
+    RelativeLayout container;
+    LinearLayout linearLayoutList;
+    LinearLayout linearLayoutGrid;
+    RecyclerView listView;
+    LinearLayoutManager mLayoutManager;
+    RelativeLayout emptyLayout;
+    TextView emptyTextView;
+    ImageView emptyImageView;
+
+    MenuItem importIcon;
     private MenuItem thumbViewMenuItem;
 
-	ArrayList<MegaChatMessage> messages;
-	ArrayList<MegaChatMessage> bufferMessages;
-
-	public MegaChatRoom chatRoom;
-	
-	NodeAttachmentHistoryAdapter adapter;
-	boolean scrollingUp = false;
-	boolean getMoreHistory=false;
-	boolean isLoadingHistory = false;
-
-	private ActionMode actionMode;
-	DisplayMetrics outMetrics;
-	
-	ProgressDialog statusDialog;
-
-	MenuItem selectMenuItem;
-	MenuItem unSelectMenuItem;
-
-	Handler handler;
-	int stateHistory;
-	public long chatId = -1;
-	public long selectedMessageId = -1;
-
-	ChatController chatC;
-
-	private MegaNode myChatFilesFolder;
-	private ArrayList<MegaChatMessage> preservedMessagesSelected;
-	private ArrayList<MegaChatMessage> preservedMessagesToImport;
-
-	private NodeAttachmentBottomSheetDialogFragment bottomSheetDialogFragment;
-
-	private final BroadcastReceiver errorCopyingNodesReceiver = new BroadcastReceiver() {
-		@Override
-		public void onReceive(Context context, Intent intent) {
-			if (intent == null || !BROADCAST_ACTION_ERROR_COPYING_NODES.equals(intent.getAction())) {
-				return;
-			}
-
-			removeProgressDialog();
-			showSnackbar(SNACKBAR_TYPE, intent.getStringExtra(ERROR_MESSAGE_TEXT));
-		}
-	};
-
-	@Override
-	protected void onCreate(Bundle savedInstanceState) {
-		logDebug("onCreate");
-		super.onCreate(savedInstanceState);
-		
-		if (megaApi == null){
-			megaApi = ((MegaApplication) getApplication()).getMegaApi();
-			
-		}
-
-		if (megaChatApi == null){
-			megaChatApi = ((MegaApplication) getApplication()).getMegaChatApi();
-		}
-
-		if(megaChatApi==null||megaChatApi.getInitState()==MegaChatApi.INIT_ERROR||megaChatApi.getInitState()==MegaChatApi.INIT_NOT_DONE){
-			logDebug("Refresh session - karere");
-			Intent intent = new Intent(this, LoginActivityLollipop.class);
-			intent.putExtra(VISIBLE_FRAGMENT,  LOGIN_FRAGMENT);
-			intent.setFlags(Intent.FLAG_ACTIVITY_CLEAR_TOP);
-			startActivity(intent);
-			finish();
-			return;
-		}
-
-		chatC = new ChatController(this);
-
-		logDebug("addChatListener");
-		megaChatApi.addChatListener(this);
-		megaChatApi.addNodeHistoryListener(chatId,this);
-
-		handler = new Handler();
+    ArrayList<MegaChatMessage> messages;
+    ArrayList<MegaChatMessage> bufferMessages;
+
+    public MegaChatRoom chatRoom;
+
+    NodeAttachmentHistoryAdapter adapter;
+    boolean scrollingUp = false;
+    boolean getMoreHistory = false;
+    boolean isLoadingHistory = false;
+
+    private ActionMode actionMode;
+    DisplayMetrics outMetrics;
+
+    ProgressDialog statusDialog;
+
+    MenuItem selectMenuItem;
+    MenuItem unSelectMenuItem;
+
+    Handler handler;
+    int stateHistory;
+    public long chatId = -1;
+    public long selectedMessageId = -1;
+
+    ChatController chatC;
+
+    private MegaNode myChatFilesFolder;
+    private ArrayList<MegaChatMessage> preservedMessagesSelected;
+    private ArrayList<MegaChatMessage> preservedMessagesToImport;
+
+    private NodeAttachmentBottomSheetDialogFragment bottomSheetDialogFragment;
+
+    private final BroadcastReceiver errorCopyingNodesReceiver = new BroadcastReceiver() {
+        @Override
+        public void onReceive(Context context, Intent intent) {
+            if (intent == null || !BROADCAST_ACTION_ERROR_COPYING_NODES.equals(intent.getAction())) {
+                return;
+            }
+
+            removeProgressDialog();
+            showSnackbar(SNACKBAR_TYPE, intent.getStringExtra(ERROR_MESSAGE_TEXT));
+        }
+    };
+
+    @Override
+    protected void onCreate(Bundle savedInstanceState) {
+        logDebug("onCreate");
+        super.onCreate(savedInstanceState);
+
+        if (megaApi == null) {
+            megaApi = ((MegaApplication) getApplication()).getMegaApi();
+
+        }
+
+        if (megaChatApi == null) {
+            megaChatApi = ((MegaApplication) getApplication()).getMegaChatApi();
+        }
+
+        if (megaChatApi == null || megaChatApi.getInitState() == MegaChatApi.INIT_ERROR || megaChatApi.getInitState() == MegaChatApi.INIT_NOT_DONE) {
+            logDebug("Refresh session - karere");
+            Intent intent = new Intent(this, LoginActivityLollipop.class);
+            intent.putExtra(VISIBLE_FRAGMENT, LOGIN_FRAGMENT);
+            intent.setFlags(Intent.FLAG_ACTIVITY_CLEAR_TOP);
+            startActivity(intent);
+            finish();
+            return;
+        }
+
+        chatC = new ChatController(this);
+
+        logDebug("addChatListener");
+        megaChatApi.addChatListener(this);
+        megaChatApi.addNodeHistoryListener(chatId, this);
+
+        handler = new Handler();
 
         dbH = DatabaseHandler.getDbHandler(this);
-		
-		Display display = getWindowManager().getDefaultDisplay();
-		outMetrics = new DisplayMetrics ();
-	    display.getMetrics(outMetrics);
-
-		registerReceiver(errorCopyingNodesReceiver,
-				new IntentFilter(BROADCAST_ACTION_ERROR_COPYING_NODES));
-
-		setContentView(R.layout.activity_node_history);
-
-		if (savedInstanceState != null){
-			chatId = savedInstanceState.getLong("chatId", -1);
-
-			nodeSaver.restoreState(savedInstanceState);
-		}
-
-		//Set toolbar
-		tB = findViewById(R.id.toolbar_node_history);
-		setSupportActionBar(tB);
-		aB = getSupportActionBar();
-		aB.setDisplayHomeAsUpEnabled(true);
-		aB.setDisplayShowHomeEnabled(true);
-
-		aB.setTitle(getString(R.string.title_chat_shared_files_info).toUpperCase());
-
-		container = (RelativeLayout) findViewById(R.id.node_history_main_layout);
-
-		emptyLayout = (RelativeLayout) findViewById(R.id.empty_layout_node_history);
-		emptyTextView = (TextView) findViewById(R.id.empty_text_node_history);
-		emptyImageView = (ImageView) findViewById(R.id.empty_image_view_node_history);
+
+        Display display = getWindowManager().getDefaultDisplay();
+        outMetrics = new DisplayMetrics();
+        display.getMetrics(outMetrics);
+
+        registerReceiver(errorCopyingNodesReceiver,
+                new IntentFilter(BROADCAST_ACTION_ERROR_COPYING_NODES));
+
+        setContentView(R.layout.activity_node_history);
+
+        if (savedInstanceState != null) {
+            chatId = savedInstanceState.getLong("chatId", -1);
+
+            nodeSaver.restoreState(savedInstanceState);
+        }
+
+        //Set toolbar
+        tB = findViewById(R.id.toolbar_node_history);
+        setSupportActionBar(tB);
+        aB = getSupportActionBar();
+        aB.setDisplayHomeAsUpEnabled(true);
+        aB.setDisplayShowHomeEnabled(true);
+
+        aB.setTitle(getString(R.string.title_chat_shared_files_info).toUpperCase());
+
+        container = (RelativeLayout) findViewById(R.id.node_history_main_layout);
+
+        emptyLayout = (RelativeLayout) findViewById(R.id.empty_layout_node_history);
+        emptyTextView = (TextView) findViewById(R.id.empty_text_node_history);
+        emptyImageView = (ImageView) findViewById(R.id.empty_image_view_node_history);
 
         ColorUtils.setImageViewAlphaIfDark(this, emptyImageView, ColorUtils.DARK_IMAGE_ALPHA);
 
-		if(getResources().getConfiguration().orientation == Configuration.ORIENTATION_LANDSCAPE){
-			emptyImageView.setImageResource(R.drawable.contacts_empty_landscape);
-		}else{
-			emptyImageView.setImageResource(R.drawable.ic_empty_contacts);
-		}
-
-		String textToShow = String.format(getString(R.string.context_empty_shared_files));
-		try{
-			textToShow = textToShow.replace("[A]", "<font color=\'" + getColorHexString(this, R.color.grey_900_grey_100) + "\'>");
-			textToShow = textToShow.replace("[/A]", "</font>");
-			textToShow = textToShow.replace("[B]", "<font color=\'" + getColorHexString(this, R.color.grey_300_grey_600) + "\'>");
-			textToShow = textToShow.replace("[/B]", "</font>");
-		}
-		catch (Exception e){}
-		Spanned result = null;
-		if (android.os.Build.VERSION.SDK_INT >= android.os.Build.VERSION_CODES.N) {
-			result = Html.fromHtml(textToShow,Html.FROM_HTML_MODE_LEGACY);
-		} else {
-			result = Html.fromHtml(textToShow);
-		}
-		emptyTextView.setText(result);
-
-		linearLayoutList = (LinearLayout) findViewById(R.id.linear_layout_recycler_list);
-		linearLayoutGrid = (LinearLayout) findViewById(R.id.linear_layout_recycler_grid);
-
-		if(isList){
-			linearLayoutList.setVisibility(View.VISIBLE);
-			linearLayoutGrid.setVisibility(View.GONE);
-
-			listView = (RecyclerView) findViewById(R.id.node_history_list_view);
-			listView.addItemDecoration(new SimpleDividerItemDecoration(this));
-			mLayoutManager = new LinearLayoutManager(this);
-			mLayoutManager.setOrientation(LinearLayoutManager.VERTICAL);
-			listView.setLayoutManager(mLayoutManager);
-			listView.setItemAnimator(noChangeRecyclerViewItemAnimator());
-		}
-		else{
-			linearLayoutList.setVisibility(View.GONE);
-			linearLayoutGrid.setVisibility(View.VISIBLE);
-
-			listView = (NewGridRecyclerView)findViewById(R.id.file_grid_view_browser);
-		}
-
-		listView.setClipToPadding(false);
-		listView.setHasFixedSize(true);
-
-		listView.addOnScrollListener(new RecyclerView.OnScrollListener() {
-			@Override
-			public void onScrolled(RecyclerView recyclerView, int dx, int dy) {
-
-				if(stateHistory!=MegaChatApi.SOURCE_NONE){
-					if (dy > 0) {
-						// Scrolling up
-						scrollingUp = true;
-					} else {
-						// Scrolling down
-						scrollingUp = false;
-					}
-
-					if(scrollingUp){
-						int pos = mLayoutManager.findFirstVisibleItemPosition();
-
-						if(pos<=NUMBER_MESSAGES_BEFORE_LOAD&&getMoreHistory){
-							logDebug("DE->loadAttachments:scrolling down");
-							isLoadingHistory = true;
-							stateHistory = megaChatApi.loadAttachments(chatId, NUMBER_MESSAGES_TO_LOAD);
-							getMoreHistory = false;
-						}
-					}
-				}
-				checkScroll();
-			}
-		});
-
-
-	    Bundle extras = getIntent().getExtras();
-		if (extras != null){
-			if(chatId==-1){
-				chatId = extras.getLong("chatId");
-			}
-
-			chatRoom=megaChatApi.getChatRoom(chatId);
-
-			if(chatRoom!=null){
-				messages = new ArrayList<>();
-				bufferMessages = new ArrayList<MegaChatMessage>();
-
-				if (messages.size() != 0){
-					emptyLayout.setVisibility(View.GONE);
-					listView.setVisibility(View.VISIBLE);
-				}
-				else{
-					emptyLayout.setVisibility(View.VISIBLE);
-					listView.setVisibility(View.GONE);
-				}
-
-				boolean resultOpen = megaChatApi.openNodeHistory(chatId, this);
-				if(resultOpen){
-					logDebug("Node history opened correctly");
-
-					messages = new ArrayList<MegaChatMessage>();
-
-					if(isList){
-						if (adapter == null){
-							adapter = new NodeAttachmentHistoryAdapter(this, messages, listView, NodeAttachmentHistoryAdapter.ITEM_VIEW_TYPE_LIST);
-						}
-					}
-					else{
-						if (adapter == null){
-							adapter = new NodeAttachmentHistoryAdapter(this, messages, listView, NodeAttachmentHistoryAdapter.ITEM_VIEW_TYPE_GRID);
-						}
-					}
-
-					listView.setAdapter(adapter);
-					adapter.setMultipleSelect(false);
-
-					adapter.setMessages(messages);
-
-					isLoadingHistory = true;
-					logDebug("A->loadAttachments");
-					stateHistory = megaChatApi.loadAttachments(chatId, NUMBER_MESSAGES_TO_LOAD);
-				}
-			}
-			else{
-				logError("ERROR: node is NULL");
-			}
-		}
-	}
-
-	@Override
-    protected void onDestroy(){
-		logDebug("onDestroy");
-    	super.onDestroy();
-		unregisterReceiver(errorCopyingNodesReceiver);
-
-		if (megaChatApi != null) {
-			megaChatApi.removeChatListener(this);
-			megaChatApi.removeNodeHistoryListener(chatId, this);
-			megaChatApi.closeNodeHistory(chatId, null);
-		}
-		if (handler != null) {
-			handler.removeCallbacksAndMessages(null);
-		}
-
-		nodeSaver.destroy();
-    }
-	
-	@Override
-	public boolean onCreateOptionsMenu(Menu menu) {
-		
-		// Inflate the menu items for use in the action bar
-	    MenuInflater inflater = getMenuInflater();
-	    inflater.inflate(R.menu.activity_node_history, menu);
-
-	    selectMenuItem = menu.findItem(R.id.action_select);
-		unSelectMenuItem = menu.findItem(R.id.action_unselect);
-        thumbViewMenuItem= menu.findItem(R.id.action_grid);
-
-	    return super.onCreateOptionsMenu(menu);
-	}
-
-	@Override
-	public boolean onPrepareOptionsMenu(Menu menu) {
-
-        if(messages.size()>0){
+        if (getResources().getConfiguration().orientation == Configuration.ORIENTATION_LANDSCAPE) {
+            emptyImageView.setImageResource(R.drawable.contacts_empty_landscape);
+        } else {
+            emptyImageView.setImageResource(R.drawable.ic_empty_contacts);
+        }
+
+        String textToShow = String.format(getString(R.string.context_empty_shared_files));
+        try {
+            textToShow = textToShow.replace("[A]", "<font color=\'" + getColorHexString(this, R.color.grey_900_grey_100) + "\'>");
+            textToShow = textToShow.replace("[/A]", "</font>");
+            textToShow = textToShow.replace("[B]", "<font color=\'" + getColorHexString(this, R.color.grey_300_grey_600) + "\'>");
+            textToShow = textToShow.replace("[/B]", "</font>");
+        } catch (Exception e) {
+        }
+        Spanned result = null;
+        if (android.os.Build.VERSION.SDK_INT >= android.os.Build.VERSION_CODES.N) {
+            result = Html.fromHtml(textToShow, Html.FROM_HTML_MODE_LEGACY);
+        } else {
+            result = Html.fromHtml(textToShow);
+        }
+        emptyTextView.setText(result);
+
+        linearLayoutList = (LinearLayout) findViewById(R.id.linear_layout_recycler_list);
+        linearLayoutGrid = (LinearLayout) findViewById(R.id.linear_layout_recycler_grid);
+
+        if (isList) {
+            linearLayoutList.setVisibility(View.VISIBLE);
+            linearLayoutGrid.setVisibility(View.GONE);
+
+            listView = (RecyclerView) findViewById(R.id.node_history_list_view);
+            listView.addItemDecoration(new SimpleDividerItemDecoration(this));
+            mLayoutManager = new LinearLayoutManager(this);
+            mLayoutManager.setOrientation(LinearLayoutManager.VERTICAL);
+            listView.setLayoutManager(mLayoutManager);
+            listView.setItemAnimator(noChangeRecyclerViewItemAnimator());
+        } else {
+            linearLayoutList.setVisibility(View.GONE);
+            linearLayoutGrid.setVisibility(View.VISIBLE);
+
+            listView = (NewGridRecyclerView) findViewById(R.id.file_grid_view_browser);
+        }
+
+        listView.setClipToPadding(false);
+        listView.setHasFixedSize(true);
+
+        listView.addOnScrollListener(new RecyclerView.OnScrollListener() {
+            @Override
+            public void onScrolled(RecyclerView recyclerView, int dx, int dy) {
+
+                if (stateHistory != MegaChatApi.SOURCE_NONE) {
+                    if (dy > 0) {
+                        // Scrolling up
+                        scrollingUp = true;
+                    } else {
+                        // Scrolling down
+                        scrollingUp = false;
+                    }
+
+                    if (scrollingUp) {
+                        int pos = mLayoutManager.findFirstVisibleItemPosition();
+
+                        if (pos <= NUMBER_MESSAGES_BEFORE_LOAD && getMoreHistory) {
+                            logDebug("DE->loadAttachments:scrolling down");
+                            isLoadingHistory = true;
+                            stateHistory = megaChatApi.loadAttachments(chatId, NUMBER_MESSAGES_TO_LOAD);
+                            getMoreHistory = false;
+                        }
+                    }
+                }
+                checkScroll();
+            }
+        });
+
+
+        Bundle extras = getIntent().getExtras();
+        if (extras != null) {
+            if (chatId == -1) {
+                chatId = extras.getLong("chatId");
+            }
+
+            chatRoom = megaChatApi.getChatRoom(chatId);
+
+            if (chatRoom != null) {
+                messages = new ArrayList<>();
+                bufferMessages = new ArrayList<MegaChatMessage>();
+
+                if (messages.size() != 0) {
+                    emptyLayout.setVisibility(View.GONE);
+                    listView.setVisibility(View.VISIBLE);
+                } else {
+                    emptyLayout.setVisibility(View.VISIBLE);
+                    listView.setVisibility(View.GONE);
+                }
+
+                boolean resultOpen = megaChatApi.openNodeHistory(chatId, this);
+                if (resultOpen) {
+                    logDebug("Node history opened correctly");
+
+                    messages = new ArrayList<MegaChatMessage>();
+
+                    if (isList) {
+                        if (adapter == null) {
+                            adapter = new NodeAttachmentHistoryAdapter(this, messages, listView, NodeAttachmentHistoryAdapter.ITEM_VIEW_TYPE_LIST);
+                        }
+                    } else {
+                        if (adapter == null) {
+                            adapter = new NodeAttachmentHistoryAdapter(this, messages, listView, NodeAttachmentHistoryAdapter.ITEM_VIEW_TYPE_GRID);
+                        }
+                    }
+
+                    listView.setAdapter(adapter);
+                    adapter.setMultipleSelect(false);
+
+                    adapter.setMessages(messages);
+
+                    isLoadingHistory = true;
+                    logDebug("A->loadAttachments");
+                    stateHistory = megaChatApi.loadAttachments(chatId, NUMBER_MESSAGES_TO_LOAD);
+                }
+            } else {
+                logError("ERROR: node is NULL");
+            }
+        }
+    }
+
+    @Override
+    protected void onDestroy() {
+        logDebug("onDestroy");
+        super.onDestroy();
+        unregisterReceiver(errorCopyingNodesReceiver);
+
+        if (megaChatApi != null) {
+            megaChatApi.removeChatListener(this);
+            megaChatApi.removeNodeHistoryListener(chatId, this);
+            megaChatApi.closeNodeHistory(chatId, null);
+        }
+        if (handler != null) {
+            handler.removeCallbacksAndMessages(null);
+        }
+
+        nodeSaver.destroy();
+    }
+
+    @Override
+    public boolean onCreateOptionsMenu(Menu menu) {
+
+        // Inflate the menu items for use in the action bar
+        MenuInflater inflater = getMenuInflater();
+        inflater.inflate(R.menu.activity_node_history, menu);
+
+        selectMenuItem = menu.findItem(R.id.action_select);
+        unSelectMenuItem = menu.findItem(R.id.action_unselect);
+        thumbViewMenuItem = menu.findItem(R.id.action_grid);
+
+        return super.onCreateOptionsMenu(menu);
+    }
+
+    @Override
+    public boolean onPrepareOptionsMenu(Menu menu) {
+
+        if (messages.size() > 0) {
             selectMenuItem.setVisible(true);
-        }
-        else{
+        } else {
             selectMenuItem.setVisible(false);
         }
 
-		unSelectMenuItem.setVisible(false);
-		thumbViewMenuItem.setVisible(false);
-
-		return super.onPrepareOptionsMenu(menu);
-	}
-
-	@Override
-	public boolean onOptionsItemSelected(MenuItem item) {
-		// Handle presses on the action bar items
-	    switch (item.getItemId()) {
-		    case android.R.id.home:{
-		    	onBackPressed();
-		    	return true;
-		    }
-		    case R.id.action_select:{
-		    	selectAll();
-		    	return true;
-		    }
-            case R.id.action_grid:{
+        unSelectMenuItem.setVisible(false);
+        thumbViewMenuItem.setVisible(false);
+
+        return super.onPrepareOptionsMenu(menu);
+    }
+
+    @Override
+    public boolean onOptionsItemSelected(MenuItem item) {
+        // Handle presses on the action bar items
+        switch (item.getItemId()) {
+            case android.R.id.home: {
+                onBackPressed();
                 return true;
             }
-		    default:{
-	            return super.onOptionsItemSelected(item);
-	        }
-	    }
-	}
-
-	public void activateActionMode(){
-		logDebug("activateActionMode");
-		if (!adapter.isMultipleSelect()){
-			adapter.setMultipleSelect(true);
-			actionMode = startSupportActionMode(new NodeAttachmentHistoryActivity.ActionBarCallBack());
-		}
-	}
-
-	// Clear all selected items
-	private void clearSelections() {
-		if(adapter.isMultipleSelect()){
-			adapter.clearSelections();
-		}
-	}
-	
-	public void selectAll(){
-		logDebug("selectAll");
-		if (adapter != null){
-			if(adapter.isMultipleSelect()){
-				adapter.selectAll();
-			}
-			else{						
-				adapter.setMultipleSelect(true);
-				adapter.selectAll();
-				
-				actionMode = startSupportActionMode(new ActionBarCallBack());
-			}
-			new Handler(Looper.getMainLooper()).post(() -> updateActionModeTitle());
-		}
-	}
-	
-	public boolean showSelectMenuItem(){
-		if (adapter != null){
-			return adapter.isMultipleSelect();
-		}
-		
-		return false;
-	}
-
-	public void itemClick(int position) {
-		logDebug("Position: " + position);
-		if(megaChatApi.isSignalActivityRequired()){
-			megaChatApi.signalPresenceActivity();
-		}
-
-		if(position<messages.size()){
-			MegaChatMessage m = messages.get(position);
-
-			if (adapter.isMultipleSelect()) {
-
-				adapter.toggleSelection(position);
-
-				List<MegaChatMessage> messages = adapter.getSelectedMessages();
-				if (messages.size() > 0) {
-					updateActionModeTitle();
-				}
-
-			}else{
-
-				if(m!=null){
-					MegaNodeList nodeList = m.getMegaNodeList();
-					if(nodeList.size()==1){
-						MegaNode node = nodeList.get(0);
-
-						if (MimeTypeList.typeForName(node.getName()).isImage()){
-							if(node.hasPreview()){
-								logDebug("Show full screen viewer");
-								showFullScreenViewer(m.getMsgId());
-							}
-							else{
-								logDebug("Image without preview - show node attachment panel for one node");
-								showNodeAttachmentBottomSheet(m, position);
-							}
-						}
-						else if (MimeTypeList.typeForName(node.getName()).isVideoReproducible() || MimeTypeList.typeForName(node.getName()).isAudio() ){
-							logDebug("isFile:isVideoReproducibleOrIsAudio");
-							String mimeType = MimeTypeList.typeForName(node.getName()).getType();
-							logDebug("FILE HANDLE: " + node.getHandle() + ", TYPE: "+mimeType);
-
-							Intent mediaIntent;
-							boolean internalIntent;
-							boolean opusFile = false;
-							if (MimeTypeList.typeForName(node.getName()).isVideoNotSupported() || MimeTypeList.typeForName(node.getName()).isAudioNotSupported()){
-								mediaIntent = new Intent(Intent.ACTION_VIEW);
-								internalIntent=false;
-								String[] s = node.getName().split("\\.");
-								if (s != null && s.length > 1 && s[s.length-1].equals("opus")) {
-									opusFile = true;
-								}
-							}
-							else {
-								logDebug("setIntentToAudioVideoPlayer");
-								mediaIntent = getMediaIntent(this, node.getName());
-								internalIntent=true;
-							}
-
-							mediaIntent.putExtra("adapterType", FROM_CHAT);
-							mediaIntent.putExtra(INTENT_EXTRA_KEY_IS_PLAYLIST, false);
-							mediaIntent.putExtra("msgId", m.getMsgId());
-							mediaIntent.putExtra("chatId", chatId);
-
-							mediaIntent.putExtra("FILENAME", node.getName());
-
-							String localPath = getLocalFile(this, node.getName(), node.getSize());
-
-							if (localPath != null){
-								File mediaFile = new File(localPath);
-								//mediaIntent.setDataAndType(Uri.parse(localPath), mimeType);
-								if (Build.VERSION.SDK_INT >= Build.VERSION_CODES.N && localPath.contains(Environment.getExternalStorageDirectory().getPath())) {
-									logDebug("FileProviderOption");
-									Uri mediaFileUri = FileProvider.getUriForFile(this, "mega.privacy.android.app.providers.fileprovider", mediaFile);
-									if(mediaFileUri==null){
-										logError("ERROR: NULL media file Uri");
-										showSnackbar(SNACKBAR_TYPE, getString(R.string.general_text_error));
-									}
-									else{
-										mediaIntent.setDataAndType(mediaFileUri, MimeTypeList.typeForName(node.getName()).getType());
-									}
-								}
-								else{
-									Uri mediaFileUri = Uri.fromFile(mediaFile);
-									if(mediaFileUri==null){
-										logError("ERROR :NULL media file Uri");
-										showSnackbar(SNACKBAR_TYPE, getString(R.string.general_text_error));
-									}
-									else{
-										mediaIntent.setDataAndType(mediaFileUri, MimeTypeList.typeForName(node.getName()).getType());
-									}
-								}
-								mediaIntent.addFlags(Intent.FLAG_GRANT_READ_URI_PERMISSION);
-							}
-							else {
-								logWarning("Local Path NULL");
-								if (isOnline(this)){
-									if (megaApi.httpServerIsRunning() == 0) {
-										megaApi.httpServerStart();
-										mediaIntent.putExtra(INTENT_EXTRA_KEY_NEED_STOP_HTTP_SERVER, true);
-									}
-									else{
-										logWarning("ERROR: HTTP server already running");
-									}
-
-									ActivityManager.MemoryInfo mi = new ActivityManager.MemoryInfo();
-									ActivityManager activityManager = (ActivityManager) this.getSystemService(Context.ACTIVITY_SERVICE);
-									activityManager.getMemoryInfo(mi);
-
-									if(mi.totalMem>BUFFER_COMP){
-										logDebug("Total mem: " + mi.totalMem + " allocate 32 MB");
-										megaApi.httpServerSetMaxBufferSize(MAX_BUFFER_32MB);
-									}
-									else{
-										logDebug("Total mem: " + mi.totalMem + " allocate 16 MB");
-										megaApi.httpServerSetMaxBufferSize(MAX_BUFFER_16MB);
-									}
-
-									String url = megaApi.httpServerGetLocalLink(node);
-									if(url!=null){
-										Uri parsedUri = Uri.parse(url);
-										if(parsedUri!=null){
-											mediaIntent.setDataAndType(parsedUri, mimeType);
-										}
-										else{
-											logError("ERROR: HTTP server get local link");
-											showSnackbar(SNACKBAR_TYPE, getString(R.string.general_text_error));
-										}
-									}
-									else{
-										logError("ERROR: HTTP server get local link");
-										showSnackbar(SNACKBAR_TYPE, getString(R.string.general_text_error));
-									}
-								}
-								else {
-									showSnackbar(SNACKBAR_TYPE, getString(R.string.error_server_connection_problem)+". "+ getString(R.string.no_network_connection_on_play_file));
-								}
-							}
-							mediaIntent.putExtra("HANDLE", node.getHandle());
-							if (opusFile){
-								mediaIntent.setDataAndType(mediaIntent.getData(), "audio/*");
-							}
-							if(internalIntent){
-								startActivity(mediaIntent);
-							}
-							else{
-								logDebug("External Intent");
-								if (isIntentAvailable(this, mediaIntent)){
-									startActivity(mediaIntent);
-								}
-								else{
-									logWarning("No available Intent");
-									showNodeAttachmentBottomSheet(m, position);
-								}
-							}
-						}
-						else if (MimeTypeList.typeForName(node.getName()).isPdf()){
-							logDebug("isFile:isPdf");
-							String mimeType = MimeTypeList.typeForName(node.getName()).getType();
-							logDebug("FILE HANDLE: " + node.getHandle() + ", TYPE: "+mimeType);
-							Intent pdfIntent = new Intent(this, PdfViewerActivityLollipop.class);
-							pdfIntent.putExtra("inside", true);
-							pdfIntent.putExtra("adapterType", FROM_CHAT);
-							pdfIntent.putExtra("msgId", m.getMsgId());
-							pdfIntent.putExtra("chatId", chatId);
-
-							pdfIntent.putExtra("FILENAME", node.getName());
-
-							String localPath = getLocalFile(this, node.getName(), node.getSize());
-							if (localPath != null){
-								File mediaFile = new File(localPath);
-								if (Build.VERSION.SDK_INT >= Build.VERSION_CODES.N && localPath.contains(Environment.getExternalStorageDirectory().getPath())) {
-									logDebug("File Provider Option");
-									Uri mediaFileUri = FileProvider.getUriForFile(this, "mega.privacy.android.app.providers.fileprovider", mediaFile);
-									if(mediaFileUri==null){
-										logError("ERROR: NULL media file Uri");
-										showSnackbar(SNACKBAR_TYPE, getString(R.string.general_text_error));
-									}
-									else{
-										pdfIntent.setDataAndType(mediaFileUri, MimeTypeList.typeForName(node.getName()).getType());
-									}
-								}
-								else{
-									Uri mediaFileUri = Uri.fromFile(mediaFile);
-									if(mediaFileUri==null){
-										logError("ERROR: NULL media file Uri");
-										showSnackbar(SNACKBAR_TYPE, getString(R.string.general_text_error));
-									}
-									else{
-										pdfIntent.setDataAndType(mediaFileUri, MimeTypeList.typeForName(node.getName()).getType());
-									}
-								}
-								pdfIntent.addFlags(Intent.FLAG_GRANT_READ_URI_PERMISSION);
-							}
-							else {
-								logWarning("Local Path NULL");
-								if (isOnline(this)){
-									if (megaApi.httpServerIsRunning() == 0) {
-										megaApi.httpServerStart();
-										pdfIntent.putExtra(INTENT_EXTRA_KEY_NEED_STOP_HTTP_SERVER, true);
-									}
-									else{
-										logWarning("ERROR: HTTP server already running");
-									}
-									ActivityManager.MemoryInfo mi = new ActivityManager.MemoryInfo();
-									ActivityManager activityManager = (ActivityManager) this.getSystemService(Context.ACTIVITY_SERVICE);
-									activityManager.getMemoryInfo(mi);
-									if(mi.totalMem>BUFFER_COMP){
-										logDebug("Total mem: " + mi.totalMem + " allocate 32 MB");
-										megaApi.httpServerSetMaxBufferSize(MAX_BUFFER_32MB);
-									}
-									else{
-										logDebug("Total mem: " + mi.totalMem + " allocate 16 MB");
-										megaApi.httpServerSetMaxBufferSize(MAX_BUFFER_16MB);
-									}
-									String url = megaApi.httpServerGetLocalLink(node);
-									if(url!=null){
-										Uri parsedUri = Uri.parse(url);
-										if(parsedUri!=null){
-											pdfIntent.setDataAndType(parsedUri, mimeType);
-										}
-										else{
-											logError("ERROR: HTTP server get local link");
-											showSnackbar(SNACKBAR_TYPE, getString(R.string.general_text_error));
-										}
-									}
-									else{
-										logError("ERROR: HTTP server get local link");
-										showSnackbar(SNACKBAR_TYPE, getString(R.string.general_text_error));
-									}
-								}
-								else {
-									showSnackbar(SNACKBAR_TYPE, getString(R.string.error_server_connection_problem)+". "+ getString(R.string.no_network_connection_on_play_file));
-								}
-							}
-							pdfIntent.putExtra("HANDLE", node.getHandle());
-
-							if (isIntentAvailable(this, pdfIntent)){
-								startActivity(pdfIntent);
-							}
-							else{
-								logWarning("No svailable Intent");
-								showNodeAttachmentBottomSheet(m, position);
-							}
-							overridePendingTransition(0,0);
-						}
-						else{
-							logDebug("NOT Image, pdf, audio or video - show node attachment panel for one node");
-							showNodeAttachmentBottomSheet(m, position);
-						}
-					}
-					else{
-						logDebug("Show node attachment panel");
-						showNodeAttachmentBottomSheet(m, position);
-					}
-				}
-			}
-		}else{
-			logWarning("DO NOTHING: Position ("+position+") is more than size in messages (size: "+messages.size()+")");
-		}
-	}
-
-	public void showFullScreenViewer(long msgId){
-		logDebug("Message ID: " + msgId);
-		int position = 0;
-		boolean positionFound = false;
-		List<Long> ids = new ArrayList<>();
-		for(int i=0; i<messages.size();i++){
-			MegaChatMessage msg = messages.get(i);
-			ids.add(msg.getMsgId());
-
-			if(msg.getMsgId()==msgId){
-				positionFound=true;
-			}
-			if(!positionFound){
-				MegaNodeList nodeList = msg.getMegaNodeList();
-				if(nodeList.size()==1){
-					MegaNode node = nodeList.get(0);
-					if(MimeTypeList.typeForName(node.getName()).isImage()){
-						position++;
-					}
-				}
-			}
-		}
-
-		Intent intent = new Intent(this, ChatFullScreenImageViewer.class);
-		intent.putExtra("position", position);
-		intent.putExtra("chatId", chatId);
-
-		long[] array = new long[ids.size()];
-		for(int i = 0; i < ids.size(); i++) {
-			array[i] = ids.get(i);
-		}
-		intent.putExtra("messageIds", array);
-		startActivity(intent);
-	}
-	
-	private void updateActionModeTitle() {
-		logDebug("updateActionModeTitle");
-		if (actionMode == null) {
-			return;
-		}
-
-		int num = adapter.getSelectedItemCount();
-		try {
-			actionMode.setTitle(num+"");
-			actionMode.invalidate();
-		} catch (Exception e) {
-			e.printStackTrace();
-			logError("Invalidate error", e);
-		}
-	}
-	
-	/*
-	 * Disable selection
-	 */
-	public void hideMultipleSelect() {
-		adapter.setMultipleSelect(false);
-		if (actionMode != null) {
-			actionMode.finish();
-		}
-	}
-	
-	@Override
-	public void onClick(View v) {
-		switch (v.getId()){		
-			case R.id.file_contact_list_layout:{
-				Intent i = new Intent(this, ManagerActivityLollipop.class);
-				i.setAction(ACTION_REFRESH_PARENTHANDLE_BROWSER);
-				//i.putExtra("parentHandle", node.getHandle());
-				startActivity(i);
-				finish();
-				break;
-			}
-		}
-	}
-
-	public void notifyDataSetChanged(){		
-		if (adapter != null){
-			adapter.notifyDataSetChanged();
-		}		
-	}
-
-	@Override
-	public void onSaveInstanceState(Bundle outState) {
-		logDebug("onSaveInstanceState");
-		super.onSaveInstanceState(outState);
-		if(chatRoom!=null){
-			outState.putLong("chatId", chatRoom.getChatId());
-		}
-
-		nodeSaver.saveState(outState);
-	}
-
-	@Override
-	public void storedUnhandledData(ArrayList<MegaChatMessage> preservedData) {
-	}
-
-	@Override
-	public void handleStoredData() {
-		chatC.proceedWithForwardOrShare(this, myChatFilesFolder, preservedMessagesSelected,
-				preservedMessagesToImport, chatId, FORWARD_ONLY_OPTION);
-		preservedMessagesSelected = null;
-		preservedMessagesToImport = null;
-	}
-
-	@Override
-	public void storedUnhandledData(ArrayList<MegaChatMessage> messagesSelected, ArrayList<MegaChatMessage> messagesToImport) {
-		preservedMessagesSelected = messagesSelected;
-		preservedMessagesToImport = messagesToImport;
-	}
-
-	@Override
-	public void showSnackbar(int type, @Nullable String content, long chatId) {
-		showSnackbar(type, container, content, chatId);
-	}
-
-	private class ActionBarCallBack implements ActionMode.Callback {
-
-		@Override
-		public boolean onActionItemClicked(ActionMode mode, MenuItem item) {
-			logDebug("onActionItemClicked");
-			final ArrayList<MegaChatMessage> messagesSelected = adapter.getSelectedMessages();
-
-			if (app.getStorageState() == STORAGE_STATE_PAYWALL &&
-					item.getItemId() != R.id.cab_menu_select_all && item.getItemId() != R.id.cab_menu_unselect_all) {
-				showOverDiskQuotaPaywallWarning();
-				return false;
-			}
-
-			switch (item.getItemId()) {
-				case R.id.cab_menu_select_all: {
-					selectAll();
-					break;
-				}
-				case R.id.cab_menu_unselect_all: {
-					clearSelections();
-					break;
-				}
-				case R.id.chat_cab_menu_forward: {
-					logDebug("Forward message");
-					clearSelections();
-					hideMultipleSelect();
-					forwardMessages(messagesSelected);
-					break;
-				}
-				case R.id.chat_cab_menu_delete:{
-					clearSelections();
-					hideMultipleSelect();
-					//Delete
-					showConfirmationDeleteMessages(messagesSelected, chatRoom);
-					break;
-				}
-				case R.id.chat_cab_menu_download:{
-					clearSelections();
-					hideMultipleSelect();
-
-					ArrayList<MegaNodeList> list = new ArrayList<>();
-					for(int i = 0; i<messagesSelected.size();i++){
-
-						MegaNodeList megaNodeList = messagesSelected.get(i).getMegaNodeList();
-						list.add(megaNodeList);
-					}
-					nodeSaver.saveNodeLists(list, false, false, false, true, false);
-					break;
-				}
-				case R.id.chat_cab_menu_import:{
-					clearSelections();
-					hideMultipleSelect();
-					chatC.importNodesFromMessages(messagesSelected);
-					break;
-				}
-				case R.id.chat_cab_menu_offline:{
-					clearSelections();
-					hideMultipleSelect();
-					chatC.saveForOfflineWithMessages(messagesSelected, megaChatApi.getChatRoom(chatId));
-					break;
-				}
-			}
-			return false;
-		}
-
-		@Override
-		public boolean onCreateActionMode(ActionMode mode, Menu menu) {
-			logDebug("onCreateActionMode");
-			MenuInflater inflater = mode.getMenuInflater();
-			inflater.inflate(R.menu.messages_node_history_action, menu);
-
-			importIcon = menu.findItem(R.id.chat_cab_menu_import);
+            case R.id.action_select: {
+                selectAll();
+                return true;
+            }
+            case R.id.action_grid: {
+                return true;
+            }
+            default: {
+                return super.onOptionsItemSelected(item);
+            }
+        }
+    }
+
+    public void activateActionMode() {
+        logDebug("activateActionMode");
+        if (!adapter.isMultipleSelect()) {
+            adapter.setMultipleSelect(true);
+            actionMode = startSupportActionMode(new NodeAttachmentHistoryActivity.ActionBarCallBack());
+        }
+    }
+
+    // Clear all selected items
+    private void clearSelections() {
+        if (adapter.isMultipleSelect()) {
+            adapter.clearSelections();
+        }
+    }
+
+    public void selectAll() {
+        logDebug("selectAll");
+        if (adapter != null) {
+            if (adapter.isMultipleSelect()) {
+                adapter.selectAll();
+            } else {
+                adapter.setMultipleSelect(true);
+                adapter.selectAll();
+
+                actionMode = startSupportActionMode(new ActionBarCallBack());
+            }
+            new Handler(Looper.getMainLooper()).post(() -> updateActionModeTitle());
+        }
+    }
+
+    public boolean showSelectMenuItem() {
+        if (adapter != null) {
+            return adapter.isMultipleSelect();
+        }
+
+        return false;
+    }
+
+    public void itemClick(int position) {
+        logDebug("Position: " + position);
+        if (megaChatApi.isSignalActivityRequired()) {
+            megaChatApi.signalPresenceActivity();
+        }
+
+        if (position < messages.size()) {
+            MegaChatMessage m = messages.get(position);
+
+            if (adapter.isMultipleSelect()) {
+
+                adapter.toggleSelection(position);
+
+                List<MegaChatMessage> messages = adapter.getSelectedMessages();
+                if (messages.size() > 0) {
+                    updateActionModeTitle();
+                }
+
+            } else {
+
+                if (m != null) {
+                    MegaNodeList nodeList = m.getMegaNodeList();
+                    if (nodeList.size() == 1) {
+                        MegaNode node = nodeList.get(0);
+
+                        if (MimeTypeList.typeForName(node.getName()).isImage()) {
+                            if (node.hasPreview()) {
+                                logDebug("Show full screen viewer");
+                                showFullScreenViewer(m.getMsgId());
+                            } else {
+                                logDebug("Image without preview - show node attachment panel for one node");
+                                showNodeAttachmentBottomSheet(m, position);
+                            }
+                        } else if (MimeTypeList.typeForName(node.getName()).isVideoReproducible() || MimeTypeList.typeForName(node.getName()).isAudio()) {
+                            logDebug("isFile:isVideoReproducibleOrIsAudio");
+                            String mimeType = MimeTypeList.typeForName(node.getName()).getType();
+                            logDebug("FILE HANDLE: " + node.getHandle() + ", TYPE: " + mimeType);
+
+                            Intent mediaIntent;
+                            boolean internalIntent;
+                            boolean opusFile = false;
+                            if (MimeTypeList.typeForName(node.getName()).isVideoNotSupported() || MimeTypeList.typeForName(node.getName()).isAudioNotSupported()) {
+                                mediaIntent = new Intent(Intent.ACTION_VIEW);
+                                internalIntent = false;
+                                String[] s = node.getName().split("\\.");
+                                if (s != null && s.length > 1 && s[s.length - 1].equals("opus")) {
+                                    opusFile = true;
+                                }
+                            } else {
+                                logDebug("setIntentToAudioVideoPlayer");
+                                mediaIntent = getMediaIntent(this, node.getName());
+                                internalIntent = true;
+                            }
+
+                            mediaIntent.putExtra("adapterType", FROM_CHAT);
+                            mediaIntent.putExtra(INTENT_EXTRA_KEY_IS_PLAYLIST, false);
+                            mediaIntent.putExtra("msgId", m.getMsgId());
+                            mediaIntent.putExtra("chatId", chatId);
+
+                            mediaIntent.putExtra("FILENAME", node.getName());
+
+                            String localPath = getLocalFile(this, node.getName(), node.getSize());
+
+                            if (localPath != null) {
+                                File mediaFile = new File(localPath);
+                                //mediaIntent.setDataAndType(Uri.parse(localPath), mimeType);
+                                if (Build.VERSION.SDK_INT >= Build.VERSION_CODES.N && localPath.contains(Environment.getExternalStorageDirectory().getPath())) {
+                                    logDebug("FileProviderOption");
+                                    Uri mediaFileUri = FileProvider.getUriForFile(this, "mega.privacy.android.app.providers.fileprovider", mediaFile);
+                                    if (mediaFileUri == null) {
+                                        logError("ERROR: NULL media file Uri");
+                                        showSnackbar(SNACKBAR_TYPE, getString(R.string.general_text_error));
+                                    } else {
+                                        mediaIntent.setDataAndType(mediaFileUri, MimeTypeList.typeForName(node.getName()).getType());
+                                    }
+                                } else {
+                                    Uri mediaFileUri = Uri.fromFile(mediaFile);
+                                    if (mediaFileUri == null) {
+                                        logError("ERROR :NULL media file Uri");
+                                        showSnackbar(SNACKBAR_TYPE, getString(R.string.general_text_error));
+                                    } else {
+                                        mediaIntent.setDataAndType(mediaFileUri, MimeTypeList.typeForName(node.getName()).getType());
+                                    }
+                                }
+                                mediaIntent.addFlags(Intent.FLAG_GRANT_READ_URI_PERMISSION);
+                            } else {
+                                logWarning("Local Path NULL");
+                                if (isOnline(this)) {
+                                    if (megaApi.httpServerIsRunning() == 0) {
+                                        megaApi.httpServerStart();
+                                        mediaIntent.putExtra(INTENT_EXTRA_KEY_NEED_STOP_HTTP_SERVER, true);
+                                    } else {
+                                        logWarning("ERROR: HTTP server already running");
+                                    }
+
+                                    ActivityManager.MemoryInfo mi = new ActivityManager.MemoryInfo();
+                                    ActivityManager activityManager = (ActivityManager) this.getSystemService(Context.ACTIVITY_SERVICE);
+                                    activityManager.getMemoryInfo(mi);
+
+                                    if (mi.totalMem > BUFFER_COMP) {
+                                        logDebug("Total mem: " + mi.totalMem + " allocate 32 MB");
+                                        megaApi.httpServerSetMaxBufferSize(MAX_BUFFER_32MB);
+                                    } else {
+                                        logDebug("Total mem: " + mi.totalMem + " allocate 16 MB");
+                                        megaApi.httpServerSetMaxBufferSize(MAX_BUFFER_16MB);
+                                    }
+
+                                    String url = megaApi.httpServerGetLocalLink(node);
+                                    if (url != null) {
+                                        Uri parsedUri = Uri.parse(url);
+                                        if (parsedUri != null) {
+                                            mediaIntent.setDataAndType(parsedUri, mimeType);
+                                        } else {
+                                            logError("ERROR: HTTP server get local link");
+                                            showSnackbar(SNACKBAR_TYPE, getString(R.string.general_text_error));
+                                        }
+                                    } else {
+                                        logError("ERROR: HTTP server get local link");
+                                        showSnackbar(SNACKBAR_TYPE, getString(R.string.general_text_error));
+                                    }
+                                } else {
+                                    showSnackbar(SNACKBAR_TYPE, getString(R.string.error_server_connection_problem) + ". " + getString(R.string.no_network_connection_on_play_file));
+                                }
+                            }
+                            mediaIntent.putExtra("HANDLE", node.getHandle());
+                            if (opusFile) {
+                                mediaIntent.setDataAndType(mediaIntent.getData(), "audio/*");
+                            }
+                            if (internalIntent) {
+                                startActivity(mediaIntent);
+                            } else {
+                                logDebug("External Intent");
+                                if (isIntentAvailable(this, mediaIntent)) {
+                                    startActivity(mediaIntent);
+                                } else {
+                                    logWarning("No available Intent");
+                                    showNodeAttachmentBottomSheet(m, position);
+                                }
+                            }
+                        } else if (MimeTypeList.typeForName(node.getName()).isPdf()) {
+                            logDebug("isFile:isPdf");
+                            String mimeType = MimeTypeList.typeForName(node.getName()).getType();
+                            logDebug("FILE HANDLE: " + node.getHandle() + ", TYPE: " + mimeType);
+                            Intent pdfIntent = new Intent(this, PdfViewerActivityLollipop.class);
+                            pdfIntent.putExtra("inside", true);
+                            pdfIntent.putExtra("adapterType", FROM_CHAT);
+                            pdfIntent.putExtra("msgId", m.getMsgId());
+                            pdfIntent.putExtra("chatId", chatId);
+
+                            pdfIntent.putExtra("FILENAME", node.getName());
+
+                            String localPath = getLocalFile(this, node.getName(), node.getSize());
+                            if (localPath != null) {
+                                File mediaFile = new File(localPath);
+                                if (Build.VERSION.SDK_INT >= Build.VERSION_CODES.N && localPath.contains(Environment.getExternalStorageDirectory().getPath())) {
+                                    logDebug("File Provider Option");
+                                    Uri mediaFileUri = FileProvider.getUriForFile(this, "mega.privacy.android.app.providers.fileprovider", mediaFile);
+                                    if (mediaFileUri == null) {
+                                        logError("ERROR: NULL media file Uri");
+                                        showSnackbar(SNACKBAR_TYPE, getString(R.string.general_text_error));
+                                    } else {
+                                        pdfIntent.setDataAndType(mediaFileUri, MimeTypeList.typeForName(node.getName()).getType());
+                                    }
+                                } else {
+                                    Uri mediaFileUri = Uri.fromFile(mediaFile);
+                                    if (mediaFileUri == null) {
+                                        logError("ERROR: NULL media file Uri");
+                                        showSnackbar(SNACKBAR_TYPE, getString(R.string.general_text_error));
+                                    } else {
+                                        pdfIntent.setDataAndType(mediaFileUri, MimeTypeList.typeForName(node.getName()).getType());
+                                    }
+                                }
+                                pdfIntent.addFlags(Intent.FLAG_GRANT_READ_URI_PERMISSION);
+                            } else {
+                                logWarning("Local Path NULL");
+                                if (isOnline(this)) {
+                                    if (megaApi.httpServerIsRunning() == 0) {
+                                        megaApi.httpServerStart();
+                                        pdfIntent.putExtra(INTENT_EXTRA_KEY_NEED_STOP_HTTP_SERVER, true);
+                                    } else {
+                                        logWarning("ERROR: HTTP server already running");
+                                    }
+                                    ActivityManager.MemoryInfo mi = new ActivityManager.MemoryInfo();
+                                    ActivityManager activityManager = (ActivityManager) this.getSystemService(Context.ACTIVITY_SERVICE);
+                                    activityManager.getMemoryInfo(mi);
+                                    if (mi.totalMem > BUFFER_COMP) {
+                                        logDebug("Total mem: " + mi.totalMem + " allocate 32 MB");
+                                        megaApi.httpServerSetMaxBufferSize(MAX_BUFFER_32MB);
+                                    } else {
+                                        logDebug("Total mem: " + mi.totalMem + " allocate 16 MB");
+                                        megaApi.httpServerSetMaxBufferSize(MAX_BUFFER_16MB);
+                                    }
+                                    String url = megaApi.httpServerGetLocalLink(node);
+                                    if (url != null) {
+                                        Uri parsedUri = Uri.parse(url);
+                                        if (parsedUri != null) {
+                                            pdfIntent.setDataAndType(parsedUri, mimeType);
+                                        } else {
+                                            logError("ERROR: HTTP server get local link");
+                                            showSnackbar(SNACKBAR_TYPE, getString(R.string.general_text_error));
+                                        }
+                                    } else {
+                                        logError("ERROR: HTTP server get local link");
+                                        showSnackbar(SNACKBAR_TYPE, getString(R.string.general_text_error));
+                                    }
+                                } else {
+                                    showSnackbar(SNACKBAR_TYPE, getString(R.string.error_server_connection_problem) + ". " + getString(R.string.no_network_connection_on_play_file));
+                                }
+                            }
+                            pdfIntent.putExtra("HANDLE", node.getHandle());
+
+                            if (isIntentAvailable(this, pdfIntent)) {
+                                startActivity(pdfIntent);
+                            } else {
+                                logWarning("No svailable Intent");
+                                showNodeAttachmentBottomSheet(m, position);
+                            }
+                            overridePendingTransition(0, 0);
+                        } else {
+                            logDebug("NOT Image, pdf, audio or video - show node attachment panel for one node");
+                            showNodeAttachmentBottomSheet(m, position);
+                        }
+                    } else {
+                        logDebug("Show node attachment panel");
+                        showNodeAttachmentBottomSheet(m, position);
+                    }
+                }
+            }
+        } else {
+            logWarning("DO NOTHING: Position (" + position + ") is more than size in messages (size: " + messages.size() + ")");
+        }
+    }
+
+    public void showFullScreenViewer(long msgId) {
+        logDebug("Message ID: " + msgId);
+        int position = 0;
+        boolean positionFound = false;
+        List<Long> ids = new ArrayList<>();
+        for (int i = 0; i < messages.size(); i++) {
+            MegaChatMessage msg = messages.get(i);
+            ids.add(msg.getMsgId());
+
+            if (msg.getMsgId() == msgId) {
+                positionFound = true;
+            }
+            if (!positionFound) {
+                MegaNodeList nodeList = msg.getMegaNodeList();
+                if (nodeList.size() == 1) {
+                    MegaNode node = nodeList.get(0);
+                    if (MimeTypeList.typeForName(node.getName()).isImage()) {
+                        position++;
+                    }
+                }
+            }
+        }
+
+        Intent intent = new Intent(this, ChatFullScreenImageViewer.class);
+        intent.putExtra("position", position);
+        intent.putExtra("chatId", chatId);
+
+        long[] array = new long[ids.size()];
+        for (int i = 0; i < ids.size(); i++) {
+            array[i] = ids.get(i);
+        }
+        intent.putExtra("messageIds", array);
+        startActivity(intent);
+    }
+
+    private void updateActionModeTitle() {
+        logDebug("updateActionModeTitle");
+        if (actionMode == null) {
+            return;
+        }
+
+        int num = adapter.getSelectedItemCount();
+        try {
+            actionMode.setTitle(num + "");
+            actionMode.invalidate();
+        } catch (Exception e) {
+            e.printStackTrace();
+            logError("Invalidate error", e);
+        }
+    }
+
+    /*
+     * Disable selection
+     */
+    public void hideMultipleSelect() {
+        adapter.setMultipleSelect(false);
+        if (actionMode != null) {
+            actionMode.finish();
+        }
+    }
+
+    @Override
+    public void onClick(View v) {
+        switch (v.getId()) {
+            case R.id.file_contact_list_layout: {
+                Intent i = new Intent(this, ManagerActivityLollipop.class);
+                i.setAction(ACTION_REFRESH_PARENTHANDLE_BROWSER);
+                //i.putExtra("parentHandle", node.getHandle());
+                startActivity(i);
+                finish();
+                break;
+            }
+        }
+    }
+
+    public void notifyDataSetChanged() {
+        if (adapter != null) {
+            adapter.notifyDataSetChanged();
+        }
+    }
+
+    @Override
+    public void onSaveInstanceState(Bundle outState) {
+        logDebug("onSaveInstanceState");
+        super.onSaveInstanceState(outState);
+        if (chatRoom != null) {
+            outState.putLong("chatId", chatRoom.getChatId());
+        }
+
+        nodeSaver.saveState(outState);
+    }
+
+    @Override
+    public void storedUnhandledData(ArrayList<MegaChatMessage> preservedData) {
+    }
+
+    @Override
+    public void handleStoredData() {
+        chatC.proceedWithForwardOrShare(this, myChatFilesFolder, preservedMessagesSelected,
+                preservedMessagesToImport, chatId, FORWARD_ONLY_OPTION);
+        preservedMessagesSelected = null;
+        preservedMessagesToImport = null;
+    }
+
+    @Override
+    public void storedUnhandledData(ArrayList<MegaChatMessage> messagesSelected, ArrayList<MegaChatMessage> messagesToImport) {
+        preservedMessagesSelected = messagesSelected;
+        preservedMessagesToImport = messagesToImport;
+    }
+
+    @Override
+    public void showSnackbar(int type, @Nullable String content, long chatId) {
+        showSnackbar(type, container, content, chatId);
+    }
+
+    private class ActionBarCallBack implements ActionMode.Callback {
+
+        @Override
+        public boolean onActionItemClicked(ActionMode mode, MenuItem item) {
+            logDebug("onActionItemClicked");
+            final ArrayList<MegaChatMessage> messagesSelected = adapter.getSelectedMessages();
+
+            if (app.getStorageState() == STORAGE_STATE_PAYWALL &&
+                    item.getItemId() != R.id.cab_menu_select_all && item.getItemId() != R.id.cab_menu_unselect_all) {
+                showOverDiskQuotaPaywallWarning();
+                return false;
+            }
+
+            switch (item.getItemId()) {
+                case R.id.cab_menu_select_all: {
+                    selectAll();
+                    break;
+                }
+                case R.id.cab_menu_unselect_all: {
+                    clearSelections();
+                    break;
+                }
+                case R.id.chat_cab_menu_forward: {
+                    logDebug("Forward message");
+                    clearSelections();
+                    hideMultipleSelect();
+                    forwardMessages(messagesSelected);
+                    break;
+                }
+                case R.id.chat_cab_menu_delete: {
+                    clearSelections();
+                    hideMultipleSelect();
+                    //Delete
+                    showConfirmationDeleteMessages(messagesSelected, chatRoom);
+                    break;
+                }
+                case R.id.chat_cab_menu_download: {
+                    clearSelections();
+                    hideMultipleSelect();
+
+                    ArrayList<MegaNodeList> list = new ArrayList<>();
+                    for (int i = 0; i < messagesSelected.size(); i++) {
+
+                        MegaNodeList megaNodeList = messagesSelected.get(i).getMegaNodeList();
+                        list.add(megaNodeList);
+                    }
+                    nodeSaver.saveNodeLists(list, false, false, false, true, false);
+                    break;
+                }
+                case R.id.chat_cab_menu_import: {
+                    clearSelections();
+                    hideMultipleSelect();
+                    chatC.importNodesFromMessages(messagesSelected);
+                    break;
+                }
+                case R.id.chat_cab_menu_offline: {
+                    clearSelections();
+                    hideMultipleSelect();
+                    chatC.saveForOfflineWithMessages(messagesSelected, megaChatApi.getChatRoom(chatId));
+                    break;
+                }
+            }
+            return false;
+        }
+
+        @Override
+        public boolean onCreateActionMode(ActionMode mode, Menu menu) {
+            logDebug("onCreateActionMode");
+            MenuInflater inflater = mode.getMenuInflater();
+            inflater.inflate(R.menu.messages_node_history_action, menu);
+
+            importIcon = menu.findItem(R.id.chat_cab_menu_import);
             checkScroll();
-			return true;
-		}
-
-		@Override
-		public void onDestroyActionMode(ActionMode arg0) {
-			logDebug("onDestroyActionMode");
-			adapter.clearSelections();
-			adapter.setMultipleSelect(false);
-			checkScroll();
-		}
-
-		@Override
-		public boolean onPrepareActionMode(ActionMode mode, Menu menu) {
-			logDebug("onPrepareActionMode");
-			List<MegaChatMessage> selected = adapter.getSelectedMessages();
-			if (selected.size() != 0) {
+            return true;
+        }
+
+        @Override
+        public void onDestroyActionMode(ActionMode arg0) {
+            logDebug("onDestroyActionMode");
+            adapter.clearSelections();
+            adapter.setMultipleSelect(false);
+            checkScroll();
+        }
+
+        @Override
+        public boolean onPrepareActionMode(ActionMode mode, Menu menu) {
+            logDebug("onPrepareActionMode");
+            List<MegaChatMessage> selected = adapter.getSelectedMessages();
+            if (selected.size() != 0) {
 //                MenuItem unselect = menu.findItem(R.id.cab_menu_unselect_all);
 
-				MenuItem unselect = menu.findItem(R.id.cab_menu_unselect_all);
-				if (selected.size() == adapter.getItemCount()) {
-					menu.findItem(R.id.cab_menu_select_all).setVisible(false);
-					unselect.setTitle(getString(R.string.action_unselect_all));
-					unselect.setVisible(true);
-				} else {
-					menu.findItem(R.id.cab_menu_select_all).setVisible(true);
-					unselect.setTitle(getString(R.string.action_unselect_all));
-					unselect.setVisible(true);
-				}
-
-				if (chatRoom.getOwnPrivilege() == MegaChatRoom.PRIV_RM || chatRoom.getOwnPrivilege() == MegaChatRoom.PRIV_RO && !chatRoom.isPreview()) {
-
-					menu.findItem(R.id.chat_cab_menu_delete).setVisible(false);
-					menu.findItem(R.id.chat_cab_menu_forward).setVisible(false);
-					menu.findItem(R.id.chat_cab_menu_download).setVisible(false);
-					menu.findItem(R.id.chat_cab_menu_offline).setVisible(false);
-
-				}
-				else {
-
-					logDebug("Chat with permissions");
-					if (isOnline(nodeAttachmentHistoryActivity) && !chatC.isInAnonymousMode()) {
-						menu.findItem(R.id.chat_cab_menu_forward).setVisible(true);
-					} else {
-						menu.findItem(R.id.chat_cab_menu_forward).setVisible(false);
-					}
-
-					if (selected.size() == 1) {
-						if (selected.get(0).getUserHandle() == megaChatApi.getMyUserHandle() && selected.get(0).isDeletable()) {
-							logDebug("One message - Message DELETABLE");
-							menu.findItem(R.id.chat_cab_menu_delete).setVisible(true);
-						} else {
-							menu.findItem(R.id.chat_cab_menu_delete).setVisible(false);
-						}
-
-						if (isOnline(nodeAttachmentHistoryActivity)) {
-							menu.findItem(R.id.chat_cab_menu_download).setVisible(true);
-							if (chatC.isInAnonymousMode()) {
-								menu.findItem(R.id.chat_cab_menu_offline).setVisible(false);
-								importIcon.setVisible(false);
-							}
-							else {
-								menu.findItem(R.id.chat_cab_menu_offline).setVisible(true);
-								importIcon.setVisible(true);
-							}
-						} else {
-							menu.findItem(R.id.chat_cab_menu_download).setVisible(false);
-							menu.findItem(R.id.chat_cab_menu_offline).setVisible(false);
-							importIcon.setVisible(false);
-						}
-
-					} else {
-						logDebug("Many items selected");
-						boolean showDelete = true;
-						boolean allNodeAttachments = true;
-
-						for (int i = 0; i < selected.size(); i++) {
-
-							if (showDelete) {
-								if (selected.get(i).getUserHandle() == megaChatApi.getMyUserHandle()) {
-									if (!(selected.get(i).isDeletable())) {
-										showDelete = false;
-									}
-
-								} else {
-									showDelete = false;
-								}
-							}
-
-							if (allNodeAttachments) {
-								if (selected.get(i).getType() != MegaChatMessage.TYPE_NODE_ATTACHMENT) {
-									allNodeAttachments = false;
-								}
-							}
-						}
-
-						if (isOnline(nodeAttachmentHistoryActivity)) {
-							menu.findItem(R.id.chat_cab_menu_download).setVisible(true);
-							if (chatC.isInAnonymousMode()) {
-								menu.findItem(R.id.chat_cab_menu_offline).setVisible(false);
-								importIcon.setVisible(false);
-							}
-							else {
-								menu.findItem(R.id.chat_cab_menu_offline).setVisible(true);
-								importIcon.setVisible(true);
-							}
-						} else {
-							menu.findItem(R.id.chat_cab_menu_download).setVisible(false);
-							menu.findItem(R.id.chat_cab_menu_offline).setVisible(false);
-							importIcon.setVisible(false);
-						}
-
-						menu.findItem(R.id.chat_cab_menu_delete).setVisible(showDelete);
-						if (isOnline(nodeAttachmentHistoryActivity) && !chatC.isInAnonymousMode()) {
-							menu.findItem(R.id.chat_cab_menu_forward).setVisible(true);
-						} else {
-							menu.findItem(R.id.chat_cab_menu_forward).setVisible(false);
-						}
-					}
-				}
-			} else {
-				menu.findItem(R.id.cab_menu_select_all).setVisible(true);
-				menu.findItem(R.id.cab_menu_unselect_all).setVisible(false);
-				menu.findItem(R.id.chat_cab_menu_download).setVisible(false);
-				menu.findItem(R.id.chat_cab_menu_delete).setVisible(false);
-				menu.findItem(R.id.chat_cab_menu_offline).setVisible(false);
-				menu.findItem(R.id.chat_cab_menu_forward).setVisible(false);
-			}
-			return false;
-		}
-	}
-
-	public void showConfirmationDeleteMessages(final ArrayList<MegaChatMessage> messages, final MegaChatRoom chat){
-		logDebug("Chat ID: " + chat.getChatId());
-
-		DialogInterface.OnClickListener dialogClickListener = new DialogInterface.OnClickListener() {
-			@Override
-			public void onClick(DialogInterface dialog, int which) {
-				switch (which){
-					case DialogInterface.BUTTON_POSITIVE:
-						ChatController cC = new ChatController(nodeAttachmentHistoryActivity);
-						cC.deleteMessages(messages, chat);
-						break;
-
-					case DialogInterface.BUTTON_NEGATIVE:
-						//No button clicked
-						break;
-				}
-			}
-		};
-
-		MaterialAlertDialogBuilder builder = new MaterialAlertDialogBuilder(this, R.style.ThemeOverlay_Mega_MaterialAlertDialog);
-
-		if(messages.size()==1){
-			builder.setMessage(R.string.confirmation_delete_one_message);
-		}
-		else{
-			builder.setMessage(R.string.confirmation_delete_several_messages);
-		}
-		builder.setPositiveButton(R.string.context_remove, dialogClickListener)
-				.setNegativeButton(R.string.general_cancel, dialogClickListener).show();
-	}
-
-	public void forwardMessages(ArrayList<MegaChatMessage> messagesSelected){
-		logDebug("forwardMessages");
-		chatC.prepareMessagesToForward(messagesSelected, chatId);
-	}
-
-	@Override
-	public void onRequestPermissionsResult(int requestCode, @NonNull String[] permissions,
-										   @NonNull int[] grantResults) {
-		super.onRequestPermissionsResult(requestCode, permissions, grantResults);
-
-		nodeSaver.handleRequestPermissionsResult(requestCode);
-	}
-
-	@Override
-	protected void onActivityResult(int requestCode, int resultCode, Intent intent) {
-		super.onActivityResult(requestCode, resultCode, intent);
-		logDebug("Result Code: " + resultCode);
-
-		if (nodeSaver.handleActivityResult(requestCode, resultCode, intent)) {
-			return;
-		}
-
-		if (requestCode == REQUEST_CODE_SELECT_IMPORT_FOLDER && resultCode == RESULT_OK) {
-			if(!isOnline(this) || megaApi==null) {
-				try{
-					statusDialog.dismiss();
-				} catch(Exception ex) {};
-
-				showSnackbar(SNACKBAR_TYPE, getString(R.string.error_server_connection_problem));
-				return;
-			}
-
-			final long toHandle = intent.getLongExtra("IMPORT_TO", 0);
-
-			final long[] importMessagesHandles = intent.getLongArrayExtra("HANDLES_IMPORT_CHAT");
-
-			importNodes(toHandle, importMessagesHandles);
-		}
-		else if (requestCode == REQUEST_CODE_SELECT_CHAT && resultCode == RESULT_OK) {
-			if(!isOnline(this)) {
-				try{
-					statusDialog.dismiss();
-				} catch(Exception ex) {};
-
-				showSnackbar(SNACKBAR_TYPE, getString(R.string.error_server_connection_problem));
-				return;
-			}
-
-			showProgressForwarding();
-
-			long[] idMessages = intent.getLongArrayExtra(ID_MESSAGES);
-			long[] chatHandles = intent.getLongArrayExtra(SELECTED_CHATS);
-			long[] contactHandles = intent.getLongArrayExtra(SELECTED_USERS);
-
-			if (chatHandles != null && chatHandles.length > 0 && idMessages != null) {
-				if (contactHandles != null && contactHandles.length > 0) {
-					ArrayList<MegaUser> users = new ArrayList<>();
-					ArrayList<MegaChatRoom> chats = new ArrayList<>();
-
-					for (int i = 0; i < contactHandles.length; i++) {
-						MegaUser user = megaApi.getContact(MegaApiAndroid.userHandleToBase64(contactHandles[i]));
-						if (user != null) {
-							users.add(user);
-						}
-					}
-
-					for (int i = 0; i < chatHandles.length; i++) {
-						MegaChatRoom chatRoom = megaChatApi.getChatRoom(chatHandles[i]);
-						if (chatRoom != null) {
-							chats.add(chatRoom);
-						}
-					}
-
-					CreateChatListener listener = new CreateChatListener(
-							CreateChatListener.SEND_MESSAGES, chats, users, this, this, idMessages,
-							chatId);
-
-					for (MegaUser user : users) {
-						MegaChatPeerList peers = MegaChatPeerList.createInstance();
-						peers.addPeer(user.getHandle(), MegaChatPeerList.PRIV_STANDARD);
-						megaChatApi.createChat(false, peers, listener);
-					}
-				} else {
-					int countChat = chatHandles.length;
-					logDebug("Selected: " + countChat + " chats to send");
-
-					MultipleForwardChatProcessor forwardChatProcessor = new MultipleForwardChatProcessor(this, chatHandles, idMessages, chatId);
-					forwardChatProcessor.forward(chatRoom);
-				}
-			} else {
-				logError("Error on sending to chat");
-			}
-		}
-	}
-
-	public void showProgressForwarding(){
-		logDebug("showProgressForwarding");
-
-		statusDialog = new ProgressDialog(this);
-		statusDialog.setMessage(getString(R.string.general_forwarding));
-		statusDialog.show();
-	}
-
-	public void removeProgressDialog(){
-		try{
-			statusDialog.dismiss();
-		} catch(Exception ex) {};
-	}
-
-	public void importNodes(final long toHandle, final long[] importMessagesHandles){
-		statusDialog = new ProgressDialog(this);
-		statusDialog.setMessage(getString(R.string.general_importing));
-		statusDialog.show();
-
-		MegaNode target = null;
-		target = megaApi.getNodeByHandle(toHandle);
-		if(target == null){
-			target = megaApi.getRootNode();
-		}
-		logDebug("TARGET HANDLE: " + target.getHandle());
-
-		if(importMessagesHandles.length==1){
-			for (int k = 0; k < importMessagesHandles.length; k++){
-				MegaChatMessage message = megaChatApi.getMessageFromNodeHistory(chatId, importMessagesHandles[k]);
-				if(message!=null){
-
-					MegaNodeList nodeList = message.getMegaNodeList();
-
-					for(int i=0;i<nodeList.size();i++){
-						MegaNode document = nodeList.get(i);
-						if (document != null) {
-							logDebug("DOCUMENT HANDLE: " + document.getHandle());
-							document = chatC.authorizeNodeIfPreview(document, chatRoom);
-							if (target != null) {
+                MenuItem unselect = menu.findItem(R.id.cab_menu_unselect_all);
+                if (selected.size() == adapter.getItemCount()) {
+                    menu.findItem(R.id.cab_menu_select_all).setVisible(false);
+                    unselect.setTitle(getString(R.string.action_unselect_all));
+                    unselect.setVisible(true);
+                } else {
+                    menu.findItem(R.id.cab_menu_select_all).setVisible(true);
+                    unselect.setTitle(getString(R.string.action_unselect_all));
+                    unselect.setVisible(true);
+                }
+
+                if (chatRoom.getOwnPrivilege() == MegaChatRoom.PRIV_RM || chatRoom.getOwnPrivilege() == MegaChatRoom.PRIV_RO && !chatRoom.isPreview()) {
+
+                    menu.findItem(R.id.chat_cab_menu_delete).setVisible(false);
+                    menu.findItem(R.id.chat_cab_menu_forward).setVisible(false);
+                    menu.findItem(R.id.chat_cab_menu_download).setVisible(false);
+                    menu.findItem(R.id.chat_cab_menu_offline).setVisible(false);
+
+                } else {
+
+                    logDebug("Chat with permissions");
+                    if (isOnline(nodeAttachmentHistoryActivity) && !chatC.isInAnonymousMode()) {
+                        menu.findItem(R.id.chat_cab_menu_forward).setVisible(true);
+                    } else {
+                        menu.findItem(R.id.chat_cab_menu_forward).setVisible(false);
+                    }
+
+                    if (selected.size() == 1) {
+                        if (selected.get(0).getUserHandle() == megaChatApi.getMyUserHandle() && selected.get(0).isDeletable()) {
+                            logDebug("One message - Message DELETABLE");
+                            menu.findItem(R.id.chat_cab_menu_delete).setVisible(true);
+                        } else {
+                            menu.findItem(R.id.chat_cab_menu_delete).setVisible(false);
+                        }
+
+                        if (isOnline(nodeAttachmentHistoryActivity)) {
+                            menu.findItem(R.id.chat_cab_menu_download).setVisible(true);
+                            if (chatC.isInAnonymousMode()) {
+                                menu.findItem(R.id.chat_cab_menu_offline).setVisible(false);
+                                importIcon.setVisible(false);
+                            } else {
+                                menu.findItem(R.id.chat_cab_menu_offline).setVisible(true);
+                                importIcon.setVisible(true);
+                            }
+                        } else {
+                            menu.findItem(R.id.chat_cab_menu_download).setVisible(false);
+                            menu.findItem(R.id.chat_cab_menu_offline).setVisible(false);
+                            importIcon.setVisible(false);
+                        }
+
+                    } else {
+                        logDebug("Many items selected");
+                        boolean showDelete = true;
+                        boolean allNodeAttachments = true;
+
+                        for (int i = 0; i < selected.size(); i++) {
+
+                            if (showDelete) {
+                                if (selected.get(i).getUserHandle() == megaChatApi.getMyUserHandle()) {
+                                    if (!(selected.get(i).isDeletable())) {
+                                        showDelete = false;
+                                    }
+
+                                } else {
+                                    showDelete = false;
+                                }
+                            }
+
+                            if (allNodeAttachments) {
+                                if (selected.get(i).getType() != MegaChatMessage.TYPE_NODE_ATTACHMENT) {
+                                    allNodeAttachments = false;
+                                }
+                            }
+                        }
+
+                        if (isOnline(nodeAttachmentHistoryActivity)) {
+                            menu.findItem(R.id.chat_cab_menu_download).setVisible(true);
+                            if (chatC.isInAnonymousMode()) {
+                                menu.findItem(R.id.chat_cab_menu_offline).setVisible(false);
+                                importIcon.setVisible(false);
+                            } else {
+                                menu.findItem(R.id.chat_cab_menu_offline).setVisible(true);
+                                importIcon.setVisible(true);
+                            }
+                        } else {
+                            menu.findItem(R.id.chat_cab_menu_download).setVisible(false);
+                            menu.findItem(R.id.chat_cab_menu_offline).setVisible(false);
+                            importIcon.setVisible(false);
+                        }
+
+                        menu.findItem(R.id.chat_cab_menu_delete).setVisible(showDelete);
+                        if (isOnline(nodeAttachmentHistoryActivity) && !chatC.isInAnonymousMode()) {
+                            menu.findItem(R.id.chat_cab_menu_forward).setVisible(true);
+                        } else {
+                            menu.findItem(R.id.chat_cab_menu_forward).setVisible(false);
+                        }
+                    }
+                }
+            } else {
+                menu.findItem(R.id.cab_menu_select_all).setVisible(true);
+                menu.findItem(R.id.cab_menu_unselect_all).setVisible(false);
+                menu.findItem(R.id.chat_cab_menu_download).setVisible(false);
+                menu.findItem(R.id.chat_cab_menu_delete).setVisible(false);
+                menu.findItem(R.id.chat_cab_menu_offline).setVisible(false);
+                menu.findItem(R.id.chat_cab_menu_forward).setVisible(false);
+            }
+            return false;
+        }
+    }
+
+    public void showConfirmationDeleteMessages(final ArrayList<MegaChatMessage> messages, final MegaChatRoom chat) {
+        logDebug("Chat ID: " + chat.getChatId());
+
+        DialogInterface.OnClickListener dialogClickListener = new DialogInterface.OnClickListener() {
+            @Override
+            public void onClick(DialogInterface dialog, int which) {
+                switch (which) {
+                    case DialogInterface.BUTTON_POSITIVE:
+                        ChatController cC = new ChatController(nodeAttachmentHistoryActivity);
+                        cC.deleteMessages(messages, chat);
+                        break;
+
+                    case DialogInterface.BUTTON_NEGATIVE:
+                        //No button clicked
+                        break;
+                }
+            }
+        };
+
+        MaterialAlertDialogBuilder builder = new MaterialAlertDialogBuilder(this, R.style.ThemeOverlay_Mega_MaterialAlertDialog);
+
+        if (messages.size() == 1) {
+            builder.setMessage(R.string.confirmation_delete_one_message);
+        } else {
+            builder.setMessage(R.string.confirmation_delete_several_messages);
+        }
+        builder.setPositiveButton(R.string.context_remove, dialogClickListener)
+                .setNegativeButton(R.string.general_cancel, dialogClickListener).show();
+    }
+
+    public void forwardMessages(ArrayList<MegaChatMessage> messagesSelected) {
+        logDebug("forwardMessages");
+        chatC.prepareMessagesToForward(messagesSelected, chatId);
+    }
+
+    @Override
+    public void onRequestPermissionsResult(int requestCode, @NonNull String[] permissions,
+                                           @NonNull int[] grantResults) {
+        super.onRequestPermissionsResult(requestCode, permissions, grantResults);
+
+        nodeSaver.handleRequestPermissionsResult(requestCode);
+    }
+
+    @Override
+    protected void onActivityResult(int requestCode, int resultCode, Intent intent) {
+        super.onActivityResult(requestCode, resultCode, intent);
+        logDebug("Result Code: " + resultCode);
+
+        if (nodeSaver.handleActivityResult(requestCode, resultCode, intent)) {
+            return;
+        }
+
+        if (requestCode == REQUEST_CODE_SELECT_IMPORT_FOLDER && resultCode == RESULT_OK) {
+            if (!isOnline(this) || megaApi == null) {
+                try {
+                    statusDialog.dismiss();
+                } catch (Exception ex) {
+                }
+                ;
+
+                showSnackbar(SNACKBAR_TYPE, getString(R.string.error_server_connection_problem));
+                return;
+            }
+
+            final long toHandle = intent.getLongExtra("IMPORT_TO", 0);
+
+            final long[] importMessagesHandles = intent.getLongArrayExtra("HANDLES_IMPORT_CHAT");
+
+            importNodes(toHandle, importMessagesHandles);
+        } else if (requestCode == REQUEST_CODE_SELECT_CHAT && resultCode == RESULT_OK) {
+            if (!isOnline(this)) {
+                try {
+                    statusDialog.dismiss();
+                } catch (Exception ex) {
+                }
+                ;
+
+                showSnackbar(SNACKBAR_TYPE, getString(R.string.error_server_connection_problem));
+                return;
+            }
+
+            showProgressForwarding();
+
+            long[] idMessages = intent.getLongArrayExtra(ID_MESSAGES);
+            long[] chatHandles = intent.getLongArrayExtra(SELECTED_CHATS);
+            long[] contactHandles = intent.getLongArrayExtra(SELECTED_USERS);
+
+            if (chatHandles != null && chatHandles.length > 0 && idMessages != null) {
+                if (contactHandles != null && contactHandles.length > 0) {
+                    ArrayList<MegaUser> users = new ArrayList<>();
+                    ArrayList<MegaChatRoom> chats = new ArrayList<>();
+
+                    for (int i = 0; i < contactHandles.length; i++) {
+                        MegaUser user = megaApi.getContact(MegaApiAndroid.userHandleToBase64(contactHandles[i]));
+                        if (user != null) {
+                            users.add(user);
+                        }
+                    }
+
+                    for (int i = 0; i < chatHandles.length; i++) {
+                        MegaChatRoom chatRoom = megaChatApi.getChatRoom(chatHandles[i]);
+                        if (chatRoom != null) {
+                            chats.add(chatRoom);
+                        }
+                    }
+
+                    CreateChatListener listener = new CreateChatListener(
+                            CreateChatListener.SEND_MESSAGES, chats, users, this, this, idMessages,
+                            chatId);
+
+                    for (MegaUser user : users) {
+                        MegaChatPeerList peers = MegaChatPeerList.createInstance();
+                        peers.addPeer(user.getHandle(), MegaChatPeerList.PRIV_STANDARD);
+                        megaChatApi.createChat(false, peers, listener);
+                    }
+                } else {
+                    int countChat = chatHandles.length;
+                    logDebug("Selected: " + countChat + " chats to send");
+
+                    MultipleForwardChatProcessor forwardChatProcessor = new MultipleForwardChatProcessor(this, chatHandles, idMessages, chatId);
+                    forwardChatProcessor.forward(chatRoom);
+                }
+            } else {
+                logError("Error on sending to chat");
+            }
+        }
+    }
+
+    public void showProgressForwarding() {
+        logDebug("showProgressForwarding");
+
+        statusDialog = new ProgressDialog(this);
+        statusDialog.setMessage(getString(R.string.general_forwarding));
+        statusDialog.show();
+    }
+
+    public void removeProgressDialog() {
+        try {
+            statusDialog.dismiss();
+        } catch (Exception ex) {
+        }
+        ;
+    }
+
+    public void importNodes(final long toHandle, final long[] importMessagesHandles) {
+        statusDialog = new ProgressDialog(this);
+        statusDialog.setMessage(getString(R.string.general_importing));
+        statusDialog.show();
+
+        MegaNode target = null;
+        target = megaApi.getNodeByHandle(toHandle);
+        if (target == null) {
+            target = megaApi.getRootNode();
+        }
+        logDebug("TARGET HANDLE: " + target.getHandle());
+
+        if (importMessagesHandles.length == 1) {
+            for (int k = 0; k < importMessagesHandles.length; k++) {
+                MegaChatMessage message = megaChatApi.getMessageFromNodeHistory(chatId, importMessagesHandles[k]);
+                if (message != null) {
+
+                    MegaNodeList nodeList = message.getMegaNodeList();
+
+                    for (int i = 0; i < nodeList.size(); i++) {
+                        MegaNode document = nodeList.get(i);
+                        if (document != null) {
+                            logDebug("DOCUMENT HANDLE: " + document.getHandle());
+                            document = chatC.authorizeNodeIfPreview(document, chatRoom);
+                            if (target != null) {
 //                            MegaNode autNode = megaApi.authorizeNode(document);
 
-								megaApi.copyNode(document, target, this);
-							} else {
-								logError("TARGET: null");
-								showSnackbar(SNACKBAR_TYPE, getString(R.string.import_success_error));
-							}
-						}
-						else{
-							logError("DOCUMENT: null");
-							showSnackbar(SNACKBAR_TYPE, getString(R.string.import_success_error));
-						}
-					}
-				}
-				else{
-					logError("MESSAGE is null");
-					showSnackbar(SNACKBAR_TYPE, getString(R.string.import_success_error));
-				}
-			}
-		}
-		else {
-			MultipleRequestListener listener = new MultipleRequestListener(MULTIPLE_CHAT_IMPORT, this);
-
-			for (int k = 0; k < importMessagesHandles.length; k++){
-				MegaChatMessage message = megaChatApi.getMessageFromNodeHistory(chatId, importMessagesHandles[k]);
-				if(message!=null){
-
-					MegaNodeList nodeList = message.getMegaNodeList();
-
-					for(int i=0;i<nodeList.size();i++){
-						MegaNode document = nodeList.get(i);
-						if (document != null) {
-							logDebug("DOCUMENT HANDLE: " + document.getHandle());
-							if (target != null) {
+                                megaApi.copyNode(document, target, this);
+                            } else {
+                                logError("TARGET: null");
+                                showSnackbar(SNACKBAR_TYPE, getString(R.string.import_success_error));
+                            }
+                        } else {
+                            logError("DOCUMENT: null");
+                            showSnackbar(SNACKBAR_TYPE, getString(R.string.import_success_error));
+                        }
+                    }
+                } else {
+                    logError("MESSAGE is null");
+                    showSnackbar(SNACKBAR_TYPE, getString(R.string.import_success_error));
+                }
+            }
+        } else {
+            MultipleRequestListener listener = new MultipleRequestListener(MULTIPLE_CHAT_IMPORT, this);
+
+            for (int k = 0; k < importMessagesHandles.length; k++) {
+                MegaChatMessage message = megaChatApi.getMessageFromNodeHistory(chatId, importMessagesHandles[k]);
+                if (message != null) {
+
+                    MegaNodeList nodeList = message.getMegaNodeList();
+
+                    for (int i = 0; i < nodeList.size(); i++) {
+                        MegaNode document = nodeList.get(i);
+                        if (document != null) {
+                            logDebug("DOCUMENT HANDLE: " + document.getHandle());
+                            if (target != null) {
 //                            MegaNode autNode = megaApi.authorizeNode(document);
 
-								megaApi.copyNode(document, target, listener);
-							} else {
-								logError("TARGET: null");
-							}
-						}
-						else{
-							logError("DOCUMENT: null");
-						}
-					}
-				}
-				else{
-					logError("MESSAGE is null");
-					showSnackbar(SNACKBAR_TYPE, getString(R.string.import_success_error));
-				}
-			}
-		}
-	}
-
-	@Override
-	public void onChatListItemUpdate(MegaChatApiJava api, MegaChatListItem item) {
-
-	}
-
-	@Override
-	public void onChatInitStateUpdate(MegaChatApiJava api, int newState) {
-
-	}
-
-	@Override
-	public void onChatOnlineStatusUpdate(MegaChatApiJava api, long userhandle, int status, boolean inProgress) {
-
-	}
-
-	@Override
-	public void onChatPresenceConfigUpdate(MegaChatApiJava api, MegaChatPresenceConfig config) {
-
-	}
-
-	@Override
-	public void onChatConnectionStateUpdate(MegaChatApiJava api, long chatid, int newState) {
-
-	}
-
-	@Override
-	public void onChatPresenceLastGreen(MegaChatApiJava api, long userhandle, int lastGreen) {
-
-	}
-
-	@Override
-	public void onRequestStart(MegaChatApiJava api, MegaChatRequest request) {
-
-	}
-
-	@Override
-	public void onRequestUpdate(MegaChatApiJava api, MegaChatRequest request) {
-
-	}
-
-	@Override
-	public void onRequestFinish(MegaChatApiJava api, MegaChatRequest request, MegaChatError e) {
-
-	}
-
-	@Override
-	public void onRequestTemporaryError(MegaChatApiJava api, MegaChatRequest request, MegaChatError e) {
-
-	}
-
-
-	@Override
-	public void onRequestStart(MegaApiJava api, MegaRequest request) {
-
-	}
-
-	@Override
-	public void onRequestUpdate(MegaApiJava api, MegaRequest request) {
-
-	}
-
-	@Override
-	public void onRequestFinish(MegaApiJava api, MegaRequest request, MegaError e) {
-		logDebug("onRequestFinish");
-		removeProgressDialog();
-
-		if(request.getType() == MegaRequest.TYPE_COPY){
-			if (e.getErrorCode() != MegaError.API_OK) {
-
-				logDebug("e.getErrorCode() != MegaError.API_OK");
-
-				if(e.getErrorCode()==MegaError.API_EOVERQUOTA){
-					logWarning("OVERQUOTA ERROR: " + e.getErrorCode());
-					Intent intent = new Intent(this, ManagerActivityLollipop.class);
-					intent.setAction(ACTION_OVERQUOTA_STORAGE);
-					startActivity(intent);
-					finish();
-				}
-				else if(e.getErrorCode()==MegaError.API_EGOINGOVERQUOTA){
-					logWarning("OVERQUOTA ERROR: " + e.getErrorCode());
-					Intent intent = new Intent(this, ManagerActivityLollipop.class);
-					intent.setAction(ACTION_PRE_OVERQUOTA_STORAGE);
-					startActivity(intent);
-					finish();
-				}
-				else
-				{
-					showSnackbar(SNACKBAR_TYPE, getString(R.string.import_success_error));
-				}
-
-			}else{
-				showSnackbar(SNACKBAR_TYPE, getString(R.string.import_success_message));
-			}
-		}
-	}
-
-	@Override
-	public void onRequestTemporaryError(MegaApiJava api, MegaRequest request, MegaError e) {
-
-	}
-
-	@Override
-	public void onAttachmentLoaded(MegaChatApiJava api, MegaChatMessage msg) {
-		if(msg!=null){
-			logDebug("Message ID" + msg.getMsgId());
-			if(msg.getType()==MegaChatMessage.TYPE_NODE_ATTACHMENT){
-
-				MegaNodeList nodeList = msg.getMegaNodeList();
-				if (nodeList != null) {
-
-					if (nodeList.size() == 1) {
-						MegaNode node = nodeList.get(0);
-						logDebug("Node Handle: " + node.getHandle());
-						bufferMessages.add(msg);
-						logDebug("Size of buffer: " + bufferMessages.size());
-						logDebug("Size of messages: " + messages.size());
-					}
-				}
-			}
-		}
-		else{
-			logDebug("Message is NULL: end of history");
-			if((bufferMessages.size()+messages.size())>=NUMBER_MESSAGES_TO_LOAD){
-				fullHistoryReceivedOnLoad();
-				isLoadingHistory = false;
-			}
-			else{
-				logDebug("Less Number Received");
-				if((stateHistory!=MegaChatApi.SOURCE_NONE)&&(stateHistory!=MegaChatApi.SOURCE_ERROR)){
-					logDebug("But more history exists --> loadAttachments");
-					isLoadingHistory = true;
-					stateHistory = megaChatApi.loadAttachments(chatId, NUMBER_MESSAGES_TO_LOAD);
-					logDebug("New state of history: " + stateHistory);
-					getMoreHistory = false;
-					if(stateHistory==MegaChatApi.SOURCE_NONE || stateHistory==MegaChatApi.SOURCE_ERROR){
-						fullHistoryReceivedOnLoad();
-						isLoadingHistory = false;
-					}
-				}
-				else{
-					logDebug("New state of history: " + stateHistory);
-					fullHistoryReceivedOnLoad();
-					isLoadingHistory = false;
-				}
-			}
-		}
-	}
-
-	public void fullHistoryReceivedOnLoad() {
-		logDebug("Messages size: " + messages.size());
-
-		if(bufferMessages.size()!=0) {
-			logDebug("Buffer size: " + bufferMessages.size());
-			emptyLayout.setVisibility(View.GONE);
-			listView.setVisibility(View.VISIBLE);
-
-			ListIterator<MegaChatMessage> itr = bufferMessages.listIterator();
-			while (itr.hasNext()) {
-				int currentIndex = itr.nextIndex();
-				MegaChatMessage messageToShow = itr.next();
-				messages.add(messageToShow);
-			}
-
-			if(messages.size()!=0){
-				if(adapter==null){
-					adapter = new NodeAttachmentHistoryAdapter(this, messages, listView, NodeAttachmentHistoryAdapter.ITEM_VIEW_TYPE_LIST);
-					listView.setLayoutManager(mLayoutManager);
-					listView.addItemDecoration(new SimpleDividerItemDecoration(this));
-					listView.addOnScrollListener(new RecyclerView.OnScrollListener() {
-						@Override
-						public void onScrolled(RecyclerView recyclerView, int dx, int dy) {
-							super.onScrolled(recyclerView, dx, dy);
-							checkScroll();
-						}
-					});
-					listView.setAdapter(adapter);
-					adapter.setMessages(messages);
-				}
-				else{
-					adapter.loadPreviousMessages(messages, bufferMessages.size());
-				}
-
-			}
-			bufferMessages.clear();
-		}
-
-		logDebug("getMoreHistoryTRUE");
-		getMoreHistory = true;
+                                megaApi.copyNode(document, target, listener);
+                            } else {
+                                logError("TARGET: null");
+                            }
+                        } else {
+                            logError("DOCUMENT: null");
+                        }
+                    }
+                } else {
+                    logError("MESSAGE is null");
+                    showSnackbar(SNACKBAR_TYPE, getString(R.string.import_success_error));
+                }
+            }
+        }
+    }
+
+    @Override
+    public void onChatListItemUpdate(MegaChatApiJava api, MegaChatListItem item) {
+
+    }
+
+    @Override
+    public void onChatInitStateUpdate(MegaChatApiJava api, int newState) {
+
+    }
+
+    @Override
+    public void onChatOnlineStatusUpdate(MegaChatApiJava api, long userhandle, int status, boolean inProgress) {
+
+    }
+
+    @Override
+    public void onChatPresenceConfigUpdate(MegaChatApiJava api, MegaChatPresenceConfig config) {
+
+    }
+
+    @Override
+    public void onChatConnectionStateUpdate(MegaChatApiJava api, long chatid, int newState) {
+
+    }
+
+    @Override
+    public void onChatPresenceLastGreen(MegaChatApiJava api, long userhandle, int lastGreen) {
+
+    }
+
+    @Override
+    public void onRequestStart(MegaChatApiJava api, MegaChatRequest request) {
+
+    }
+
+    @Override
+    public void onRequestUpdate(MegaChatApiJava api, MegaChatRequest request) {
+
+    }
+
+    @Override
+    public void onRequestFinish(MegaChatApiJava api, MegaChatRequest request, MegaChatError e) {
+
+    }
+
+    @Override
+    public void onRequestTemporaryError(MegaChatApiJava api, MegaChatRequest request, MegaChatError e) {
+
+    }
+
+
+    @Override
+    public void onRequestStart(MegaApiJava api, MegaRequest request) {
+
+    }
+
+    @Override
+    public void onRequestUpdate(MegaApiJava api, MegaRequest request) {
+
+    }
+
+    @Override
+    public void onRequestFinish(MegaApiJava api, MegaRequest request, MegaError e) {
+        logDebug("onRequestFinish");
+        removeProgressDialog();
+
+        if (request.getType() == MegaRequest.TYPE_COPY) {
+            if (e.getErrorCode() != MegaError.API_OK) {
+
+                logDebug("e.getErrorCode() != MegaError.API_OK");
+
+                if (e.getErrorCode() == MegaError.API_EOVERQUOTA) {
+                    logWarning("OVERQUOTA ERROR: " + e.getErrorCode());
+                    Intent intent = new Intent(this, ManagerActivityLollipop.class);
+                    intent.setAction(ACTION_OVERQUOTA_STORAGE);
+                    startActivity(intent);
+                    finish();
+                } else if (e.getErrorCode() == MegaError.API_EGOINGOVERQUOTA) {
+                    logWarning("OVERQUOTA ERROR: " + e.getErrorCode());
+                    Intent intent = new Intent(this, ManagerActivityLollipop.class);
+                    intent.setAction(ACTION_PRE_OVERQUOTA_STORAGE);
+                    startActivity(intent);
+                    finish();
+                } else {
+                    showSnackbar(SNACKBAR_TYPE, getString(R.string.import_success_error));
+                }
+
+            } else {
+                showSnackbar(SNACKBAR_TYPE, getString(R.string.import_success_message));
+            }
+        }
+    }
+
+    @Override
+    public void onRequestTemporaryError(MegaApiJava api, MegaRequest request, MegaError e) {
+
+    }
+
+    @Override
+    public void onAttachmentLoaded(MegaChatApiJava api, MegaChatMessage msg) {
+        if (msg != null) {
+            logDebug("Message ID" + msg.getMsgId());
+            if (msg.getType() == MegaChatMessage.TYPE_NODE_ATTACHMENT) {
+
+                MegaNodeList nodeList = msg.getMegaNodeList();
+                if (nodeList != null) {
+
+                    if (nodeList.size() == 1) {
+                        MegaNode node = nodeList.get(0);
+                        logDebug("Node Handle: " + node.getHandle());
+                        bufferMessages.add(msg);
+                        logDebug("Size of buffer: " + bufferMessages.size());
+                        logDebug("Size of messages: " + messages.size());
+                    }
+                }
+            }
+        } else {
+            logDebug("Message is NULL: end of history");
+            if ((bufferMessages.size() + messages.size()) >= NUMBER_MESSAGES_TO_LOAD) {
+                fullHistoryReceivedOnLoad();
+                isLoadingHistory = false;
+            } else {
+                logDebug("Less Number Received");
+                if ((stateHistory != MegaChatApi.SOURCE_NONE) && (stateHistory != MegaChatApi.SOURCE_ERROR)) {
+                    logDebug("But more history exists --> loadAttachments");
+                    isLoadingHistory = true;
+                    stateHistory = megaChatApi.loadAttachments(chatId, NUMBER_MESSAGES_TO_LOAD);
+                    logDebug("New state of history: " + stateHistory);
+                    getMoreHistory = false;
+                    if (stateHistory == MegaChatApi.SOURCE_NONE || stateHistory == MegaChatApi.SOURCE_ERROR) {
+                        fullHistoryReceivedOnLoad();
+                        isLoadingHistory = false;
+                    }
+                } else {
+                    logDebug("New state of history: " + stateHistory);
+                    fullHistoryReceivedOnLoad();
+                    isLoadingHistory = false;
+                }
+            }
+        }
+    }
+
+    public void fullHistoryReceivedOnLoad() {
+        logDebug("Messages size: " + messages.size());
+
+        if (bufferMessages.size() != 0) {
+            logDebug("Buffer size: " + bufferMessages.size());
+            emptyLayout.setVisibility(View.GONE);
+            listView.setVisibility(View.VISIBLE);
+
+            ListIterator<MegaChatMessage> itr = bufferMessages.listIterator();
+            while (itr.hasNext()) {
+                int currentIndex = itr.nextIndex();
+                MegaChatMessage messageToShow = itr.next();
+                messages.add(messageToShow);
+            }
+
+            if (messages.size() != 0) {
+                if (adapter == null) {
+                    adapter = new NodeAttachmentHistoryAdapter(this, messages, listView, NodeAttachmentHistoryAdapter.ITEM_VIEW_TYPE_LIST);
+                    listView.setLayoutManager(mLayoutManager);
+                    listView.addItemDecoration(new SimpleDividerItemDecoration(this));
+                    listView.addOnScrollListener(new RecyclerView.OnScrollListener() {
+                        @Override
+                        public void onScrolled(RecyclerView recyclerView, int dx, int dy) {
+                            super.onScrolled(recyclerView, dx, dy);
+                            checkScroll();
+                        }
+                    });
+                    listView.setAdapter(adapter);
+                    adapter.setMessages(messages);
+                } else {
+                    adapter.loadPreviousMessages(messages, bufferMessages.size());
+                }
+
+            }
+            bufferMessages.clear();
+        }
+
+        logDebug("getMoreHistoryTRUE");
+        getMoreHistory = true;
 
         invalidateOptionsMenu();
-	}
-
-	@Override
-	public void onAttachmentReceived(MegaChatApiJava api, MegaChatMessage msg) {
-		logDebug("STATUS: " + msg.getStatus());
-		logDebug("TEMP ID: " + msg.getTempId());
-		logDebug("FINAL ID: " + msg.getMsgId());
-		logDebug("TIMESTAMP: " + msg.getTimestamp());
-		logDebug("TYPE: " + msg.getType());
-
-		int lastIndex = 0;
-		if(messages.size()==0){
-			messages.add(msg);
-		}
-		else{
-			logDebug("Status of message: " + msg.getStatus());
-
-			while(messages.get(lastIndex).getMsgIndex()>msg.getMsgIndex()){
-				lastIndex++;
-			}
-
-			logDebug("Append in position: " + lastIndex);
-			messages.add(lastIndex, msg);
-		}
-
-		//Create adapter
-		if(adapter==null){
-			logDebug("Create adapter");
-			adapter = new NodeAttachmentHistoryAdapter(this, messages, listView, NodeAttachmentHistoryAdapter.ITEM_VIEW_TYPE_LIST);
-			listView.setLayoutManager(mLayoutManager);
-			listView.addItemDecoration(new SimpleDividerItemDecoration(this));
-			listView.addOnScrollListener(new RecyclerView.OnScrollListener() {
-				@Override
-				public void onScrolled(RecyclerView recyclerView, int dx, int dy) {
-					super.onScrolled(recyclerView, dx, dy);
-					checkScroll();
-				}
-			});
-			listView.setAdapter(adapter);
-			adapter.setMessages(messages);
-		}else{
-			logDebug("Update adapter with last index: " + lastIndex);
-			if(lastIndex<0){
-				logDebug("Arrives the first message of the chat");
-				adapter.setMessages(messages);
-			}
-			else{
-				adapter.addMessage(messages, lastIndex+1);
-				adapter.notifyItemChanged(lastIndex);
-			}
-		}
-
-		emptyLayout.setVisibility(View.GONE);
-		listView.setVisibility(View.VISIBLE);
+    }
+
+    @Override
+    public void onAttachmentReceived(MegaChatApiJava api, MegaChatMessage msg) {
+        logDebug("STATUS: " + msg.getStatus());
+        logDebug("TEMP ID: " + msg.getTempId());
+        logDebug("FINAL ID: " + msg.getMsgId());
+        logDebug("TIMESTAMP: " + msg.getTimestamp());
+        logDebug("TYPE: " + msg.getType());
+
+        int lastIndex = 0;
+        if (messages.size() == 0) {
+            messages.add(msg);
+        } else {
+            logDebug("Status of message: " + msg.getStatus());
+
+            while (messages.get(lastIndex).getMsgIndex() > msg.getMsgIndex()) {
+                lastIndex++;
+            }
+
+            logDebug("Append in position: " + lastIndex);
+            messages.add(lastIndex, msg);
+        }
+
+        //Create adapter
+        if (adapter == null) {
+            logDebug("Create adapter");
+            adapter = new NodeAttachmentHistoryAdapter(this, messages, listView, NodeAttachmentHistoryAdapter.ITEM_VIEW_TYPE_LIST);
+            listView.setLayoutManager(mLayoutManager);
+            listView.addItemDecoration(new SimpleDividerItemDecoration(this));
+            listView.addOnScrollListener(new RecyclerView.OnScrollListener() {
+                @Override
+                public void onScrolled(RecyclerView recyclerView, int dx, int dy) {
+                    super.onScrolled(recyclerView, dx, dy);
+                    checkScroll();
+                }
+            });
+            listView.setAdapter(adapter);
+            adapter.setMessages(messages);
+        } else {
+            logDebug("Update adapter with last index: " + lastIndex);
+            if (lastIndex < 0) {
+                logDebug("Arrives the first message of the chat");
+                adapter.setMessages(messages);
+            } else {
+                adapter.addMessage(messages, lastIndex + 1);
+                adapter.notifyItemChanged(lastIndex);
+            }
+        }
+
+        emptyLayout.setVisibility(View.GONE);
+        listView.setVisibility(View.VISIBLE);
 
         invalidateOptionsMenu();
-	}
-
-	@Override
-	public void onAttachmentDeleted(MegaChatApiJava api, long msgid) {
-		logDebug("Message ID: " + msgid);
-
-		int indexToChange = -1;
-
-		ListIterator<MegaChatMessage> itr = messages.listIterator();
-		while (itr.hasNext()) {
-			MegaChatMessage messageToCheck = itr.next();
-			if (messageToCheck.getTempId() == msgid) {
-				indexToChange = itr.previousIndex();
-				break;
-			}
-			if (messageToCheck.getMsgId() == msgid) {
-				indexToChange = itr.previousIndex();
-				break;
-			}
-		}
-
-		if(indexToChange!=-1) {
-			messages.remove(indexToChange);
-			logDebug("Removed index: " + indexToChange + ", Messages size: " + messages.size());
-
-			adapter.removeMessage(indexToChange, messages);
-
-			if(messages.isEmpty()){
-				emptyLayout.setVisibility(View.VISIBLE);
-				listView.setVisibility(View.GONE);
-			}
-		}
-		else{
-			logWarning("Index to remove not found");
-		}
+    }
+
+    @Override
+    public void onAttachmentDeleted(MegaChatApiJava api, long msgid) {
+        logDebug("Message ID: " + msgid);
+
+        int indexToChange = -1;
+
+        ListIterator<MegaChatMessage> itr = messages.listIterator();
+        while (itr.hasNext()) {
+            MegaChatMessage messageToCheck = itr.next();
+            if (messageToCheck.getTempId() == msgid) {
+                indexToChange = itr.previousIndex();
+                break;
+            }
+            if (messageToCheck.getMsgId() == msgid) {
+                indexToChange = itr.previousIndex();
+                break;
+            }
+        }
+
+        if (indexToChange != -1) {
+            messages.remove(indexToChange);
+            logDebug("Removed index: " + indexToChange + ", Messages size: " + messages.size());
+
+            adapter.removeMessage(indexToChange, messages);
+
+            if (messages.isEmpty()) {
+                emptyLayout.setVisibility(View.VISIBLE);
+                listView.setVisibility(View.GONE);
+            }
+        } else {
+            logWarning("Index to remove not found");
+        }
 
         invalidateOptionsMenu();
-	}
-
-	@Override
-	public void onTruncate(MegaChatApiJava api, long msgid) {
-		logDebug("Message ID: " + msgid);
-		invalidateOptionsMenu();
-		messages.clear();
-		adapter.notifyDataSetChanged();
-		listView.setVisibility(View.GONE);
-		emptyLayout.setVisibility(View.VISIBLE);
-	}
-
-	public void showNodeAttachmentBottomSheet(MegaChatMessage message, int position){
-		logDebug("showNodeAttachmentBottomSheet: "+position);
-
-		if (message == null || isBottomSheetDialogShown(bottomSheetDialogFragment)) return;
-
-		selectedMessageId = message.getMsgId();
-		bottomSheetDialogFragment = new NodeAttachmentBottomSheetDialogFragment();
-		bottomSheetDialogFragment.show(getSupportFragmentManager(), bottomSheetDialogFragment.getTag());
-	}
-
-	public void showSnackbar(int type, String s){
-		showSnackbar(type, container, s);
-	}
-
-	public void checkScroll () {
-		if (listView != null) {
-			changeViewElevation(aB, listView.canScrollVertically(-1) || (adapter != null && adapter.isMultipleSelect()), outMetrics);
-		}
-	}
-
-	public MegaChatRoom getChatRoom () {
-		return chatRoom;
-	}
-
-	public void setMyChatFilesFolder(MegaNode myChatFilesFolder) {
-		this.myChatFilesFolder = myChatFilesFolder;
-	}
+    }
+
+    @Override
+    public void onTruncate(MegaChatApiJava api, long msgid) {
+        logDebug("Message ID: " + msgid);
+        invalidateOptionsMenu();
+        messages.clear();
+        adapter.notifyDataSetChanged();
+        listView.setVisibility(View.GONE);
+        emptyLayout.setVisibility(View.VISIBLE);
+    }
+
+    public void showNodeAttachmentBottomSheet(MegaChatMessage message, int position) {
+        logDebug("showNodeAttachmentBottomSheet: " + position);
+
+        if (message == null || isBottomSheetDialogShown(bottomSheetDialogFragment)) return;
+
+        selectedMessageId = message.getMsgId();
+        bottomSheetDialogFragment = new NodeAttachmentBottomSheetDialogFragment();
+        bottomSheetDialogFragment.show(getSupportFragmentManager(), bottomSheetDialogFragment.getTag());
+    }
+
+    public void showSnackbar(int type, String s) {
+        showSnackbar(type, container, s);
+    }
+
+    public void checkScroll() {
+        if (listView != null) {
+            changeViewElevation(aB, listView.canScrollVertically(-1) || (adapter != null && adapter.isMultipleSelect()), outMetrics);
+        }
+    }
+
+    public MegaChatRoom getChatRoom() {
+        return chatRoom;
+    }
+
+    public void setMyChatFilesFolder(MegaNode myChatFilesFolder) {
+        this.myChatFilesFolder = myChatFilesFolder;
+    }
 }
