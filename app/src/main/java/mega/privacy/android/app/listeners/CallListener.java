--- conflicted
+++ resolved
@@ -13,7 +13,11 @@
 import static mega.privacy.android.app.constants.BroadcastConstants.*;
 
 public class CallListener implements MegaChatCallListenerInterface {
+
+    private MegaApplication megaApplication;
+
     public CallListener() {
+        megaApplication = MegaApplication.getInstance();
     }
 
     @Override
@@ -23,17 +27,11 @@
             return;
         }
 
-<<<<<<< HEAD
         if (megaApplication == null) {
             megaApplication = MegaApplication.getInstance();
         }
+
         Intent intentGeneral = new Intent(ACTION_UPDATE_CALL);
-=======
-        MegaApplication megaApplication = MegaApplication.getInstance();
-
-        Intent intentGeneral = new Intent(BROADCAST_ACTION_INTENT_CALL_UPDATE);
-        intentGeneral.setAction(ACTION_UPDATE_CALL);
->>>>>>> 706de889
         intentGeneral.putExtra(UPDATE_CHAT_CALL_ID, call.getChatid());
         intentGeneral.putExtra(UPDATE_CALL_ID, call.getId());
         megaApplication.sendBroadcast(intentGeneral);
@@ -88,14 +86,7 @@
             return;
         }
 
-<<<<<<< HEAD
         Intent intentGeneral = new Intent(ACTION_UPDATE_CALL);
-=======
-        MegaApplication megaApplication = MegaApplication.getInstance();
-
-        Intent intentGeneral = new Intent(BROADCAST_ACTION_INTENT_SESSION_UPDATE);
-        intentGeneral.setAction(ACTION_UPDATE_CALL);
->>>>>>> 706de889
         intentGeneral.putExtra(UPDATE_CHAT_CALL_ID, chatid);
         intentGeneral.putExtra(UPDATE_CALL_ID, callid);
         megaApplication.sendBroadcast(intentGeneral);
