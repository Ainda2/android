--- conflicted
+++ resolved
@@ -1760,34 +1760,6 @@
             )
     }
 
-<<<<<<< HEAD
-    fun MegaNode.isImage(): Boolean =
-        this.isFile && MimeTypeList.typeForName(name).isImage
-
-    fun MegaNode.isGif(): Boolean =
-        this.isFile && MimeTypeList.typeForName(name).isGIF
-
-    fun MegaNode.isVideo(): Boolean =
-        this.isFile && (MimeTypeList.typeForName(name).isVideoReproducible ||
-                MimeTypeList.typeForName(name).isMp4Video)
-
-    fun MegaNode.getLastAvailableTime(): Long =
-        when {
-            creationTime > 1 -> creationTime
-            modificationTime > 1 -> modificationTime
-            publicLinkCreationTime > 1 -> publicLinkCreationTime
-            else -> INVALID_VALUE.toLong()
-        }
-
-    /**
-     * Check if a specific {@link MegaNode} is valid for Image Viewer
-     *
-     * @return  True if it's valid, false otherwise
-     */
-    @JvmStatic
-    fun MegaNode.isValidForImageViewer(): Boolean =
-        isFile && (isImage() || isGif() || isVideo())
-=======
     /**
      * Handle the event when a node is tapped.
      *
@@ -1835,5 +1807,31 @@
             nodeDownloader(node)
         }
     }
->>>>>>> 391c6c02
+
+    fun MegaNode.isImage(): Boolean =
+        this.isFile && MimeTypeList.typeForName(name).isImage
+
+    fun MegaNode.isGif(): Boolean =
+        this.isFile && MimeTypeList.typeForName(name).isGIF
+
+    fun MegaNode.isVideo(): Boolean =
+        this.isFile && (MimeTypeList.typeForName(name).isVideoReproducible ||
+                MimeTypeList.typeForName(name).isMp4Video)
+
+    fun MegaNode.getLastAvailableTime(): Long =
+        when {
+            creationTime > 1 -> creationTime
+            modificationTime > 1 -> modificationTime
+            publicLinkCreationTime > 1 -> publicLinkCreationTime
+            else -> INVALID_VALUE.toLong()
+        }
+
+    /**
+     * Check if a specific {@link MegaNode} is valid for Image Viewer
+     *
+     * @return  True if it's valid, false otherwise
+     */
+    @JvmStatic
+    fun MegaNode.isValidForImageViewer(): Boolean =
+        isFile && (isImage() || isGif() || isVideo())
 }