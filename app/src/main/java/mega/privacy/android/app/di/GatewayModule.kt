--- conflicted
+++ resolved
@@ -57,13 +57,10 @@
     @Binds
     abstract fun bindAppPreferencesGateway(implementation: AppPreferencesDatastore): AppPreferencesGateway
 
-<<<<<<< HEAD
-=======
     @Binds
     abstract fun bindDeviceGateway(implementation: AndroidDeviceGateway): DeviceGateway
 
     @Binds
     abstract fun bindFileCompressionGateway(implementation: ZipFileCompressionGateway): FileCompressionGateway
->>>>>>> 3f26ba2a
 
 }