package mega.privacy.android.app.lollipop.megachat;

import android.app.Activity;
import android.app.Notification;
import android.app.NotificationManager;
import android.app.PendingIntent;
import android.content.Context;
import android.content.Intent;
import android.content.SharedPreferences;
import android.graphics.Bitmap;
import android.graphics.BitmapFactory;
import android.graphics.Canvas;
import android.graphics.Color;
import android.graphics.Paint;
import android.graphics.PorterDuff;
import android.graphics.PorterDuffXfermode;
import android.graphics.Rect;
import android.graphics.RectF;
import android.graphics.Typeface;
import android.media.RingtoneManager;
import android.net.Uri;
import android.os.Build;
import android.preference.PreferenceManager;
import android.support.v4.app.NotificationCompat;
import android.support.v4.app.NotificationManagerCompat;
import android.support.v4.content.ContextCompat;
import android.text.Html;
import android.text.Spanned;
import android.widget.RemoteViews;

import java.io.File;
import java.util.ArrayList;
import java.util.Locale;

import mega.privacy.android.app.DatabaseHandler;
import mega.privacy.android.app.MegaApplication;
import mega.privacy.android.app.MegaContactDB;
import mega.privacy.android.app.R;
import mega.privacy.android.app.lollipop.ManagerActivityLollipop;
import mega.privacy.android.app.lollipop.controllers.ChatController;
import mega.privacy.android.app.lollipop.listeners.ChatListNonContactNameListener;
import mega.privacy.android.app.utils.Constants;
import mega.privacy.android.app.utils.Util;
import nz.mega.sdk.MegaApiAndroid;
import nz.mega.sdk.MegaApiJava;
import nz.mega.sdk.MegaChatApiAndroid;
import nz.mega.sdk.MegaChatListItem;
import nz.mega.sdk.MegaUser;

public final class NotificationBuilder {

    private static final String GROUP_KEY = "Karere";
    private static final int SUMMARY_ID = 0;

    private final Context context;
    private final NotificationManagerCompat notificationManager;
    private final SharedPreferences sharedPreferences;
    DatabaseHandler dbH;
    MegaApiAndroid megaApi;
    MegaChatApiAndroid megaChatApi;

    public static NotificationBuilder newInstance(Context context, MegaApiAndroid megaApi, MegaChatApiAndroid megaChatApi) {
        Context appContext = context.getApplicationContext();
        Context safeContext = ContextCompat.createDeviceProtectedStorageContext(appContext);
        if (safeContext == null) {
            safeContext = appContext;
        }
        NotificationManagerCompat notificationManager = NotificationManagerCompat.from(safeContext);
        SharedPreferences sharedPreferences = PreferenceManager.getDefaultSharedPreferences(safeContext);
        return new NotificationBuilder(safeContext, notificationManager, sharedPreferences, megaApi, megaChatApi);
    }

    public NotificationBuilder(Context context, NotificationManagerCompat notificationManager, SharedPreferences sharedPreferences, MegaApiAndroid megaApi, MegaChatApiAndroid megaChatApi) {
        this.context = context.getApplicationContext();
        this.notificationManager = notificationManager;
        this.sharedPreferences = sharedPreferences;
        dbH = DatabaseHandler.getDbHandler(context);
        this.megaApi = megaApi;
        this.megaChatApi = megaChatApi;
    }

    public void sendBundledNotification(Uri uriParameter, MegaChatListItem item, String vibration, String email) {
        Notification notification = buildNotification(uriParameter, item, vibration, GROUP_KEY, email);
        log("Notification id: "+getNotificationIdByHandle(item.getChatId()));
        notificationManager.notify(getNotificationIdByHandle(item.getChatId()), notification);
<<<<<<< HEAD

=======
>>>>>>> 552c5ca3
        if (Build.VERSION.SDK_INT >= Build.VERSION_CODES.N) {
            Notification summary = buildSummary(GROUP_KEY);
            notificationManager.notify(SUMMARY_ID, summary);
        }
<<<<<<< HEAD
=======

        ArrayList<MegaChatListItem> unreadChats = megaChatApi.getUnreadChatListItems();
        log("Size od unread: "+unreadChats.size());
        for(int i=0;i<unreadChats.size();i++){
            log("UNREAD chat: "+unreadChats.get(i).getTitle());
        }

    }

    public void buildNotificationPreN(Uri uriParameter, MegaChatListItem item, String vibration, String groupKey, String email){

//        notificationManager.
>>>>>>> 552c5ca3
    }

    public Notification buildNotification(Uri uriParameter, MegaChatListItem item, String vibration, String groupKey, String email) {
        Intent intent = new Intent(context, ManagerActivityLollipop.class);
        intent.addFlags(Intent.FLAG_ACTIVITY_CLEAR_TOP);
        intent.setAction(Constants.ACTION_CHAT_NOTIFICATION_MESSAGE);
        intent.putExtra("CHAT_ID", item.getChatId());
        PendingIntent pendingIntent = PendingIntent.getActivity(context, (int)item.getChatId() , intent, PendingIntent.FLAG_ONE_SHOT);

        String title;
        int unreadMessages = item.getUnreadCount();
        log("Unread messages: "+unreadMessages);
        if(unreadMessages!=0){

            if(unreadMessages<0){
                unreadMessages = Math.abs(unreadMessages);
                log("unread number: "+unreadMessages);

                if(unreadMessages>1){
                    String numberString = "+"+unreadMessages;
                    title = item.getTitle() + " (" + numberString + " " + context.getString(R.string.messages_chat_notification) + ")";
                }
                else{
                    title = item.getTitle();
                }
            }
            else{

                if(unreadMessages>1){
                    String numberString = unreadMessages+"";
                    title = item.getTitle() + " (" + numberString + " " + context.getString(R.string.messages_chat_notification) + ")";
                }
                else{
                    title = item.getTitle();
                }
            }
        }
        else{
            title = item.getTitle();
        }

        if (android.os.Build.VERSION.SDK_INT < Build.VERSION_CODES.LOLLIPOP)
        {
            log("Notification pre lollipop");

            NotificationCompat.Builder notificationBuilder = new NotificationCompat.Builder(context)
                    .setSmallIcon(R.drawable.ic_stat_notify_download)
                    .setContentTitle(title)
                    .setAutoCancel(true)
                    .setContentIntent(pendingIntent);

            if(item.isGroup()){

                long lastMsgSender = item.getLastMessageSender();
                String nameAction = getParticipantShortName(lastMsgSender);

                if(nameAction.isEmpty()){
                    notificationBuilder.setContentText(item.getLastMessage());
                }
                else{
                    String source = nameAction+": "+item.getLastMessage();
                    notificationBuilder.setContentText(source);
                }
            }
            else{

<<<<<<< HEAD
                notificationBuilder.setContentText(item.getLastMessage());
            }

            notificationBuilder.setSound(uriParameter);
            if(vibration!=null){
                if(vibration.equals("true")){
                    notificationBuilder.setVibrate(new long[] {0, 1000});
                }
=======
                Spanned notificationContent;
                if (android.os.Build.VERSION.SDK_INT >= android.os.Build.VERSION_CODES.N) {
                    notificationContent = Html.fromHtml(source,Html.FROM_HTML_MODE_LEGACY);
                } else {
                    notificationContent = Html.fromHtml(source);
                }
                notificationBuilder.setContentText(notificationContent);
>>>>>>> 552c5ca3
            }

            return notificationBuilder.build();
        }
        else{

            log("Notification POST lollipop");

            Uri defaultSoundUri = RingtoneManager.getDefaultUri(RingtoneManager.TYPE_NOTIFICATION);

            Spanned notificationContent;

            NotificationCompat.Builder notificationBuilder = new NotificationCompat.Builder(context)
                    .setSmallIcon(R.drawable.ic_stat_notify_download)
                    .setContentTitle(title)
                    .setColor(ContextCompat.getColor(context,R.color.mega))
                    .setAutoCancel(true)
                    .setShowWhen(true)
                    .setGroup(groupKey)
                    .setSound(defaultSoundUri)
                    .setContentIntent(pendingIntent);

            if(item.isGroup()){

                long lastMsgSender = item.getLastMessageSender();
                String nameAction = getParticipantShortName(lastMsgSender);

                if(nameAction.isEmpty()){
                    notificationBuilder.setContentText(item.getLastMessage());
                }
                else{
                    String source = "<b>"+nameAction+": </b>"+item.getLastMessage();

                    if (android.os.Build.VERSION.SDK_INT >= android.os.Build.VERSION_CODES.N) {
                        notificationContent = Html.fromHtml(source,Html.FROM_HTML_MODE_LEGACY);
                    } else {
                        notificationContent = Html.fromHtml(source);
                    }
                    notificationBuilder.setContentText(notificationContent);
                }
            }
            else{
                notificationBuilder.setContentText(item.getLastMessage());
            }

            //		NotificationCompat.InboxStyle inboxStyle = new NotificationCompat.InboxStyle();

            //		StringBuilder[] events = {notificationContent, new StringBuilder("y trooo"), new StringBuilder("y moreee"), new StringBuilder("y yaaaa")};
            // Sets a title for the Inbox in expanded layout
            //		inboxStyle.setBigContentTitle("New messages:");

            //		String[] events = {"y trooo", "y moreee", "y yaaaa"};
            //// Moves events into the expanded layout
            //		inboxStyle.addLine(notificationContent);
            //		for (int i=0; i < events.length; i++) {
            //			inboxStyle.addLine(events[i]);
            //
            //		}
            // Moves the expanded layout object into the notification object.
            //		notificationBuilder.setStyle(inboxStyle);

            Bitmap largeIcon = setUserAvatar(item, email);
            if(largeIcon!=null){
                log("There is avatar!");
                notificationBuilder.setLargeIcon(largeIcon);
            }

            notificationBuilder.setSound(uriParameter);
            if(vibration!=null){
                if(vibration.equals("true")){
                    notificationBuilder.setVibrate(new long[] {0, 1000});
                }
            }

            return notificationBuilder.build();
        }
    }

    public String getParticipantShortName(long userHandle){
        log("getParticipantShortName");

        MegaContactDB contactDB = dbH.findContactByHandle(String.valueOf(userHandle));
        if (contactDB != null) {

            String participantFirstName = contactDB.getName();

            if(participantFirstName==null){
                participantFirstName="";
            }

            if (participantFirstName.trim().length() <= 0){
                String participantLastName = contactDB.getLastName();

                if(participantLastName == null){
                    participantLastName="";
                }

                if (participantLastName.trim().length() <= 0){
                    String stringHandle = MegaApiJava.handleToBase64(userHandle);
                    MegaUser megaContact = megaApi.getContact(stringHandle);
                    if(megaContact!=null){
                        return megaContact.getEmail();
                    }
                    else{
                        return "Unknown name";
                    }
                }
                else{
                    return participantLastName;
                }
            }
            else{
                return participantFirstName;
            }
        } else {
            log("Find non contact!");

            NonContactInfo nonContact = dbH.findNonContactByHandle(userHandle+"");

            if(nonContact!=null){
                String nonContactFirstName = nonContact.getFirstName();

                if(nonContactFirstName==null){
                    nonContactFirstName="";
                }

                if (nonContactFirstName.trim().length() <= 0){
                    String nonContactLastName = nonContact.getLastName();

                    if(nonContactLastName == null){
                        nonContactLastName="";
                    }

                    if (nonContactLastName.trim().length() <= 0){
                        log("Ask for email of a non contact");
                    }
                    else{
                        return nonContactLastName;
                    }
                }
                else{
                    return nonContactFirstName;
                }
            }
            else{
                log("Ask for non contact info");
            }

            return "";
        }
    }

    public Bitmap setUserAvatar(MegaChatListItem item, String contactMail){
        log("setUserAvatar");

        if(item.isGroup()){
            return createDefaultAvatar(item);
        }
        else{
            File avatar = null;
            if (context.getExternalCacheDir() != null){
                avatar = new File(context.getExternalCacheDir().getAbsolutePath(), contactMail + ".jpg");
            }
            else{
                avatar = new File(context.getCacheDir().getAbsolutePath(), contactMail + ".jpg");
            }
            Bitmap bitmap = null;
            if (avatar.exists()){
                if (avatar.length() > 0){
                    BitmapFactory.Options bOpts = new BitmapFactory.Options();
                    bOpts.inPurgeable = true;
                    bOpts.inInputShareable = true;
                    bitmap = BitmapFactory.decodeFile(avatar.getAbsolutePath(), bOpts);
                    if (bitmap == null) {
                        return createDefaultAvatar(item);
                    }
                    else{
                        return getCircleBitmap(bitmap);
                    }
                }
                else{
                    return createDefaultAvatar(item);
                }
            }
            else{
                return createDefaultAvatar(item);
            }
        }
    }

    private Bitmap getCircleBitmap(Bitmap bitmap) {
        final Bitmap output = Bitmap.createBitmap(bitmap.getWidth(),
                bitmap.getHeight(), Bitmap.Config.ARGB_8888);
        final Canvas canvas = new Canvas(output);

        final int color = Color.RED;
        final Paint paint = new Paint();
        final Rect rect = new Rect(0, 0, bitmap.getWidth(), bitmap.getHeight());
        final RectF rectF = new RectF(rect);

        paint.setAntiAlias(true);
        canvas.drawARGB(0, 0, 0, 0);
        paint.setColor(color);
        canvas.drawOval(rectF, paint);

        paint.setXfermode(new PorterDuffXfermode(PorterDuff.Mode.SRC_IN));
        canvas.drawBitmap(bitmap, rect, rect, paint);

        bitmap.recycle();

        return output;
    }

    public Bitmap createDefaultAvatar(MegaChatListItem item){
        log("createDefaultAvatar()");

        Bitmap defaultAvatar = Bitmap.createBitmap(Constants.DEFAULT_AVATAR_WIDTH_HEIGHT,Constants.DEFAULT_AVATAR_WIDTH_HEIGHT, Bitmap.Config.ARGB_8888);
        Canvas c = new Canvas(defaultAvatar);
        Paint p = new Paint();
        p.setAntiAlias(true);

        if(item.isGroup()){
            p.setColor(ContextCompat.getColor(context,R.color.divider_upgrade_account));
        }
        else{
            String color = megaApi.getUserAvatarColor(MegaApiAndroid.userHandleToBase64(item.getPeerHandle()));
            if(color!=null){
                log("The color to set the avatar is "+color);
                p.setColor(Color.parseColor(color));
            }
            else{
                log("Default color to the avatar");
                p.setColor(ContextCompat.getColor(context, R.color.lollipop_primary_color));
            }
        }

        int radius;
        if (defaultAvatar.getWidth() < defaultAvatar.getHeight())
            radius = defaultAvatar.getWidth()/2;
        else
            radius = defaultAvatar.getHeight()/2;

        c.drawCircle(defaultAvatar.getWidth()/2, defaultAvatar.getHeight()/2, radius, p);

        if(item.getTitle()!=null){
            if(!item.getTitle().isEmpty()){
                char title = item.getTitle().charAt(0);
                String firstLetter = new String(title+"");

                if(!firstLetter.equals("(")){

                    log("Draw letter: "+firstLetter);
                    Paint text = new Paint();
                    Typeface face = Typeface.SANS_SERIF;
                    text.setTypeface(face);
                    text.setAntiAlias(true);
                    text.setSubpixelText(true);
                    text.setStyle(Paint.Style.FILL);
                    text.setColor(Color.WHITE);
                    text.setTextSize(150);
                    text.setTextAlign(Paint.Align.CENTER);

                    Rect r = new Rect();
                    c.getClipBounds(r);
                    int cHeight = r.height();
                    int cWidth = r.width();
                    text.setTextAlign(Paint.Align.LEFT);
                    text.getTextBounds(firstLetter, 0, firstLetter.length(), r);
                    float x = 0;
                    float y = 0;
                    if(firstLetter.toUpperCase(Locale.getDefault()).equals("A")||firstLetter.toUpperCase(Locale.getDefault()).equals("V")||firstLetter.toUpperCase(Locale.getDefault()).equals("R")){
                        x = cWidth / 2f - r.width() / 2f - r.left - 10;
                        y = cHeight / 2f + r.height() / 2f - r.bottom + 10;
                    }
                    else{
                        x = cWidth / 2f - r.width() / 2f - r.left;
                        y = cHeight / 2f + r.height() / 2f - r.bottom;
                    }

                    c.drawText(firstLetter.toUpperCase(Locale.getDefault()), x, y, text);
                }

            }
        }
        return defaultAvatar;
    }

    public Notification buildSummary(String groupKey) {
        Intent intent = new Intent(context, ManagerActivityLollipop.class);
        intent.addFlags(Intent.FLAG_ACTIVITY_CLEAR_TOP);
        intent.setAction(Constants.ACTION_CHAT_SUMMARY);
        intent.putExtra("CHAT_ID", -1);
        PendingIntent pendingIntent = PendingIntent.getActivity(context, 0 , intent, PendingIntent.FLAG_ONE_SHOT);

        return new NotificationCompat.Builder(context)
                .setSmallIcon(R.drawable.ic_stat_notify_download)
                .setShowWhen(true)
                .setGroup(groupKey)
                .setGroupSummary(true)
                .setColor(ContextCompat.getColor(context,R.color.mega))
                .setAutoCancel(true)
                .setContentIntent(pendingIntent)
                .build();
    }

//    public int getNotificationId() {
//        int id = sharedPreferences.getInt(NOTIFICATION_ID, SUMMARY_ID) + 1;
//        while (id == SUMMARY_ID) {
//            id++;
//        }
//        SharedPreferences.Editor editor = sharedPreferences.edit();
//        editor.putInt(NOTIFICATION_ID, id);
//        editor.apply();
//        return id;
//    }

    public int getNotificationIdByHandle(long chatHandle) {
        String handleString = MegaApiJava.handleToBase64(chatHandle);

        int id = sharedPreferences.getInt(handleString, -1);
        if (id == -1) {
            SharedPreferences.Editor editor = sharedPreferences.edit();
            editor.putInt(handleString, (int)chatHandle);
            editor.apply();
            return (int)chatHandle;
        }
        else{
            return id;
        }
    }

    public static void log(String message) {
        Util.log("NotificationBuilder", message);
    }

}<|MERGE_RESOLUTION|>--- conflicted
+++ resolved
@@ -83,16 +83,10 @@
         Notification notification = buildNotification(uriParameter, item, vibration, GROUP_KEY, email);
         log("Notification id: "+getNotificationIdByHandle(item.getChatId()));
         notificationManager.notify(getNotificationIdByHandle(item.getChatId()), notification);
-<<<<<<< HEAD
-
-=======
->>>>>>> 552c5ca3
         if (Build.VERSION.SDK_INT >= Build.VERSION_CODES.N) {
             Notification summary = buildSummary(GROUP_KEY);
             notificationManager.notify(SUMMARY_ID, summary);
         }
-<<<<<<< HEAD
-=======
 
         ArrayList<MegaChatListItem> unreadChats = megaChatApi.getUnreadChatListItems();
         log("Size od unread: "+unreadChats.size());
@@ -104,8 +98,7 @@
 
     public void buildNotificationPreN(Uri uriParameter, MegaChatListItem item, String vibration, String groupKey, String email){
 
-//        notificationManager.
->>>>>>> 552c5ca3
+
     }
 
     public Notification buildNotification(Uri uriParameter, MegaChatListItem item, String vibration, String groupKey, String email) {
@@ -171,27 +164,15 @@
                 }
             }
             else{
-
-<<<<<<< HEAD
                 notificationBuilder.setContentText(item.getLastMessage());
             }
-
             notificationBuilder.setSound(uriParameter);
             if(vibration!=null){
                 if(vibration.equals("true")){
                     notificationBuilder.setVibrate(new long[] {0, 1000});
                 }
-=======
-                Spanned notificationContent;
-                if (android.os.Build.VERSION.SDK_INT >= android.os.Build.VERSION_CODES.N) {
-                    notificationContent = Html.fromHtml(source,Html.FROM_HTML_MODE_LEGACY);
-                } else {
-                    notificationContent = Html.fromHtml(source);
-                }
-                notificationBuilder.setContentText(notificationContent);
->>>>>>> 552c5ca3
-            }
-
+
+            }
             return notificationBuilder.build();
         }
         else{
