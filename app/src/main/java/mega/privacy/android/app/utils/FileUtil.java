--- conflicted
+++ resolved
@@ -53,13 +53,9 @@
 import static mega.privacy.android.app.utils.CacheFolderManager.*;
 import static mega.privacy.android.app.utils.Constants.*;
 import static mega.privacy.android.app.utils.LogUtil.*;
-<<<<<<< HEAD
 import static mega.privacy.android.app.utils.TextUtil.getFolderInfo;
-=======
 import static mega.privacy.android.app.utils.OfflineUtils.getOfflineFile;
-import static mega.privacy.android.app.utils.Util.showSnackbar;
 import static nz.mega.sdk.MegaChatApiJava.MEGACHAT_INVALID_HANDLE;
->>>>>>> 28087ebf
 
 public class FileUtil {
 
@@ -771,4 +767,32 @@
 
         return getFolderInfo(numFolders, numFiles);
     }
+
+    /**
+     * Gets the total size of a File.
+     *
+     * @param file The File to get its total size.
+     * @return The total size.
+     */
+    public static long getTotalSize(File file) {
+        if (file.isFile()) {
+            return file.length();
+        }
+
+        File[] files = file.listFiles();
+        if (files == null) {
+            return 0;
+        }
+
+        long totalSize = 0;
+        for (File child : files) {
+            if (child.isFile()) {
+                totalSize += child.length();
+            } else {
+                totalSize += getTotalSize(child);
+            }
+        }
+
+        return totalSize;
+    }
 }
